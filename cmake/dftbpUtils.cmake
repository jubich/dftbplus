--- conflicted
+++ resolved
@@ -181,17 +181,8 @@
     message(FATAL_ERROR "Building with ARPACK requires MPI-parallel build disabled")
   endif()
 
-<<<<<<< HEAD
-  if(WITH_ARPACK AND WITH_ELSI_RCI)
-    message(FATAL_ERROR "Building with both ARPACK and ELSI_RCI support is not possible at present")
-  endif()
-
-  if(WITH_ELSI_RCI AND WITH_MPI)
-    message(FATAL_ERROR "Building with ELSI_RCI temporarily disabled")
-=======
   if(WITH_GPU AND WITH_MPI)
     message(FATAL_ERROR "Building with GPU support and MPI parallelisation disabled")
->>>>>>> 92871ac0
   endif()
 
   string(TOUPPER "${CMAKE_BUILD_TYPE}" CMAKE_BUILD_TYPE_UPPER)
