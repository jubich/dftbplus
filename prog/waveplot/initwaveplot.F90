--- conflicted
+++ resolved
@@ -9,47 +9,26 @@
 
 !> Contains the routines for initialising waveplot.
 module dftbp_initwaveplot
-<<<<<<< HEAD
   use dftbp_common_assert
   use dftbp_common_globalenv, only : stdOut
   use dftbp_io_hsdparser, only : parseHSD, dumpHSD
-  use dftbp_io_xmlutils
-  use dftbp_io_hsdutils
-  use dftbp_io_hsdutils2
+  use dftbp_io_xmlutils, only : removeChildNodes
+  use dftbp_io_hsdutils, only : getChildValue, setChildValue, getChild, setChild, getChildren,&
+      & getSelectedIndices, detailedError, detailedWarning
+  use dftbp_io_hsdutils2, only : getModifierIndex, readHSDAsXML, warnUnprocessedNodes
   use xmlf90_flib_dom
   use dftbp_type_linkedlist
-  use dftbp_io_charmanip
-  use dftbp_common_accuracy
+  use dftbp_io_charmanip, only : i2c, unquote
+  use dftbp_common_accuracy, only : dp
   use dftbp_common_constants
-  use dftbp_type_typegeometryhsd
-  use dftbp_io_message
-  use dftbp_io_fileid
-  use dftbp_molecularorbital
-  use dftbp_gridcache
-  use dftbp_common_unitconversion
-  use dftbp_slater
-=======
-
-  use dftbp_assert
-  use xmlf90_flib_dom
-  use dftbp_linkedlist
-  use dftbp_globalenv, only : stdOut
-  use dftbp_hsdparser, only : parseHSD, dumpHSD
-  use dftbp_xmlutils, only : removeChildNodes
-  use dftbp_hsdutils, only : getChildValue, setChildValue, getChild, setChild, getChildren,&
-      & getSelectedIndices, detailedError, detailedWarning
-  use dftbp_hsdutils2, only : getModifierIndex, readHSDAsXML, warnUnprocessedNodes
-  use dftbp_charmanip, only : i2c, unquote
-  use dftbp_accuracy, only : dp
-  use dftbp_typegeometryhsd, only : TGeometry, readTGeometryGen, readTGeometryHSD,&
+  use dftbp_type_typegeometryhsd, only : TGeometry, readTGeometryGen, readTGeometryHSD,&
       & readTGeometryVasp, readTGeometryXyz, writeTGeometryHSD
-  use dftbp_message, only : warning, error
-  use dftbp_fileid, only : getFileId
+  use dftbp_io_message, only : warning, error
+  use dftbp_io_fileid, only : getFileId
   use dftbp_molecularorbital, only : TMolecularOrbital, TSpeciesBasis
   use dftbp_gridcache, only : TGridCache, init
-  use dftbp_unitconversion, only : lengthUnits
-
->>>>>>> 16ca5993
+  use dftbp_common_unitconversion, only : lengthUnits
+  use dftbp_slater
   implicit none
 
   private
