!--------------------------------------------------------------------------------------------------!
!  DFTB+: general package for performing fast atomistic simulations                                !
!  Copyright (C) 2006 - 2021  DFTB+ developers group                                               !
!                                                                                                  !
!  See the LICENSE file for terms of usage and distribution.                                       !
!--------------------------------------------------------------------------------------------------!

#:include 'common.fypp'

!> A cache for calculating molecule orbitals on a grid.
!> This object is responsible for reading in the eigenvectors from a specified file and passing the
!> appropriate eigenvectors to the molecule orbital calculator.
module dftbp_gridcache
<<<<<<< HEAD
  use dftbp_common_assert
  use dftbp_common_globalenv, only : stdOut
  use dftbp_common_constants
  use dftbp_common_accuracy
  use dftbp_io_fileid
  use dftbp_io_message
  use dftbp_molecularorbital
=======

  use dftbp_assert
  use dftbp_globalenv, only : stdOut
  use dftbp_constants, only : pi
  use dftbp_accuracy, only : dp
  use dftbp_fileid, only : getFileId
  use dftbp_message, only : error
  use dftbp_molecularorbital, only : TMolecularOrbital, init, getValue

>>>>>>> 16ca5993
  implicit none

  private
  save


  !> Contains the data for a grid cache
  type TGridCache

    !> Molecular orbital calculator
    type(TMolecularOrbital), pointer :: molorb

    !> Grid vectors
    real(dp) :: gridVec(3,3)

    !> Origin of the grid
    real(dp) :: origin(3)

    !> Real eigenvectors
    real(dp), allocatable :: eigenvecReal(:,:)

    !> Complex eigenvectors
    complex(dp), allocatable :: eigenvecCmpl(:,:)

    !> Parameters of the levels
    integer, allocatable :: levelIndex(:,:)

    !> Eigenvectors read so far
    integer :: nReadEigVec

    !> Grids processed so far
    integer :: iGrid

    !> Nr. of grids to process
    integer :: nGrid

    !> Position in the cache
    integer :: cachePos

    !> Are we ready?
    logical :: tFinished

    !> File descriptor for eigenvec
    integer :: fdEigVec

    !> Size of the eigenvectors
    integer :: nOrb

    !> Levels in the eigenvec file
    integer :: nAllLevel

    !> K-points in the eigenv. file
    integer :: nAllKPoint

    !> Spins in the eigenvec. file
    integer :: nAllSpin

    !> Verbose?
    logical :: tVerbose

    !> Nr. of cached grids
    integer :: nCached

    !> Cache for real grids
    real(dp), allocatable :: gridCacheReal(:,:,:,:)

    !> Cache for complex grids
    complex(dp), allocatable :: gridCacheCmpl(:,:,:,:)

    !> KPoints
    real(dp), allocatable :: kPoints(:,:)

    !> Are eigenvectors real
    logical :: tReal

    !> Initialised?
    logical :: tInitialised = .false.

  end type TgridCache


  !> Initialises a GridCache instance.
  interface init
    module procedure GridCache_init
  end interface


  !> Delivers the next molecular orbital grid from the cache
  interface next
    module procedure GridCache_next_real
    module procedure GridCache_next_cmpl
  end interface

  public :: TgridCache
  public :: init, next

contains


  !> Initialises a GridCache instance
  !> Caveat: Level index is not allowed to contain duplicate entries!
  subroutine GridCache_init(sf, levelIndex, nOrb, nAllLevel, nAllKPoint, nAllSpin, nCached,&
      & nPoints, tVerbose, eigvecbin, gridVec, origin, kPointCoords, tReal, molorb)

    !> The structure to initialise
    type(TgridCache), intent(inout) :: sf

    !> Contains indexes (spin, kpoint, state) of the levels which must be calculated
    integer, intent(in) :: levelIndex(:,:)

    !> Nr. of orbitals (elements) in an eigenvectors
    integer, intent(in) :: nOrb

    !> Nr. of levels, for which eigenvector is provided in the eigenvector file
    integer, intent(in) :: nAllLevel

    !> Nr. of k-points for which eigenvectors are provided.
    integer, intent(in) :: nAllKPoint

    !> Nr. of all spins for which eigenvectors are provided.
    integer, intent(in) :: nAllSpin

    !> Nr. of cached grids
    integer, intent(in) :: nCached

    !> Nr. of grid points along the grid vectors
    integer, intent(in) :: nPoints(:)

    !> If verbosity should turned on
    logical, intent(in) :: tVerbose

    !> Name of the binary eigenvector file
    character(len=*), intent(in) :: eigvecbin

    !> Grid vectors
    real(dp), intent(in) :: gridVec(:,:)

    !> Origin of the grid
    real(dp), intent(in) :: origin(:)

    !> Coordinates of the k-points
    real(dp), intent(in) :: kPointCoords(:,:)

    !> If grids and eigenvectors are real
    logical, intent(in) :: tReal

    !> Molecular orbital calculator
    type(TMolecularOrbital), pointer, intent(in) :: molorb

    integer ::nAll
    integer :: iSpin, iKPoint, iLevel, ind, ii, iostat
    integer :: curVec(3)
    logical :: tFound

    @:ASSERT(.not. sf%tInitialised)
    @:ASSERT(size(levelIndex, dim=1) == 3)
    @:ASSERT(size(levelIndex, dim=2) > 0)
    @:ASSERT(minval(levelIndex) > 0)
    @:ASSERT(maxval(levelIndex(1,:)) <= nAllLevel)
    @:ASSERT(maxval(levelIndex(2,:)) <= nAllKPoint)
    @:ASSERT(maxval(levelIndex(3,:)) <= nAllSpin)
    @:ASSERT(associated(molorb))
    @:ASSERT(all(shape(gridVec) == [3, 3]))
    @:ASSERT(size(origin) == 3)
    @:ASSERT(size(nPoints) == 3)
    @:ASSERT(all(shape(kPointCoords) == [3, nAllKPoint]))

    sf%molorb => molorb
    sf%gridVec(:,:) = gridVec(:,:)
    sf%origin = origin(:)
    sf%nOrb = nOrb
    sf%nAllLevel = nAllLevel
    sf%nAllKPoint = nAllKPoint
    sf%nAllSpin = nAllSpin
    sf%tVerbose = tVerbose
    allocate(sf%kPoints(3, nAllKPoint))
    sf%kPoints(:,:) = 2.0_dp * pi * kPointCoords(:,:)
    sf%nCached = nCached
    sf%tReal = tReal
    if (sf%tReal) then
      allocate(sf%gridCacheReal(nPoints(1), nPoints(2), nPoints(3), nCached))
      allocate(sf%eigenvecReal(sf%nOrb, sf%nCached))
    else
      allocate(sf%gridCacheCmpl(nPoints(1), nPoints(2), nPoints(3), nCached))
      allocate(sf%eigenvecCmpl(sf%nOrb, sf%nCached))
    end if

    nAll = size(levelIndex, dim=2)
    allocate(sf%levelIndex(3, nAll))
    ! Make sure, entries are correctly sorted in the list
    ind = 1
    do iSpin = 1, nAllSpin
      do iKPoint = 1, nAllKPoint
        do iLevel = 1, nAllLevel
          curVec = [iLevel, iKPoint, iSpin]
          tFound = .false.
          lpLevelIndex: do ii = 1, size(levelIndex, dim=2)
            tFound = all(levelIndex(:,ii) == curVec)
            if (tFound) then
              exit lpLevelIndex
            end if
          end do lpLevelIndex
          if (tFound) then
            sf%levelIndex(:, ind) = curVec(:)
            ind = ind +1
          end if
        end do
      end do
    end do
    @:ASSERT(ind == nAll + 1)
    sf%nGrid = nAll
    sf%iGrid = 1
    sf%cachePos = 1
    sf%nReadEigVec = 0
    sf%tFinished = .false.
    sf%fdEigVec = getFileId()
    open(sf%fdEigVec, file=eigvecbin, action="read", position="rewind", &
        &form="unformatted", iostat=iostat)
    if (iostat /= 0) then
      call error("Can't open file '" // trim(eigvecBin) // "'.")
    end if
    read (sf%fdEigVec) ii
    sf%tInitialised = .true.

  end subroutine GridCache_init


  !> Returns the next entry from the cache
  subroutine GridCache_next_real(sf, gridValReal, levelIndex, tFinished)

    !> Gridcache instance
    type(TgridCache), intent(inout) :: sf

    !> Contains the molecular orbital on the grid on exit
    real(dp), pointer :: gridValReal(:,:,:)

    !> Indices of the moleular orbital (spin, kpoint, level)
    integer, intent(out) :: levelIndex(:)

    !> If all orbitals had been processed.
    logical, intent(out) :: tFinished

    complex(dp), pointer, save :: gridValCmpl(:,:,:) => null()

    call local_next(sf, gridValReal, gridValCmpl, levelIndex, tFinished)

  end subroutine GridCache_next_real


  !> Returns the next entry from the cache
  subroutine GridCache_next_cmpl(sf, gridValCmpl, levelIndex, tFinished)

    !> Gridcache instance
    type(TgridCache), intent(inout) :: sf

    !> Contains the molecular orbital on the grid on exit
    complex(dp), pointer :: gridValCmpl(:,:,:)

    !> Indices of the moleular orbital (spin, kpoint, level)
    integer, intent(out) :: levelIndex(:)

    !> If all orbitals had been processed.
    logical, intent(out) :: tFinished

    real(dp), pointer, save :: gridValReal(:,:,:) => null()

    call local_next(sf, gridValReal, gridValCmpl, levelIndex, tFinished)

  end subroutine GridCache_next_cmpl


  !> Working subroutine for the GridCache_next_* subroutines
  subroutine local_next(sf, gridValReal, gridValCmpl, levelIndex, tFinished)

    !> Gridcache instance
    type(TgridCache), intent(inout), target :: sf

    !> Contains the real grid onexit
    real(dp), pointer :: gridValReal(:,:,:)

    !> Contains the complex grid on exit
    complex(dp), pointer :: gridValCmpl(:,:,:)

    !> Level indexes of the processed orbital on exit
    integer, intent(out) :: levelIndex(:)

    !> If all orbitals had been processed.
    logical, intent(out) :: tFinished

    integer :: iEnd, iStartAbs, iEndAbs, iLevel, iKPoint, iSpin
    integer :: ind, tmp
    real(dp), pointer :: eigReal(:,:)
    complex(dp), pointer :: eigCmpl(:,:)

    @:ASSERT(sf%tInitialised)
    @:ASSERT(.not. sf%tFinished)

    ! We passed back everything from the cache, fill it with new grids
    if (mod(sf%cachePos - 1, sf%nCached) == 0) then
      sf%cachePos = 1
      iStartAbs = sf%iGrid
      iEnd = min(sf%nGrid, sf%iGrid + sf%nCached - 1) - sf%iGrid + 1
      iEndAbs = sf%iGrid + iEnd - 1

      ind = 1
      do while (ind <= iEnd)
        if (sf%tReal) then
          read (sf%fdEigVec) sf%eigenvecReal(:,ind)
        else
          read (sf%fdEigVec) sf%eigenvecCmpl(:,ind)
        end if
        sf%nReadEigVec = sf%nReadEigVec + 1

        ! If eigenvec belongs to a level which must be plotted, keep it
        iSpin = (sf%nReadEigVec - 1) / (sf%nAllLevel * sf%nAllKPoint) + 1
        tmp = mod(sf%nReadEigVec - 1, sf%nAllLevel * sf%nAllKPoint)
        iKPoint = tmp / sf%nAllLevel + 1
        iLevel = mod(tmp, sf%nAllLevel) + 1
        if (all([iLevel, iKPoint, iSpin] == sf%levelIndex(:,iStartAbs+ind-1))) then
          ind = ind + 1
          if (sf%tVerbose) then
            write(stdout, "(I5,I7,I7,A8)") iSpin, iKPoint, iLevel, "read"
          end if
        end if
      end do

      ! Get molecular orbital for that eigenvector
      if (sf%tVerbose) then
        write(stdout, "(/,A,/)") "Calculating grid"
      end if
      if (sf%tReal) then
        eigReal => sf%eigenvecReal(:, :iEnd)
        call getValue(sf%molorb, sf%origin, sf%gridVec, eigReal, sf%gridCacheReal(:,:,:,:iEnd))
      else
        eigCmpl => sf%eigenvecCmpl(:, :iEnd)
        call getValue(sf%molorb, sf%origin, sf%gridVec, eigCmpl, sf%kPoints,&
            & sf%levelIndex(2, iStartAbs:iEndAbs), sf%gridCacheCmpl(:,:,:,:iEnd))
      end if
    end if

    ! Return the appropriate grid
    if (sf%tReal) then
      gridValReal => sf%gridCacheReal(:,:,:,sf%cachePos)
    else
      gridValCmpl => sf%gridCacheCmpl(:,:,:,sf%cachePos)
    end if
    levelIndex(:) = sf%levelIndex(:,sf%iGrid)

    ! Increase cache and grid counters
    sf%iGrid = sf%iGrid + 1
    sf%cachePos = sf%cachePos + 1
    if (sf%iGrid > sf%nGrid) then
      sf%tFinished = .true.
      close(sf%fdEigVec)
    end if
    tFinished = sf%tFinished

  end subroutine local_next

end module dftbp_gridcache<|MERGE_RESOLUTION|>--- conflicted
+++ resolved
@@ -11,25 +11,13 @@
 !> This object is responsible for reading in the eigenvectors from a specified file and passing the
 !> appropriate eigenvectors to the molecule orbital calculator.
 module dftbp_gridcache
-<<<<<<< HEAD
   use dftbp_common_assert
   use dftbp_common_globalenv, only : stdOut
-  use dftbp_common_constants
-  use dftbp_common_accuracy
-  use dftbp_io_fileid
-  use dftbp_io_message
-  use dftbp_molecularorbital
-=======
-
-  use dftbp_assert
-  use dftbp_globalenv, only : stdOut
-  use dftbp_constants, only : pi
-  use dftbp_accuracy, only : dp
-  use dftbp_fileid, only : getFileId
-  use dftbp_message, only : error
+  use dftbp_common_constants, only : pi
+  use dftbp_common_accuracy, only : dp
+  use dftbp_io_fileid, only : getFileId
+  use dftbp_io_message, only : error
   use dftbp_molecularorbital, only : TMolecularOrbital, init, getValue
-
->>>>>>> 16ca5993
   implicit none
 
   private
