!--------------------------------------------------------------------------------------------------!
!  DFTB+: general package for performing fast atomistic simulations                                !
!  Copyright (C) 2006 - 2020  DFTB+ developers group                                               !
!                                                                                                  !
!  See the LICENSE file for terms of usage and distribution.                                       !
!--------------------------------------------------------------------------------------------------!

#:include 'common.fypp'


!> Contains range separated related routines.
module dftbp_rangeseparated
  use dftbp_accuracy
  use dftbp_environment
  use dftbp_assert
  use dftbp_message
  use dftbp_nonscc, only : NonSccDiff
  use dftbp_slakocont, only : OSlakoCont
  use dftbp_commontypes
  use dftbp_sorting
  use dftbp_sparse2dense, only : blockSymmetrizeHS, symmetrizeHS
  use dftbp_globalenv, only : stdOut
  use dftbp_f08math
  use dftbp_blasroutines, only : gemm
  implicit none
  private

  public :: TRangeSepSKTag, RangeSepFunc, RangeSepFunc_init, rangeSepTypes


  type :: TRangeSepTypesEnum

    !> Neighbour based
    integer :: neighbour = 0

    !> Threshold based
    integer :: threshold = 1

    !> Matrix based
    integer :: matrixBased = 2

  end type TRangeSepTypesEnum


  !> Container for enumerated range separation types
  type(TRangeSepTypesEnum), parameter :: rangeSepTypes = TRangeSepTypesEnum()


  !> Slater-Koster file RangeSep tag structure
  type :: TRangeSepSKTag

    !> range separation parameter
    real(dp) :: omega

  end type TRangeSepSKTag


  !> Range-Sep module structure
  type :: RangeSepFunc
    private

    !> coordinates of the atom
    real(dp), allocatable :: coords(:,:)

    !> evaluated gamma, Atom1, Atom2 at each geometry step
    real(dp), allocatable :: lrGammaEval(:,:)

    !> range-separation parameter
    real(dp) :: omega

    !> Hubbard U values for atoms
    real(dp), allocatable :: hubbu(:)

    ! Hamiltonian Screening

    !> previous hamiltonian in screening by tolerance
    real(dp), allocatable :: hprev(:,:)

    !> previous delta density matrix in screening by tolerance
    real(dp), allocatable :: dRhoPrev(:,:)

    !> Is screening initialised
    logical :: tScreeningInited

    !> threshold for screening by value
    real(dp) :: pScreeningThreshold

    !> total long range energy
    real(dp) :: lrEnergy

    !> spin up part of energy
    real(dp) :: lrEnergyUp

    !> spin down part of energy
    real(dp) :: lrEnergyDn

    !> Is this spin restricted (F) or unrestricted (T)
    logical :: tSpin

    !> Is this DFTB/SSR formalism
    logical :: tREKS

    !> algorithm for range separation screening
    integer :: rsAlg

    !> species of atoms
    integer, allocatable :: species(:)

    !> Nr. of neighbours
    integer, allocatable :: nNeighbours(:)

  contains

    procedure :: updateCoords
    procedure :: addLrHamiltonian
    procedure :: addLrEnergy
    procedure :: addLrGradients
    procedure :: evaluateLrEnergyDirect
    procedure :: getLrGamma
    procedure :: getLrGammaDeriv

  end type RangeSepFunc


contains


  !> Intitialize the range-sep module
  subroutine RangeSepFunc_init(this, nAtom, species, speciesNames, hubbu, screen, omega,&
      & tSpin, tREKS, rsAlg)

    !> class instance
    type(RangeSepFunc), intent(out) :: this

    !> number of atoms
    integer, intent(in) :: nAtom

    !> list of all atomic species
    integer, intent(in) :: species(:)

    !> list of all atomic species names
    character(mc), intent(in) :: speciesNames(:)

    !> atomic hubbards
    real(dp), intent(in) :: hubbu(:)

    !> screening threshold value
    real(dp), intent(in) :: screen

    !> range separation parameter
    real(dp), intent(in) :: omega

    !> Is this spin restricted (F) or unrestricted (T)
    logical, intent(in) :: tSpin

    !> Is this DFTB/SSR formalism
    logical, intent(in) :: tREKS

    !> lr-hamiltonian construction algorithm
    integer, intent(in) :: rsAlg

    call initAndAllocate(this, nAtom, hubbu, species, screen, omega, rsAlg, tSpin, tREKS)
    call checkRequirements(this)

  contains


    !> initialise data structures and allocate storage
    subroutine initAndAllocate(this, nAtom, hubbu, species, screen, omega, rsAlg, tSpin, tREKS)

      !> Instance
      class(RangeSepFunc), intent(out) :: this

      !> Number of atoms
      integer, intent(in) :: nAtom

      !> Hubbard U values for atoms
      real(dp), intent(in) :: hubbu(:)

      !> Species of atoms
      integer, intent(in) :: species(:)

      !> screening cutoff if using appropriate method
      real(dp), intent(in) :: screen

      !> Range separation parameter
      real(dp), intent(in) :: omega

      !> Algorithm for range separation
      integer, intent(in) :: rsAlg

      !> Is this spin restricted (F) or unrestricted (T)
      logical, intent(in) :: tSpin

      !> Is this DFTB/SSR formalism
      logical, intent(in) :: tREKS

      this%tScreeningInited = .false.
      this%pScreeningThreshold = screen
      this%omega = omega
      this%lrEnergy = 0.0_dp
      this%rsAlg = rsAlg
      this%tSpin = tSpin
      this%tREKS = tREKS

      allocate(this%coords(3, nAtom))
      allocate(this%species(nAtom))
      allocate(this%lrGammaEval(nAtom,nAtom))
      allocate(this%hubbu(size(hubbu)))
      this%hubbu(:) = hubbu
      this%species(:) = species

    end subroutine initAndAllocate


    !> Test for option consistency
    subroutine checkRequirements(this)

      !> instance
      class(RangeSepFunc), intent(inout) :: this

      ! Check for current restrictions
      if (this%tSpin .and. this%rsAlg == rangeSepTypes%threshold) then
        call error("Spin-unrestricted calculation for thresholding algorithm not yet implemented!")
      end if

      if (this%tREKS .and. this%rsAlg == rangeSepTypes%threshold) then
        call error("REKS calculation with thresholding algorithm not yet implemented!")
      end if

      if (.not. any([rangeSepTypes%neighbour, rangeSepTypes%threshold,&
            & rangeSepTypes%matrixBased] == this%rsAlg)) then
        call error("Unknown algorithm for screening the exchange")
      end if

    end subroutine checkRequirements

  end subroutine RangeSepFunc_init


  !> update the rangeSep module on coordinate change
  subroutine updateCoords(this, coords)

    !> class instance
    class(RangeSepFunc), intent(inout) :: this

    !> list of atomic coordinates
    real(dp), intent(in) :: coords(:,:)

    integer :: nAtom, iAtom1, iAtom2, ii, iSp1, iSp2
    real(dp) :: dist

    this%coords(:,:) = coords
    nAtom = size(this%species)
    do iAtom1 = 1, nAtom
      do iAtom2 = 1, iAtom1
        iSp1 = this%species(iAtom1)
        iSp2 = this%species(iAtom2)
        dist = norm2(this%coords(:, iAtom1) - this%coords(:, iAtom2))
        this%lrGammaEval(iAtom1, iAtom2) = getAnalyticalGammaValue(this, iSp1, iSp2, dist)
        this%lrGammaEval(iAtom2, iAtom1) = this%lrGammaEval(iAtom1, iAtom2)
      end do
    end do

    if (this%tScreeningInited) then
      this%hprev(:,:) = 0.0_dp
      this%dRhoPrev(:,:) = 0.0_dp
      this%lrEnergy = 0.0_dp
    end if

  end subroutine updateCoords


  !> Interface routine.
  subroutine addLrHamiltonian(this, env, densSqr, over, iNeighbour, nNeighbourLC, iSquare, iPair,&
      & orb, HH, overlap)

    !> class instance
    class(RangeSepFunc), intent(inout) :: this

    !> Environment settings
    type(TEnvironment), intent(inout) :: env

    ! Neighbour based screening

    !> Square (unpacked) density matrix
    real(dp), dimension(:,:), target, intent(in) :: densSqr

    !> Sparse (packed) overlap matrix.
    real(dp), dimension(:), intent(in) :: over

    !> Neighbour indices.
    integer, dimension(0:,:), intent(in) :: iNeighbour

    !> Nr. of neighbours for each atom.
    integer, dimension(:), intent(in) :: nNeighbourLC

    !> Position of each atom in the rows/columns of the square matrices. Shape: (nAtom)
    integer, dimension(:), intent(in) :: iSquare

    !> iPair Position of each (neighbour, atom) pair in the sparse matrix.
    !> Shape: (0:maxNeighbour,nAtom)
    integer, dimension(0:,:), intent(in) :: iPair

    !> Orbital information.
    type(TOrbitals), intent(in) :: orb

    !> Square (unpacked) Hamiltonian to be updated.
    real(dp), dimension(:,:), intent(inout), target :: HH

    ! Threshold based screening

    !> square real overlap matrix
    real(dp), intent(in) :: overlap(:,:)

    call env%globalTimer%startTimer(globalTimers%rangeSeparatedH)
    select case(this%rsAlg)
    case (rangeSepTypes%threshold)
      call addLrHamiltonianThreshold(this, env, overlap, densSqr, iNeighbour, nNeighbourLC,&
          & iSquare, HH, orb)
    case (rangeSepTypes%neighbour)
      call addLrHamiltonianNeighbour(this, env, densSqr, over, iNeighbour, nNeighbourLC, iSquare,&
          & iPair, orb, HH)
    case (rangeSepTypes%matrixBased)
      call addLrHamiltonianMatrix(this, iSquare, overlap, densSqr, HH)
    end select
    call env%globalTimer%stopTimer(globalTimers%rangeSeparatedH)

  end subroutine addLrHamiltonian


  !> Adds the LR-exchange contribution to hamiltonian using the thresholding algorithm
  subroutine addLrHamiltonianThreshold(this, env, overlap, deltaRho, iNeighbour, nNeighbourLC,&
      & iSquare, hamiltonian, orb)

    !> class instance
    type(RangeSepFunc), intent(inout) :: this

    !> Environment settings
    type(TEnvironment), intent(inout) :: env

    !> square real overlap matrix
    real(dp), intent(in) :: overlap(:,:)

    !> square density matrix (deltaRho in DFTB terms)
    real(dp), intent(in) :: deltaRho(:,:)

    !> Neighbour indices.
    integer, dimension(0:,:), intent(in) :: iNeighbour

    !> Nr. of neighbours for each atom.
    integer, dimension(:), intent(in) :: nNeighbourLC

    !> mapping atom_number -> number of the first basis function of the atomic block atom_number
    integer, intent(in) :: iSquare(:)

    !> current hamiltonian
    real(dp), intent(inout) :: hamiltonian(:,:)

    !> orbital information
    type(TOrbitals), intent(in) :: orb

    real(dp), allocatable :: tmpOvr(:,:), tmpDRho(:,:), testOvr(:,:), tmpDDRho(:,:), tmpDHam(:,:)
    integer, allocatable :: ovrInd(:,:)
    integer, parameter :: descLen = 3, iStart = 1, iEnd = 2, iNOrb = 3

    call allocateAndInit()
    call evaluateHamiltonian(tmpDHam)
    this%hprev(:,:) = this%hprev + tmpDHam
    hamiltonian(:,:) = hamiltonian + this%hprev
    this%lrEnergy = this%lrEnergy + evaluateEnergy(this%hprev, tmpDRho)

  contains

    !> allocate and initialise some necessary arrays
    subroutine allocateAndInit()

      integer :: matrixSize, nAtom
      real(dp) :: tmp
      integer :: iAtMu, iAtNu, iNeigh

      matrixSize = size(hamiltonian, dim = 1)
      nAtom = size(this%species)
      allocate(tmpOvr(matrixSize, matrixSize))
      allocate(tmpDHam(matrixSize, matrixSize))
      allocate(tmpDRho(matrixSize, matrixSize))
      allocate(tmpDDRho(matrixSize, matrixSize))
      allocate(testOvr(nAtom, nAtom))
      allocate(ovrInd(nAtom, nAtom))
      tmpOvr(:,:) = overlap
      call blockSymmetrizeHS(tmpOvr, iSquare)
      tmpDRho(:,:) = deltaRho
      call symmetrizeHS(tmpDRho)
      tmpDHam(:,:) = 0.0_dp
      call checkAndInitScreening(this, matrixSize, tmpDRho)
      tmpDDRho(:,:) = tmpDRho - this%dRhoPrev
      this%dRhoPrev(:,:) = tmpDRho

      testOvr(:,:) = 0.0_dp
      do iAtMu = 1, nAtom
        do iNeigh = 0, nNeighbourLC(iAtMu)
          iAtNu = iNeighbour(iNeigh, iAtMu)
          tmp = maxval(abs(tmpOvr(iSquare(iAtMu) : iSquare(iAtMu + 1) - 1,&
              & iSquare(iAtNu) : iSquare(iAtNu + 1) - 1)))
          testOvr(iAtMu, iAtNu) = tmp
          testOvr(iAtNu, iAtMu) = tmp
        end do
      end do
      do iAtMu = 1, nAtom
        call index_heap_sort(ovrInd(iAtMu,:), testOvr(iAtMu,:))
      end do

    end subroutine allocateAndInit


    !> Evaluate the update to hamiltonian due to change the in the DM
    pure subroutine evaluateHamiltonian(tmpDHam)

      !> Update for the old hamiltonian on exit
      real(dp), intent(out) :: tmpDHam(:,:)

      integer :: nAtom
      real(dp) :: pbound, prb
      real(dp) :: tmpvec1(orb%mOrb), tmpvec2(orb%mOrb), tmpvec3(orb%mOrb)
      real(dp) :: tmp, tstbound, gammabatch, gammabatchtmp
      integer :: iAtMu, iAtNu, iAt1, iAt2, iSp1, iSp2, nOrb1, nOrb2
      integer :: kk, ll, jj, ii, mu, nu
      integer, dimension(descLen) :: desc1, desc2, descM, descN

      nAtom = size(this%species)

      pbound = maxval(abs(tmpDDRho))
      tmpDHam = 0.0_dp
      loopMu: do iAtMu = 1, nAtom
        descM = getDescriptor(iAtMu, iSquare)
        loopKK: do kk = 1, nAtom
          iAt1 = ovrInd(iAtMu, nAtom + 1 - kk)
          desc1 = getDescriptor(iAt1, iSquare)
          iSp1 = this%species(iAt1)
          nOrb1 = orb%nOrbSpecies(iSp1)
          prb = pbound * testOvr(iAt1, iAtMu)
          if(abs(prb) < this%pScreeningThreshold) then
            exit loopKK
          end if
          loopNu: do iAtNu = 1, iAtMu
            descN = getDescriptor(iAtNu, iSquare)
            gammabatchtmp = this%lrGammaEval(iAtMu, iAtNu) + this%lrGammaEval(iAt1, iAtNu)
            loopLL: do ll = 1, nAtom
              iAt2 = ovrInd(iAtNu, nAtom + 1 - ll)
              iSp2 = this%species(iAt2)
              nOrb2 = orb%nOrbSpecies(iSp2)
              tstbound = prb * testOvr(iAt2, iAtNu)
              if(abs(tstbound) < this%pScreeningThreshold) then
                exit loopLL
              end if
              desc2 = getDescriptor(iAt2, iSquare)
              gammabatch = (this%lrGammaEval(iAtMu, iAt2) + this%lrGammaEval(iAt1, iAt2)&
                  & + gammabatchtmp)
              gammabatch = -0.125_dp * gammabatch
              ! calculate the Q_AB
              do nu = descN(iStart), descN(iEnd)
                jj = 0
                tmpvec2(1:nOrb2) = tmpOvr(desc2(iStart):desc2(iEnd), nu)
                do ii = desc1(iStart), desc1(iEnd)
                  jj = jj + 1
                  tmpvec1(jj) = sum(tmpvec2(1:nOrb2) * tmpDDRho(ii, desc2(iStart):desc2(iEnd)))
                end do
                tmp = 0.0_dp
                do mu = descM(iStart), descM(iEnd)
                  tmp = sum(tmpOvr(desc1(iStart):desc1(iEnd), mu) * tmpvec1(1:nOrb1))
                  tmpDHam(mu, nu) = tmpDHam(mu, nu) + gammabatch * tmp
                end do
              end do
            end do loopLL
          end do loopNu
        end do loopKK
      end do loopMu

    end subroutine evaluateHamiltonian


    !> Initialise the screening matrices
    subroutine checkAndInitScreening(this, matrixSize, tmpDRho)

      !> Instance
      class(RangeSepFunc), intent(inout) :: this

      !> linear dimension of matrix
      integer, intent(in) :: matrixSize

      !> Delta rho from iteration
      real(dp), allocatable, intent(in) :: tmpDRho(:,:)

      if(.not. this%tScreeningInited) then
        allocate(this%hprev(matrixSize, matrixSize))
        allocate(this%dRhoPrev(matrixSize, matrixSize))
        this%hprev(:,:) = 0.0_dp
        this%dRhoPrev(:,:) = tmpDRho
        this%tScreeningInited = .true.
      end if

    end subroutine checkAndInitScreening

  end subroutine addLrHamiltonianThreshold


  !> Updates the Hamiltonian with the range separated contribution.
  subroutine addLrHamiltonianNeighbour(this, env, densSqr, over, iNeighbour, nNeighbourLC, iSquare,&
      & iPair, orb, HH)

    !> instance of object
    type(RangeSepFunc), intent(inout) :: this

    !> Environment settings
    type(TEnvironment), intent(inout) :: env

    !> Square (unpacked) density matrix
    real(dp), dimension(:,:), target, intent(in) :: densSqr

    !> Sparse (packed) overlap matrix.
    real(dp), dimension(:), intent(in) :: over

    !> Neighbour indices.
    integer, dimension(0:,:), intent(in) :: iNeighbour

    !> Nr. of neighbours for each atom.
    integer, dimension(:), intent(in) :: nNeighbourLC

    !> Position of each atom in the rows/columns of the square matrices. Shape: (nAtom)
    integer, dimension(:), intent(in) :: iSquare

    !> Position of each (neighbour, atom) pair in the sparse matrix. Shape: (0:maxNeighbour, nAtom)
    integer, dimension(0:,:), intent(in) :: iPair

    !> Orbital information.
    type(TOrbitals), intent(in) :: orb

    !> Square (unpacked) Hamiltonian to be updated.
    real(dp), dimension(:,:), intent(inout), target :: HH

    integer, parameter :: descLen = 3, iStart = 1, iEnd = 2, iNOrb = 3
    real(dp), dimension(orb%mOrb**2), target :: Sma, Sam, Snb, Sbn
    real(dp), dimension(orb%mOrb**2), target :: Pab, Pmb, Pan, Pmn
    real(dp), dimension(:,:), pointer :: pSma, pSam, pSnb, pSbn, pHH
    real(dp), dimension(:,:), pointer :: pPab, pPmb, pPan, pPmn
    real(dp) :: gamma1, gamma2, gammaTot
    integer :: nAtom, ii, jj
    integer :: iAtM, iAtN, iAtA, iAtB, iNeighN, iNeighA
    integer, dimension(descLen) :: descA, descB, descM, descN
    real(dp), dimension(:,:), allocatable, target :: tmpDRho
    real(dp), dimension(:,:), allocatable, target :: tmpHH
    real(dp) :: tmp
    integer :: mu, nu

    call allocateAndInit(tmpHH, tmpDRho)
    call evaluateHamiltonian()
    HH(:,:) = HH + tmpHH
    this%lrEnergy = this%lrEnergy + evaluateEnergy(tmpHH, tmpDRho)

  contains

    !> Allocate storage for mapping 1D<->2D array sections
    subroutine allocateAndInit(tmpHH, tmpDRho)

      !> density matrix case
      real(dp), dimension(:,:), allocatable, target, intent(inout) :: tmpDRho

      !> hamiltonian matrix case
      real(dp), dimension(:,:), allocatable, target, intent(inout) :: tmpHH

      allocate(tmpHH(size(HH, dim=1), size(HH, dim=2)))
      tmpHH(:,:) = 0.0_dp
      allocate(tmpDRho(size(densSqr, dim=1), size(densSqr, dim=1)))
      tmpDRho(:,:) = densSqr
      call symmetrizeHS(tmpDRho)

    end subroutine allocateAndInit


    !> actually evaluate the neighbour based cut-off hamiltonian
    subroutine evaluateHamiltonian()

      nAtom = size(this%species)

      loopN: do iAtN = 1, nAtom
        descN = getDescriptor(iAtN, iSquare)
        loopB: do iNeighN = 0, nNeighbourLC(iAtN)
          iAtB = iNeighbour(iNeighN, iAtN)
          descB = getDescriptor(iAtB, iSquare)
          call copyOverlapBlock(iAtN, iNeighN, descN(iNOrb), descB(iNOrb), Sbn, pSbn)
          call transposeBlock(pSbn, Snb, pSnb)
          loopA: do iAtA = 1, nAtom
            descA = getDescriptor(iAtA, iSquare)
            call copyDensityBlock(descA, descB, Pab, pPab)
            call copyDensityBlock(descA, descN, Pan, pPan)
            gamma1 = this%lrGammaEval(iAtA, iAtN) + this%lrGammaEval(iAtA, iAtB)
            loopM: do iNeighA = 0, nNeighbourLC(iAtA)
              iAtM = iNeighbour(iNeighA, iAtA)
              descM = getDescriptor(iAtM, iSquare)
              call copyOverlapBlock(iAtA, iNeighA, descA(iNOrb), descM(iNOrb), Sma, pSma)
              call transposeBlock(pSma, Sam, pSam)
              gamma2 = this%lrGammaEval(iAtM, iAtN) + this%lrGammaEval(iAtM, iAtB)
              gammaTot = gamma1 + gamma2
              !
              if (iAtM >= iAtN) then
                call updateHamiltonianBlock(descM, descN, pSma, pSbn, pPab)
              end if
              if (iAtA >= iAtN .and. iAtM /= iAtA) then
                call copyDensityBlock(descM, descB, Pmb, pPmb)
                call updateHamiltonianBlock(descA, descN, pSam, pSbn, pPmb)
              end if
              if (iAtM >= iAtB .and. iAtN /= iAtB) then
                call updateHamiltonianBlock(descM, descB, pSma, pSnb, pPan)
              end if
              if (iAtA >= iAtB .and. iAtM /= iAtA .and. iAtN /= iAtB) then
                call copyDensityBlock(descM, descN, Pmn, pPmn)
                call updateHamiltonianBlock(descA, descB, pSam, pSnb, pPmn)
              end if
            end do loopM
          end do loopA
        end do loopB
      end do loopN

    end subroutine evaluateHamiltonian


    !> copy atom block from sparse matrix
    pure subroutine copyOverlapBlock(iAt, iNeigh, iNOrbAt, iNOrbNeigh, localBlock, pLocalBlock)

      !> Atom for which this is a neighbour
      integer, intent(in) :: iAt

      !> Number of neighbour for this block
      integer, intent(in) :: iNeigh

      !> Number of orbitals on iAt
      integer, intent(in) :: iNOrbAt

      !> Number of orbitals on neighbour atom
      integer, intent(in) :: iNOrbNeigh

      !> local block
      real(dp), dimension(:), target, intent(inout) :: localBlock

      !> Pointer to local block
      real(dp), dimension(:,:), pointer, intent(out) :: pLocalBlock

      integer :: ind

      ind = iPair(iNeigh, iAt) + 1
      localBlock(1:iNOrbNeigh*iNOrbAt) = over(ind:ind+iNOrbNeigh*iNOrbAt-1)
      pLocalBlock(1:iNOrbNeigh, 1:iNOrbAt) => localBlock(1:iNOrbNeigh*iNOrbAt)

    end subroutine copyOverlapBlock


    !> copy a density matrix block from sparse matrix
    pure subroutine copyDensityBlock(desc1, desc2, localBlock, pLocalBlock)

      !> start, end and range of first block
      integer, dimension(descLen), intent(in) :: desc1

      !> start, end and range of second block
      integer, dimension(descLen), intent(in) :: desc2

      !> local block in 1D format
      real(dp), dimension(:), target, intent(inout) :: localBlock

      !> Pointer to local block
      real(dp), dimension(:,:), pointer, intent(out) :: pLocalBlock

      pLocalBlock(1:desc1(iNOrb), 1:desc2(iNOrb)) => localBlock(1:desc1(iNOrb) * desc2(iNOrb))
      pLocalBlock(:,:) = tmpDRho(desc1(iStart):desc1(iEnd), desc2(iStart):desc2(iEnd))

    end subroutine copyDensityBlock


    !> Transpose a block
    pure subroutine transposeBlock(orig, localBlock, pLocalBlock)

      !> Original matrix block
      real(dp), dimension(:,:), intent(in) :: orig

      !> local copy in 1D
      real(dp), dimension(:), target, intent(out) :: localBlock

      !> pointer to local copy
      real(dp), dimension(:,:), pointer, intent(out) :: pLocalBlock

      pLocalBlock(1:size(orig, dim=2), 1:size(orig, dim=1)) => localBlock(1:size(orig))
      pLocalBlock = transpose(orig)


    end subroutine transposeBlock


    !> Add a contribution to a Hamiltonian block
    subroutine updateHamiltonianBlock(descM, descN, pSma, pSbN, pPab)

      !> start, end and range of row
      integer, dimension(descLen), intent(in) :: descM

      !> start, end and range of column
      integer, dimension(descLen), intent(in) :: descN

      !> First overlap block
      real(dp), dimension(:,:), pointer, intent(in) :: pSma

      !> Second overlap block
      real(dp), dimension(:,:), pointer, intent(in) :: pSbN

      !> density matrix block
      real(dp), dimension(:,:), pointer, intent(in) :: pPab

      real(dp), dimension(:,:), pointer :: pHmn

      pHmn => tmpHH(descM(iStart):descM(iEnd), descN(iStart):descN(iEnd))
      if (this%tSpin .or. this%tREKS) then
        pHmn(:,:) = pHmn - 0.25_dp * gammaTot * matmul(matmul(pSma, pPab), pSbn)
      else
        pHmn(:,:) = pHmn - 0.125_dp * gammaTot * matmul(matmul(pSma, pPab), pSbn)
      end if

    end subroutine updateHamiltonianBlock

  end subroutine addLrHamiltonianNeighbour


  !> Update Hamiltonian with long-range contribution using matrix-matrix multiplications
  !>
  !> The routine provides a matrix-matrix multiplication based implementation of
  !> the 3rd term in Eq. 26 in https://doi.org/10.1063/1.4935095
  !>
  subroutine addLrHamiltonianMatrix(this, iSquare, overlap, densSqr, HH)

    !> class instance
    type(RangeSepFunc), intent(inout) :: this

    !> Position of each atom in the rows/columns of the square matrices. Shape: (nAtom)
    integer, dimension(:), intent(in) :: iSquare

    !> Square (unpacked) overlap matrix.
    real(dp), intent(in) :: overlap(:,:)

    !> Square (unpacked) density matrix
    real(dp), intent(in) :: densSqr(:,:)

    !> Square (unpacked) Hamiltonian to be updated.
    real(dp), intent(inout) :: HH(:,:)

    real(dp), allocatable :: Smat(:,:)
    real(dp), allocatable :: Dmat(:,:)
    real(dp), allocatable :: LrGammaAO(:,:)
    real(dp), allocatable :: Hlr(:,:)

    integer :: nOrb

    nOrb = size(overlap,dim=1)

    allocate(Smat(nOrb,nOrb))
    allocate(Dmat(nOrb,nOrb))
    allocate(LrGammaAO(nOrb,nOrb))
    allocate(Hlr(nOrb,nOrb))

    call allocateAndInit(this, iSquare, overlap, densSqr, HH, Smat, Dmat, LrGammaAO)
    call evaluateHamiltonian(this, Smat, Dmat, LrGammaAO, Hlr)
    HH(:,:) = HH + Hlr
    this%lrenergy = this%lrenergy + 0.5_dp * sum(Dmat * Hlr)

  contains

<<<<<<< HEAD
    subroutine allocateAndInit(this, iSquare, overlap, densSqr, HH, Smat, Dmat, LrGammaAO)
=======
    !> Set up storage and get orbital-by-orbital gamma matrix
    subroutine allocateAndInit(this, iSquare, overlap, densSqr, HH, Smat, Dmat, LRgammaAO)
>>>>>>> 380593e9

      !> class instance
      type(RangeSepFunc), intent(inout) :: this

      !> Position of each atom in the rows/columns of the square matrices. Shape: (nAtom)
      integer, dimension(:), intent(in) :: iSquare

      !> Square (unpacked) overlap matrix.
      real(dp), intent(in) :: overlap(:,:)

      !> Square (unpacked) density matrix
      real(dp), intent(in) :: densSqr(:,:)

      !> Square (unpacked) Hamiltonian to be updated.
      real(dp), intent(inout) :: HH(:,:)

      !> Symmetrized square overlap matrix
      real(dp), intent(out) :: Smat(:,:)

      !> Symmetrized square density matrix
      real(dp), intent(out) :: Dmat(:,:)

      !> Symmetrized long-range gamma matrix
      real(dp), intent(out) :: LrGammaAO(:,:)

      integer :: nAtom, iAt, jAt

      nAtom = size(this%lrGammaEval,dim=1)

      ! Symmetrize Hamiltonian, overlap, density matrices
      call symmetrizeHS(HH)
      Smat(:,:) = overlap
      call symmetrizeHS(Smat)
      Dmat(:,:) = densSqr
      call symmetrizeHS(Dmat)

      ! Get long-range gamma variable
      LrGammaAO(:,:) = 0.0_dp
      do iAt = 1, nAtom
        do jAt = 1, nAtom
          LrGammaAO(iSquare(jAt):iSquare(jAt+1)-1,iSquare(iAt):iSquare(iAt+1)-1) =&
              & this%lrGammaEval(jAt,iAt)
        end do
      end do

    end subroutine allocateAndInit


<<<<<<< HEAD
    subroutine evaluateHamiltonian(this, Smat, Dmat, LrGammaAO, Hlr)
=======
    !> Evaluate the hamiltonian using GEMM operations
    subroutine evaluateHamiltonian(this, Smat, Dmat, LRgammaAO, Hlr)
>>>>>>> 380593e9

      !> class instance
      type(RangeSepFunc), intent(inout) :: this

      !> Symmetrized square overlap matrix
      real(dp), intent(in) :: Smat(:,:)

      !> Symmetrized square density matrix
      real(dp), intent(in) :: Dmat(:,:)

      !> Symmetrized long-range gamma matrix
      real(dp), intent(in) :: LrGammaAO(:,:)

      !> Symmetrized long-range Hamiltonian matrix
      real(dp), intent(out) :: Hlr(:,:)

      real(dp), allocatable :: Hmat(:,:)
      real(dp), allocatable :: tmpMat(:,:)

      integer :: nOrb

      nOrb = size(Smat,dim=1)

      allocate(Hmat(nOrb,nOrb))
      allocate(tmpMat(nOrb,nOrb))

      Hlr(:,:) = 0.0_dp

      call gemm(tmpMat, Smat, Dmat)
      call gemm(Hlr, tmpMat, Smat)
      Hlr(:,:) = Hlr * LrGammaAO

      tmpMat(:,:) = tmpMat * LrGammaAO
      call gemm(Hlr, tmpMat, Smat, alpha=1.0_dp, beta=1.0_dp)

      Hmat(:,:) = Dmat * LrGammaAO
      call gemm(tmpMat, Smat, Hmat)
      call gemm(Hlr, tmpMat, Smat, alpha=1.0_dp, beta=1.0_dp)

      call gemm(tmpMat, Dmat, Smat)
      tmpMat(:,:) = tmpMat * LrGammaAO
      call gemm(Hlr, Smat, tmpMat, alpha=1.0_dp, beta=1.0_dp)

      if (this%tSpin .or. this%tREKS) then
        Hlr(:,:) = -0.25_dp * Hlr
      else
        Hlr(:,:) = -0.125_dp * Hlr
      end if

    end subroutine evaluateHamiltonian

  end subroutine addLRHamiltonianMatrix


  !> Add the LR-Energy contribution to the total energy
  subroutine addLrEnergy(this, energy)

    !> RangeSep class instance
    class(RangeSepFunc), intent(inout) :: this

    !> total energy
    real(dp), intent(inout) :: energy

    energy = energy + this%lrEnergy
    ! hack for spin unrestricted calculation
    this%lrEnergy = 0.0_dp

  end subroutine addLrenergy


  !> location of relevant atomic block indices in a dense matrix
  pure function getDescriptor(iAt, iSquare) result(desc)

    !> relevant atom
    integer, intent(in) :: iAt

    !> indexing array for start of atom orbitals
    integer, intent(in) :: iSquare(:)

    !> resulting location ranges
    integer :: desc(3)

    desc(:) = [iSquare(iAt), iSquare(iAt + 1) - 1, iSquare(iAt + 1) - iSquare(iAt)]

  end function getDescriptor


  !> evaluate energy from triangles of the hamitonian and density matrix
  pure function evaluateEnergy(hamiltonian, densityMat) result(egy)

    !> hamiltonian matrix
    real(dp), intent(in) :: hamiltonian(:,:)

    !> density matrix
    real(dp), intent(in) :: densityMat(:,:)

    !> resulting energy
    real(dp) :: egy

    integer :: mu

    egy = 0.0_dp
    do mu = 1, size(hamiltonian, dim=2)
      egy = egy + hamiltonian(mu, mu) * densityMat(mu, mu)&
          & + 2.0_dp * sum(hamiltonian(mu + 1 :, mu) * densityMat(mu + 1 :, mu))
    end do
    egy = 0.5_dp * egy

  end function evaluateEnergy


  !> Analytical long-range Gamma
  function getAnalyticalGammaValue(this, Sp1, Sp2, dist)

    !> RangeSepFunc instance
    class(RangeSepFunc), intent(inout) :: this

    !> first species
    integer, intent(in) :: Sp1

    !> second species
    integer, intent(in) :: Sp2

    !> distance between atoms
    real(dp), intent(in) :: dist

    !> resulting gamma
    real(dp) :: getAnalyticalGammaValue

    integer :: ii
    real(dp) :: tauA, tauB, omega
    real(dp) :: prefac, tmp, tmp2, tau

    tauA = 3.2_dp * this%hubbu(Sp1)
    tauB = 3.2_dp * this%hubbu(Sp2)
    omega = this%omega

    if (dist < tolSameDist) then
      ! on-site case
      if (abs(tauA - tauB) < MinHubDiff) then
        tau = 0.5_dp * (tauA + tauB)
        tmp = 5.0_dp * tau**6 + 15.0_dp * tau**4 * omega**2 - 5.0_dp * tau**2 * omega**4  + omega**6
        tmp = tmp * 0.0625_dp / tau**5 - omega
        tmp = tmp * tau**8 / (tau**2 - omega**2)**4
        getAnalyticalGammaValue = tau * 0.3125_dp - tmp
      else
        call error("Error(RangeSep): R = 0, Ua != Ub")
      end if
    else
      ! off-site case, Ua == Ub
      if (abs(tauA - tauB) < MinHubDiff ) then
        tauA = 0.5_dp * (tauA + tauB)
        tmp2 = ((dist * tauA)**3 / 48.0_dp + 0.1875_dp * (dist * tauA)**2 +&
            & 0.6875_dp * (dist * tauA) + 1.0_dp) * exp(-tauA * dist) / dist
        tmp = -tauA**8 / (tauA**2 - omega**2)**4 * (tmp2 + exp(-tauA*dist) * &
            & (dist**2 * (3.0_dp * tauA**4 * omega**4 - 3.0_dp * tauA**6 * omega**2 - &
            & tauA**2 * omega**6) + dist * (15.0_dp * tauA**3 * omega**4 - &
            & 21.0_dp * tauA**5 * omega**2 - 3.0_dp * tauA * omega**6) + &
            & (15.0_dp * tauA**2 * omega**4 - 45.0_dp * tauA**4 * omega**2 - &
            & 3.0_dp * omega**6)) / (48.0_dp * tauA**5))
        getAnalyticalGammaValue = 1.0_dp/dist - tmp2 - (tauA**8 / (tauA**2 - omega**2)**4 *&
            & exp(-omega * dist) / dist + tmp)
      else
        ! off-site, Ua != Ub
        prefac = tauA**4 / (tauA * tauA - omega * omega )**2
        prefac = prefac * tauB**4 / (tauB * tauB - omega * omega )**2
        prefac = prefac * exp(-omega * dist) / dist
        tmp = prefac -getYGammaSubPart(tauA,tauB,dist,omega) -getYGammaSubPart(tauB,tauA,dist,omega)
        tmp = 1.0_dp / dist - tmp
        tmp = tmp -getYGammaSubPart(tauA,tauB,dist,0.0_dp) -getYGammaSubPart(tauB,tauA,dist,0.0_dp)
        getAnalyticalGammaValue = tmp
      end if
    end if

  end function getAnalyticalGammaValue


  !> returns the subexpression for the evaluation of the off-site Y-Gamma-integral
  pure function getYGammaSubPart(tauA, tauB, R, omega)

    !> decay constant site A
    real(dp), intent(in) :: tauA

    !> decay constant site B
    real(dp), intent(in) :: tauB

    !> separation of the sites A and B
    real(dp), intent(in) :: R

    !> range-separation parameter
    real(dp), intent(in) :: omega

    real(dp) :: getYGammaSubPart
    real(dp) :: prefac, tmp

    tmp = (tauA - omega)
    tmp = tmp * (tauA + omega)
    prefac = tauA * tauA / tmp
    tmp = (tauB**6 - 3.0_dp * tauA * tauA * tauB**4 + 2.0_dp * omega * omega * tauB**4) / R
    tmp = tmp * prefac * prefac / (tauA * tauA - tauB * tauB)**3
    tmp = tauA * tauB**4 * 0.5_dp * prefac / (tauB * tauB - tauA * tauA )**2 - tmp
    getYGammaSubPart = tmp * exp(-tauA * R)

  end function getYGammaSubPart


  !> Derivative of analytical long-range Gamma
  function getdAnalyticalGammaDeriv(this, Sp1, Sp2, dist)

    !> RangeSepFunc instance
    class(RangeSepFunc), intent(inout) :: this

    !> first species
    integer, intent(in) :: Sp1

    !> second species
    integer, intent(in) :: Sp2

    !> distance between atoms
    real(dp), intent(in) :: dist

    !> resulting d gamma / d dist
    real(dp) :: getdAnalyticalGammaDeriv

    integer :: ii
    real(dp) :: tauA, tauB, omega
    real(dp) :: prefac, tmp, tmp2, tau, dTmp, dTmp2

    tauA = 3.2_dp * this%hubbu(Sp1)
    tauB = 3.2_dp * this%hubbu(Sp2)
    omega = this%omega

    if (dist < tolSameDist) then
      ! on-site case
      if (abs(tauA - tauB) < MinHubDiff ) then
        getdAnalyticalGammaDeriv = 0.0_dp
      else
        call error("Error(RangeSep): R = 0, Ua != Ub")
      end if
    else
      ! off-site case, Ua == Ub
      if (abs(tauA - tauB) < MinHubDiff ) then
        tauA = 0.5_dp * (tauA + tauB)

        tmp = dist**2 * (3.0_dp*tauA**4*omega**4 - 3.0_dp*tauA**6*omega**2 - tauA**2*omega**6)&
            & + dist * (15.0_dp*tauA**3*omega**4 - 21.0_dp*tauA**5*omega**2 - 3.0_dp*tauA*omega**6)&
            & + (15.0_dp * tauA**2 * omega**4 - 45.0_dp * tauA**4 * omega**2 - 3.0_dp * omega**6)

        dTmp = 2.0_dp*dist*(3.0_dp*tauA**4*omega**4 - 3.0_dp*tauA**6*omega**2 - tauA**2*omega**6)&
            & + (15.0_dp*tauA**3*omega**4 - 21.0_dp*tauA**5*omega**2 - 3.0_dp*tauA*omega**6)

        dtmp = (dtmp*exp(-tauA*dist) -tmp*tauA*exp(-tauA*dist))/ (48.0_dp * tauA**5)

        tmp2 = ( dist**2 * tauA**3 / 48.0_dp + 0.1875_dp * dist * tauA**2 + 0.6875_dp * tauA&
            & + 1.0_dp / dist ) * exp(-tauA * dist)

        dTmp2 = &
            & (2.0_dp*dist*tauA**3/48.0_dp +0.1875_dp*tauA**2 -1.0_dp/dist**2) * exp(-tauA*dist)&
            & -(dist**2*tauA**3/48.0_dp + 0.1875_dp*dist*tauA**2 + 0.6875_dp*tauA +1.0_dp/dist)&
            & * tauA * exp(-tauA * dist)

        getdAnalyticalGammaDeriv = -1.0_dp/dist**2 -dtmp2&
            & + (tauA**8 / (tauA**2 - omega**2)**4) * (dtmp + dtmp2 + omega*exp(-omega * dist)/dist&
            & +exp(-omega * dist) / dist**2)

      else
        ! off-site, Ua != Ub
        prefac = tauA**4 / (tauA * tauA - omega * omega )**2
        prefac = prefac * tauB**4 / (tauB * tauB - omega * omega )**2
        prefac = prefac * ( -omega * exp(-omega * dist) / dist - exp(-omega * dist) / dist**2)
        getdAnalyticalGammaDeriv = -1.0_dp / (dist**2) - prefac&
            & + getdYGammaSubPart(tauA,tauB,dist,omega) +getdYGammaSubPart(tauB,tauA,dist,omega)&
            & -getdYGammaSubPart(tauA,tauB,dist,0.0_dp) -getdYGammaSubPart(tauB,tauA,dist,0.0_dp)
      end if
    end if

  end function getdAnalyticalGammaDeriv


  !> returns the derivative of the subexpression for the evaluation of the off-site
  !> Y-Gamma-integral. Note that tauA /= tauB
  pure function getdYGammaSubPart(tauA, tauB, R, omega)

    !> decay constant site A
    real(dp), intent(in) :: tauA

    !> decay constant site B
    real(dp), intent(in) :: tauB

    !> separation of the sites A and B
    real(dp), intent(in) :: R

    !> range-separation parameter
    real(dp), intent(in) :: omega

    real(dp) :: getdYGammaSubPart
    real(dp) :: prefac, tmp, tmp2, dtmp

    tmp = tauA**2 - omega**2
    prefac = tauA * tauA / tmp
    tmp = prefac * prefac / (tauA * tauA - tauB * tauB)**3
    dtmp = tmp * (tauB**6 - 3.0_dp * tauA * tauA * tauB**4 + 2.0_dp * omega * omega * tauB**4)/R**2
    tmp = tmp * (tauB**6 - 3.0_dp * tauA * tauA * tauB**4 + 2.0_dp * omega * omega * tauB**4) / R
    tmp2 = tauA * tauB**4 * 0.5_dp * prefac / (tauB * tauB - tauA * tauA )**2 - tmp

    getdYGammaSubPart = (dtmp -tmp2 * tauA) * exp(-tauA * R)

  end function getdYGammaSubPart


  !> Returns the derivative of lr-gamma for iAtom1, iAtom2
  subroutine getGammaPrimeValue(this, grad, iAtom1, iAtom2, coords, species)

    !> class instance
    class(RangeSepFunc), intent(inout) :: this

    !> gradient of gamma between atoms
    real(dp), intent(out) :: grad(3)

    !> first atom
    integer, intent(in) :: iAtom1

    !> second atom
    integer, intent(in) :: iAtom2

    !> coordinates of atoms
    real(dp), intent(in) :: coords(:,:)

    !> list of all atomic species
    integer, intent(in) :: species(:)

    integer :: sp1, sp2, jj, ii
    real(dp) :: vect(3), tmp(3),tmp2(3), dist
    real(dp) :: tauA, tauB, omega

    sp1 = species(iAtom1)
    sp2 = species(iAtom2)

    ! analytical derivatives
    vect(:) = coords(:,iAtom1) - coords(:,iAtom2)
    dist = sqrt(sum(vect(:)**2))
    vect(:) = vect(:) / dist
    grad(:) = vect(:) * getdAnalyticalGammaDeriv(this, sp1, sp2, dist)

  end subroutine getGammaPrimeValue


  !> Adds gradients due to long-range HF-contribution
  subroutine addLrGradients(this, gradients, derivator, deltaRho, skHamCont, skOverCont, coords,&
      & species, orb, iSquare, ovrlapMat, iNeighbour, nNeighbourSK)

    !> class instance
    class(RangeSepFunc), intent(inout) :: this

    !> energy gradients
    real(dp), intent(inout) :: gradients(:,:)

    !> density matrix difference from reference q0
    real(dp), intent(in) :: deltaRho(:,:,:)

    !> sparse hamiltonian (non-scc)
    type(OSlakoCont), intent(in) :: skHamCont

    !> sparse overlap part
    type(OSlakoCont), intent(in) :: skOverCont

    !> atomic coordinates
    real(dp), intent(in) :: coords(:,:)

    !> chemical species of atoms
    integer, intent(in) :: species(:)

    !> orbital information for system
    type(TOrbitals), intent(in) :: orb

    !> index for dense arrays
    integer, intent(in) :: iSquare(:)

    !> overlap matrix
    real(dp), intent(in) :: ovrlapMat(:,:)

    !> neighbours of atoms
    integer, intent(in) :: iNeighbour(0:,:)

    !> number of atoms neighbouring each site where the overlap is non-zero
    integer, intent(in) :: nNeighbourSK(:)

    !> differentiation object
    class(NonSccDiff), intent(in) :: derivator

    integer :: nAtom, iAtK, iNeighK, iAtB, iNeighB, iAtC, iAtA, kpa
    real(dp) :: tmpgamma1, tmpgamma2
    real(dp) :: tmpforce(3), tmpforce_r(3), tmpforce2, tmpmultvar1
    integer :: nSpin, iSpin, mu, nu, alpha, beta, ccc, kkk
    real(dp) :: dummy(orb%mOrb,orb%mOrb,3), sPrimeTmp(orb%mOrb,orb%mOrb,3)
    real(dp) :: sPrimeTmp2(orb%mOrb,orb%mOrb,3)
    real(dp), allocatable :: gammaPrimeTmp(:,:,:), tmpOvr(:,:), tmpRho(:,:,:), tmpderiv(:,:)

    nSpin = size(deltaRho,dim=3)
    call allocateAndInit(tmpOvr, tmpRho, gammaPrimeTmp, tmpderiv)
    nAtom = size(this%species)
    tmpderiv = 0.0_dp
    ! sum K
    loopK: do iAtK = 1, nAtom
      ! C >= K
      loopC: do iNeighK = 0, nNeighbourSK(iAtK)
        iAtC = iNeighbour(iNeighK, iAtK)
        ! evaluate the ovr_prime
        sPrimeTmp2 = 0.0_dp
        sPrimeTmp = 0.0_dp
        if ( iAtK /= iAtC ) then
          call derivator%getFirstDeriv(sPrimeTmp, skOverCont, coords, species, iAtK, iAtC, orb)
          call derivator%getFirstDeriv(sPrimeTmp2, skOverCont, coords, species, iAtC, iAtK, orb)
        end if
        loopB: do iAtB = 1, nAtom
          ! A > B
          loopA: do iNeighB = 0, nNeighbourSK(iAtB)
            iAtA = iNeighbour(iNeighB, iAtB)
            tmpgamma1 = this%lrGammaEval(iAtK,iAtB) + this%lrGammaEval(iAtC,iAtB)
            tmpgamma2 = tmpgamma1 + this%lrGammaEval(iAtK,iAtA) + this%lrGammaEval(iAtC,iAtA)
            tmpforce(:) = 0.0_dp
            tmpforce_r(:) = 0.0_dp
            tmpforce2 = 0.0_dp
            ccc = 0
            do mu = iSquare(iAtC), iSquare(iAtC + 1) - 1
              ccc = ccc + 1
              kkk = 0
              do kpa = iSquare(iAtK), iSquare(iAtK + 1) - 1
                kkk = kkk + 1
                tmpmultvar1 = 0.0_dp
                do iSpin = 1, nSpin
                  do alpha = iSquare(iAtA), iSquare(iAtA + 1) - 1
                    do beta = iSquare(iAtB), iSquare(iAtB + 1) - 1
                      tmpmultvar1 = tmpmultvar1 + tmpOvr(beta, alpha) * (tmpRho(beta,kpa,iSpin) &
                       & * tmpRho(alpha,mu,iSpin) + tmpRho(alpha,kpa,iSpin) * tmpRho(beta,mu,iSpin))
                    end do
                  end do
                end do
                tmpforce(:) = tmpforce(:) + tmpmultvar1 * (sPrimeTmp(ccc,kkk,:))
                tmpforce_r(:) = tmpforce_r(:) + tmpmultvar1 * (sPrimeTmp2(kkk,ccc,:))
                tmpforce2 = tmpforce2 + tmpmultvar1 * tmpOvr(kpa,mu)
              end do
            end do

            ! C /= K
            if( iAtK /= iAtC ) then
              if( iAtB /= iAtA) then
                tmpforce(:) = tmpforce(:) * tmpgamma2
                tmpforce_r(:) = tmpforce_r(:) * tmpgamma2
                tmpforce(:) = tmpforce(:) + tmpforce2 * (gammaPrimeTmp(:,iAtK,iAtA) &
                    & + gammaPrimeTmp(:,iAtK,iAtB))
                tmpforce_r(:) = tmpforce_r(:) + tmpforce2 * (gammaPrimeTmp(:,iAtC,iAtA) &
                    & + gammaPrimeTmp(:,iAtC,iAtB))
              else
                tmpforce(:) = tmpforce(:) * tmpgamma1
                tmpforce_r(:) = tmpforce_r(:) * tmpgamma1
                tmpforce(:) = tmpforce(:) + tmpforce2 * (gammaPrimeTmp(:,iAtK,iAtA))
                tmpforce_r(:) = tmpforce_r(:) + tmpforce2 * (gammaPrimeTmp(:,iAtC,iAtA))
              end if
            else
              if( iAtB /= iAtA) then
                tmpforce(:) = tmpforce(:) + tmpforce2 * (gammaPrimeTmp(:,iAtK,iAtA) &
                    & + gammaPrimeTmp(:,iAtK,iAtB))
              else
                tmpforce(:) = tmpforce(:) + tmpforce2 * (gammaPrimeTmp(:,iAtK,iAtA))
              end if
            end if
            tmpderiv(:,iAtK) = tmpderiv(:,iAtK) + tmpforce(:)
            tmpderiv(:,iAtC) = tmpderiv(:,iAtC) + tmpforce_r(:)
          end do loopA
        end do loopB
      end do loopC
    end do loopK

    if (this%tREKS) then
      gradients(:,:) = gradients - 0.5_dp * tmpderiv
    else
      gradients(:,:) = gradients - 0.25_dp * nSpin * tmpderiv
    end if

    deallocate(tmpOvr, tmpRho, gammaPrimeTmp, tmpderiv)

  contains

    !> Initialise the
    subroutine allocateAndInit(tmpOvr, tmpRho, gammaPrimeTmp, tmpderiv)

      !> Storage for the overlap
      real(dp), allocatable, intent(inout) :: tmpOvr(:,:)

      !> storage for density matrix
      real(dp), allocatable, intent(inout) :: tmpRho(:,:,:)

      !> storage for derivative of gamma interaction
      real(dp), allocatable, intent(inout) :: gammaPrimeTmp(:,:,:)

      !> workspace for the derivatives
      real(dp), allocatable, intent(inout) :: tmpderiv(:,:)

      real(dp) :: tmp(3)
      integer :: iSpin, iAt1, iAt2, nAtom

      nAtom = size(this%species)
      allocate(tmpOvr(size(ovrlapMat, dim = 1), size(ovrlapMat, dim = 1)))
      allocate(tmpRho(size(deltaRho, dim = 1), size(deltaRho, dim = 1), size(deltaRho, dim = 3)))
      allocate(gammaPrimeTmp(3, nAtom, nAtom))
      allocate(tmpderiv(3, size(gradients, dim = 2)))
      tmpOvr = ovrlapMat
      tmpRho = deltaRho
      call symmetrizeHS(tmpOvr)
      do iSpin = 1, size(deltaRho, dim = 3)
        call symmetrizeHS(tmpRho(:,:,iSpin))
      enddo
      ! precompute the gamma derivatives
      gammaPrimeTmp = 0.0_dp
      do iAt1 = 1, nAtom
        do iAt2 = 1, nAtom
          if(iAt1 /= iAt2) then
            call getGammaPrimeValue(this, tmp, iAt1, iAt2, coords, species)
            gammaPrimeTmp(:,iAt1, iAt2) = tmp(:)
          end if
        end do
      end do
    end subroutine allocateAndInit

  end subroutine addLrGradients


  !> evaluate the LR-Energy contribution directly. Very slow, use addLrEnergy instead.
  function evaluateLrEnergyDirect(this, env, deltaRho, ovrlap, iSquare) result (energy)

    !> instance of LR
    class(RangeSepFunc), intent(inout) :: this

    !> Environment settings
    type(TEnvironment), intent(inout) :: env

    !> square density matrix
    real(dp), intent(in) :: deltaRho(:,:)

    !> square overlap matrix
    real(dp), intent(in) :: ovrlap(:,:)

    !> Dense matrix atom indexing
    integer, intent(in) :: iSquare(:)

    !> resulting energy
    real(dp) :: energy

    integer :: iAt1, iAt2, nAtom, mu, nu, alpha, beta
    real(dp), allocatable :: tmpOvr(:,:), tmpDRho(:,:)
    real(dp) :: tmp

    call env%globalTimer%startTimer(globalTimers%energyEval)
    nAtom = size(this%species)
    allocate(tmpOvr(size(ovrlap, dim = 1), size(ovrlap, dim = 1)))
    allocate(tmpDRho(size(deltaRho, dim = 1), size(deltaRho, dim = 1)))
    tmpOvr = ovrlap
    tmpDRho = deltaRho
    call symmetrizeHS(tmpOvr)
    call symmetrizeHS(tmpDRho)

    energy = 0.0_dp
    do iAt1 = 1, nAtom
      do iAt2 = 1, nAtom
        tmp = 0.0_dp
        do mu = iSquare(iAt1), iSquare(iAt1 + 1) - 1
          do nu = iSquare(iAt2), iSquare(iAt2 + 1) - 1
            do alpha = 1, size(tmpOvr, dim = 1)
              do beta = 1, size(tmpOvr, dim = 1)
                tmp = tmp + (&
                    & tmpDRho(alpha,beta) * tmpDRho(mu,nu)&
                    & +tmpDRho(mu,beta) * tmpDRho(alpha,nu)) * tmpOvr(mu,alpha) * tmpOvr(nu,beta)
              end do
            end do
          end do
        end do
        energy = energy + tmp * this%lrGammaEval(iAt1,iAt2)
      end do
    end do
    energy = -energy / 8.0_dp

    call env%globalTimer%stopTimer(globalTimers%energyEval)

  end function evaluateLrEnergyDirect


  !> Get long-range gamma integrals
  subroutine getLrGamma(self, LrGamma)

    !> class instance
    class(RangeSepFunc), intent(inout) :: self

    !> long-range gamma integrals in AO basis
    real(dp), intent(out) :: LrGamma(:,:)

    LrGamma(:,:) = self%lrGammaEval

  end subroutine getLrGamma


  !> Calculate long-range gamma derivative integrals
  subroutine getLrGammaDeriv(self, coords, species, LrGammaDeriv)

    !> class instance
    class(RangeSepFunc), intent(inout) :: self

    !> atomic coordinates
    real(dp), intent(in) :: coords(:,:)

    !> Species of all atoms including images
    integer, intent(in) :: species(:)

    !> long-range gamma derivative integrals
    real(dp), intent(out) :: LrGammaDeriv(:,:,:)

    real(dp) :: tmp(3)
    integer :: nAtom, iAt1, iAt2

    nAtom = size(LrGammaDeriv,dim=1)

    do iAt1 = 1, nAtom
      do iAt2 = 1, nAtom
        if (iAt1 /= iAt2) then
          call getGammaPrimeValue(self, tmp, iAt1, iAt2, coords, species)
          LrGammaDeriv(iAt2,iAt1,:) = tmp
        end if
      end do
    end do

  end subroutine getLrGammaDeriv

end module dftbp_rangeseparated<|MERGE_RESOLUTION|>--- conflicted
+++ resolved
@@ -769,12 +769,8 @@
 
   contains
 
-<<<<<<< HEAD
+    !> Set up storage and get orbital-by-orbital gamma matrix
     subroutine allocateAndInit(this, iSquare, overlap, densSqr, HH, Smat, Dmat, LrGammaAO)
-=======
-    !> Set up storage and get orbital-by-orbital gamma matrix
-    subroutine allocateAndInit(this, iSquare, overlap, densSqr, HH, Smat, Dmat, LRgammaAO)
->>>>>>> 380593e9
 
       !> class instance
       type(RangeSepFunc), intent(inout) :: this
@@ -823,12 +819,8 @@
     end subroutine allocateAndInit
 
 
-<<<<<<< HEAD
+    !> Evaluate the hamiltonian using GEMM operations
     subroutine evaluateHamiltonian(this, Smat, Dmat, LrGammaAO, Hlr)
-=======
-    !> Evaluate the hamiltonian using GEMM operations
-    subroutine evaluateHamiltonian(this, Smat, Dmat, LRgammaAO, Hlr)
->>>>>>> 380593e9
 
       !> class instance
       type(RangeSepFunc), intent(inout) :: this
