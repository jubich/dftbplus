!--------------------------------------------------------------------------------------------------!
!  DFTB+: general package for performing fast atomistic simulations                                !
!  Copyright (C) 2006 - 2021  DFTB+ developers group                                               !
!                                                                                                  !
!  See the LICENSE file for terms of usage and distribution.                                       !
!--------------------------------------------------------------------------------------------------!

#:include 'common.fypp'


!> Contains range separated related routines.
<<<<<<< HEAD
module dftbp_dftb_rangeseparated
  use dftbp_common_accuracy
  use dftbp_common_environment
  use dftbp_common_assert
  use dftbp_io_message
  use dftbp_dftb_nonscc, only : TNonSccDiff
  use dftbp_dftb_slakocont, only : TSlakoCont
  use dftbp_type_commontypes
  use dftbp_math_sorting
  use dftbp_dftb_sparse2dense, only : blockSymmetrizeHS, symmetrizeHS, hermitianSquareMatrix
  use dftbp_common_globalenv, only : stdOut
  use dftbp_math_f08math
  use dftbp_math_blasroutines, only : gemm
=======
module dftbp_rangeseparated
  use dftbp_accuracy, only : dp, tolSameDist, MinHubDiff
  use dftbp_environment, only : TEnvironment, globalTimers
  use dftbp_assert
  use dftbp_message, only : error
  use dftbp_nonscc, only : TNonSccDiff
  use dftbp_slakocont, only : TSlakoCont
  use dftbp_commontypes, only : TOrbitals
  use dftbp_sorting, only : index_heap_sort
  use dftbp_sparse2dense, only : blockSymmetrizeHS, symmetrizeHS, hermitianSquareMatrix
  use dftbp_globalenv, only : stdOut
  use dftbp_blasroutines, only : gemm
>>>>>>> 16ca5993
  implicit none
  
  private
  public :: TRangeSepSKTag, TRangeSepFunc, RangeSepFunc_init, getGammaPrimeValue, rangeSepTypes


  type :: TRangeSepTypesEnum

    !> Neighbour based
    integer :: neighbour = 0

    !> Threshold based
    integer :: threshold = 1

    !> Matrix based
    integer :: matrixBased = 2

  end type TRangeSepTypesEnum


  !> Container for enumerated range separation types
  type(TRangeSepTypesEnum), parameter :: rangeSepTypes = TRangeSepTypesEnum()


  !> Slater-Koster file RangeSep tag structure
  type :: TRangeSepSKTag

    !> range separation parameter
    real(dp) :: omega

  end type TRangeSepSKTag


  !> Range-Sep module dftbp_poisson_structure
  type :: TRangeSepFunc
    private

    !> coordinates of the atom
    real(dp), allocatable :: coords(:,:)

    !> evaluated gamma, Atom1, Atom2 at each geometry step
    real(dp), allocatable :: lrGammaEval(:,:)

    !> range-separation parameter
    real(dp) :: omega

    !> Hubbard U values for atoms
    real(dp), allocatable :: hubbu(:)

    ! Hamiltonian Screening

    !> previous hamiltonian in screening by tolerance
    real(dp), allocatable :: hprev(:,:)

    !> previous delta density matrix in screening by tolerance
    real(dp), allocatable :: dRhoPrev(:,:)

    !> Is screening initialised
    logical :: tScreeningInited

    !> threshold for screening by value
    real(dp) :: pScreeningThreshold

    !> total long range energy
    real(dp) :: lrEnergy

    !> spin up part of energy
    real(dp) :: lrEnergyUp

    !> spin down part of energy
    real(dp) :: lrEnergyDn

    !> Is this spin restricted (F) or unrestricted (T)
    logical :: tSpin

    !> Is this DFTB/SSR formalism
    logical :: tREKS

    !> algorithm for range separation screening
    integer :: rsAlg

    !> species of atoms
    integer, allocatable :: species(:)

    !> Nr. of neighbours
    integer, allocatable :: nNeighbours(:)

  contains

    procedure :: updateCoords
    procedure :: addLrHamiltonian
    procedure :: addLrHamiltonianMatrixCmplx
    procedure :: addLrEnergy
    procedure :: addLrGradients
    procedure :: evaluateLrEnergyDirect
    procedure :: getSpecies
    procedure :: getLrGamma
    procedure :: getLrGammaDeriv

  end type TRangeSepFunc


contains


  !> Intitialize the range-sep module
  subroutine RangeSepFunc_init(this, nAtom, species, hubbu, screen, omega, tSpin, tREKS, rsAlg)

    !> class instance
    type(TRangeSepFunc), intent(out) :: this

    !> number of atoms
    integer, intent(in) :: nAtom

    !> list of all atomic species
    integer, intent(in) :: species(:)

    !> atomic hubbards
    real(dp), intent(in) :: hubbu(:)

    !> screening threshold value
    real(dp), intent(in) :: screen

    !> range separation parameter
    real(dp), intent(in) :: omega

    !> Is this spin restricted (F) or unrestricted (T)
    logical, intent(in) :: tSpin

    !> Is this DFTB/SSR formalism
    logical, intent(in) :: tREKS

    !> lr-hamiltonian construction algorithm
    integer, intent(in) :: rsAlg

    call initAndAllocate(this, nAtom, hubbu, species, screen, omega, rsAlg, tSpin, tREKS)
    call checkRequirements(this)

  contains


    !> initialise data structures and allocate storage
    subroutine initAndAllocate(this, nAtom, hubbu, species, screen, omega, rsAlg, tSpin, tREKS)

      !> Instance
      class(TRangeSepFunc), intent(out) :: this

      !> Number of atoms
      integer, intent(in) :: nAtom

      !> Hubbard U values for atoms
      real(dp), intent(in) :: hubbu(:)

      !> Species of atoms
      integer, intent(in) :: species(:)

      !> screening cutoff if using appropriate method
      real(dp), intent(in) :: screen

      !> Range separation parameter
      real(dp), intent(in) :: omega

      !> Algorithm for range separation
      integer, intent(in) :: rsAlg

      !> Is this spin restricted (F) or unrestricted (T)
      logical, intent(in) :: tSpin

      !> Is this DFTB/SSR formalism
      logical, intent(in) :: tREKS

      this%tScreeningInited = .false.
      this%pScreeningThreshold = screen
      this%omega = omega
      this%lrEnergy = 0.0_dp
      this%rsAlg = rsAlg
      this%tSpin = tSpin
      this%tREKS = tREKS

      allocate(this%coords(3, nAtom))
      allocate(this%species(nAtom))
      allocate(this%lrGammaEval(nAtom,nAtom))
      allocate(this%hubbu(size(hubbu)))
      this%hubbu(:) = hubbu
      this%species(:) = species

    end subroutine initAndAllocate


    !> Test for option consistency
    subroutine checkRequirements(this)

      !> instance
      class(TRangeSepFunc), intent(inout) :: this

      ! Check for current restrictions
      if (this%tSpin .and. this%rsAlg == rangeSepTypes%threshold) then
        call error("Spin-unrestricted calculation for thresholded range separation not yet&
            & implemented!")
      end if

      if (this%tREKS .and. this%rsAlg == rangeSepTypes%threshold) then
        call error("REKS calculation with thresholded range separation not yet implemented!")
      end if

      if (.not. any([rangeSepTypes%neighbour, rangeSepTypes%threshold,&
            & rangeSepTypes%matrixBased] == this%rsAlg)) then
        call error("Unknown algorithm for screening the exchange in range separation")
      end if

    end subroutine checkRequirements

  end subroutine RangeSepFunc_init


  !> update the rangeSep module on coordinate change
  subroutine updateCoords(this, coords)

    !> class instance
    class(TRangeSepFunc), intent(inout) :: this

    !> list of atomic coordinates
    real(dp), intent(in) :: coords(:,:)

    integer :: nAtom, iAtom1, iAtom2, iSp1, iSp2
    real(dp) :: dist

    this%coords(:,:) = coords
    nAtom = size(this%species)
    do iAtom1 = 1, nAtom
      do iAtom2 = 1, iAtom1
        iSp1 = this%species(iAtom1)
        iSp2 = this%species(iAtom2)
        dist = norm2(this%coords(:, iAtom1) - this%coords(:, iAtom2))
        this%lrGammaEval(iAtom1, iAtom2) = getAnalyticalGammaValue(this, iSp1, iSp2, dist)
        this%lrGammaEval(iAtom2, iAtom1) = this%lrGammaEval(iAtom1, iAtom2)
      end do
    end do

    if (this%tScreeningInited) then
      this%hprev(:,:) = 0.0_dp
      this%dRhoPrev(:,:) = 0.0_dp
      this%lrEnergy = 0.0_dp
    end if

  end subroutine updateCoords


  !> Interface routine.
  subroutine addLrHamiltonian(this, env, densSqr, over, iNeighbour, nNeighbourLC, iSquare, iPair,&
      & orb, HH, overlap)

    !> class instance
    class(TRangeSepFunc), intent(inout) :: this

    !> Environment settings
    type(TEnvironment), intent(inout) :: env

    ! Neighbour based screening

    !> Square (unpacked) density matrix
    real(dp), dimension(:,:), target, intent(in) :: densSqr

    !> Sparse (packed) overlap matrix.
    real(dp), dimension(:), intent(in) :: over

    !> Neighbour indices.
    integer, dimension(0:,:), intent(in) :: iNeighbour

    !> Nr. of neighbours for each atom.
    integer, dimension(:), intent(in) :: nNeighbourLC

    !> Position of each atom in the rows/columns of the square matrices. Shape: (nAtom)
    integer, dimension(:), intent(in) :: iSquare

    !> iPair Position of each (neighbour, atom) pair in the sparse matrix.
    !> Shape: (0:maxNeighbour,nAtom)
    integer, dimension(0:,:), intent(in) :: iPair

    !> Orbital information.
    type(TOrbitals), intent(in) :: orb

    !> Square (unpacked) Hamiltonian to be updated.
    real(dp), dimension(:,:), intent(inout), target :: HH

    ! Threshold based screening

    !> square real overlap matrix
    real(dp), intent(in) :: overlap(:,:)

    call env%globalTimer%startTimer(globalTimers%rangeSeparatedH)
    select case(this%rsAlg)
    case (rangeSepTypes%threshold)
      call addLrHamiltonianThreshold(this, env, overlap, densSqr, iNeighbour, nNeighbourLC,&
          & iSquare, HH, orb)
    case (rangeSepTypes%neighbour)
      call addLrHamiltonianNeighbour(this, env, densSqr, over, iNeighbour, nNeighbourLC, iSquare,&
          & iPair, orb, HH)
    case (rangeSepTypes%matrixBased)
      call addLrHamiltonianMatrix(this, iSquare, overlap, densSqr, HH)
    end select
    call env%globalTimer%stopTimer(globalTimers%rangeSeparatedH)

  end subroutine addLrHamiltonian


  !> Adds the LR-exchange contribution to hamiltonian using the thresholding algorithm
  subroutine addLrHamiltonianThreshold(this, env, overlap, deltaRho, iNeighbour, nNeighbourLC,&
      & iSquare, hamiltonian, orb)

    !> class instance
    type(TRangeSepFunc), intent(inout) :: this

    !> Environment settings
    type(TEnvironment), intent(inout) :: env

    !> square real overlap matrix
    real(dp), intent(in) :: overlap(:,:)

    !> square density matrix (deltaRho in DFTB terms)
    real(dp), intent(in) :: deltaRho(:,:)

    !> Neighbour indices.
    integer, dimension(0:,:), intent(in) :: iNeighbour

    !> Nr. of neighbours for each atom.
    integer, dimension(:), intent(in) :: nNeighbourLC

    !> mapping atom_number -> number of the first basis function of the atomic block atom_number
    integer, intent(in) :: iSquare(:)

    !> current hamiltonian
    real(dp), intent(inout) :: hamiltonian(:,:)

    !> orbital information
    type(TOrbitals), intent(in) :: orb

    real(dp), allocatable :: tmpOvr(:,:), tmpDRho(:,:), testOvr(:,:), tmpDDRho(:,:), tmpDHam(:,:)
    integer, allocatable :: ovrInd(:,:)
    integer, parameter :: descLen = 3, iStart = 1, iEnd = 2, iNOrb = 3

    call allocateAndInit()
    call evaluateHamiltonian(tmpDHam)
    this%hprev(:,:) = this%hprev + tmpDHam
    hamiltonian(:,:) = hamiltonian + this%hprev
    this%lrEnergy = this%lrEnergy + evaluateEnergy(this%hprev, tmpDRho)

  contains

    !> allocate and initialise some necessary arrays
    subroutine allocateAndInit()

      integer :: matrixSize, nAtom
      real(dp) :: tmp
      integer :: iAtMu, iAtNu, iNeigh

      matrixSize = size(hamiltonian, dim = 1)
      nAtom = size(this%species)
      allocate(tmpOvr(matrixSize, matrixSize))
      allocate(tmpDHam(matrixSize, matrixSize))
      allocate(tmpDRho(matrixSize, matrixSize))
      allocate(tmpDDRho(matrixSize, matrixSize))
      allocate(testOvr(nAtom, nAtom))
      allocate(ovrInd(nAtom, nAtom))
      tmpOvr(:,:) = overlap
      call blockSymmetrizeHS(tmpOvr, iSquare)
      tmpDRho(:,:) = deltaRho
      call symmetrizeHS(tmpDRho)
      tmpDHam(:,:) = 0.0_dp
      call checkAndInitScreening(this, matrixSize, tmpDRho)
      tmpDDRho(:,:) = tmpDRho - this%dRhoPrev
      this%dRhoPrev(:,:) = tmpDRho

      testOvr(:,:) = 0.0_dp
      do iAtMu = 1, nAtom
        do iNeigh = 0, nNeighbourLC(iAtMu)
          iAtNu = iNeighbour(iNeigh, iAtMu)
          tmp = maxval(abs(tmpOvr(iSquare(iAtMu) : iSquare(iAtMu + 1) - 1,&
              & iSquare(iAtNu) : iSquare(iAtNu + 1) - 1)))
          testOvr(iAtMu, iAtNu) = tmp
          testOvr(iAtNu, iAtMu) = tmp
        end do
      end do
      do iAtMu = 1, nAtom
        call index_heap_sort(ovrInd(iAtMu,:), testOvr(iAtMu,:))
      end do

    end subroutine allocateAndInit


    !> Evaluate the update to hamiltonian due to change the in the DM
    pure subroutine evaluateHamiltonian(tmpDHam)

      !> Update for the old hamiltonian on exit
      real(dp), intent(out) :: tmpDHam(:,:)

      integer :: nAtom
      real(dp) :: pbound, prb
      real(dp) :: tmpvec1(orb%mOrb), tmpvec2(orb%mOrb)
      real(dp) :: tmp, tstbound, gammabatch, gammabatchtmp
      integer :: iAtMu, iAtNu, iAt1, iAt2, iSp1, iSp2, nOrb1, nOrb2
      integer :: kk, ll, jj, ii, mu, nu
      integer, dimension(descLen) :: desc1, desc2, descM, descN

      nAtom = size(this%species)

      pbound = maxval(abs(tmpDDRho))
      tmpDHam = 0.0_dp
      loopMu: do iAtMu = 1, nAtom
        descM = getDescriptor(iAtMu, iSquare)
        loopKK: do kk = 1, nAtom
          iAt1 = ovrInd(iAtMu, nAtom + 1 - kk)
          desc1 = getDescriptor(iAt1, iSquare)
          iSp1 = this%species(iAt1)
          nOrb1 = orb%nOrbSpecies(iSp1)
          prb = pbound * testOvr(iAt1, iAtMu)
          if(abs(prb) < this%pScreeningThreshold) then
            exit loopKK
          end if
          loopNu: do iAtNu = 1, iAtMu
            descN = getDescriptor(iAtNu, iSquare)
            gammabatchtmp = this%lrGammaEval(iAtMu, iAtNu) + this%lrGammaEval(iAt1, iAtNu)
            loopLL: do ll = 1, nAtom
              iAt2 = ovrInd(iAtNu, nAtom + 1 - ll)
              iSp2 = this%species(iAt2)
              nOrb2 = orb%nOrbSpecies(iSp2)
              tstbound = prb * testOvr(iAt2, iAtNu)
              if(abs(tstbound) < this%pScreeningThreshold) then
                exit loopLL
              end if
              desc2 = getDescriptor(iAt2, iSquare)
              gammabatch = (this%lrGammaEval(iAtMu, iAt2) + this%lrGammaEval(iAt1, iAt2)&
                  & + gammabatchtmp)
              gammabatch = -0.125_dp * gammabatch
              ! calculate the Q_AB
              do nu = descN(iStart), descN(iEnd)
                jj = 0
                tmpvec2(1:nOrb2) = tmpOvr(desc2(iStart):desc2(iEnd), nu)
                do ii = desc1(iStart), desc1(iEnd)
                  jj = jj + 1
                  tmpvec1(jj) = sum(tmpvec2(1:nOrb2) * tmpDDRho(ii, desc2(iStart):desc2(iEnd)))
                end do
                tmp = 0.0_dp
                do mu = descM(iStart), descM(iEnd)
                  tmp = sum(tmpOvr(desc1(iStart):desc1(iEnd), mu) * tmpvec1(1:nOrb1))
                  tmpDHam(mu, nu) = tmpDHam(mu, nu) + gammabatch * tmp
                end do
              end do
            end do loopLL
          end do loopNu
        end do loopKK
      end do loopMu

    end subroutine evaluateHamiltonian


    !> Initialise the screening matrices
    subroutine checkAndInitScreening(this, matrixSize, tmpDRho)

      !> Instance
      class(TRangeSepFunc), intent(inout) :: this

      !> linear dimension of matrix
      integer, intent(in) :: matrixSize

      !> Delta rho from iteration
      real(dp), allocatable, intent(in) :: tmpDRho(:,:)

      if(.not. this%tScreeningInited) then
        allocate(this%hprev(matrixSize, matrixSize))
        allocate(this%dRhoPrev(matrixSize, matrixSize))
        this%hprev(:,:) = 0.0_dp
        this%dRhoPrev(:,:) = tmpDRho
        this%tScreeningInited = .true.
      end if

    end subroutine checkAndInitScreening

  end subroutine addLrHamiltonianThreshold


  !> Updates the Hamiltonian with the range separated contribution.
  subroutine addLrHamiltonianNeighbour(this, env, densSqr, over, iNeighbour, nNeighbourLC, iSquare,&
      & iPair, orb, HH)

    !> instance of object
    type(TRangeSepFunc), intent(inout) :: this

    !> Environment settings
    type(TEnvironment), intent(inout) :: env

    !> Square (unpacked) density matrix
    real(dp), dimension(:,:), target, intent(in) :: densSqr

    !> Sparse (packed) overlap matrix.
    real(dp), dimension(:), intent(in) :: over

    !> Neighbour indices.
    integer, dimension(0:,:), intent(in) :: iNeighbour

    !> Nr. of neighbours for each atom.
    integer, dimension(:), intent(in) :: nNeighbourLC

    !> Position of each atom in the rows/columns of the square matrices. Shape: (nAtom)
    integer, dimension(:), intent(in) :: iSquare

    !> Position of each (neighbour, atom) pair in the sparse matrix. Shape: (0:maxNeighbour, nAtom)
    integer, dimension(0:,:), intent(in) :: iPair

    !> Orbital information.
    type(TOrbitals), intent(in) :: orb

    !> Square (unpacked) Hamiltonian to be updated.
    real(dp), dimension(:,:), intent(inout), target :: HH

    integer, parameter :: descLen = 3, iStart = 1, iEnd = 2, iNOrb = 3
    real(dp), dimension(orb%mOrb**2), target :: Sma, Sam, Snb, Sbn
    real(dp), dimension(orb%mOrb**2), target :: Pab, Pmb, Pan, Pmn
    real(dp), dimension(:,:), pointer :: pSma, pSam, pSnb, pSbn
    real(dp), dimension(:,:), pointer :: pPab, pPmb, pPan, pPmn
    real(dp) :: gamma1, gamma2, gammaTot
    integer :: nAtom
    integer :: iAtM, iAtN, iAtA, iAtB, iNeighN, iNeighA
    integer, dimension(descLen) :: descA, descB, descM, descN
    real(dp), dimension(:,:), allocatable, target :: tmpDRho
    real(dp), dimension(:,:), allocatable, target :: tmpHH

    call allocateAndInit(tmpHH, tmpDRho)
    call evaluateHamiltonian()
    HH(:,:) = HH + tmpHH
    this%lrEnergy = this%lrEnergy + evaluateEnergy(tmpHH, tmpDRho)

  contains

    !> Allocate storage for mapping 1D<->2D array sections
    subroutine allocateAndInit(tmpHH, tmpDRho)

      !> density matrix case
      real(dp), dimension(:,:), allocatable, target, intent(inout) :: tmpDRho

      !> hamiltonian matrix case
      real(dp), dimension(:,:), allocatable, target, intent(inout) :: tmpHH

      allocate(tmpHH(size(HH, dim=1), size(HH, dim=2)))
      tmpHH(:,:) = 0.0_dp
      allocate(tmpDRho(size(densSqr, dim=1), size(densSqr, dim=1)))
      tmpDRho(:,:) = densSqr
      call symmetrizeHS(tmpDRho)

    end subroutine allocateAndInit


    !> actually evaluate the neighbour based cut-off hamiltonian
    subroutine evaluateHamiltonian()

      nAtom = size(this%species)

      loopN: do iAtN = 1, nAtom
        descN = getDescriptor(iAtN, iSquare)
        loopB: do iNeighN = 0, nNeighbourLC(iAtN)
          iAtB = iNeighbour(iNeighN, iAtN)
          descB = getDescriptor(iAtB, iSquare)
          call copyOverlapBlock(iAtN, iNeighN, descN(iNOrb), descB(iNOrb), Sbn, pSbn)
          call transposeBlock(pSbn, Snb, pSnb)
          loopA: do iAtA = 1, nAtom
            descA = getDescriptor(iAtA, iSquare)
            call copyDensityBlock(descA, descB, Pab, pPab)
            call copyDensityBlock(descA, descN, Pan, pPan)
            gamma1 = this%lrGammaEval(iAtA, iAtN) + this%lrGammaEval(iAtA, iAtB)
            loopM: do iNeighA = 0, nNeighbourLC(iAtA)
              iAtM = iNeighbour(iNeighA, iAtA)
              descM = getDescriptor(iAtM, iSquare)
              call copyOverlapBlock(iAtA, iNeighA, descA(iNOrb), descM(iNOrb), Sma, pSma)
              call transposeBlock(pSma, Sam, pSam)
              gamma2 = this%lrGammaEval(iAtM, iAtN) + this%lrGammaEval(iAtM, iAtB)
              gammaTot = gamma1 + gamma2
              !
              if (iAtM >= iAtN) then
                call updateHamiltonianBlock(descM, descN, pSma, pSbn, pPab)
              end if
              if (iAtA >= iAtN .and. iAtM /= iAtA) then
                call copyDensityBlock(descM, descB, Pmb, pPmb)
                call updateHamiltonianBlock(descA, descN, pSam, pSbn, pPmb)
              end if
              if (iAtM >= iAtB .and. iAtN /= iAtB) then
                call updateHamiltonianBlock(descM, descB, pSma, pSnb, pPan)
              end if
              if (iAtA >= iAtB .and. iAtM /= iAtA .and. iAtN /= iAtB) then
                call copyDensityBlock(descM, descN, Pmn, pPmn)
                call updateHamiltonianBlock(descA, descB, pSam, pSnb, pPmn)
              end if
            end do loopM
          end do loopA
        end do loopB
      end do loopN

    end subroutine evaluateHamiltonian


    !> copy atom block from sparse matrix
    pure subroutine copyOverlapBlock(iAt, iNeigh, iNOrbAt, iNOrbNeigh, localBlock, pLocalBlock)

      !> Atom for which this is a neighbour
      integer, intent(in) :: iAt

      !> Number of neighbour for this block
      integer, intent(in) :: iNeigh

      !> Number of orbitals on iAt
      integer, intent(in) :: iNOrbAt

      !> Number of orbitals on neighbour atom
      integer, intent(in) :: iNOrbNeigh

      !> local block
      real(dp), dimension(:), target, intent(inout) :: localBlock

      !> Pointer to local block
      real(dp), dimension(:,:), pointer, intent(out) :: pLocalBlock

      integer :: ind

      ind = iPair(iNeigh, iAt) + 1
      localBlock(1:iNOrbNeigh*iNOrbAt) = over(ind:ind+iNOrbNeigh*iNOrbAt-1)
      pLocalBlock(1:iNOrbNeigh, 1:iNOrbAt) => localBlock(1:iNOrbNeigh*iNOrbAt)

    end subroutine copyOverlapBlock


    !> copy a density matrix block from sparse matrix
    pure subroutine copyDensityBlock(desc1, desc2, localBlock, pLocalBlock)

      !> start, end and range of first block
      integer, dimension(descLen), intent(in) :: desc1

      !> start, end and range of second block
      integer, dimension(descLen), intent(in) :: desc2

      !> local block in 1D format
      real(dp), dimension(:), target, intent(inout) :: localBlock

      !> Pointer to local block
      real(dp), dimension(:,:), pointer, intent(out) :: pLocalBlock

      pLocalBlock(1:desc1(iNOrb), 1:desc2(iNOrb)) => localBlock(1:desc1(iNOrb) * desc2(iNOrb))
      pLocalBlock(:,:) = tmpDRho(desc1(iStart):desc1(iEnd), desc2(iStart):desc2(iEnd))

    end subroutine copyDensityBlock


    !> Transpose a block
    pure subroutine transposeBlock(orig, localBlock, pLocalBlock)

      !> Original matrix block
      real(dp), dimension(:,:), intent(in) :: orig

      !> local copy in 1D
      real(dp), dimension(:), target, intent(out) :: localBlock

      !> pointer to local copy
      real(dp), dimension(:,:), pointer, intent(out) :: pLocalBlock

      pLocalBlock(1:size(orig, dim=2), 1:size(orig, dim=1)) => localBlock(1:size(orig))
      pLocalBlock = transpose(orig)


    end subroutine transposeBlock


    !> Add a contribution to a Hamiltonian block
    subroutine updateHamiltonianBlock(descM, descN, pSma, pSbN, pPab)

      !> start, end and range of row
      integer, dimension(descLen), intent(in) :: descM

      !> start, end and range of column
      integer, dimension(descLen), intent(in) :: descN

      !> First overlap block
      real(dp), dimension(:,:), pointer, intent(in) :: pSma

      !> Second overlap block
      real(dp), dimension(:,:), pointer, intent(in) :: pSbN

      !> density matrix block
      real(dp), dimension(:,:), pointer, intent(in) :: pPab

      real(dp), dimension(:,:), pointer :: pHmn

      pHmn => tmpHH(descM(iStart):descM(iEnd), descN(iStart):descN(iEnd))
      if (this%tSpin .or. this%tREKS) then
        pHmn(:,:) = pHmn - 0.25_dp * gammaTot * matmul(matmul(pSma, pPab), pSbn)
      else
        pHmn(:,:) = pHmn - 0.125_dp * gammaTot * matmul(matmul(pSma, pPab), pSbn)
      end if

    end subroutine updateHamiltonianBlock

  end subroutine addLrHamiltonianNeighbour


  !> Update Hamiltonian with long-range contribution using matrix-matrix multiplications
  !>
  !> The routine provides a matrix-matrix multiplication based implementation of
  !> the 3rd term in Eq. 26 in https://doi.org/10.1063/1.4935095
  !>
  subroutine addLrHamiltonianMatrixCmplx(this, iSquare, overlap, densSqr, HH)

    !> class instance
    class(TRangeSepFunc), intent(inout) :: this

    !> Position of each atom in the rows/columns of the square matrices. Shape: (nAtom)
    integer, dimension(:), intent(in) :: iSquare

    !> Square (unpacked) overlap matrix.
    complex(dp), intent(in) :: overlap(:,:)

    !> Square (unpacked) density matrix
    complex(dp), intent(in) :: densSqr(:,:)

    !> Square (unpacked) Hamiltonian to be updated.
    complex(dp), intent(inout) :: HH(:,:)

    complex(dp), allocatable :: Smat(:,:)
    complex(dp), allocatable :: Dmat(:,:)
    real(dp), allocatable :: LRgammaAO(:,:)
    complex(dp), allocatable :: gammaCmplx(:,:)
    complex(dp), allocatable :: Hlr(:,:)

    integer :: nOrb

    nOrb = size(overlap,dim=1)

    allocate(Smat(nOrb,nOrb))
    allocate(Dmat(nOrb,nOrb))
    allocate(LRgammaAO(nOrb,nOrb))
    allocate(gammaCmplx(nOrb,nOrb))
    allocate(Hlr(nOrb,nOrb))

    call allocateAndInit(this, iSquare, overlap, densSqr, HH, Smat, Dmat, LRgammaAO, gammaCmplx)

    call evaluateHamiltonian(this, Smat, Dmat, gammaCmplx, Hlr)

    HH(:,:) = HH + Hlr

    this%lrenergy = this%lrenergy + 0.5_dp * real(sum(Dmat * Hlr), dp)

  contains

    subroutine allocateAndInit(this, iSquare, overlap, densSqr, HH, Smat, Dmat, LRgammaAO,&
        & gammaCmplx)

      !> instance
      type(TRangeSepFunc), intent(inout) :: this

      !> Position of each atom in the rows/columns of the square matrices. Shape: (nAtom)
      integer, dimension(:), intent(in) :: iSquare

      !> Square (unpacked) overlap matrix.
      complex(dp), intent(in) :: overlap(:,:)

      !> Square (unpacked) density matrix
      complex(dp), intent(in) :: densSqr(:,:)

      !> Square (unpacked) Hamiltonian to be updated.
      complex(dp), intent(inout) :: HH(:,:)

      !> Symmetrized square overlap matrix
      complex(dp), intent(out) :: Smat(:,:)

      !> Symmetrized square density matrix
      complex(dp), intent(out) :: Dmat(:,:)

      !> Symmetrized long-range gamma matrix
      real(dp), intent(out) :: LRgammaAO(:,:)

      !> Symmetrized long-range gamma matrix
      complex(dp), intent(out) :: gammaCmplx(:,:)

      integer :: nAtom, iAt, jAt

      nAtom = size(this%lrGammaEval,dim=1)

      !! Symmetrize Hamiltonian, overlap, density matrices
      call hermitianSquareMatrix(HH)
      Smat(:,:) = overlap
      call hermitianSquareMatrix(Smat)
      Dmat(:,:) = densSqr
      call hermitianSquareMatrix(Dmat)

      ! Get long-range gamma variable
      LRgammaAO(:,:) = 0.0_dp
      do iAt = 1, nAtom
        do jAt = 1, nAtom
          LRgammaAO(iSquare(jAt):iSquare(jAt+1)-1,iSquare(iAt):iSquare(iAt+1)-1) =&
              & this%lrGammaEval(jAt,iAt)
        end do
      end do
      gammaCmplx = LRgammaAO

    end subroutine allocateAndInit


    subroutine evaluateHamiltonian(this, Smat, Dmat, gammaCmplx, Hlr)

      !> instance
      type(TRangeSepFunc), intent(inout) :: this

      !> Symmetrized square overlap matrix
      complex(dp), intent(in) :: Smat(:,:)

      !> Symmetrized square density matrix
      complex(dp), intent(in) :: Dmat(:,:)

      !> Symmetrized long-range gamma matrix
      complex(dp), intent(in) :: gammaCmplx(:,:)

      !> Symmetrized long-range Hamiltonian matrix
      complex(dp), intent(out) :: Hlr(:,:)

      complex(dp), allocatable :: Hmat(:,:)
      complex(dp), allocatable :: tmpMat(:,:)

      integer :: nOrb

      nOrb = size(Smat,dim=1)

      allocate(Hmat(nOrb,nOrb))
      allocate(tmpMat(nOrb,nOrb))

      Hlr(:,:) = cmplx(0.0_dp,0.0_dp,dp)

      call gemm(tmpMat, Smat, Dmat)
      call gemm(Hlr, tmpMat, Smat)
      Hlr(:,:) = Hlr * gammaCmplx

      tmpMat(:,:) = tmpMat * gammaCmplx
      call gemm(Hlr, tmpMat, Smat, alpha=(1.0_dp,0.0_dp), beta=(1.0_dp,0.0_dp))

      Hmat(:,:) = Dmat * gammaCmplx
      call gemm(tmpMat, Smat, Hmat)
      call gemm(Hlr, tmpMat, Smat, alpha=(1.0_dp,0.0_dp), beta=(1.0_dp,0.0_dp))

      call gemm(tmpMat, Dmat, Smat)
      tmpMat(:,:) = tmpMat * gammaCmplx
      call gemm(Hlr, Smat, tmpMat, alpha=(1.0_dp,0.0_dp), beta=(1.0_dp,0.0_dp))

      if (this%tSpin) then
        Hlr(:,:) = -0.25_dp * Hlr
      else
        Hlr(:,:) = -0.125_dp * Hlr
      end if

    end subroutine evaluateHamiltonian

  end subroutine addLrHamiltonianMatrixCmplx


  !> Update Hamiltonian with long-range contribution using matrix-matrix multiplications
  !>
  !> The routine provides a matrix-matrix multiplication based implementation of
  !> the 3rd term in Eq. 26 in https://doi.org/10.1063/1.4935095
  !>
  subroutine addLrHamiltonianMatrix(this, iSquare, overlap, densSqr, HH)

    !> class instance
    type(TRangeSepFunc), intent(inout) :: this

    !> Position of each atom in the rows/columns of the square matrices. Shape: (nAtom)
    integer, dimension(:), intent(in) :: iSquare

    !> Square (unpacked) overlap matrix.
    real(dp), intent(in) :: overlap(:,:)

    !> Square (unpacked) density matrix
    real(dp), intent(in) :: densSqr(:,:)

    !> Square (unpacked) Hamiltonian to be updated.
    real(dp), intent(inout) :: HH(:,:)

    real(dp), allocatable :: Smat(:,:)
    real(dp), allocatable :: Dmat(:,:)
    real(dp), allocatable :: LrGammaAO(:,:)
    real(dp), allocatable :: Hlr(:,:)

    integer :: nOrb

    nOrb = size(overlap,dim=1)

    allocate(Smat(nOrb,nOrb))
    allocate(Dmat(nOrb,nOrb))
    allocate(LrGammaAO(nOrb,nOrb))
    allocate(Hlr(nOrb,nOrb))

    call allocateAndInit(this, iSquare, overlap, densSqr, HH, Smat, Dmat, LrGammaAO)
    call evaluateHamiltonian(this, Smat, Dmat, LrGammaAO, Hlr)
    HH(:,:) = HH + Hlr
    this%lrenergy = this%lrenergy + 0.5_dp * sum(Dmat * Hlr)

  contains

    !> Set up storage and get orbital-by-orbital gamma matrix
    subroutine allocateAndInit(this, iSquare, overlap, densSqr, HH, Smat, Dmat, LrGammaAO)

      !> class instance
      type(TRangeSepFunc), intent(inout) :: this

      !> Position of each atom in the rows/columns of the square matrices. Shape: (nAtom)
      integer, dimension(:), intent(in) :: iSquare

      !> Square (unpacked) overlap matrix.
      real(dp), intent(in) :: overlap(:,:)

      !> Square (unpacked) density matrix
      real(dp), intent(in) :: densSqr(:,:)

      !> Square (unpacked) Hamiltonian to be updated.
      real(dp), intent(inout) :: HH(:,:)

      !> Symmetrized square overlap matrix
      real(dp), intent(out) :: Smat(:,:)

      !> Symmetrized square density matrix
      real(dp), intent(out) :: Dmat(:,:)

      !> Symmetrized long-range gamma matrix
      real(dp), intent(out) :: LrGammaAO(:,:)

      integer :: nAtom, iAt, jAt

      nAtom = size(this%lrGammaEval,dim=1)

      ! Symmetrize Hamiltonian, overlap, density matrices
      call symmetrizeHS(HH)
      Smat(:,:) = overlap
      call symmetrizeHS(Smat)
      Dmat(:,:) = densSqr
      call symmetrizeHS(Dmat)

      ! Get long-range gamma variable
      LrGammaAO(:,:) = 0.0_dp
      do iAt = 1, nAtom
        do jAt = 1, nAtom
          LrGammaAO(iSquare(jAt):iSquare(jAt+1)-1,iSquare(iAt):iSquare(iAt+1)-1) =&
              & this%lrGammaEval(jAt,iAt)
        end do
      end do

    end subroutine allocateAndInit


    !> Evaluate the hamiltonian using GEMM operations
    subroutine evaluateHamiltonian(this, Smat, Dmat, LrGammaAO, Hlr)

      !> class instance
      type(TRangeSepFunc), intent(inout) :: this

      !> Symmetrized square overlap matrix
      real(dp), intent(in) :: Smat(:,:)

      !> Symmetrized square density matrix
      real(dp), intent(in) :: Dmat(:,:)

      !> Symmetrized long-range gamma matrix
      real(dp), intent(in) :: LrGammaAO(:,:)

      !> Symmetrized long-range Hamiltonian matrix
      real(dp), intent(out) :: Hlr(:,:)

      real(dp), allocatable :: Hmat(:,:)
      real(dp), allocatable :: tmpMat(:,:)

      integer :: nOrb

      nOrb = size(Smat,dim=1)

      allocate(Hmat(nOrb,nOrb))
      allocate(tmpMat(nOrb,nOrb))

      Hlr(:,:) = 0.0_dp

      call gemm(tmpMat, Smat, Dmat)
      call gemm(Hlr, tmpMat, Smat)
      Hlr(:,:) = Hlr * LrGammaAO

      tmpMat(:,:) = tmpMat * LrGammaAO
      call gemm(Hlr, tmpMat, Smat, alpha=1.0_dp, beta=1.0_dp)

      Hmat(:,:) = Dmat * LrGammaAO
      call gemm(tmpMat, Smat, Hmat)
      call gemm(Hlr, tmpMat, Smat, alpha=1.0_dp, beta=1.0_dp)

      call gemm(tmpMat, Dmat, Smat)
      tmpMat(:,:) = tmpMat * LrGammaAO
      call gemm(Hlr, Smat, tmpMat, alpha=1.0_dp, beta=1.0_dp)

      if (this%tSpin .or. this%tREKS) then
        Hlr(:,:) = -0.25_dp * Hlr
      else
        Hlr(:,:) = -0.125_dp * Hlr
      end if

    end subroutine evaluateHamiltonian

  end subroutine addLRHamiltonianMatrix


  !> Add the LR-Energy contribution to the total energy
  subroutine addLrEnergy(this, energy)

    !> RangeSep class instance
    class(TRangeSepFunc), intent(inout) :: this

    !> total energy
    real(dp), intent(inout) :: energy

    energy = energy + this%lrEnergy
    ! hack for spin unrestricted calculation
    this%lrEnergy = 0.0_dp

  end subroutine addLrenergy


  !> location of relevant atomic block indices in a dense matrix
  pure function getDescriptor(iAt, iSquare) result(desc)

    !> relevant atom
    integer, intent(in) :: iAt

    !> indexing array for start of atom orbitals
    integer, intent(in) :: iSquare(:)

    !> resulting location ranges
    integer :: desc(3)

    desc(:) = [iSquare(iAt), iSquare(iAt + 1) - 1, iSquare(iAt + 1) - iSquare(iAt)]

  end function getDescriptor


  !> evaluate energy from triangles of the hamiltonian and density matrix
  pure function evaluateEnergy(hamiltonian, densityMat) result(egy)

    !> hamiltonian matrix
    real(dp), intent(in) :: hamiltonian(:,:)

    !> density matrix
    real(dp), intent(in) :: densityMat(:,:)

    !> resulting energy
    real(dp) :: egy

    integer :: mu

    egy = 0.0_dp
    do mu = 1, size(hamiltonian, dim=2)
      egy = egy + hamiltonian(mu, mu) * densityMat(mu, mu)&
          & + 2.0_dp * sum(hamiltonian(mu + 1 :, mu) * densityMat(mu + 1 :, mu))
    end do
    egy = 0.5_dp * egy

  end function evaluateEnergy


  !> Analytical long-range Gamma
  function getAnalyticalGammaValue(this, Sp1, Sp2, dist)

    !> RangeSepFunc instance
    class(TRangeSepFunc), intent(inout) :: this

    !> first species
    integer, intent(in) :: Sp1

    !> second species
    integer, intent(in) :: Sp2

    !> distance between atoms
    real(dp), intent(in) :: dist

    !> resulting gamma
    real(dp) :: getAnalyticalGammaValue

    real(dp) :: tauA, tauB, omega
    real(dp) :: prefac, tmp, tmp2, tau

    tauA = 3.2_dp * this%hubbu(Sp1)
    tauB = 3.2_dp * this%hubbu(Sp2)
    omega = this%omega

    if (dist < tolSameDist) then
      ! on-site case
      if (abs(tauA - tauB) < MinHubDiff) then
        tau = 0.5_dp * (tauA + tauB)
        tmp = 5.0_dp * tau**6 + 15.0_dp * tau**4 * omega**2 - 5.0_dp * tau**2 * omega**4  + omega**6
        tmp = tmp * 0.0625_dp / tau**5 - omega
        tmp = tmp * tau**8 / (tau**2 - omega**2)**4
        getAnalyticalGammaValue = tau * 0.3125_dp - tmp
      else
        call error("Error(RangeSep): R = 0, Ua != Ub")
      end if
    else
      ! off-site case, Ua == Ub
      if (abs(tauA - tauB) < MinHubDiff ) then
        tauA = 0.5_dp * (tauA + tauB)
        tmp2 = ((dist * tauA)**3 / 48.0_dp + 0.1875_dp * (dist * tauA)**2 +&
            & 0.6875_dp * (dist * tauA) + 1.0_dp) * exp(-tauA * dist) / dist
        tmp = -tauA**8 / (tauA**2 - omega**2)**4 * (tmp2 + exp(-tauA*dist) * &
            & (dist**2 * (3.0_dp * tauA**4 * omega**4 - 3.0_dp * tauA**6 * omega**2 - &
            & tauA**2 * omega**6) + dist * (15.0_dp * tauA**3 * omega**4 - &
            & 21.0_dp * tauA**5 * omega**2 - 3.0_dp * tauA * omega**6) + &
            & (15.0_dp * tauA**2 * omega**4 - 45.0_dp * tauA**4 * omega**2 - &
            & 3.0_dp * omega**6)) / (48.0_dp * tauA**5))
        getAnalyticalGammaValue = 1.0_dp/dist - tmp2 - (tauA**8 / (tauA**2 - omega**2)**4 *&
            & exp(-omega * dist) / dist + tmp)
      else
        ! off-site, Ua != Ub
        prefac = tauA**4 / (tauA * tauA - omega * omega )**2
        prefac = prefac * tauB**4 / (tauB * tauB - omega * omega )**2
        prefac = prefac * exp(-omega * dist) / dist
        tmp = prefac -getYGammaSubPart(tauA,tauB,dist,omega) -getYGammaSubPart(tauB,tauA,dist,omega)
        tmp = 1.0_dp / dist - tmp
        tmp = tmp -getYGammaSubPart(tauA,tauB,dist,0.0_dp) -getYGammaSubPart(tauB,tauA,dist,0.0_dp)
        getAnalyticalGammaValue = tmp
      end if
    end if

  end function getAnalyticalGammaValue


  !> returns the subexpression for the evaluation of the off-site Y-Gamma-integral
  pure function getYGammaSubPart(tauA, tauB, R, omega)

    !> decay constant site A
    real(dp), intent(in) :: tauA

    !> decay constant site B
    real(dp), intent(in) :: tauB

    !> separation of the sites A and B
    real(dp), intent(in) :: R

    !> range-separation parameter
    real(dp), intent(in) :: omega

    real(dp) :: getYGammaSubPart
    real(dp) :: prefac, tmp

    tmp = (tauA - omega)
    tmp = tmp * (tauA + omega)
    prefac = tauA * tauA / tmp
    tmp = (tauB**6 - 3.0_dp * tauA * tauA * tauB**4 + 2.0_dp * omega * omega * tauB**4) / R
    tmp = tmp * prefac * prefac / (tauA * tauA - tauB * tauB)**3
    tmp = tauA * tauB**4 * 0.5_dp * prefac / (tauB * tauB - tauA * tauA )**2 - tmp
    getYGammaSubPart = tmp * exp(-tauA * R)

  end function getYGammaSubPart


  !> Derivative of analytical long-range Gamma
  function getdAnalyticalGammaDeriv(this, Sp1, Sp2, dist)

    !> RangeSepFunc instance
    class(TRangeSepFunc), intent(inout) :: this

    !> first species
    integer, intent(in) :: Sp1

    !> second species
    integer, intent(in) :: Sp2

    !> distance between atoms
    real(dp), intent(in) :: dist

    !> resulting d gamma / d dist
    real(dp) :: getdAnalyticalGammaDeriv

    real(dp) :: tauA, tauB, omega
    real(dp) :: prefac, tmp, tmp2, dTmp, dTmp2

    tauA = 3.2_dp * this%hubbu(Sp1)
    tauB = 3.2_dp * this%hubbu(Sp2)
    omega = this%omega

    if (dist < tolSameDist) then
      ! on-site case
      if (abs(tauA - tauB) < MinHubDiff ) then
        getdAnalyticalGammaDeriv = 0.0_dp
      else
        call error("Error(RangeSep): R = 0, Ua != Ub")
      end if
    else
      ! off-site case, Ua == Ub
      if (abs(tauA - tauB) < MinHubDiff ) then
        tauA = 0.5_dp * (tauA + tauB)

        tmp = dist**2 * (3.0_dp*tauA**4*omega**4 - 3.0_dp*tauA**6*omega**2 - tauA**2*omega**6)&
            & + dist * (15.0_dp*tauA**3*omega**4 - 21.0_dp*tauA**5*omega**2 - 3.0_dp*tauA*omega**6)&
            & + (15.0_dp * tauA**2 * omega**4 - 45.0_dp * tauA**4 * omega**2 - 3.0_dp * omega**6)

        dTmp = 2.0_dp*dist*(3.0_dp*tauA**4*omega**4 - 3.0_dp*tauA**6*omega**2 - tauA**2*omega**6)&
            & + (15.0_dp*tauA**3*omega**4 - 21.0_dp*tauA**5*omega**2 - 3.0_dp*tauA*omega**6)

        dtmp = (dtmp*exp(-tauA*dist) -tmp*tauA*exp(-tauA*dist))/ (48.0_dp * tauA**5)

        tmp2 = ( dist**2 * tauA**3 / 48.0_dp + 0.1875_dp * dist * tauA**2 + 0.6875_dp * tauA&
            & + 1.0_dp / dist ) * exp(-tauA * dist)

        dTmp2 = &
            & (2.0_dp*dist*tauA**3/48.0_dp +0.1875_dp*tauA**2 -1.0_dp/dist**2) * exp(-tauA*dist)&
            & -(dist**2*tauA**3/48.0_dp + 0.1875_dp*dist*tauA**2 + 0.6875_dp*tauA +1.0_dp/dist)&
            & * tauA * exp(-tauA * dist)

        getdAnalyticalGammaDeriv = -1.0_dp/dist**2 -dtmp2&
            & + (tauA**8 / (tauA**2 - omega**2)**4) * (dtmp + dtmp2 + omega*exp(-omega * dist)/dist&
            & +exp(-omega * dist) / dist**2)

      else
        ! off-site, Ua != Ub
        prefac = tauA**4 / (tauA * tauA - omega * omega )**2
        prefac = prefac * tauB**4 / (tauB * tauB - omega * omega )**2
        prefac = prefac * ( -omega * exp(-omega * dist) / dist - exp(-omega * dist) / dist**2)
        getdAnalyticalGammaDeriv = -1.0_dp / (dist**2) - prefac&
            & + getdYGammaSubPart(tauA,tauB,dist,omega) +getdYGammaSubPart(tauB,tauA,dist,omega)&
            & -getdYGammaSubPart(tauA,tauB,dist,0.0_dp) -getdYGammaSubPart(tauB,tauA,dist,0.0_dp)
      end if
    end if

  end function getdAnalyticalGammaDeriv


  !> returns the derivative of the subexpression for the evaluation of the off-site
  !> Y-Gamma-integral. Note that tauA /= tauB
  pure function getdYGammaSubPart(tauA, tauB, R, omega)

    !> decay constant site A
    real(dp), intent(in) :: tauA

    !> decay constant site B
    real(dp), intent(in) :: tauB

    !> separation of the sites A and B
    real(dp), intent(in) :: R

    !> range-separation parameter
    real(dp), intent(in) :: omega

    real(dp) :: getdYGammaSubPart
    real(dp) :: prefac, tmp, tmp2, dtmp

    tmp = tauA**2 - omega**2
    prefac = tauA * tauA / tmp
    tmp = prefac * prefac / (tauA * tauA - tauB * tauB)**3
    dtmp = tmp * (tauB**6 - 3.0_dp * tauA * tauA * tauB**4 + 2.0_dp * omega * omega * tauB**4)/R**2
    tmp = tmp * (tauB**6 - 3.0_dp * tauA * tauA * tauB**4 + 2.0_dp * omega * omega * tauB**4) / R
    tmp2 = tauA * tauB**4 * 0.5_dp * prefac / (tauB * tauB - tauA * tauA )**2 - tmp

    getdYGammaSubPart = (dtmp -tmp2 * tauA) * exp(-tauA * R)

  end function getdYGammaSubPart


  !> Returns the derivative of lr-gamma for iAtom1, iAtom2
  subroutine getGammaPrimeValue(this, grad, iAtom1, iAtom2, coords, species)

    !> class instance
    class(TRangeSepFunc), intent(inout) :: this

    !> gradient of gamma between atoms
    real(dp), intent(out) :: grad(3)

    !> first atom
    integer, intent(in) :: iAtom1

    !> second atom
    integer, intent(in) :: iAtom2

    !> coordinates of atoms
    real(dp), intent(in) :: coords(:,:)

    !> list of all atomic species
    integer, intent(in) :: species(:)

    integer :: sp1, sp2
    real(dp) :: vect(3), dist

    sp1 = species(iAtom1)
    sp2 = species(iAtom2)

    ! analytical derivatives
    vect(:) = coords(:,iAtom1) - coords(:,iAtom2)
    dist = sqrt(sum(vect(:)**2))
    vect(:) = vect(:) / dist
    grad(:) = vect(:) * getdAnalyticalGammaDeriv(this, sp1, sp2, dist)

  end subroutine getGammaPrimeValue


  !> Adds gradients due to long-range HF-contribution
  subroutine addLrGradients(this, gradients, derivator, deltaRho, skOverCont, coords, species, orb,&
      & iSquare, ovrlapMat, iNeighbour, nNeighbourSK)

    !> class instance
    class(TRangeSepFunc), intent(inout) :: this

    !> energy gradients
    real(dp), intent(inout) :: gradients(:,:)

    !> density matrix difference from reference q0
    real(dp), intent(in) :: deltaRho(:,:,:)

    !> sparse overlap part
    type(TSlakoCont), intent(in) :: skOverCont

    !> atomic coordinates
    real(dp), intent(in) :: coords(:,:)

    !> chemical species of atoms
    integer, intent(in) :: species(:)

    !> orbital information for system
    type(TOrbitals), intent(in) :: orb

    !> index for dense arrays
    integer, intent(in) :: iSquare(:)

    !> overlap matrix
    real(dp), intent(in) :: ovrlapMat(:,:)

    !> neighbours of atoms
    integer, intent(in) :: iNeighbour(0:,:)

    !> number of atoms neighbouring each site where the overlap is non-zero
    integer, intent(in) :: nNeighbourSK(:)

    !> differentiation object
    class(TNonSccDiff), intent(in) :: derivator

    integer :: nAtom, iAtK, iNeighK, iAtB, iNeighB, iAtC, iAtA, kpa
    real(dp) :: tmpgamma1, tmpgamma2
    real(dp) :: tmpforce(3), tmpforce_r(3), tmpforce2, tmpmultvar1
    integer :: nSpin, iSpin, mu, alpha, beta, ccc, kkk
    real(dp) :: sPrimeTmp(orb%mOrb,orb%mOrb,3)
    real(dp) :: sPrimeTmp2(orb%mOrb,orb%mOrb,3)
    real(dp), allocatable :: gammaPrimeTmp(:,:,:), tmpOvr(:,:), tmpRho(:,:,:), tmpderiv(:,:)

    nSpin = size(deltaRho,dim=3)
    call allocateAndInit(tmpOvr, tmpRho, gammaPrimeTmp, tmpderiv)
    nAtom = size(this%species)
    tmpderiv = 0.0_dp
    ! sum K
    loopK: do iAtK = 1, nAtom
      ! C >= K
      loopC: do iNeighK = 0, nNeighbourSK(iAtK)
        iAtC = iNeighbour(iNeighK, iAtK)
        ! evaluate the ovr_prime
        sPrimeTmp2 = 0.0_dp
        sPrimeTmp = 0.0_dp
        if ( iAtK /= iAtC ) then
          call derivator%getFirstDeriv(sPrimeTmp, skOverCont, coords, species, iAtK, iAtC, orb)
          call derivator%getFirstDeriv(sPrimeTmp2, skOverCont, coords, species, iAtC, iAtK, orb)
        end if
        loopB: do iAtB = 1, nAtom
          ! A > B
          loopA: do iNeighB = 0, nNeighbourSK(iAtB)
            iAtA = iNeighbour(iNeighB, iAtB)
            tmpgamma1 = this%lrGammaEval(iAtK,iAtB) + this%lrGammaEval(iAtC,iAtB)
            tmpgamma2 = tmpgamma1 + this%lrGammaEval(iAtK,iAtA) + this%lrGammaEval(iAtC,iAtA)
            tmpforce(:) = 0.0_dp
            tmpforce_r(:) = 0.0_dp
            tmpforce2 = 0.0_dp
            ccc = 0
            do mu = iSquare(iAtC), iSquare(iAtC + 1) - 1
              ccc = ccc + 1
              kkk = 0
              do kpa = iSquare(iAtK), iSquare(iAtK + 1) - 1
                kkk = kkk + 1
                tmpmultvar1 = 0.0_dp
                do iSpin = 1, nSpin
                  do alpha = iSquare(iAtA), iSquare(iAtA + 1) - 1
                    do beta = iSquare(iAtB), iSquare(iAtB + 1) - 1
                      tmpmultvar1 = tmpmultvar1 + tmpOvr(beta, alpha) * (tmpRho(beta,kpa,iSpin) &
                       & * tmpRho(alpha,mu,iSpin) + tmpRho(alpha,kpa,iSpin) * tmpRho(beta,mu,iSpin))
                    end do
                  end do
                end do
                tmpforce(:) = tmpforce(:) + tmpmultvar1 * (sPrimeTmp(ccc,kkk,:))
                tmpforce_r(:) = tmpforce_r(:) + tmpmultvar1 * (sPrimeTmp2(kkk,ccc,:))
                tmpforce2 = tmpforce2 + tmpmultvar1 * tmpOvr(kpa,mu)
              end do
            end do

            ! C /= K
            if( iAtK /= iAtC ) then
              if( iAtB /= iAtA) then
                tmpforce(:) = tmpforce(:) * tmpgamma2
                tmpforce_r(:) = tmpforce_r(:) * tmpgamma2
                tmpforce(:) = tmpforce(:) + tmpforce2 * (gammaPrimeTmp(:,iAtK,iAtA) &
                    & + gammaPrimeTmp(:,iAtK,iAtB))
                tmpforce_r(:) = tmpforce_r(:) + tmpforce2 * (gammaPrimeTmp(:,iAtC,iAtA) &
                    & + gammaPrimeTmp(:,iAtC,iAtB))
              else
                tmpforce(:) = tmpforce(:) * tmpgamma1
                tmpforce_r(:) = tmpforce_r(:) * tmpgamma1
                tmpforce(:) = tmpforce(:) + tmpforce2 * (gammaPrimeTmp(:,iAtK,iAtA))
                tmpforce_r(:) = tmpforce_r(:) + tmpforce2 * (gammaPrimeTmp(:,iAtC,iAtA))
              end if
            else
              if( iAtB /= iAtA) then
                tmpforce(:) = tmpforce(:) + tmpforce2 * (gammaPrimeTmp(:,iAtK,iAtA) &
                    & + gammaPrimeTmp(:,iAtK,iAtB))
              else
                tmpforce(:) = tmpforce(:) + tmpforce2 * (gammaPrimeTmp(:,iAtK,iAtA))
              end if
            end if
            tmpderiv(:,iAtK) = tmpderiv(:,iAtK) + tmpforce(:)
            tmpderiv(:,iAtC) = tmpderiv(:,iAtC) + tmpforce_r(:)
          end do loopA
        end do loopB
      end do loopC
    end do loopK

    if (this%tREKS) then
      gradients(:,:) = gradients - 0.5_dp * tmpderiv
    else
      gradients(:,:) = gradients - 0.25_dp * nSpin * tmpderiv
    end if

    deallocate(tmpOvr, tmpRho, gammaPrimeTmp, tmpderiv)

  contains

    !> Initialise the
    subroutine allocateAndInit(tmpOvr, tmpRho, gammaPrimeTmp, tmpderiv)

      !> Storage for the overlap
      real(dp), allocatable, intent(inout) :: tmpOvr(:,:)

      !> storage for density matrix
      real(dp), allocatable, intent(inout) :: tmpRho(:,:,:)

      !> storage for derivative of gamma interaction
      real(dp), allocatable, intent(inout) :: gammaPrimeTmp(:,:,:)

      !> workspace for the derivatives
      real(dp), allocatable, intent(inout) :: tmpderiv(:,:)

      real(dp) :: tmp(3)
      integer :: iSpin, iAt1, iAt2, nAtom

      nAtom = size(this%species)
      allocate(tmpOvr(size(ovrlapMat, dim = 1), size(ovrlapMat, dim = 1)))
      allocate(tmpRho(size(deltaRho, dim = 1), size(deltaRho, dim = 1), size(deltaRho, dim = 3)))
      allocate(gammaPrimeTmp(3, nAtom, nAtom))
      allocate(tmpderiv(3, size(gradients, dim = 2)))
      tmpOvr = ovrlapMat
      tmpRho = deltaRho
      call symmetrizeHS(tmpOvr)
      do iSpin = 1, size(deltaRho, dim = 3)
        call symmetrizeHS(tmpRho(:,:,iSpin))
      enddo
      ! precompute the gamma derivatives
      gammaPrimeTmp = 0.0_dp
      do iAt1 = 1, nAtom
        do iAt2 = 1, nAtom
          if(iAt1 /= iAt2) then
            call getGammaPrimeValue(this, tmp, iAt1, iAt2, coords, species)
            gammaPrimeTmp(:,iAt1, iAt2) = tmp(:)
          end if
        end do
      end do
    end subroutine allocateAndInit

  end subroutine addLrGradients


  !> evaluate the LR-Energy contribution directly. Very slow, use addLrEnergy instead.
  function evaluateLrEnergyDirect(this, env, deltaRho, ovrlap, iSquare) result (energy)

    !> instance of LR
    class(TRangeSepFunc), intent(inout) :: this

    !> Environment settings
    type(TEnvironment), intent(inout) :: env

    !> square density matrix
    real(dp), intent(in) :: deltaRho(:,:)

    !> square overlap matrix
    real(dp), intent(in) :: ovrlap(:,:)

    !> Dense matrix atom indexing
    integer, intent(in) :: iSquare(:)

    !> resulting energy
    real(dp) :: energy

    integer :: iAt1, iAt2, nAtom, mu, nu, alpha, beta
    real(dp), allocatable :: tmpOvr(:,:), tmpDRho(:,:)
    real(dp) :: tmp

    call env%globalTimer%startTimer(globalTimers%energyEval)
    nAtom = size(this%species)
    allocate(tmpOvr(size(ovrlap, dim = 1), size(ovrlap, dim = 1)))
    allocate(tmpDRho(size(deltaRho, dim = 1), size(deltaRho, dim = 1)))
    tmpOvr = ovrlap
    tmpDRho = deltaRho
    call symmetrizeHS(tmpOvr)
    call symmetrizeHS(tmpDRho)

    energy = 0.0_dp
    do iAt1 = 1, nAtom
      do iAt2 = 1, nAtom
        tmp = 0.0_dp
        do mu = iSquare(iAt1), iSquare(iAt1 + 1) - 1
          do nu = iSquare(iAt2), iSquare(iAt2 + 1) - 1
            do alpha = 1, size(tmpOvr, dim = 1)
              do beta = 1, size(tmpOvr, dim = 1)
                tmp = tmp + (&
                    & tmpDRho(alpha,beta) * tmpDRho(mu,nu)&
                    & +tmpDRho(mu,beta) * tmpDRho(alpha,nu)) * tmpOvr(mu,alpha) * tmpOvr(nu,beta)
              end do
            end do
          end do
        end do
        energy = energy + tmp * this%lrGammaEval(iAt1,iAt2)
      end do
    end do
    energy = -energy / 8.0_dp

    call env%globalTimer%stopTimer(globalTimers%energyEval)

  end function evaluateLrEnergyDirect


  !> obtain the array of atomic species
  subroutine getSpecies(this, targetArray)

    !> 1D array for output, will be allocated
    integer, allocatable, intent(out) :: targetArray(:)

    !> instance
    class(TRangeSepFunc), intent(in) :: this

    !> dimension of the species array
    integer :: dim1

    dim1 = size(this%species)
    allocate(targetArray(dim1))

    targetArray(:) = this%species

  end subroutine getSpecies


  !> Get long-range gamma integrals
  subroutine getLrGamma(this, LrGamma)

    !> class instance
    class(TRangeSepFunc), intent(inout) :: this

    !> long-range gamma integrals in AO basis
    real(dp), intent(out) :: LrGamma(:,:)

    LrGamma(:,:) = this%lrGammaEval

  end subroutine getLrGamma


  !> Calculate long-range gamma derivative integrals
  subroutine getLrGammaDeriv(this, coords, species, LrGammaDeriv)

    !> class instance
    class(TRangeSepFunc), intent(inout) :: this

    !> atomic coordinates
    real(dp), intent(in) :: coords(:,:)

    !> Species of all atoms including images
    integer, intent(in) :: species(:)

    !> long-range gamma derivative integrals
    real(dp), intent(out) :: LrGammaDeriv(:,:,:)

    real(dp) :: tmp(3)
    integer :: nAtom, iAt1, iAt2

    nAtom = size(LrGammaDeriv,dim=1)

    do iAt1 = 1, nAtom
      do iAt2 = 1, nAtom
        if (iAt1 /= iAt2) then
          call getGammaPrimeValue(this, tmp, iAt1, iAt2, coords, species)
          LrGammaDeriv(iAt2,iAt1,:) = tmp
        end if
      end do
    end do

  end subroutine getLrGammaDeriv

end module dftbp_dftb_rangeseparated<|MERGE_RESOLUTION|>--- conflicted
+++ resolved
@@ -9,34 +9,19 @@
 
 
 !> Contains range separated related routines.
-<<<<<<< HEAD
 module dftbp_dftb_rangeseparated
-  use dftbp_common_accuracy
-  use dftbp_common_environment
+  use dftbp_common_accuracy, only : dp, tolSameDist, MinHubDiff
+  use dftbp_common_environment, only : TEnvironment, globalTimers
   use dftbp_common_assert
-  use dftbp_io_message
+  use dftbp_io_message, only : error
   use dftbp_dftb_nonscc, only : TNonSccDiff
   use dftbp_dftb_slakocont, only : TSlakoCont
-  use dftbp_type_commontypes
-  use dftbp_math_sorting
+  use dftbp_type_commontypes, only : TOrbitals
+  use dftbp_math_sorting, only : index_heap_sort
   use dftbp_dftb_sparse2dense, only : blockSymmetrizeHS, symmetrizeHS, hermitianSquareMatrix
   use dftbp_common_globalenv, only : stdOut
-  use dftbp_math_f08math
+  !use dftbp_math_f08math
   use dftbp_math_blasroutines, only : gemm
-=======
-module dftbp_rangeseparated
-  use dftbp_accuracy, only : dp, tolSameDist, MinHubDiff
-  use dftbp_environment, only : TEnvironment, globalTimers
-  use dftbp_assert
-  use dftbp_message, only : error
-  use dftbp_nonscc, only : TNonSccDiff
-  use dftbp_slakocont, only : TSlakoCont
-  use dftbp_commontypes, only : TOrbitals
-  use dftbp_sorting, only : index_heap_sort
-  use dftbp_sparse2dense, only : blockSymmetrizeHS, symmetrizeHS, hermitianSquareMatrix
-  use dftbp_globalenv, only : stdOut
-  use dftbp_blasroutines, only : gemm
->>>>>>> 16ca5993
   implicit none
   
   private
