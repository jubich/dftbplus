!--------------------------------------------------------------------------------------------------!
!  DFTB+: general package for performing fast atomistic simulations                                !
!  Copyright (C) 2018  DFTB+ developers group                                                      !
!                                                                                                  !
!  See the LICENSE file for terms of usage and distribution.                                       !
!--------------------------------------------------------------------------------------------------!

!> Common interface for all dispersion modules.
<<<<<<< HEAD
module dftbp_dispiface
  use dftbp_accuracy, only : dp
  use dftbp_periodic, only : TNeighborList
=======
module dispiface
  use accuracy, only : dp
  use periodic, only : TNeighbourList
>>>>>>> ea956589
  implicit none
  private
  
  public :: DispersionIface

  !> Interface for classes providing dispersion.
  type, abstract :: DispersionIface
  contains

    !> update internal copy of coordinates
    procedure(updateCoordsIface), deferred :: updateCoords

    !> update internal copy of lattice vectors
    procedure(updateLatVecsIface), deferred :: updateLatVecs

    !> get real space cutoff
    procedure(getRCutoffIface), deferred :: getRCutoff

    !> get energy contributions
    procedure(getEnergiesIface), deferred :: getEnergies

    !> get force contributions
    procedure(addGradientsIface), deferred :: addGradients

    !> get stress tensor contributions
    procedure(getStressIface), deferred :: getStress
  end type DispersionIface


  abstract interface

    !> Update internal stored coordinate
    subroutine updateCoordsIface(this, neigh, img2CentCell, coords, species0)
      import :: DispersionIface, TNeighbourList, dp

      !> data structure
      class(DispersionIface), intent(inout) :: this

      !> list of neighbours to atoms
      type(TNeighbourList), intent(in) :: neigh

      !> image to central cell atom index
      integer, intent(in) :: img2CentCell(:)

      !> atomic coordinates
      real(dp), intent(in) :: coords(:,:)

      !> central cell chemical species
      integer, intent(in) :: species0(:)
    end subroutine updateCoordsIface


    !> update internal copy of lattice vectors
    subroutine updateLatVecsIface(this, latVecs)
      import :: DispersionIface, dp

      !> data structure
      class(DispersionIface), intent(inout) :: this

      !> lattice vectors
      real(dp), intent(in) :: latVecs(:,:)
    end subroutine updateLatVecsIface


    !> get energy contributions
    subroutine getEnergiesIface(this, energies)
      import :: DispersionIface, dp

      !> data structure
      class(DispersionIface), intent(inout) :: this

      !> energy contributions for each atom
      real(dp), intent(out) :: energies(:)
    end subroutine getEnergiesIface


    !> get force contributions
    subroutine addGradientsIface(this, gradients)
      import :: DispersionIface, dp

      !> data structure
      class(DispersionIface), intent(inout) :: this

      !> gradient contributions for each atom
      real(dp), intent(inout) :: gradients(:,:)
    end subroutine addGradientsIface


    !> get stress tensor contributions
    subroutine getStressIface(this, stress)
      import :: DispersionIface, dp

      !> data structure
      class(DispersionIface), intent(inout) :: this

      !> Stress tensor contributions
      real(dp), intent(out) :: stress(:,:)
    end subroutine getStressIface


    !> Distance cut off for dispersion interactions
    function getRCutoffIface(this) result(cutoff)
      import :: DispersionIface, dp

      !> data structure
      class(DispersionIface), intent(inout) :: this

      !> resulting cutoff
      real(dp) :: cutoff
    end function getRCutoffIface

  end interface

end module dftbp_dispiface<|MERGE_RESOLUTION|>--- conflicted
+++ resolved
@@ -6,15 +6,9 @@
 !--------------------------------------------------------------------------------------------------!
 
 !> Common interface for all dispersion modules.
-<<<<<<< HEAD
 module dftbp_dispiface
   use dftbp_accuracy, only : dp
-  use dftbp_periodic, only : TNeighborList
-=======
-module dispiface
-  use accuracy, only : dp
-  use periodic, only : TNeighbourList
->>>>>>> ea956589
+  use dftbp_periodic, only : TNeighbourList
   implicit none
   private
   
