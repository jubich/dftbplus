set(curdir "lib_dftb")

set(sources-fpp
<<<<<<< HEAD
  ${curdir}/bondpopulations.F90
=======
  ${curdir}/boundarycond.F90
>>>>>>> d1d0d60e
  ${curdir}/chargeconstr.F90
  ${curdir}/charges.F90
  ${curdir}/coordnumber.F90
  ${curdir}/coulomb.F90
  ${curdir}/densitymatrix.F90
  ${curdir}/dftbplusu.F90
  ${curdir}/dftd4param.F90
  ${curdir}/dispcommon.F90
  ${curdir}/dispdftd4.F90
  ${curdir}/dispersions.F90
  ${curdir}/dispiface.F90
  ${curdir}/dispslaterkirkw.F90
  ${curdir}/dispuff.F90
  ${curdir}/dispuffdata.F90
  ${curdir}/elecconstraints.F90
  ${curdir}/elstatpot.F90
  #${curdir}/emfields.F90
  ${curdir}/energies.F90
  ${curdir}/encharges.F90
  ${curdir}/etemp.F90
  ${curdir}/externalcharges.F90
  ${curdir}/evaluateenergies.F90
  ${curdir}/forces.F90
  ${curdir}/h5correction.F90
  ${curdir}/halogenx.F90
  ${curdir}/hamitonian.F90
  ${curdir}/nonscc.F90
  ${curdir}/onscorrection.F90
  ${curdir}/orbitalequiv.F90
  ${curdir}/periodic.F90
  ${curdir}/pmlocalisation.F90
  ${curdir}/populations.F90
  ${curdir}/potentials.F90
  ${curdir}/rangeseparated.F90
  ${curdir}/repcont.F90
  ${curdir}/reppoly.F90
  ${curdir}/repspline.F90
  ${curdir}/repulsive.F90
  ${curdir}/scc.F90
  ${curdir}/sccinit.F90
  ${curdir}/shift.F90
  ${curdir}/shortgamma.F90
  ${curdir}/sk.F90
  ${curdir}/slakocont.F90
  ${curdir}/slakoeqgrid.F90
  ${curdir}/sparse2dense.F90
  ${curdir}/spin.F90
  ${curdir}/spinorbit.F90
  ${curdir}/stress.F90
  ${curdir}/thirdorder.F90
  ${curdir}/vdwdata.F90)

if(WITH_DFTD3)
  list(APPEND sources-fpp ${curdir}/dispdftd3.F90)
endif(WITH_DFTD3)

set(ALL-SOURCES-FPP ${ALL-SOURCES-FPP} ${sources-fpp} PARENT_SCOPE)<|MERGE_RESOLUTION|>--- conflicted
+++ resolved
@@ -1,11 +1,8 @@
 set(curdir "lib_dftb")
 
 set(sources-fpp
-<<<<<<< HEAD
   ${curdir}/bondpopulations.F90
-=======
   ${curdir}/boundarycond.F90
->>>>>>> d1d0d60e
   ${curdir}/chargeconstr.F90
   ${curdir}/charges.F90
   ${curdir}/coordnumber.F90
