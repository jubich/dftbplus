--- conflicted
+++ resolved
@@ -17,17 +17,10 @@
 !> orbital iOrb on atom iAtom for spin iSpin. Values must be positive integers and continuous. Zeros
 !> in the mapping vector stand for non-existent orbitals.
 !>
-<<<<<<< HEAD
 module dftbp_dftb_orbitalequiv
   use dftbp_common_assert
-  use dftbp_common_accuracy
-  use dftbp_type_commontypes
-=======
-module dftbp_orbitalequiv
-  use dftbp_assert
-  use dftbp_accuracy, only : dp
-  use dftbp_commontypes, only : TOrbitals
->>>>>>> 16ca5993
+  use dftbp_common_accuracy, only : dp
+  use dftbp_type_commontypes, only : TOrbitals
   implicit none
   
   private
