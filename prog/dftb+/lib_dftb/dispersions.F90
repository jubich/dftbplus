--- conflicted
+++ resolved
@@ -9,33 +9,18 @@
 
 !> Offers everything which is publicly available when dealing with dispersions.
 !!
-<<<<<<< HEAD
 module dftbp_dftb_dispersions
-  use dftbp_dispiface
-  use dftbp_dftb_dispuff
-  use dftbp_dftb_dispuffdata
-  use dftbp_dftb_dispslaterkirkw
+  use dftbp_dftb_dispiface, only : TDispersionIface
+  use dftbp_dftb_dispuff, only : TDispUffInp, TDispUFF, dispuff_init
+  use dftbp_dftb_dispuffdata, only : getuffvalues
+  use dftbp_dftb_dispslaterkirkw, only : TDispSlaKirkInp, TDispSlaKirk, dispslakirk_init
 #:if WITH_DFTD3
-  use dftbp_dftb_dispdftd3
+  use dftbp_dftb_dispdftd3, only : TDispDftD3Inp
 #:endif
-  use dftbp_dftb_simpledftd3
-  use dftbp_dftb_dispdftd4
+  use dftbp_dftb_simpledftd3, only : TSimpleDftD3Input, TSimpleDftD3, init
+  use dftbp_dftb_dispdftd4, only : TDispDftD4Inp, TDispDftD4, init
 #:if WITH_MBD
-  use dftbp_dftb_dispmbd
-=======
-module dftbp_dispersions
-  use dftbp_dispiface, only : TDispersionIface
-  use dftbp_dispuff, only : TDispUffInp, TDispUFF, dispuff_init
-  use dftbp_dispuffdata, only : getuffvalues
-  use dftbp_dispslaterkirkw, only : TDispSlaKirkInp, TDispSlaKirk, dispslakirk_init
-#:if WITH_DFTD3
-  use dftbp_dispdftd3, only : TDispDftD3Inp
-#:endif
-  use dftbp_simpledftd3, only : TSimpleDftD3Input, TSimpleDftD3, init
-  use dftbp_dispdftd4, only : TDispDftD4Inp, TDispDftD4, init
-#:if WITH_MBD
-  use dftbp_dispmbd, only : TDispMbdInp
->>>>>>> 16ca5993
+  use dftbp_dftb_dispmbd, only : TDispMbdInp
 #:endif
   implicit none
   
