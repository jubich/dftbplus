--- conflicted
+++ resolved
@@ -9,20 +9,14 @@
 
 !> Offers everything which is publicly available when dealing with dispersions.
 !!
-<<<<<<< HEAD
-module dispersions
-  use dispiface
-  use dispuff_module
-  use dispuffdata
-  use dispslaterkirkw
-  use mbd, only : TMbdInit
-=======
 module dftbp_dispersions
   use dftbp_dispiface
   use dftbp_dispuff
   use dftbp_dispuffdata
   use dftbp_dispslaterkirkw
->>>>>>> f137f4ad
+#:if WITH_MBD
+  use dftbp_mbd, only : TMbdInit
+#:endif
 #:if WITH_DFTD3
   use dftbp_dispdftd3
 #:endif
