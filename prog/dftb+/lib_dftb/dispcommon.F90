--- conflicted
+++ resolved
@@ -11,29 +11,16 @@
 !> Periodic summation from the following references:
 !> N. Karasawa et al., J. Phys. Chem. 93, 7320-7327 (1989)
 !> Zhou-Min Chen et al., J. Comp. Chem. 18, 1365 (1997)
-<<<<<<< HEAD
 module dftbp_dftb_dispcommon
   use dftbp_common_assert
-  use dftbp_common_accuracy
+  use dftbp_common_accuracy, only : dp, lc, nSearchIter
   use dftbp_common_constants, only : pi
   use dftbp_common_environment, only : TEnvironment
-  use dftbp_math_errorfunction
-  use dftbp_io_message
+  use dftbp_math_errorfunction, only : erfcwrap
+  use dftbp_io_message, only : error
   use dftbp_math_simplealgebra, only : cross3
   use dftbp_common_schedule, only : distributeRangeInChunks, assembleChunks
-  use dftbp_math_sorting
-=======
-module dftbp_dispcommon
-  use dftbp_assert
-  use dftbp_accuracy, only : dp, lc, nSearchIter
-  use dftbp_constants, only : pi
-  use dftbp_environment, only : TEnvironment
-  use dftbp_errorfunction, only : erfcwrap
-  use dftbp_message, only : error
-  use dftbp_simplealgebra, only : cross3
-  use dftbp_schedule, only : distributeRangeInChunks, assembleChunks
-  use dftbp_sorting, only : index_heap_sort
->>>>>>> 16ca5993
+  use dftbp_math_sorting, only : index_heap_sort
   implicit none
   
   private
