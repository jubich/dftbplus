--- conflicted
+++ resolved
@@ -2425,9 +2425,6 @@
   end subroutine addNeighbourContribsStress
 
 
-<<<<<<< HEAD
-=======
-
   !> Calculates the -1/R**2 deriv contribution for all atoms for the non-periodic case, without
   !> storing anything.
   subroutine addInvRPrimeClusterMat(this, env, coord, invRDeriv)
@@ -2774,5 +2771,4 @@
   end subroutine getPeriodicInfo
 
 
->>>>>>> 803081d1
 end module dftbp_coulomb