--- conflicted
+++ resolved
@@ -9,27 +9,15 @@
 
 !> Contains code to calculate the H0 Hamiltonian and overlap matrix and their
 !> derivatives.
-<<<<<<< HEAD
 module dftbp_dftb_nonscc
   use dftbp_common_assert
   use dftbp_common_accuracy, only : dp
-  use dftbp_dftb_sk
-  use dftbp_dftb_slakocont
-  use dftbp_type_commontypes
-  use dftbp_io_message
-  use dftbp_common_schedule
-  use dftbp_common_environment
-=======
-module dftbp_nonscc
-  use dftbp_assert
-  use dftbp_accuracy, only : dp
-  use dftbp_sk, only : rotateH0
-  use dftbp_slakocont, only : TSlakoCont, getMIntegrals, getSKIntegrals
-  use dftbp_commontypes, only : TOrbitals
-  use dftbp_message, only : error
-  use dftbp_schedule, only : distributeRangeInChunks, assembleChunks
-  use dftbp_environment, only : TEnvironment
->>>>>>> 16ca5993
+  use dftbp_dftb_sk, only : rotateH0
+  use dftbp_dftb_slakocont, only : TSlakoCont, getMIntegrals, getSKIntegrals
+  use dftbp_type_commontypes, only : TOrbitals
+  use dftbp_io_message, only : error
+  use dftbp_common_schedule, only : distributeRangeInChunks, assembleChunks
+  use dftbp_common_environment, only : TEnvironment
   implicit none
   
   private
