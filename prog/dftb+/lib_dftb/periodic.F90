!--------------------------------------------------------------------------------------------------!
!  DFTB+: general package for performing fast atomistic simulations                                !
!  Copyright (C) 2018  DFTB+ developers group                                                      !
!                                                                                                  !
!  See the LICENSE file for terms of usage and distribution.                                       !
!--------------------------------------------------------------------------------------------------!

#:include 'common.fypp'

!> Contains subroutines for the periodic boundary conditions and neighbour data
module periodic
  use assert
  use accuracy
  use constants, only : pi
  use message
  use sorting
  use bisect
  use linkedlist
  use simplealgebra, only : determinant33, invert33
  use commontypes
  use memman
  use latpointiter
  implicit none

  private

  public :: getCellTranslations, getLatticePoints, foldCoordToUnitCell
  public :: reallocateHS, buildSquaredAtomIndex
<<<<<<< HEAD
  public :: TNeighborList, init
  public :: updateNeighborList, updateNeighborListAndSpecies
  public :: getNrOfNeighbors, getNrOfNeighborsForAll
=======
  public :: TNeighbourList, init
  public :: updateNeighbourList, updateNeighbourListAndSpecies
  public :: getNrOfNeighbours, getNrOfNeighboursForAll
>>>>>>> 1a46e0e3
  public :: getSuperSampling
  public :: frac2cart, cart2frac
  public :: getSparseDescriptor


  !> resize sparse arrays
  interface reallocateHS
    module procedure reallocateHS_1
    module procedure reallocateHS_2
    module procedure reallocateHS_Single
  end interface reallocateHS


  !> Initializes ADTs defined in this module
  interface init
    module procedure init_TNeighbourList
  end interface init


  !> convert fractional coordinates to cartesian
  interface frac2cart
    module procedure fractionalCartesian
  end interface frac2cart


  !> cartesian to fractional coordinates in periodic geometry
  interface cart2frac
    module procedure cartesianFractional
  end interface cart2frac


  !> Contains essential data for the neighbourlist
  type TNeighbourList

    !> index of neighbour atoms
    integer, allocatable :: iNeighbour(:,:)

    !> nr. of neighbours
    integer, allocatable :: nNeighbourSK(:)

    !> temporary array for neighbour distances
    real(dp), allocatable :: neighDist2(:,:)

    !> cutoff it was generated for
    real(dp) :: cutoff

    !> initialised data
    logical :: initialized = .false.
  end type TNeighbourList

contains


  !> Initializes a neighbourlist instance.
  subroutine init_TNeighbourList(neighbourList, nAtom, nInitNeighbour)

    !> Neighbourlist data.
    type(TNeighbourList), intent(out) :: neighbourList

    !> Nr. of atoms in the system.
    integer, intent(in) :: nAtom

    !> Expected nr. of neighbours per atom.
    integer, intent(in) :: nInitNeighbour

    @:ASSERT(.not. neighbourList%initialized)
    @:ASSERT(nAtom > 0)
    @:ASSERT(nInitNeighbour > 0)

    allocate(neighbourList%nNeighbourSK(nAtom))
    allocate(neighbourList%iNeighbour(0:nInitNeighbour, nAtom))
    allocate(neighbourList%neighDist2(0:nInitNeighbour, nAtom))

    neighbourList%cutoff = -1.0_dp
    neighbourList%initialized = .true.

  end subroutine init_TNeighbourList


  !> Calculates the translation vectors for cells, which could contain atoms interacting with any of
  !> the atoms in the central cell.
  !> This subroutine uses a simple guess to get the necessary translation vectors. This results in a
  !> set of vectors wich could for very asymmetric cells a large amount bigger than the real
  !> necessary one.
  subroutine getCellTranslations(cellVec, rCellVec, latVec, recVec2p, cutoff)

    !> Returns cell translation vectors in relative coordinates.
    real(dp), allocatable, intent(out) :: cellVec(:, :)

    !> Returns cell translation vectors in absolute units.
    real(dp), allocatable, intent(out) :: rCellVec(:,:)

    !> Lattice vectors
    real(dp), intent(in) :: latVec(:,:)

    !> Reciprocal lattice vectors in 2*pi units.
    real(dp), intent(in) :: recVec2p(:,:)

    !> Global cutoff for the diatomic interactions
    real(dp), intent(in) :: cutoff

    integer :: ii

    @:ASSERT(all(shape(latVec) == [3, 3]))
    @:ASSERT(all(shape(recVec2p) == [3, 3]))
    @:ASSERT(cutoff >= 0.0_dp)

    call getLatticePoints(cellVec, latVec, recVec2p, cutoff, posExtension=1, negExtension=1)
    allocate(rCellVec(3, size(cellVec, dim=2)))
    do ii = 1, size(rCellVec, dim=2)
      rCellVec(:,ii) = matmul(latVec, cellVec(:,ii))
    end do

  end subroutine getCellTranslations


  !> Returns a set which definitely contains all the points of a 3D grid which are nearer to the
  !> origin than a given distance.
  !> Without the onlyInside parameter, the returned set of lattice points shape a
  !> parallelepipedon. With the onlyInside parameter its not necessarily the case.
  !> Refine the algorithm with the help of a new routine which can calculate the minimal distance
  !> between two arbitary cells.
  subroutine getLatticePoints(latPoint, latVec, recVec2p, dist, posExtension, negExtension,&
      & onlyInside, reduceByInversion, withoutOrigin)

    !> Returns grid points in relative coords.
    real(dp), allocatable, intent(out) :: latPoint(:,:)

    !> Lattice vectors.
    real(dp), intent(in) :: latVec(:,:)

    !> Reciprocal lattice vectors in 2*pi units.
    real(dp), intent(in) :: recVec2p(:,:)

    !> Global cutoff for the diatomic interactions.
    real(dp), intent(in) :: dist

    !> Extend the set along the positive lattice vectors with that many additional lattice vectors.
    integer, intent(in), optional :: posExtension

    !> Same as posExtension for negative lattice vectors
    integer, intent(in), optional :: negExtension

    !> Return only those lattice points which are really not outside the given distance.
    logical,  intent(in), optional :: onlyInside

    !> whether to include time reversal symmetry when generating k-points
    logical,  intent(in), optional :: reduceByInversion

    !> whether to exclude the (0,0,0) point
    logical,  intent(in), optional :: withoutOrigin

    type(TLatPointIter) :: latPointGen
    real(dp), allocatable :: tmpLatPoint(:,:)
    logical :: tWithOrigin

    @:ASSERT(dist >= 0.0_dp)

    ! In order to make sure that (0,0,0) is the first point, the points that are generated by the
    ! iterator will not contain the origin, this is instead inserted as the first element later
    call TLatPointIter_init(latPointGen, latVec, recVec2p, dist, negExtension, posExtension,&
        & onlyInside, reduceByInversion, excludeOrigin=.true.)
    call latPointGen%getAllPoints(tmpLatPoint)
    if (present(withoutOrigin)) then
      tWithOrigin = .not. withoutOrigin
    else
      tWithOrigin = .true.
    end if
    if (tWithOrigin) then
      ! insert origin first
      allocate(latPoint(3, size(tmpLatPoint, dim=2) + 1))
      latPoint(:, 1) = 0.0_dp
      latPoint(:, 2:) = tmpLatPoint
    else
      call move_alloc(tmpLatPoint, latPoint)
    end if

  end subroutine getLatticePoints


  !> Fold coordinates back in the central cell.
  !>
  !> Throw away the integer part of the relative coordinates of every atom. If the resulting
  !> coordinate is very near to 1.0 (closer than 1e-12 in absolute length), fold it to 0.0 to make
  !> the algorithm more predictable and independent of numerical noise.
  subroutine foldCoordToUnitCell(coord, latVec, recVec2p, invShift)

    !> Contains the original coordinates on call and the folded ones on return.
    real(dp), intent(inout) :: coord(:,:)

    !> Lattice vectors (column format).
    real(dp), intent(in) :: latVec(:,:)

    !> Reciprocal vectors in units of 2pi (column format).
    real(dp), intent(in) :: recVec2p(:,:)

    !> Contains difference vectors old_coords - new_coords.
    real(dp), intent(out), optional :: invShift(:,:)


    !> Nr. of atoms in the cell.
    integer :: nAtom

    integer :: ii, jj
    real(dp) :: frac(3), frac2(3), tmp3(3), vecLen(3)

    nAtom = size(coord, dim=2)

    @:ASSERT(size(coord, dim=1) == 3)
    @:ASSERT(all(shape(latVec) == (/3, 3/)))
    @:ASSERT(all(shape(recVec2p) == (/3, 3/)))
  #:call ASSERT_CODE
    if (present(invShift)) then
      @:ASSERT(all(shape(invShift) == shape(coord)))
    end if
  #:endcall ASSERT_CODE

    vecLen(:) = sqrt(sum(latVec(:,:)**2, dim=1))
    do ii = 1, nAtom
      do jj = 1, 3
        frac(jj) = dot_product(recVec2p(:,jj), coord(:,ii))
      end do
      tmp3(:) = coord(:,ii)
      frac2(:) = frac(:) - real(floor(frac(:)), dp)
      where (abs(vecLen*(1.0_dp - frac2)) < 1e-12_dp) frac2 = 0.0_dp
      coord(:, ii) = matmul(latVec, frac2)
      if (present(invShift)) then
        invShift(:,ii) = tmp3(:) - coord(:,ii)
      end if
    end do

  end subroutine foldCoordToUnitCell


  !> Updates the neighbour list and the species arrays.
  subroutine updateNeighbourListAndSpecies(coord, species, img2CentCell, iCellVec, neigh, nAllAtom,&
      & coord0, species0, cutoff, rCellVec)

    !> Coordinates of all interacting atoms on exit
    real(dp), allocatable, intent(inout) :: coord(:,:)

    !> Species of all interacting atoms on exit.
    integer, allocatable, intent(inout) :: species(:)

    !> Mapping on atoms in the central cell
    integer, allocatable, intent(inout) :: img2CentCell(:)

    !> Shift vector index for every interacting atom
    integer, allocatable, intent(inout) :: iCellVec(:)

    !> Updated neighbour list.
    type(TNeighbourList), intent(inout) :: neigh

    !> Number of all interacting atoms
    integer, intent(out) :: nAllAtom

    !> Coordinates of the atoms in the central cell
    real(dp), intent(in) :: coord0(:,:)

    !> Species of the atoms in the central cell
    integer, intent(in) :: species0(:)

    !> Cutoff until neighbourlist should be created
    real(dp), intent(in) :: cutoff

    !> Cell vector for the translated cells to consider.
    real(dp), intent(in) :: rCellVec(:,:)

    call updateNeighbourList(coord, img2CentCell, iCellVec, neigh, nAllAtom, coord0, cutoff,&
        & rCellVec)
    if (size(species) < nAllAtom) then
      deallocate(species)
      allocate(species(nAllAtom))
    end if
    species(1:nAllAtom) = species0(img2CentCell(1:nAllAtom))

  end subroutine updateNeighbourListAndSpecies


  !> Updates the neighbour list according a given geometry.
  !> The neighbourlist for the given cutoff is calculated. Arrays are resized if necessary. The
  !> neighbour list determination is a simple N^2 algorithm, calculating the distance between the
  !> possible atom pairs.
<<<<<<< HEAD
  subroutine updateNeighborList(coord, img2CentCell, iCellVec, neigh,&
      & nAllAtom, coord0, cutoff, rCellVec)
=======
  subroutine updateNeighbourList(coord, img2CentCell, iCellVec, neigh, nAllAtom, coord0, cutoff,&
      & rCellVec)
>>>>>>> 1a46e0e3

    !> Coordinates of the objects interacting with the objects in the central cell (on exit).
    real(dp), allocatable, intent(inout) :: coord(:,:)

    !> Returns for all objects the index of an object in the central cell which the object is mapped
    !> on to.
    integer, allocatable, intent(inout) :: img2CentCell(:)

    !> Returns the index of the translating superlattice vector for each object.
    integer, allocatable, intent(inout) :: iCellVec(:)

    !> Neighbourlist.
    type(TNeighbourList), intent(inout) :: neigh

    !> Returns the nr. of all objects (including those in the translated cells.)
    integer, intent(out) :: nAllAtom

    !> Coordinates of the objects in the central cell.
    real(dp), intent(in) :: coord0(:,:)

    !> Cutoff radius for the interactions.
    real(dp), intent(in) :: cutoff

    !> Absolute coordinates of the shifted supercells which could have interacting atoms with the
    !> central cell.
    real(dp), intent(in) :: rCellVec(:,:)


    !> Nr. of atoms in the system
    integer :: nAtom

    !> Max. nr. of atom without reallocation
    integer :: mAtom

    !> Max. nr. of neighbours without reallocation
    integer :: maxNeighbour

    !> Nr. of cell translation vectors
    integer :: nCellVec

    !> Square of the diatomic interaction cutoffs
    real(dp) :: cutoff2

    real(dp) :: dist2
    real(dp) :: rCell(3), rr(3)
    integer :: ii, iAtom1, oldIAtom1, iAtom2
    integer :: nn1

    integer, allocatable :: indx(:)
    character(len=100) :: strError

    nAtom = size(neigh%nNeighbourSK, dim=1)
    mAtom = size(coord, dim=2)
    maxNeighbour = ubound(neigh%iNeighbour, dim=1)
    nCellVec = size(rCellVec, dim=2)

    @:ASSERT(nAtom <= mAtom)
    @:ASSERT(allocated(coord))
    @:ASSERT(size(coord, dim=1) == 3)
    @:ASSERT(allocated(img2CentCell))
    @:ASSERT(size(img2CentCell) == mAtom)
    @:ASSERT(allocated(iCellVec))
    @:ASSERT(size(iCellVec) == mAtom)
    @:ASSERT(size(neigh%iNeighbour, dim=2) == nAtom)
    @:ASSERT((size(coord0, dim=1) == 3) .and. size(coord0, dim=2) >= nAtom)
    @:ASSERT((size(rCellVec, dim=1) == 3))
    @:ASSERT(cutoff >= 0.0_dp)

    neigh%cutoff = cutoff
    cutoff2 = cutoff**2
    nAllAtom = 0

    ! Clean arrays.
    !  (Every atom is the 0th neighbour of itself with zero distance square.)
    neigh%nNeighbourSK(:) = 0
    neigh%iNeighbour(:,:) = 0
    do ii = 1, nAtom
      neigh%iNeighbour(0, ii) = ii
    end do
    neigh%neighDist2(:,:) = 0.0_dp

    ! Loop over all possible neighbours for all atoms in the central cell.
    ! Only those neighbours are considered which map on atom with a higher
    ! or equal index in the central cell.
    ! Outer two loops: all atoms in all cells.
    ! Inner loop: all atoms in the central cell.
    lpCellVec: do ii = 1, nCellVec
      rCell(:) = rCellVec(:, ii)
      oldIAtom1 = 0
      lpIAtom1: do iAtom1 = 1, nAtom
        rr(:) = coord0(:, iAtom1) + rCell(:)
        lpIAtom2: do iAtom2 = 1, iAtom1

          !  If distance greater than cutoff -> skip
          dist2 = sum((coord0(:, iAtom2) - rr(:))**2)
          if (dist2 > cutoff2) then
            cycle
          end if

          ! New interacting atom -> append
          ! We need that before checking for interaction with dummy atom or
          ! with itself to make sure that atoms in the central cell are
          ! appended  exactly in the same order as found in the coord0 array.
          if (iAtom1 /= oldIAtom1) then
            nAllAtom = nAllAtom + 1
            if (nAllAtom > mAtom) then
              mAtom = incrmntOfArray(mAtom)
              call reallocateArrays1(img2CentCell, iCellVec, coord, mAtom)
            end if
            coord(:, nAllAtom) = rr(:)
            img2CentCell(nAllAtom) = iAtom1
            iCellVec(nAllAtom) = ii
            oldIAtom1 = iAtom1
          end if

          ! Check if atoms are not too close to each other
          if (dist2 < minNeighDist2) then
            if (ii == 1 .and. iAtom1 == iAtom2) then
              ! We calculated the distance between the same atom in the unit cell
              cycle
            else
99000         format ('Atoms ',I5,' and ',I5,' too close to each other!', ' (dist=',E13.6,')')
              write (strError, 99000) iAtom2, nAllAtom, sqrt(dist2)
              call warning(strError)
            end if
          end if

          neigh%nNeighbourSK(iAtom2) = neigh%nNeighbourSK(iAtom2) + 1
          if (neigh%nNeighbourSK(iAtom2) > maxNeighbour) then
            maxNeighbour = incrmntOfArray(maxNeighbour)
            call reallocateArrays3(neigh%iNeighbour, neigh%neighDist2, maxNeighbour)

          end if
          neigh%iNeighbour(neigh%nNeighbourSK(iAtom2), iAtom2) = nAllAtom
          neigh%neighDist2(neigh%nNeighbourSK(iAtom2), iAtom2) = dist2

        end do lpIAtom2
      end do lpIAtom1
    end do lpCellVec

    ! Sort neighbours for all atom by distance
    allocate(indx(maxNeighbour))
    do iAtom1 = 1, nAtom
      nn1 = neigh%nNeighbourSK(iAtom1)
      call index_heap_sort(indx(1:nn1), neigh%neighDist2(1:nn1, iAtom1), tolSameDist2)
      neigh%iNeighbour(1:nn1, iAtom1) = neigh%iNeighbour(indx(:nn1), iAtom1)
      neigh%neighDist2(1:nn1, iAtom1) = neigh%neighDist2(indx(:nn1), iAtom1)
    end do
    coord(:,nAllAtom+1:size(coord, dim=2)) = 0.0_dp

  end subroutine updateNeighbourList


  !> Returns the nr. of neighbours for a given cutoff for all atoms.
  subroutine getNrOfNeighboursForAll(nNeighbourSK, neigh, cutoff)

    !> Contains the nr. of neighbours for each atom on exit.
    integer, intent(out) :: nNeighbourSK(:)

    !> Initialized neighbourlist
    type(TNeighbourList), intent(in) :: neigh

    !> Maximal neighbour distance to consider.
    real(dp),            intent(in) :: cutoff

    integer :: nAtom, iAtom

    nAtom = size(nNeighbourSK)

    @:ASSERT(size(neigh%iNeighbour, dim=2) == nAtom)
    @:ASSERT(size(neigh%nNeighbourSK) == nAtom)
    @:ASSERT(maxval(neigh%nNeighbourSK) <= size(neigh%iNeighbour, dim=1))
    @:ASSERT(all(shape(neigh%neighDist2) == shape(neigh%iNeighbour)))
    @:ASSERT(cutoff >= 0.0_dp)

    ! Get last interacting neighbour for given cutoff
    do iAtom = 1, nAtom
      nNeighbourSK(iAtom) = getNrOfNeighbours(neigh, cutoff, iAtom)
    end do

  end subroutine getNrOfNeighboursForAll


  !> Returns the nr. of neighbours for a given atom.
  function getNrOfNeighbours(neigh, cutoff, iAtom) result(nNeighbourSK)

    !> Intialised neihgborlist.
    type(TNeighbourList), intent(in) :: neigh

    !> Maximal neighbour distance to consider.
    real(dp),            intent(in) :: cutoff

    !> Index of the atom to get the nr. of neighbours for.
    integer, intent(in) :: iAtom

    !> Nr. of neighbours for the specified atom.
    integer :: nNeighbourSK

    character(len=100) :: strError

    @:ASSERT(cutoff >= 0.0_dp)
    @:ASSERT(iAtom <= size(neigh%nNeighbourSK))

    ! Issue warning, if cutoff is bigger as used for the neighbourlist.
    if (cutoff > neigh%cutoff) then
99010 format ('Cutoff (', E16.6, ') greater then last cutoff ', '(', E13.6,&
          & ') passed to updateNeighbourList!')
      write (strError, 99010) cutoff, neigh%cutoff
      call warning(strError)
    end if

    ! Get last interacting neighbour for given cutoff
    call bisection(nNeighbourSK, neigh%neighDist2(1:neigh%nNeighbourSK(iAtom), iAtom), cutoff**2,&
        & tolSameDist2)

  end function getNrOfNeighbours


  !> Reallocate arrays which depends on the maximal nr. of all atoms.
  subroutine reallocateArrays1(img2CentCell, iCellVec, coord, mNewAtom)

    !> array mapping images of atoms to originals in the central cell
    integer, allocatable, intent(inout) :: img2CentCell(:)

    !> Index of unit cell containing atom
    integer, allocatable, intent(inout) :: iCellVec(:)

    !> coordinates of all atoms (actual and image)
    real(dp), allocatable, intent(inout) :: coord(:, :)

    !> maximum number of new atoms
    integer, intent(in) :: mNewAtom

    integer :: mAtom
    integer, allocatable :: tmpIntR1(:)
    real(dp), allocatable :: tmpRealR2(:, :)

    mAtom = size(img2CentCell)

    @:ASSERT(size(iCellVec) == mAtom)
    @:ASSERT(all(shape(coord) == (/ 3, mAtom /)))
    @:ASSERT((mNewAtom > 0) .and. (mNewAtom > mAtom))

    call move_alloc(img2CentCell, tmpIntR1)
    allocate(img2CentCell(mNewAtom))
    img2CentCell(:) = 0
    img2CentCell(:mAtom) = tmpIntR1(:mAtom)

    tmpIntR1(:) = iCellVec(:)
    deallocate(iCellVec)
    allocate(iCellVec(mNewAtom))
    iCellVec(:mAtom) = tmpIntR1(:mAtom)

    call move_alloc(coord, tmpRealR2)
    allocate(coord(3, mNewAtom))
    coord(:, :mAtom) = tmpRealR2

  end subroutine reallocateArrays1


  !> Reallocate array which depends on the maximal nr. of neighbours.
  subroutine reallocateArrays3(iNeighbour, neighDist2, mNewNeighbour)

    !> list of neighbours
    integer, allocatable, intent(inout) :: iNeighbour(:, :)

    !> square of distances between atoms
    real(dp), allocatable, intent(inout) :: neighDist2(:,:)

    !> maximum number of new atoms
    integer, intent(in) :: mNewNeighbour

    integer :: mNeighbour, mAtom
    integer, allocatable :: tmpIntR2(:,:)
    real(dp), allocatable :: tmpRealR2(:,:)

    mNeighbour = ubound(iNeighbour, dim=1)
    mAtom = size(iNeighbour, dim=2)

    @:ASSERT(mNewNeighbour > 0 .and. mNewNeighbour > mNeighbour)
    @:ASSERT(all(shape(neighDist2) == shape(iNeighbour)))

    call move_alloc(iNeighbour, tmpIntR2)
    allocate(iNeighbour(0:mNewNeighbour, mAtom))
    iNeighbour(:,:) = 0
    iNeighbour(:mNeighbour, :mAtom) = tmpIntR2

    call move_alloc(neighDist2, tmpRealR2)
    allocate(neighDist2(0:mNewNeighbour, mAtom))
    neighDist2(:,:) = 0.0_dp
    neighDist2(:mNeighbour, :mAtom) = tmpRealR2

  end subroutine reallocateArrays3

  !> Calculate indexing array and number of elements in sparse arrays like the real space overlap
  subroutine getSparseDescriptor(iNeighbour, nNeighbourSK, img2CentCell, orb, iPair, sparseSize)

    !> Neighbours of each atom
    integer, intent(in) :: iNeighbour(0:,:)

    !> Number of neighbours of each atom
    integer, intent(in) :: nNeighbourSK(:)

    !> Indexing for mapping image atoms to central cell
    integer, intent(in) :: img2CentCell(:)

    !> Atomic orbital information
    type(TOrbitals), intent(in) :: orb

    !> Sparse array indexing for the start of atomic blocks in data structures
    integer, allocatable, intent(inout) :: iPair(:,:)

    !> Total number of elements in a sparse structure (ignoring extra indices like spin)
    integer, intent(out) :: sparseSize

    integer :: nAtom, mNeighbour
    integer :: ind, iAt1, nOrb1, iNeigh1, nOrb2

    nAtom = size(iNeighbour, dim=2)
    mNeighbour = size(iNeighbour, dim=1)

    @:ASSERT(allocated(iPair))
    @:ASSERT(size(iPair, dim=2) == nAtom)

    if (mNeighbour > size(iPair, dim=1)) then
      deallocate(iPair)
      allocate(iPair(0 : mNeighbour - 1, nAtom))
      iPair(:,:) = 0
    end if
    ind = 0
    do iAt1 = 1, nAtom
      nOrb1 = orb%nOrbAtom(iAt1)
      do iNeigh1 = 0, nNeighbourSK(iAt1)
        iPair(iNeigh1, iAt1) = ind
        nOrb2 = orb%nOrbAtom(img2CentCell(iNeighbour(iNeigh1, iAt1)))
        ind = ind + nOrb1 * nOrb2
      end do
    end do
    sparseSize = ind

  end subroutine getSparseDescriptor


  !> Allocate (reallocate) space for the sparse hamiltonian and overlap matrix.
  subroutine reallocateHS_1(ham, over, iPair, iNeighbour, nNeighbourSK, orb, img2Centcell)

    !> Hamiltonian
    real(dp), allocatable, intent(inout):: ham(:)

    !> Overlap matrix
    real(dp), allocatable, intent(inout) :: over(:)

    !> Pair indexing array (specifying the offset for the interaction between atoms in the central
    !> cell and their neighbours)
    integer, allocatable, intent(inout) :: iPair(:,:)

    !> List of neighbours for each atom in the central cell. (Note: first index runs from 0!)
    integer, intent(in) :: iNeighbour(0:,:)

    !> Nr. of neighbours for each atom in the central cell.
    integer, intent(in) :: nNeighbourSK(:)

    !> Orbitals in the system.
    type(TOrbitals), intent(in) :: orb

    !> array mapping images of atoms to originals in the central cell
    integer, intent(in) :: img2CentCell(:)

    !> nr. atoms in the central cell
    integer :: nAtom

    !> nr. of elements in the sparse H/S before and after resizing
    integer :: nOldElem, nElem

    !> nr. of max. possible neighbours (incl. itself)
    integer :: mNeighbour

    integer :: ind
    integer :: iAt1, iNeigh1, nOrb1

    nAtom = size(iNeighbour, dim=2)
    mNeighbour = size(iNeighbour, dim=1)
    nOldElem = size(ham, dim=1)

    @:ASSERT(allocated(ham))
    @:ASSERT(allocated(over))
    @:ASSERT(size(over) == nOldElem)
    @:ASSERT(allocated(iPair))
    @:ASSERT(size(iPair, dim=2) == nAtom)

    if (mNeighbour > size(iPair, dim=1)) then
      deallocate(iPair)
      allocate(iPair(0:mNeighbour-1, nAtom))
      iPair(:,:) = 0
    end if
    nElem = 0
    ind = 0
    do iAt1 = 1, nAtom
      nOrb1 = orb%nOrbAtom(iAt1)
      do iNeigh1 = 0, nNeighbourSK(iAt1)
        iPair(iNeigh1, iAt1) = ind
        ind = ind + nOrb1 * orb%nOrbAtom(img2CentCell(iNeighbour(iNeigh1, iAt1)))
      end do
    end do
    nElem = ind
    if (nElem > nOldElem) then
      deallocate(ham)
      deallocate(over)
      allocate(ham(nElem))
      allocate(over(nElem))
      ham(:) = 0.0_dp
      over(:) = 0.0_dp
    end if

  end subroutine reallocateHS_1


  !> Allocate (reallocate) space for the sparse hamiltonian and overlap matrix.
  subroutine reallocateHS_2(ham, over, iPair, iNeighbour, nNeighbourSK, orb, img2CentCell)

    !> Hamiltonian.
    real(dp), allocatable, intent(inout) :: ham(:,:)

    !> Overlap matrix.
    real(dp), allocatable, intent(inout) :: over(:)

    !> Pair indexing array (specifying the offset for the interaction between atoms in the central
    !> cell and their neighbours).
    integer, allocatable, intent(inout) :: iPair(:,:)

    !> List of neighbours for each atom in the central cell. (Note: first index runs from 0!)
    integer, intent(in) :: iNeighbour(0:,:)

    !> Nr. of neighbours for each atom in the central cell.
    integer, intent(in) :: nNeighbourSK(:)

    !> Orbitals in the system.
    type(TOrbitals), intent(in) :: orb

    !> Mapping on atoms in the central cell
    integer, intent(in) :: img2CentCell(:)


    !> nr. of spin blocks in the Hamiltonian
    integer :: nSpin

    !> nr. atoms in the central cell
    integer :: nAtom

    !> nr. of elements in the spare H/S
    integer :: nElem, nOldElem

    !> nr. of max. possible neighbours (incl. itself)
    integer :: mNeighbour

    integer :: ind
    integer :: iAt1, iNeigh1, nOrb1

    nAtom = size(iNeighbour, dim=2)
    mNeighbour = size(iNeighbour, dim=1)
    nSpin = size(ham, dim=2)
    nOldElem = size(ham, dim=1)

    @:ASSERT(allocated(ham))
    @:ASSERT(allocated(over))
    @:ASSERT(size(over) == nOldElem)
    @:ASSERT(allocated(iPair))
    @:ASSERT(size(iPair, dim=2) == nAtom)

    if (mNeighbour > size(iPair, dim=1)) then
      deallocate(iPair)
      allocate(iPair(0:mNeighbour-1, nAtom))
      iPair(:,:) = 0
    end if
    nElem = 0
    ind = 0
    do iAt1 = 1, nAtom
      nOrb1 = orb%nOrbAtom(iAt1)
      do iNeigh1 = 0, nNeighbourSK(iAt1)
        iPair(iNeigh1, iAt1) = ind
        ind = ind +  nOrb1 * orb%nOrbAtom(img2CentCell(iNeighbour(iNeigh1,iAt1)))
      end do
    end do
    nElem = ind
    if (nElem > nOldElem) then
      deallocate(ham)
      deallocate(over)
      allocate(ham(nElem, nSpin))
      allocate(over(nElem))
      ham(:,:) = 0.0_dp
      over(:) = 0.0_dp
    end if

  end subroutine reallocateHS_2


  !> Allocate (reallocate) space for the sparse hamiltonian and overlap matrix.
  subroutine reallocateHS_Single(ham, iPair, iNeighbour, nNeighbourSK, orb, img2CentCell)

    !> Hamiltonian.
    real(dp), allocatable, intent(inout) :: ham(:)

    !> Pair indexing array (specifying the offset for the interaction between atoms in the central
    !> cell and their neigbhors).
    integer, allocatable, intent(inout) :: iPair(:,:)

    !> List of neighbours for each atom in the central cell. (Note: first index runs from 0!)
    integer, intent(in) :: iNeighbour(0:,:)

    !> Nr. of neighbours for each atom in the central cell.
    integer, intent(in) :: nNeighbourSK(:)

    !> Information about the orbitals in the system.
    type(TOrbitals), intent(in) :: orb

    !> Mapping on atoms in the central cell.
    integer, intent(in) :: img2CentCell(:)


    !> nr. atoms in the central cell
    integer :: nAtom

    !> nr. of elements in the spare H/S before and after resizing
    integer :: nOldElem, nElem

    !> nr. of max. possible neighbours (incl. itself)
    integer :: mNeighbour

    integer :: ind
    integer :: iAt1, iNeigh1, nOrb1

    nAtom = size(iNeighbour, dim=2)
    mNeighbour = size(iNeighbour, dim=1)
    nOldElem = size(ham, dim=1)

    @:ASSERT(allocated(ham))
    @:ASSERT(allocated(iPair))
    @:ASSERT(size(iPair, dim=2) == nAtom)

    if (mNeighbour > size(iPair, dim=1)) then
      deallocate(iPair)
      allocate(iPair(0:mNeighbour-1, nAtom))
      iPair(:,:) = 0
    end if
    nElem = 0
    ind = 0
    do iAt1 = 1, nAtom
      nOrb1 = orb%nOrbAtom(iAt1)
      do iNeigh1 = 0, nNeighbourSK(iAt1)
        iPair(iNeigh1, iAt1) = ind
        ind = ind +  nOrb1 * orb%nOrbAtom(img2CentCell(iNeighbour(iNeigh1,iAt1)))
      end do
    end do
    nElem = ind
    if (nElem > nOldElem) then
      deallocate(ham)
      allocate(ham(nElem))
      ham(:) = 0.0_dp
    end if

  end subroutine reallocateHS_Single


  !> Builds an atom offset array for the squared hamiltonain/overlap.
  subroutine buildSquaredAtomIndex(iAtomStart, orb)

    !> Returns the offset array for each atom.
    integer, intent(out) :: iAtomStart(:)

    !> Information about the orbitals in the system.
    type(TOrbitals), intent(in) :: orb

    integer :: ind, iAt1
    integer :: nAtom

    nAtom = size(orb%nOrbAtom)

    @:ASSERT(all(shape(iAtomStart) == (/ nAtom + 1 /)))

    ind = 1
    do iAt1 = 1, nAtom
      iAtomStart(iAt1) = ind
      ind = ind + orb%nOrbAtom(iAt1)
    end do
    iAtomStart(nAtom+1) = ind

  end subroutine buildSquaredAtomIndex


  !> Creates a K-points sampling, equivalent to folding of a reciprocal point of a super lattice.
  !> The routine calculates those reciprocal lattice points of the super lattice, which are inside
  !> the Brillouin zone of the original lattice. The resulting points are then all shifted by
  !> sum(shift(i)*B(i)) where B(i) are the reciprocal lattice vectors of the super lattice.
  !> Finally, points equivalent by inversion are reduced, unless specified otherwise.
  subroutine getSuperSampling(coeffs, shifts, kPoints, kWeights, reduceByInversion)

    !> Coefficients of the lattice vectors in the linear combination for the super lattice vectors
    !> (should be integer values)
    real(dp), intent(in) :: coeffs(:,:)

    !> Shift of the grid along the three small reciprocal lattice vectors (between 0.0 and 1.0)
    real(dp), intent(in) :: shifts(:)

    !> Contains the kPoints on exit.
    real(dp), allocatable, intent(out) :: kPoints(:,:)

    !> Contains the weights of the kPoints on exit.
    real(dp), allocatable, intent(out) :: kWeights(:)

    !> If points equivalent by inversion should be reduced.
    logical, intent(in), optional :: reduceByInversion

    real(dp), allocatable :: allKPoints(:,:), allKWeights(:)
    logical, allocatable :: irreducible(:)
    logical :: tReduce
    real(dp) :: invCoeffs(3,3), rr(3)
    integer :: imgRange(2,3), itmp3(3)
    integer :: nAllKPoint, nKPoint
    integer :: i1, i2, i3
    type(listRealR1) :: lr1

    real(dp), parameter :: tol = 1e-4_dp
    real(dp), parameter :: minLim = -tol, maxLim = 1.0_dp - tol

    @:ASSERT(all(shape(coeffs) == (/ 3, 3 /)))
    ! check they are integers
    @:ASSERT(all(coeffs - nint(coeffs) < epsilon(1.0_dp)))
    @:ASSERT(size(shifts) == 3)

    if (present(reduceByInversion)) then
      tReduce = reduceByInversion
    else
      tReduce = .true.
    end if

    ! Get the eight corners of the original (big) reciprocal unit cell as linear
    ! combination of the reciprocal lattice vectors (B) of the superlattice
    ! Note: b = B * N^T (b/B: rec.lat.vec. of lattice/superlattice)
    imgRange(:,:) = 0
    do i1 = 0, 1
      do i2 = 0, 1
        do i3 = 0, 1
          itmp3 = i1*nint(coeffs(1,:)) + i2*nint(coeffs(2,:)) + i3*nint(coeffs(3,:))
          imgRange(1,:) = min(itmp3, imgRange(1,:))
          imgRange(2,:) = max(itmp3, imgRange(2,:))
        end do
      end do
    end do
    ! Decrease by one to have the range [min, max)
    imgRange(2,:) = imgRange(2,:) - 1

    ! invCoeffs = (N^-1)^T
    call invert33(invCoeffs, coeffs)
    invCoeffs = transpose(invCoeffs)
    call init(lr1)

    do i1 = imgRange(1, 1), imgRange(2, 1)
      do i2 = imgRange(1, 2), imgRange(2, 2)
        do i3 = imgRange(1, 3), imgRange(2, 3)
          ! relative coordinate with respect to the original reciprocal lattice
          rr(:) = matmul(invCoeffs, real((/ i1, i2, i3 /), dp))
          if (all(rr >= minLim) .and. all(rr < maxLim)) then
            ! Add point + shift vector
            call append(lr1, rr + matmul(invCoeffs, shifts))
          end if
        end do
      end do
    end do

    nAllKPoint = len(lr1)
    if (abs(real(nAllKPoint,dp) - abs(determinant33(coeffs))) > tol) then
      call error("Monkhorst-Pack routine failed to find all K-points.")
    end if

    allocate(allKPoints(3, nAllKPoint))
    allocate(allKWeights(nAllKPoint))
    call asArray(lr1, allKPoints)
    call destruct(lr1)
    allKPoints = modulo(allKPoints, 1.0_dp)
    allKWeights = 1.0_dp / real(nAllKPoint, dp)

    ! Reduce by inversion if needed
    if (tReduce) then
      allocate(irreducible(nAllKPoint))
      irreducible(:) = .true.
      do i1 = 1, nAllKPoint
        if (.not. irreducible(i1)) then
          cycle
        end if
        rr(:) = modulo(-1.0_dp * allKPoints(:,i1), 1.0_dp)
        do i2 = i1 + 1, nAllKPoint
          if (.not. irreducible(i2)) then
            cycle
          end if
          if (all(abs(allKPoints(:,i2) - rr(:)) < tol)) then
            irreducible(i2) = .false.
            allKWeights(i1) = allKWeights(i1) + allKWeights(i2)
          end if
        end do
      end do
      nKPoint = count(irreducible)
      allocate(kPoints(3, nKPoint))
      allocate(kWeights(nKPoint))
      i1 = 1
      i2 = 1
      do while (i2 <= nKpoint)
        if (irreducible(i1)) then
          kPoints(:,i2) = allKPoints(:,i1)
          kWeights(i2) = allKWeights(i1)
          i2 = i2 + 1
        end if
        i1 = i1 + 1
      end do
    else
      allocate(kPoints(3, nAllKPoint))
      allocate(kWeights(nAllKPoint))
      kPoints(:,:) = allKPoints
      kWeights(:) = allKWeights
    end if

  end subroutine getSuperSampling


  !> convert fractional coordinates to cartesian
  subroutine fractionalCartesian(cartCoords,latvecs)

    !> fractional coordinates in unit cell on entry, cartesian on exit
    real(dp), intent(inout) :: cartCoords(:,:)

    !> periodic lattice vectors
    real(dp), intent(in) :: latvecs(3,3)

    @:ASSERT(size(cartCoords,dim=1) == 3)

    cartCoords = matmul(latvecs,cartCoords)

  end subroutine fractionalCartesian


  !> Cartesian to fractional coordinates in periodic geometry
  subroutine cartesianFractional(cartCoords,latvecs)

    !> cartesian coordinates on entry, fractional on exit
    real(dp), intent(inout) :: cartCoords(:,:)

    !> periodic lattice vectors
    real(dp), intent(in) :: latvecs(3,3)

    real(dp) :: invLatVecs(3,3)

    @:ASSERT(size(cartCoords,dim=1) == 3)

    call invert33(invLatVecs, latvecs)
    cartCoords = matmul(invLatvecs, cartCoords)

  end subroutine cartesianFractional

end module periodic<|MERGE_RESOLUTION|>--- conflicted
+++ resolved
@@ -26,15 +26,9 @@
 
   public :: getCellTranslations, getLatticePoints, foldCoordToUnitCell
   public :: reallocateHS, buildSquaredAtomIndex
-<<<<<<< HEAD
-  public :: TNeighborList, init
-  public :: updateNeighborList, updateNeighborListAndSpecies
-  public :: getNrOfNeighbors, getNrOfNeighborsForAll
-=======
   public :: TNeighbourList, init
   public :: updateNeighbourList, updateNeighbourListAndSpecies
   public :: getNrOfNeighbours, getNrOfNeighboursForAll
->>>>>>> 1a46e0e3
   public :: getSuperSampling
   public :: frac2cart, cart2frac
   public :: getSparseDescriptor
@@ -318,13 +312,8 @@
   !> The neighbourlist for the given cutoff is calculated. Arrays are resized if necessary. The
   !> neighbour list determination is a simple N^2 algorithm, calculating the distance between the
   !> possible atom pairs.
-<<<<<<< HEAD
-  subroutine updateNeighborList(coord, img2CentCell, iCellVec, neigh,&
-      & nAllAtom, coord0, cutoff, rCellVec)
-=======
   subroutine updateNeighbourList(coord, img2CentCell, iCellVec, neigh, nAllAtom, coord0, cutoff,&
       & rCellVec)
->>>>>>> 1a46e0e3
 
     !> Coordinates of the objects interacting with the objects in the central cell (on exit).
     real(dp), allocatable, intent(inout) :: coord(:,:)
