--- conflicted
+++ resolved
@@ -7,14 +7,9 @@
 
 !> Evaluates bond populations from sparse matrices. To do: add evaluation of bond orders, perhaps
 !> DOI: 10.1039/c7ra07400j can be adapted for DFTB.
-<<<<<<< HEAD
 module dftbp_dftb_bondpopulations
   use dftbp_common_accuracy, only : dp
-=======
-module dftbp_bondpops
-  use dftbp_accuracy, only : dp
   implicit none
->>>>>>> 16ca5993
 
   private
   public :: addPairWiseBondInfo
