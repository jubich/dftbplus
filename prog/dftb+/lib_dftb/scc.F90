!--------------------------------------------------------------------------------------------------!
!  DFTB+: general package for performing fast atomistic simulations                                !
!  Copyright (C) 2017  DFTB+ developers group                                                      !
!                                                                                                  !
!  See the LICENSE file for terms of usage and distribution.                                       !
!--------------------------------------------------------------------------------------------------!

#:include 'common.fypp'

!> Functions and local variables for the SCC calculation.
module scc
#:if WITH_SCALAPACK
  use mpifx
  use scalapackfx
#:endif
  use environment
  use assert
  use accuracy
  use message
  use coulomb
  use shortgamma
  use fileid
  use constants
  use periodic
  use externalcharges
  use blasroutines
  use commontypes
  use chargeconstr
  use shift
  implicit none

  private

  public :: TSccInp, TScc, initialize

  !> tolerance for Ewald - should be changed to be possible to override it
  real(dp), parameter :: tolEwald = 1.0e-9_dp


  !> Data necessary to initialize the SCC module
  type TSccInp

    !> atomic orbital information
    type(TOrbitals), pointer :: orb

    !> hubbard U values
    real(dp), allocatable :: hubbU(:,:)

    !> use damping of short range part
    logical, allocatable :: tDampedShort(:)

    !> exponent if damping used
    real(dp) :: dampExp = 0.0_dp

    !> lattice vectors
    real(dp), allocatable :: latVecs(:,:)

    !> reciprocal lattice vectors
    real(dp), allocatable :: recVecs(:,:)

    !> cell volume
    real(dp) :: volume = 0.0_dp

    !> external charges
    real(dp), allocatable :: extCharges(:,:)

    !> if broadened external charges
    real(dp), allocatable :: blurWidths(:)

    !> any constraints on atomic charges
    real(dp), allocatable :: chrgConstraints(:,:)

    !> third order energy contributions
    real(dp), allocatable :: thirdOrderOn(:,:)

    !> if > 0 -> manual setting for alpha
    real(dp) :: ewaldAlpha = 0.0_dp
  end type TSccInp


  !> private module variables for SCC
  type TScc
    private

    !> If module is initialised
    logical :: tInitialised = .false.

    !> Nr. of atoms
    integer :: nAtom

    !> Nr. of species
    integer :: nSpecies

    !> Max nr. of orbitals per atom
    integer :: mOrb

    !> Max nr. of shells per atom
    integer :: mShell

    !> Maximal number of unique U values
    integer :: mHubbU

    !> Stores 1/r between atom pairs
    real(dp), allocatable :: invRMat(:,:)

    !> Shift vector per atom
    real(dp), allocatable :: shiftPerAtom(:)

    !> Shift vector per l-shell
    real(dp), allocatable :: shiftPerL(:,:)

    !> Short range interaction
    real(dp), allocatable :: shortGamma(:,:,:,:)

    !> Cutoff for short range int.
    real(dp), allocatable :: shortCutoff(:,:,:,:)

    !> Maximal cutoff
    real(dp) :: cutoff

    !> Lattice points for reciprocal Ewald
    real(dp), allocatable :: gLatPoint(:,:)

    !> Nr. of neighbors for short range interaction
    integer, allocatable :: nNeighShort(:,:,:,:)

    !> Nr. of neigh for real Ewald
    integer, allocatable :: nNeighEwald(:)

    !> Cutoff for real Ewald
    real(dp) :: maxREwald

    !> Parameter for Ewald
    real(dp) :: alpha

    !> Cell volume
    real(dp) :: volume

    !> Uniq Us per species
    real(dp), allocatable :: uniqHubbU(:,:)

    !> Nr. of uniq Us per species
    integer, allocatable :: nHubbU(:)

    !> Mapping L-shell -> uniq U
    integer, allocatable :: iHubbU(:,:)

    !> Are external charges present?
    logical :: tExtChrg

<<<<<<< HEAD
    !> External charge locations
    real(dp), allocatable :: extChrgCoord(:,:)

    !> External charge values
    real(dp), allocatable :: extChrgQ(:)

    !> External charg optional blur widths
    real(dp), allocatable :: extChrgBlurWidths(:)

    !> Negative net charge
=======
    !> Negative gross charge
>>>>>>> 5a1dd242
    real(dp), allocatable :: deltaQ(:,:)

    !> Negative gross charge per shell
    real(dp), allocatable :: deltaQPerLShell(:,:)

    !> Negative gross charge per atom
    real(dp), allocatable :: deltaQAtom(:)

<<<<<<< HEAD
    !> Atomic locations
    real(dp), allocatable :: coord(:,:)

    !> Negative net charge per U
=======
    !> Negative gross charge per U
>>>>>>> 5a1dd242
    real(dp), allocatable :: deltaQUniqU(:,:)

    !> Damped short range? (nSpecies)
    logical, allocatable :: tDampedShort(:)

    !> Damping exponent
    real(dp) :: dampExp

    !> Is the system periodic?
    logical :: tPeriodic

    !> Shifts due charge constrains?
    logical :: tChrgConstr

    !> Object for charge constraints
    type(OChrgConstr), allocatable :: chrgConstr

    !> use third order contributions
    logical :: tThirdOrder

    !> Shifts due to 3rd order
    type(OChrgConstr), allocatable :: thirdOrder

    !> evaluate Ewald parameter
    logical :: tAutoEwald

    !> External charges
    type(TExtCharge) :: extCharge

#:if WITH_SCALAPACK
    !> Descriptor for 1/R matrix
    integer :: descInvRMat(DLEN_)

    !> Descriptor for charge vector
    integer :: descQVec(DLEN_)

    !> Distributed shift per atom vector
    real(dp), allocatable :: shiftPerAtomGlobal(:,:)

    !> Distributed charge vector
    real(dp), allocatable :: qGlobal(:,:)
#:endif

  contains
    procedure :: getCutoff
    procedure :: getEwaldPar
    procedure :: updateCoords
    procedure :: updateLatVecs
    procedure :: updateCharges
    procedure :: getAtomicGammaMatrix
    procedure :: getEnergyPerAtom
    procedure :: getEnergyPerAtomXlbomd
    procedure :: addForceDc
    procedure :: addStressDc
    procedure :: getShiftPerAtom
    procedure :: getShiftPerL
    procedure :: getOrbitalEquiv
    procedure :: addForceDcXlbomd
    procedure :: electroStaticPotential
  end type TScc


  interface initialize
    module procedure Scc_initialize
  end interface initialize


contains


  subroutine Scc_initialize(this, env, inp)

    !> Resulting instance
    type(TScc), intent(out) :: this

    !> Environment settings
    type(TEnvironment), intent(in) :: env

    !> Scc input
    type(TSccInp), intent(inout) :: inp

    integer :: iSp1, iSp2, iU1, iU2, iL
    real(dp) :: maxGEwald
  #:if WITH_SCALAPACK
    integer :: nRowLoc, nColLoc
  #:endif

    @:ASSERT(.not. this%tInitialised)

    this%nSpecies = size(inp%orb%nOrbSpecies)
    this%nAtom = size(inp%orb%nOrbAtom)
    this%mShell = inp%orb%mShell
    this%mOrb = inp%orb%mOrb

    @:ASSERT(allocated(inp%latVecs) .eqv. allocated(inp%recVecs))
    @:ASSERT(allocated(inp%latVecs) .eqv. (inp%volume > 0.0_dp))
    @:ASSERT(size(inp%hubbU, dim=1) == this%mShell)
    @:ASSERT(size(inp%hubbU, dim=2) == this%nSpecies)
    @:ASSERT(size(inp%tDampedShort) == this%nSpecies)
    @:ASSERT(allocated(inp%extCharges) .or. .not. allocated(inp%blurWidths))
  #:call ASSERT_CODE
    if (allocated(inp%extCharges)) then
      @:ASSERT(size(inp%extCharges, dim=1) == 4)
      @:ASSERT(size(inp%extCharges, dim=2) > 0)
    end if
  #:endcall ASSERT_CODE

  #:if WITH_SCALAPACK
    if (env%blacs%atomGrid%iproc /= -1) then
      call scalafx_getdescriptor(env%blacs%atomGrid, this%nAtom, this%nAtom,&
          & env%blacs%rowBlockSize, env%blacs%columnBlockSize, this%descInvRMat)
      call scalafx_getlocalshape(env%blacs%atomGrid, this%descInvRMat, nRowLoc, nColLoc)
      allocate(this%invRMat(nRowLoc, nColLoc))
      call scalafx_getdescriptor(env%blacs%atomGrid, 1, this%nAtom, env%blacs%rowBlockSize,&
          & env%blacs%columnBlockSize, this%descQVec)
      call scalafx_getlocalshape(env%blacs%atomGrid, this%descQVec, nRowLoc, nColLoc)
      allocate(this%shiftPerAtomGlobal(nRowLoc, nColLoc))
      allocate(this%qGlobal(nRowLoc, nColLoc))
    end if
  #:else
    allocate(this%invRMat(this%nAtom, this%nAtom))
  #:endif
    allocate(this%shiftPerAtom(this%nAtom))
    allocate(this%shiftPerL(this%mShell, this%nAtom))
    allocate(this%shortGamma(0, 0, 0, 0))
    this%tPeriodic = allocated(inp%latVecs)
    this%tExtChrg = allocated(inp%extCharges)

    ! Initialize Hubbard U's
    allocate(this%uniqHubbU(this%mShell, this%nSpecies))
    allocate(this%nHubbU(this%nSpecies))
    allocate(this%iHubbU(this%mShell, this%nSpecies))
    this%iHubbU(:,:) = 0
    this%iHubbU(1,:) = 1
    this%nHubbU(:) = 1
    this%uniqHubbU(:,:) = 0.0_dp
    this%uniqHubbU(1,:) = inp%hubbU(1,:)
    do iSp1 = 1, this%nSpecies
      do iL = 2, inp%orb%nShell(iSp1)
        do iU1 = 1, this%nHubbU(iSp1)
          if (abs(inp%hubbU(iL,iSp1) - this%uniqHubbU(iU1,iSp1)) < MinHubDiff) then
            this%iHubbU(iL,iSp1) = iU1
            exit
          end if
        end do
        if (this%iHubbU(iL,iSp1) == 0) then
          this%nHubbU(iSp1) = this%nHubbU(iSp1) + 1
          this%uniqHubbU(this%nHubbU(iSp1),iSp1) = inp%hubbU(iL,iSp1)
          this%iHubbU(iL,iSp1) = this%nHubbU(iSp1)
        end if
      end do
    end do
    this%mHubbU = maxval(this%nHubbU)

    ! Get cutoff for short range coulomb
    allocate(this%shortCutoff(this%mHubbU, this%mHubbU, this%nSpecies, this%nSpecies))
    this%shortCutoff(:,:,:,:) = 0.0_dp
    do iSp1 = 1, this%nSpecies
      do iSp2 = iSp1, this%nSpecies
        do iU1 = 1, this%nHubbU(iSp1)
          do iU2 = 1, this%nHubbU(iSp2)
            this%shortCutoff(iU2, iU1, iSp2, iSp1) = &
                & expGammaCutoff(this%uniqHubbU(iU2, iSp2), this%uniqHubbU(iU1, iSp1))
            this%shortCutoff(iU1, iU2, iSp1, iSp2) = this%shortCutoff(iU2, iU1, iSp2, iSp1)
          end do
        end do
      end do
    end do
    this%cutoff = maxval(this%shortCutoff)

    ! Initialize Ewald summation for the periodic case
    if (this%tPeriodic) then
      this%volume = inp%volume
      this%tAutoEwald = inp%ewaldAlpha <= 0.0_dp
      if (this%tAutoEwald) then
        this%alpha = getOptimalAlphaEwald(inp%latVecs, inp%recVecs, this%volume, tolEwald)
      else
        this%alpha = inp%ewaldAlpha
      end if
      this%maxREwald = getMaxREwald(this%alpha, tolEwald)
      maxGEwald = getMaxGEwald(this%alpha, this%volume, tolEwald)
      call getLatticePoints(this%gLatPoint, inp%recVecs, inp%latVecs/(2.0_dp*pi), maxGEwald, &
          & onlyInside=.true., reduceByInversion=.true., withoutOrigin=.true.)
      this%gLatPoint(:,:) = matmul(inp%recVecs, this%gLatPoint)
      this%cutoff = max(this%cutoff, this%maxREwald)
    end if

    ! Number of neighbors for short range cutoff and real part of Ewald
    allocate(this%nNeighShort(this%mHubbU, this%mHubbU, this%nSpecies, this%nAtom))
    if (this%tPeriodic) then
      allocate(this%nNeighEwald(this%nAtom))
    end if

    ! Initialise external charges
    if (this%tExtChrg) then
      if (allocated(inp%blurWidths)) then
        if (this%tPeriodic) then
          call TExtCharge_init(this%extCharge, inp%extCharges, this%nAtom, inp%latVecs,&
              & inp%recVecs, this%maxREwald, blurWidths=inp%blurWidths)
        else
          call TExtCharge_init(this%extCharge, inp%extCharges, this%nAtom,&
              & blurWidths=inp%blurWidths)
        end if
      else
        if (this%tPeriodic) then
          call TExtCharge_init(this%extCharge, inp%extCharges, this%nAtom, inp%latVecs,&
              & inp%recVecs, this%maxREwald)
        else
          call TExtCharge_init(this%extCharge, inp%extCharges, this%nAtom)
        end if
      end if
      allocate(this%extChrgCoord(3,size(inp%extCharges, dim=2)))
      this%extChrgCoord = inp%extCharges(:3,:)
      allocate(this%extChrgQ(size(inp%extCharges, dim=2)))
      this%extChrgQ = inp%extCharges(1,:)
      if (allocated(this%extChrgBlurWidths)) then
        if (any(abs(this%extChrgBlurWidths) > 1.0e-7_dp)) then
          allocate(this%extChrgBlurWidths(size(inp%extCharges, dim=2)))
          this%extChrgBlurWidths = inp%blurWidths
        end if
      end if


    end if

    this%tChrgConstr = allocated(inp%chrgConstraints)
    if (this%tChrgConstr) then
      allocate(this%chrgConstr)
      call init(this%chrgConstr, inp%chrgConstraints, 2)
    end if
    this%tThirdOrder = allocated(inp%thirdOrderOn)
    if (this%tThirdOrder) then
      allocate(this%thirdOrder)
      ! Factor 1/6 in the energy is put into the Hubbard derivatives
      call init(this%thirdOrder, inp%thirdOrderOn / 6.0_dp, 3)
    end if

    ! Initialise arrays for charge differences
    allocate(this%deltaQ(this%mOrb, this%nAtom))
    allocate(this%deltaQPerLShell(this%mShell, this%nAtom))
    allocate(this%deltaQAtom(this%nAtom))
    allocate(this%deltaQUniqU(this%mHubbU, this%nAtom))

    ! Initialise short range damping
    allocate(this%tDampedShort(this%nSpecies))
    this%tDampedShort(:) = inp%tDampedShort(:)
    this%dampExp = inp%dampExp

    ! Internal storage for the atomic coordinates
    allocate(this%coord(3,this%nAtom))

    this%tInitialised = .true.

  end subroutine Scc_initialize


  !> Returns a minimal cutoff for the neighborlist, which must be passed to various functions in
  !> this module.
  function getCutoff(this) result(cutoff)

    !> Instance
    class(TScc), intent(in) :: this

    !> The neighborlists, passed to scc routines, should contain neighbour information at
    !> least up to that cutoff.
    real(dp) :: cutoff

    @:ASSERT(this%tInitialised)
    cutoff = this%cutoff

  end function getCutoff


  !> Returns the currenty used alpha parameter of the Ewald-summation
  function getEwaldPar(this) result(alpha)

    !> Instance
    class(TScc), intent(in) :: this

    !> Parameter in the Ewald summation.
    real(dp) :: alpha

    @:ASSERT(this%tInitialised)
    alpha = this%alpha

  end function getEwaldPar


  !> Updates the atom coordinates for the SCC module.
  subroutine updateCoords(this, env, coord, species, neighList, img2CentCell)

    !> Instance
    class(TScc), intent(inout) :: this

    !> Environment settings
    type(TEnvironment), intent(in) :: env

    !> New coordinates of the atoms
    real(dp), intent(in) :: coord(:,:)

    !> Species of the atoms (should not change during run)
    integer, intent(in) :: species(:)

    !> Neighbor list for the atoms.
    type(TNeighborList), intent(in) :: neighList

    !> Mapping to the central cell for the atoms
    integer, intent(in) :: img2CentCell(:)

    @:ASSERT(this%tInitialised)

    call updateNNeigh_(this, species, neighList)

    this%coord = coord

  #:if WITH_SCALAPACK
    if (env%blacs%atomGrid%iproc /= -1) then
      if (this%tPeriodic) then
        call getInvRPeriodicBlacs(env%blacs%atomGrid, this%coord, this%nNeighEwald,&
            & neighList%iNeighbor, img2CentCell, this%gLatPoint, this%alpha, this%volume,&
            & this%descInvRMat, this%invRMat)
      else
        call getInvRClusterBlacs(env%blacs%atomGrid, this%coord, this%descInvRMat, this%invRMat)
      end if
    end if
  #:else
    if (this%tPeriodic) then
      call invR(this%invRMat, this%nAtom, this%coord, this%nNeighEwald, neighList%iNeighbor,&
          & img2CentCell, this%gLatPoint, this%alpha, this%volume)
    else
      call invR(this%invRMat, this%nAtom, this%coord)
    end if
  #:endif

    call initGamma_(this, species, neighList%iNeighbor)

    if (this%tExtChrg) then
      if (this%tPeriodic) then
        call this%extCharge%updateCoords(this%coord, this%gLatPoint, this%alpha, this%volume)
      else
        call this%extCharge%updateCoords(this%coord)
      end if
    end if

  end subroutine updateCoords


  !> Updates the SCC module, if the lattice vectors had been changed
  subroutine updateLatVecs(this, latVec, recVec, vol)

    !> Instance
    class(TScc), intent(inout) :: this

    !> New lattice vectors
    real(dp), intent(in) :: latVec(:,:)

    !> New reciprocal lattice vectors
    real(dp), intent(in) :: recVec(:,:)

    !> New volume
    real(dp), intent(in) :: vol


    real(dp) :: maxGEwald

    @:ASSERT(this%tInitialised)
    @:ASSERT(this%tPeriodic)

    this%volume = vol
    if (this%tAutoEwald) then
      this%alpha = getOptimalAlphaEwald(latVec, recVec, this%volume, tolEwald)
      this%maxREwald = getMaxREwald(this%alpha, tolEwald)
    end if
    maxGEwald = getMaxGEwald(this%alpha, this%volume, tolEwald)
    call getLatticePoints(this%gLatPoint, recVec, latVec/(2.0_dp*pi), maxGEwald, &
        &onlyInside=.true., reduceByInversion=.true., withoutOrigin=.true.)
    this%gLatPoint = matmul(recVec, this%gLatPoint)
    this%cutoff = max(this%cutoff, this%maxREwald)

    if (this%tExtChrg) then
      call this%extCharge%updateLatVecs(latVec, recVec, this%maxREwald)
    end if

  end subroutine updateLatVecs


  !> Updates the SCC module, if the charges have been changed
  subroutine updateCharges(this, env, qOrbital, q0, orb, species, iNeighbor, img2CentCell)

    !> Resulting module variables
    class(TScc), intent(inout) :: this

    !> Environment settings
    type(TEnvironment), intent(in) :: env

    !> Orbital resolved charges
    real(dp), intent(in) :: qOrbital(:,:,:)

    !> Reference charge distribution (neutral atoms)
    real(dp), intent(in) :: q0(:,:,:)

    !> Contains information about the atomic orbitals in the system
    type(TOrbitals), intent(in) :: orb

    !> Species of the atoms (should not change during run)
    integer, intent(in) :: species(:)

    !> Neighbor indexes
    integer, intent(in) :: iNeighbor(0:,:)

    !> Mapping on atoms in the central cell
    integer, intent(in) :: img2CentCell(:)

    @:ASSERT(this%tInitialised)

    call getSummedCharges_(this%nAtom, this%iHubbU, species, orb, qOrbital, q0, this%deltaQ,&
        & this%deltaQAtom, this%deltaQPerLShell, this%deltaQUniqU)
    call buildShifts_(this, env, orb, species, iNeighbor, img2CentCell)
    if (this%tChrgConstr) then
      call buildShift(this%chrgConstr, this%deltaQAtom)
    end if
    if (this%tThirdOrder) then
      call buildShift(this%thirdOrder, this%deltaQAtom)
    end if

  end subroutine updateCharges


  !> Routine for returning lower triangle of atomic resolved gamma as a matrix
  subroutine getAtomicGammaMatrix(this, gammamat, iNeighbor, img2CentCell)

    !> Instance
    class(TScc), intent(in) :: this

    !> Atom resolved gamma
    real(dp), intent(out) :: gammamat(:,:)

    !> neighbours of atoms
    integer, intent(in) :: iNeighbor(0:,:)

    !> index array to fold images to central cell
    integer, intent(in) :: img2CentCell(:)

    integer :: iAt1, iAt2, iAt2f, iNeigh

    @:ASSERT(this%tInitialised)
    @:ASSERT(all(shape(gammamat) == [ this%nAtom, this%nAtom ]))
    @:ASSERT(all(this%nHubbU == 1))

  #:if WITH_SCALAPACK
    call error("scc:getAtomicGammaMatrix does not work with MPI yet")
  #:endif
    gammamat(:,:) = this%invRMat
    do iAt1 = 1, this%nAtom
      do iNeigh = 0, maxval(this%nNeighShort(:,:,:, iAt1))
        iAt2 = iNeighbor(iNeigh, iAt1)
        iAt2f = img2CentCell(iAt2)
        gammamat(iAt2f, iAt1) = gammamat(iAt2f, iAt1) - this%shortGamma(1, 1, iNeigh, iAt1)
      end do
    end do

  end subroutine getAtomicGammaMatrix



  !> Calculates the contribution of the charge consistent part to the energy per atom.
  subroutine getEnergyPerAtom(this, eScc)

    !> Resulting module variables
    class(TScc), intent(in) :: this

    !> The SCC contribution to the energy
    real(dp), intent(out) :: eScc(:)

    @:ASSERT(this%tInitialised)
    @:ASSERT(size(eScc) == this%nAtom)

    eScc(:) = 0.5_dp * (this%shiftPerAtom * this%deltaQAtom &
        & + sum(this%shiftPerL * this%deltaQPerLShell, dim=1))
    if (this%tExtChrg) then
      call this%extCharge%addEnergyPerAtom(this%deltaQAtom, eScc)
    end if
    if (this%tChrgConstr) then
      call addEnergyPerAtom(this%chrgConstr, eScc, this%deltaQAtom)
    end if
    if (this%tThirdOrder) then
      call addEnergyPerAtom(this%thirdOrder, eScc, this%deltaQAtom)
    end if

  end subroutine getEnergyPerAtom


  !> Calculates SCC energy contribution using the linearized XLBOMD form.
  !> Note: When SCC is driven in XLBOMD mode, the charges should NOT be updated after diagonalizing
  !> the Hamiltonian, so the charge stored in the module are the input (auxiliary) charges, used to
  !> build the Hamiltonian.  However, the linearized energy expession needs also the output charges,
  !> therefore these are passed in as an extra variable.
  subroutine getEnergyPerAtomXlbomd(this, species, orb, qOut, q0, eScc)

    !> Resulting module variables
    class(TScc), intent(in) :: this

    !> atomic species
    integer, intent(in) :: species(:)

    !> orbital information
    type(TOrbitals), intent(in) :: orb

    !> output charges
    real(dp), intent(in) :: qOut(:,:,:)

    !> reference charges
    real(dp), intent(in) :: q0(:,:,:)

    !> energy contributions
    real(dp), intent(out) :: eScc(:)

    real(dp), allocatable :: dQOut(:,:), dQOutAtom(:), dQOutShell(:,:)

    @:ASSERT(this%tInitialised)
    @:ASSERT(size(eScc) == this%nAtom)

    allocate(dQOut(orb%mOrb, this%nAtom))
    allocate(dQOutAtom(this%nAtom))
    allocate(dQOutShell(this%mShell, this%nAtom))

    call getSummedCharges_(this%nAtom, this%iHubbU, species, orb, qOut, q0, dQOut, dQOutAtom, &
        & dQOutShell)

    ! 1/2 sum_A (2 q_A - n_A) * shift(n_A)
    eScc(:) = 0.5_dp * (this%shiftPerAtom * (2.0_dp * dQOutAtom - this%deltaQAtom) &
        & + sum(this%shiftPerL * (2.0_dp * dQOutShell - this%deltaQPerLShell), dim=1))

    if (this%tExtChrg) then
      call error("XLBOMD not working with external charges yet")
      !call addEnergyPerAtom_ExtChrg(this%deltaQAtom, eScc)
    end if
    if (this%tChrgConstr) then
      call error("XLBOMD not working with charge constraints yet")
      !call addEnergyPerAtom(this%chrgConstr, eScc, this%deltaQAtom)
    end if
    if (this%tThirdOrder) then
      call error("XLBOMD not working with third order yet")
      !call addEnergyPerAtom(this%thirdOrder, eScc, this%deltaQAtom)
    end if

  end subroutine getEnergyPerAtomXlbomd


  !> Calculates the contribution of the charge consistent part to the forces for molecules/clusters,
  !> which is not covered in the term with the shift vectors.
  subroutine addForceDc(this, env, force, species, iNeighbor, img2CentCell, chrgForce)

    !> Resulting module variables
    class(TScc), intent(in) :: this

    !> Environment settings
    type(TEnvironment), intent(in) :: env

    !> has force contribution added
    real(dp), intent(inout) :: force(:,:)

    !> Species for each atom.
    integer, intent(in) :: species(:)

    !> List of neighbors for each atom.
    integer, intent(in) :: iNeighbor(0:,:)

    !> Indexing of images of the atoms in the central cell.
    integer, intent(in) :: img2CentCell(:)

    !> Force contribution due to the external charges, which is not contained in the term with the
    !> shift vectors.
    real(dp), intent(inout), optional :: chrgForce(:,:)

  #:if WITH_SCALAPACK
    real(dp), allocatable :: derivsBuffer(:,:)
  #:endif

    @:ASSERT(this%tInitialised)
    @:ASSERT(size(force,dim=1) == 3)
    @:ASSERT(size(force,dim=2) == this%nAtom)
    @:ASSERT(present(chrgForce) .eqv. this%tExtChrg)

    ! Short-range part of gamma contribution
    call addGammaPrime_(this, force, species, iNeighbor, img2CentCell)

    ! 1/R contribution
  #:if WITH_SCALAPACK
    allocate(derivsBuffer(size(force, dim=1), size(force, dim=2)))
    derivsBuffer(:,:) = 0.0_dp
    if (env%blacs%atomGrid%iproc /= -1) then
      if (this%tPeriodic) then
        call getDInvRPeriodicBlacs(env%blacs%atomGrid, this%descInvRMat, shape(this%invRMat),&
            & this%coord, this%nNeighEwald, iNeighbor, img2CentCell, this%gLatPoint, this%alpha,&
            & this%volume, this%deltaQAtom, derivsBuffer)
      else
        call getDInvRClusterBlacs(env%blacs%atomGrid, this%descInvRMat, shape(this%invRMat),&
            & this%coord, this%deltaQAtom, derivsBuffer)
      end if
    end if
    call mpifx_allreduceip(env%mpi%groupComm, derivsBuffer, MPI_SUM)
    force(:,:) = force + derivsBuffer
  #:else
    if (this%tPeriodic) then
      call addInvRPrime(force, this%nAtom, this%coord, this%nNeighEwald, iNeighbor, &
          & img2CentCell, this%gLatPoint, this%alpha, this%volume, this%deltaQAtom)
    else
      call addInvRPrime(force, this%nAtom, this%coord, this%deltaQAtom)
    end if
  #:endif

    if (this%tExtChrg) then
      if (this%tPeriodic) then
        call this%extCharge%addForceDc(force, chrgForce, this%coord, this%deltaQAtom,&
            & this%gLatPoint, this%alpha, this%volume)
      else
        call this%extCharge%addForceDc(force, chrgForce, this%coord, this%deltaQAtom)
      end if
    end if

  end subroutine addForceDc


  !> Calculates the contribution of the stress tensor which is not covered in the term with the
  !> shift vectors.
  subroutine addStressDc(this, st, species, iNeighbor, img2CentCell)

    !> Resulting module variables
    class(TScc), intent(in) :: this

    !> Add stress tensor contribution to this
    real(dp), intent(inout) :: st(:,:)

    !> Species for each atom.
    integer, intent(in) :: species(:)

    !> List of neighbors for each atom.
    integer, intent(in) :: iNeighbor(0:,:)

    !> Indexing of images of the atoms in the central cell.
    integer, intent(in) :: img2CentCell(:)

    real(dp) :: stTmp(3,3)

    @:ASSERT(this%tInitialised)
    @:ASSERT(this%tPeriodic)
    @:ASSERT(all(shape(st)==(/3,3/)))

    stTmp = 0.0_dp

    ! Short-range part of gamma contribution
    call addSTGammaPrime_(stTmp,this,species,iNeighbor,img2CentCell)

    st(:,:) = st(:,:) - 0.5_dp * stTmp(:,:)

    ! 1/R contribution
    ! call invRstress

    stTmp = 0.0_dp
    call invR_stress(stTmp, this%nAtom, this%coord, this%nNeighEwald, iNeighbor,img2CentCell, &
        & this%gLatPoint, this%alpha, this%volume, this%deltaQAtom)

    st(:,:) = st(:,:) - 0.5_dp * stTmp(:,:)

    ! if (tExtChrg_) then
    ! ????
    ! end if

  end subroutine addStressDc


  !> Returns the shift per atom coming from the SCC part
  subroutine getShiftPerAtom(this, shift)

    !> Instance
    class(TScc), intent(in) :: this

    !> Contains the shift on exit.
    real(dp), intent(out) :: shift(:)

    @:ASSERT(this%tInitialised)
    @:ASSERT(size(shift) == size(this%shiftPerAtom))

    shift = this%shiftPerAtom
    if (this%tExtChrg) then
      call this%extCharge%addShiftPerAtom(shift)
    end if
    if (this%tChrgConstr) then
      call addShiftPerAtom(this%chrgConstr, shift)
    end if
    if (this%tThirdOrder) then
      call addShiftPerAtom(this%thirdOrder, shift)
    end if

  end subroutine getShiftPerAtom


  !> Returns the shift per L contribution of the SCC.
  subroutine getShiftPerL(this, shift)

    !> Instance
    class(TScc), intent(in) :: this

    !> Contains the shift on exit.
    real(dp), intent(out) :: shift(:,:)


    @:ASSERT(this%tInitialised)
    @:ASSERT(size(shift,dim=1) == size(this%shiftPerL,dim=1))
    @:ASSERT(size(shift,dim=2) == size(this%shiftPerL,dim=2))
    shift = 0.0_dp
    shift = this%shiftPerL

  end subroutine getShiftPerL


  !> Returns the equivalency relations between orbitals of the atoms. If transfering charge between
  !> the orbitals does not change the electrostatic energy, they are considered equivalent.
  subroutine getOrbitalEquiv(this, orb, species, equiv)

    !> Resulting module variables
    class(TScc), intent(in) :: this

    !> Contains information about the atomic orbitals in the system
    type(TOrbitals), intent(in) :: orb

    !> Type of each atom (nAtom).
    integer, intent(in) :: species(:)

    !> The vector describing the equivalence on return.
    integer, intent(out) :: equiv(:,:,:)

    integer :: iAt, iOrb, iS, iSp
    integer :: nSpin, shift

    nSpin = size(equiv, dim=3)

    @:ASSERT(this%tInitialised)
    @:ASSERT(size(species) == this%nAtom)
    @:ASSERT(size(equiv, dim=1) == orb%mOrb)
    @:ASSERT(all(shape(equiv) == (/ orb%mOrb, this%nAtom, nSpin /)))

    equiv(:,:,:) = 0
    shift = 0
    do iAt = 1, this%nAtom
      iSp = species(iAt)
      do iOrb = 1, orb%nOrbSpecies(iSp)
        equiv(iOrb, iAt, 1) = this%iHubbU(orb%iShellOrb(iOrb, iSp), iSp) + shift
      end do
      shift = shift + maxval(this%iHubbU(:, iSp))
    end do
    do iS = 2, nSpin
      equiv(:,:,iS) = equiv(:,:,1)
    end do

  end subroutine getOrbitalEquiv


  !> Calculate the "double counting" force term using linearized XLBOMD form.
  !> Note: When SCC is driven in XLBOMD mode, the charges should NOT be updated after diagonalizing
  !> the Hamiltonian, so the charge stored in the module are the input (auxiliary) charges, used to
  !> build the Hamiltonian.  However, the linearized energy expession needs also the output charges,
  !> therefore these are passed in as an extra variable.
  subroutine addForceDcXlbomd(this, env, species, orb, iNeighbor, img2CentCell, qOrbitalOut,&
      & q0, force)

    !> Resulting module variables
    class(TScc), intent(in) :: this

    !> Environment settings
    type(TEnvironment), intent(in) :: env

    !> atomic species
    integer, intent(in) :: species(:)

    !> orbital information
    type(TOrbitals), intent(in) :: orb

    !> neighbours surrounding each atom
    integer, intent(in) :: iNeighbor(0:,:)

    !> index from image atoms to central cell
    integer, intent(in) :: img2CentCell(:)

    !> output charges
    real(dp), intent(in) :: qOrbitalOut(:,:,:)

    !> reference charges
    real(dp), intent(in) :: q0(:,:,:)

    !> Force terms are added to this
    real(dp), intent(inout) :: force(:,:)

    real(dp), allocatable :: dQOut(:,:), dQOutAtom(:)
    real(dp), allocatable :: dQOutLShell(:,:), dQOutUniqU(:,:)
  #:if WITH_SCALAPACK
    real(dp), allocatable :: derivsBuffer(:,:)
  #:endif

    allocate(dQOut(this%mOrb, this%nAtom))
    allocate(dQOutAtom(this%nAtom))
    allocate(dQOutLShell(this%mShell, this%nAtom))
    allocate(dQOutUniqU(this%mHubbU, this%nAtom))

    call getSummedCharges_(this%nAtom, this%iHubbU, species, orb, qOrbitalOut, q0, dQOut, &
        & dQOutAtom, dQOutLShell, dQOutUniqU)

    ! Short-range part of gamma contribution
    call addGammaPrimeXlbomd_(this, this%deltaQUniqU, dQOutUniqU, species, iNeighbor, img2CentCell,&
        & force)

    ! 1/R contribution
  #:if WITH_SCALAPACK
    allocate(derivsBuffer(size(force, dim=1), size(force, dim=2)))
    derivsBuffer(:,:) = 0.0_dp
    if (env%blacs%atomGrid%iproc /= -1) then
      if (this%tPeriodic) then
        call getDInvRXlbomdPeriodicBlacs(env%blacs%atomGrid, this%descInvRMat,&
            & shape(this%invRMat), this%coord, this%nNeighEwald, iNeighbor, img2CentCell,&
            & this%gLatPoint, this%alpha, this%volume, this%deltaQAtom, dQOutAtom, derivsBuffer)
      else
        call getDInvRXlbomdClusterBlacs(env%blacs%atomGrid, this%descInvRMat, shape(this%invRMat),&
            & this%coord, this%deltaQAtom, dQOutAtom, derivsBuffer)
      end if
    end if
    call mpifx_allreduceip(env%mpi%groupComm, derivsBuffer, MPI_SUM)
    force(:,:) = force + derivsBuffer
  #:else
    if (this%tPeriodic) then
      call addInvRPrimeXlbomd(this%nAtom, this%coord, this%nNeighEwald, iNeighbor, img2CentCell,&
          & this%gLatPoint, this%alpha, this%volume, this%deltaQAtom, dQOutAtom, force)
    else
      call addInvRPrimeXlbomd(this%nAtom, this%coord, this%deltaQAtom, dQOutAtom, force)
    end if
  #:endif

    if (this%tExtChrg) then
      call error("XLBOMD with external charges does not work yet!")
    end if

  end subroutine addForceDcXlbomd


!!!!!!!!!!!!!!!!!!!!!!!!!!!!!!!!!!!!!!!!!!!!!!!!!!!!!!!!!!!!!!!!!!!!!!!!!!!!!!!!!!!!!!!!!!!!!!!!!!!!
!!! Private routines
!!!!!!!!!!!!!!!!!!!!!!!!!!!!!!!!!!!!!!!!!!!!!!!!!!!!!!!!!!!!!!!!!!!!!!!!!!!!!!!!!!!!!!!!!!!!!!!!!!!!

  !> Updates the number of neighbors for the SCC module (local).
  subroutine updateNNeigh_(this, species, neighList)

    !> Instance
    type(TScc), intent(inout) :: this

    !> Species for each atom
    integer, intent(in) :: species(:)

    !> Neighbor list for the atoms in the system.
    type(TNeighborList), intent(in) :: neighList


    integer :: iAt1, iSp2, iU1, iU2

    this%nNeighShort(:,:,:,:) = 0
    do iAt1 = 1, this%nAtom
      do iSp2 = 1, this%nSpecies
        do iU1 = 1, this%nHubbU(species(iAt1))
          do iU2 = 1, this%nHubbU(iSp2)
            this%nNeighShort(iU2, iU1, iSp2, iAt1) = &
                &getNrOfNeighbors(neighList, this%shortCutoff(iU2, iU1, iSp2, species(iAt1)), iAt1)
          end do
        end do
      end do
    end do
    if (this%tPeriodic) then
      call getNrOfNeighborsForAll(this%nNeighEwald, neighList, this%maxREwald)
    end if

  end subroutine updateNNeigh_


  !> Constructs the shift vectors for the SCC contributions.
  !> The full shift vector must be constructed by adding shiftAtom and shiftShell accordingly.
  subroutine buildShifts_(this, env, orb, species, iNeighbor, img2CentCell)

    !> Resulting module variables
    type(TScc), intent(inout) :: this

    !> Environment settings
    type(TEnvironment), intent(in) :: env

    !> Contains information about the atomic orbitals in the system
    type(TOrbitals), intent(in) :: orb

    !> List of the species for each atom.
    integer, intent(in) :: species(:)

    !> List of surrounding neighbours for each atom.
    integer, intent(in) :: iNeighbor(0:,:)

    !> Image of each atom in the central cell.
    integer, intent(in) :: img2CentCell(:)

    @:ASSERT(this%tInitialised)

    call buildShiftPerAtom_(this, env)
    call buildShiftPerShell_(this, env, orb, species, iNeighbor, img2CentCell)

  end subroutine buildShifts_


  !> Builds 1/R contribution [shiftAtom(A) = sum_B 1 / R_AB * (Q_B - Q0_B)]
  subroutine buildShiftPerAtom_(this, env)

    !> Resulting module variables
    type(TScc), intent(inout), target :: this

    !> Environment settings
    type(TEnvironment), intent(in) :: env

  #:if WITH_SCALAPACK
    real(dp), pointer :: deltaQAtom2D(:,:), shiftPerAtom2D(:,:)
  #:endif

    this%shiftPerAtom(:) = 0.0_dp

  #:if WITH_SCALAPACK
    if (env%blacs%atomGrid%iproc /= -1) then
      deltaQAtom2D(1:1, 1:size(this%deltaQAtom)) => this%deltaQAtom
      shiftPerAtom2D(1:1, 1:size(this%shiftPerAtom)) => this%shiftPerAtom
      call scalafx_cpl2g(env%blacs%atomGrid, deltaQAtom2D, this%descQVec, 1, 1, this%qGlobal)
      call pblasfx_psymv(this%invRMat, this%descInvRMat, this%qGlobal, this%descQVec,&
          & this%shiftPerAtomGlobal, this%descQVec)
      call scalafx_cpg2l(env%blacs%atomGrid, this%descQVec, 1, 1, this%shiftPerAtomGlobal,&
          & shiftPerAtom2D)
    end if
    call mpifx_allreduceip(env%mpi%groupComm, this%shiftPerAtom, MPI_SUM)
  #:else
    call hemv(this%shiftPerAtom, this%invRMat, this%deltaQAtom, 'L')
  #:endif

  end subroutine buildShiftPerAtom_


  !> Builds the short range shell resolved part of the shift vector
  subroutine buildShiftPerShell_(this, env, orb, species, iNeighbor, img2CentCell)

    !> Resulting module variables
    type(TScc), intent(inout), target :: this

    !> Environment settings
    type(TEnvironment), intent(in) :: env

    !> Contains information about the atomic orbitals in the system
    type(TOrbitals), intent(in) :: orb

    !> List of the species for each atom.
    integer, intent(in) :: species(:)

    !> List of surrounding neighbours for each atom.
    integer, intent(in) :: iNeighbor(0:,:)

    !> Image of each atom in the central cell.
    integer, intent(in) :: img2CentCell(:)

    integer :: iAt1, iAt2f, iSp1, iSp2, iSh1, iSh2, iU1, iU2, iNeigh, iAt1Start, iAt1End


  #:if WITH_SCALAPACK
    if (env%blacs%atomGrid%iProc /= -1) then
      iAt1Start = env%blacs%atomGrid%iproc * this%nAtom / env%blacs%atomGrid%nproc + 1
      iAt1End = (env%blacs%atomGrid%iproc + 1) * this%nAtom / env%blacs%atomGrid%nproc
    else
      ! Do not calculate anything if process is not part of the atomic grid
      iAt1Start = 0
      iAt1End = -1
    end if
  #:else
    iAt1Start = 1
    iAt1End = this%nAtom
  #:endif

    this%shiftPerL(:,:) = 0.0_dp
    do iAt1 = iAt1Start, iAt1End
      iSp1 = species(iAt1)
      do iSh1 = 1, orb%nShell(iSp1)
        iU1 = this%iHubbU(iSh1, iSp1)
        do iNeigh = 0, maxval(this%nNeighShort(:,:,:,iAt1))
          iAt2f = img2CentCell(iNeighbor(iNeigh, iAt1))
          iSp2 = species(iAt2f)
          do iSh2 = 1, orb%nShell(iSp2)
            iU2 = this%iHubbU(iSh2, iSp2)
            this%shiftPerL(iSh1, iAt1) = this%shiftPerL(iSh1, iAt1)&
                & - this%shortGamma(iU2, iU1, iNeigh, iAt1) * this%deltaQPerLShell(iSh2, iAt2f)
            if (iAt2f /= iAt1) then
              this%shiftPerL(iSh2, iAt2f) = this%shiftPerL(iSh2, iAt2f)&
                  & - this%shortGamma(iU2, iU1, iNeigh, iAt1) * this%deltaQPerLShell(iSh1, iAt1)
            end if
          end do
        end do
      end do
    end do

  #:if WITH_SCALAPACK
    call mpifx_allreduceip(env%mpi%groupComm, this%shiftPerL, MPI_SUM)
  #:endif

  end subroutine buildShiftPerShell_


  !> Calculate the derivative of the short range contributions using the linearized XLBOMD
  !> formulation with auxiliary charges.
  subroutine addGammaPrimeXlbomd_(this, dQInUniqU, dQOutUniqU, species, iNeighbor, &
      & img2CentCell, force)

    !> Resulting module variables
    type(TScc), intent(in) :: this

    !> Input charges
    real(dp), intent(in) :: dQInUniqU(:,:)

    !> output charges
    real(dp), intent(in) :: dQOutUniqU(:,:)

    !> chemical species
    integer, intent(in) :: species(:)

    !> neighbours around atoms
    integer, intent(in) :: iNeighbor(0:,:)

    !> image to real atom indexing
    integer, intent(in) :: img2CentCell(:)

    !> term to add force contributions to
    real(dp), intent(inout) :: force(:,:)

    integer :: iAt1, iAt2, iAt2f, iU1, iU2, iNeigh, iSp1, iSp2
    real(dp) :: rab, tmpGammaPrime, u1, u2, prefac
    real(dp) :: contrib(3)

    @:ASSERT(this%tInitialised)
    @:ASSERT(size(force,dim=1) == 3)
    @:ASSERT(size(force,dim=2) == this%nAtom)

    do iAt1 = 1, this%nAtom
      iSp1 = species(iAt1)
      do iNeigh = 1, maxval(this%nNeighShort(:,:,:, iAt1))
        iAt2 = iNeighbor(iNeigh, iAt1)
        iAt2f = img2CentCell(iAt2)
        iSp2 = species(iAt2f)
        rab = sqrt(sum((this%coord(:,iAt1) - this%coord(:,iAt2))**2))
        do iU1 = 1, this%nHubbU(species(iAt1))
          u1 = this%uniqHubbU(iU1, iSp1)
          do iU2 = 1, this%nHubbU(species(iAt2f))
            u2 = this%uniqHubbU(iU2, species(iAt2f))
            if (iNeigh <= this%nNeighShort(iU2,iU1,species(iAt2f),iAt1)) then
              if (this%tDampedShort(iSp1) .or. this%tDampedShort(iSp2)) then
                tmpGammaPrime = expGammaDampedPrime(rab, u2, u1, this%dampExp)
              else
                tmpGammaPrime = expGammaPrime(rab, u2, u1)
              end if
              prefac = dQOutUniqU(iU1, iAt1) * dQInUniqU(iU2, iAt2f) &
                  & + dQInUniqU(iU1, iAt1) * dQOutUniqU(iU2, iAt2f) &
                  & - dQInUniqU(iU1, iAt1) * dQInUniqU(iU2, iAt2f)
              contrib(:) = prefac * tmpGammaPrime / rab  * (this%coord(:,iAt2) - this%coord(:,iAt1))
              force(:,iAt1) = force(:,iAt1) + contrib
              force(:,iAt2f) = force(:,iAt2f) - contrib
            end if
          end do
        end do
      end do
    end do

  end subroutine addGammaPrimeXlbomd_


  !> Set up the storage and internal values for the short range part of Gamma.
  subroutine initGamma_(this, species, iNeighbor)

    !> Resulting module variables
    type(TScc), intent(inout) :: this

    !> List of the species for each atom.
    integer, intent(in) :: species(:)

    !> Index of neighboring atoms for each atom.
    integer, intent(in) :: iNeighbor(0:,:)

    integer :: iAt1, iAt2, iU1, iU2, iNeigh, iSp1, iSp2
    real(dp) :: rab, u1, u2

    @:ASSERT(this%tInitialised)

    ! Reallocate shortGamma, if it does not contain enough neighbors
    if (size(this%shortGamma, dim=3) < maxval(this%nNeighShort)+1) then
      deallocate(this%shortGamma)
      allocate(this%shortGamma(this%mHubbU, this%mHubbU, 0:maxval(this%nNeighShort), &
          & this%nAtom))
    end if
    this%shortGamma(:,:,:,:) = 0.0_dp

    ! some additional symmetry not used, as the value of gamma for atoms
    ! interacting with themselves is the same for all atoms of the same species
    do iAt1 = 1, this%nAtom
      iSp1 = species(iAt1)
      do iNeigh = 0, maxval(this%nNeighShort(:,:,:, iAt1))
        iAt2 = iNeighbor(iNeigh, iAt1)
        iSp2 = species(iAt2)
        rab = sqrt(sum((this%coord(:,iAt1) - this%coord(:,iAt2))**2))
        do iU1 = 1, this%nHubbU(species(iAt1))
          u1 = this%uniqHubbU(iU1, iSp1)
          do iU2 = 1, this%nHubbU(species(iAt2))
            u2 = this%uniqHubbU(iU2, iSp2)
            if (iNeigh <= this%nNeighShort(iU2,iU1,iSp2,iAt1)) then
              if (this%tDampedShort(iSp1) .or. this%tDampedShort(iSp2)) then
                this%shortGamma(iU2 ,iU1, iNeigh, iAt1) = expGammaDamped(rab, u2, u1, &
                    & this%dampExp)
              else
                this%shortGamma(iU2 ,iU1, iNeigh, iAt1) = expGamma(rab, u2, u1)
              end if
            end if
          end do
        end do
      end do
    end do

  end subroutine initGamma_


  !> Calculate  the derivative of the short range part of Gamma.
  subroutine addGammaPrime_(this, force, species, iNeighbor, img2CentCell)

    !> Resulting module variables
    type(TScc), intent(in) :: this

    !> force vector to add the short-range part of gamma contribution
    real(dp), intent(inout) :: force(:,:)

    !> List of the species for each atom.
    integer, intent(in) :: species(:)

    !> Index of neighboring atoms for each atom.
    integer, intent(in) :: iNeighbor(0:,:)

    !> Image of each atom in the central cell.
    integer, intent(in) :: img2CentCell(:)

    integer :: iAt1, iAt2, iAt2f, iU1, iU2, iNeigh, ii, iSp1, iSp2
    real(dp) :: rab, tmpGammaPrime, u1, u2

    @:ASSERT(size(force,dim=1) == 3)
    @:ASSERT(size(force,dim=2) == this%nAtom)
    @:ASSERT(this%tInitialised)

    ! some additional symmetry not used
    do iAt1 = 1, this%nAtom
      iSp1 = species(iAt1)
      do iNeigh = 1, maxval(this%nNeighShort(:,:,:, iAt1))
        iAt2 = iNeighbor(iNeigh, iAt1)
        iAt2f = img2CentCell(iAt2)
        iSp2 = species(iAt2f)
        rab = sqrt(sum((this%coord(:,iAt1) - this%coord(:,iAt2))**2))
        do iU1 = 1, this%nHubbU(species(iAt1))
          u1 = this%uniqHubbU(iU1, iSp1)
          do iU2 = 1, this%nHubbU(species(iAt2f))
            u2 = this%uniqHubbU(iU2, species(iAt2f))
            if (iNeigh <= this%nNeighShort(iU2,iU1,species(iAt2f),iAt1)) then
              if (this%tDampedShort(iSp1) .or. this%tDampedShort(iSp2)) then
                tmpGammaPrime = expGammaDampedPrime(rab, u2, u1, this%dampExp)
              else
                tmpGammaPrime = expGammaPrime(rab, u2, u1)
              end if
              do ii = 1,3
                force(ii,iAt1) = force(ii,iAt1) - this%deltaQUniqU(iU1,iAt1) * &
                    & this%deltaQUniqU(iU2,iAt2f)*tmpGammaPrime*(this%coord(ii,iAt1) &
                    & - this%coord(ii,iAt2))/rab
                force(ii,iAt2f) = force(ii,iAt2f) + this%deltaQUniqU(iU1,iAt1) * &
                    & this%deltaQUniqU(iU2,iAt2f)*tmpGammaPrime*(this%coord(ii,iAt1) &
                    & - this%coord(ii,iAt2))/rab
              end do
            end if
          end do
        end do
      end do
    end do

  end subroutine addGammaPrime_


  !> Calculate  the derivative of the short range part of Gamma.
  subroutine addSTGammaPrime_(st, this, species, iNeighbor, img2CentCell)

    !> Stress tensor component to add the short-range part of the gamma contribution
    real(dp), intent(out) :: st(:,:)

    !> Resulting module variables
    type(TScc), intent(in) :: this

    !> List of the species for each atom.
    integer, intent(in) :: species(:)

    !> Index of neighboring atoms for each atom.
    integer, intent(in) :: iNeighbor(0:,:)

    !> Image of each atom in the central cell.
    integer, intent(in) :: img2CentCell(:)

    integer :: iAt1, iAt2, iAt2f, iU1, iU2, iNeigh, ii, jj, iSp1, iSp2
    real(dp) :: rab, tmpGammaPrime, u1, u2
    real(dp) :: intermed(3), vect(3)

    @:ASSERT(all(shape(st)==(/3,3/)))
    @:ASSERT(this%tInitialised)

    st(:,:) = 0.0_dp
    ! some additional symmetry not used
    do iAt1 = 1, this%nAtom
      iSp1 = species(iAt1)
      do iNeigh = 1, maxval(this%nNeighShort(:,:,:, iAt1))
        iAt2 = iNeighbor(iNeigh, iAt1)
        iAt2f = img2CentCell(iAt2)
        iSp2 = species(iAt2f)
        vect(:) = this%coord(:,iAt1) - this%coord(:,iAt2)
        rab = sqrt(sum((vect)**2))
        intermed(:) = 0.0_dp
        do iU1 = 1, this%nHubbU(species(iAt1))
          u1 = this%uniqHubbU(iU1, iSp1)
          do iU2 = 1, this%nHubbU(species(iAt2f))
            u2 = this%uniqHubbU(iU2, species(iAt2f))
            if (iNeigh <= this%nNeighShort(iU2,iU1,species(iAt2f),iAt1)) then
              if (this%tDampedShort(iSp1) .or. this%tDampedShort(iSp2)) then
                tmpGammaPrime = expGammaDampedPrime(rab, u2, u1, this%dampExp)
              else
                tmpGammaPrime = expGammaPrime(rab, u2, u1)
              end if
              do ii = 1,3
                intermed(ii) = intermed(ii) &
                    & - this%deltaQUniqU(iU1,iAt1) * this%deltaQUniqU(iU2,iAt2f) &
                    & *tmpGammaPrime*vect(ii)/rab
              end do
            end if
          end do
        end do
        if (iAt2f /= iAt1) then
          do ii = 1, 3
            do jj = 1, 3
              st(jj,ii) = st(jj,ii) + (vect(jj)*intermed(ii) + intermed(jj)*vect(ii))
            end do
          end do
        else
          do ii = 1, 3
            do jj = 1, 3
              st(jj,ii) = st(jj,ii) + 0.5_dp * (vect(jj)*intermed(ii) + intermed(jj)*vect(ii))
            end do
          end do
        end if
      end do
    end do

    st(:,:) = st(:,:) / this%volume

  end subroutine addSTGammaPrime_


  !> Calculates various gross charges needed by the SCC module.
  subroutine getSummedCharges_(nAtom, iHubbU, species, orb, qOrbital, q0, dQ, dQAtom, dQShell,&
      & dQUniqU)

    !> Number of atoms in the system
    integer, intent(in) :: nAtom

    !> Mapping L-shell -> uniq U
    integer, intent(in) :: iHubbU(:,:)

    !> chemical species for atoms
    integer, intent(in) :: species(:)

    !> Contains information about the atomic orbitals in the system
    type(TOrbitals), intent(in) :: orb

    !> Orbital resolved charges
    real(dp), intent(in) :: qOrbital(:,:,:)

    !> Reference charge distribution (neutral atoms)
    real(dp), intent(in) :: q0(:,:,:)

    !> gross charge for each orbital
    real(dp), intent(out) :: dQ(:,:)

    !> gross charge for each atom
    real(dp), intent(out) :: dQAtom(:)

    !> gross charge for each atomic shell
    real(dp), intent(out) :: dQShell(:,:)

    !> gross charge for shells with the same U value on atoms
    real(dp), intent(out), optional :: dQUniqU(:,:)

    call getSummedChargesPerOrbital_(qOrbital(:,:,1), q0(:,:,1), dQ)
    call getSummedChargesPerAtom_(dQ, dQAtom)
    call getSummedChargesPerLShell_(nAtom,species, orb, dQ, dQShell)
    if (present(dQUniqU)) then
      call getSummedChargesPerUniqU_(nAtom, iHubbU, species, orb, dQShell, dQUniqU)
    end if

  end subroutine getSummedCharges_


  !> gross charges for each atomic orbital
  subroutine getSummedChargesPerOrbital_(qOrbital, q0, deltaQ)

    !> orbital charges
    real(dp), intent(in) :: qOrbital(:,:)

    !> reference charges
    real(dp), intent(in) :: q0(:,:)

    !> resulting gross charges
    real(dp), intent(out) :: deltaQ(:,:)

    deltaQ(:,:) = qOrbital(:,:) - q0(:,:)

  end subroutine getSummedChargesPerOrbital_


  !> gross charges per atom
  subroutine getSummedChargesPerAtom_(deltaQ, deltaQAtom)

    !> gross charges
    real(dp), intent(in) :: deltaQ(:,:)

    !> gross charge per atom
    real(dp), intent(out) :: deltaQAtom(:)

    deltaQAtom(:) = sum(deltaQ(:,:), dim=1)

  end subroutine getSummedChargesPerAtom_


  !> gross charge per atomic shell
  subroutine getSummedChargesPerLShell_(nAtom,species, orb, deltaQ, deltaQPerLShell)

    !> species of atom
    integer, intent(in) :: nAtom

    !> species of atom
    integer, intent(in) :: species(:)

    !> orbital information
    type(TOrbitals), intent(in) :: orb

    !> gross charge for orbitals
    real(dp), intent(in) :: deltaQ(:,:)

    !> gross charge per atomic shell
    real(dp), intent(out) :: deltaQPerLShell(:,:)

    integer :: iAt, iSp, iSh, iStart, iend

    deltaQPerLShell(:,:) = 0.0_dp
    do iAt = 1, nAtom
      iSp = species(iAt)
      do iSh = 1, orb%nShell(iSp)
        iStart = orb%posShell(iSh,iSp)
        iEnd = orb%posShell(iSh+1,iSp)-1
        deltaQPerLShell(iSh, iAt) = sum(deltaQ(iStart:iEnd, iAt))
      end do
    end do

  end subroutine getSummedChargesPerLShell_


  !> gross charges for orbitals with the same hubard U value on an atom
  subroutine getSummedChargesPerUniqU_(nAtom, iHubbU, species, orb, deltaQPerLShell, deltaQUniqU)

    !> species of atom
    integer, intent(in) :: nAtom

    !> Mapping L-shell -> uniq U
    integer, intent(in) :: iHubbU(:,:)

    !> chemical species
    integer, intent(in) :: species(:)

    !> orbital information
    type(TOrbitals), intent(in) :: orb

    !> Summed charge over l-shell of atom
    real(dp), intent(in) :: deltaQPerLShell(:,:)

    !> Charge for unique groups of orbitals
    real(dp), intent(out) :: deltaQUniqU(:,:)

    integer :: iAt, iSp, iSh

    deltaQUniqU(:,:) = 0.0_dp
    do iAt = 1, nAtom
      iSp = species(iAt)
      do iSh = 1, orb%nShell(iSp)
        deltaQUniqU(iHubbU(iSh, iSp), iAt) =  deltaQUniqU(iHubbU(iSh, iSp), iAt) &
            & + deltaQPerLShell(iSh, iAt)
      end do
    end do

  end subroutine getSummedChargesPerUniqU_

  subroutine electrostaticPotential(this, env, V,locations)

    !> Instance of SCC calculation
    class(TScc), intent(inout) :: this

    !> Computational environment settings
    type(TEnvironment), intent(in) :: env

    !> Resulting potentials
    real(dp), intent(out) :: V(:)

    !> sites to calculate potential
    real(dp), intent(in) :: locations(:,:)

    real(dp), allocatable :: Vext(:)

    @:ASSERT(this%tInitialised)
    @:ASSERT(all(shape(locations) == [3,size(V)]))

    V = 0.0_dp
    if (this%tExtChrg) then
      allocate(Vext(size(V)))
      Vext = 0.0_dp
    end if

#:if not WITH_MPI

    if (.not. this%tPeriodic) then
      call sumInvR(V, size(V), this%nAtom, locations, this%coord, this%deltaQAtom)
      if (this%tExtChrg) then
        if (allocated(this%extChrgBlurWidths)) then
          call sumInvR(Vext, size(V), size(this%extChrgQ), locations, this%extChrgCoord,&
              & this%extChrgQ, this%extChrgBlurWidths)
        else
          call sumInvR(Vext, size(V), size(this%extChrgQ), locations, this%extChrgCoord,&
              & this%extChrgQ)
        end if
      end if
    else
      !call sumInvR(V, size(V), this%nAtom, locations, this%coord, this%deltaQAtom,&
      !  & this%rCellVec, this%gLatPoint, this%alpha, this%volume)
      call error("Currently missing")
    end if

#:else

    if (.not. this%tPeriodic) then
      call getSumInvRClusterMpi(V, env, locations, this%coord, this%deltaQAtom)

      if (allocated(this%extChrgBlurWidths)) then
        call getSumInvRClusterMpi(Vext, env, locations, this%extChrgCoord, this%extChrgQ,&
            & this%extChrgBlurWidths)
      else
        call getSumInvRClusterMpi(Vext, env, locations, this%extChrgCoord, this%extChrgQ)
      end if

    else
      !call sumInvR(V, size(V), this%nAtom, locations, this%coord, this%deltaQAtom,&
      !  & this%rCellVec, this%gLatPoint, this%alpha, this%volume)
      call error("Currently missing")
    end if

    if (this%tExtChrg) then
      ! call this%extCharge%addShiftPerAtom(V) ! won't work due to sizing changes of V and nAtoms
      call error("Currently missing")
    end if


#:endif

    if (this%tExtChrg) then
      write(*,*)Vext
    end if

  end subroutine electrostaticPotential

end module scc<|MERGE_RESOLUTION|>--- conflicted
+++ resolved
@@ -148,7 +148,6 @@
     !> Are external charges present?
     logical :: tExtChrg
 
-<<<<<<< HEAD
     !> External charge locations
     real(dp), allocatable :: extChrgCoord(:,:)
 
@@ -158,10 +157,7 @@
     !> External charg optional blur widths
     real(dp), allocatable :: extChrgBlurWidths(:)
 
-    !> Negative net charge
-=======
     !> Negative gross charge
->>>>>>> 5a1dd242
     real(dp), allocatable :: deltaQ(:,:)
 
     !> Negative gross charge per shell
@@ -170,14 +166,10 @@
     !> Negative gross charge per atom
     real(dp), allocatable :: deltaQAtom(:)
 
-<<<<<<< HEAD
     !> Atomic locations
     real(dp), allocatable :: coord(:,:)
 
-    !> Negative net charge per U
-=======
     !> Negative gross charge per U
->>>>>>> 5a1dd242
     real(dp), allocatable :: deltaQUniqU(:,:)
 
     !> Damped short range? (nSpecies)
