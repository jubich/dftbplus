!--------------------------------------------------------------------------------------------------!
!  DFTB+: general package for performing fast atomistic simulations                                !
!  Copyright (C) 2018  DFTB+ developers group                                                      !
!                                                                                                  !
!  See the LICENSE file for terms of usage and distribution.                                       !
!--------------------------------------------------------------------------------------------------!

#:include 'common.fypp'

!> Construct Pipek-Mezey localised orbitals, either for molecules/gamma point periodic, or for each
!> k-point separately. Note that for the k-point case these are NOT localised Wannier functions as
!> each k-point is localised independently.
module pmlocalisation
  use assert
  use accuracy, only : dp
  use io
  use blasroutines
  use sparse2dense, only :unpackHS
  use sorting
  use message
  use periodic, only : TNeighbourList
  implicit none
  private

  public :: TPipekMezeyInp, TPipekMezey, initialise


  !> Input data for Pipek-Mezey calculator
  type :: TPipekMezeyInp

    !> halting tolerance for localisation
    real(dp) :: tolerance

    !> number of localisation iterations
    integer :: maxIter

    !> Optional tolerances for element neglect if instead using a sparse version of Pipek-Mezey
    !> localisation
    real(dp), allocatable :: sparseTols(:)

  end type TPipekMezeyInp


  !> Pipek-Mezey localisation calculator
  type :: TPipekMezey
    private

    !> tolerances for element neglect if instead using a sparse version of Pipek-Mezey localisation
    real(dp), allocatable :: sparseTols(:)

    !> halting tolerance for localisation
    real(dp) :: tolerance

    !> number of localisation iterations
    integer :: maxIter

  contains
    private

    !> Performs Pipek-Mezey localisation for real case
    procedure :: calcCoeffsReal

    !> Performs Pipek-Mezey localisation for complex
    procedure :: calcCoeffsKPoint

    !> evaluate the localisation measure for real cases
    procedure, nopass :: getLocalisationReal

    !> evaluate the localisation measure for complex cases
    procedure, nopass :: getLocalisationKPoint

    !> Performs localisation on orbitals
    generic, public :: calcCoeffs => calcCoeffsReal, calcCoeffsKPoint

    !> Value of the localisation measure for orbitals
    generic, public :: getLocalisation => getLocalisationReal, getLocalisationKPoint

  end type TPipekMezey


  !> Initializes calculator instance.
  interface initialise
    module procedure TPipekMezey_initialise
  end interface initialise


contains

  !> Initialises calculator instance.
  subroutine TPipekMezey_initialise(this, input)

    !> Instance.
    type(TPipekMezey), intent(out) :: this

    !> Input data.
    type(TPipekMezeyInp), intent(inout) :: input

    this%tolerance = input%tolerance
    this%maxIter = input%maxIter
    call move_alloc(input%sparseTols, this%sparseTols)
    if (allocated(this%sparseTols)) then
      if (any(this%sparseTols < epsilon(0.0_dp))) then
        call error('Tolerances for sparse Pipek-Mezey localisation too small.')
      end if
    end if

  end subroutine TPipekMezey_initialise


  !> Performs Pipek-Mezey localisation for a molecule.
  subroutine calcCoeffsReal(this, ci, SSqrReal, iAtomStart)

    !> Instance
    class(TPipekMezey), intent(in) :: this

    !> wavefunction coefficients
    real(dp), intent(inout) :: ci(:,:)

    !> overlap matrix in square form
    real(dp), intent(in) :: SSqrReal(:,:)

    !> Atom offset for the squared Hamiltonian
    integer, intent(in) :: iAtomStart(:)

    integer :: ii

    if (allocated(this%sparseTols)) then
      do ii = 1, size(this%sparseTols)
        call PipekMezeySuprtRegion_real(ci, SSqrReal, iAtomStart, this%tolerance, this%maxIter,&
            & this%sparseTols(ii))
      end do
    else
      call pipekMezeyOld_real(ci, SSqrReal, iAtomStart, this%tolerance, this%maxIter)
    end if

  end subroutine calcCoeffsReal


  !> Performs Pipek-Mezey localisation for a periodic system at a specified k-point.
  subroutine calcCoeffsKPoint(this, ci, SSqrCplx, over, kPoint, neighbourList, nNeighbourSK,&
      & iCellVec, cellVec, iAtomStart, iPair, img2CentCell)

    !> Instance.
    class(TPipekMezey), intent(in) :: this

    !> wavefunction coefficients
    complex(dp), intent(inout) :: ci(:,:)

    !> overlap matrix, used as workspace
    complex(dp), intent(inout) :: SSqrCplx(:,:)

    !> sparse overlap matrix
    real(dp), intent(in) :: over(:)

    !> current k-point
    real(dp), intent(in) :: kPoint(:)

    !> neighbour list
    type(TNeighbourList), intent(in) :: neighbourList

    !> number of neighbours
    integer, intent(in) :: nNeighbourSK(:)

    !> list of which image cells atoms outside the central cell fall into
    integer, intent(in) :: iCellVec(:)

    !> vectors to the image cells
    real(dp), intent(in) :: cellVec(:,:)

    !> index for the square matrices
    integer, intent(in) :: iAtomStart(:)

    !> index for the sparse matrices
    integer, intent(in) :: iPair(0:,:)

    !> index array back to central cell
    integer, intent(in) :: img2CentCell(:)

    call PipekMezeyOld_kpoint(ci, SSqrCplx, over, kPoint, neighbourList%iNeighbour, nNeighbourSK,&
        & iCellVec, cellVec, iAtomStart, iPair, img2CentCell, this%tolerance, this%maxIter)

  end subroutine calcCoeffsKPoint


  !> Localisation value of square of Mulliken charges summed over all levels
  function getLocalisationReal(ci, SSqrReal, iAtomStart) result(locality)

    !> wavefunction coefficients
    real(dp), intent(in) :: ci(:,:)

    !> overlap matrix
    real(dp), intent(in) :: SSqrReal(:,:)

    !> Atom offset for the squared Hamiltonian
    integer, intent(in) :: iAtomStart(:)

    !> Calculated locality
    real(dp) :: locality

    locality = PipekMezyLocality_real(ci, SSqrReal, iAtomStart)

  end function getLocalisationReal



  !> Localisation value of square of Mulliken charges summed over all levels for each k-point.
  function getLocalisationKPoint(ci, SSqrCplx, over, kpoint, neighbourList, nNeighbourSK,&
      & iCellVec, cellVec, iAtomStart, iPair, img2CentCell)  result (locality)

    !> wavefunction coefficients
    complex(dp), intent(in) :: ci(:,:)

    !> overlap matrix, used as workspace
    complex(dp), intent(inout) :: SSqrCplx(:,:)

    !> sparse overlap matrix
    real(dp), intent(in) :: over(:)

    !> current k-point
    real(dp), intent(in) :: kpoint(:)

    !> neighbour list
    type(TNeighbourList), intent(in) :: neighbourList

    !> number of neighbours
    integer, intent(in) :: nNeighbourSK(:)

    !> list of which image cells atoms outside the central cell fall into
    integer, intent(in) :: iCellVec(:)

    !> vectors to the image cells
    real(dp), intent(in) :: cellVec(:,:)

    !> index for the square matrices
    integer, intent(in) :: iAtomStart(:)

    !> index for the sparse matrices
    integer, intent(in) :: iPair(0:,:)

    !> index array back to central cell
    integer, intent(in) :: img2CentCell(:)

    !> Locality for current k-point
    real(dp) :: locality

    locality = PipekMezyLocality_kpoint(ci, SSqrCplx, over, kpoint, neighbourList%iNeighbour,&
        & nNeighbourSK, iCellVec, cellVec, iAtomStart, iPair, img2CentCell)

  end function getLocalisationKPoint




! Private functions below



  !> Performs conventional Pipek-Mezey localisation for a molecule given the square overlap matrix
  !> using iterative sweeps over each pair of orbitals
  subroutine PipekMezeyOld_real(ci, S, iAtomStart, pipekTol, mIter)

    !> wavefunction coefficients
    real(dp), intent(inout) :: ci(:,:)

    !> overlap matrix in square form
    real(dp), intent(in) :: S(:,:)

    !> Atom offset for the squared Hamiltonian
    integer, intent(in) :: iAtomStart(:)

    !> tolerance for halting localisation iterations
    real(dp), intent(in) :: pipekTol

    !> maximum number of iterations to use
    integer, intent(in), optional :: mIter

    integer :: iLev1, iLev2, nLev
    integer :: iAtom1, nAtom, nIter
    integer :: iOrb1, iOrb2, nOrb
    integer :: iIter
    real(dp) :: Ast, Bst, C4A, AB
    real(dp) :: sina, cosa, Pst, Pss, Ptt
    real(dp), allocatable :: Sci1(:), Sci2(:,:), ciTmp1(:), ciTmp2(:)

    real(dp) :: alpha, alphaMax, conv
    real(dp) :: alphalast = 1.0_dp
    logical :: tConverged = .false.

    @:ASSERT(size(ci,dim=1)>=size(ci,dim=2))
    @:ASSERT(size(ci,dim=1)==size(S,dim=1))
    @:ASSERT(size(S,dim=1)==size(S,dim=2))

    nOrb = size(ci,dim=1)
    nLev = size(ci,dim=2)
    nAtom = size(iAtomStart) -1

    @:ASSERT(iAtomStart(nAtom+1)-1 == nOrb)

    if (present(mIter)) then
      nIter = mIter
    else
      nIter = 20
    end if

    allocate(Sci1(nOrb))
    allocate(Sci2(nOrb,2:nLev))

    allocate(ciTmp1(nOrb))
    allocate(ciTmp2(nOrb))

    lpLocalise: do iIter = 1, nIter
      alphamax = 0.0_dp
      ! Sweep over all pairs of levels
      write(stdout, *)'Iter', iIter
      do iLev1 = 1, nLev

        if (iLev1 < nLev) then
          call symm(Sci2(1:nOrb,iLev1+1:nLev),'l',S,ci(:,iLev1+1:nLev),'L')
        else
          call hemv(Sci2(1:nOrb,nLev),S,ci(:,nLev))
        end if

        do iLev2 = iLev1 +1, nLev

          call hemv(Sci1,S,ci(:,iLev1))

          Ast = 0.0_dp
          Bst = 0.0_dp
          do iAtom1 = 1, nAtom
            iOrb1 = iAtomStart(iAtom1)
            iOrb2 = iAtomStart(iAtom1+1) - 1
            Pst = 0.5_dp * (sum(ci(iOrb1:iOrb2,iLev1)*Sci2(iOrb1:iOrb2,iLev2))&
                & + sum(ci(iOrb1:iOrb2,iLev2)*Sci1(iOrb1:iOrb2)))
            Pss = sum ( ci(iOrb1:iOrb2,iLev1)*Sci1(iOrb1:iOrb2) )
            Ptt = sum ( ci(iOrb1:iOrb2,iLev2)*Sci2(iOrb1:iOrb2,iLev2) )
            Ast = Ast + Pst * Pst - 0.25_dp * (Pss - Ptt) * (Pss - Ptt)
            Bst = Bst + Pst * (Pss - Ptt)
          end do

          AB = Ast * Ast + Bst * Bst
          if (abs(AB)>0.0_dp) then
            C4A = -Ast / sqrt(AB)
            alpha = 0.25_dp * acos(C4A)
            if (Bst <= 0.0) then
              alpha = -alpha
            end if
          else
            alpha = 0.0_dp
          end if

          if (alphamax < abs(alpha)) then
            alphamax = alpha
          end if

          ! now we have to mix the two orbitals
          SINA=SIN(alpha)
          COSA=COS(alpha)
          ciTmp1 = ci(:,iLev1)
          ciTmp2 = ci(:,iLev2)
          ci(:,iLev1) = COSA*ciTmp1 + SINA*ciTmp2
          ci(:,iLev2) = COSA*ciTmp2 - SINA*ciTmp1

        end do
      end do

      conv = abs(alphamax) - abs(alphalast)
      if (iIter > 2 .and. ((abs(conv)<pipekTol) .or. alphamax == 0.0)) then
        tConverged = .true.
        exit
      end if
      alphalast = alphamax

    end do lpLocalise

    if (.not.tConverged) then
      call warning("Exceeded iterations in Pipek-Mezey localisation!")
    end if

  end subroutine PipekMezeyOld_real


  !> performs Pipek-Mezey localisation for a molecule given the square overlap matrix, using a
  subroutine PipekMezeySuprtRegion_real(ci, S, iAtomStart, convergence, mIter, RegionTol)

    !> support region for each molecular orbital
    real(dp), intent(inout) :: ci(:,:)

    !> wavefunction coefficients
    real(dp), intent(in) :: S(:,:)

    !> overlap matrix in square form
    integer, intent(in) :: iAtomStart(:)

    !> Atom offset for the squared Hamiltonian
    real(dp), intent(in) :: convergence

    !> tolerance for halting localisation iterations
    integer, intent(in), optional :: mIter

    !> maximum number of iterations to use
    real(dp), intent(in) :: RegionTol

    !> Number of electrons per site to consider it within a domain.
    integer :: iLev1, iLev2, nLev
    integer :: iAtom1, nAtom, nIter
    integer :: iOrb1, iOrb2, nOrb
    integer :: iIter
    real(dp) :: Ast, Bst, C4A, AB
    real(dp) :: sina, cosa, Pst, Pss, Ptt
    real(dp), allocatable :: Sci1(:,:), Sci2(:,:), ciTmp1(:), ciTmp2(:)
    integer, allocatable :: LevAtAtom(:,:), nLevAtAtom(:)
    integer, allocatable :: SitesLev(:,:), nSitesLev(:)
    integer, allocatable :: LevPairs(:)
    integer :: ii, jj, kk, ll, ij, iLev, nLevPairs
    logical :: tPair, tPresent

    integer, allocatable :: oldSites(:,:)
    integer :: nOldSites(2)

    real(dp) :: alpha, alphaMax, conv
    real(dp) :: alphalast = 1.0_dp
    real(dp) :: rCount
    logical :: tConverged = .false.

    real(dp) :: Localisation, oldLocalisation
    integer, allocatable :: union(:)

    write(stdout, *)'Pipek Mezey localisation'

    Localisation = PipekMezyLocality_real(ci,S,iAtomStart)
    write(stdout, *)'Initial', Localisation

    @:ASSERT(size(ci,dim=1)>=size(ci,dim=2))
    @:ASSERT(size(ci,dim=1)==size(S,dim=1))
    @:ASSERT(size(S,dim=1)==size(S,dim=2))

    nOrb = size(ci,dim=1)
    nLev = size(ci,dim=2)
    nAtom = size(iAtomStart) -1

    @:ASSERT(iAtomStart(nAtom+1)-1 == nOrb)

    if (present(mIter)) then
      nIter = mIter
    else
      nIter = 20
    end if

    allocate(Sci1(nOrb,2))
    allocate(Sci2(nOrb,nLev))

    allocate(ciTmp1(nOrb))
    allocate(ciTmp2(nOrb))

    allocate(oldSites(nAtom,2))

    allocate(LevAtAtom(nLev,nAtom))
    allocate(nLevAtAtom(nAtom))
    LevAtAtom = 0
    nLevAtAtom = 0
    allocate(SitesLev(nAtom,nLev))
    allocate(nSitesLev(nLev))
    SitesLev = 0
    nSitesLev = 0
    allocate(LevPairs(nLev))
    LevPairs = 0

    allocate(union(2*nAtom))

    ! make Mulliken charges for each level
    call symm(Sci2,'L',S,ci(:,1:nLev),'L')
    Sci2 = Sci2 * ci(:,1:nLev)

    nSitesLev(:) = 0
    SitesLev(:,:) = 0
    do iLev1 = 1, nLev
      do iAtom1 = 1, nAtom
        iOrb1 = iAtomStart(iAtom1)
        iOrb2 = iAtomStart(iAtom1+1) - 1
        if (sum(abs(Sci2(iOrb1:iOrb2,iLev1)))>=RegionTol) then
          nSitesLev(iLev1) = nSitesLev(iLev1) + 1
          SitesLev(nSitesLev(iLev1),iLev1) = iAtom1
        end if
      end do
    end do

    nLevAtAtom(:) = 0
    LevAtAtom(:,:) = 0
    do iLev1 = 1, nLev
      do jj = 1, nSitesLev(iLev1)
        nLevAtAtom(SitesLev(jj,iLev1)) = nLevAtAtom(SitesLev(jj,iLev1)) + 1
        LevAtAtom(nLevAtAtom(SitesLev(jj,iLev1)),SitesLev(jj,iLev1)) = iLev1
      end do
    end do

    lpLocalise: do iIter = 1, nIter
      alphamax = 0.0_dp

      write(stdout, "(' Iter:',I0,', tol:',E10.2)")iIter,RegionTol
      rCount = 0.0

      do iLev1 = 1, nLev

        if (real(iLev1)/real(nLev) > rCount) then
          write(stdout, "(1X,I0,'%')")int(100*real(iLev1)/real(nLev))
          rCount = rCount + 0.1 ! every 10%
        end if

        nLevPairs = 0
        LevPairs(:) = 0
        do ii = 1, nSitesLev(iLev1)
          iAtom1 = SitesLev(ii,iLev1)
          do jj = 1, nLevAtAtom(iAtom1)
            if (LevAtAtom(jj,iAtom1) > iLev1) then
              tPair = .true.
              do kk = 1, nLevPairs
                if (LevPairs(kk) == LevAtAtom(jj,iAtom1)) then  !already have it
                  tPair = .false.
                  exit
                end if
              end do
              if (tPair) then
                nLevPairs = nLevPairs + 1
                LevPairs(nLevPairs) = LevAtAtom(jj,iAtom1)
              end if
            end if
          end do
        end do

        ! Sweep over all pairs of levels with shared regions of charge
        do ii = 1, nLevPairs
          iLev2 = LevPairs(ii)

          call hemv(Sci1(:,1),S,ci(:,iLev1))
          call hemv(Sci1(:,2),S,ci(:,iLev2))

          Ast = 0.0_dp
          Bst = 0.0_dp

          ! Find atomic sites that appear in both localised orbitals
          union = 0
          union(:nSitesLev(iLev1)) = SitesLev(:nSitesLev(iLev1),iLev1)
          union(nSitesLev(iLev1)+1:nSitesLev(iLev1)+nSitesLev(iLev2)) =&
              & SitesLev(:nSitesLev(iLev2),iLev2)
          call heap_sort(union(:nSitesLev(iLev1)+nSitesLev(iLev2)))
          kk = unique(union,nSitesLev(iLev1)+nSitesLev(iLev2))

          do ll = 1, kk
            iAtom1 = union(ll)
            !  regions
            iOrb1 = iAtomStart(iAtom1)
            iOrb2 = iAtomStart(iAtom1+1) - 1

            Pst = 0.5_dp * (sum(ci(iOrb1:iOrb2,iLev1)*Sci1(iOrb1:iOrb2,2))&
                & + sum(ci(iOrb1:iOrb2,iLev2)*Sci1(iOrb1:iOrb2,1)))
            Pss = sum ( ci(iOrb1:iOrb2,iLev1)*Sci1(iOrb1:iOrb2,1) )
            Ptt = sum ( ci(iOrb1:iOrb2,iLev2)*Sci1(iOrb1:iOrb2,2) )
            Ast = Ast + Pst * Pst - 0.25_dp * (Pss - Ptt) * (Pss - Ptt)
            Bst = Bst + Pst * (Pss - Ptt)
          end do

          AB = Ast * Ast + Bst * Bst
          if (abs(AB)>0.0_dp) then
            C4A = -Ast / sqrt(AB)
            alpha = 0.25_dp * acos(C4A)
            if (Bst <= 0.0) then
              alpha = -alpha
            end if
          else
            alpha = 0.0_dp
          end if

          if (alphamax < abs(alpha)) then
            alphamax = alpha
          end if

          ! now we have to mix the two orbitals
          SINA=SIN(alpha)
          COSA=COS(alpha)
          ciTmp1 = ci(:,iLev1)
          ciTmp2 = ci(:,iLev2)
          ci(:,iLev1) = COSA*ciTmp1 + SINA*ciTmp2
          ci(:,iLev2) = COSA*ciTmp2 - SINA*ciTmp1

          nOldSites(1) = nSitesLev(iLev1)
          oldSites(1:nOldSites(1),1) = SitesLev(1:nOldSites(1),iLev1)
          nOldSites(2) = nSitesLev(iLev2)
          oldSites(1:nOldSites(2),2) = SitesLev(1:nOldSites(2),iLev2)

          ! need to update index information now
          jj = iLev1
          call hemv(Sci2(:,jj),S,ci(:,jj))
          Sci2(:,jj) = Sci2(:,jj) * ci(:,jj)
          nSitesLev(jj) = 0
          SitesLev(:,jj) = 0
          do kk = 1, nOldSites(1)
            iAtom1 = oldSites(kk,1)
            iOrb1 = iAtomStart(iAtom1)
            iOrb2 = iAtomStart(iAtom1+1) - 1
            if (sum(abs(Sci2(iOrb1:iOrb2,jj)))>=RegionTol) then
              nSitesLev(jj) = nSitesLev(jj) + 1
              SitesLev(nSitesLev(jj),jj) = iAtom1
            end if
          end do
          jj = iLev2
          call hemv(Sci2(:,jj),S,ci(:,jj))
          Sci2(:,jj) = Sci2(:,jj) * ci(:,jj)
          nSitesLev(jj) = 0
          SitesLev(:,jj) = 0
          do kk = 1, nOldSites(2)
            iAtom1 = oldSites(kk,2)
            iOrb1 = iAtomStart(iAtom1)
            iOrb2 = iAtomStart(iAtom1+1) - 1
            if (sum(abs(Sci2(iOrb1:iOrb2,jj)))>=RegionTol) then
              nSitesLev(jj) = nSitesLev(jj) + 1
              SitesLev(nSitesLev(jj),jj) = iAtom1
            end if
          end do

          do jj = 1, nOldSites(1)
            iAtom1 = oldSites(jj,1) ! was a site of level1
            do kk = 1, nLevAtAtom(iAtom1)
              iLev = LevAtAtom(kk,iAtom1)
              if (iLev == iLev1) then ! this was a level in the atom
                tPresent = .false. ! is it still present at that site?
                do ij = 1, nSitesLev(jj)
                  if (iAtom1 == SitesLev(ij,iLev1)) then
                    tPresent = .true.
                    exit
                  end if
                end do
                if (.not.tPresent) then
                  LevAtAtom(kk:nLevAtAtom(iAtom1)-1,iAtom1) =&
                      & LevAtAtom(kk+1:nLevAtAtom(iAtom1),iAtom1)
                  nLevAtAtom(iAtom1) = nLevAtAtom(iAtom1) -1
                end if
              end if
            end do
          end do

          do jj = 1, nOldSites(2)
            iAtom1 = oldSites(jj,2) ! was a site of level2
            do kk = 1, nLevAtAtom(iAtom1)
              iLev = LevAtAtom(kk,iAtom1)
              if (iLev == iLev2) then ! this was a level in the atom
                tPresent = .false. ! is it still present at that site?
                do ij = 1, nSitesLev(jj)
                  if (iAtom1 == SitesLev(ij,iLev2)) then
                    tPresent = .true.
                    exit
                  end if
                end do
                if (.not.tPresent) then
                  LevAtAtom(kk:nLevAtAtom(iAtom1)-1,iAtom1) =&
                      & LevAtAtom(kk+1:nLevAtAtom(iAtom1),iAtom1)
                  nLevAtAtom(iAtom1) = nLevAtAtom(iAtom1) -1
                end if
              end if
            end do
          end do

        end do
      end do

      oldLocalisation = Localisation
      Localisation = PipekMezyLocality_real(ci,S,iAtomStart)
      write(stdout, "(A,F12.6,1X,A,E20.12)")'Current localisation ',Localisation,&
          & 'change ',Localisation-oldLocalisation

      conv = abs(alphamax) - abs(alphalast)
      if (iIter > 2 .and. ((abs(conv)<convergence) .or. alphamax == 0.0)) then
        write(stdout, *)'Converged on rotation angle'
        tConverged = .true.
        exit
      end if

      conv = abs(Localisation-oldLocalisation)
      if (abs(conv)<convergence) then
        write(stdout, *)'Converged on localization value.'
        tConverged = .true.
        exit
      end if

      alphalast = alphamax
      write(stdout, "(' max(alpha)',E10.2)")alphamax

    end do lpLocalise

    Localisation = PipekMezyLocality_real(ci,S,iAtomStart)
    write(stdout, *)'Final',Localisation

    if (.not.tConverged) then
      write(stdout, *)alphamax
      call warning("Exceeded iterations in Pipek-Mezey localisation!")
    end if

  end subroutine PipekMezeySuprtRegion_real


  !> Localisation value of square of Mulliken charges summed over all levels
  function PipekMezyLocality_real(ci,S,iAtomStart) result(PipekMezyLocality)

    !> Localisation
    real(dp) :: PipekMezyLocality

    !> wavefunction coefficients
    real(dp), intent(in) :: ci(:,:)

    !> overlap matrix
    real(dp), intent(in) :: S(:,:)

    !> Atom offset for the squared Hamiltonian
    integer, intent(in) :: iAtomStart(:)

    real(dp), allocatable :: Sci(:,:)
    integer :: nAtom, iAtom, iOrbStart, iOrbEnd, nOrb, nLev

    nAtom = size(iAtomStart) -1
    nOrb = size(ci,dim=1)
    nLev = size(ci,dim=2)

    allocate(Sci(nOrb,nLev))

    PipekMezyLocality = 0.0_dp

    call symm(Sci,'L',S,ci,'L')

    Sci = ci * Sci
    do iAtom = 1, nAtom
      iOrbStart = iAtomStart(iAtom)
      iOrbEnd = iAtomStart(iAtom+1) - 1
      PipekMezyLocality = PipekMezyLocality + sum(sum(Sci(iOrbStart:iOrbEnd,1:nLev),dim=1)**2)
    end do

  end function PipekMezyLocality_real


  !> Localisation value of square of Mulliken charges at a k-point
  function PipekMezyLocality_kpoint(ci, S, over, kpoint, iNeighbour, nNeighbourSK, iCellVec,&
      & cellVec, iAtomStart, iPair, img2CentCell)  result (PipekMezyLocality)

    !> wavefunction coefficients
    complex(dp), intent(in) :: ci(:,:)

    !> overlap matrix, used as workspace
    complex(dp), intent(inout) :: S(:,:)

    !> sparse overlap matrix
    real(dp), intent(in) :: over(:)

    !> current k-point
    real(dp), intent(in) :: kpoint(:)

    !> neighbour list
    integer, intent(in) :: iNeighbour(0:,:)

    !> number of neighbours
    integer, intent(in) :: nNeighbourSK(:)

    !> list of which image cells atoms outside the central cell fall into
    integer, intent(in) :: iCellVec(:)

    !> vectors to the image cells
    real(dp), intent(in) :: cellVec(:,:)

    !> index for the square matrices
    integer, intent(in) :: iAtomStart(:)

    !> index for the sparse matrices
    integer, intent(in) :: iPair(0:,:)

    !> index array back to central cell
    integer, intent(in) :: img2CentCell(:)

    !> Locality for each k-point
    real(dp) :: PipekMezyLocality

    complex(dp), allocatable :: Sci(:,:)
    real(dp), allocatable :: tmp(:,:)
    integer :: nAtom, iAtom, iOrbStart, iOrbEnd, nOrb, iLev, nLev

    @:ASSERT(size(ci,dim=1)>=size(ci,dim=2))

    nAtom = size(iAtomStart) -1
    nOrb = size(ci,dim=1)
    nLev = size(ci,dim=2)

    @:ASSERT(all(shape(kpoint) == [3]))
    @:ASSERT(all(shape(S) == [nOrb,nOrb]))

    allocate(Sci(nOrb,nLev))
    allocate(tmp(nAtom,nLev))

    PipekMezyLocality = 0.0_dp

    tmp = 0.0_dp

    call unpackHS(S, over, kPoint, iNeighbour, nNeighbourSK, iCellVec, cellVec, iAtomStart,&
        & iPair, img2CentCell)

    call hemm(Sci,'L',S,ci,'L')
    Sci = conjg(ci) * Sci

    do iLev = 1, nLev
      do iAtom = 1, nAtom
        iOrbStart = iAtomStart(iAtom)
        iOrbEnd = iAtomStart(iAtom+1) - 1
        tmp(iAtom, iLev) = tmp(iAtom, iLev) + sum(real(Sci(iOrbStart:iOrbEnd,iLev)))
      end do
    end do
    PipekMezyLocality = sum(tmp**2)

  end function PipekMezyLocality_kpoint


  !> Performs conventional Pipek-Mezey localisation for a supercell using iterative sweeps over each
  !> pair of orbitals for a particular k and spin sub-matrix
  subroutine PipekMezeyOld_kpoint(ci, S, over, kpoint, iNeighbour, nNeighbourSK, iCellVec, cellVec,&
      & iAtomStart, iPair, img2CentCell, convergence, mIter)

    !> wavefunction coefficients
    complex(dp), intent(inout) :: ci(:,:)

    !> overlap matrix, used as workspace
    complex(dp), intent(inout) :: S(:,:)

    !> sparse overlap matrix
    real(dp), intent(in) :: over(:)

    !> current k-point
    real(dp), intent(in) :: kpoint(:)

    !> neighbour list
    integer, intent(in) :: iNeighbour(0:,:)

    !> number of neighbours
    integer, intent(in) :: nNeighbourSK(:)

    !> list of which image cells atoms outside the central cell fall into
    integer, intent(in) :: iCellVec(:)

    !> vectors to the image cells
    real(dp), intent(in) :: cellVec(:,:)

    !> index for the square matrices
    integer, intent(in) :: iAtomStart(:)

    !> index for the sparse matrices
    integer, intent(in) :: iPair(0:,:)

    !> index array back to central cell
    integer, intent(in) :: img2CentCell(:)

    !> tolerance for halting localisation iterations
    real(dp), intent(in) :: convergence

    !> maximum number of iterations to use
    integer, intent(in), optional :: mIter

    integer :: iLev1, iLev2, nLev
    integer :: iAtom1, nAtom, nIter
    integer :: iOrb1, iOrb2, nOrb
    integer :: iIter, iLoc(1), ii
    real(dp) :: Ast, Bst, C4A, AB
    real(dp) :: sina, cosa
    complex(dp) :: Pst, Pss, Ptt
    complex(dp), allocatable :: Sci1(:), Sci2(:,:)
    complex(dp), allocatable :: ciTmp1(:), ciTmp2(:)
    complex(dp) :: phase
    complex(dp), parameter :: im = (0.0_dp,1.0_dp)

    real(dp) :: alpha, alphaMax, conv
    real(dp) :: alphalast = 1.0_dp
    logical :: tConverged

    @:ASSERT(size(ci,dim=1)>=size(ci,dim=2))

    tConverged = .false.

    nOrb = size(ci,dim=1)
    nLev = size(ci,dim=2)
    nAtom = size(iAtomStart) -1

    @:ASSERT(iAtomStart(nAtom+1)-1 == nOrb)
    @:ASSERT(all(shape(kpoint) == [3]))
    @:ASSERT(all(shape(S) == [nOrb,nOrb]))

    if (present(mIter)) then
      nIter = mIter
    else
      nIter = 20
    end if

    allocate(Sci1(nOrb))
    allocate(Sci2(nOrb,nLev))

    allocate(ciTmp1(nOrb))
    allocate(ciTmp2(nOrb))

    S = cmplx(0,0,dp)
<<<<<<< HEAD
    call unpackHS(S, over, kPoint, iNeighbor, nNeighbor, iCellVec, cellVec, iAtomStart, iPair,&
=======
    call unpackHS(S, over, kPoint, iNeighbour, nNeighbourSK, iCellVec, cellVec, iAtomStart, iPair,&
>>>>>>> 1a46e0e3
        & img2CentCell)

    lpLocalise: do iIter = 1, nIter

      write(stdout, *)'Iter', iIter

      alphamax = 0.0_dp

      ! sweep over all pairs of levels at that k-point
      do iLev1 = 1, nLev

        if (iLev1 < nLev) then
          call hemm(Sci2(1:nOrb,iLev1+1:nLev),'l',S,ci(:,iLev1+1:nLev), 'L')
        else
          call hemv(Sci2(1:nOrb,nLev),S,ci(:,nLev))
        end if

        do iLev2 = iLev1 +1, nLev

          call hemv(Sci1,S,ci(:,iLev1))

          Ast = 0.0_dp
          Bst = 0.0_dp
          do iAtom1 = 1, nAtom
            iOrb1 = iAtomStart(iAtom1)
            iOrb2 = iAtomStart(iAtom1+1) - 1
            Pst = 0.5_dp * (sum(ci(iOrb1:iOrb2,iLev1)*Sci2(iOrb1:iOrb2,iLev2))&
                & +sum(ci(iOrb1:iOrb2,iLev2)*Sci1(iOrb1:iOrb2)) )
            Pss = sum(ci(iOrb1:iOrb2,iLev1)*Sci1(iOrb1:iOrb2))
            Ptt = sum(ci(iOrb1:iOrb2,iLev2)*Sci2(iOrb1:iOrb2,iLev2))
            Ast = Ast + abs(Pst)**2 - 0.25_dp * abs(Pss - Ptt)**2
            Bst = Bst + real(Pst * (Pss - Ptt),dp)
          end do

          AB = Ast * Ast + Bst * Bst
          if (abs(AB)>0.0_dp) then
            C4A = -Ast / sqrt(AB)
            alpha = 0.25_dp * acos(C4A)
            if (Bst <= 0.0) then
              alpha = -alpha
            end if
          else
            alpha = 0.0_dp
          end if

          if (alphamax < abs(alpha)) then
            alphamax = alpha
          end if

          ! now we have to mix the two orbitals
          SINA=SIN(alpha)
          COSA=COS(alpha)
          ciTmp1 = ci(:,iLev1)
          ciTmp2 = ci(:,iLev2)
          ci(:,iLev1) = COSA*ciTmp1 + SINA*ciTmp2
          ci(:,iLev2) = COSA*ciTmp2 - SINA*ciTmp1

        end do
      end do

      conv = abs(alphamax) - abs(alphalast)
      if (iIter > 2 .and. ((abs(conv)<convergence) .or. alphamax == 0.0)) then
        tConverged = .true.
        exit
      end if
      alphalast = alphamax

    end do lpLocalise

    !write(stdout, *)'Localisations at each k-point'
    !write(stdout, "(6E12.4)") &
    !    & PipekMezyLocality_kpoint(ci, S, over, kpoint, kweights, &
    !    & iNeighbour, nNeighbourSK, iCellVec, cellVec, iAtomStart, iPair, &
    !    & img2CentCell)
    !write(stdout, "(1X,A,E12.4)")'Total', &
    !    & sum(PipekMezyLocality_kpoint(ci, S, over, kpoint, kweights, &
    !    & iNeighbour, nNeighbourSK, iCellVec, cellVec, iAtomStart, iPair, &
    !    & img2CentCell))

    if (.not.tConverged) then
      call warning("Exceeded iterations in Pipek-Mezey localisation!")
    end if

    ! Choose phase to make largest Bloch state element real for this k-point - dumb approch, as
    ! phases should be set globally for levels and k-points
    do iLev1 = 1, nLev
      iLoc = maxloc(abs(ci(:,iLev1)))
      ii = iLoc(1)
      phase = exp(-im * atan2(aimag(ci(ii,iLev1)), real(ci(ii,iLev1))))
      ci(:,iLev1) = phase * ci(:,iLev1)
    end do

  end subroutine PipekMezeyOld_kpoint

end module pmlocalisation<|MERGE_RESOLUTION|>--- conflicted
+++ resolved
@@ -898,11 +898,7 @@
     allocate(ciTmp2(nOrb))
 
     S = cmplx(0,0,dp)
-<<<<<<< HEAD
-    call unpackHS(S, over, kPoint, iNeighbor, nNeighbor, iCellVec, cellVec, iAtomStart, iPair,&
-=======
     call unpackHS(S, over, kPoint, iNeighbour, nNeighbourSK, iCellVec, cellVec, iAtomStart, iPair,&
->>>>>>> 1a46e0e3
         & img2CentCell)
 
     lpLocalise: do iIter = 1, nIter
