--- conflicted
+++ resolved
@@ -15,17 +15,10 @@
 !> elements", A. V. Podolskiy and P. Vogl, Phys. Rev.  B 69, 233101 (2004).
 !>
 !> Caveat: Only angular momenta up to f are currently allowed
-<<<<<<< HEAD
 module dftbp_dftb_sk
   use dftbp_common_assert
-  use dftbp_common_accuracy
-  use dftbp_type_commontypes
-=======
-module dftbp_sk
-  use dftbp_assert
-  use dftbp_accuracy, only : dp
-  use dftbp_commontypes, only : TOrbitals
->>>>>>> 16ca5993
+  use dftbp_common_accuracy, only : dp
+  use dftbp_type_commontypes, only : TOrbitals
   implicit none
 
   private
