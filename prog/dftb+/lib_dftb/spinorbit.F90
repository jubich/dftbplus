--- conflicted
+++ resolved
@@ -10,27 +10,15 @@
 !> Routines for spin orbit coupling
 module dftbp_dftb_spinorbit
 #:if WITH_SCALAPACK
-<<<<<<< HEAD
-  use dftbp_extlibs_scalapackfx
+  use dftbp_extlibs_scalapackfx, only : scalafx_addl2g, scalafx_cpg2l
 #:endif
-  use dftbp_common_environment
+  use dftbp_common_environment, only : TEnvironment
   use dftbp_common_assert
   use dftbp_common_accuracy, only : dp
   use dftbp_common_constants, only : imag
   use dftbp_math_angmomentum, only : getLOperators
   use dftbp_type_commontypes, only : TOrbitals
-  use dftbp_type_densedescr
-=======
-  use dftbp_scalapackfx, only : scalafx_addl2g, scalafx_cpg2l
-#:endif
-  use dftbp_environment, only : TEnvironment
-  use dftbp_assert
-  use dftbp_accuracy, only : dp
-  use dftbp_constants, only : imag
-  use dftbp_angmomentum, only : getLOperators
-  use dftbp_commontypes, only : TOrbitals
-  use dftbp_densedescr, only : TDenseDescr
->>>>>>> 16ca5993
+  use dftbp_type_densedescr, only : TDenseDescr
   implicit none
   
   private
