--- conflicted
+++ resolved
@@ -10,7 +10,6 @@
 !> Evaluate energies
 module dftbp_dftb_getenergies
   use dftbp_common_accuracy, only : dp, lc
-  use dftbp_common_assert
   use dftbp_common_environment, only : TEnvironment
   use dftbp_dftb_determinants, only : TDftbDeterminants, determinants
   use dftbp_dftb_dftbplusu, only : TDftbU
@@ -29,6 +28,7 @@
   use dftbp_dftb_spinorbit, only : getDualSpinOrbitShift, getDualSpinOrbitEnergy
   use dftbp_dftb_thirdorder, only : TThirdOrder
   use dftbp_dftbplus_qdepextpotproxy, only : TQDepExtPotProxy
+  use dftbp_extlibs_tblite, only : TTBLite
   use dftbp_io_message, only : error
   use dftbp_reks_reks, only : TReksCalc
   use dftbp_solvation_solvation, only : TSolvation
@@ -36,15 +36,6 @@
 #:if WITH_MBD
   use dftbp_dftb_dispmbd, only: TDispMbd
 #:endif
-<<<<<<< HEAD
-=======
-  use dftbp_solvation, only : TSolvation
-  use dftbp_tblite, only : TTBLite
-  use dftbp_repcont, only : TRepCont
-  use dftbp_repulsive, only : TRepulsive
-  use dftbp_reks, only : TReksCalc
-  use dftbp_determinants, only : TDftbDeterminants, determinants
->>>>>>> dd6f51e1
   implicit none
 
   private
