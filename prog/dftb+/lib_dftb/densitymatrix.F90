!--------------------------------------------------------------------------------------------------!
!  DFTB+: general package for performing fast atomistic simulations                                !
!  Copyright (C) 2006 - 2021  DFTB+ developers group                                               !
!                                                                                                  !
!  See the LICENSE file for terms of usage and distribution.                                       !
!--------------------------------------------------------------------------------------------------!

#:include 'common.fypp'

!> Calculate either the whole single particle density matrix and energy
!> weighted density matrix or only the elements dictated by a neighbour map.
!> Calculation of the whole matrix scales as O(N**3), the sparse form as
!> O(N**2) but with a larger pre-factor.
!> Note: Dense code based on suggestions from Thomas Heine
!> Caveat: The routines create the transposed and complex conjugated of the density matrices! (cc*
!> instead of the conventional c*c)
<<<<<<< HEAD
module dftbp_dftb_densitymatrix
  use dftbp_common_assert
  use dftbp_common_accuracy
  use dftbp_math_blasroutines
  use dftbp_math_sorting
  use dftbp_type_commontypes
#:if WITH_SCALAPACK
  use dftbp_extlibs_scalapackfx
  use dftbp_common_blacsenv
=======
module dftbp_densitymatrix
  use dftbp_assert
  use dftbp_accuracy, only : dp
  use dftbp_blasroutines, only : herk
  use dftbp_sorting, only : unique, heap_sort
  use dftbp_commontypes, only : TOrbitals
#:if WITH_SCALAPACK
  use dftbp_scalapackfx, only : blacsgrid, blocklist, pblasfx_pherk, size, pblasfx_psyrk
>>>>>>> 16ca5993
#:endif
  implicit none
  
  private
  public :: makeDensityMatrix
#:if WITH_SCALAPACK
  public :: makeDensityMtxRealBlacs, makeDensityMtxCplxBlacs
#:endif


  !> Provides an interface to calculate the two types of dm - regular and
  !> weighted and put them into packed storage
  interface makeDensityMatrix
    ! dense cases
    module procedure fullDensityMatrix_real
    module procedure fullDensityMatrix_cmplx
    module procedure fullEnergyDensityMatrix_real
    module procedure fullEnergyDensityMatrix_cmplx
    ! now the sparse routines
    module procedure sp_density_matrix_real
    module procedure sp_density_matrix_cmplx
    module procedure sp_energy_density_matrix_real
    module procedure sp_energy_density_matrix_cmplx
  end interface makeDensityMatrix

  real(dp), parameter :: arbitraryConstant = 0.1_dp

contains


  !> Make a regular density matrix for the real wave-function case
  !> Note: In order to save memory, the eigenvectors (which should be intent(in) parameters) are
  !> overwritten and then restored again
  subroutine fullDensityMatrix_real(dm, eigenvecs, filling)

    !> the resulting nOrb*nOrb density matrix
    real(dp), intent(out) :: dm(:,:)

    !> the eigenvectors of the system
    real(dp), intent(inout) :: eigenvecs(:,:)

    !> the occupation numbers of the orbitals
    real(dp), intent(in) :: filling(:)

    integer :: ii, nLevels
    real(dp) :: shift

    @:ASSERT(all(shape(eigenvecs) == shape(dm)))
    @:ASSERT(size(eigenvecs,dim=1) == size(eigenvecs,dim=2))
    @:ASSERT(size(eigenvecs,dim=1) == size(filling))

    dm(:,:) = 0.0_dp
    do ii =  size(filling), 1, -1
      nLevels = ii
      if (abs(filling(ii)) >= epsilon(1.0_dp)) then
        exit
      end if
    end do
    shift = minval(filling(1:nLevels))
    if (shift > epsilon(1.0_dp)) then
      ! all fillings are definitely positive

      !$OMP PARALLEL DO DEFAULT(SHARED) PRIVATE(ii) SCHEDULE(RUNTIME)
      do ii = 1, nLevels
        eigenvecs(:,ii) = sqrt(filling(ii)) * eigenvecs(:,ii)
      end do
      !$OMP  END PARALLEL DO

      call herk(dm, eigenvecs(:,1:nLevels))
      !$OMP PARALLEL DO DEFAULT(SHARED) PRIVATE(ii) SCHEDULE(RUNTIME)
      do ii = 1, nLevels
        eigenvecs(:,ii) = eigenvecs(:,ii) / sqrt(filling(ii))
      end do
      !$OMP  END PARALLEL DO

    else

      ! shift matrix so that filling operations are positive
      call herk(dm, eigenvecs(:,1:nLevels))
      shift = shift - arbitraryConstant
      !$OMP PARALLEL DO DEFAULT(SHARED) PRIVATE(ii) SCHEDULE(RUNTIME)
      do ii = 1, nLevels
        eigenvecs(:,ii) = sqrt(filling(ii)-shift) * eigenvecs(:,ii)
      end do
      !$OMP  END PARALLEL DO

      call herk(dm, eigenvecs(:,1:nLevels), beta=shift)
      !$OMP PARALLEL DO DEFAULT(SHARED) PRIVATE(ii) SCHEDULE(RUNTIME)
      do ii = 1, nLevels
        eigenvecs(:,ii) = eigenvecs(:,ii) / sqrt(filling(ii)-shift)
      end do
      !$OMP  END PARALLEL DO

    end if
  end subroutine fullDensityMatrix_real


  !> Make a regular density matrix for the complex wave-function case
  !> Note: in order to save memory, the eigenvectors (which should be intent(in) parameters) are
  !> overwritten and then restored again
  subroutine fullDensityMatrix_cmplx(dm, eigenvecs, filling)

    !> the resulting nOrb*nOrb density matrix
    complex(dp), intent(out) :: dm(:,:)

    !> the eigenvectors of the system
    complex(dp), intent(inout) :: eigenvecs(:,:)

    !> the occupation numbers of the orbitals
    real(dp), intent(in) :: filling(:)

    integer :: ii, nLevels
    real(dp) :: shift

    @:ASSERT(all(shape(eigenvecs) == shape(dm)))
    @:ASSERT(size(eigenvecs,dim=1) == size(eigenvecs,dim=2))
    @:ASSERT(size(eigenvecs,dim=1) == size(filling))

    dm(:,:) = cmplx(0.0_dp,0.0_dp,dp)

    do ii =  size(filling), 1, -1
      nLevels = ii
      if (abs(filling(ii)) >= epsilon(1.0_dp)) then
        exit
      end if
    end do
    shift = minval(filling(1:nLevels))
    if (shift > epsilon(1.0_dp)) then
      ! all fillings are definitely positive
      !$OMP PARALLEL DO DEFAULT(SHARED) PRIVATE(ii) SCHEDULE(RUNTIME)
      do ii = 1, nLevels
        eigenvecs(:,ii) = sqrt(filling(ii))*eigenvecs(:,ii)
      end do
      !$OMP  END PARALLEL DO

      call herk(dm, eigenvecs(:,1:nLevels))
      !$OMP PARALLEL DO DEFAULT(SHARED) PRIVATE(ii) SCHEDULE(RUNTIME)
      do ii = 1, nLevels
        eigenvecs(:,ii) = eigenvecs(:,ii) / sqrt(filling(ii))
      end do
      !$OMP  END PARALLEL DO

    else
      ! shift matrix so that filling operations are positive
      call herk(dm, eigenvecs(:,1:nLevels))
      shift = shift - arbitraryConstant
      !$OMP PARALLEL DO DEFAULT(SHARED) PRIVATE(ii) SCHEDULE(RUNTIME)
      do ii = 1, nLevels
        eigenvecs(:,ii) = sqrt(filling(ii)-shift)*eigenvecs(:,ii)
      end do
      !$OMP  END PARALLEL DO

      call herk(dm, eigenvecs(:,1:nLevels), beta=shift)
      !$OMP PARALLEL DO DEFAULT(SHARED) PRIVATE(ii) SCHEDULE(RUNTIME)
      do ii = 1, nLevels
        eigenvecs(:,ii) = eigenvecs(:,ii) / sqrt(filling(ii)-shift)
      end do
      !$OMP  END PARALLEL DO

    end if
  end subroutine fullDensityMatrix_cmplx


  !> Make an energy weighted density matrix for the real wave-function case
  !> Note: in order to save memory, the eigenvectors (which should be intent(in) parameters) are
  !> overwritten and then restored again
  subroutine fullEnergyDensityMatrix_real(dm, eigenvecs, filling, eigen)

    !> the resulting nOrb*nOrb density matrix
    real(dp), intent(out) :: dm(:,:)

    !> the eigenvectors of the system
    real(dp), intent(inout) :: eigenvecs(:,:)

    !> the occupation numbers of the orbitals
    real(dp), intent(in) :: filling(:)

    !> eigenvalues of the system
    real(dp), intent(in) :: eigen(:)

    integer :: ii, nLevels
    real(dp) :: shift
    real(dp) :: fillProduct(size(filling))

    @:ASSERT(all(shape(eigenvecs) == shape(dm)))
    @:ASSERT(size(eigenvecs,dim=1) == size(eigenvecs,dim=2))
    @:ASSERT(size(eigenvecs,dim=1) == size(filling))
    @:ASSERT(size(eigen) == size(filling))

    dm(:,:) = 0.0_dp
    do ii =  size(filling), 1, -1
      nLevels = ii
      if (abs(filling(ii)) >= epsilon(1.0_dp)) then
        exit
      end if
    end do
    fillProduct(1:nLevels) = filling(1:nLevels) * eigen(1:nLevels)
    if ((minval(fillProduct(1:nLevels)) < 0.0_dp&
        & .eqv. maxval(fillProduct(1:nLevels)) < 0.0_dp)&
        & .and. abs(minval(fillProduct(1:nLevels))) > epsilon(1.0_dp)&
        & .and. abs(maxval(fillProduct(1:nLevels))) > epsilon(1.0_dp)) then
      ! all fillings the same sign, and fairly large

      !$OMP PARALLEL DO DEFAULT(SHARED) PRIVATE(ii) SCHEDULE(RUNTIME)
      do ii = 1, nLevels
        eigenvecs(:,ii) = sqrt(abs(fillProduct(ii)))*eigenvecs(:,ii)
      end do
      !$OMP  END PARALLEL DO

      call herk(dm, eigenvecs(:,1:nLevels), alpha=sign(1.0_dp, maxval(fillProduct(1:nLevels))))
      !$OMP PARALLEL DO DEFAULT(SHARED) PRIVATE(ii) SCHEDULE(RUNTIME)
      do ii = 1, nLevels
        eigenvecs(:,ii) = eigenvecs(:,ii) / sqrt(abs(fillProduct(ii)))
      end do
      !$OMP  END PARALLEL DO

    else

      ! shift matrix so that filling operations are positive
      call herk(dm, eigenvecs(:,1:nLevels))
      shift = minval(fillProduct(1:nLevels)) - arbitraryConstant
      !$OMP PARALLEL DO DEFAULT(SHARED) PRIVATE(ii) SCHEDULE(RUNTIME)
      do ii = 1, nLevels
        eigenvecs(:,ii) = sqrt(fillProduct(ii)-shift) * eigenvecs(:,ii)
      end do
      !$OMP  END PARALLEL DO

      call herk(dm, eigenvecs(:,1:nLevels), beta=shift)
      !$OMP PARALLEL DO DEFAULT(SHARED) PRIVATE(ii) SCHEDULE(RUNTIME)
      do ii = 1, nLevels
        eigenvecs(:,ii) = eigenvecs(:,ii) / sqrt(fillProduct(ii)-shift)
      end do
      !$OMP  END PARALLEL DO

    end if
  end subroutine fullEnergyDensityMatrix_real


  !> Make an energy weighted density matrix for the complex wave-function case
  !> Note: in order to save memory, the eigenvectors (which should be intent(in) parameters) are
  !> overwritten and then restored again
  subroutine fullEnergyDensityMatrix_cmplx(dm, eigenvecs, filling, eigen)

    !> the resulting nOrb*nOrb density matrix
    complex(dp), intent(out) :: dm(:,:)

    !> the eigenvectors of the system
    complex(dp), intent(inout) :: eigenvecs(:,:)

    !> the occupation numbers of the orbitals
    real(dp), intent(in) :: filling(:)

    !> eigenvalues of the system
    real(dp), intent(in) :: eigen(:)

    integer :: ii, nLevels
    real(dp) :: shift
    real(dp) :: fillProduct(size(filling))

    @:ASSERT(all(shape(eigenvecs) == shape(dm)))
    @:ASSERT(size(eigenvecs,dim=1) == size(eigenvecs,dim=2))
    @:ASSERT(size(eigenvecs,dim=1) == size(filling))
    @:ASSERT(size(eigen) == size(filling))

    dm(:,:) = cmplx(0.0_dp,0.0_dp,dp)

    do ii =  size(filling), 1, -1
      nLevels = ii
      if (abs(filling(ii)) >= epsilon(1.0_dp)) then
        exit
      end if
    end do

    fillProduct(1:nLevels) = filling(1:nLevels) * eigen(1:nLevels)
    if ((minval(fillProduct(1:nLevels)) < 0.0_dp&
        & .eqv. maxval(fillProduct(1:nLevels)) < 0.0_dp)&
        & .and. abs(minval(fillProduct(1:nLevels))) > epsilon(1.0_dp)&
        & .and. abs(maxval(fillProduct(1:nLevels))) > epsilon(1.0_dp)) then
      ! all fillings the same sign, and fairly large
      !$OMP PARALLEL DO DEFAULT(SHARED) PRIVATE(ii) SCHEDULE(RUNTIME)
      do ii = 1, nLevels
        eigenvecs(:,ii) = sqrt(abs(fillProduct(ii))) * eigenvecs(:,ii)
      end do
      !$OMP  END PARALLEL DO

      call herk(dm, eigenvecs(:,1:nLevels), alpha=sign(1.0_dp, maxval(fillProduct(1:nLevels))))
      !$OMP PARALLEL DO DEFAULT(SHARED) PRIVATE(ii) SCHEDULE(RUNTIME)
      do ii = 1, nLevels
        eigenvecs(:,ii) = eigenvecs(:,ii) / sqrt(abs(fillProduct(ii)))
      end do
      !$OMP  END PARALLEL DO

    else

      ! shift matrix so that filling operations are positive
      call herk(dm, eigenvecs(:,1:nLevels))
      shift = minval(fillProduct(1:nLevels)) - arbitraryConstant
      !$OMP PARALLEL DO DEFAULT(SHARED) PRIVATE(ii) SCHEDULE(RUNTIME)
      do ii = 1, nLevels
        eigenvecs(:,ii) = sqrt(fillProduct(ii)-shift)*eigenvecs(:,ii)
      end do
      !$OMP  END PARALLEL DO

      call herk(dm, eigenvecs(:,1:nLevels), beta=shift)
      !$OMP PARALLEL DO DEFAULT(SHARED) PRIVATE(ii) SCHEDULE(RUNTIME)
      do ii = 1, nLevels
        eigenvecs(:,ii) = eigenvecs(:,ii) / sqrt(fillProduct(ii)-shift)
      end do
      !$OMP  END PARALLEL DO

    end if
  end subroutine fullEnergyDensityMatrix_cmplx


  !> Make a regular density matrix for the real wave-function case
  subroutine sp_density_matrix_real(dm, eigenvecs, filling, iNeighbour, nNeighbourSK, orb,&
      & iAtomStart, img2CentCell)

    !> the resulting nOrb*nOrb density matrix with only the elements of interest
    !> calculated, instead of the whole dm
    real(dp), intent(out) :: dm(:,:)

    !> the eigenvectors of the system
    real(dp), intent(in) :: eigenvecs(:,:)

    !> the occupation numbers of the orbitals
    real(dp), intent(in) :: filling(:)

    !> Neighbour list for each atom (First index from 0!)
    integer, intent(in) :: iNeighbour(0:,:)

    !> Nr. of neighbours for each atom (incl. itself).
    integer, intent(in) :: nNeighbourSK(:)

    !> Information about the orbitals of the atoms
    type(TOrbitals), intent(in) :: orb

    !> Atom offset for the squared Hamiltonian
    integer, intent(in) :: iAtomStart(:)

    !> Atomic mapping indexes.
    integer, intent(in) :: img2CentCell(:)

    integer :: iAt1, iNeigh1, nOrb1, nOrb2, jj
    integer :: nAtom, nLevels, start1, start2, ii
    integer, allocatable :: inCellNeighbour(:,:)
    integer, allocatable :: nInCellNeighbour(:)
    real(dp), allocatable :: tmpEigen(:,:)

    @:ASSERT(all(shape(eigenvecs) == shape(dm)))
    @:ASSERT(size(eigenvecs,dim=1) == size(eigenvecs,dim=2))
    @:ASSERT(size(eigenvecs,dim=1) == size(filling))

    allocate(inCellNeighbour(0:size(iNeighbour,dim=1),size(iNeighbour,dim=2)))
    allocate(nInCellNeighbour(size(iNeighbour,dim=2)))

    nAtom = size(orb%nOrbAtom)
    dm(:,:) = 0.0_dp

    inCellNeighbour(:,:) = 0
    nInCellNeighbour(:) = 0

    do ii =  size(filling), 1, -1
      nLevels = ii
      if (abs(filling(ii)) >= epsilon(1.0_dp)) then
        exit
      end if
    end do

    allocate(tmpEigen(nLevels,orb%mOrb))
    !$OMP PARALLEL DO DEFAULT(SHARED) PRIVATE(iAt1) SCHEDULE(RUNTIME)
    do iAt1 = 1, nAtom
      inCellNeighbour(0:nNeighbourSK(iAt1),iAt1) =&
          & img2CentCell(iNeighbour(0:nNeighbourSK(iAt1),iAt1))
      call heap_sort(inCellNeighbour(:nNeighbourSK(iAt1),iAt1))
      nInCellNeighbour(iAt1) = unique(inCellNeighbour(:,iAt1), nNeighbourSK(iAt1)+1) - 1
    end do
    !$OMP  END PARALLEL DO

    do iAt1 = 1, nAtom
      nOrb1 = orb%nOrbAtom(iAt1)
      start1 = iAtomStart(iAt1)
      tmpEigen(1:nLevels,1:nOrb1) = transpose(eigenvecs(start1:start1+nOrb1-1,1:nLevels))
      !$OMP PARALLEL DO DEFAULT(SHARED) PRIVATE(jj) SCHEDULE(RUNTIME)
      do jj = 1, nLevels
        tmpEigen(jj,1:nOrb1) = filling(jj) * tmpEigen(jj,1:nOrb1)
      end do
      !$OMP  END PARALLEL DO
      !$OMP PARALLEL DO DEFAULT(SHARED) PRIVATE(iNeigh1,start2,nOrb2) SCHEDULE(RUNTIME)
      do iNeigh1 = 0, nInCellNeighbour(iAt1)
        start2 = iAtomStart(inCellNeighbour(iNeigh1,iAt1))
        nOrb2 = orb%nOrbAtom(inCellNeighbour(iNeigh1,iAt1))
        dm(start2:start2+nOrb2-1, start1:start1+nOrb1-1) =&
            & matmul(eigenvecs(start2:start2+nOrb2-1,1:nLevels), tmpEigen(1:nLevels,1:nOrb1))
      end do
      !$OMP  END PARALLEL DO
    end do

  end subroutine sp_density_matrix_real


  !> Make a regular density matrix for the complex wave-function case
  subroutine sp_density_matrix_cmplx(dm, eigenvecs, filling, iNeighbour, nNeighbourSK, orb,&
      & iAtomStart, img2CentCell)

    !> the resulting nOrb*nOrb density matrix with only the elements of interest
    !> calculated, instead of the whole dm
    complex(dp), intent(out) :: dm(:,:)

    !> the eigenvectors of the system
    complex(dp), intent(in) :: eigenvecs(:,:)

    !> the occupation numbers of the orbitals
    real(dp), intent(in) :: filling(:)

    !> Neighbour list for each atom (First index from 0!)
    integer, intent(in) :: iNeighbour(0:,:)

    !> Nr. of neighbours for each atom (incl. itself).
    integer, intent(in) :: nNeighbourSK(:)

    !> Informatio about the orbitals.
    type(TOrbitals), intent(in) :: orb

    !> Atom offset for the squared Hamiltonian
    integer, intent(in) :: iAtomStart(:)

    !> Atomic mapping indexes.
    integer, intent(in) :: img2CentCell(:)

    integer :: iAt1, iNeigh1, nOrb1, nOrb2, jj, nAtom
    integer :: nLevels, start1, start2, ii
    integer, allocatable :: inCellNeighbour(:,:)
    integer, allocatable :: nInCellNeighbour(:)
    complex(dp), allocatable :: tmpEigen(:,:)

    @:ASSERT(all(shape(eigenvecs) == shape(dm)))
    @:ASSERT(size(eigenvecs,dim=1) == size(eigenvecs,dim=2))
    @:ASSERT(size(eigenvecs,dim=1) == size(filling))

    allocate(inCellNeighbour(0:size(iNeighbour,dim=1),size(iNeighbour,dim=2)))
    allocate(nInCellNeighbour(size(iNeighbour,dim=2)))

    nAtom = size(orb%nOrbAtom)

    dm(:,:) = cmplx(0.0_dp,0.0_dp,dp)
    inCellNeighbour(:,:) = 0
    nInCellNeighbour(:) = 0

    do ii =  size(filling), 1, -1
      nLevels = ii
      if (abs(filling(ii)) >= epsilon(1.0_dp)) then
        exit
      end if
    end do

    allocate(tmpEigen(nLevels, orb%mOrb))
    !$OMP PARALLEL DO DEFAULT(SHARED) PRIVATE(iAt1) SCHEDULE(RUNTIME)
    do iAt1 = 1, nAtom
      inCellNeighbour(0:nNeighbourSK(iAt1),iAt1) =&
          & img2CentCell(iNeighbour(0:nNeighbourSK(iAt1),iAt1))
      call heap_sort(inCellNeighbour(:nNeighbourSK(iAt1),iAt1))
      nInCellNeighbour(iAt1) = unique(inCellNeighbour(:,iAt1), nNeighbourSK(iAt1)+1) - 1
    end do
    !$OMP  END PARALLEL DO

    do iAt1 = 1, nAtom
      nOrb1 = orb%nOrbAtom(iAt1)
      start1 = iAtomStart(iAt1)
      tmpEigen(1:nLevels,1:nOrb1) = transpose(eigenvecs(start1:start1+nOrb1-1,1:nLevels))

      !$OMP PARALLEL DO DEFAULT(SHARED) PRIVATE(jj) SCHEDULE(RUNTIME)
      do jj = 1, nLevels
        tmpEigen(jj,1:nOrb1) = filling(jj)*conjg(tmpEigen(jj,1:nOrb1))
      end do
      !$OMP  END PARALLEL DO

      !$OMP PARALLEL DO DEFAULT(SHARED) PRIVATE(iNeigh1,start2,nOrb2) SCHEDULE(RUNTIME)
      do iNeigh1 = 0, nInCellNeighbour(iAt1)
        start2 = iAtomStart(inCellNeighbour(iNeigh1,iAt1))
        nOrb2 = orb%nOrbAtom(inCellNeighbour(iNeigh1,iAt1))
        dm(start2:start2+nOrb2-1, start1:start1+nOrb1-1) =&
            & matmul(eigenvecs(start2:start2+nOrb2-1,1:nLevels),&
            & tmpEigen(1:nLevels,1:nOrb1))
      end do
      !$OMP  END PARALLEL DO
    end do

  end subroutine sp_density_matrix_cmplx


  !> Make an energy weighted density matrix for the real wave-function case
  subroutine sp_energy_density_matrix_real(dm, eigenvecs, filling, eigen, iNeighbour, nNeighbourSK,&
      & orb, iAtomStart, img2CentCell)

    !> the resulting nOrb*nOrb density matrix with only the elements of interest
    !> calculated, instead of the whole dm
    real(dp), intent(out) :: dm(:,:)

    !> the eigenvectors of the system
    real(dp), intent(in) :: eigenvecs(:,:)

    !> the occupation numbers of the orbitals
    real(dp), intent(in) :: filling(:)

    !> eigenvalues of the system
    real(dp), intent(in) :: eigen(:)

    !> Neighbour list for each atom (First index from 0!)
    integer, intent(in) :: iNeighbour(0:,:)

    !> Nr. of neighbours for each atom (incl. itself).
    integer, intent(in) :: nNeighbourSK(:)

    !> Information about the orbitals.
    type(TOrbitals), intent(in) :: orb

    !> Atom offset for the squared Hamiltonian
    integer, intent(in) :: iAtomStart(:)

    !> Atomic mapping indexes.
    integer, intent(in) :: img2CentCell(:)

    integer :: iAt1, iNeigh1, jj, nOrb1, nOrb2, nAtom
    integer :: nLevels, start1, start2, ii
    integer, allocatable :: inCellNeighbour(:,:)
    integer, allocatable :: nInCellNeighbour(:)
    real(dp), allocatable :: tmpEigen(:,:)

    @:ASSERT(all(shape(eigenvecs) == shape(dm)))
    @:ASSERT(size(eigenvecs,dim=1) == size(eigenvecs,dim=2))
    @:ASSERT(size(eigenvecs,dim=1) == size(filling))
    @:ASSERT(size(eigen) == size(filling))

    allocate(inCellNeighbour(0:size(iNeighbour,dim=1),size(iNeighbour,dim=2)))
    allocate(nInCellNeighbour(size(iNeighbour,dim=2)))

    nAtom = size(orb%nOrbAtom)
    dm(:,:) = 0.0_dp

    inCellNeighbour(:,:) = 0
    nInCellNeighbour(:) = 0

    do ii =  size(filling), 1, -1
      nLevels = ii
      if (abs(filling(ii)) >= epsilon(1.0_dp)) then
        exit
      end if
    end do

    allocate(tmpEigen(nLevels,orb%mOrb))
    !$OMP PARALLEL DO DEFAULT(SHARED) PRIVATE(iAt1) SCHEDULE(RUNTIME)
    do iAt1 = 1, nAtom
      inCellNeighbour(0:nNeighbourSK(iAt1),iAt1) =&
          & img2CentCell(iNeighbour(0:nNeighbourSK(iAt1),iAt1))
      call heap_sort(inCellNeighbour(:nNeighbourSK(iAt1),iAt1))
      nInCellNeighbour(iAt1) = unique(inCellNeighbour(:,iAt1), nNeighbourSK(iAt1)+1) - 1
    end do
    !$OMP  END PARALLEL DO

    do iAt1 = 1, nAtom
      nOrb1 = orb%nOrbAtom(iAt1)
      start1 = iAtomStart(iAt1)
      tmpEigen(1:nLevels,1:nOrb1) = transpose(eigenvecs(start1:start1+nOrb1-1,1:nLevels))

      !$OMP PARALLEL DO DEFAULT(SHARED) PRIVATE(jj) SCHEDULE(RUNTIME)
      do jj = 1, nLevels
        tmpEigen(jj,1:nOrb1) = filling(jj)*eigen(jj)*tmpEigen(jj,1:nOrb1)
      end do
      !$OMP  END PARALLEL DO
      !$OMP PARALLEL DO DEFAULT(SHARED) PRIVATE(iNeigh1,start2,nOrb2) SCHEDULE(RUNTIME)
      do iNeigh1 = 0, nInCellNeighbour(iAt1)
        start2 = iAtomStart(inCellNeighbour(iNeigh1,iAt1))
        nOrb2 = orb%nOrbAtom(inCellNeighbour(iNeigh1,iAt1))
        dm(start2:start2+nOrb2-1, start1:start1+nOrb1-1) =&
            & matmul(eigenvecs(start2:start2+nOrb2-1,1:nLevels), tmpEigen(1:nLevels,1:nOrb1))
      end do
      !$OMP  END PARALLEL DO
    end do

  end subroutine sp_energy_density_matrix_real


  !> Make an energy weighted density matrix for the complex wave-function case
  subroutine sp_energy_density_matrix_cmplx(dm, eigenvecs, filling, eigen, iNeighbour,&
      & nNeighbourSK, orb, iAtomStart, img2CentCell)

    !> the resulting nOrb*nOrb density matrix with only the elements of interest
    !> calculated, instead of the whole dm
    complex(dp), intent(out) :: dm(:,:)

    !> the eigenvectors of the system
    complex(dp), intent(in) :: eigenvecs(:,:)

    !> the occupation numbers of the orbitals
    real(dp), intent(in) :: filling(:)

    !> Neighbour list for each atom (First index from 0!)
    real(dp), intent(in) :: eigen(:)

    !> Nr. of neighbours for each atom (incl. itself).
    integer, intent(in) :: iNeighbour(0:,:)

    !> Information about the orbitals.
    integer, intent(in) :: nNeighbourSK(:)

    !> Atom offset for the squared Hamiltonian
    type(TOrbitals), intent(in) :: orb

    !> Atomic mapping indexes.
    integer, intent(in) :: iAtomStart(:)

    integer, intent(in) :: img2CentCell(:)

    integer :: iAt1, iNeigh1, jj, nOrb1, nOrb2
    integer :: nAtom, nLevels, start1, start2, ii
    integer, allocatable :: inCellNeighbour(:,:)
    integer, allocatable :: nInCellNeighbour(:)
    complex(dp), allocatable :: tmpEigen(:,:)

    @:ASSERT(all(shape(eigenvecs) == shape(dm)))
    @:ASSERT(size(eigenvecs,dim=1) == size(eigenvecs,dim=2))
    @:ASSERT(size(eigenvecs,dim=1) == size(filling))
    @:ASSERT(size(eigen) == size(filling))

    allocate(inCellNeighbour(0:size(iNeighbour,dim=1),size(iNeighbour,dim=2)))
    allocate(nInCellNeighbour(size(iNeighbour,dim=2)))

    nAtom = size(orb%nOrbAtom)
    dm(:,:) = cmplx(0.0_dp,0.0_dp,dp)

    inCellNeighbour(:,:) = 0
    nInCellNeighbour(:) = 0

    do ii =  size(filling), 1, -1
      nLevels = ii
      if (abs(filling(ii)) >= epsilon(1.0_dp)) then
        exit
      end if
    end do

    allocate(tmpEigen(nLevels, orb%mOrb))
    !$OMP PARALLEL DO DEFAULT(SHARED) PRIVATE(iAt1) SCHEDULE(RUNTIME)
    do iAt1 = 1, nAtom
      inCellNeighbour(0:nNeighbourSK(iAt1),iAt1) =&
          & img2CentCell(iNeighbour(0:nNeighbourSK(iAt1),iAt1))
      call heap_sort(inCellNeighbour(:nNeighbourSK(iAt1),iAt1))
      nInCellNeighbour(iAt1) = unique(inCellNeighbour(:,iAt1), nNeighbourSK(iAt1)+1) - 1
    end do
    !$OMP  END PARALLEL DO

    do iAt1 = 1, nAtom
      nOrb1 = orb%nOrbAtom(iAt1)
      start1 = iAtomStart(iAt1)
      tmpEigen(1:nLevels,1:nOrb1) = transpose(eigenvecs(start1:start1+nOrb1-1,1:nLevels))

      !$OMP PARALLEL DO DEFAULT(SHARED) PRIVATE(jj) SCHEDULE(RUNTIME)
      do jj = 1, nLevels
        tmpEigen(jj,1:nOrb1) = filling(jj)*eigen(jj)*conjg(tmpEigen(jj,1:nOrb1))
      end do
      !$OMP  END PARALLEL DO
      !$OMP PARALLEL DO DEFAULT(SHARED) PRIVATE(iNeigh1,start2,nOrb2) SCHEDULE(RUNTIME)
      do iNeigh1 = 0, nInCellNeighbour(iAt1)
        start2 = iAtomStart(inCellNeighbour(iNeigh1,iAt1))
        nOrb2 = orb%nOrbAtom(inCellNeighbour(iNeigh1,iAt1))
        dm(start2:start2+nOrb2-1, start1:start1+nOrb1-1) =&
            &matmul(eigenvecs(start2:start2+nOrb2-1,1:nLevels), tmpEigen(1:nLevels,1:nOrb1))
      end do
      !$OMP  END PARALLEL DO
    end do

  end subroutine sp_energy_density_matrix_cmplx


#:if WITH_SCALAPACK
!!!!!!!!!!!!!!!!!!!!!!!!!!!!!!!!!!!!!!!!!!!!!!!!!!!!!!!!!!!!!!!!!!!!!!!!!!!!!!!!!!!!!!!!!!!!!!!!!!!!
!!! Scalapack routines
!!!!!!!!!!!!!!!!!!!!!!!!!!!!!!!!!!!!!!!!!!!!!!!!!!!!!!!!!!!!!!!!!!!!!!!!!!!!!!!!!!!!!!!!!!!!!!!!!!!!

  !> Create density or energy weighted density matrix (real).
  !!
  subroutine makeDensityMtxRealBlacs(myBlacs, desc, filling, eigenVecs, densityMtx, eigenVals)
    type(blacsgrid), intent(in) :: myBlacs
    integer, intent(in) :: desc(:)
    real(dp), target, intent(in) :: filling(:)
    real(dp), intent(inout) :: eigenVecs(:,:)
    real(dp), intent(out) :: densityMtx(:,:)
    real(dp), intent(in), optional :: eigenVals(:)

    integer  :: ii, jj, iGlob, iLoc, blockSize, nLevel
    real(dp) :: minFill, maxFill, alpha, beta
    real(dp), allocatable, target :: eFilling(:)
    real(dp), pointer :: myFilling(:)
    type(blocklist) :: blocks

    densityMtx(:,:) = 0.0_dp

    ! Make non-zero fillings positive definite
    nLevel = size(filling)
    do while (abs(filling(nLevel)) < epsilon(1.0_dp) .and. nLevel > 1)
      nLevel = nLevel - 1
    end do
    if (present(eigenVals)) then
      allocate(eFilling(nLevel))
      eFilling(:) = filling(1:nLevel) * eigenVals(1:nLevel)
      myFilling => eFilling
    else
      myFilling => filling
    end if
    minFill = minval(myFilling)
    maxFill = maxval(myFilling)
    if ((minFill < 0.0_dp .eqv. maxFill < 0.0_dp) .and. abs(minFill) >= epsilon(1.0_dp)&
        & .and. abs(maxFill) >= epsilon(1.0_dp)) then
      alpha = sign(1.0_dp, maxFill)
      beta = 0.0_dp
    else
      alpha = 1.0_dp
      beta = minFill - arbitraryConstant
      call pblasfx_psyrk(eigenVecs, desc, densityMtx, desc, kk=nLevel)
    end if

    ! Scale eigenvectors
    call blocks%init(myBlacs, desc, "c")
    do ii = 1, size(blocks)
      call blocks%getblock(ii, iGlob, iLoc, blockSize)
      do jj = 0, min(blockSize - 1, nLevel - iGlob)
        eigenVecs(:,iLoc + jj) = eigenVecs(:,iLoc + jj) * sqrt(abs(myFilling(iGlob + jj) - beta))
      end do
    end do

    ! Create matrix by rank-k update
    call pblasfx_psyrk(eigenVecs, desc, densityMtx, desc, kk=nLevel,&
        & alpha=alpha, beta=beta)

    ! Revert eigenvectors to their original value
    do ii = 1, size(blocks)
      call blocks%getblock(ii, iGlob, iLoc, blockSize)
      do jj = 0, min(blockSize - 1, nLevel - iGlob)
        eigenVecs(:,iLoc + jj) = eigenVecs(:,iLoc + jj) / sqrt(abs(myFilling(iGlob + jj) - beta))
      end do
    end do

  end subroutine makeDensityMtxRealBlacs


  !> Create density or energy weighted density matrix (complex).
  !!
  subroutine makeDensityMtxCplxBlacs(myBlacs, desc, filling, eigenVecs, densityMtx, eigenVals)
    type(blacsgrid), intent(in) :: myBlacs
    integer, intent(in) :: desc(:)
    real(dp), target, intent(in) :: filling(:)
    complex(dp), intent(inout) :: eigenVecs(:,:)
    complex(dp), intent(out) :: densityMtx(:,:)
    real(dp), intent(in), optional :: eigenVals(:)

    integer  :: ii, jj, iGlob, iLoc, blockSize, nLevel
    real(dp) :: minFill, maxFill, alpha, beta
    real(dp), allocatable, target :: eFilling(:)
    real(dp), pointer :: myFilling(:)
    type(blocklist) :: blocks

    densityMtx(:,:) = 0.0_dp

    ! Make non-zero fillings positive definite
    nLevel = size(filling)
    do while (abs(filling(nLevel)) < epsilon(1.0_dp) .and. nLevel > 1)
      nLevel = nLevel - 1
    end do
    if (present(eigenVals)) then
      allocate(eFilling(nLevel))
      eFilling(:) = filling(1:nLevel) * eigenVals(1:nLevel)
      myFilling => eFilling
    else
      myFilling => filling
    end if
    minFill = minval(myFilling)
    maxFill = maxval(myFilling)
    if ((minFill < 0.0_dp .eqv. maxFill < 0.0_dp)&
        & .and. abs(minFill) >= epsilon(1.0_dp)&
        & .and. abs(maxFill) >= epsilon(1.0_dp)) then
      alpha = sign(1.0_dp, maxFill)
      beta = 0.0_dp
    else
      alpha = 1.0_dp
      beta = minFill - arbitraryConstant
      call pblasfx_pherk(eigenVecs, desc, densityMtx, desc, kk=nLevel)
    end if

    ! Scale eigenvectors
    call blocks%init(myBlacs, desc, "c")
    do ii = 1, size(blocks)
      call blocks%getblock(ii, iGlob, iLoc, blockSize)
      do jj = 0, min(blockSize - 1, nLevel - iGlob)
        eigenVecs(:,iLoc + jj) = eigenVecs(:,iLoc + jj) * sqrt(abs(myFilling(iGlob + jj) - beta))
      end do
    end do

    ! Create matrix by rank-k update
    call pblasfx_pherk(eigenVecs, desc, densityMtx, desc, kk=nLevel,&
        & alpha=alpha, beta=beta)

    ! Revert eigenvectors to their original value
    do ii = 1, size(blocks)
      call blocks%getblock(ii, iGlob, iLoc, blockSize)
      do jj = 0, min(blockSize - 1, nLevel - iGlob)
        eigenVecs(:,iLoc + jj) = eigenVecs(:,iLoc + jj) / sqrt(abs(myFilling(iGlob + jj) - beta))
      end do
    end do

  end subroutine makeDensityMtxCplxBlacs

#:endif

end module dftbp_dftb_densitymatrix<|MERGE_RESOLUTION|>--- conflicted
+++ resolved
@@ -14,26 +14,15 @@
 !> Note: Dense code based on suggestions from Thomas Heine
 !> Caveat: The routines create the transposed and complex conjugated of the density matrices! (cc*
 !> instead of the conventional c*c)
-<<<<<<< HEAD
 module dftbp_dftb_densitymatrix
   use dftbp_common_assert
-  use dftbp_common_accuracy
-  use dftbp_math_blasroutines
-  use dftbp_math_sorting
-  use dftbp_type_commontypes
+  use dftbp_common_accuracy, only : dp
+  use dftbp_math_blasroutines, only : herk
+  use dftbp_math_sorting, only : unique, heap_sort
+  use dftbp_type_commontypes, only : TOrbitals
 #:if WITH_SCALAPACK
-  use dftbp_extlibs_scalapackfx
-  use dftbp_common_blacsenv
-=======
-module dftbp_densitymatrix
-  use dftbp_assert
-  use dftbp_accuracy, only : dp
-  use dftbp_blasroutines, only : herk
-  use dftbp_sorting, only : unique, heap_sort
-  use dftbp_commontypes, only : TOrbitals
-#:if WITH_SCALAPACK
-  use dftbp_scalapackfx, only : blacsgrid, blocklist, pblasfx_pherk, size, pblasfx_psyrk
->>>>>>> 16ca5993
+  use dftbp_extlibs_scalapackfx, only : blacsgrid, blocklist, pblasfx_pherk, size, pblasfx_psyrk
+  !use dftbp_common_blacsenv
 #:endif
   implicit none
   
