--- conflicted
+++ resolved
@@ -300,13 +300,7 @@
 
 
   !> Update charges in the MBD model
-<<<<<<< HEAD
   subroutine updateOnsiteCharges(this, qNetAtom, orb, referenceN0, species0, tCanUseCharges)
-    use dftbp_commontypes, only : TOrbitals
-    use mbd_vdw_param, only: species_index
-=======
-  subroutine updateOnsiteCharges(this, qOnsite, orb, referenceN0, species0, tCanUseCharges)
->>>>>>> 0ae1917e
 
     !> Instance
     class(TDispMbd), intent(inout) :: this
