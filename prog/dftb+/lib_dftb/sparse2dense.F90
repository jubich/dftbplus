!--------------------------------------------------------------------------------------------------!
!  DFTB+: general package for performing fast atomistic simulations                                !
!  Copyright (C) 2006 - 2021  DFTB+ developers group                                               !
!                                                                                                  !
!  See the LICENSE file for terms of usage and distribution.                                       !
!--------------------------------------------------------------------------------------------------!

#:include 'common.fypp'

!> Contains subroutines for packing/unpacking Hamiltonian-like matrices between the square and
!> 1-dimensional representations
!>
<<<<<<< HEAD
module dftbp_dftb_sparse2dense
  use dftbp_common_assert
  use dftbp_common_accuracy
  use dftbp_common_constants, only : pi, imag
  use dftbp_type_commontypes
  use dftbp_common_memman
  use dftbp_dftb_periodic, only : TNeighbourList
  use dftbp_type_densedescr
  use dftbp_math_angmomentum, only : rotateZ
#:if WITH_SCALAPACK
  use dftbp_extlibs_scalapackfx
  use dftbp_common_blacsenv
=======
module dftbp_sparse2dense
  use dftbp_assert
  use dftbp_accuracy, only : dp
  use dftbp_constants, only : pi, imag
  use dftbp_commontypes, only : TOrbitals
  use dftbp_periodic, only : TNeighbourList
  use dftbp_densedescr, only : TDenseDescr
  use dftbp_angmomentum, only : rotateZ
#:if WITH_SCALAPACK
  use dftbp_scalapackfx, only : scalafx_cpg2l, scalafx_addl2g
  use dftbp_blacsenv, only : TBlacsEnv
>>>>>>> 16ca5993
#:endif
  implicit none
  
  private
  public :: unpackHS, packHS, iPackHS, packErho
  public :: blockSymmetrizeHS, blockHermitianHS, blockAntiSymmetrizeHS, symmetrizeHS
  public :: hermitianSquareMatrix
  public :: packHSPauli, packHSPauliImag, unpackHPauli, unpackSPauli
  public :: unpackHelicalHS, packHelicalHS

#:if WITH_SCALAPACK
  public :: unpackHSRealBlacs, unpackHSCplxBlacs, unpackHPauliBlacs, unpackSPauliBlacs
  public :: packRhoRealBlacs, packRhoCplxBlacs, packRhoPauliBlacs, packERhoPauliBlacs
  public :: unpackHSHelicalRealBlacs, unpackHSHelicalCplxBlacs
  public :: packRhoHelicalRealBlacs, packRhoHelicalCplxBlacs
#:endif


  !> Unpack sparse matrix (Hamiltonian, overlap, etc.) to square form
  interface unpackHS
    module procedure unpackHS_real
    module procedure unpackHS_cmplx_kpts
  end interface unpackHS


  !> Unpack sparse matrix (Hamiltonian, overlap, etc.) to square form for helical geometries
  interface unpackHelicalHS
    module procedure unpackHSHelical_real
    module procedure unpackHSHelical_cmplx
  end interface unpackHelicalHS


  !> Pack square matrix to sparse form
  interface packHS
    module procedure packHS_real
    module procedure packHS_cmplx_kpts
    module procedure packHSPauli
    module procedure packHSPauli_kpts
    module procedure packhs_cmplx
  end interface packHS


  !> Pack square matrix to sparse form for helical geometries
  interface packHelicalHS
    module procedure packHShelical_real
    module procedure packHShelical_cmplx
  end interface packHelicalHS


  !> Pack square matrix to sparse form.
  interface iPackHS
    module procedure packHSPauliImag
    module procedure packHSPauliImag_kpts
  end interface iPackHS


  !> Pack energy weighted Pauli idenity square matrix to sparse form.
  interface packErho
    module procedure packHSPauliERho
    module procedure packHSPauliERho_kpts
  end interface packErho


  !> Symmetrize the square matrix except the on-site blocks
  interface blockSymmetrizeHS
    module procedure blockSymmetrizeHS_real
    module procedure blockSymmetrizeHS_cmplx
  end interface blockSymmetrizeHS


  !> Hermitian the square matrix except the on-site blocks
  interface blockHermitianHS
    module procedure blockSymmetrizeHS_real
    module procedure blockHermitianHS_cmplx
  end interface blockHermitianHS


  !> Symmetrize the square matrix except the on-site blocks
  interface blockAntiSymmetrizeHS
    module procedure blockAntiSymmetrizeHS_real
  end interface blockAntiSymmetrizeHS


  !> Symmetrize the square matrix including the on-site blocks
  interface symmetrizeHS
    module procedure symmetrizeHS_real
  end interface symmetrizeHS

contains

  !> Unpacks sparse matrix to square form (complex version) Note the non on-site blocks are only
  !> filled in the lower triangle part of the matrix. To fill the matrix completely, apply the
  !> blockSymmetrizeHS subroutine.
  subroutine unpackHS_cmplx_kpts(square, orig, kPoint, iNeighbour, nNeighbourSK, iCellVec, cellVec,&
      & iAtomStart, iSparseStart, img2CentCell)

    !> Square form matrix on exit.
    complex(dp), intent(out) :: square(:, :)

    !> Sparse matrix
    real(dp), intent(in) :: orig(:)

    !> Relative coordinates of the K-point where the sparse matrix should be unfolded.
    real(dp), intent(in) :: kPoint(:)

    !> Neighbour list for each atom (First index from 0!)
    integer, intent(in) :: iNeighbour(0:, :)

    !> Nr. of neighbours for each atom (incl. itself).
    integer, intent(in) :: nNeighbourSK(:)

    !> Index of the cell translation vector for each atom.
    integer, intent(in) :: iCellVec(:)

    !> Relative coordinates of the cell translation vectors.
    real(dp), intent(in) :: cellVec(:, :)

    !> Atom offset for the square Hamiltonian
    integer, intent(in) :: iAtomStart(:)

    !> indexing array for the sparse Hamiltonian
    integer, intent(in) :: iSparseStart(0:, :)

    !> Map from images of atoms to central cell atoms
    integer, intent(in) :: img2CentCell(:)

    complex(dp) :: phase
    integer :: nAtom
    integer :: iOrig, ii, jj
    integer :: iNeigh
    integer :: iOldVec, iVec
    integer :: iAtom1, iAtom2, iAtom2f
    integer :: nOrb1, nOrb2
    real(dp) :: kPoint2p(3)

    nAtom = size(iNeighbour, dim=2)

    @:ASSERT(nAtom > 0)
    @:ASSERT(size(square, dim=1) == size(square, dim=2))
    @:ASSERT(size(square, dim=1) == iAtomStart(nAtom+1) - 1)
    @:ASSERT(all(shape(kPoint) == [3]))
    @:ASSERT(all(shape(nNeighbourSK) == [nAtom]))
    @:ASSERT(size(iAtomStart) == nAtom + 1)

    square(:, :) = cmplx(0, 0, dp)
    kPoint2p(:) = 2.0_dp * pi * kPoint
    iOldVec = 0
    phase = 1.0_dp
    do iAtom1 = 1, nAtom
      ii = iAtomStart(iAtom1)
      nOrb1 = iAtomStart(iAtom1 + 1) - ii
      do iNeigh = 0, nNeighbourSK(iAtom1)
        iOrig = iSparseStart(iNeigh, iAtom1) + 1
        iAtom2 = iNeighbour(iNeigh, iAtom1)
        iAtom2f = img2CentCell(iAtom2)
        jj = iAtomStart(iAtom2f)
        @:ASSERT(jj >= ii)
        nOrb2 = iAtomStart(iAtom2f + 1) - jj
        iVec = iCellVec(iAtom2)
        if (iVec /= iOldVec) then
          phase = exp((0.0_dp, 1.0_dp) * dot_product(kPoint2p, cellVec(:, iVec)))
          iOldVec = iVec
        end if
        square(jj:jj+nOrb2-1, ii:ii+nOrb1-1) = square(jj:jj+nOrb2-1, ii:ii+nOrb1-1)&
            & + phase * reshape(orig(iOrig:iOrig+nOrb1*nOrb2-1), [nOrb2, nOrb1])
      end do
    end do

  end subroutine unpackHS_cmplx_kpts


  !> Unpacks sparse matrix to square form (real version for Gamma point)
  !>
  !> Note: The non on-site blocks are only filled in the lower triangle part of the matrix. To fill
  !> the matrix completely, apply the blockSymmetrizeHS subroutine.
  subroutine unpackHS_real(square, orig, iNeighbour, nNeighbourSK, iAtomStart, iSparseStart,&
      & img2CentCell)

    !> Square form matrix on exit.
    real(dp), intent(out) :: square(:, :)

    !> Sparse matrix
    real(dp), intent(in) :: orig(:)

    !> Neighbour list for each atom (First index from 0!)
    integer, intent(in) :: iNeighbour(0:, :)

    !> Nr. of neighbours for each atom (incl. itself).
    integer, intent(in) :: nNeighbourSK(:)

    !> Atom offset for the square Hamiltonian
    integer, intent(in) :: iAtomStart(:)

    !> indexing array for the sparse Hamiltonian
    integer, intent(in) :: iSparseStart(0:, :)

    !> Map from images of atoms to central cell atoms
    integer, intent(in) :: img2CentCell(:)

    integer :: nAtom
    integer :: iOrig, ii, jj
    integer :: iNeigh
    integer :: iAtom1, iAtom2, iAtom2f
    integer :: nOrb1, nOrb2

    nAtom = size(iNeighbour, dim=2)

    @:ASSERT(nAtom > 0)
    @:ASSERT(size(square, dim=1) == size(square, dim=2))
    @:ASSERT(size(square, dim=1) == iAtomStart(nAtom+1) - 1)
    @:ASSERT(all(shape(nNeighbourSK) == [nAtom]))
    @:ASSERT(size(iAtomStart) == nAtom + 1)

    square(:, :) = 0.0_dp

    do iAtom1 = 1, nAtom
      ii = iAtomStart(iAtom1)
      nOrb1 = iAtomStart(iAtom1 + 1) - ii
      do iNeigh = 0, nNeighbourSK(iAtom1)
        iOrig = iSparseStart(iNeigh, iAtom1) + 1
        iAtom2 = iNeighbour(iNeigh, iAtom1)
        iAtom2f = img2CentCell(iAtom2)
        jj = iAtomStart(iAtom2f)
        @:ASSERT(jj >= ii)
        nOrb2 = iAtomStart(iAtom2f + 1) - jj
        square(jj:jj+nOrb2-1, ii:ii+nOrb1-1) = square(jj:jj+nOrb2-1, ii:ii+nOrb1-1)&
            & + reshape(orig(iOrig:iOrig+nOrb1*nOrb2-1), [nOrb2, nOrb1])
      end do
    end do

  end subroutine unpackHS_real


  !> Unpacks sparse matrix to square form (complex version) for helical geometries. Note the non
  !> on-site blocks are only filled in the lower triangle part of the matrix. To fill the matrix
  !> completely, apply the blockSymmetrizeHS subroutine.
  subroutine unpackHSHelical_cmplx(square, orig, kPoint, iNeighbour, nNeighbourSK, iCellVec,&
      & cellVec, iAtomStart, iSparseStart, img2CentCell, orb, species, coord)

    !> Square form matrix on exit.
    complex(dp), intent(out) :: square(:, :)

    !> Sparse matrix
    real(dp), intent(in) :: orig(:)

    !> Relative coordinates of the K-point where the sparse matrix should be unfolded.
    real(dp), intent(in) :: kPoint(:)

    !> Neighbour list for each atom (First index from 0!)
    integer, intent(in) :: iNeighbour(0:, :)

    !> Nr. of neighbours for each atom (incl. itself).
    integer, intent(in) :: nNeighbourSK(:)

    !> Index of the cell translation vector for each atom.
    integer, intent(in) :: iCellVec(:)

    !> Relative coordinates of the cell translation vectors.
    real(dp), intent(in) :: cellVec(:, :)

    !> Atom offset for the square Hamiltonian
    integer, intent(in) :: iAtomStart(:)

    !> indexing array for the sparse Hamiltonian
    integer, intent(in) :: iSparseStart(0:, :)

    !> Map from images of atoms to central cell atoms
    integer, intent(in) :: img2CentCell(:)

    !> data type for atomic orbital information
    type(TOrbitals), intent(in) :: orb

    !> Species of each atom
    integer :: species(:)

    !> Coordinates of all atoms
    real(dp), intent(in) :: coord(:,:)

    complex(dp) :: phase
    integer :: nAtom, iOrig, ii, jj, iNeigh, iOldVec, iVec, iAtom1, iAtom2, iAtom2f
    integer :: nOrb1, nOrb2, iSh, iSp
    real(dp) :: kPoint2p(2), rotZ(orb%mOrb,orb%mOrb), theta, tmpSqr(orb%mOrb,orb%mOrb)
    integer  :: lShellVals(orb%mShell)

    nAtom = size(iNeighbour, dim=2)
    square(:, :) = cmplx(0, 0, dp)
    kPoint2p(:) = 2.0_dp * pi * kPoint
    iOldVec = 0
    phase = 1.0_dp
    lShellVals(:) = 0
    rotZ(:,:) = 0.0_dp
    do iAtom1 = 1, nAtom
      ii = iAtomStart(iAtom1)
      nOrb1 = iAtomStart(iAtom1+1) - ii
      do iNeigh = 0, nNeighbourSK(iAtom1)
        iOrig = iSparseStart(iNeigh,iAtom1) + 1
        iAtom2 = iNeighbour(iNeigh, iAtom1)
        iAtom2f = img2CentCell(iAtom2)
        jj = iAtomStart(iAtom2f)
        nOrb2 = iAtomStart(iAtom2f+1) - jj
        iVec = iCellVec(iAtom2)
        if (iVec /= iOldVec) then
          phase = exp((0.0_dp, 1.0_dp) * dot_product(kPoint2p(:2), cellVec(:2, iVec)) )
          iOldVec = iVec
        end if
        tmpSqr(:nOrb2,:nOrb1) = reshape(orig(iOrig:iOrig+nOrb1*nOrb2-1), (/nOrb2, nOrb1/))
        iSp = species(iAtom2f)
        iSh = orb%nShell(iSp)
        lShellVals(:iSh) = orb%angShell(:iSh,iSp)
        theta = -atan2(coord(2,iAtom2),coord(1,iAtom2))&
            & + atan2(coord(2,iAtom2f),coord(1,iAtom2f))
        theta = mod(theta,2.0_dp*pi)
        call rotateZ(rotZ, lShellVals(:iSh), theta)
        tmpSqr(:nOrb2,:nOrb1) = matmul(rotZ(:nOrb2,:nOrb2),tmpSqr(:nOrb2,:nOrb1))
        square(jj:jj+nOrb2-1, ii:ii+nOrb1-1) = square(jj:jj+nOrb2-1, ii:ii+nOrb1-1)&
            & + phase * tmpSqr(:nOrb2,:nOrb1)
      end do
    end do

  end subroutine unpackHSHelical_cmplx


  !> Unpacks sparse matrix to square form (real version for Gamma point) for helical geometry
  !>
  !> Note: The non on-site blocks are only filled in the lower triangle part of the matrix. To fill
  !> the matrix completely, apply the blockSymmetrizeHS subroutine.
  subroutine unpackHSHelical_real(square, orig, iNeighbour, nNeighbourSK, iAtomStart, iSparseStart,&
      & img2CentCell, orb, species, coord)

    !> Square form matrix on exit.
    real(dp), intent(out) :: square(:, :)

    !> Sparse matrix
    real(dp), intent(in) :: orig(:)

    !> Neighbour list for each atom (First index from 0!)
    integer, intent(in) :: iNeighbour(0:, :)

    !> Nr. of neighbours for each atom (incl. itself).
    integer, intent(in) :: nNeighbourSK(:)

    !> Atom offset for the square Hamiltonian
    integer, intent(in) :: iAtomStart(:)

    !> indexing array for the sparse Hamiltonian
    integer, intent(in) :: iSparseStart(0:, :)

    !> Map from images of atoms to central cell atoms
    integer, intent(in) :: img2CentCell(:)

    !> data type for atomic orbital information
    type(TOrbitals), intent(in) :: orb

    !> Species of each atom
    integer :: species(:)

    !> Coordinates of all atoms
    real(dp), intent(in) :: coord(:,:)

    integer :: nAtom, iOrig, ii, jj, iNeigh, iAtom1, iAtom2, iAtom2f, nOrb1, nOrb2
    real(dp) :: rotZ(orb%mOrb,orb%mOrb), theta, tmpSqr(orb%mOrb,orb%mOrb)
    integer  :: lShellVals(orb%mShell), iSh, iSp

    nAtom = size(iNeighbour, dim=2)
    square(:, :) = 0.0_dp

    lShellVals(:) = 0
    rotZ(:,:) = 0.0_dp
    do iAtom1 = 1, nAtom
      ii = iAtomStart(iAtom1)
      nOrb1 = iAtomStart(iAtom1+1) - ii
      do iNeigh = 0, nNeighbourSK(iAtom1)
        iOrig = iSparseStart(iNeigh,iAtom1) + 1
        iAtom2 = iNeighbour(iNeigh, iAtom1)
        iAtom2f = img2CentCell(iAtom2)
        jj = iAtomStart(iAtom2f)
        nOrb2 = iAtomStart(iAtom2f+1) - jj
        tmpSqr(:nOrb2,:nOrb1) = reshape(orig(iOrig:iOrig+nOrb1*nOrb2-1), (/nOrb2,nOrb1/))
        iSp = species(iAtom2f)
        iSh = orb%nShell(iSp)
        lShellVals(:iSh) = orb%angShell(:iSh,iSp)
        theta = -atan2(coord(2,iAtom2),coord(1,iAtom2))&
            & + atan2(coord(2,iAtom2f),coord(1,iAtom2f))
        theta = mod(theta,2.0_dp*pi)
        call rotateZ(rotZ,lShellVals(:iSh), theta)
        tmpSqr(:nOrb2,:nOrb1) = matmul(rotZ(:nOrb2,:nOrb2),tmpSqr(:nOrb2,:nOrb1))
        square(jj:jj+nOrb2-1, ii:ii+nOrb1-1) = square(jj:jj+nOrb2-1, ii:ii+nOrb1-1)&
            & + tmpSqr(:nOrb2,:nOrb1)
      end do
    end do

  end subroutine unpackHSHelical_real


  !> Unpacks sparse matrices to square form (2 component version for k-points)
  !>
  !> Note: The non on-site blocks are only filled in the lower triangle part of the matrix. To fill
  !> the matrix completely, apply the blockSymmetrizeHS subroutine.
  subroutine unpackHPauli(ham, kPoint, iNeighbour, nNeighbourSK, iSparseStart, iAtomStart,&
      & img2CentCell, iCellVec, cellVec, HSqrCplx, iHam)

    !> sparse hamiltonian
    real(dp), intent(in) :: ham(:, :)

    !> k-point at which to unpack
    real(dp), intent(in) :: kPoint(:)

    !> Neighbour list for each atom (First index from 0!)
    integer, intent(in) :: iNeighbour(0:, :)

    !> Nr. of neighbours for each atom (incl. itself).
    integer, intent(in) :: nNeighbourSK(:)

    !> indexing array for the sparse Hamiltonian
    integer, intent(in) :: iSparseStart(:, :)

    !> Atom offset for the square Hamiltonian
    integer, intent(in) :: iAtomStart(:)

    !> Map from images of atoms to central cell atoms
    integer, intent(in) :: img2CentCell(:)

    !> index to vector to unit cell containing specified atom
    integer, intent(in) :: iCellVec(:)

    !> vectors to periodic unit cells
    real(dp), intent(in) :: cellVec(:, :)

    !> dense hamiltonian matrix
    complex(dp), intent(out) :: HSqrCplx(:, :)

    !> imaginary part of sparse hamiltonian
    real(dp), intent(in), optional :: iHam(:, :)

    complex(dp), allocatable :: work(:, :)
    integer :: nOrb
    integer :: ii

    nOrb = size(HSqrCplx, dim=1) / 2

    ! for the moment, but will use S as workspace in the future
    allocate(work(nOrb, nOrb))
    HSqrCplx(:, :) = 0.0_dp

    ! 1 0 charge part
    ! 0 1
    call unpackHS(work, ham(:, 1), kPoint, iNeighbour, nNeighbourSK, iCellVec,&
        & cellVec, iAtomStart, iSparseStart, img2CentCell)
    HSqrCplx(1:nOrb, 1:nOrb) = 0.5_dp*work(1:nOrb, 1:nOrb)
    HSqrCplx(nOrb+1:2*nOrb, nOrb+1:2*nOrb) = 0.5_dp*work(1:nOrb, 1:nOrb)
    if (present(iHam)) then
      call unpackHS(work, iHam(:, 1), kPoint, iNeighbour, nNeighbourSK, iCellVec,&
          & cellVec, iAtomStart, iSparseStart, img2CentCell)
      HSqrCplx(1:nOrb, 1:nOrb) = HSqrCplx(1:nOrb, 1:nOrb)&
          & + 0.5_dp*cmplx(0, 1, dp)*work(1:nOrb, 1:nOrb)
      HSqrCplx(nOrb+1:2*nOrb, nOrb+1:2*nOrb) =&
          & HSqrCplx(nOrb+1:2*nOrb, nOrb+1:2*nOrb)&
          & + 0.5_dp*cmplx(0, 1, dp)*work(1:nOrb, 1:nOrb)
    end if

    ! 0 1 x part
    ! 1 0
    call unpackHS(work, ham(:, 2), kPoint, iNeighbour, nNeighbourSK, iCellVec, cellVec, iAtomStart,&
        & iSparseStart, img2CentCell)
    do ii = 1, nOrb
      work(ii, ii+1:) = conjg(work(ii+1:, ii))
    end do

    HSqrCplx(nOrb+1:2*nOrb, 1:nOrb) = HSqrCplx(nOrb+1:2*nOrb, 1:nOrb)&
        & + 0.5_dp * work(1:nOrb, 1:nOrb)
    if (present(iHam)) then
      call unpackHS(work, iHam(:, 2), kPoint, iNeighbour, nNeighbourSK, iCellVec, cellVec,&
          & iAtomStart, iSparseStart, img2CentCell)
      do ii = 1, nOrb
        work(ii, ii+1:) = -conjg(work(ii+1:, ii))
      end do
      HSqrCplx(nOrb+1:2*nOrb, 1:nOrb) = HSqrCplx(nOrb+1:2*nOrb, 1:nOrb)&
          & + 0.5_dp * cmplx(0, 1, dp) * work(1:nOrb, 1:nOrb)
    end if

    ! 0 -i y part
    ! i  0
    call unpackHS(work, ham(:, 3), kPoint, iNeighbour, nNeighbourSK, iCellVec,&
        & cellVec, iAtomStart, iSparseStart, img2CentCell)
    do ii = 1, nOrb
      work(ii, ii+1:) = conjg(work(ii+1:, ii))
    end do

    HSqrCplx(nOrb+1:2*nOrb, 1:nOrb) = HSqrCplx(nOrb+1:2*nOrb, 1:nOrb)&
        & + cmplx(0.0, 0.5, dp) * work(1:nOrb, 1:nOrb)
    if (present(iHam)) then
      call unpackHS(work, iHam(:, 3), kPoint, iNeighbour, nNeighbourSK, iCellVec, cellVec,&
          & iAtomStart, iSparseStart, img2CentCell)

      ! Apply hermitian symmetry just in case
      do ii = 1, nOrb
        work(ii, ii+1:) = -conjg(work(ii+1:, ii))
      end do

      HSqrCplx(nOrb+1:2*nOrb, 1:nOrb) = HSqrCplx(nOrb+1:2*nOrb, 1:nOrb)&
          & - 0.5_dp * work(1:nOrb, 1:nOrb)
    end if

    ! 1  0 z part
    ! 0 -1
    call unpackHS(work, ham(:, 4), kPoint, iNeighbour, nNeighbourSK, iCellVec,&
        & cellVec, iAtomStart, iSparseStart, img2CentCell)
    HSqrCplx(1:nOrb, 1:nOrb) = HSqrCplx(1:nOrb, 1:nOrb)&
        & + 0.5_dp * work(1:nOrb, 1:nOrb)
    HSqrCplx(nOrb+1:2*nOrb, nOrb+1:2*nOrb) = HSqrCplx(nOrb+1:2*nOrb, nOrb+1:2*nOrb)&
        & - 0.5_dp * work(1:nOrb, 1:nOrb)
    if (present(iHam)) then
      call unpackHS(work, iHam(:, 4), kPoint, iNeighbour, nNeighbourSK, iCellVec,&
          & cellVec, iAtomStart, iSparseStart, img2CentCell)
      HSqrCplx(1:nOrb, 1:nOrb) = HSqrCplx(1:nOrb, 1:nOrb)&
          & + 0.5_dp * cmplx(0, 1, dp) * work(1:nOrb, 1:nOrb)
      HSqrCplx(nOrb+1:2*nOrb, nOrb+1:2*nOrb) = HSqrCplx(nOrb+1:2*nOrb, nOrb+1:2*nOrb)&
          & - 0.5_dp * cmplx(0, 1, dp) * work(1:nOrb, 1:nOrb)
    end if

  end subroutine unpackHPauli


  !> Unpacks sparse overlap matrices to square form (2 component version for k-points)
  !>
  !> Note: The non on-site blocks are only filled in the lower triangle part of the matrix. To fill
  !> the matrix completely, apply the blockSymmetrizeHS subroutine.
  subroutine unpackSPauli(over, kPoint, iNeighbour, nNeighbourSK, iAtomStart, iSparseStart,&
      & img2CentCell, iCellVec, cellVec, SSqrCplx)

    !> sparse overlap matrix
    real(dp), intent(in) :: over(:)

    !> k-point at which to unpack
    real(dp), intent(in) :: kPoint(:)

    !> Neighbour list for each atom (First index from 0!)
    integer, intent(in) :: iNeighbour(0:, :)

    !> Nr. of neighbours for each atom (incl. itself).
    integer, intent(in) :: nNeighbourSK(:)

    !> Atom offset for the square Hamiltonian
    integer, intent(in) :: iAtomStart(:)

    !> indexing array for the sparse Hamiltonian
    integer, intent(in) :: iSparseStart(:, :)

    !> Map from images of atoms to central cell atoms
    integer, intent(in) :: img2CentCell(:)

    !> index to vector to unit cell containing specified atom
    integer, intent(in) :: iCellVec(:)

    !> vectors to periodic unit cells
    real(dp), intent(in) :: cellVec(:, :)

    !> dense overlap matrix
    complex(dp), intent(out) :: SSqrCplx(:, :)

    complex(dp), allocatable :: work(:, :)
    integer :: nOrb

    nOrb = size(SSqrCplx, dim=1) / 2
    allocate(work(nOrb, nOrb))
    SSqrCplx(:, :) = 0.0_dp
    call unpackHS(work, over, kPoint, iNeighbour, nNeighbourSK, iCellVec, cellVec, iAtomStart,&
        & iSparseStart, img2CentCell)
    SSqrCplx(1:nOrb, 1:nOrb) = work(1:nOrb, 1:nOrb)
    SSqrCplx(nOrb + 1 : 2 * nOrb, nOrb + 1 : 2 * nOrb) = work(1:nOrb, 1:nOrb)

  end subroutine unpackSPauli


  !> Pack squared matrix in the sparse form (complex version).
  subroutine packHS_cmplx_kpts(primitive, square, kPoint, kWeight, iNeighbour, nNeighbourSK, mOrb,&
      & iCellVec, cellVec, iAtomStart, iSparseStart, img2CentCell)

    !> Sparse matrix
    real(dp), intent(inout) :: primitive(:)

    !> Square form matrix
    complex(dp), intent(in) :: square(:, :)

    !> Relative coordinates of the K-point
    real(dp), intent(in) :: kPoint(:)

    !> Weight of the K-point
    real(dp), intent(in) :: kweight

    !> Neighbour list for the atoms (First index from 0!)
    integer, intent(in) :: iNeighbour(0:, :)

    !> Nr. of neighbours for the atoms.
    integer, intent(in) :: nNeighbourSK(:)

    !> Maximal number of orbitals on an atom.
    integer, intent(in) :: mOrb

    !> Index of the cell translation vector for each atom.
    integer, intent(in) :: iCellVec(:)

    !> Relative coordinates of the cell translation vectors.
    real(dp), intent(in) :: cellVec(:, :)

    !> Atom offset for the square matrix
    integer, intent(in) :: iAtomStart(:)

    !> indexing array for the sparse Hamiltonian
    integer, intent(in) :: iSparseStart(0:, :)

    !> Mapping between image atoms and corresponding atom in the central cell.
    integer, intent(in) :: img2CentCell(:)

    complex(dp) :: phase
    integer :: nAtom
    integer :: iOrig, ii, jj, kk
    integer :: iNeigh
    integer :: iOldVec, iVec
    integer :: iAtom1, iAtom2, iAtom2f
    integer :: nOrb1, nOrb2
    real(dp) :: kPoint2p(3)
    complex(dp) :: tmpSqr(mOrb, mOrb)
  #:block DEBUG_CODE
    integer :: sizePrim
  #:endblock DEBUG_CODE

    nAtom = size(iNeighbour, dim=2)
  #:block DEBUG_CODE
    sizePrim = size(primitive)
  #:endblock DEBUG_CODE

    @:ASSERT(nAtom > 0)
    @:ASSERT(size(square, dim=1) == size(square, dim=2))
    @:ASSERT(size(square, dim=1) == iAtomStart(nAtom+1) - 1)
    @:ASSERT(all(shape(kPoint) == [3]))
    @:ASSERT(all(shape(nNeighbourSK) == [nAtom]))
    @:ASSERT(kWeight > 0.0_dp)
    @:ASSERT(size(iAtomStart) == nAtom + 1)

    kPoint2p(:) = 2.0_dp * pi * kPoint
    iOldVec = 0
    phase = 1.0_dp
    do iAtom1 = 1, nAtom
      ii = iAtomStart(iAtom1)
      nOrb1 = iAtomStart(iAtom1 + 1) - ii
      do iNeigh = 0, nNeighbourSK(iAtom1)
        iOrig = iSparseStart(iNeigh, iAtom1) + 1
        iAtom2 = iNeighbour(iNeigh, iAtom1)
        iAtom2f = img2CentCell(iAtom2)
        jj = iAtomStart(iAtom2f)
        @:ASSERT(jj >= ii)
        nOrb2 = iAtomStart(iAtom2f + 1) - jj
        iVec = iCellVec(iAtom2)
        if (iVec /= iOldVec) then
          phase = exp(cmplx(0, -1, dp) * dot_product(kPoint2p(:), cellVec(:, iVec)))
          iOldVec = iVec
        end if
        tmpSqr(1:nOrb2, 1:nOrb1) = square(jj:jj+nOrb2-1, ii:ii+nOrb1-1)

        ! Hermitian the on-site block before packing, just in case
        if (iAtom1 == iAtom2f) then
          do kk = 1, nOrb2
            tmpSqr(kk, kk+1:nOrb1) = conjg(tmpSqr(kk+1:nOrb1, kk))
          end do
        end if

        @:ASSERT(sizePrim >= iOrig + nOrb1*nOrb2 - 1)
        primitive(iOrig : iOrig + nOrb1 * nOrb2 - 1) = primitive(iOrig : iOrig + nOrb1*nOrb2 - 1)&
            & + kWeight * real(phase * reshape(tmpSqr(1:nOrb2, 1:nOrb1), [nOrb1*nOrb2]), dp)
      end do
    end do

  end subroutine packHS_cmplx_kpts


  !> Pack square matrix in the sparse form (real version).
  subroutine packHS_real(primitive, square, iNeighbour, nNeighbourSK, mOrb, iAtomStart,&
      & iSparseStart, img2CentCell)

    !> Sparse matrix
    real(dp), intent(inout) :: primitive(:)

    !> Square form matrix
    real(dp), intent(in) :: square(:, :)

    !> Neighbour list for the atoms (First index from 0!)
    integer, intent(in) :: iNeighbour(0:, :)

    !> Nr. of neighbours for the atoms.
    integer, intent(in) :: nNeighbourSK(:)

    !> Maximal number of orbitals on an atom.
    integer, intent(in) :: mOrb

    !> Atom offset for the square matrix
    integer, intent(in) :: iAtomStart(:)

    !> indexing array for the sparse Hamiltonian
    integer, intent(in) :: iSparseStart(0:, :)

    !> Mapping between image atoms and corresponding atom in the central cell.
    integer, intent(in) :: img2CentCell(:)

    integer :: nAtom
    integer :: iOrig, ii, jj, kk
    integer :: iNeigh
    integer :: iAtom1, iAtom2, iAtom2f
    integer :: nOrb1, nOrb2
    real(dp) :: tmpSqr(mOrb, mOrb)
  #:block DEBUG_CODE
    integer :: sizePrim
  #:endblock DEBUG_CODE

    nAtom = size(iNeighbour, dim=2)
  #:block DEBUG_CODE
    sizePrim = size(primitive)
  #:endblock DEBUG_CODE

    @:ASSERT(nAtom > 0)
    @:ASSERT(size(square, dim=1) == size(square, dim=2))
    @:ASSERT(size(square, dim=1) == iAtomStart(nAtom+1) - 1)
    @:ASSERT(all(shape(nNeighbourSK) == [nAtom]))

    do iAtom1 = 1, nAtom
      ii = iAtomStart(iAtom1)
      nOrb1 = iAtomStart(iAtom1 + 1) - ii
      do iNeigh = 0, nNeighbourSK(iAtom1)
        iOrig = iSparseStart(iNeigh, iAtom1) + 1
        iAtom2 = iNeighbour(iNeigh, iAtom1)
        iAtom2f = img2CentCell(iAtom2)
        jj = iAtomStart(iAtom2f)
        @:ASSERT(jj >= ii)
        nOrb2 = iAtomStart(iAtom2f + 1) - jj
        tmpSqr(1:nOrb2, 1:nOrb1) = square(jj:jj+nOrb2-1, ii:ii+nOrb1-1)

        ! Symmetrize the on-site block before packing, just in case
        if (iAtom1 == iAtom2f) then
          do kk = 1, nOrb2
            tmpSqr(kk, kk+1:nOrb1) = tmpSqr(kk+1:nOrb1, kk)
          end do
        end if

        @:ASSERT(sizePrim >= iOrig + nOrb1*nOrb2 - 1)
        primitive(iOrig : iOrig + nOrb1*nOrb2 - 1) = primitive(iOrig : iOrig + nOrb1 * nOrb2 - 1)&
            & + reshape(tmpSqr(1:nOrb2, 1:nOrb1), [nOrb1 * nOrb2])
      end do
    end do

  end subroutine packHS_real


  !> Pack square matrix in the sparse form (complex version) for helical boundary conditions.
  subroutine packHShelical_cmplx(primitive, square, kPoint, kWeight, iNeighbour, nNeighbourSK,&
      & mOrb, iCellVec, cellVec, iAtomStart, iSparseStart, img2CentCell, orb, species, coord)

    !> Sparse matrix
    real(dp), intent(inout) :: primitive(:)

    !> Square form matrix
    complex(dp), intent(in) :: square(:, :)

    !> Relative coordinates of the K-point
    real(dp), intent(in) :: kPoint(:)

    !> Weight of the K-point
    real(dp), intent(in) :: kweight

    !> Neighbour list for the atoms (First index from 0!)
    integer, intent(in) :: iNeighbour(0:, :)

    !> Nr. of neighbours for the atoms.
    integer, intent(in) :: nNeighbourSK(:)

    !> Maximal number of orbitals on an atom.
    integer, intent(in) :: mOrb

    !> Index of the cell translation vector for each atom.
    integer, intent(in) :: iCellVec(:)

    !> Relative coordinates of the cell translation vectors.
    real(dp), intent(in) :: cellVec(:, :)

    !> Atom offset for the square matrix
    integer, intent(in) :: iAtomStart(:)

    !> indexing array for the sparse Hamiltonian
    integer, intent(in) :: iSparseStart(0:, :)

    !> Mapping between image atoms and corresponding atom in the central cell.
    integer, intent(in) :: img2CentCell(:)

    !> data type for atomic orbital information
    type(TOrbitals), intent(in) :: orb

    !> Species of each atom
    integer :: species(:)

    !> Coordinates of all atoms
    real(dp), intent(in) :: coord(:,:)

    complex(dp) :: phase
    integer :: nAtom, iOrig, ii, jj, kk, iNeigh, iOldVec, iVec, iAtom1, iAtom2, iAtom2f
    integer :: nOrb1, nOrb2, lShellVals(orb%mShell), iSh, iSp
    real(dp) :: kPoint2p(2), tmpSqrR(mOrb, mOrb), rotZ(orb%mOrb,orb%mOrb), theta
    complex(dp) :: tmpSqr(mOrb, mOrb)

    nAtom = size(iNeighbour, dim=2)
    kPoint2p(:) = 2.0_dp * pi * kPoint
    iOldVec = 0
    phase = 1.0_dp
    lShellVals(:) = 0
    do iAtom1 = 1, nAtom
      ii = iAtomStart(iAtom1)
      nOrb1 = iAtomStart(iAtom1 + 1) - ii
      do iNeigh = 0, nNeighbourSK(iAtom1)
        iOrig = iSparseStart(iNeigh, iAtom1) + 1
        iAtom2 = iNeighbour(iNeigh, iAtom1)
        iAtom2f = img2CentCell(iAtom2)
        jj = iAtomStart(iAtom2f)
        nOrb2 = iAtomStart(iAtom2f + 1) - jj
        iVec = iCellVec(iAtom2)
        iSp = species(iAtom2f)
        iSh = orb%nShell(iSp)
        lShellVals(:iSh) = orb%angShell(:iSh,iSp)
        theta = atan2(coord(2,iAtom2),coord(1,iAtom2)) &
            & - atan2(coord(2,iAtom2f),coord(1,iAtom2f))
        theta = mod(theta,2.0_dp*pi)
        call rotateZ(rotZ,lShellVals(:iSh), theta)
        if (iVec /= iOldVec) then
          phase = exp(cmplx(0, -1, dp) * dot_product(kPoint2p(:), cellVec(:, iVec)))
          iOldVec = iVec
        end if
        tmpSqr(1:nOrb2, 1:nOrb1) = square(jj:jj+nOrb2-1, ii:ii+nOrb1-1)
        ! Hermitian the on-site block before packing, just in case
        if (iAtom1 == iAtom2f) then
          do kk = 1, nOrb2
            tmpSqr(kk, kk+1:nOrb1) = conjg(tmpSqr(kk+1:nOrb1, kk))
          end do
        end if
        ! rotate
        tmpSqrR(:nOrb2,:nOrb1) = real(phase*tmpSqr(:nOrb2,:nOrb1))
        tmpSqrR(:nOrb2,:nOrb1) = matmul(rotZ(:nOrb2,:nOrb2),tmpSqrR(:nOrb2,:nOrb1))
        primitive(iOrig : iOrig + nOrb1 * nOrb2 - 1) = primitive(iOrig : iOrig + nOrb1*nOrb2 - 1)&
            & + kWeight * reshape(tmpSqrR(1:nOrb2, 1:nOrb1), [nOrb1*nOrb2])
      end do
    end do

  end subroutine packHShelical_cmplx


  !> Pack square matrix in the sparse form (real version).
  subroutine packHShelical_real(primitive, square, iNeighbour, nNeighbourSK, iAtomStart,&
      & iSparseStart, img2CentCell, orb, species, coord)

    !> Sparse matrix
    real(dp), intent(inout) :: primitive(:)

    !> Square form matrix
    real(dp), intent(in) :: square(:, :)

    !> Neighbour list for the atoms (First index from 0!)
    integer, intent(in) :: iNeighbour(0:, :)

    !> Nr. of neighbours for the atoms.
    integer, intent(in) :: nNeighbourSK(:)

    !> Atom offset for the square matrix
    integer, intent(in) :: iAtomStart(:)

    !> indexing array for the sparse Hamiltonian
    integer, intent(in) :: iSparseStart(0:, :)

    !> Mapping between image atoms and corresponding atom in the central cell.
    integer, intent(in) :: img2CentCell(:)

    !> data type for atomic orbital information
    type(TOrbitals), intent(in) :: orb

    !> Species of each atom
    integer :: species(:)

    !> Coordinates of all atoms
    real(dp), intent(in) :: coord(:,:)

    integer :: nAtom, iOrig, ii, jj, kk, iNeigh, iAtom1, iAtom2, iAtom2f
    integer :: nOrb1, nOrb2, iSp, iSh, lShellVals(orb%mShell)
    real(dp) :: tmpSqr(orb%mOrb, orb%mOrb), rotZ(orb%mOrb,orb%mOrb), theta

    nAtom = size(iNeighbour, dim=2)
    lShellVals(:) = 0
    do iAtom1 = 1, nAtom
      ii = iAtomStart(iAtom1)
      nOrb1 = iAtomStart(iAtom1 + 1) - ii
      do iNeigh = 0, nNeighbourSK(iAtom1)
        iOrig = iSparseStart(iNeigh, iAtom1) + 1
        iAtom2 = iNeighbour(iNeigh, iAtom1)
        iAtom2f = img2CentCell(iAtom2)
        jj = iAtomStart(iAtom2f)
        nOrb2 = iAtomStart(iAtom2f + 1) - jj
        tmpSqr(1:nOrb2, 1:nOrb1) = square(jj:jj+nOrb2-1, ii:ii+nOrb1-1)
        ! Symmetrize the on-site block before packing, just in case
        if (iAtom1 == iAtom2f) then
          do kk = 1, nOrb2
            tmpSqr(kk, kk+1:nOrb1) = tmpSqr(kk+1:nOrb1, kk)
          end do
        end if
        iSp = species(iAtom2f)
        iSh = orb%nShell(iSp)
        lShellVals(:iSh) = orb%angShell(:iSh,iSp)
        theta = atan2(coord(2,iAtom2),coord(1,iAtom2)) &
            & - atan2(coord(2,iAtom2f),coord(1,iAtom2f))
        theta = mod(theta,2.0_dp*pi)
        call rotateZ(rotZ, lShellVals(:iSh), theta)
        tmpSqr(:nOrb2,:nOrb1) =  matmul(rotZ(:nOrb2,:nOrb2),tmpSqr(:nOrb2,:nOrb1))

        primitive(iOrig : iOrig + nOrb1*nOrb2 - 1) = primitive(iOrig : iOrig + nOrb1 * nOrb2 - 1)&
            & + reshape(tmpSqr(1:nOrb2, 1:nOrb1), [nOrb1 * nOrb2])
      end do
    end do

  end subroutine packHShelical_real


  !> Pack square matrix in the sparse form (real Pauli version).
  subroutine packHSPauli(primitive, square, iNeighbour, nNeighbourSK, mOrb, iAtomStart,&
      & iSparseStart, img2CentCell)

    !> Sparse matrix
    real(dp), intent(inout) :: primitive(:, :)

    !> Square form matrix
    complex(dp), intent(in) :: square(:, :)

    !> Neighbour list for the atoms (First index from 0!)
    integer, intent(in) :: iNeighbour(0:, :)

    !> Nr. of neighbours for the atoms.
    integer, intent(in) :: nNeighbourSK(:)

    !> Maximal number of orbitals on an atom.
    integer, intent(in) :: mOrb

    !> Atom offset for the square matrix
    integer, intent(in) :: iAtomStart(:)

    !> indexing array for the sparse Hamiltonian
    integer, intent(in) :: iSparseStart(0:, :)

    !> Mapping between image atoms and corresponding atom in the central cell.
    integer, intent(in) :: img2CentCell(:)

    integer :: nAtom
    integer :: iOrig, ii, jj, kk
    integer :: iNeigh, iBlock
    integer :: iAtom1, iAtom2, iAtom2f
    integer :: nOrb1, nOrb2, nOrb
    complex(dp) :: tmpSqr(mOrb, mOrb)
  #:block DEBUG_CODE
    integer :: sizePrim
  #:endblock DEBUG_CODE

    nAtom = size(iNeighbour, dim=2)
    ! number of orbitals in a regular spin block
    nOrb = (iAtomStart(nAtom+1) - 1)

  #:block DEBUG_CODE
    sizePrim = size(primitive, dim=1)
  #:endblock DEBUG_CODE

    @:ASSERT(nAtom > 0)
    @:ASSERT(size(square, dim=1) == size(square, dim=2))
    @:ASSERT(size(square, dim=1) == 2 * nOrb )
    @:ASSERT(all(shape(nNeighbourSK) == [nAtom]))
    @:ASSERT(size(iAtomStart) == nAtom + 1)
    @:ASSERT(size(primitive, dim=2)==4)

    do iBlock = 0, 1
      do iAtom1 = 1, nAtom
        ii = iAtomStart(iAtom1)
        nOrb1 = iAtomStart(iAtom1 + 1) - ii
        do iNeigh = 0, nNeighbourSK(iAtom1)
          iOrig = iSparseStart(iNeigh, iAtom1) + 1
          iAtom2 = iNeighbour(iNeigh, iAtom1)
          iAtom2f = img2CentCell(iAtom2)
          jj = iAtomStart(iAtom2f)
          @:ASSERT(jj >= ii)
          nOrb2 = iAtomStart(iAtom2f + 1) - jj
          tmpSqr(1:nOrb2, 1:nOrb1) =&
              & square(jj+iBlock*nOrb:jj+nOrb2-1+iBlock*nOrb, ii+iBlock*nOrb:ii+nOrb1-1+iBlock*nOrb)
          ! Hermitian the on-site block before packing, as only one triangle usually supplied
          if (iAtom1 == iAtom2f) then
            do kk = 1, nOrb2
              tmpSqr(kk, kk+1:nOrb1) = conjg(tmpSqr(kk+1:nOrb1, kk))
            end do
          end if
          @:ASSERT(sizePrim >= iOrig + nOrb1*nOrb2 - 1)
          primitive(iOrig : iOrig + nOrb1*nOrb2 - 1, 1) =&
              & primitive(iOrig : iOrig + nOrb1*nOrb2 - 1, 1)&
              & + 0.5_dp*reshape(real(tmpSqr(1:nOrb2, 1:nOrb1)), [nOrb1*nOrb2])
          primitive(iOrig : iOrig + nOrb1*nOrb2 - 1, 4) =&
              &primitive(iOrig : iOrig + nOrb1*nOrb2 - 1, 4)&
              & + real(1-2*iBlock, dp) *&
              & 0.5_dp*reshape(real(tmpSqr(1:nOrb2, 1:nOrb1)), [nOrb1*nOrb2])
        end do
      end do
    end do

    do iAtom1 = 1, nAtom
      ii = iAtomStart(iAtom1)
      nOrb1 = iAtomStart(iAtom1 + 1) - ii
      do iNeigh = 0, nNeighbourSK(iAtom1)
        iOrig = iSparseStart(iNeigh, iAtom1) + 1
        iAtom2 = iNeighbour(iNeigh, iAtom1)
        iAtom2f = img2CentCell(iAtom2)
        jj = iAtomStart(iAtom2f)
        @:ASSERT(jj >= ii)
        nOrb2 = iAtomStart(iAtom2f + 1) - jj
        ! take the Hermitian part of the block
        tmpSqr(1:nOrb2, 1:nOrb1) = 0.5_dp * (square(jj+nOrb:jj+nOrb2-1+nOrb, ii:ii+nOrb1-1)&
            & + transpose(square(nOrb+ii:nOrb+ii+nOrb1-1, jj:jj+nOrb2-1)))
        @:ASSERT(sizePrim >= iOrig + nOrb1*nOrb2 - 1)
        primitive(iOrig : iOrig + nOrb1*nOrb2 - 1, 2) =&
            & primitive(iOrig : iOrig + nOrb1*nOrb2 - 1, 2)&
            & + reshape(real(tmpSqr(1:nOrb2, 1:nOrb1)), [nOrb1*nOrb2])
        primitive(iOrig : iOrig + nOrb1*nOrb2 - 1, 3) =&
            &primitive(iOrig : iOrig + nOrb1*nOrb2 - 1, 3)&
            & +reshape(aimag(tmpSqr(1:nOrb2, 1:nOrb1)), [nOrb1*nOrb2])
      end do
    end do

  end subroutine packHSPauli


  !> Pack square matrix into the sparse form (complex Pauli version).
  subroutine packHSPauli_kpts(primitive, square, kPoint, kWeight, iNeighbour, nNeighbourSK, mOrb,&
      & iCellVec, cellVec, iAtomStart, iSparseStart, img2CentCell)

    !> Sparse matrix
    real(dp), intent(inout) :: primitive(:, :)

    !> Square form matrix
    complex(dp), intent(in) :: square(:, :)

    !> location in the BZ in units of 2pi
    real(dp), intent(in) :: kPoint(:)

    !> Weight of the k-point
    real(dp), intent(in) :: kweight

    !> Neighbour list for the atoms (First index from 0!)
    integer, intent(in) :: iNeighbour(0:, :)

    !> Nr. of neighbours for the atoms.
    integer, intent(in) :: nNeighbourSK(:)

    !> Maximal number of orbitals on an atom.
    integer, intent(in) :: mOrb

    !> Index of the cell translation vector for each atom.
    integer, intent(in) :: iCellVec(:)

    !> Relative coordinates of the cell translation vectors.
    real(dp), intent(in) :: cellVec(:, :)

    !> Atom offset for the square matrix
    integer, intent(in) :: iAtomStart(:)

    !> indexing array for the sparse Hamiltonian
    integer, intent(in) :: iSparseStart(0:, :)

    !> Mapping between image atoms and corresponding atom in the central cell.
    integer, intent(in) :: img2CentCell(:)

    complex(dp) :: phase
    integer :: nAtom
    integer :: iOrig, ii, jj, kk
    integer :: iNeigh, iBlock
    integer :: iOldVec, iVec
    integer :: iAtom1, iAtom2, iAtom2f
    integer :: nOrb1, nOrb2, nOrb
    real(dp) :: kPoint2p(3)
    complex(dp) :: tmpSqr(mOrb, mOrb)
  #:block DEBUG_CODE
    integer :: sizePrim
  #:endblock DEBUG_CODE

    nAtom = size(iNeighbour, dim=2)
    ! number of orbitals in a regular spin block
    nOrb = (iAtomStart(nAtom+1) - 1)

  #:block DEBUG_CODE
    sizePrim = size(primitive, dim=1)
  #:endblock DEBUG_CODE

    @:ASSERT(nAtom > 0)
    @:ASSERT(size(square, dim=1) == size(square, dim=2))
    @:ASSERT(size(square, dim=1) == 2 * nOrb )
    @:ASSERT(all(shape(kPoint) == [3]))
    @:ASSERT(all(shape(nNeighbourSK) == [nAtom]))
    @:ASSERT(size(iAtomStart) == nAtom + 1)
    @:ASSERT(kWeight > 0.0_dp)
    @:ASSERT(size(primitive, dim=2)==4)

    kPoint2p(:) = 2.0_dp * pi * kPoint

    ! sigma_I and sigma_z blocks
    do iBlock = 0, 1
      iOldVec = 0
      phase = 1.0_dp
      do iAtom1 = 1, nAtom
        ii = iAtomStart(iAtom1)
        nOrb1 = iAtomStart(iAtom1 + 1) - ii
        do iNeigh = 0, nNeighbourSK(iAtom1)
          iOrig = iSparseStart(iNeigh, iAtom1) + 1
          iAtom2 = iNeighbour(iNeigh, iAtom1)
          iAtom2f = img2CentCell(iAtom2)
          jj = iAtomStart(iAtom2f)
          @:ASSERT(jj >= ii)
          nOrb2 = iAtomStart(iAtom2f + 1) - jj
          iVec = iCellVec(iAtom2)
          if (iVec /= iOldVec) then
            phase = exp(cmplx(0, -1, dp) * dot_product(kPoint2p(:), cellVec(:, iVec)))
            iOldVec = iVec
          end if
          tmpSqr(1:nOrb2, 1:nOrb1) = square(jj+iBlock*nOrb:jj+nOrb2-1+iBlock*nOrb,&
              & ii+iBlock*nOrb:ii+nOrb1-1+iBlock*nOrb)
          ! Hermitian the on-site block before packing, as only one triangle usually supplied
          if (iAtom1 == iAtom2f) then
            do kk = 1, nOrb2
              tmpSqr(kk, kk+1:nOrb1) = conjg(tmpSqr(kk+1:nOrb1, kk))
            end do
          end if
          @:ASSERT(sizePrim >= iOrig + nOrb1*nOrb2 - 1)
          primitive(iOrig : iOrig + nOrb1*nOrb2 - 1, 1) =&
              & primitive(iOrig : iOrig + nOrb1*nOrb2 - 1, 1)&
              & + kWeight * 0.5_dp*reshape(real(phase* tmpSqr(1:nOrb2, 1:nOrb1)), [nOrb1*nOrb2])
          primitive(iOrig : iOrig + nOrb1*nOrb2 - 1, 4) =&
              & primitive(iOrig : iOrig + nOrb1*nOrb2 - 1, 4)&
              & + real(1-2*iBlock, dp) *&
              & kWeight * 0.5_dp*reshape(real(phase*tmpSqr(1:nOrb2, 1:nOrb1)), [nOrb1*nOrb2])
        end do
      end do
    end do

    ! sigma_x and sigma_y blocks
    iOldVec = 0
    phase = 1.0_dp
    do iAtom1 = 1, nAtom
      ii = iAtomStart(iAtom1)
      nOrb1 = iAtomStart(iAtom1 + 1) - ii
      do iNeigh = 0, nNeighbourSK(iAtom1)
        iOrig = iSparseStart(iNeigh, iAtom1) + 1
        iAtom2 = iNeighbour(iNeigh, iAtom1)
        iAtom2f = img2CentCell(iAtom2)
        jj = iAtomStart(iAtom2f)
        @:ASSERT(jj >= ii)
        nOrb2 = iAtomStart(iAtom2f + 1) - jj
        iVec = iCellVec(iAtom2)
        if (iVec /= iOldVec) then
          phase = exp(cmplx(0, -1, dp) * dot_product(kPoint2p(:), cellVec(:, iVec)))
          iOldVec = iVec
        end if
        @:ASSERT(sizePrim >= iOrig + nOrb1*nOrb2 - 1)

        ! take the Pauli part of the block
        tmpSqr(1:nOrb2, 1:nOrb1) = 0.5_dp * (square(jj+nOrb:jj+nOrb2-1+nOrb, ii:ii+nOrb1-1)&
            & + conjg(transpose(square(nOrb+ii:nOrb+ii+nOrb1-1, jj:jj+nOrb2-1))))
        if (iAtom1 == iAtom2f) then
          ! make up the other side of the on-site block
          do kk = 1, nOrb2
            tmpSqr(kk, kk+1:nOrb1) = tmpSqr(kk+1:nOrb1, kk)
          end do
        end if
        primitive(iOrig : iOrig + nOrb1 * nOrb2 - 1, 2) =&
            & primitive(iOrig : iOrig + nOrb1 * nOrb2 - 1, 2)&
            & + kWeight * reshape(real(phase * tmpSqr(1:nOrb2, 1:nOrb1)), [nOrb1 * nOrb2])
        tmpSqr(1:nOrb2, 1:nOrb1) =&
            & 0.5_dp * (square(jj + nOrb : jj + nOrb2 - 1 + nOrb, ii : ii + nOrb1 - 1)&
            & - conjg(transpose(square(nOrb +ii : nOrb + ii + nOrb1 - 1, jj : jj + nOrb2 - 1))))
        if (iAtom1 == iAtom2f) then !make up the other side of the on-site block
          do kk = 1, nOrb2
            tmpSqr(kk, kk+1:nOrb1) = tmpSqr(kk+1:nOrb1, kk)
          end do
        end if
        primitive(iOrig : iOrig + nOrb1 * nOrb2 - 1, 3) =&
            & primitive(iOrig : iOrig + nOrb1 * nOrb2 - 1, 3)&
            & + kWeight*reshape(aimag(phase * tmpSqr(1:nOrb2, 1:nOrb1)), [nOrb1 * nOrb2])
      end do
    end do

  end subroutine packHSPauli_kpts


  !> Pack imaginary coefficient part of Pauli square matrix into the sparse form.
  subroutine packHSPauliImag(primitive, square, iNeighbour, nNeighbourSK, mOrb, iAtomStart,&
      & iSparseStart, img2CentCell)

    !> Sparse matrix
    real(dp), intent(inout) :: primitive(:, :)

    !> Square form matrix
    complex(dp), intent(in) :: square(:, :)

    !> Neighbour list for the atoms (First index from 0!)
    integer, intent(in) :: iNeighbour(0:, :)

    !> Nr. of neighbours for the atoms.
    integer, intent(in) :: nNeighbourSK(:)

    !> Maximal number of orbitals on an atom.
    integer, intent(in) :: mOrb

    !> Atom offset for the square matrix
    integer, intent(in) :: iAtomStart(:)

    !> indexing array for the sparse Hamiltonian
    integer, intent(in) :: iSparseStart(0:, :)

    !> Mapping between image atoms and corresponding atom in the central cell.
    integer, intent(in) :: img2CentCell(:)

    integer :: nAtom
    integer :: iOrig, ii, jj, kk
    integer :: iNeigh, iBlock
    integer :: iAtom1, iAtom2, iAtom2f
    integer :: nOrb1, nOrb2, nOrb
    complex(dp) :: tmpSqr(mOrb, mOrb)
  #:block DEBUG_CODE
    integer :: sizePrim
  #:endblock DEBUG_CODE

    nAtom = size(iNeighbour, dim=2)
    ! number of orbitals in a regular spin block
    nOrb = (iAtomStart(nAtom+1) - 1)


  #:block DEBUG_CODE
    sizePrim = size(primitive, dim=1)
  #:endblock DEBUG_CODE

    @:ASSERT(nAtom > 0)
    @:ASSERT(size(square, dim=1) == size(square, dim=2))
    @:ASSERT(size(square, dim=1) == 2 * nOrb )
    @:ASSERT(all(shape(nNeighbourSK) == [nAtom]))
    @:ASSERT(size(iAtomStart) == nAtom + 1)
    @:ASSERT(size(primitive, dim=2)==4)

    do iBlock = 0, 1
      do iAtom1 = 1, nAtom
        ii = iAtomStart(iAtom1)
        nOrb1 = iAtomStart(iAtom1 + 1) - ii
        do iNeigh = 0, nNeighbourSK(iAtom1)
          iOrig = iSparseStart(iNeigh, iAtom1) + 1
          iAtom2 = iNeighbour(iNeigh, iAtom1)
          iAtom2f = img2CentCell(iAtom2)
          jj = iAtomStart(iAtom2f)
          @:ASSERT(jj >= ii)
          nOrb2 = iAtomStart(iAtom2f + 1) - jj
          tmpSqr(1:nOrb2, 1:nOrb1) = square(jj + iBlock *nOrb :jj + nOrb2 - 1 + iBlock * nOrb,&
              & ii + iBlock * nOrb : ii + nOrb1 - 1 + iBlock * nOrb)
          ! Hermitian the on-site block before packing, as only one triangle usually supplied
          if (iAtom1 == iAtom2f) then
            do kk = 1, nOrb2
              tmpSqr(kk, kk+1:nOrb1) = conjg(tmpSqr(kk+1:nOrb1, kk))
            end do
          end if
          @:ASSERT(sizePrim >= iOrig + nOrb1*nOrb2 - 1)
          primitive(iOrig : iOrig + nOrb1*nOrb2 - 1, 1) =&
              & primitive(iOrig : iOrig + nOrb1 * nOrb2 - 1, 1)&
              & + 0.5_dp * reshape(aimag(tmpSqr(1:nOrb2, 1:nOrb1)), [nOrb1 * nOrb2])
          primitive(iOrig : iOrig + nOrb1*nOrb2 - 1, 4) =&
              & primitive(iOrig : iOrig + nOrb1*nOrb2 - 1, 4)&
              & + real(1-2*iBlock, dp)&
              & * 0.5_dp * reshape(aimag(tmpSqr(1:nOrb2, 1:nOrb1)), [nOrb1 * nOrb2])
        end do
      end do
    end do

    do iAtom1 = 1, nAtom
      ii = iAtomStart(iAtom1)
      nOrb1 = iAtomStart(iAtom1 + 1) - ii
      do iNeigh = 0, nNeighbourSK(iAtom1)
        iOrig = iSparseStart(iNeigh, iAtom1) + 1
        iAtom2 = iNeighbour(iNeigh, iAtom1)
        iAtom2f = img2CentCell(iAtom2)
        jj = iAtomStart(iAtom2f)
        @:ASSERT(jj >= ii)
        nOrb2 = iAtomStart(iAtom2f + 1) - jj
        ! take the anti-Hermitian part of the block
        tmpSqr(1:nOrb2, 1:nOrb1) = 0.5_dp * ( square(nOrb+jj:nOrb+jj+nOrb2-1, ii:ii+nOrb1-1)&
            & - transpose(square(nOrb+ii:nOrb+ii+nOrb1-1, jj:jj+nOrb2-1)))
        @:ASSERT(sizePrim >= iOrig + nOrb1*nOrb2 - 1)
        ! sigma_x : i * 1 = i use + imaginary part of block
        primitive(iOrig : iOrig + nOrb1*nOrb2 - 1, 2) =&
            & primitive(iOrig : iOrig + nOrb1 * nOrb2 - 1, 2)&
            & + reshape(aimag(tmpSqr(1:nOrb2, 1:nOrb1)), [nOrb1 * nOrb2])
        ! sigma_y : i * i = -1 use - real part of block
        primitive(iOrig : iOrig + nOrb1*nOrb2 - 1, 3) =&
            & primitive(iOrig : iOrig + nOrb1*nOrb2 - 1, 3)&
            & - reshape(real(tmpSqr(1:nOrb2, 1:nOrb1)), [nOrb1 * nOrb2])
      end do
    end do

  end subroutine packHSPauliImag


  !> Pack imaginary coefficient part of Pauli square matrix into the sparse form (complex version).
  subroutine packHSPauliImag_kpts(primitive, square, kPoint, kWeight, iNeighbour, nNeighbourSK,&
      & mOrb, iCellVec, cellVec, iAtomStart, iSparseStart, img2CentCell)

    !> Sparse matrix
    real(dp), intent(inout) :: primitive(:, :)

    !> Square form matrix
    complex(dp), intent(in) :: square(:, :)

    !> Relative coordinates of the K-point
    real(dp), intent(in) :: kPoint(:)

    !> Weight of the K-point
    real(dp), intent(in) :: kweight

    !> Neighbour list for the atoms (First index from 0!)
    integer, intent(in) :: iNeighbour(0:, :)

    !> Nr. of neighbours for the atoms.
    integer, intent(in) :: nNeighbourSK(:)

    !> Maximal number of orbitals on an atom.
    integer, intent(in) :: mOrb

    !> Index of the cell translation vector for each atom.
    integer, intent(in) :: iCellVec(:)

    !> Relative coordinates of the cell translation vectors.
    real(dp), intent(in) :: cellVec(:, :)

    !> Atom offset for the square matrix
    integer, intent(in) :: iAtomStart(:)

    !> indexing array for the sparse Hamiltonian
    integer, intent(in) :: iSparseStart(0:, :)

    !> Mapping between image atoms and corresponding atom in the central cell.
    integer, intent(in) :: img2CentCell(:)

    complex(dp) :: phase
    integer :: nAtom
    integer :: iOrig, ii, jj, kk
    integer :: iNeigh, iBlock
    integer :: iOldVec, iVec
    integer :: iAtom1, iAtom2, iAtom2f
    integer :: nOrb1, nOrb2, nOrb
    real(dp) :: kPoint2p(3)
    complex(dp) :: tmpSqr(mOrb, mOrb)
  #:block DEBUG_CODE
    integer :: sizePrim
  #:endblock DEBUG_CODE

    nAtom = size(iNeighbour, dim=2)
    ! number of orbitals in a regular spin block
    nOrb = (iAtomStart(nAtom+1) - 1)

  #:block DEBUG_CODE
    sizePrim = size(primitive, dim=1)
  #:endblock DEBUG_CODE

    @:ASSERT(nAtom > 0)
    @:ASSERT(size(square, dim=1) == size(square, dim=2))
    @:ASSERT(size(square, dim=1) == 2 * nOrb )
    @:ASSERT(all(shape(kPoint) == [3]))
    @:ASSERT(all(shape(nNeighbourSK) == [nAtom]))
    @:ASSERT(size(iAtomStart) == nAtom + 1)
    @:ASSERT(kWeight > 0.0_dp)
    @:ASSERT(size(primitive, dim=2)==4)

    kPoint2p(:) = 2.0_dp * pi * kPoint

    ! sigma_I and sigma_z blocks
    do iBlock = 0, 1
      iOldVec = 0
      phase = 1.0_dp
      do iAtom1 = 1, nAtom
        ii = iAtomStart(iAtom1)
        nOrb1 = iAtomStart(iAtom1 + 1) - ii
        do iNeigh = 0, nNeighbourSK(iAtom1)
          iOrig = iSparseStart(iNeigh, iAtom1) + 1
          iAtom2 = iNeighbour(iNeigh, iAtom1)
          iAtom2f = img2CentCell(iAtom2)
          jj = iAtomStart(iAtom2f)
          @:ASSERT(jj >= ii)
          nOrb2 = iAtomStart(iAtom2f + 1) - jj
          iVec = iCellVec(iAtom2)
          if (iVec /= iOldVec) then
            phase = exp(cmplx(0, -1, dp) * dot_product(kPoint2p(:), cellVec(:, iVec)))
            iOldVec = iVec
          end if
          tmpSqr(1:nOrb2, 1:nOrb1) = square(jj+iBlock*nOrb:jj+nOrb2-1+iBlock*nOrb,&
              & ii+iBlock*nOrb:ii+nOrb1-1+iBlock*nOrb)
          ! Hermitian the on-site block before packing, as only one triangle usually supplied
          if (iAtom1 == iAtom2f) then
            do kk = 1, nOrb2
              tmpSqr(kk, kk+1:nOrb1) = conjg(tmpSqr(kk+1:nOrb1, kk))
            end do
          end if
          tmpSqr = phase*kWeight*tmpSqr
          @:ASSERT(sizePrim >= iOrig + nOrb1*nOrb2 - 1)
          primitive(iOrig : iOrig + nOrb1*nOrb2 - 1, 1) =&
              & primitive(iOrig : iOrig + nOrb1*nOrb2 - 1, 1)&
              & + 0.5_dp*reshape(aimag(tmpSqr(1:nOrb2, 1:nOrb1)), [nOrb1*nOrb2])
          primitive(iOrig : iOrig + nOrb1*nOrb2 - 1, 4) =&
              & primitive(iOrig : iOrig + nOrb1*nOrb2 - 1, 4)&
              & + real(1-2*iBlock, dp) *&
              & 0.5_dp*reshape(aimag(tmpSqr(1:nOrb2, 1:nOrb1)), [nOrb1*nOrb2])
        end do
      end do
    end do

    ! sigma_x and sigma_y blocks
    iOldVec = 0
    phase = 1.0_dp
    do iAtom1 = 1, nAtom
      ii = iAtomStart(iAtom1)
      nOrb1 = iAtomStart(iAtom1 + 1) - ii
      do iNeigh = 0, nNeighbourSK(iAtom1)
        iOrig = iSparseStart(iNeigh, iAtom1) + 1
        iAtom2 = iNeighbour(iNeigh, iAtom1)
        iAtom2f = img2CentCell(iAtom2)
        jj = iAtomStart(iAtom2f)
        @:ASSERT(jj >= ii)
        nOrb2 = iAtomStart(iAtom2f + 1) - jj
        iVec = iCellVec(iAtom2)
        if (iVec /= iOldVec) then
          phase = exp(cmplx(0, -1, dp)*dot_product(kPoint2p(:), cellVec(:, iVec)))
          iOldVec = iVec
        end if
        @:ASSERT(sizePrim >= iOrig + nOrb1*nOrb2 - 1)

        ! take the anti-Hermitian part of the block
        tmpSqr(1:nOrb2, 1:nOrb1) = 0.5_dp * ( square(nOrb+jj:nOrb+jj+nOrb2-1, ii:ii+nOrb1-1)&
            & + conjg(transpose(square(nOrb+ii:nOrb+ii+nOrb1-1, jj:jj+nOrb2-1))))
        tmpSqr = phase*kWeight*tmpSqr
        ! sigma_x : i * 1 = i use + imaginary part of block
        primitive(iOrig : iOrig + nOrb1*nOrb2 - 1, 2) =&
            & primitive(iOrig : iOrig + nOrb1 * nOrb2 - 1, 2)&
            & + reshape(aimag(tmpSqr(1:nOrb2, 1:nOrb1)), [nOrb1 * nOrb2])

        ! take the anti-Hermitian part of the block
        tmpSqr(1:nOrb2, 1:nOrb1) = 0.5_dp * (square(nOrb+jj:nOrb+jj+nOrb2-1, ii:ii+nOrb1-1)&
            & - conjg(transpose(square(nOrb+ii:nOrb+ii+nOrb1-1, jj:jj+nOrb2-1))))
        tmpSqr = phase*kWeight*tmpSqr
        ! sigma_y : i * i = -1 use - real part of block
        primitive(iOrig : iOrig + nOrb1*nOrb2 - 1, 3) =&
            & primitive(iOrig : iOrig + nOrb1 * nOrb2 - 1, 3)&
            & -reshape(real(tmpSqr(1:nOrb2, 1:nOrb1)), [nOrb1 * nOrb2])
      end do
    end do

  end subroutine packHSPauliImag_kpts


  !> Pack squared matrix in the sparse form (complex version without k-points).
  subroutine packhs_cmplx(prim, iPrim, square, iNeighbour, nNeighbourSK, mOrb, iAtomStart,&
      & iSparseStart, img2CentCell)

    !> Sparse matrix, real part
    real(dp), intent(inout) :: prim(:)

    !> Sparse matrix, imaginary part
    real(dp), intent(inout) :: iPrim(:)

    !> Hermitian matrix
    complex(dp), intent(in) :: square(:, :)

    !> Neighbour list for the atoms (First index from 0!)
    integer, intent(in) :: iNeighbour(0:, :)

    !> Nr. of neighbours for the atoms.
    integer, intent(in) :: nNeighbourSK(:)

    !> Maximal number of orbitals on an atom.
    integer, intent(in) :: mOrb

    !> Atom offset for the squared matrix
    integer, intent(in) :: iAtomStart(:)

    !> indexing array for the sparse Hamiltonian
    integer, intent(in) :: iSparseStart(0:, :)

    !> Mapping between image atoms and corresponding atom in the central cell.
    integer, intent(in) :: img2CentCell(:)

    integer :: nAtom
    integer :: iOrig, ii, jj, kk
    integer :: iNeigh
    integer :: iAtom1, iAtom2, iAtom2f
    integer :: nOrb1, nOrb2
    complex(dp) :: tmpSqr(mOrb, mOrb)

    nAtom = size(iNeighbour, dim=2)

    do iAtom1 = 1, nAtom
      ii = iAtomStart(iAtom1)
      nOrb1 = iAtomStart(iAtom1 + 1) - ii
      do iNeigh = 0, nNeighbourSK(iAtom1)
        iOrig = iSparseStart(iNeigh, iAtom1) + 1
        iAtom2 = iNeighbour(iNeigh, iAtom1)
        iAtom2f = img2CentCell(iAtom2)
        jj = iAtomStart(iAtom2f)
        nOrb2 = iAtomStart(iAtom2f + 1) - jj
        tmpSqr(1:nOrb2, 1:nOrb1) = square(jj:jj+nOrb2-1, ii:ii+nOrb1-1)

        ! Hermitian symmetrise the on-site block before packing, just in case
        if (iAtom1 == iAtom2f) then
          do kk = 1, nOrb2
            tmpSqr(kk, kk+1:nOrb1) = conjg(tmpSqr(kk+1:nOrb1, kk))
          end do
        end if

        prim(iOrig : iOrig + nOrb1*nOrb2 - 1) = prim(iOrig : iOrig + nOrb1 * nOrb2 - 1)&
            & + reshape(real(tmpSqr(1:nOrb2, 1:nOrb1),dp), [nOrb1 * nOrb2])
        iPrim(iOrig : iOrig + nOrb1*nOrb2 - 1) = iPrim(iOrig : iOrig + nOrb1 * nOrb2 - 1)&
            & + reshape(aimag(tmpSqr(1:nOrb2, 1:nOrb1)), [nOrb1 * nOrb2])
      end do
    end do

  end subroutine packhs_cmplx


  !> Pack only the charge (spin channel 1) part of a 2 component matrix
  subroutine packHSPauliERho(primitive, square, iNeighbour, nNeighbourSK, mOrb, iAtomStart,&
      & iSparseStart, img2CentCell)

    !> Sparse matrix
    real(dp), intent(inout) :: primitive(:)

    !> Square form matrix
    complex(dp), intent(in) :: square(:, :)

    !> Neighbour list for the atoms (First index from 0!)
    integer, intent(in) :: iNeighbour(0:, :)

    !> Nr. of neighbours for the atoms.
    integer, intent(in) :: nNeighbourSK(:)

    !> Maximal number of orbitals on an atom.
    integer, intent(in) :: mOrb

    !> Atom offset for the square matrix
    integer, intent(in) :: iAtomStart(:)

    !> indexing array for the sparse Hamiltonian
    integer, intent(in) :: iSparseStart(0:, :)

    !> Mapping between image atoms and corresponding atom in the central cell.
    integer, intent(in) :: img2CentCell(:)

    integer :: nAtom
    integer :: iOrig, ii, jj, kk
    integer :: iNeigh, iBlock
    integer :: iAtom1, iAtom2, iAtom2f
    integer :: nOrb1, nOrb2, nOrb
    complex(dp) :: tmpSqr(mOrb, mOrb)
  #:block DEBUG_CODE
    integer :: sizePrim
  #:endblock DEBUG_CODE

    nAtom = size(iNeighbour, dim=2)
    ! number of orbitals in a regular spin block
    nOrb = (iAtomStart(nAtom+1) - 1)

  #:block DEBUG_CODE
    sizePrim = size(primitive, dim=1)
  #:endblock DEBUG_CODE

    @:ASSERT(nAtom > 0)
    @:ASSERT(size(square, dim=1) == size(square, dim=2))
    @:ASSERT(size(square, dim=1) == 2 * nOrb )
    @:ASSERT(all(shape(nNeighbourSK) == [nAtom]))
    @:ASSERT(size(iAtomStart) == nAtom + 1)

    do iBlock = 0, 1
      do iAtom1 = 1, nAtom
        ii = iAtomStart(iAtom1)
        nOrb1 = iAtomStart(iAtom1 + 1) - ii
        do iNeigh = 0, nNeighbourSK(iAtom1)
          iOrig = iSparseStart(iNeigh, iAtom1) + 1
          iAtom2 = iNeighbour(iNeigh, iAtom1)
          iAtom2f = img2CentCell(iAtom2)
          jj = iAtomStart(iAtom2f)
          @:ASSERT(jj >= ii)
          nOrb2 = iAtomStart(iAtom2f+1) - jj
          tmpSqr(1:nOrb2, 1:nOrb1) = square(jj+iBlock*nOrb:jj+nOrb2-1+iBlock*nOrb,&
              & ii+iBlock*nOrb:ii+nOrb1-1+iBlock*nOrb)
          ! Symmetrize the on-site block before packing, as only one triangle supplied
          if (iAtom1 == iAtom2f) then
            do kk = 1, nOrb2
              tmpSqr(kk, kk+1:nOrb1) = conjg(tmpSqr(kk+1:nOrb1, kk))
            end do
          end if
          @:ASSERT(sizePrim >= iOrig + nOrb1*nOrb2 - 1)
          primitive(iOrig : iOrig + nOrb1*nOrb2 - 1) = primitive(iOrig : iOrig + nOrb1*nOrb2 - 1)&
              & + reshape(real(tmpSqr(1:nOrb2, 1:nOrb1)), (/nOrb1*nOrb2/))
        end do
      end do
    end do

  end subroutine packHSPauliERho


  !> Pack square matrix in the sparse form (real version).
  subroutine packHSPauliERho_kpts(primitive, square, kPoint, kWeight, iNeighbour, nNeighbourSK,&
      & mOrb, iCellVec, cellVec, iAtomStart, iSparseStart, img2CentCell)

    !> Sparse matrix
    real(dp), intent(inout) :: primitive(:)

    !> Square form matrix
    complex(dp), intent(in) :: square(:, :)

    !> Relative coordinates of the K-point where the sparse matrix should be unfolded.
    real(dp), intent(in) :: kPoint(:)

    !> weight for the k-point
    real(dp), intent(in) :: kweight

    !> Neighbour list for the atoms (First index from 0!)
    integer, intent(in) :: iNeighbour(0:, :)

    !> Nr. of neighbours for the atoms.
    integer, intent(in) :: nNeighbourSK(:)

    !> Maximal number of orbitals on an atom.
    integer, intent(in) :: mOrb

    !> Index of the cell translation vector for each atom.
    integer, intent(in) :: iCellVec(:)

    !> Relative coordinates of the cell translation vectors.
    real(dp), intent(in) :: cellVec(:, :)

    !> Atom offset for the square matrix
    integer, intent(in) :: iAtomStart(:)

    !> indexing array for the sparse Hamiltonian
    integer, intent(in) :: iSparseStart(0:, :)

    !> Mapping between image atoms and corresponding atom in the central cell.
    integer, intent(in) :: img2CentCell(:)

    complex(dp) :: phase
    integer :: nAtom
    integer :: iOrig, ii, jj, kk
    integer :: iNeigh, iBlock
    integer :: iOldVec, iVec
    integer :: iAtom1, iAtom2, iAtom2f
    integer :: nOrb1, nOrb2, nOrb
    real(dp) :: kPoint2p(3)
    complex(dp) :: tmpSqr(mOrb, mOrb)
  #:block DEBUG_CODE
    integer :: sizePrim
  #:endblock DEBUG_CODE

    nAtom = size(iNeighbour, dim=2)
    ! number of orbitals in a regular spin block
    nOrb = (iAtomStart(nAtom+1) - 1)

  #:block DEBUG_CODE
    sizePrim = size(primitive, dim=1)
  #:endblock DEBUG_CODE

    @:ASSERT(nAtom > 0)
    @:ASSERT(size(square, dim=1) == size(square, dim=2))
    @:ASSERT(size(square, dim=1) == 2 * nOrb )
    @:ASSERT(all(shape(kPoint) == [3]))
    @:ASSERT(all(shape(nNeighbourSK) == [nAtom]))
    @:ASSERT(size(iAtomStart) == nAtom + 1)
    @:ASSERT(kWeight > 0.0_dp)

    kPoint2p(:) = 2.0_dp * pi * kPoint

    do iBlock = 0, 1
      iOldVec = 0
      phase = 1.0_dp
      do iAtom1 = 1, nAtom
        ii = iAtomStart(iAtom1)
        nOrb1 = iAtomStart(iAtom1 + 1) - ii
        do iNeigh = 0, nNeighbourSK(iAtom1)
          iOrig = iSparseStart(iNeigh, iAtom1) + 1
          iAtom2 = iNeighbour(iNeigh, iAtom1)
          iAtom2f = img2CentCell(iAtom2)
          jj = iAtomStart(iAtom2f)
          @:ASSERT(jj >= ii)
          nOrb2 = iAtomStart(iAtom2f + 1) - jj
          iVec = iCellVec(iAtom2)
          if (iVec /= iOldVec) then
            phase = exp(cmplx(0, -1, dp) * dot_product(kPoint2p(:), cellVec(:, iVec)))
            iOldVec = iVec
          end if
          tmpSqr(1:nOrb2, 1:nOrb1) = square(jj+iBlock*nOrb:jj+nOrb2-1+iBlock*nOrb,&
              & ii+iBlock*nOrb:ii+nOrb1-1+iBlock*nOrb)
          ! Symmetrize the on-site block before packing, as only one triangle supplied
          if (iAtom1 == iAtom2f) then
            do kk = 1, nOrb2
              tmpSqr(kk, kk+1:nOrb1) = conjg(tmpSqr(kk+1:nOrb1, kk))
            end do
          end if
          @:ASSERT(sizePrim >= iOrig + nOrb1*nOrb2 - 1)
          primitive(iOrig : iOrig + nOrb1*nOrb2 - 1) =&
              & primitive(iOrig : iOrig + nOrb1*nOrb2 - 1) + kWeight *&
              & reshape(real(phase*tmpSqr(1:nOrb2, 1:nOrb1)), [nOrb1*nOrb2])
        end do
      end do
    end do

  end subroutine packHSPauliERho_kpts


  !> Symmetrize a square matrix leaving the on-site atomic blocks alone.  (Complex version)
  subroutine blockSymmetrizeHS_cmplx(square, iAtomStart)

    !> Square form matrix.
    complex(dp), intent(inout) :: square(:, :)

    !> Returns the offset array for each atom.
    integer, intent(in) :: iAtomStart(:)

    integer :: nAtom, iAtom, iStart, iEnd, mOrb

    nAtom = size(iAtomStart, dim=1) - 1
    mOrb = iAtomStart(nAtom+1) - 1

    @:ASSERT(nAtom > 0)
    @:ASSERT(size(square, dim=1) == size(square, dim=2))
    @:ASSERT((size(square, dim=1) == 2*mOrb) .or. (size(square, dim=1) == mOrb))
    @:ASSERT(size(square, dim=1) == mOrb)

    do iAtom = 1, nAtom
      iStart = iAtomStart(iAtom)
      iEnd = iAtomStart(iAtom+1) - 1
      square(iStart:iEnd, iEnd+1:mOrb) = transpose(square(iEnd+1:mOrb, iStart:iEnd))
    end do

  end subroutine blockSymmetrizeHS_cmplx


  !> Symmetrize a square matrix leaving the on-site atomic blocks alone.  (Complex version)
  subroutine blockHermitianHS_cmplx(square, iAtomStart)

    !> Square form matrix.
    complex(dp), intent(inout) :: square(:, :)

    !> Returns the offset array for each atom.
    integer, intent(in) :: iAtomStart(:)

    integer :: nAtom, iAtom, iStart, iEnd, mOrb

    nAtom = size(iAtomStart, dim=1) - 1
    mOrb = iAtomStart(nAtom+1) - 1

    @:ASSERT(nAtom > 0)
    @:ASSERT(size(square, dim=1) == size(square, dim=2))
    @:ASSERT((size(square, dim=1) == 2*mOrb) .or. (size(square, dim=1) == mOrb))
    @:ASSERT(size(square, dim=1) == mOrb)

    do iAtom = 1, nAtom
      iStart = iAtomStart(iAtom)
      iEnd = iAtomStart(iAtom+1) - 1
      square(iStart:iEnd, iEnd+1:mOrb) = transpose(conjg(square(iEnd+1:mOrb, iStart:iEnd)))
    end do

  end subroutine blockHermitianHS_cmplx


  !> Symmetrize a square matrix leaving the on-site atomic blocks alone.  (Real version)
  subroutine blockSymmetrizeHS_real(square, iAtomStart)

    !> Square form matrix.
    real(dp), intent(inout) :: square(:, :)

    !> Returns the offset array for each atom.
    integer, intent(in) :: iAtomStart(:)

    integer :: nAtom, iAtom, iStart, iEnd, mOrb

    nAtom = size(iAtomStart) - 1
    mOrb = iAtomStart(nAtom+1) - 1

    @:ASSERT(nAtom > 0)
    @:ASSERT(size(square, dim=1) == size(square, dim=2))
    @:ASSERT(size(square, dim=1) == mOrb)

    do iAtom = 1, nAtom
      iStart = iAtomStart(iAtom)
      iEnd = iAtomStart(iAtom+1) - 1
      square(iStart:iEnd, iEnd+1:mOrb) = transpose(square(iEnd+1:mOrb, iStart:iEnd))
    end do

  end subroutine blockSymmetrizeHS_real


  !> Anti-symmetrize a square matrix leaving the on-site atomic blocks alone. (Real version)
  subroutine blockAntiSymmetrizeHS_real(square, iAtomStart)

    !> Square form matrix.
    real(dp), intent(inout) :: square(:, :)

    !> Contains the offset in the array for each atom.
    integer, intent(in) :: iAtomStart(:)

    integer :: nAtom, iAtom, iStart, iEnd, mOrb

    nAtom = size(iAtomStart) - 1
    mOrb = iAtomStart(nAtom+1) - 1

    @:ASSERT(nAtom > 0)
    @:ASSERT(size(square, dim=1) == size(square, dim=2))
    @:ASSERT(size(square, dim=1) == mOrb)

    do iAtom = 1, nAtom
      iStart = iAtomStart(iAtom)
      iEnd = iAtomStart(iAtom+1) - 1
      square(iStart:iEnd, iEnd+1:mOrb) = -transpose(square(iEnd+1:mOrb, iStart:iEnd))
    end do

  end subroutine blockAntiSymmetrizeHS_real


  !> Copy lower triangle to upper for a square matrix. (Real version)
  subroutine symmetrizeHS_real(matrix)

    !> matrix to symmetrize
    real(dp), intent(inout) :: matrix(:,:)
    integer :: ii, matSize

    matSize = size(matrix, dim = 1)
    do ii = 1, matSize - 1
      matrix(ii, ii + 1 : matSize) = matrix(ii + 1 : matSize, ii)
    end do

  end subroutine symmetrizeHS_real


  !> copy lower triangle to upper for a square matrix
  subroutine hermitianSquareMatrix(matrix)

    !> matrix to symmetrize
    complex(dp), intent(inout) :: matrix(:,:)
    integer :: ii, matSize

    matSize = size(matrix, dim = 1)
    do ii = 1, matSize - 1
      matrix(ii, ii + 1 : matSize) = conjg(matrix(ii + 1 : matSize, ii))
    end do

  end subroutine hermitianSquareMatrix


#:if WITH_SCALAPACK
!!!!!!!!!!!!!!!!!!!!!!!!!!!!!!!!!!!!!!!!!!!!!!!!!!!!!!!!!!!!!!!!!!!!!!!!!!!!!!!!!!!!!!!!!!!!!!!!!!!!
!!! Scalapack routines
!!!!!!!!!!!!!!!!!!!!!!!!!!!!!!!!!!!!!!!!!!!!!!!!!!!!!!!!!!!!!!!!!!!!!!!!!!!!!!!!!!!!!!!!!!!!!!!!!!!!


  !> Unpacks sparse H or S into dense (real, blacs).
  !>
  !> Note: In contrast to the serial routines, both triangles of the resulting matrix are filled.
  !>
  subroutine unpackHSRealBlacs(myBlacs, orig, iNeighbour, nNeighbourSK, iSparseStart, img2CentCell,&
      & desc, square)

    !> BLACS matrix descriptor
    type(TBlacsEnv), intent(in) :: myBlacs

    !> sparse matrix
    real(dp), intent(in) :: orig(:)

    !> Neighbour list for each atom (First index from 0!)
    integer, intent(in) :: iNeighbour(0:, :)

    !> Nr. of neighbours for each atom (incl. itself).
    integer, intent(in) :: nNeighbourSK(:)

    !> indexing array for the sparse Hamiltonian
    integer, intent(in) :: iSparseStart(0:, :)

    !> Map from images of atoms to central cell atoms
    integer, intent(in) :: img2CentCell(:)

    !> Dense matrix description
    type(TDenseDescr), intent(in) :: desc

    !> dense matrix part of distributed whole
    real(dp), intent(out) :: square(:, :)

    integer :: nAtom
    integer :: iOrig, ii, jj, nOrb1, nOrb2
    integer :: iNeigh
    integer :: iAtom1, iAtom2, iAtom2f

    nAtom = size(iNeighbour, dim=2)

    @:ASSERT(nAtom > 0)
    @:ASSERT(size(nNeighbourSK) == nAtom)
    @:ASSERT(size(desc%iAtomStart) == nAtom + 1)

    square(:, :) = 0.0_dp

    do iAtom1 = 1, nAtom
      ii = desc%iAtomStart(iAtom1)
      nOrb1 = desc%iAtomStart(iAtom1 + 1) - ii
      do iNeigh = 0, nNeighbourSK(iAtom1)
        iOrig = iSparseStart(iNeigh, iAtom1) + 1
        iAtom2 = iNeighbour(iNeigh, iAtom1)
        iAtom2f = img2CentCell(iAtom2)
        jj = desc%iAtomStart(iAtom2f)
        nOrb2 = desc%iAtomStart(iAtom2f + 1) - jj
        call scalafx_addl2g(myBlacs%orbitalGrid,&
            & reshape(orig(iOrig : iOrig + nOrb1 * nOrb2 - 1), [nOrb2, nOrb1]),&
            & desc%blacsOrbSqr, jj, ii, square)
        if (iAtom1 /= iAtom2f) then
          call scalafx_addl2g(myBlacs%orbitalGrid,&
              & transpose(reshape(orig(iOrig : iOrig + nOrb1 * nOrb2 - 1), [nOrb2, nOrb1])),&
              & desc%blacsOrbSqr, ii, jj, square)
        end if
      end do
    end do

  end subroutine unpackHSRealBlacs


  !> Unpacks sparse H into distributed dense matrix (complex)
  !>
  !> Note: In contrast to the serial routines, both triangles of the resulting matrix are filled.
  !>
  subroutine unpackHSCplxBlacs(myBlacs, orig, kPoint, iNeighbour, nNeighbourSK, iCellVec, cellVec,&
      & iSparseStart, img2CentCell, desc, square)

    !> BLACS matrix descriptor
    type(TBlacsEnv), intent(in) :: myBlacs

    !> sparse matrix
    real(dp), intent(in) :: orig(:)

    !> Relative coordinates of the K-point where the sparse matrix should be unfolded.
    real(dp), intent(in) :: kPoint(:)

    !> Neighbour list for each atom (First index from 0!)
    integer, intent(in) :: iNeighbour(0:, :)

    !> Nr. of neighbours for each atom (incl. itself).
    integer, intent(in) :: nNeighbourSK(:)

    !> Index of the cell translation vector for each atom.
    integer, intent(in) :: iCellVec(:)

    !> Relative coordinates of the cell translation vectors.
    real(dp), intent(in) :: cellVec(:, :)

    !> indexing array for the sparse Hamiltonian
    integer, intent(in) :: iSparseStart(0:, :)

    !> Mapping between image atoms and corresponding atom in the central cell.
    integer, intent(in) :: img2CentCell(:)

    !> Dense matrix description
    type(TDenseDescr), intent(in) :: desc

    !> dense matrix part of distributed whole
    complex(dp), intent(out) :: square(:, :)

    complex(dp) :: phase
    integer :: nAtom
    integer :: iOrig, nOrb1, nOrb2, ii, jj
    integer :: iNeigh
    integer :: iOldVec, iVec
    integer :: iAtom1, iAtom2, iAtom2f
    real(dp) :: kPoint2p(3)

    nAtom = size(iNeighbour, dim=2)

    @:ASSERT(nAtom > 0)
    @:ASSERT(size(kPoint) == 3)
    @:ASSERT(size(nNeighbourSK) == nAtom)
    @:ASSERT(size(desc%iAtomStart) == nAtom + 1)

    square(:, :) = cmplx(0, 0, dp)
    kPoint2p(:) = 2.0_dp * pi * kPoint
    iOldVec = 0
    phase = 1.0_dp
    do iAtom1 = 1, nAtom
      ii = desc%iAtomStart(iAtom1)
      nOrb1 = desc%iAtomStart(iAtom1 + 1) - ii
      do iNeigh = 0, nNeighbourSK(iAtom1)
        iOrig = iSparseStart(iNeigh, iAtom1) + 1
        iAtom2 = iNeighbour(iNeigh, iAtom1)
        iAtom2f = img2CentCell(iAtom2)
        jj = desc%iAtomStart(iAtom2f)
        nOrb2 = desc%iAtomStart(iAtom2f + 1) - jj
        iVec = iCellVec(iAtom2)
        if (iVec /= iOldVec) then
          phase = exp((0.0_dp, 1.0_dp) * dot_product(kPoint2p, cellVec(:, iVec)))
          iOldVec = iVec
        end if
        call scalafx_addl2g(myBlacs%orbitalGrid, phase&
            & * reshape(orig(iOrig : iOrig + nOrb1 * nOrb2 - 1), [nOrb2, nOrb1]),&
            & desc%blacsOrbSqr, jj, ii, square)
        if (iAtom1 /= iAtom2f) then
          call scalafx_addl2g(myBlacs%orbitalGrid, transpose(conjg(phase&
              & * reshape(orig(iOrig : iOrig + nOrb1 * nOrb2 - 1), [nOrb2, nOrb1]))),&
              & desc%blacsOrbSqr, ii, jj, square)
        end if
      end do
    end do

  end subroutine unpackHSCplxBlacs


  !> Unpacks sparse Hamiltonian to square form (Pauli-type Hamiltonian).
  !>
  !> Note: In contrast to the serial routines, both triangles of the resulting matrix are filled.
  !>
  subroutine unpackHPauliBlacs(myBlacs, orig, kPoint, iNeighbour, nNeighbourSK, iCellVec, cellVec,&
      & iSparseStart, img2CentCell, mOrb, desc, square, iorig)

    !> BLACS matrix descriptor
    type(TBlacsEnv), intent(in) :: myBlacs

    !> sparse matrix
    real(dp), intent(in) :: orig(:, :)

    !> Relative coordinates of the K-point where the sparse matrix should be unfolded.
    real(dp), intent(in) :: kPoint(:)

    !> Neighbour list for the atoms (First index from 0!)
    integer, intent(in) :: iNeighbour(0:, :)

    !> Nr. of neighbours for the atoms.
    integer, intent(in) :: nNeighbourSK(:)

    !> Index of the cell translation vector for each atom.
    integer, intent(in) :: iCellVec(:)

    !> Relative coordinates of the cell translation vectors.
    real(dp), intent(in) :: cellVec(:, :)

    !> indexing array for the sparse Hamiltonian
    integer, intent(in) :: iSparseStart(0:, :)

    !> Mapping between image atoms and corresponding atom in the central cell.
    integer, intent(in) :: img2CentCell(:)

    !> Maximal number of orbitals on an atom.
    integer, intent(in) :: mOrb

    !> Dense matrix description
    type(TDenseDescr), intent(in) :: desc

    !> local part of distributed whole dense matrix
    complex(dp), intent(out) :: square(:, :)

    !> imaginary part of sparse matrix
    real(dp), intent(in), optional :: iorig(:, :)

    square(:, :) = cmplx(0, 0, dp)
    call unpackHPauliBlacsHelper(myBlacs, orig, kPoint, iNeighbour, nNeighbourSK, iCellVec,&
        & cellVec, iSparseStart, img2CentCell, mOrb, cmplx(1, 0, dp), cmplx(1, 0, dp), desc, square)
    if (present(iorig)) then
      call unpackHPauliBlacsHelper(myBlacs, iorig, kPoint, iNeighbour, nNeighbourSK, iCellVec,&
          & cellVec, iSparseStart, img2CentCell, mOrb, cmplx(0, 1, dp), cmplx(-1, 0, dp), desc,&
          & square)
    end if

  end subroutine unpackHPauliBlacs


  !> Helper routine for unpacking into Pauli-type Hamiltonians.
  !!
  !! The routine creates both triangle of the 2x2 Pauli Hamiltonian
  !! 1*orig(:, 1) + sigma1*orig(:, 2) + sigma2*orig(:, 3) + sigma3*orig(:, 4).
  !!
  subroutine unpackHPauliBlacsHelper(myBlacs, orig, kPoint, iNeighbour, nNeighbourSK, iCellVec,&
      & cellVec, iSparseStart, img2CentCell, mOrb, imagPrefac, hermPrefac, desc, square)

    !> BLACS matrix descriptor
    type(TBlacsEnv), intent(in) :: myBlacs

    !> sparse matrix to unpack
    real(dp), intent(in) :: orig(:, :)

    !> k-point at which to unpack
    real(dp), intent(in) :: kPoint(:)

    !> Neighbour list for the atoms (First index from 0!)
    integer, intent(in) :: iNeighbour(0:, :)

    !> Nr. of neighbours for the atoms.
    integer, intent(in) :: nNeighbourSK(:)

    !> Index of the cell translation vector for each atom.
    integer, intent(in) :: iCellVec(:)

    !> Relative coordinates of the cell translation vectors.
    real(dp), intent(in) :: cellVec(:, :)

    !> indexing array for the sparse Hamiltonian
    integer, intent(in) :: iSparseStart(0:, :)

    !> Mapping between image atoms and corresponding atom in the central cell.
    integer, intent(in) :: img2CentCell(:)

    !> Maximal number of orbitals on an atom.
    integer, intent(in) :: mOrb

    !> prefactor for the imaginary related part of a block
    complex(dp), intent(in) :: imagPrefac

    !> prefactor for the hermitian related part of a block
    complex(dp), intent(in) :: hermPrefac

    !> Dense matrix description
    type(TDenseDescr), intent(in) :: desc

    !> local part of distributed whole dense matrix to add to
    complex(dp), intent(inout) :: square(:, :)

    integer :: iAtom1, iAtom2, iAtom2f, nAtom, nOrb1, nOrb2, nOrb
    integer :: iNeigh, iOrig, ii, jj, kk, iOldVec, iVec
    complex(dp), target :: tmpSqr(mOrb, mOrb, 4)
    complex(dp), pointer :: ptmp(:, :, :)
    real(dp) :: kPoint2p(3)
    complex(dp) :: phase

    nAtom = size(nNeighbourSK)
    nOrb = desc%iAtomStart(nAtom + 1) - 1
    kPoint2p(:) = 2.0_dp * pi * kPoint
    iOldVec = 0
    phase = 1.0_dp
    do iAtom1 = 1, nAtom
      ii = desc%iAtomStart(iAtom1)
      nOrb1 = desc%iAtomStart(iAtom1 + 1) - ii
      do iNeigh = 0, nNeighbourSK(iAtom1)
        iOrig = iSparseStart(iNeigh, iAtom1) + 1
        iAtom2 = iNeighbour(iNeigh, iAtom1)
        iAtom2f = img2CentCell(iAtom2)
        jj = desc%iAtomStart(iAtom2f)
        nOrb2 = desc%iAtomStart(iAtom2f + 1) - jj
        iVec = iCellVec(iAtom2)
        if (iVec /= iOldVec) then
          phase = exp(imag * dot_product(kPoint2p, cellVec(:, iVec)))
          iOldVec = iVec
        end if
        ptmp => tmpSqr(1:nOrb2, 1:nOrb1, :)
        ptmp(:, :, :) = 0.5_dp * phase&
            & * reshape(orig(iOrig:iOrig+nOrb1*nOrb2-1, :), [nOrb2, nOrb1, 4])
        ! up-up and down-down components
        call scalafx_addl2g(myBlacs%orbitalGrid, imagPrefac * (ptmp(:, :, 1) + ptmp(:, :, 4)),&
            & desc%blacsOrbSqr, jj, ii, square)
        call scalafx_addl2g(myBlacs%orbitalGrid, imagPrefac * (ptmp(:, :, 1) - ptmp(:, :, 4)),&
            & desc%blacsOrbSqr, jj + nOrb, ii + nOrb, square)
        if (iAtom1 /= iAtom2f) then
          call scalafx_addl2g(myBlacs%orbitalGrid,&
              & transpose(conjg(imagPrefac * (ptmp(:, :, 1) + ptmp(:, :, 4)))),&
              & desc%blacsOrbSqr, ii, jj, square)
          call scalafx_addl2g(myBlacs%orbitalGrid,&
              & transpose(conjg(imagPrefac * (ptmp(:, :, 1) - ptmp(:, :, 4)))),&
              & desc%blacsOrbSqr, ii + nOrb, jj + nOrb, square)
        end if
        ! down-up component
        ! also upper triangle of the down-up component must be filled
        if (iAtom1 == iAtom2f) then
          ! symmetrize/antisymmetrize onsite block
          do kk = 1, nOrb1
            ptmp(kk, kk+1:, 2:3) = hermPrefac * conjg(ptmp(kk+1:, kk, 2:3))
          end do
          call scalafx_addl2g(myBlacs%orbitalGrid,&
              & imagPrefac * (ptmp(:, :, 2) + imag * ptmp(:, :, 3)), desc%blacsOrbSqr,&
              & jj + nOrb, ii, square)
          ! Other triangle
          call scalafx_addl2g(myBlacs%orbitalGrid,&
              & -hermPrefac*transpose(conjg(imagPrefac * (ptmp(:, :, 2) + imag * ptmp(:, :, 3)))),&
              & desc%blacsOrbSqr, ii, jj + nOrb, square)
        else
          call scalafx_addl2g(myBlacs%orbitalGrid,&
              & imagPrefac * (ptmp(:, :, 2) + imag * ptmp(:, :, 3)), desc%blacsOrbSqr,&
              & jj + nOrb, ii, square)
          call scalafx_addl2g(myBlacs%orbitalGrid,&
              & -hermPrefac*transpose(conjg(imagPrefac * (ptmp(:, :, 2) + imag * ptmp(:, :, 3)))),&
              & desc%blacsOrbSqr, ii, jj + nOrb, square)

          call scalafx_addl2g(myBlacs%orbitalGrid, imagPrefac * hermPrefac&
              & * conjg(transpose(ptmp(:, :, 2) - imag * ptmp(:, :, 3))), desc%blacsOrbSqr,&
              & ii + nOrb, jj, square)
          call scalafx_addl2g(myBlacs%orbitalGrid, conjg(imagPrefac * hermPrefac)&
              & * (ptmp(:, :, 2) - imag * ptmp(:, :, 3))&
              & , desc%blacsOrbSqr, jj, ii + nOrb, square)
        end if
      end do
    end do

  end subroutine unpackHPauliBlacsHelper


  !> Unpacking the overlap for Pauli-type matrices.
  !>
  !> Note: In contrast to the serial routines, both triangles of the resulting matrix are filled.
  !>
  subroutine unpackSPauliBlacs(myBlacs, orig, kPoint, iNeighbour, nNeighbourSK, iCellVec, cellVec,&
      & iSparseStart, img2CentCell, mOrb, desc, square)

    !> BLACS matrix descriptor
    type(TBlacsEnv), intent(in) :: myBlacs

    !> sparse matrix to unpack
    real(dp), intent(in) :: orig(:)

    !> k-point at which to unpack
    real(dp), intent(in) :: kPoint(:)

    !> Neighbour list for the atoms (First index from 0!)
    integer, intent(in) :: iNeighbour(0:, :)

    !> Nr. of neighbours for the atoms.
    integer, intent(in) :: nNeighbourSK(:)

    !> Index of the cell translation vector for each atom.
    integer, intent(in) :: iCellVec(:)

    !> Relative coordinates of the cell translation vectors.
    real(dp), intent(in) :: cellVec(:, :)

    !> indexing array for the sparse Hamiltonian
    integer, intent(in) :: iSparseStart(0:, :)

    !> Mapping between image atoms and corresponding atom in the central cell.
    integer, intent(in) :: img2CentCell(:)

    !> Maximal number of orbitals on an atom.
    integer, intent(in) :: mOrb

    !> Dense matrix description
    type(TDenseDescr), intent(in) :: desc

    !> Local part of of distributed whole dense matrix
    complex(dp), intent(out) :: square(:, :)

    integer :: iAtom1, iAtom2, iAtom2f, nAtom, nOrb1, nOrb2, nOrb
    integer :: iNeigh, iOrig, ii, jj, iOldVec, iVec
    complex(dp), target :: tmpSqr(mOrb, mOrb)
    complex(dp), pointer :: ptmp(:, :)
    real(dp) :: kPoint2p(3)
    complex(dp) :: phase

    square(:, :) = (0.0_dp, 0.0_dp)
    nAtom = size(nNeighbourSK)
    nOrb = desc%iAtomStart(nAtom + 1) - 1
    kPoint2p(:) = 2.0_dp * pi * kPoint
    iOldVec = 0
    phase = 1.0_dp
    do iAtom1 = 1, nAtom
      ii = desc%iAtomStart(iAtom1)
      nOrb1 = desc%iAtomStart(iAtom1 + 1) - ii
      do iNeigh = 0, nNeighbourSK(iAtom1)
        iOrig = iSparseStart(iNeigh, iAtom1) + 1
        iAtom2 = iNeighbour(iNeigh, iAtom1)
        iAtom2f = img2CentCell(iAtom2)
        jj = desc%iAtomStart(iAtom2f)
        nOrb2 = desc%iAtomStart(iAtom2f + 1) - jj
        iVec = iCellVec(iAtom2)
        if (iVec /= iOldVec) then
          phase = exp(imag * dot_product(kPoint2p, cellVec(:, iVec)))
          iOldVec = iVec
        end if
        ptmp => tmpSqr(1:nOrb2, 1:nOrb1)
        ptmp(:, :) = phase * reshape(orig(iOrig:iOrig+nOrb1*nOrb2-1), [nOrb2, nOrb1])
        ! up-up component
        call scalafx_addl2g(myBlacs%orbitalGrid, ptmp, desc%blacsOrbSqr, jj, ii, square)
        ! down-down component
        call scalafx_addl2g(myBlacs%orbitalGrid, ptmp, desc%blacsOrbSqr, jj + nOrb, ii + nOrb,&
            & square)
        if (iAtom1 /= iAtom2f) then
          call scalafx_addl2g(myBlacs%orbitalGrid, transpose(conjg(ptmp)), desc%blacsOrbSqr, ii,&
              & jj, square)
          call scalafx_addl2g(myBlacs%orbitalGrid, transpose(conjg(ptmp)), desc%blacsOrbSqr,&
              & ii + nOrb, jj + nOrb, square)
        end if
      end do
    end do

  end subroutine unpackSPauliBlacs


  !> Packs distributed dense real matrix into sparse form (real).
  subroutine packRhoRealBlacs(myBlacs, desc, square, iNeighbour, nNeighbourSK, mOrb, iSparseStart,&
      & img2CentCell, primitive)

    !> BLACS matrix descriptor
    type(TBlacsEnv), intent(in) :: myBlacs

    !> Dense matrix description
    type(TDenseDescr), intent(in) :: desc

    !> distributed dense matrix to pack
    real(dp), intent(in) :: square(:, :)

    !> Neighbour list for the atoms (First index from 0!)
    integer, intent(in) :: iNeighbour(0:, :)

    !> Nr. of neighbours for the atoms.
    integer, intent(in) :: nNeighbourSK(:)

    !> Maximal number of orbitals on an atom.
    integer, intent(in) :: mOrb

    !> indexing array for the sparse Hamiltonian
    integer, intent(in) :: iSparseStart(0:, :)

    !> Mapping between image atoms and corresponding atom in the central cell.
    integer, intent(in) :: img2CentCell(:)

    !> sparse matrix to add this contribution into
    real(dp), intent(inout) :: primitive(:)

    integer :: nAtom
    integer :: iOrig, ii, jj, kk
    integer :: iNeigh
    integer :: iAtom1, iAtom2, iAtom2f
    integer :: nOrb1, nOrb2
    real(dp) :: tmpSqr(mOrb, mOrb)
  #:block DEBUG_CODE
    integer :: sizePrim
  #:endblock DEBUG_CODE

    nAtom = size(iNeighbour, dim=2)
  #:block DEBUG_CODE
    sizePrim = size(primitive)
  #:endblock DEBUG_CODE
    @:ASSERT(nAtom > 0)
    @:ASSERT(size(nNeighbourSK) == nAtom)

    do iAtom1 = 1, nAtom
      ii = desc%iAtomStart(iAtom1)
      nOrb1 = desc%iAtomStart(iAtom1 + 1) - ii
      do iNeigh = 0, nNeighbourSK(iAtom1)
        iOrig = iSparseStart(iNeigh, iAtom1) + 1
        iAtom2 = iNeighbour(iNeigh, iAtom1)
        iAtom2f = img2CentCell(iAtom2)
        jj = desc%iAtomStart(iAtom2f)
        nOrb2 = desc%iAtomStart(iAtom2f + 1) - jj
        call scalafx_cpg2l(myBlacs%orbitalGrid, desc%blacsOrbSqr, jj, ii, square,&
            & tmpSqr(1:nOrb2, 1:nOrb1))

        ! Symmetrize the on-site block before packing, just in case
        if (iAtom1 == iAtom2f) then
          do kk = 1, nOrb2
            tmpSqr(kk, kk+1:nOrb1) = tmpSqr(kk + 1 : nOrb1, kk)
          end do
        end if

        primitive(iOrig : iOrig + nOrb1 * nOrb2 - 1) =&
            & primitive(iOrig : iOrig + nOrb1 * nOrb2 - 1)&
            & + reshape(tmpSqr(1:nOrb2, 1:nOrb1), [nOrb1 * nOrb2])
      end do
    end do

  end subroutine packRhoRealBlacs


  !> Packs distributed dense matrix into sparse form (complex).
  subroutine packRhoCplxBlacs(myblacs, desc, square, kPoint, kWeight, iNeighbour, nNeighbourSK,&
      & mOrb, iCellVec, cellVec, iSparseStart, img2CentCell, primitive)

    !> BLACS matrix descriptor
    type(TBlacsEnv), intent(in) :: myBlacs

    !> Dense matrix description
    type(TDenseDescr), intent(in) :: desc

    !> Distributed dense matrix to pack
    complex(dp), intent(in) :: square(:, :)

    !> k-point at which to pack
    real(dp), intent(in) :: kPoint(:)

    !> weight for this k-point
    real(dp), intent(in) :: kWeight

    !> Neighbour list for the atoms (First index from 0!)
    integer, intent(in) :: iNeighbour(0:, :)

    !> Nr. of neighbours for the atoms.
    integer, intent(in) :: nNeighbourSK(:)

    !> Maximal number of orbitals on an atom.
    integer, intent(in) :: mOrb

    !> Index of the cell translation vector for each atom.
    integer, intent(in) :: iCellVec(:)

    !> Relative coordinates of the cell translation vectors.
    real(dp), intent(in) :: cellVec(:, :)

    !> indexing array for the sparse Hamiltonian
    integer, intent(in) :: iSparseStart(0:, :)

    !> Mapping between image atoms and corresponding atom in the central cell.
    integer, intent(in) :: img2CentCell(:)

    !> sparse matrix to add this contribution into
    real(dp), intent(inout) :: primitive(:)

    complex(dp) :: phase
    integer :: nAtom
    integer :: iOrig, ii, jj, kk
    integer :: iNeigh
    integer :: iOldVec, iVec
    integer :: iAtom1, iAtom2, iAtom2f
    integer :: nOrb1, nOrb2
    real(dp) :: kPoint2p(3)
    complex(dp) :: tmpSqr(mOrb, mOrb)
  #:block DEBUG_CODE
    integer :: sizePrim
  #:endblock DEBUG_CODE

    nAtom = size(iNeighbour, dim=2)
  #:block DEBUG_CODE
    sizePrim = size(primitive)
  #:endblock DEBUG_CODE

    @:ASSERT(nAtom > 0)
    @:ASSERT(size(kPoint) == 3)
    @:ASSERT(size(nNeighbourSK) == nAtom)
    @:ASSERT(kWeight > 0.0_dp)
    @:ASSERT(size(desc%iAtomStart) == nAtom + 1)

    kPoint2p(:) = 2.0_dp * pi * kPoint
    iOldVec = 0
    phase = 1.0_dp
    do iAtom1 = 1, nAtom
      ii = desc%iAtomStart(iAtom1)
      nOrb1 = desc%iAtomStart(iAtom1 + 1) - ii
      do iNeigh = 0, nNeighbourSK(iAtom1)
        iOrig = iSparseStart(iNeigh, iAtom1) + 1
        iAtom2 = iNeighbour(iNeigh, iAtom1)
        iAtom2f = img2CentCell(iAtom2)
        jj = desc%iAtomStart(iAtom2f)
        nOrb2 = desc%iAtomStart(iAtom2f + 1) - jj
        iVec = iCellVec(iAtom2)
        if (iVec /= iOldVec) then
          phase = exp(cmplx(0, -1, dp) * dot_product(kPoint2p(:), cellVec(:, iVec)))
          iOldVec = iVec
        end if
        call scalafx_cpg2l(myBlacs%orbitalGrid, desc%blacsOrbSqr, jj, ii, square,&
            & tmpSqr(1:nOrb2, 1:nOrb1))

        ! Hermitian the on-site block before packing, just in case
        if (iAtom1 == iAtom2f) then
          do kk = 1, nOrb2
            tmpSqr(kk, kk + 1 : nOrb1) = conjg(tmpSqr(kk + 1 : nOrb1, kk))
          end do
        end if

        primitive(iOrig : iOrig + nOrb1*nOrb2 - 1) =&
            & primitive(iOrig : iOrig + nOrb1*nOrb2 - 1)&
            & + kWeight * real(phase * reshape(tmpSqr(1:nOrb2, 1:nOrb1), [nOrb1 * nOrb2]), dp)
      end do
    end do

  end subroutine packRhoCplxBlacs


  !> Pack square dense matrix into the sparse form (complex Pauli version).
  subroutine packRhoPauliBlacs(myBlacs, desc, square, kPoint, kWeight, iNeighbour, nNeighbourSK,&
      & mOrb, iCellVec, cellVec, iSparseStart, img2CentCell, primitive, iprimitive)

    !> BLACS matrix descriptor
    type(TBlacsEnv), intent(in) :: myBlacs

    !> Dense matrix description
    type(TDenseDescr), intent(in) :: desc

    !> dense distributed matrix to pack
    complex(dp), intent(in) :: square(:, :)

    !> k-point at which to pack
    real(dp), intent(in) :: kPoint(:)

    !> weight for this k-point
    real(dp), intent(in) :: kWeight

    !> Neighbour list for the atoms (First index from 0!)
    integer, intent(in) :: iNeighbour(0:, :)

    !> Nr. of neighbours for the atoms.
    integer, intent(in) :: nNeighbourSK(:)

    !> Maximal number of orbitals on an atom.
    integer, intent(in) :: mOrb

    !> Index of the cell translation vector for each atom.
    integer, intent(in) :: iCellVec(:)

    !> Relative coordinates of the cell translation vectors.
    real(dp), intent(in) :: cellVec(:, :)

    !> indexing array for the sparse Hamiltonian
    integer, intent(in) :: iSparseStart(0:, :)

    !> Mapping between image atoms and corresponding atom in the central cell.
    integer, intent(in) :: img2CentCell(:)

    !> sparse matrix to pack into
    real(dp), intent(inout) :: primitive(:, :)

    !> Imaginary part of sparse matrix
    real(dp), intent(inout), optional :: iprimitive(:, :)

    call packRhoPauliBlacsHelper(myBlacs, desc, square, kPoint, kWeight, iNeighbour, nNeighbourSK,&
        & mOrb, iCellVec, cellVec, iSparseStart, img2CentCell, cmplx(1, 0, dp), .true., primitive)
    if (present(iprimitive)) then
      call packRhoPauliBlacsHelper(myBlacs, desc, square, kPoint, kWeight, iNeighbour,&
          & nNeighbourSK, mOrb, iCellVec, cellVec, iSparseStart, img2CentCell, cmplx(0, -1, dp),&
          & .false., iprimitive)
    end if

  end subroutine packRhoPauliBlacs


  !> Helper routine for the Pauli packing.
  subroutine packRhoPauliBlacsHelper(myBlacs, desc, square, kPoint, kWeight, iNeighbour,&
      & nNeighbourSK, mOrb, iCellVec, cellVec, iSparseStart, img2CentCell, imagprefac, symmetrize,&
      & primitive)

    !> BLACS matrix descriptor
    type(TBlacsEnv), intent(in) :: myBlacs

    !> Dense matrix description
    type(TDenseDescr), intent(in) :: desc

    !> distributed sparse matrix to pack
    complex(dp), intent(in) :: square(:, :)

    !> k-point at which to unpack
    real(dp), intent(in) :: kPoint(:)

    !> weight for this k-point
    real(dp), intent(in) :: kWeight

    !> Neighbour list for the atoms (First index from 0!)
    integer, intent(in) :: iNeighbour(0:, :)

    !> Nr. of neighbours for the atoms.
    integer, intent(in) :: nNeighbourSK(:)

    !> Maximal number of orbitals on an atom.
    integer, intent(in) :: mOrb

    !> Index of the cell translation vector for each atom.
    integer, intent(in) :: iCellVec(:)

    !> Relative coordinates of the cell translation vectors.
    real(dp), intent(in) :: cellVec(:, :)

    !> indexing array for the sparse Hamiltonian
    integer, intent(in) :: iSparseStart(0:, :)

    !> Mapping between image atoms and corresponding atom in the central cell.
    integer, intent(in) :: img2CentCell(:)

    !> prefactor for the imaginary related part of a block
    complex(dp), intent(in) :: imagprefac

    !> symmetrisation of onsite blocks
    logical, intent(in) :: symmetrize

    !> sparse matrix to add this contribution to
    real(dp), intent(inout) :: primitive(:, :)

    complex(dp) :: phase
    real(dp) :: zprefac
    integer :: nAtom
    integer :: iOrig, ii, jj, kk
    integer :: iNeigh, iBlock
    integer :: iOldVec, iVec
    integer :: iAtom1, iAtom2, iAtom2f
    integer :: nOrb1, nOrb2, nOrb
    real(dp) :: kPoint2p(3)
    complex(dp), target :: tmpSqr(mOrb, mOrb)
    complex(dp), target :: tmpSqr1(mOrb, mOrb), tmpSqr2(mOrb, mOrb)
    complex(dp), pointer :: ptmp(:, :), ptmp1(:, :), ptmp2(:, :)
  #:block DEBUG_CODE
    integer :: sizePrim
  #:endblock DEBUG_CODE

    nAtom = size(iNeighbour, dim=2)
    ! number of orbitals in a regular spin block
    nOrb = desc%iAtomStart(nAtom + 1) - 1

  #:block DEBUG_CODE
    sizePrim = size(primitive, dim=1)
  #:endblock DEBUG_CODE

    @:ASSERT(nAtom > 0)
    @:ASSERT(all(shape(kPoint) == [3]))
    @:ASSERT(all(shape(nNeighbourSK) == [nAtom]))
    @:ASSERT(size(desc%iAtomStart) == nAtom + 1)
    @:ASSERT(kWeight > 0.0_dp)
    @:ASSERT(size(primitive, dim=2) == 4)

    kPoint2p(:) = 2.0_dp * pi * kPoint

    ! sigma_I and sigma_z blocks
    do iBlock = 0, 1
      zprefac = real(1 - 2 * iBlock, dp)
      iOldVec = 0
      phase = 1.0_dp
      do iAtom1 = 1, nAtom
        ii = desc%iAtomStart(iAtom1)
        nOrb1 = desc%iAtomStart(iAtom1 + 1) - ii
        do iNeigh = 0, nNeighbourSK(iAtom1)
          iOrig = iSparseStart(iNeigh, iAtom1) + 1
          iAtom2 = iNeighbour(iNeigh, iAtom1)
          iAtom2f = img2CentCell(iAtom2)
          jj = desc%iAtomStart(iAtom2f)
          nOrb2 = desc%iAtomStart(iAtom2f + 1) - jj
          iVec = iCellVec(iAtom2)
          if (iVec /= iOldVec) then
            phase = exp(cmplx(0, -1, dp) * dot_product(kPoint2p, cellVec(:, iVec)))
            iOldVec = iVec
          end if
          ptmp => tmpSqr(1:nOrb2, 1:nOrb1)
          call scalafx_cpg2l(myBlacs%orbitalGrid, desc%blacsOrbSqr, jj + iBlock * nOrb,&
              & ii + iBlock * nOrb, square, ptmp)
          ! Hermitian the on-site block before packing, as only one triangle
          ! usually supplied
          if (iAtom1 == iAtom2f) then
            do kk = 1, nOrb2
              ptmp(kk, kk+1:) = conjg(ptmp(kk+1:, kk))
            end do
          end if
          ptmp(:, :) = 0.5_dp * imagprefac * phase * kWeight * ptmp
          primitive(iOrig : iOrig + nOrb1 * nOrb2 - 1, 1) =&
              & primitive(iOrig : iOrig + nOrb1 * nOrb2 - 1, 1)&
              & + reshape(real(ptmp), [nOrb1 * nOrb2])
          primitive(iOrig : iOrig + nOrb1 * nOrb2 - 1, 4) =&
              & primitive(iOrig : iOrig + nOrb1 * nOrb2 - 1, 4)&
              & + zprefac * reshape(real(ptmp), [nOrb1 * nOrb2])
        end do
      end do
    end do

    ! sigma_x and sigma_y blocks
    iOldVec = 0
    phase = 1.0_dp
    do iAtom1 = 1, nAtom
      ii = desc%iAtomStart(iAtom1)
      nOrb1 = desc%iAtomStart(iAtom1 + 1) - ii
      do iNeigh = 0, nNeighbourSK(iAtom1)
        iOrig = iSparseStart(iNeigh, iAtom1) + 1
        iAtom2 = iNeighbour(iNeigh, iAtom1)
        iAtom2f = img2CentCell(iAtom2)
        jj = desc%iAtomStart(iAtom2f)
        nOrb2 = desc%iAtomStart(iAtom2f + 1) - jj
        iVec = iCellVec(iAtom2)
        if (iVec /= iOldVec) then
          phase = exp(cmplx(0, -1, dp) * dot_product(kPoint2p, cellVec(:, iVec)))
          iOldVec = iVec
        end if
        ptmp => tmpSqr(1:nOrb2, 1:nOrb1)
        ptmp1 => tmpSqr1(1:nOrb2, 1:nOrb1)
        ptmp2 => tmpSqr2(1:nOrb1, 1:nOrb2)
        ! take the Pauli part of the block
        call scalafx_cpg2l(myBlacs%orbitalGrid, desc%blacsOrbSqr, jj + nOrb, ii, square, ptmp1)
        call scalafx_cpg2l(myBlacs%orbitalGrid, desc%blacsOrbSqr, ii + nOrb, jj, square, ptmp2)
        ptmp(:, :) = ptmp1 + conjg(transpose(ptmp2))
        if (symmetrize .and. iAtom1 == iAtom2f) then
          do kk = 1, nOrb2
            ptmp(kk, kk+1:) = ptmp(kk+1:, kk)
          end do
        end if
        ptmp(:, :) = 0.5_dp * imagprefac * phase * kWeight * ptmp
        primitive(iOrig : iOrig + nOrb1 * nOrb2 - 1, 2) =&
            & primitive(iOrig : iOrig + nOrb1 * nOrb2 - 1, 2)&
            & + reshape(real(ptmp), [nOrb1 * nOrb2])
        ptmp(:, :) = ptmp1 - conjg(transpose(ptmp2))
        if (symmetrize .and. iAtom1 == iAtom2f) then
          do kk = 1, nOrb2
            ptmp(kk, kk+1:) = ptmp(kk+1:, kk)
          end do
        end if
        ptmp(:, :) = 0.5_dp * imagprefac * phase * kWeight * ptmp
        primitive(iOrig : iOrig + nOrb1 * nOrb2 - 1, 3) =&
            & primitive(iOrig : iOrig + nOrb1 * nOrb2 - 1, 3)&
            & + reshape(aimag(ptmp), [nOrb1 * nOrb2])
      end do
    end do

  end subroutine packRhoPauliBlacsHelper


  !> Pack only the charge (spin channel 1) part of a 2 component matrix.
  subroutine packERhoPauliBlacs(myBlacs, desc, square, kPoint, kWeight, iNeighbour, nNeighbourSK,&
      & mOrb, iCellVec, cellVec, iSparseStart, img2CentCell, primitive)

    !> BLACS matrix descriptor
    type(TBlacsEnv), intent(in) :: myBlacs

    !> Dense matrix description
    type(TDenseDescr), intent(in) :: desc

    !> local part of the distributed matrix
    complex(dp), intent(in) :: square(:, :)

    !> k-point at which to pack
    real(dp), intent(in) :: kPoint(:)

    !> weight at this k-point
    real(dp), intent(in) :: kWeight

    !> Neighbour list for the atoms (First index from 0!)
    integer, intent(in) :: iNeighbour(0:, :)

    !> Nr. of neighbours for the atoms.
    integer, intent(in) :: nNeighbourSK(:)

    !> Maximal number of orbitals on an atom.
    integer, intent(in) :: mOrb

    !> Index of the cell translation vector for each atom.
    integer, intent(in) :: iCellVec(:)

    !> Relative coordinates of the cell translation vectors.
    real(dp), intent(in) :: cellVec(:, :)

    !> indexing array for the sparse Hamiltonian
    integer, intent(in) :: iSparseStart(0:, :)

    !> Mapping between image atoms and corresponding atom in the central cell.
    integer, intent(in) :: img2CentCell(:)

    !> sparse matrix to add this contribution to
    real(dp), intent(inout) :: primitive(:)

    complex(dp) :: phase
    integer :: nAtom, iAtom1, iAtom2, iAtom2f, iNeigh, iBlock
    integer :: iOrig, ii, jj, kk
    integer :: iOldVec, iVec
    integer :: nOrb1, nOrb2, nOrb
    real(dp) :: kPoint2p(3)
    complex(dp) :: tmpSqr(mOrb, mOrb)
  #:block DEBUG_CODE
    integer :: sizePrim
  #:endblock DEBUG_CODE

    nAtom = size(iNeighbour, dim=2)
    ! number of orbitals in a regular spin block
    nOrb = desc%iAtomStart(nAtom + 1) - 1

  #:block DEBUG_CODE
    sizePrim = size(primitive, dim=1)
  #:endblock DEBUG_CODE

    @:ASSERT(nAtom > 0)
    @:ASSERT(all(shape(kPoint) == [3]))
    @:ASSERT(all(shape(nNeighbourSK) == [nAtom]))
    @:ASSERT(size(desc%iAtomStart) == nAtom + 1)
    @:ASSERT(kWeight > 0.0_dp)

    kPoint2p(:) = 2.0_dp * pi * kPoint

    do iBlock = 0, 1
      iOldVec = 0
      phase = 1.0_dp
      do iAtom1 = 1, nAtom
        ii = desc%iAtomStart(iAtom1)
        nOrb1 = desc%iAtomStart(iAtom1 + 1) - ii
        do iNeigh = 0, nNeighbourSK(iAtom1)
          iOrig = iSparseStart(iNeigh, iAtom1) + 1
          iAtom2 = iNeighbour(iNeigh, iAtom1)
          iAtom2f = img2CentCell(iAtom2)
          jj = desc%iAtomStart(iAtom2f)
          nOrb2 = desc%iAtomStart(iAtom2f + 1) - jj
          iVec = iCellVec(iAtom2)
          if (iVec /= iOldVec) then
            phase = exp(cmplx(0, -1, dp) * dot_product(kPoint2p, cellVec(:, iVec)))
            iOldVec = iVec
          end if
          call scalafx_cpg2l(myBlacs%orbitalGrid, desc%blacsOrbSqr, jj + iBlock * nOrb,&
              & ii + iBlock * nOrb, square, tmpSqr(1:nOrb2, 1:nOrb1))
          ! Symmetrize the on-site block before packing, as only one
          ! triangle supplied
          if (iAtom1 == iAtom2f) then
            do kk = 1, nOrb2
              tmpSqr(kk, kk+1:nOrb1) = conjg(tmpSqr(kk+1:nOrb1, kk))
            end do
          end if
          primitive(iOrig : iOrig + nOrb1*nOrb2 - 1) =&
              & primitive(iOrig : iOrig + nOrb1*nOrb2 - 1) + kWeight *&
              & reshape(real(phase*tmpSqr(1:nOrb2, 1:nOrb1)), [nOrb1*nOrb2])
        end do
      end do
    end do

  end subroutine packERhoPauliBlacs


  !> Unpacks sparse H or S into dense (real, blacs) for helical geometry.
  !>
  !> Note: In contrast to the serial routines, both triangles of the resulting matrix are filled.
  !>
  subroutine unpackHSHelicalRealBlacs(myBlacs, orig, iNeighbour, nNeighbourSK, iSparseStart,&
      & img2CentCell, orb, species, coord, desc, square)

    !> BLACS matrix descriptor
    type(TBlacsEnv), intent(in) :: myBlacs

    !> sparse matrix
    real(dp), intent(in) :: orig(:)

    !> Neighbour list for each atom (First index from 0!)
    integer, intent(in) :: iNeighbour(0:, :)

    !> Nr. of neighbours for each atom (incl. itself).
    integer, intent(in) :: nNeighbourSK(:)

    !> indexing array for the sparse Hamiltonian
    integer, intent(in) :: iSparseStart(0:, :)

    !> Map from images of atoms to central cell atoms
    integer, intent(in) :: img2CentCell(:)

    !> data type for atomic orbital information
    type(TOrbitals), intent(in) :: orb

    !> Species of each atom
    integer :: species(:)

    !> Coordinates of all atoms
    real(dp), intent(in) :: coord(:,:)

    !> Dense matrix description
    type(TDenseDescr), intent(in) :: desc

    !> dense matrix part of distributed whole
    real(dp), intent(out) :: square(:, :)

    integer :: nAtom, iOrig, ii, jj, nOrb1, nOrb2, iNeigh, iAtom1, iAtom2, iAtom2f
    real(dp) :: rotZ(orb%mOrb,orb%mOrb), theta, tmpSqr(orb%mOrb,orb%mOrb)
    integer  :: lShellVals(orb%mShell), iSh, iSp

    nAtom = size(iNeighbour, dim=2)
    square(:, :) = 0.0_dp
    do iAtom1 = 1, nAtom
      ii = desc%iAtomStart(iAtom1)
      nOrb1 = desc%iAtomStart(iAtom1 + 1) - ii
      do iNeigh = 0, nNeighbourSK(iAtom1)
        iOrig = iSparseStart(iNeigh, iAtom1) + 1
        iAtom2 = iNeighbour(iNeigh, iAtom1)
        iAtom2f = img2CentCell(iAtom2)
        jj = desc%iAtomStart(iAtom2f)
        nOrb2 = desc%iAtomStart(iAtom2f + 1) - jj
        iSp = species(iAtom2f)
        iSh = orb%nShell(iSp)
        lShellVals(:iSh) = orb%angShell(:iSh,iSp)
        tmpSqr(:nOrb2,:nOrb1) = reshape(orig(iOrig:iOrig+nOrb1*nOrb2-1), (/nOrb2, nOrb1/))
        theta = -atan2(coord(2,iAtom2),coord(1,iAtom2))&
            & + atan2(coord(2,iAtom2f),coord(1,iAtom2f))
        theta = mod(theta,2.0_dp*pi)
        call rotateZ(rotZ, lShellVals(:iSh), theta)
        tmpSqr(:nOrb2,:nOrb1) = matmul(rotZ(:nOrb2,:nOrb2),tmpSqr(:nOrb2,:nOrb1))
        call scalafx_addl2g(myBlacs%orbitalGrid, tmpSqr(:nOrb2,:nOrb1), desc%blacsOrbSqr,&
            & jj, ii, square)
        if (iAtom1 /= iAtom2f) then
          call scalafx_addl2g(myBlacs%orbitalGrid, transpose(tmpSqr(:nOrb2,:nOrb1)),&
              & desc%blacsOrbSqr, ii, jj, square)
        end if
      end do
    end do

  end subroutine unpackHSHelicalRealBlacs


  !> Unpacks sparse H into distributed dense matrix (complex) for helical geometry
  !>
  !> Note: In contrast to the serial routines, both triangles of the resulting matrix are filled.
  !>
  subroutine unpackHSHelicalCplxBlacs(myBlacs, orig, kPoint, iNeighbour, nNeighbourSK, iCellVec,&
      & cellVec, iSparseStart, img2CentCell, orb, species, coord, desc, square)

    !> BLACS matrix descriptor
    type(TBlacsEnv), intent(in) :: myBlacs

    !> sparse matrix
    real(dp), intent(in) :: orig(:)

    !> Relative coordinates of the K-point where the sparse matrix should be unfolded.
    real(dp), intent(in) :: kPoint(:)

    !> Neighbour list for each atom (First index from 0!)
    integer, intent(in) :: iNeighbour(0:, :)

    !> Nr. of neighbours for each atom (incl. itself).
    integer, intent(in) :: nNeighbourSK(:)

    !> Index of the cell translation vector for each atom.
    integer, intent(in) :: iCellVec(:)

    !> Relative coordinates of the cell translation vectors.
    real(dp), intent(in) :: cellVec(:, :)

    !> indexing array for the sparse Hamiltonian
    integer, intent(in) :: iSparseStart(0:, :)

    !> Mapping between image atoms and corresponding atom in the central cell.
    integer, intent(in) :: img2CentCell(:)

    !> data type for atomic orbital information
    type(TOrbitals), intent(in) :: orb

    !> Species of each atom
    integer :: species(:)

    !> Coordinates of all atoms
    real(dp), intent(in) :: coord(:,:)

    !> Dense matrix description
    type(TDenseDescr), intent(in) :: desc

    !> dense matrix part of distributed whole
    complex(dp), intent(out) :: square(:, :)

    complex(dp) :: phase, tmpSqr(orb%mOrb,orb%mOrb)
    integer :: nAtom, iOrig, nOrb1, nOrb2, ii, jj, iNeigh, iOldVec, iVec, iAtom1, iAtom2, iAtom2f
    real(dp) :: kPoint2p(2), rotZ(orb%mOrb,orb%mOrb), theta
    integer  :: iSh, iSp, lShellVals(orb%mShell)

    nAtom = size(iNeighbour, dim=2)
    square(:, :) = cmplx(0, 0, dp)
    kPoint2p(:) = 2.0_dp * pi * kPoint
    iOldVec = 0
    phase = 1.0_dp
    lShellVals(:) = 0
    rotZ(:,:) = 0.0_dp
    do iAtom1 = 1, nAtom
      ii = desc%iAtomStart(iAtom1)
      nOrb1 = desc%iAtomStart(iAtom1 + 1) - ii
      do iNeigh = 0, nNeighbourSK(iAtom1)
        iOrig = iSparseStart(iNeigh, iAtom1) + 1
        iAtom2 = iNeighbour(iNeigh, iAtom1)
        iAtom2f = img2CentCell(iAtom2)
        jj = desc%iAtomStart(iAtom2f)
        nOrb2 = desc%iAtomStart(iAtom2f + 1) - jj
        iVec = iCellVec(iAtom2)
        if (iVec /= iOldVec) then
          phase = exp((0.0_dp, 1.0_dp) * dot_product(kPoint2p, cellVec(:, iVec)))
          iOldVec = iVec
        end if

        iSp = species(iAtom2f)
        iSh = orb%nShell(iSp)
        lShellVals(:iSh) = orb%angShell(:iSh,iSp)

        tmpSqr(:nOrb2,:nOrb1) = reshape(orig(iOrig:iOrig+nOrb1*nOrb2-1), (/nOrb2, nOrb1/))
        theta = -atan2(coord(2,iAtom2),coord(1,iAtom2))&
            & + atan2(coord(2,iAtom2f),coord(1,iAtom2f))
        theta = mod(theta,2.0_dp*pi)
        call rotateZ(rotZ, lShellVals(:iSh), theta)
        tmpSqr(:nOrb2,:nOrb1) = phase * matmul(rotZ(:nOrb2,:nOrb2),tmpSqr(:nOrb2,:nOrb1))

        call scalafx_addl2g(myBlacs%orbitalGrid, tmpSqr(:nOrb2,:nOrb1), desc%blacsOrbSqr, jj,&
            & ii, square)

        if (iAtom1 /= iAtom2f) then

          call scalafx_addl2g(myBlacs%orbitalGrid, transpose(conjg(tmpSqr(:nOrb2,:nOrb1))),&
              & desc%blacsOrbSqr, ii, jj, square)

        end if

      end do
    end do

  end subroutine unpackHSHelicalCplxBlacs


  !> Packs distributed dense real matrix into sparse form (real) for helical boundary conditions.
  subroutine packRhoHelicalRealBlacs(myBlacs, desc, square, iNeighbour, nNeighbourSK, iSparseStart,&
      & img2CentCell, orb, species, coord, primitive)

    !> BLACS matrix descriptor
    type(TBlacsEnv), intent(in) :: myBlacs

    !> Dense matrix description
    type(TDenseDescr), intent(in) :: desc

    !> distributed dense matrix to pack
    real(dp), intent(in) :: square(:, :)

    !> Neighbour list for the atoms (First index from 0!)
    integer, intent(in) :: iNeighbour(0:, :)

    !> Nr. of neighbours for the atoms.
    integer, intent(in) :: nNeighbourSK(:)

    !> indexing array for the sparse Hamiltonian
    integer, intent(in) :: iSparseStart(0:, :)

    !> Mapping between image atoms and corresponding atom in the central cell.
    integer, intent(in) :: img2CentCell(:)

    !> data type for atomic orbital information
    type(TOrbitals), intent(in) :: orb

    !> Species of each atom
    integer :: species(:)

    !> Coordinates of all atoms
    real(dp), intent(in) :: coord(:,:)

    !> sparse matrix to add this contribution into
    real(dp), intent(inout) :: primitive(:)

    integer :: nAtom, iOrig, ii, jj, kk, iNeigh, iAtom1, iAtom2, iAtom2f, nOrb1, nOrb2
    integer :: iSp, iSh, lShellVals(orb%mShell)
    real(dp) :: tmpSqr(orb%mOrb, orb%mOrb), rotZ(orb%mOrb,orb%mOrb), theta

    nAtom = size(iNeighbour, dim=2)
    lShellVals(:) = 0
    do iAtom1 = 1, nAtom
      ii = desc%iAtomStart(iAtom1)
      nOrb1 = desc%iAtomStart(iAtom1 + 1) - ii
      do iNeigh = 0, nNeighbourSK(iAtom1)
        iOrig = iSparseStart(iNeigh, iAtom1) + 1
        iAtom2 = iNeighbour(iNeigh, iAtom1)
        iAtom2f = img2CentCell(iAtom2)
        jj = desc%iAtomStart(iAtom2f)
        nOrb2 = desc%iAtomStart(iAtom2f + 1) - jj
        call scalafx_cpg2l(myBlacs%orbitalGrid, desc%blacsOrbSqr, jj, ii, square,&
            & tmpSqr(1:nOrb2, 1:nOrb1))
        iSp = species(iAtom2f)
        iSh = orb%nShell(iSp)
        lShellVals(:iSh) = orb%angShell(:iSh,iSp)
        theta = atan2(coord(2,iAtom2),coord(1,iAtom2)) &
            & - atan2(coord(2,iAtom2f),coord(1,iAtom2f))
        theta = mod(theta,2.0_dp*pi)
        call rotateZ(rotZ, lShellVals(:iSh), theta)
        ! Symmetrize the on-site block before packing, just in case
        if (iAtom1 == iAtom2f) then
          do kk = 1, nOrb2
            tmpSqr(kk, kk+1:nOrb1) = tmpSqr(kk + 1 : nOrb1, kk)
          end do
        end if
        tmpSqr(:nOrb2,:nOrb1) =  matmul(rotZ(:nOrb2,:nOrb2),tmpSqr(:nOrb2,:nOrb1))
        primitive(iOrig : iOrig + nOrb1 * nOrb2 - 1) =&
            & primitive(iOrig : iOrig + nOrb1 * nOrb2 - 1)&
            & + reshape(tmpSqr(1:nOrb2, 1:nOrb1), [nOrb1 * nOrb2])
      end do
    end do

  end subroutine packRhoHelicalRealBlacs


  !> Packs distributed dense real matrix into sparse form (real).
  subroutine packRhoHelicalCplxBlacs(myblacs, desc, square, kPoint, kWeight, iNeighbour,&
      & nNeighbourSK, iCellVec, cellVec, iSparseStart, img2CentCell, orb, species, coord,&
      & primitive)

    !> BLACS matrix descriptor
    type(TBlacsEnv), intent(in) :: myBlacs

    !> Dense matrix description
    type(TDenseDescr), intent(in) :: desc

    !> Distributed dense matrix to pack
    complex(dp), intent(in) :: square(:, :)

    !> k-point at which to pack
    real(dp), intent(in) :: kPoint(:)

    !> weight for this k-point
    real(dp), intent(in) :: kWeight

    !> Neighbour list for the atoms (First index from 0!)
    integer, intent(in) :: iNeighbour(0:, :)

    !> Nr. of neighbours for the atoms.
    integer, intent(in) :: nNeighbourSK(:)

    !> Index of the cell translation vector for each atom.
    integer, intent(in) :: iCellVec(:)

    !> Relative coordinates of the cell translation vectors.
    real(dp), intent(in) :: cellVec(:, :)

    !> indexing array for the sparse Hamiltonian
    integer, intent(in) :: iSparseStart(0:, :)

    !> Mapping between image atoms and corresponding atom in the central cell.
    integer, intent(in) :: img2CentCell(:)

    !> data type for atomic orbital information
    type(TOrbitals), intent(in) :: orb

    !> Species of each atom
    integer :: species(:)

    !> Coordinates of all atoms
    real(dp), intent(in) :: coord(:,:)

    !> sparse matrix to add this contribution into
    real(dp), intent(inout) :: primitive(:)

    complex(dp) :: phase
    integer :: nAtom, iOrig, ii, jj, kk, iNeigh, iOldVec, iVec, iAtom1, iAtom2, iAtom2f
    integer :: nOrb1, nOrb2, iSp, iSh, lShellVals(orb%mShell)
    real(dp) :: kPoint2p(2), rotZ(orb%mOrb,orb%mOrb), theta
    complex(dp) :: tmpSqr(orb%mOrb, orb%mOrb)

    nAtom = size(iNeighbour, dim=2)
    kPoint2p(:) = 2.0_dp * pi * kPoint
    lShellVals(:) = 0
    iOldVec = 0
    phase = 1.0_dp
    do iAtom1 = 1, nAtom
      ii = desc%iAtomStart(iAtom1)
      nOrb1 = desc%iAtomStart(iAtom1 + 1) - ii
      do iNeigh = 0, nNeighbourSK(iAtom1)
        iOrig = iSparseStart(iNeigh, iAtom1) + 1
        iAtom2 = iNeighbour(iNeigh, iAtom1)
        iAtom2f = img2CentCell(iAtom2)
        jj = desc%iAtomStart(iAtom2f)
        nOrb2 = desc%iAtomStart(iAtom2f + 1) - jj
        iVec = iCellVec(iAtom2)
        if (iVec /= iOldVec) then
          phase = exp(cmplx(0, -1, dp) * dot_product(kPoint2p(:), cellVec(:, iVec)))
          iOldVec = iVec
        end if
        call scalafx_cpg2l(myBlacs%orbitalGrid, desc%blacsOrbSqr, jj, ii, square,&
            & tmpSqr(1:nOrb2, 1:nOrb1))
        iSp = species(iAtom2f)
        iSh = orb%nShell(iSp)
        lShellVals(:iSh) = orb%angShell(:iSh,iSp)
        theta = atan2(coord(2,iAtom2),coord(1,iAtom2)) &
            & - atan2(coord(2,iAtom2f),coord(1,iAtom2f))
        theta = mod(theta,2.0_dp*pi)
        call rotateZ(rotZ, lShellVals(:iSh), theta)
        ! Hermitian the on-site block before packing, just in case
        if (iAtom1 == iAtom2f) then
          do kk = 1, nOrb2
            tmpSqr(kk, kk + 1 : nOrb1) = conjg(tmpSqr(kk + 1 : nOrb1, kk))
          end do
        end if
        tmpSqr(:nOrb2,:nOrb1) = matmul(rotZ(:nOrb2,:nOrb2),tmpSqr(:nOrb2,:nOrb1))
        primitive(iOrig : iOrig + nOrb1*nOrb2 - 1) =&
            & primitive(iOrig : iOrig + nOrb1*nOrb2 - 1)&
            & + kWeight * real(phase * reshape(tmpSqr(1:nOrb2, 1:nOrb1), [nOrb1 * nOrb2]), dp)
      end do
    end do

  end subroutine packRhoHelicalCplxBlacs

#:endif

end module dftbp_dftb_sparse2dense<|MERGE_RESOLUTION|>--- conflicted
+++ resolved
@@ -10,32 +10,18 @@
 !> Contains subroutines for packing/unpacking Hamiltonian-like matrices between the square and
 !> 1-dimensional representations
 !>
-<<<<<<< HEAD
 module dftbp_dftb_sparse2dense
   use dftbp_common_assert
-  use dftbp_common_accuracy
+  use dftbp_common_accuracy, only : dp
   use dftbp_common_constants, only : pi, imag
-  use dftbp_type_commontypes
-  use dftbp_common_memman
+  use dftbp_type_commontypes, only : TOrbitals
+  !use dftbp_common_memman
   use dftbp_dftb_periodic, only : TNeighbourList
-  use dftbp_type_densedescr
+  use dftbp_type_densedescr, only : TDenseDescr
   use dftbp_math_angmomentum, only : rotateZ
 #:if WITH_SCALAPACK
-  use dftbp_extlibs_scalapackfx
-  use dftbp_common_blacsenv
-=======
-module dftbp_sparse2dense
-  use dftbp_assert
-  use dftbp_accuracy, only : dp
-  use dftbp_constants, only : pi, imag
-  use dftbp_commontypes, only : TOrbitals
-  use dftbp_periodic, only : TNeighbourList
-  use dftbp_densedescr, only : TDenseDescr
-  use dftbp_angmomentum, only : rotateZ
-#:if WITH_SCALAPACK
-  use dftbp_scalapackfx, only : scalafx_cpg2l, scalafx_addl2g
-  use dftbp_blacsenv, only : TBlacsEnv
->>>>>>> 16ca5993
+  use dftbp_extlibs_scalapackfx, only : scalafx_cpg2l, scalafx_addl2g
+  use dftbp_common_blacsenv, only : TBlacsEnv
 #:endif
   implicit none
   
