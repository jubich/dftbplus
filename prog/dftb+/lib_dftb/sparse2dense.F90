!--------------------------------------------------------------------------------------------------!
!  DFTB+: general package for performing fast atomistic simulations                                !
!  Copyright (C) 2006 - 2020  DFTB+ developers group                                               !
!                                                                                                  !
!  See the LICENSE file for terms of usage and distribution.                                       !
!--------------------------------------------------------------------------------------------------!

#:include 'common.fypp'

!> Contains subroutines for packing/unpacking Hamiltonian-like matrices between the square and
!> 1-dimensional representations
!>
module dftbp_sparse2dense
  use dftbp_assert
  use dftbp_accuracy
  use dftbp_constants, only : pi, imag
  use dftbp_commontypes
  use dftbp_memman
  use dftbp_sorting
  use dftbp_periodic, only : TNeighbourList
  use dftbp_densedescr
  use dftbp_angmomentum, only : rotateZ
#:if WITH_SCALAPACK
  use dftbp_scalapackfx
  use dftbp_blacsenv
#:endif
  implicit none
  private

  public :: unpackHS, packHS, iPackHS, packErho
  public :: blockSymmetrizeHS, blockHermitianHS, blockAntiSymmetrizeHS, symmetrizeHS
  public :: packHSPauli, packHSPauliImag, unpackHPauli, unpackSPauli
  public :: unpackHelicalHS, packHelicalHS

#:if WITH_SCALAPACK
  public :: unpackHSRealBlacs, unpackHSCplxBlacs, unpackHPauliBlacs, unpackSPauliBlacs
  public :: packRhoRealBlacs, packRhoCplxBlacs, packRhoPauliBlacs, packERhoPauliBlacs
  public :: unpackHSHelicalRealBlacs, unpackHSHelicalCplxBlacs
  public :: packRhoHelicalRealBlacs, packRhoHelicalCplxBlacs
#:endif


  !> Unpack sparse matrix (Hamiltonian, overlap, etc.) to square form
  interface unpackHS
    module procedure unpackHS_real
    module procedure unpackHS_cmplx
  end interface unpackHS


  !> Unpack sparse matrix (Hamiltonian, overlap, etc.) to square form for helical geometries
  interface unpackHelicalHS
    module procedure unpackHSHelical_real
    module procedure unpackHSHelical_cmplx
  end interface unpackHelicalHS


  !> Pack square matrix to sparse form
  interface packHS
    module procedure packHS_real
    module procedure packHS_cmplx
    module procedure packHSPauli
    module procedure packHSPauli_kpts

  end interface packHS


  !> Pack square matrix to sparse form for helical geometries
  interface packHelicalHS
    module procedure packHShelical_real
    module procedure packHShelical_cmplx
  end interface packHelicalHS


  !> Pack square matrix to sparse form.
  interface iPackHS
    module procedure packHSPauliImag
    module procedure packHSPauliImag_kpts
  end interface iPackHS


  !> Pack energy weighted Pauli idenity square matrix to sparse form.
  interface packErho
    module procedure packHSPauliERho
    module procedure packHSPauliERho_kpts
  end interface packErho


  !> Symmetrize the square matrix except the on-site blocks
  interface blockSymmetrizeHS
    module procedure blockSymmetrizeHS_real
    module procedure blockSymmetrizeHS_cmplx
  end interface blockSymmetrizeHS


  !> Hermitian the square matrix except the on-site blocks
  interface blockHermitianHS
    module procedure blockSymmetrizeHS_real
    module procedure blockHermitianHS_cmplx
  end interface blockHermitianHS


  !> Symmetrize the square matrix except the on-site blocks
  interface blockAntiSymmetrizeHS
    module procedure blockAntiSymmetrizeHS_real
  end interface blockAntiSymmetrizeHS


  !> Symmetrize the square matrix including the on-site blocks
  interface symmetrizeHS
    module procedure symmetrizeHS_real
  end interface symmetrizeHS

contains

  !> Unpacks sparse matrix to square form (complex version) Note the non on-site blocks are only
  !> filled in the lower triangle part of the matrix. To fill the matrix completely, apply the
  !> blockSymmetrizeHS subroutine.
  subroutine unpackHS_cmplx(square, orig, kPoint, iNeighbour, nNeighbourSK, iCellVec, cellVec,&
      & iAtomStart, iSparseStart, img2CentCell)

    !> Square form matrix on exit.
    complex(dp), intent(out) :: square(:, :)

    !> Sparse matrix
    real(dp), intent(in) :: orig(:)

    !> Relative coordinates of the K-point where the sparse matrix should be unfolded.
    real(dp), intent(in) :: kPoint(:)

    !> Neighbour list for each atom (First index from 0!)
    integer, intent(in) :: iNeighbour(0:, :)

    !> Nr. of neighbours for each atom (incl. itself).
    integer, intent(in) :: nNeighbourSK(:)

    !> Index of the cell translation vector for each atom.
    integer, intent(in) :: iCellVec(:)

    !> Relative coordinates of the cell translation vectors.
    real(dp), intent(in) :: cellVec(:, :)

    !> Atom offset for the square Hamiltonian
    integer, intent(in) :: iAtomStart(:)

    !> indexing array for the sparse Hamiltonian
    integer, intent(in) :: iSparseStart(0:, :)

    !> Map from images of atoms to central cell atoms
    integer, intent(in) :: img2CentCell(:)

    complex(dp) :: phase
    integer :: nAtom
    integer :: iOrig, ii, jj
    integer :: iNeigh
    integer :: iOldVec, iVec
    integer :: iAtom1, iAtom2, iAtom2f
    integer :: nOrb1, nOrb2
    real(dp) :: kPoint2p(3)

    nAtom = size(iNeighbour, dim=2)

    @:ASSERT(nAtom > 0)
    @:ASSERT(size(square, dim=1) == size(square, dim=2))
    @:ASSERT(size(square, dim=1) == iAtomStart(nAtom+1) - 1)
    @:ASSERT(all(shape(kPoint) == [3]))
    @:ASSERT(all(shape(nNeighbourSK) == [nAtom]))
    @:ASSERT(size(iAtomStart) == nAtom + 1)

    square(:, :) = cmplx(0, 0, dp)
    kPoint2p(:) = 2.0_dp * pi * kPoint
    iOldVec = 0
    phase = 1.0_dp
    do iAtom1 = 1, nAtom
      ii = iAtomStart(iAtom1)
      nOrb1 = iAtomStart(iAtom1 + 1) - ii
      do iNeigh = 0, nNeighbourSK(iAtom1)
        iOrig = iSparseStart(iNeigh, iAtom1) + 1
        iAtom2 = iNeighbour(iNeigh, iAtom1)
        iAtom2f = img2CentCell(iAtom2)
        jj = iAtomStart(iAtom2f)
        @:ASSERT(jj >= ii)
        nOrb2 = iAtomStart(iAtom2f + 1) - jj
        iVec = iCellVec(iAtom2)
        if (iVec /= iOldVec) then
          phase = exp((0.0_dp, 1.0_dp) * dot_product(kPoint2p, cellVec(:, iVec)))
          iOldVec = iVec
        end if
        square(jj:jj+nOrb2-1, ii:ii+nOrb1-1) = square(jj:jj+nOrb2-1, ii:ii+nOrb1-1)&
            & + phase * reshape(orig(iOrig:iOrig+nOrb1*nOrb2-1), [nOrb2, nOrb1])
      end do
    end do

  end subroutine unpackHS_cmplx


  !> Unpacks sparse matrix to square form (real version for Gamma point)
  !>
  !> Note: The non on-site blocks are only filled in the lower triangle part of the matrix. To fill
  !> the matrix completely, apply the blockSymmetrizeHS subroutine.
  subroutine unpackHS_real(square, orig, iNeighbour, nNeighbourSK, iAtomStart, iSparseStart,&
      & img2CentCell)

    !> Square form matrix on exit.
    real(dp), intent(out) :: square(:, :)

    !> Sparse matrix
    real(dp), intent(in) :: orig(:)

    !> Neighbour list for each atom (First index from 0!)
    integer, intent(in) :: iNeighbour(0:, :)

    !> Nr. of neighbours for each atom (incl. itself).
    integer, intent(in) :: nNeighbourSK(:)

    !> Atom offset for the square Hamiltonian
    integer, intent(in) :: iAtomStart(:)

    !> indexing array for the sparse Hamiltonian
    integer, intent(in) :: iSparseStart(0:, :)

    !> Map from images of atoms to central cell atoms
    integer, intent(in) :: img2CentCell(:)

    integer :: nAtom
    integer :: iOrig, ii, jj
    integer :: iNeigh
    integer :: iAtom1, iAtom2, iAtom2f
    integer :: nOrb1, nOrb2

    nAtom = size(iNeighbour, dim=2)

    @:ASSERT(nAtom > 0)
    @:ASSERT(size(square, dim=1) == size(square, dim=2))
    @:ASSERT(size(square, dim=1) == iAtomStart(nAtom+1) - 1)
    @:ASSERT(all(shape(nNeighbourSK) == [nAtom]))
    @:ASSERT(size(iAtomStart) == nAtom + 1)

    square(:, :) = 0.0_dp

    do iAtom1 = 1, nAtom
      ii = iAtomStart(iAtom1)
      nOrb1 = iAtomStart(iAtom1 + 1) - ii
      do iNeigh = 0, nNeighbourSK(iAtom1)
        iOrig = iSparseStart(iNeigh, iAtom1) + 1
        iAtom2 = iNeighbour(iNeigh, iAtom1)
        iAtom2f = img2CentCell(iAtom2)
        jj = iAtomStart(iAtom2f)
        @:ASSERT(jj >= ii)
        nOrb2 = iAtomStart(iAtom2f + 1) - jj
        square(jj:jj+nOrb2-1, ii:ii+nOrb1-1) = square(jj:jj+nOrb2-1, ii:ii+nOrb1-1)&
            & + reshape(orig(iOrig:iOrig+nOrb1*nOrb2-1), [nOrb2, nOrb1])
      end do
    end do

  end subroutine unpackHS_real


<<<<<<< HEAD
=======
  !> Unpacks sparse matrix to square form (complex version) for helical geometries. Note the non
  !> on-site blocks are only filled in the lower triangle part of the matrix. To fill the matrix
  !> completely, apply the blockSymmetrizeHS subroutine.
  subroutine unpackHSHelical_cmplx(square, orig, kPoint, iNeighbour, nNeighbourSK, iCellVec,&
      & cellVec, iAtomStart, iSparseStart, img2CentCell, orb, species, coord)

    !> Square form matrix on exit.
    complex(dp), intent(out) :: square(:, :)

    !> Sparse matrix
    real(dp), intent(in) :: orig(:)

    !> Relative coordinates of the K-point where the sparse matrix should be unfolded.
    real(dp), intent(in) :: kPoint(:)

    !> Neighbour list for each atom (First index from 0!)
    integer, intent(in) :: iNeighbour(0:, :)

    !> Nr. of neighbours for each atom (incl. itself).
    integer, intent(in) :: nNeighbourSK(:)

    !> Index of the cell translation vector for each atom.
    integer, intent(in) :: iCellVec(:)

    !> Relative coordinates of the cell translation vectors.
    real(dp), intent(in) :: cellVec(:, :)

    !> Atom offset for the square Hamiltonian
    integer, intent(in) :: iAtomStart(:)

    !> indexing array for the sparse Hamiltonian
    integer, intent(in) :: iSparseStart(0:, :)

    !> Map from images of atoms to central cell atoms
    integer, intent(in) :: img2CentCell(:)

    !> data type for atomic orbital information
    type(TOrbitals), intent(in) :: orb

    !> Species of each atom
    integer :: species(:)

    !> Coordinates of all atoms
    real(dp), intent(in) :: coord(:,:)

    complex(dp) :: phase
    integer :: nAtom, iOrig, ii, jj, iNeigh, iOldVec, iVec, iAtom1, iAtom2, iAtom2f
    integer :: nOrb1, nOrb2, iSh, iSp
    real(dp) :: kPoint2p(2), rotZ(orb%mOrb,orb%mOrb), theta, tmpSqr(orb%mOrb,orb%mOrb)
    integer  :: lShellVals(orb%mShell)

    nAtom = size(iNeighbour, dim=2)
    square(:, :) = cmplx(0, 0, dp)
    kPoint2p(:) = 2.0_dp * pi * kPoint
    iOldVec = 0
    phase = 1.0_dp
    lShellVals(:) = 0
    rotZ(:,:) = 0.0_dp
    do iAtom1 = 1, nAtom
      ii = iAtomStart(iAtom1)
      nOrb1 = iAtomStart(iAtom1+1) - ii
      do iNeigh = 0, nNeighbourSK(iAtom1)
        iOrig = iSparseStart(iNeigh,iAtom1) + 1
        iAtom2 = iNeighbour(iNeigh, iAtom1)
        iAtom2f = img2CentCell(iAtom2)
        jj = iAtomStart(iAtom2f)
        nOrb2 = iAtomStart(iAtom2f+1) - jj
        iVec = iCellVec(iAtom2)
        if (iVec /= iOldVec) then
          phase = exp((0.0_dp, 1.0_dp) * dot_product(kPoint2p(:2), cellVec(:2, iVec)) )
          iOldVec = iVec
        end if
        tmpSqr(:nOrb2,:nOrb1) = reshape(orig(iOrig:iOrig+nOrb1*nOrb2-1), (/nOrb2, nOrb1/))
        iSp = species(iAtom2f)
        iSh = orb%nShell(iSp)
        lShellVals(:iSh) = orb%angShell(:iSh,iSp)
        theta = -atan2(coord(2,iAtom2),coord(1,iAtom2))&
            & + atan2(coord(2,iAtom2f),coord(1,iAtom2f))
        theta = mod(theta,2.0_dp*pi)
        call rotateZ(rotZ, lShellVals(:iSh), theta)
        tmpSqr(:nOrb2,:nOrb1) = matmul(rotZ(:nOrb2,:nOrb2),tmpSqr(:nOrb2,:nOrb1))
        square(jj:jj+nOrb2-1, ii:ii+nOrb1-1) = square(jj:jj+nOrb2-1, ii:ii+nOrb1-1)&
            & + phase * tmpSqr(:nOrb2,:nOrb1)
      end do
    end do

  end subroutine unpackHSHelical_cmplx


  !> Unpacks sparse matrix to square form (real version for Gamma point) for helical geometry
  !>
  !> Note: The non on-site blocks are only filled in the lower triangle part of the matrix. To fill
  !> the matrix completely, apply the blockSymmetrizeHS subroutine.
  subroutine unpackHSHelical_real(square, orig, iNeighbour, nNeighbourSK, iAtomStart, iSparseStart,&
      & img2CentCell, orb, species, coord)

    !> Square form matrix on exit.
    real(dp), intent(out) :: square(:, :)

    !> Sparse matrix
    real(dp), intent(in) :: orig(:)

    !> Neighbour list for each atom (First index from 0!)
    integer, intent(in) :: iNeighbour(0:, :)

    !> Nr. of neighbours for each atom (incl. itself).
    integer, intent(in) :: nNeighbourSK(:)

    !> Atom offset for the square Hamiltonian
    integer, intent(in) :: iAtomStart(:)

    !> indexing array for the sparse Hamiltonian
    integer, intent(in) :: iSparseStart(0:, :)

    !> Map from images of atoms to central cell atoms
    integer, intent(in) :: img2CentCell(:)

    !> data type for atomic orbital information
    type(TOrbitals), intent(in) :: orb

    !> Species of each atom
    integer :: species(:)

    !> Coordinates of all atoms
    real(dp), intent(in) :: coord(:,:)

    integer :: nAtom, iOrig, ii, jj, iNeigh, iAtom1, iAtom2, iAtom2f, nOrb1, nOrb2
    real(dp) :: rotZ(orb%mOrb,orb%mOrb), theta, tmpSqr(orb%mOrb,orb%mOrb)
    integer  :: lShellVals(orb%mShell), iSh, iSp

    nAtom = size(iNeighbour, dim=2)
    square(:, :) = 0.0_dp

    lShellVals(:) = 0
    rotZ(:,:) = 0.0_dp
    do iAtom1 = 1, nAtom
      ii = iAtomStart(iAtom1)
      nOrb1 = iAtomStart(iAtom1+1) - ii
      do iNeigh = 0, nNeighbourSK(iAtom1)
        iOrig = iSparseStart(iNeigh,iAtom1) + 1
        iAtom2 = iNeighbour(iNeigh, iAtom1)
        iAtom2f = img2CentCell(iAtom2)
        jj = iAtomStart(iAtom2f)
        nOrb2 = iAtomStart(iAtom2f+1) - jj
        tmpSqr(:nOrb2,:nOrb1) = reshape(orig(iOrig:iOrig+nOrb1*nOrb2-1), (/nOrb2,nOrb1/))
        iSp = species(iAtom2f)
        iSh = orb%nShell(iSp)
        lShellVals(:iSh) = orb%angShell(:iSh,iSp)
        theta = -atan2(coord(2,iAtom2),coord(1,iAtom2))&
            & + atan2(coord(2,iAtom2f),coord(1,iAtom2f))
        theta = mod(theta,2.0_dp*pi)
        call rotateZ(rotZ,lShellVals(:iSh), theta)
        tmpSqr(:nOrb2,:nOrb1) = matmul(rotZ(:nOrb2,:nOrb2),tmpSqr(:nOrb2,:nOrb1))
        square(jj:jj+nOrb2-1, ii:ii+nOrb1-1) = square(jj:jj+nOrb2-1, ii:ii+nOrb1-1)&
            & + tmpSqr(:nOrb2,:nOrb1)
      end do
    end do

  end subroutine unpackHSHelical_real


>>>>>>> ca3e94e7
  !> Unpacks sparse matrices to square form (2 component version for k-points)
  !>
  !> Note: The non on-site blocks are only filled in the lower triangle part of the matrix. To fill
  !> the matrix completely, apply the blockSymmetrizeHS subroutine.
  subroutine unpackHPauli(ham, kPoint, iNeighbour, nNeighbourSK, iSparseStart, iAtomStart,&
      & img2CentCell, iCellVec, cellVec, HSqrCplx, iHam)

    !> sparse hamiltonian
    real(dp), intent(in) :: ham(:, :)

    !> k-point at which to unpack
    real(dp), intent(in) :: kPoint(:)

    !> Neighbour list for each atom (First index from 0!)
    integer, intent(in) :: iNeighbour(0:, :)

    !> Nr. of neighbours for each atom (incl. itself).
    integer, intent(in) :: nNeighbourSK(:)

    !> indexing array for the sparse Hamiltonian
    integer, intent(in) :: iSparseStart(:, :)

    !> Atom offset for the square Hamiltonian
    integer, intent(in) :: iAtomStart(:)

    !> Map from images of atoms to central cell atoms
    integer, intent(in) :: img2CentCell(:)

    !> index to vector to unit cell containing specified atom
    integer, intent(in) :: iCellVec(:)

    !> vectors to periodic unit cells
    real(dp), intent(in) :: cellVec(:, :)

    !> dense hamiltonian matrix
    complex(dp), intent(out) :: HSqrCplx(:, :)

    !> imaginary part of sparse hamiltonian
    real(dp), intent(in), optional :: iHam(:, :)

    complex(dp), allocatable :: work(:, :)
    integer :: nOrb
    integer :: ii

    nOrb = size(HSqrCplx, dim=1) / 2

    ! for the moment, but will use S as workspace in the future
    allocate(work(nOrb, nOrb))
    HSqrCplx(:, :) = 0.0_dp

    ! 1 0 charge part
    ! 0 1
    call unpackHS(work, ham(:, 1), kPoint, iNeighbour, nNeighbourSK, iCellVec,&
        & cellVec, iAtomStart, iSparseStart, img2CentCell)
    HSqrCplx(1:nOrb, 1:nOrb) = 0.5_dp*work(1:nOrb, 1:nOrb)
    HSqrCplx(nOrb+1:2*nOrb, nOrb+1:2*nOrb) = 0.5_dp*work(1:nOrb, 1:nOrb)
    if (present(iHam)) then
      call unpackHS(work, iHam(:, 1), kPoint, iNeighbour, nNeighbourSK, iCellVec,&
          & cellVec, iAtomStart, iSparseStart, img2CentCell)
      HSqrCplx(1:nOrb, 1:nOrb) = HSqrCplx(1:nOrb, 1:nOrb)&
          & + 0.5_dp*cmplx(0, 1, dp)*work(1:nOrb, 1:nOrb)
      HSqrCplx(nOrb+1:2*nOrb, nOrb+1:2*nOrb) =&
          & HSqrCplx(nOrb+1:2*nOrb, nOrb+1:2*nOrb)&
          & + 0.5_dp*cmplx(0, 1, dp)*work(1:nOrb, 1:nOrb)
    end if

    ! 0 1 x part
    ! 1 0
    call unpackHS(work, ham(:, 2), kPoint, iNeighbour, nNeighbourSK, iCellVec, cellVec, iAtomStart,&
        & iSparseStart, img2CentCell)
    do ii = 1, nOrb
      work(ii, ii+1:) = conjg(work(ii+1:, ii))
    end do

    HSqrCplx(nOrb+1:2*nOrb, 1:nOrb) = HSqrCplx(nOrb+1:2*nOrb, 1:nOrb)&
        & + 0.5_dp * work(1:nOrb, 1:nOrb)
    if (present(iHam)) then
      call unpackHS(work, iHam(:, 2), kPoint, iNeighbour, nNeighbourSK, iCellVec, cellVec,&
          & iAtomStart, iSparseStart, img2CentCell)
      do ii = 1, nOrb
        work(ii, ii+1:) = -conjg(work(ii+1:, ii))
      end do
      HSqrCplx(nOrb+1:2*nOrb, 1:nOrb) = HSqrCplx(nOrb+1:2*nOrb, 1:nOrb)&
          & + 0.5_dp * cmplx(0, 1, dp) * work(1:nOrb, 1:nOrb)
    end if

    ! 0 -i y part
    ! i  0
    call unpackHS(work, ham(:, 3), kPoint, iNeighbour, nNeighbourSK, iCellVec,&
        & cellVec, iAtomStart, iSparseStart, img2CentCell)
    do ii = 1, nOrb
      work(ii, ii+1:) = conjg(work(ii+1:, ii))
    end do

    HSqrCplx(nOrb+1:2*nOrb, 1:nOrb) = HSqrCplx(nOrb+1:2*nOrb, 1:nOrb)&
        & + cmplx(0.0, 0.5, dp) * work(1:nOrb, 1:nOrb)
    if (present(iHam)) then
      call unpackHS(work, iHam(:, 3), kPoint, iNeighbour, nNeighbourSK, iCellVec, cellVec,&
          & iAtomStart, iSparseStart, img2CentCell)

      ! Apply hermitian symmetry just in case
      do ii = 1, nOrb
        work(ii, ii+1:) = -conjg(work(ii+1:, ii))
      end do

      HSqrCplx(nOrb+1:2*nOrb, 1:nOrb) = HSqrCplx(nOrb+1:2*nOrb, 1:nOrb)&
          & - 0.5_dp * work(1:nOrb, 1:nOrb)
    end if

    ! 1  0 z part
    ! 0 -1
    call unpackHS(work, ham(:, 4), kPoint, iNeighbour, nNeighbourSK, iCellVec,&
        & cellVec, iAtomStart, iSparseStart, img2CentCell)
    HSqrCplx(1:nOrb, 1:nOrb) = HSqrCplx(1:nOrb, 1:nOrb)&
        & + 0.5_dp * work(1:nOrb, 1:nOrb)
    HSqrCplx(nOrb+1:2*nOrb, nOrb+1:2*nOrb) = HSqrCplx(nOrb+1:2*nOrb, nOrb+1:2*nOrb)&
        & - 0.5_dp * work(1:nOrb, 1:nOrb)
    if (present(iHam)) then
      call unpackHS(work, iHam(:, 4), kPoint, iNeighbour, nNeighbourSK, iCellVec,&
          & cellVec, iAtomStart, iSparseStart, img2CentCell)
      HSqrCplx(1:nOrb, 1:nOrb) = HSqrCplx(1:nOrb, 1:nOrb)&
          & + 0.5_dp * cmplx(0, 1, dp) * work(1:nOrb, 1:nOrb)
      HSqrCplx(nOrb+1:2*nOrb, nOrb+1:2*nOrb) = HSqrCplx(nOrb+1:2*nOrb, nOrb+1:2*nOrb)&
          & - 0.5_dp * cmplx(0, 1, dp) * work(1:nOrb, 1:nOrb)
    end if

  end subroutine unpackHPauli


  !> Unpacks sparse overlap matrices to square form (2 component version for k-points)
  !>
  !> Note: The non on-site blocks are only filled in the lower triangle part of the matrix. To fill
  !> the matrix completely, apply the blockSymmetrizeHS subroutine.
  subroutine unpackSPauli(over, kPoint, iNeighbour, nNeighbourSK, iAtomStart, iSparseStart,&
      & img2CentCell, iCellVec, cellVec, SSqrCplx)

    !> sparse overlap matrix
    real(dp), intent(in) :: over(:)

    !> k-point at which to unpack
    real(dp), intent(in) :: kPoint(:)

    !> Neighbour list for each atom (First index from 0!)
    integer, intent(in) :: iNeighbour(0:, :)

    !> Nr. of neighbours for each atom (incl. itself).
    integer, intent(in) :: nNeighbourSK(:)

    !> Atom offset for the square Hamiltonian
    integer, intent(in) :: iAtomStart(:)

    !> indexing array for the sparse Hamiltonian
    integer, intent(in) :: iSparseStart(:, :)

    !> Map from images of atoms to central cell atoms
    integer, intent(in) :: img2CentCell(:)

    !> index to vector to unit cell containing specified atom
    integer, intent(in) :: iCellVec(:)

    !> vectors to periodic unit cells
    real(dp), intent(in) :: cellVec(:, :)

    !> dense overlap matrix
    complex(dp), intent(out) :: SSqrCplx(:, :)

    complex(dp), allocatable :: work(:, :)
    integer :: nOrb

    nOrb = size(SSqrCplx, dim=1) / 2
    allocate(work(nOrb, nOrb))
    SSqrCplx(:, :) = 0.0_dp
    call unpackHS(work, over, kPoint, iNeighbour, nNeighbourSK, iCellVec, cellVec, iAtomStart,&
        & iSparseStart, img2CentCell)
    SSqrCplx(1:nOrb, 1:nOrb) = work(1:nOrb, 1:nOrb)
    SSqrCplx(nOrb + 1 : 2 * nOrb, nOrb + 1 : 2 * nOrb) = work(1:nOrb, 1:nOrb)

  end subroutine unpackSPauli


  !> Pack square matrix in the sparse form (complex version).
  subroutine packHS_cmplx(primitive, square, kPoint, kWeight, iNeighbour, nNeighbourSK, mOrb,&
      & iCellVec, cellVec, iAtomStart, iSparseStart, img2CentCell)

    !> Sparse matrix
    real(dp), intent(inout) :: primitive(:)

    !> Square form matrix
    complex(dp), intent(in) :: square(:, :)

    !> Relative coordinates of the K-point
    real(dp), intent(in) :: kPoint(:)

    !> Weight of the K-point
    real(dp), intent(in) :: kweight

    !> Neighbour list for the atoms (First index from 0!)
    integer, intent(in) :: iNeighbour(0:, :)

    !> Nr. of neighbours for the atoms.
    integer, intent(in) :: nNeighbourSK(:)

    !> Maximal number of orbitals on an atom.
    integer, intent(in) :: mOrb

    !> Index of the cell translation vector for each atom.
    integer, intent(in) :: iCellVec(:)

    !> Relative coordinates of the cell translation vectors.
    real(dp), intent(in) :: cellVec(:, :)

    !> Atom offset for the square matrix
    integer, intent(in) :: iAtomStart(:)

    !> indexing array for the sparse Hamiltonian
    integer, intent(in) :: iSparseStart(0:, :)

    !> Mapping between image atoms and corresponding atom in the central cell.
    integer, intent(in) :: img2CentCell(:)

    complex(dp) :: phase
    integer :: nAtom
    integer :: iOrig, ii, jj, kk
    integer :: iNeigh
    integer :: iOldVec, iVec
    integer :: iAtom1, iAtom2, iAtom2f
    integer :: nOrb1, nOrb2
    real(dp) :: kPoint2p(3)
    complex(dp) :: tmpSqr(mOrb, mOrb)
  #:block DEBUG_CODE
    integer :: sizePrim
  #:endblock DEBUG_CODE

    nAtom = size(iNeighbour, dim=2)
  #:block DEBUG_CODE
    sizePrim = size(primitive)
  #:endblock DEBUG_CODE

    @:ASSERT(nAtom > 0)
    @:ASSERT(size(square, dim=1) == size(square, dim=2))
    @:ASSERT(size(square, dim=1) == iAtomStart(nAtom+1) - 1)
    @:ASSERT(all(shape(kPoint) == [3]))
    @:ASSERT(all(shape(nNeighbourSK) == [nAtom]))
    @:ASSERT(kWeight > 0.0_dp)
    @:ASSERT(size(iAtomStart) == nAtom + 1)

    kPoint2p(:) = 2.0_dp * pi * kPoint
    iOldVec = 0
    phase = 1.0_dp
    do iAtom1 = 1, nAtom
      ii = iAtomStart(iAtom1)
      nOrb1 = iAtomStart(iAtom1 + 1) - ii
      do iNeigh = 0, nNeighbourSK(iAtom1)
        iOrig = iSparseStart(iNeigh, iAtom1) + 1
        iAtom2 = iNeighbour(iNeigh, iAtom1)
        iAtom2f = img2CentCell(iAtom2)
        jj = iAtomStart(iAtom2f)
        @:ASSERT(jj >= ii)
        nOrb2 = iAtomStart(iAtom2f + 1) - jj
        iVec = iCellVec(iAtom2)
        if (iVec /= iOldVec) then
          phase = exp(cmplx(0, -1, dp) * dot_product(kPoint2p(:), cellVec(:, iVec)))
          iOldVec = iVec
        end if
        tmpSqr(1:nOrb2, 1:nOrb1) = square(jj:jj+nOrb2-1, ii:ii+nOrb1-1)

        ! Hermitian the on-site block before packing, just in case
        if (iAtom1 == iAtom2f) then
          do kk = 1, nOrb2
            tmpSqr(kk, kk+1:nOrb1) = conjg(tmpSqr(kk+1:nOrb1, kk))
          end do
        end if

        @:ASSERT(sizePrim >= iOrig + nOrb1*nOrb2 - 1)
        primitive(iOrig : iOrig + nOrb1 * nOrb2 - 1) = primitive(iOrig : iOrig + nOrb1*nOrb2 - 1)&
            & + kWeight * real(phase * reshape(tmpSqr(1:nOrb2, 1:nOrb1), [nOrb1*nOrb2]), dp)
      end do
    end do

  end subroutine packHS_cmplx


  !> Pack square matrix in the sparse form (real version).
  subroutine packHS_real(primitive, square, iNeighbour, nNeighbourSK, mOrb, iAtomStart,&
      & iSparseStart, img2CentCell)

    !> Sparse matrix
    real(dp), intent(inout) :: primitive(:)

    !> Square form matrix
    real(dp), intent(in) :: square(:, :)

    !> Neighbour list for the atoms (First index from 0!)
    integer, intent(in) :: iNeighbour(0:, :)

    !> Nr. of neighbours for the atoms.
    integer, intent(in) :: nNeighbourSK(:)

    !> Maximal number of orbitals on an atom.
    integer, intent(in) :: mOrb

    !> Atom offset for the square matrix
    integer, intent(in) :: iAtomStart(:)

    !> indexing array for the sparse Hamiltonian
    integer, intent(in) :: iSparseStart(0:, :)

    !> Mapping between image atoms and corresponding atom in the central cell.
    integer, intent(in) :: img2CentCell(:)

    integer :: nAtom
    integer :: iOrig, ii, jj, kk
    integer :: iNeigh
    integer :: iAtom1, iAtom2, iAtom2f
    integer :: nOrb1, nOrb2
    real(dp) :: tmpSqr(mOrb, mOrb)
  #:block DEBUG_CODE
    integer :: sizePrim
  #:endblock DEBUG_CODE

    nAtom = size(iNeighbour, dim=2)
  #:block DEBUG_CODE
    sizePrim = size(primitive)
  #:endblock DEBUG_CODE

    @:ASSERT(nAtom > 0)
    @:ASSERT(size(square, dim=1) == size(square, dim=2))
    @:ASSERT(size(square, dim=1) == iAtomStart(nAtom+1) - 1)
    @:ASSERT(all(shape(nNeighbourSK) == [nAtom]))

    do iAtom1 = 1, nAtom
      ii = iAtomStart(iAtom1)
      nOrb1 = iAtomStart(iAtom1 + 1) - ii
      do iNeigh = 0, nNeighbourSK(iAtom1)
        iOrig = iSparseStart(iNeigh, iAtom1) + 1
        iAtom2 = iNeighbour(iNeigh, iAtom1)
        iAtom2f = img2CentCell(iAtom2)
        jj = iAtomStart(iAtom2f)
        @:ASSERT(jj >= ii)
        nOrb2 = iAtomStart(iAtom2f + 1) - jj
        tmpSqr(1:nOrb2, 1:nOrb1) = square(jj:jj+nOrb2-1, ii:ii+nOrb1-1)

        ! Symmetrize the on-site block before packing, just in case
        if (iAtom1 == iAtom2f) then
          do kk = 1, nOrb2
            tmpSqr(kk, kk+1:nOrb1) = tmpSqr(kk+1:nOrb1, kk)
          end do
        end if

        @:ASSERT(sizePrim >= iOrig + nOrb1*nOrb2 - 1)
        primitive(iOrig : iOrig + nOrb1*nOrb2 - 1) = primitive(iOrig : iOrig + nOrb1 * nOrb2 - 1)&
            & + reshape(tmpSqr(1:nOrb2, 1:nOrb1), [nOrb1 * nOrb2])
      end do
    end do

  end subroutine packHS_real


  !> Pack square matrix in the sparse form (complex version) for helical boundary conditions.
  subroutine packHShelical_cmplx(primitive, square, kPoint, kWeight, iNeighbour, nNeighbourSK,&
      & mOrb, iCellVec, cellVec, iAtomStart, iSparseStart, img2CentCell, orb, species, coord)

    !> Sparse matrix
    real(dp), intent(inout) :: primitive(:)

    !> Square form matrix
    complex(dp), intent(in) :: square(:, :)

    !> Relative coordinates of the K-point
    real(dp), intent(in) :: kPoint(:)

    !> Weight of the K-point
    real(dp), intent(in) :: kweight

    !> Neighbour list for the atoms (First index from 0!)
    integer, intent(in) :: iNeighbour(0:, :)

    !> Nr. of neighbours for the atoms.
    integer, intent(in) :: nNeighbourSK(:)

    !> Maximal number of orbitals on an atom.
    integer, intent(in) :: mOrb

    !> Index of the cell translation vector for each atom.
    integer, intent(in) :: iCellVec(:)

    !> Relative coordinates of the cell translation vectors.
    real(dp), intent(in) :: cellVec(:, :)

    !> Atom offset for the square matrix
    integer, intent(in) :: iAtomStart(:)

    !> indexing array for the sparse Hamiltonian
    integer, intent(in) :: iSparseStart(0:, :)

    !> Mapping between image atoms and corresponding atom in the central cell.
    integer, intent(in) :: img2CentCell(:)

    !> data type for atomic orbital information
    type(TOrbitals), intent(in) :: orb

    !> Species of each atom
    integer :: species(:)

    !> Coordinates of all atoms
    real(dp), intent(in) :: coord(:,:)

    complex(dp) :: phase
    integer :: nAtom, iOrig, ii, jj, kk, iNeigh, iOldVec, iVec, iAtom1, iAtom2, iAtom2f
    integer :: nOrb1, nOrb2, lShellVals(orb%mShell), iSh, iSp
    real(dp) :: kPoint2p(2), tmpSqrR(mOrb, mOrb), rotZ(orb%mOrb,orb%mOrb), theta
    complex(dp) :: tmpSqr(mOrb, mOrb)

    nAtom = size(iNeighbour, dim=2)
    kPoint2p(:) = 2.0_dp * pi * kPoint
    iOldVec = 0
    phase = 1.0_dp
    lShellVals(:) = 0
    do iAtom1 = 1, nAtom
      ii = iAtomStart(iAtom1)
      nOrb1 = iAtomStart(iAtom1 + 1) - ii
      do iNeigh = 0, nNeighbourSK(iAtom1)
        iOrig = iSparseStart(iNeigh, iAtom1) + 1
        iAtom2 = iNeighbour(iNeigh, iAtom1)
        iAtom2f = img2CentCell(iAtom2)
        jj = iAtomStart(iAtom2f)
        nOrb2 = iAtomStart(iAtom2f + 1) - jj
        iVec = iCellVec(iAtom2)
        iSp = species(iAtom2f)
        iSh = orb%nShell(iSp)
        lShellVals(:iSh) = orb%angShell(:iSh,iSp)
        theta = atan2(coord(2,iAtom2),coord(1,iAtom2)) &
            & - atan2(coord(2,iAtom2f),coord(1,iAtom2f))
        theta = mod(theta,2.0_dp*pi)
        call rotateZ(rotZ,lShellVals(:iSh), theta)
        if (iVec /= iOldVec) then
          phase = exp(cmplx(0, -1, dp) * dot_product(kPoint2p(:), cellVec(:, iVec)))
          iOldVec = iVec
        end if
        tmpSqr(1:nOrb2, 1:nOrb1) = square(jj:jj+nOrb2-1, ii:ii+nOrb1-1)
        ! Hermitian the on-site block before packing, just in case
        if (iAtom1 == iAtom2f) then
          do kk = 1, nOrb2
            tmpSqr(kk, kk+1:nOrb1) = conjg(tmpSqr(kk+1:nOrb1, kk))
          end do
        end if
        ! rotate
        tmpSqrR(:nOrb2,:nOrb1) = real(phase*tmpSqr(:nOrb2,:nOrb1))
        tmpSqrR(:nOrb2,:nOrb1) = matmul(rotZ(:nOrb2,:nOrb2),tmpSqrR(:nOrb2,:nOrb1))
        primitive(iOrig : iOrig + nOrb1 * nOrb2 - 1) = primitive(iOrig : iOrig + nOrb1*nOrb2 - 1)&
            & + kWeight * reshape(tmpSqrR(1:nOrb2, 1:nOrb1), [nOrb1*nOrb2])
      end do
    end do

  end subroutine packHShelical_cmplx


  !> Pack square matrix in the sparse form (real version).
  subroutine packHShelical_real(primitive, square, iNeighbour, nNeighbourSK, iAtomStart,&
      & iSparseStart, img2CentCell, orb, species, coord)

    !> Sparse matrix
    real(dp), intent(inout) :: primitive(:)

    !> Square form matrix
    real(dp), intent(in) :: square(:, :)

    !> Neighbour list for the atoms (First index from 0!)
    integer, intent(in) :: iNeighbour(0:, :)

    !> Nr. of neighbours for the atoms.
    integer, intent(in) :: nNeighbourSK(:)

    !> Atom offset for the square matrix
    integer, intent(in) :: iAtomStart(:)

    !> indexing array for the sparse Hamiltonian
    integer, intent(in) :: iSparseStart(0:, :)

    !> Mapping between image atoms and corresponding atom in the central cell.
    integer, intent(in) :: img2CentCell(:)

    !> data type for atomic orbital information
    type(TOrbitals), intent(in) :: orb

    !> Species of each atom
    integer :: species(:)

    !> Coordinates of all atoms
    real(dp), intent(in) :: coord(:,:)

    integer :: nAtom, iOrig, ii, jj, kk, iNeigh, iAtom1, iAtom2, iAtom2f
    integer :: nOrb1, nOrb2, iSp, iSh, lShellVals(orb%mShell)
    real(dp) :: tmpSqr(orb%mOrb, orb%mOrb), rotZ(orb%mOrb,orb%mOrb), theta

    nAtom = size(iNeighbour, dim=2)
    lShellVals(:) = 0
    do iAtom1 = 1, nAtom
      ii = iAtomStart(iAtom1)
      nOrb1 = iAtomStart(iAtom1 + 1) - ii
      do iNeigh = 0, nNeighbourSK(iAtom1)
        iOrig = iSparseStart(iNeigh, iAtom1) + 1
        iAtom2 = iNeighbour(iNeigh, iAtom1)
        iAtom2f = img2CentCell(iAtom2)
        jj = iAtomStart(iAtom2f)
        nOrb2 = iAtomStart(iAtom2f + 1) - jj
        tmpSqr(1:nOrb2, 1:nOrb1) = square(jj:jj+nOrb2-1, ii:ii+nOrb1-1)
        ! Symmetrize the on-site block before packing, just in case
        if (iAtom1 == iAtom2f) then
          do kk = 1, nOrb2
            tmpSqr(kk, kk+1:nOrb1) = tmpSqr(kk+1:nOrb1, kk)
          end do
        end if
        iSp = species(iAtom2f)
        iSh = orb%nShell(iSp)
        lShellVals(:iSh) = orb%angShell(:iSh,iSp)
        theta = atan2(coord(2,iAtom2),coord(1,iAtom2)) &
            & - atan2(coord(2,iAtom2f),coord(1,iAtom2f))
        theta = mod(theta,2.0_dp*pi)
        call rotateZ(rotZ, lShellVals(:iSh), theta)
        tmpSqr(:nOrb2,:nOrb1) =  matmul(rotZ(:nOrb2,:nOrb2),tmpSqr(:nOrb2,:nOrb1))

        primitive(iOrig : iOrig + nOrb1*nOrb2 - 1) = primitive(iOrig : iOrig + nOrb1 * nOrb2 - 1)&
            & + reshape(tmpSqr(1:nOrb2, 1:nOrb1), [nOrb1 * nOrb2])
      end do
    end do

  end subroutine packHShelical_real


  !> Pack square matrix in the sparse form (real Pauli version).
  subroutine packHSPauli(primitive, square, iNeighbour, nNeighbourSK, mOrb, iAtomStart,&
      & iSparseStart, img2CentCell)

    !> Sparse matrix
    real(dp), intent(inout) :: primitive(:, :)

    !> Square form matrix
    complex(dp), intent(in) :: square(:, :)

    !> Neighbour list for the atoms (First index from 0!)
    integer, intent(in) :: iNeighbour(0:, :)

    !> Nr. of neighbours for the atoms.
    integer, intent(in) :: nNeighbourSK(:)

    !> Maximal number of orbitals on an atom.
    integer, intent(in) :: mOrb

    !> Atom offset for the square matrix
    integer, intent(in) :: iAtomStart(:)

    !> indexing array for the sparse Hamiltonian
    integer, intent(in) :: iSparseStart(0:, :)

    !> Mapping between image atoms and corresponding atom in the central cell.
    integer, intent(in) :: img2CentCell(:)

    integer :: nAtom
    integer :: iOrig, ii, jj, kk
    integer :: iNeigh, iBlock
    integer :: iAtom1, iAtom2, iAtom2f
    integer :: nOrb1, nOrb2, nOrb
    complex(dp) :: tmpSqr(mOrb, mOrb)
  #:block DEBUG_CODE
    integer :: sizePrim
  #:endblock DEBUG_CODE

    nAtom = size(iNeighbour, dim=2)
    ! number of orbitals in a regular spin block
    nOrb = (iAtomStart(nAtom+1) - 1)

  #:block DEBUG_CODE
    sizePrim = size(primitive, dim=1)
  #:endblock DEBUG_CODE

    @:ASSERT(nAtom > 0)
    @:ASSERT(size(square, dim=1) == size(square, dim=2))
    @:ASSERT(size(square, dim=1) == 2 * nOrb )
    @:ASSERT(all(shape(nNeighbourSK) == [nAtom]))
    @:ASSERT(size(iAtomStart) == nAtom + 1)
    @:ASSERT(size(primitive, dim=2)==4)

    do iBlock = 0, 1
      do iAtom1 = 1, nAtom
        ii = iAtomStart(iAtom1)
        nOrb1 = iAtomStart(iAtom1 + 1) - ii
        do iNeigh = 0, nNeighbourSK(iAtom1)
          iOrig = iSparseStart(iNeigh, iAtom1) + 1
          iAtom2 = iNeighbour(iNeigh, iAtom1)
          iAtom2f = img2CentCell(iAtom2)
          jj = iAtomStart(iAtom2f)
          @:ASSERT(jj >= ii)
          nOrb2 = iAtomStart(iAtom2f + 1) - jj
          tmpSqr(1:nOrb2, 1:nOrb1) =&
              & square(jj+iBlock*nOrb:jj+nOrb2-1+iBlock*nOrb, ii+iBlock*nOrb:ii+nOrb1-1+iBlock*nOrb)
          ! Hermitian the on-site block before packing, as only one triangle usually supplied
          if (iAtom1 == iAtom2f) then
            do kk = 1, nOrb2
              tmpSqr(kk, kk+1:nOrb1) = conjg(tmpSqr(kk+1:nOrb1, kk))
            end do
          end if
          @:ASSERT(sizePrim >= iOrig + nOrb1*nOrb2 - 1)
          primitive(iOrig : iOrig + nOrb1*nOrb2 - 1, 1) =&
              & primitive(iOrig : iOrig + nOrb1*nOrb2 - 1, 1)&
              & + 0.5_dp*reshape(real(tmpSqr(1:nOrb2, 1:nOrb1)), [nOrb1*nOrb2])
          primitive(iOrig : iOrig + nOrb1*nOrb2 - 1, 4) =&
              &primitive(iOrig : iOrig + nOrb1*nOrb2 - 1, 4)&
              & + real(1-2*iBlock, dp) *&
              & 0.5_dp*reshape(real(tmpSqr(1:nOrb2, 1:nOrb1)), [nOrb1*nOrb2])
        end do
      end do
    end do

    do iAtom1 = 1, nAtom
      ii = iAtomStart(iAtom1)
      nOrb1 = iAtomStart(iAtom1 + 1) - ii
      do iNeigh = 0, nNeighbourSK(iAtom1)
        iOrig = iSparseStart(iNeigh, iAtom1) + 1
        iAtom2 = iNeighbour(iNeigh, iAtom1)
        iAtom2f = img2CentCell(iAtom2)
        jj = iAtomStart(iAtom2f)
        @:ASSERT(jj >= ii)
        nOrb2 = iAtomStart(iAtom2f + 1) - jj
        ! take the Hermitian part of the block
        tmpSqr(1:nOrb2, 1:nOrb1) = 0.5_dp * (square(jj+nOrb:jj+nOrb2-1+nOrb, ii:ii+nOrb1-1)&
            & + transpose(square(nOrb+ii:nOrb+ii+nOrb1-1, jj:jj+nOrb2-1)))
        @:ASSERT(sizePrim >= iOrig + nOrb1*nOrb2 - 1)
        primitive(iOrig : iOrig + nOrb1*nOrb2 - 1, 2) =&
            & primitive(iOrig : iOrig + nOrb1*nOrb2 - 1, 2)&
            & + reshape(real(tmpSqr(1:nOrb2, 1:nOrb1)), [nOrb1*nOrb2])
        primitive(iOrig : iOrig + nOrb1*nOrb2 - 1, 3) =&
            &primitive(iOrig : iOrig + nOrb1*nOrb2 - 1, 3)&
            & +reshape(aimag(tmpSqr(1:nOrb2, 1:nOrb1)), [nOrb1*nOrb2])
      end do
    end do

  end subroutine packHSPauli


  !> Pack square matrix into the sparse form (complex Pauli version).
  subroutine packHSPauli_kpts(primitive, square, kPoint, kWeight, iNeighbour, nNeighbourSK, mOrb,&
      & iCellVec, cellVec, iAtomStart, iSparseStart, img2CentCell)

    !> Sparse matrix
    real(dp), intent(inout) :: primitive(:, :)

    !> Square form matrix
    complex(dp), intent(in) :: square(:, :)

    !> location in the BZ in units of 2pi
    real(dp), intent(in) :: kPoint(:)

    !> Weight of the k-point
    real(dp), intent(in) :: kweight

    !> Neighbour list for the atoms (First index from 0!)
    integer, intent(in) :: iNeighbour(0:, :)

    !> Nr. of neighbours for the atoms.
    integer, intent(in) :: nNeighbourSK(:)

    !> Maximal number of orbitals on an atom.
    integer, intent(in) :: mOrb

    !> Index of the cell translation vector for each atom.
    integer, intent(in) :: iCellVec(:)

    !> Relative coordinates of the cell translation vectors.
    real(dp), intent(in) :: cellVec(:, :)

    !> Atom offset for the square matrix
    integer, intent(in) :: iAtomStart(:)

    !> indexing array for the sparse Hamiltonian
    integer, intent(in) :: iSparseStart(0:, :)

    !> Mapping between image atoms and corresponding atom in the central cell.
    integer, intent(in) :: img2CentCell(:)

    complex(dp) :: phase
    integer :: nAtom
    integer :: iOrig, ii, jj, kk
    integer :: iNeigh, iBlock
    integer :: iOldVec, iVec
    integer :: iAtom1, iAtom2, iAtom2f
    integer :: nOrb1, nOrb2, nOrb
    real(dp) :: kPoint2p(3)
    complex(dp) :: tmpSqr(mOrb, mOrb)
  #:block DEBUG_CODE
    integer :: sizePrim
  #:endblock DEBUG_CODE

    nAtom = size(iNeighbour, dim=2)
    ! number of orbitals in a regular spin block
    nOrb = (iAtomStart(nAtom+1) - 1)

  #:block DEBUG_CODE
    sizePrim = size(primitive, dim=1)
  #:endblock DEBUG_CODE

    @:ASSERT(nAtom > 0)
    @:ASSERT(size(square, dim=1) == size(square, dim=2))
    @:ASSERT(size(square, dim=1) == 2 * nOrb )
    @:ASSERT(all(shape(kPoint) == [3]))
    @:ASSERT(all(shape(nNeighbourSK) == [nAtom]))
    @:ASSERT(size(iAtomStart) == nAtom + 1)
    @:ASSERT(kWeight > 0.0_dp)
    @:ASSERT(size(primitive, dim=2)==4)

    kPoint2p(:) = 2.0_dp * pi * kPoint

    ! sigma_I and sigma_z blocks
    do iBlock = 0, 1
      iOldVec = 0
      phase = 1.0_dp
      do iAtom1 = 1, nAtom
        ii = iAtomStart(iAtom1)
        nOrb1 = iAtomStart(iAtom1 + 1) - ii
        do iNeigh = 0, nNeighbourSK(iAtom1)
          iOrig = iSparseStart(iNeigh, iAtom1) + 1
          iAtom2 = iNeighbour(iNeigh, iAtom1)
          iAtom2f = img2CentCell(iAtom2)
          jj = iAtomStart(iAtom2f)
          @:ASSERT(jj >= ii)
          nOrb2 = iAtomStart(iAtom2f + 1) - jj
          iVec = iCellVec(iAtom2)
          if (iVec /= iOldVec) then
            phase = exp(cmplx(0, -1, dp) * dot_product(kPoint2p(:), cellVec(:, iVec)))
            iOldVec = iVec
          end if
          tmpSqr(1:nOrb2, 1:nOrb1) = square(jj+iBlock*nOrb:jj+nOrb2-1+iBlock*nOrb,&
              & ii+iBlock*nOrb:ii+nOrb1-1+iBlock*nOrb)
          ! Hermitian the on-site block before packing, as only one triangle usually supplied
          if (iAtom1 == iAtom2f) then
            do kk = 1, nOrb2
              tmpSqr(kk, kk+1:nOrb1) = conjg(tmpSqr(kk+1:nOrb1, kk))
            end do
          end if
          @:ASSERT(sizePrim >= iOrig + nOrb1*nOrb2 - 1)
          primitive(iOrig : iOrig + nOrb1*nOrb2 - 1, 1) =&
              & primitive(iOrig : iOrig + nOrb1*nOrb2 - 1, 1)&
              & + kWeight * 0.5_dp*reshape(real(phase* tmpSqr(1:nOrb2, 1:nOrb1)), [nOrb1*nOrb2])
          primitive(iOrig : iOrig + nOrb1*nOrb2 - 1, 4) =&
              & primitive(iOrig : iOrig + nOrb1*nOrb2 - 1, 4)&
              & + real(1-2*iBlock, dp) *&
              & kWeight * 0.5_dp*reshape(real(phase*tmpSqr(1:nOrb2, 1:nOrb1)), [nOrb1*nOrb2])
        end do
      end do
    end do

    ! sigma_x and sigma_y blocks
    iOldVec = 0
    phase = 1.0_dp
    do iAtom1 = 1, nAtom
      ii = iAtomStart(iAtom1)
      nOrb1 = iAtomStart(iAtom1 + 1) - ii
      do iNeigh = 0, nNeighbourSK(iAtom1)
        iOrig = iSparseStart(iNeigh, iAtom1) + 1
        iAtom2 = iNeighbour(iNeigh, iAtom1)
        iAtom2f = img2CentCell(iAtom2)
        jj = iAtomStart(iAtom2f)
        @:ASSERT(jj >= ii)
        nOrb2 = iAtomStart(iAtom2f + 1) - jj
        iVec = iCellVec(iAtom2)
        if (iVec /= iOldVec) then
          phase = exp(cmplx(0, -1, dp) * dot_product(kPoint2p(:), cellVec(:, iVec)))
          iOldVec = iVec
        end if
        @:ASSERT(sizePrim >= iOrig + nOrb1*nOrb2 - 1)

        ! take the Pauli part of the block
        tmpSqr(1:nOrb2, 1:nOrb1) = 0.5_dp * (square(jj+nOrb:jj+nOrb2-1+nOrb, ii:ii+nOrb1-1)&
            & + conjg(transpose(square(nOrb+ii:nOrb+ii+nOrb1-1, jj:jj+nOrb2-1))))
        if (iAtom1 == iAtom2f) then
          ! make up the other side of the on-site block
          do kk = 1, nOrb2
            tmpSqr(kk, kk+1:nOrb1) = tmpSqr(kk+1:nOrb1, kk)
          end do
        end if
        primitive(iOrig : iOrig + nOrb1 * nOrb2 - 1, 2) =&
            & primitive(iOrig : iOrig + nOrb1 * nOrb2 - 1, 2)&
            & + kWeight * reshape(real(phase * tmpSqr(1:nOrb2, 1:nOrb1)), [nOrb1 * nOrb2])
        tmpSqr(1:nOrb2, 1:nOrb1) =&
            & 0.5_dp * (square(jj + nOrb : jj + nOrb2 - 1 + nOrb, ii : ii + nOrb1 - 1)&
            & - conjg(transpose(square(nOrb +ii : nOrb + ii + nOrb1 - 1, jj : jj + nOrb2 - 1))))
        if (iAtom1 == iAtom2f) then !make up the other side of the on-site block
          do kk = 1, nOrb2
            tmpSqr(kk, kk+1:nOrb1) = tmpSqr(kk+1:nOrb1, kk)
          end do
        end if
        primitive(iOrig : iOrig + nOrb1 * nOrb2 - 1, 3) =&
            & primitive(iOrig : iOrig + nOrb1 * nOrb2 - 1, 3)&
            & + kWeight*reshape(aimag(phase * tmpSqr(1:nOrb2, 1:nOrb1)), [nOrb1 * nOrb2])
      end do
    end do

  end subroutine packHSPauli_kpts


  !> Pack imaginary coefficient part of Pauli square matrix into the sparse form.
  subroutine packHSPauliImag(primitive, square, iNeighbour, nNeighbourSK, mOrb, iAtomStart,&
      & iSparseStart, img2CentCell)

    !> Sparse matrix
    real(dp), intent(inout) :: primitive(:, :)

    !> Square form matrix
    complex(dp), intent(in) :: square(:, :)

    !> Neighbour list for the atoms (First index from 0!)
    integer, intent(in) :: iNeighbour(0:, :)

    !> Nr. of neighbours for the atoms.
    integer, intent(in) :: nNeighbourSK(:)

    !> Maximal number of orbitals on an atom.
    integer, intent(in) :: mOrb

    !> Atom offset for the square matrix
    integer, intent(in) :: iAtomStart(:)

    !> indexing array for the sparse Hamiltonian
    integer, intent(in) :: iSparseStart(0:, :)

    !> Mapping between image atoms and corresponding atom in the central cell.
    integer, intent(in) :: img2CentCell(:)

    integer :: nAtom
    integer :: iOrig, ii, jj, kk
    integer :: iNeigh, iBlock
    integer :: iAtom1, iAtom2, iAtom2f
    integer :: nOrb1, nOrb2, nOrb
    complex(dp) :: tmpSqr(mOrb, mOrb)
  #:block DEBUG_CODE
    integer :: sizePrim
  #:endblock DEBUG_CODE

    nAtom = size(iNeighbour, dim=2)
    ! number of orbitals in a regular spin block
    nOrb = (iAtomStart(nAtom+1) - 1)


  #:block DEBUG_CODE
    sizePrim = size(primitive, dim=1)
  #:endblock DEBUG_CODE

    @:ASSERT(nAtom > 0)
    @:ASSERT(size(square, dim=1) == size(square, dim=2))
    @:ASSERT(size(square, dim=1) == 2 * nOrb )
    @:ASSERT(all(shape(nNeighbourSK) == [nAtom]))
    @:ASSERT(size(iAtomStart) == nAtom + 1)
    @:ASSERT(size(primitive, dim=2)==4)

    do iBlock = 0, 1
      do iAtom1 = 1, nAtom
        ii = iAtomStart(iAtom1)
        nOrb1 = iAtomStart(iAtom1 + 1) - ii
        do iNeigh = 0, nNeighbourSK(iAtom1)
          iOrig = iSparseStart(iNeigh, iAtom1) + 1
          iAtom2 = iNeighbour(iNeigh, iAtom1)
          iAtom2f = img2CentCell(iAtom2)
          jj = iAtomStart(iAtom2f)
          @:ASSERT(jj >= ii)
          nOrb2 = iAtomStart(iAtom2f + 1) - jj
          tmpSqr(1:nOrb2, 1:nOrb1) = square(jj + iBlock *nOrb :jj + nOrb2 - 1 + iBlock * nOrb,&
              & ii + iBlock * nOrb : ii + nOrb1 - 1 + iBlock * nOrb)
          ! Hermitian the on-site block before packing, as only one triangle usually supplied
          if (iAtom1 == iAtom2f) then
            do kk = 1, nOrb2
              tmpSqr(kk, kk+1:nOrb1) = conjg(tmpSqr(kk+1:nOrb1, kk))
            end do
          end if
          @:ASSERT(sizePrim >= iOrig + nOrb1*nOrb2 - 1)
          primitive(iOrig : iOrig + nOrb1*nOrb2 - 1, 1) =&
              & primitive(iOrig : iOrig + nOrb1 * nOrb2 - 1, 1)&
              & + 0.5_dp * reshape(aimag(tmpSqr(1:nOrb2, 1:nOrb1)), [nOrb1 * nOrb2])
          primitive(iOrig : iOrig + nOrb1*nOrb2 - 1, 4) =&
              & primitive(iOrig : iOrig + nOrb1*nOrb2 - 1, 4)&
              & + real(1-2*iBlock, dp)&
              & * 0.5_dp * reshape(aimag(tmpSqr(1:nOrb2, 1:nOrb1)), [nOrb1 * nOrb2])
        end do
      end do
    end do

    do iAtom1 = 1, nAtom
      ii = iAtomStart(iAtom1)
      nOrb1 = iAtomStart(iAtom1 + 1) - ii
      do iNeigh = 0, nNeighbourSK(iAtom1)
        iOrig = iSparseStart(iNeigh, iAtom1) + 1
        iAtom2 = iNeighbour(iNeigh, iAtom1)
        iAtom2f = img2CentCell(iAtom2)
        jj = iAtomStart(iAtom2f)
        @:ASSERT(jj >= ii)
        nOrb2 = iAtomStart(iAtom2f + 1) - jj
        ! take the anti-Hermitian part of the block
        tmpSqr(1:nOrb2, 1:nOrb1) = 0.5_dp * ( square(nOrb+jj:nOrb+jj+nOrb2-1, ii:ii+nOrb1-1)&
            & - transpose(square(nOrb+ii:nOrb+ii+nOrb1-1, jj:jj+nOrb2-1)))
        @:ASSERT(sizePrim >= iOrig + nOrb1*nOrb2 - 1)
        ! sigma_x : i * 1 = i use + imaginary part of block
        primitive(iOrig : iOrig + nOrb1*nOrb2 - 1, 2) =&
            & primitive(iOrig : iOrig + nOrb1 * nOrb2 - 1, 2)&
            & + reshape(aimag(tmpSqr(1:nOrb2, 1:nOrb1)), [nOrb1 * nOrb2])
        ! sigma_y : i * i = -1 use - real part of block
        primitive(iOrig : iOrig + nOrb1*nOrb2 - 1, 3) =&
            & primitive(iOrig : iOrig + nOrb1*nOrb2 - 1, 3)&
            & - reshape(real(tmpSqr(1:nOrb2, 1:nOrb1)), [nOrb1 * nOrb2])
      end do
    end do

  end subroutine packHSPauliImag


  !> Pack imaginary coefficient part of Pauli square matrix into the sparse form (complex version).
  subroutine packHSPauliImag_kpts(primitive, square, kPoint, kWeight, iNeighbour, nNeighbourSK,&
      & mOrb, iCellVec, cellVec, iAtomStart, iSparseStart, img2CentCell)

    !> Sparse matrix
    real(dp), intent(inout) :: primitive(:, :)

    !> Square form matrix
    complex(dp), intent(in) :: square(:, :)

    !> Relative coordinates of the K-point
    real(dp), intent(in) :: kPoint(:)

    !> Weight of the K-point
    real(dp), intent(in) :: kweight

    !> Neighbour list for the atoms (First index from 0!)
    integer, intent(in) :: iNeighbour(0:, :)

    !> Nr. of neighbours for the atoms.
    integer, intent(in) :: nNeighbourSK(:)

    !> Maximal number of orbitals on an atom.
    integer, intent(in) :: mOrb

    !> Index of the cell translation vector for each atom.
    integer, intent(in) :: iCellVec(:)

    !> Relative coordinates of the cell translation vectors.
    real(dp), intent(in) :: cellVec(:, :)

    !> Atom offset for the square matrix
    integer, intent(in) :: iAtomStart(:)

    !> indexing array for the sparse Hamiltonian
    integer, intent(in) :: iSparseStart(0:, :)

    !> Mapping between image atoms and corresponding atom in the central cell.
    integer, intent(in) :: img2CentCell(:)

    complex(dp) :: phase
    integer :: nAtom
    integer :: iOrig, ii, jj, kk
    integer :: iNeigh, iBlock
    integer :: iOldVec, iVec
    integer :: iAtom1, iAtom2, iAtom2f
    integer :: nOrb1, nOrb2, nOrb
    real(dp) :: kPoint2p(3)
    complex(dp) :: tmpSqr(mOrb, mOrb)
  #:block DEBUG_CODE
    integer :: sizePrim
  #:endblock DEBUG_CODE

    nAtom = size(iNeighbour, dim=2)
    ! number of orbitals in a regular spin block
    nOrb = (iAtomStart(nAtom+1) - 1)

  #:block DEBUG_CODE
    sizePrim = size(primitive, dim=1)
  #:endblock DEBUG_CODE

    @:ASSERT(nAtom > 0)
    @:ASSERT(size(square, dim=1) == size(square, dim=2))
    @:ASSERT(size(square, dim=1) == 2 * nOrb )
    @:ASSERT(all(shape(kPoint) == [3]))
    @:ASSERT(all(shape(nNeighbourSK) == [nAtom]))
    @:ASSERT(size(iAtomStart) == nAtom + 1)
    @:ASSERT(kWeight > 0.0_dp)
    @:ASSERT(size(primitive, dim=2)==4)

    kPoint2p(:) = 2.0_dp * pi * kPoint

    ! sigma_I and sigma_z blocks
    do iBlock = 0, 1
      iOldVec = 0
      phase = 1.0_dp
      do iAtom1 = 1, nAtom
        ii = iAtomStart(iAtom1)
        nOrb1 = iAtomStart(iAtom1 + 1) - ii
        do iNeigh = 0, nNeighbourSK(iAtom1)
          iOrig = iSparseStart(iNeigh, iAtom1) + 1
          iAtom2 = iNeighbour(iNeigh, iAtom1)
          iAtom2f = img2CentCell(iAtom2)
          jj = iAtomStart(iAtom2f)
          @:ASSERT(jj >= ii)
          nOrb2 = iAtomStart(iAtom2f + 1) - jj
          iVec = iCellVec(iAtom2)
          if (iVec /= iOldVec) then
            phase = exp(cmplx(0, -1, dp) * dot_product(kPoint2p(:), cellVec(:, iVec)))
            iOldVec = iVec
          end if
          tmpSqr(1:nOrb2, 1:nOrb1) = square(jj+iBlock*nOrb:jj+nOrb2-1+iBlock*nOrb,&
              & ii+iBlock*nOrb:ii+nOrb1-1+iBlock*nOrb)
          ! Hermitian the on-site block before packing, as only one triangle usually supplied
          if (iAtom1 == iAtom2f) then
            do kk = 1, nOrb2
              tmpSqr(kk, kk+1:nOrb1) = conjg(tmpSqr(kk+1:nOrb1, kk))
            end do
          end if
          tmpSqr = phase*kWeight*tmpSqr
          @:ASSERT(sizePrim >= iOrig + nOrb1*nOrb2 - 1)
          primitive(iOrig : iOrig + nOrb1*nOrb2 - 1, 1) =&
              & primitive(iOrig : iOrig + nOrb1*nOrb2 - 1, 1)&
              & + 0.5_dp*reshape(aimag(tmpSqr(1:nOrb2, 1:nOrb1)), [nOrb1*nOrb2])
          primitive(iOrig : iOrig + nOrb1*nOrb2 - 1, 4) =&
              & primitive(iOrig : iOrig + nOrb1*nOrb2 - 1, 4)&
              & + real(1-2*iBlock, dp) *&
              & 0.5_dp*reshape(aimag(tmpSqr(1:nOrb2, 1:nOrb1)), [nOrb1*nOrb2])
        end do
      end do
    end do

    ! sigma_x and sigma_y blocks
    iOldVec = 0
    phase = 1.0_dp
    do iAtom1 = 1, nAtom
      ii = iAtomStart(iAtom1)
      nOrb1 = iAtomStart(iAtom1 + 1) - ii
      do iNeigh = 0, nNeighbourSK(iAtom1)
        iOrig = iSparseStart(iNeigh, iAtom1) + 1
        iAtom2 = iNeighbour(iNeigh, iAtom1)
        iAtom2f = img2CentCell(iAtom2)
        jj = iAtomStart(iAtom2f)
        @:ASSERT(jj >= ii)
        nOrb2 = iAtomStart(iAtom2f + 1) - jj
        iVec = iCellVec(iAtom2)
        if (iVec /= iOldVec) then
          phase = exp(cmplx(0, -1, dp)*dot_product(kPoint2p(:), cellVec(:, iVec)))
          iOldVec = iVec
        end if
        @:ASSERT(sizePrim >= iOrig + nOrb1*nOrb2 - 1)

        ! take the anti-Hermitian part of the block
        tmpSqr(1:nOrb2, 1:nOrb1) = 0.5_dp * ( square(nOrb+jj:nOrb+jj+nOrb2-1, ii:ii+nOrb1-1)&
            & + conjg(transpose(square(nOrb+ii:nOrb+ii+nOrb1-1, jj:jj+nOrb2-1))))
        tmpSqr = phase*kWeight*tmpSqr
        ! sigma_x : i * 1 = i use + imaginary part of block
        primitive(iOrig : iOrig + nOrb1*nOrb2 - 1, 2) =&
            & primitive(iOrig : iOrig + nOrb1 * nOrb2 - 1, 2)&
            & + reshape(aimag(tmpSqr(1:nOrb2, 1:nOrb1)), [nOrb1 * nOrb2])

        ! take the anti-Hermitian part of the block
        tmpSqr(1:nOrb2, 1:nOrb1) = 0.5_dp * (square(nOrb+jj:nOrb+jj+nOrb2-1, ii:ii+nOrb1-1)&
            & - conjg(transpose(square(nOrb+ii:nOrb+ii+nOrb1-1, jj:jj+nOrb2-1))))
        tmpSqr = phase*kWeight*tmpSqr
        ! sigma_y : i * i = -1 use - real part of block
        primitive(iOrig : iOrig + nOrb1*nOrb2 - 1, 3) =&
            & primitive(iOrig : iOrig + nOrb1 * nOrb2 - 1, 3)&
            & -reshape(real(tmpSqr(1:nOrb2, 1:nOrb1)), [nOrb1 * nOrb2])
      end do
    end do

  end subroutine packHSPauliImag_kpts


  !> Pack only the charge (spin channel 1) part of a 2 component matrix
  subroutine packHSPauliERho(primitive, square, iNeighbour, nNeighbourSK, mOrb, iAtomStart,&
      & iSparseStart, img2CentCell)

    !> Sparse matrix
    real(dp), intent(inout) :: primitive(:)

    !> Square form matrix
    complex(dp), intent(in) :: square(:, :)

    !> Neighbour list for the atoms (First index from 0!)
    integer, intent(in) :: iNeighbour(0:, :)

    !> Nr. of neighbours for the atoms.
    integer, intent(in) :: nNeighbourSK(:)

    !> Maximal number of orbitals on an atom.
    integer, intent(in) :: mOrb

    !> Atom offset for the square matrix
    integer, intent(in) :: iAtomStart(:)

    !> indexing array for the sparse Hamiltonian
    integer, intent(in) :: iSparseStart(0:, :)

    !> Mapping between image atoms and corresponding atom in the central cell.
    integer, intent(in) :: img2CentCell(:)

    integer :: nAtom
    integer :: iOrig, ii, jj, kk
    integer :: iNeigh, iBlock
    integer :: iAtom1, iAtom2, iAtom2f
    integer :: nOrb1, nOrb2, nOrb
    complex(dp) :: tmpSqr(mOrb, mOrb)
  #:block DEBUG_CODE
    integer :: sizePrim
  #:endblock DEBUG_CODE

    nAtom = size(iNeighbour, dim=2)
    ! number of orbitals in a regular spin block
    nOrb = (iAtomStart(nAtom+1) - 1)

  #:block DEBUG_CODE
    sizePrim = size(primitive, dim=1)
  #:endblock DEBUG_CODE

    @:ASSERT(nAtom > 0)
    @:ASSERT(size(square, dim=1) == size(square, dim=2))
    @:ASSERT(size(square, dim=1) == 2 * nOrb )
    @:ASSERT(all(shape(nNeighbourSK) == [nAtom]))
    @:ASSERT(size(iAtomStart) == nAtom + 1)

    do iBlock = 0, 1
      do iAtom1 = 1, nAtom
        ii = iAtomStart(iAtom1)
        nOrb1 = iAtomStart(iAtom1 + 1) - ii
        do iNeigh = 0, nNeighbourSK(iAtom1)
          iOrig = iSparseStart(iNeigh, iAtom1) + 1
          iAtom2 = iNeighbour(iNeigh, iAtom1)
          iAtom2f = img2CentCell(iAtom2)
          jj = iAtomStart(iAtom2f)
          @:ASSERT(jj >= ii)
          nOrb2 = iAtomStart(iAtom2f+1) - jj
          tmpSqr(1:nOrb2, 1:nOrb1) = square(jj+iBlock*nOrb:jj+nOrb2-1+iBlock*nOrb,&
              & ii+iBlock*nOrb:ii+nOrb1-1+iBlock*nOrb)
          ! Symmetrize the on-site block before packing, as only one triangle supplied
          if (iAtom1 == iAtom2f) then
            do kk = 1, nOrb2
              tmpSqr(kk, kk+1:nOrb1) = conjg(tmpSqr(kk+1:nOrb1, kk))
            end do
          end if
          @:ASSERT(sizePrim >= iOrig + nOrb1*nOrb2 - 1)
          primitive(iOrig : iOrig + nOrb1*nOrb2 - 1) = primitive(iOrig : iOrig + nOrb1*nOrb2 - 1)&
              & + reshape(real(tmpSqr(1:nOrb2, 1:nOrb1)), (/nOrb1*nOrb2/))
        end do
      end do
    end do

  end subroutine packHSPauliERho


  !> Pack square matrix in the sparse form (real version).
  subroutine packHSPauliERho_kpts(primitive, square, kPoint, kWeight, iNeighbour, nNeighbourSK,&
      & mOrb, iCellVec, cellVec, iAtomStart, iSparseStart, img2CentCell)

    !> Sparse matrix
    real(dp), intent(inout) :: primitive(:)

    !> Square form matrix
    complex(dp), intent(in) :: square(:, :)

    !> Relative coordinates of the K-point where the sparse matrix should be unfolded.
    real(dp), intent(in) :: kPoint(:)

    !> weight for the k-point
    real(dp), intent(in) :: kweight

    !> Neighbour list for the atoms (First index from 0!)
    integer, intent(in) :: iNeighbour(0:, :)

    !> Nr. of neighbours for the atoms.
    integer, intent(in) :: nNeighbourSK(:)

    !> Maximal number of orbitals on an atom.
    integer, intent(in) :: mOrb

    !> Index of the cell translation vector for each atom.
    integer, intent(in) :: iCellVec(:)

    !> Relative coordinates of the cell translation vectors.
    real(dp), intent(in) :: cellVec(:, :)

    !> Atom offset for the square matrix
    integer, intent(in) :: iAtomStart(:)

    !> indexing array for the sparse Hamiltonian
    integer, intent(in) :: iSparseStart(0:, :)

    !> Mapping between image atoms and corresponding atom in the central cell.
    integer, intent(in) :: img2CentCell(:)

    complex(dp) :: phase
    integer :: nAtom
    integer :: iOrig, ii, jj, kk
    integer :: iNeigh, iBlock
    integer :: iOldVec, iVec
    integer :: iAtom1, iAtom2, iAtom2f
    integer :: nOrb1, nOrb2, nOrb
    real(dp) :: kPoint2p(3)
    complex(dp) :: tmpSqr(mOrb, mOrb)
  #:block DEBUG_CODE
    integer :: sizePrim
  #:endblock DEBUG_CODE

    nAtom = size(iNeighbour, dim=2)
    ! number of orbitals in a regular spin block
    nOrb = (iAtomStart(nAtom+1) - 1)

  #:block DEBUG_CODE
    sizePrim = size(primitive, dim=1)
  #:endblock DEBUG_CODE

    @:ASSERT(nAtom > 0)
    @:ASSERT(size(square, dim=1) == size(square, dim=2))
    @:ASSERT(size(square, dim=1) == 2 * nOrb )
    @:ASSERT(all(shape(kPoint) == [3]))
    @:ASSERT(all(shape(nNeighbourSK) == [nAtom]))
    @:ASSERT(size(iAtomStart) == nAtom + 1)
    @:ASSERT(kWeight > 0.0_dp)

    kPoint2p(:) = 2.0_dp * pi * kPoint

    do iBlock = 0, 1
      iOldVec = 0
      phase = 1.0_dp
      do iAtom1 = 1, nAtom
        ii = iAtomStart(iAtom1)
        nOrb1 = iAtomStart(iAtom1 + 1) - ii
        do iNeigh = 0, nNeighbourSK(iAtom1)
          iOrig = iSparseStart(iNeigh, iAtom1) + 1
          iAtom2 = iNeighbour(iNeigh, iAtom1)
          iAtom2f = img2CentCell(iAtom2)
          jj = iAtomStart(iAtom2f)
          @:ASSERT(jj >= ii)
          nOrb2 = iAtomStart(iAtom2f + 1) - jj
          iVec = iCellVec(iAtom2)
          if (iVec /= iOldVec) then
            phase = exp(cmplx(0, -1, dp) * dot_product(kPoint2p(:), cellVec(:, iVec)))
            iOldVec = iVec
          end if
          tmpSqr(1:nOrb2, 1:nOrb1) = square(jj+iBlock*nOrb:jj+nOrb2-1+iBlock*nOrb,&
              & ii+iBlock*nOrb:ii+nOrb1-1+iBlock*nOrb)
          ! Symmetrize the on-site block before packing, as only one triangle supplied
          if (iAtom1 == iAtom2f) then
            do kk = 1, nOrb2
              tmpSqr(kk, kk+1:nOrb1) = conjg(tmpSqr(kk+1:nOrb1, kk))
            end do
          end if
          @:ASSERT(sizePrim >= iOrig + nOrb1*nOrb2 - 1)
          primitive(iOrig : iOrig + nOrb1*nOrb2 - 1) =&
              & primitive(iOrig : iOrig + nOrb1*nOrb2 - 1) + kWeight *&
              & reshape(real(phase*tmpSqr(1:nOrb2, 1:nOrb1)), [nOrb1*nOrb2])
        end do
      end do
    end do

  end subroutine packHSPauliERho_kpts


  !> Symmetrize a square matrix leaving the on-site atomic blocks alone.  (Complex version)
  subroutine blockSymmetrizeHS_cmplx(square, iAtomStart)

    !> Square form matrix.
    complex(dp), intent(inout) :: square(:, :)

    !> Returns the offset array for each atom.
    integer, intent(in) :: iAtomStart(:)

    integer :: nAtom, iAtom, iStart, iEnd, mOrb

    nAtom = size(iAtomStart, dim=1) - 1
    mOrb = iAtomStart(nAtom+1) - 1

    @:ASSERT(nAtom > 0)
    @:ASSERT(size(square, dim=1) == size(square, dim=2))
    @:ASSERT((size(square, dim=1) == 2*mOrb) .or. (size(square, dim=1) == mOrb))
    @:ASSERT(size(square, dim=1) == mOrb)

    do iAtom = 1, nAtom
      iStart = iAtomStart(iAtom)
      iEnd = iAtomStart(iAtom+1) - 1
      square(iStart:iEnd, iEnd+1:mOrb) = transpose(square(iEnd+1:mOrb, iStart:iEnd))
    end do

  end subroutine blockSymmetrizeHS_cmplx


  !> Symmetrize a square matrix leaving the on-site atomic blocks alone.  (Complex version)
  subroutine blockHermitianHS_cmplx(square, iAtomStart)

    !> Square form matrix.
    complex(dp), intent(inout) :: square(:, :)

    !> Returns the offset array for each atom.
    integer, intent(in) :: iAtomStart(:)

    integer :: nAtom, iAtom, iStart, iEnd, mOrb

    nAtom = size(iAtomStart, dim=1) - 1
    mOrb = iAtomStart(nAtom+1) - 1

    @:ASSERT(nAtom > 0)
    @:ASSERT(size(square, dim=1) == size(square, dim=2))
    @:ASSERT((size(square, dim=1) == 2*mOrb) .or. (size(square, dim=1) == mOrb))
    @:ASSERT(size(square, dim=1) == mOrb)

    do iAtom = 1, nAtom
      iStart = iAtomStart(iAtom)
      iEnd = iAtomStart(iAtom+1) - 1
      square(iStart:iEnd, iEnd+1:mOrb) = transpose(conjg(square(iEnd+1:mOrb, iStart:iEnd)))
    end do

  end subroutine blockHermitianHS_cmplx


  !> Symmetrize a square matrix leaving the on-site atomic blocks alone.  (Real version)
  subroutine blockSymmetrizeHS_real(square, iAtomStart)

    !> Square form matrix.
    real(dp), intent(inout) :: square(:, :)

    !> Returns the offset array for each atom.
    integer, intent(in) :: iAtomStart(:)

    integer :: nAtom, iAtom, iStart, iEnd, mOrb

    nAtom = size(iAtomStart) - 1
    mOrb = iAtomStart(nAtom+1) - 1

    @:ASSERT(nAtom > 0)
    @:ASSERT(size(square, dim=1) == size(square, dim=2))
    @:ASSERT(size(square, dim=1) == mOrb)

    do iAtom = 1, nAtom
      iStart = iAtomStart(iAtom)
      iEnd = iAtomStart(iAtom+1) - 1
      square(iStart:iEnd, iEnd+1:mOrb) = transpose(square(iEnd+1:mOrb, iStart:iEnd))
    end do

  end subroutine blockSymmetrizeHS_real


  !> Anti-symmetrize a square matrix leaving the on-site atomic blocks alone. (Real version)
  subroutine blockAntiSymmetrizeHS_real(square, iAtomStart)

    !> Square form matrix.
    real(dp), intent(inout) :: square(:, :)

    !> Contains the offset in the array for each atom.
    integer, intent(in) :: iAtomStart(:)

    integer :: nAtom, iAtom, iStart, iEnd, mOrb

    nAtom = size(iAtomStart) - 1
    mOrb = iAtomStart(nAtom+1) - 1

    @:ASSERT(nAtom > 0)
    @:ASSERT(size(square, dim=1) == size(square, dim=2))
    @:ASSERT(size(square, dim=1) == mOrb)

    do iAtom = 1, nAtom
      iStart = iAtomStart(iAtom)
      iEnd = iAtomStart(iAtom+1) - 1
      square(iStart:iEnd, iEnd+1:mOrb) = -transpose(square(iEnd+1:mOrb, iStart:iEnd))
    end do

  end subroutine blockAntiSymmetrizeHS_real


  !> Copy lower triangle to upper for a square matrix. (Real version)
  subroutine symmetrizeHS_real(matrix)

    !> matrix to symmetrize
    real(dp), intent(inout) :: matrix(:,:)
    integer :: ii, matSize

    matSize = size(matrix, dim = 1)
    do ii = 1, matSize - 1
      matrix(ii, ii + 1 : matSize) = matrix(ii + 1 : matSize, ii)
    end do

  end subroutine symmetrizeHS_real


#:if WITH_SCALAPACK
!!!!!!!!!!!!!!!!!!!!!!!!!!!!!!!!!!!!!!!!!!!!!!!!!!!!!!!!!!!!!!!!!!!!!!!!!!!!!!!!!!!!!!!!!!!!!!!!!!!!
!!! Scalapack routines
!!!!!!!!!!!!!!!!!!!!!!!!!!!!!!!!!!!!!!!!!!!!!!!!!!!!!!!!!!!!!!!!!!!!!!!!!!!!!!!!!!!!!!!!!!!!!!!!!!!!


  !> Unpacks sparse H or S into dense (real, blacs).
  !>
  !> Note: In contrast to the serial routines, both triangles of the resulting matrix are filled.
  !>
  subroutine unpackHSRealBlacs(myBlacs, orig, iNeighbour, nNeighbourSK, iSparseStart, img2CentCell,&
      & desc, square)

    !> BLACS matrix descriptor
    type(TBlacsEnv), intent(in) :: myBlacs

    !> sparse matrix
    real(dp), intent(in) :: orig(:)

    !> Neighbour list for each atom (First index from 0!)
    integer, intent(in) :: iNeighbour(0:, :)

    !> Nr. of neighbours for each atom (incl. itself).
    integer, intent(in) :: nNeighbourSK(:)

    !> indexing array for the sparse Hamiltonian
    integer, intent(in) :: iSparseStart(0:, :)

    !> Map from images of atoms to central cell atoms
    integer, intent(in) :: img2CentCell(:)

    !> Dense matrix description
    type(TDenseDescr), intent(in) :: desc

    !> dense matrix part of distributed whole
    real(dp), intent(out) :: square(:, :)

    integer :: nAtom
    integer :: iOrig, ii, jj, nOrb1, nOrb2
    integer :: iNeigh
    integer :: iAtom1, iAtom2, iAtom2f

    nAtom = size(iNeighbour, dim=2)

    @:ASSERT(nAtom > 0)
    @:ASSERT(size(nNeighbourSK) == nAtom)
    @:ASSERT(size(desc%iAtomStart) == nAtom + 1)

    square(:, :) = 0.0_dp

    do iAtom1 = 1, nAtom
      ii = desc%iAtomStart(iAtom1)
      nOrb1 = desc%iAtomStart(iAtom1 + 1) - ii
      do iNeigh = 0, nNeighbourSK(iAtom1)
        iOrig = iSparseStart(iNeigh, iAtom1) + 1
        iAtom2 = iNeighbour(iNeigh, iAtom1)
        iAtom2f = img2CentCell(iAtom2)
        jj = desc%iAtomStart(iAtom2f)
        nOrb2 = desc%iAtomStart(iAtom2f + 1) - jj
        call scalafx_addl2g(myBlacs%orbitalGrid,&
            & reshape(orig(iOrig : iOrig + nOrb1 * nOrb2 - 1), [nOrb2, nOrb1]),&
            & desc%blacsOrbSqr, jj, ii, square)
        if (iAtom1 /= iAtom2f) then
          call scalafx_addl2g(myBlacs%orbitalGrid,&
              & transpose(reshape(orig(iOrig : iOrig + nOrb1 * nOrb2 - 1), [nOrb2, nOrb1])),&
              & desc%blacsOrbSqr, ii, jj, square)
        end if
      end do
    end do

  end subroutine unpackHSRealBlacs


  !> Unpacks sparse H into distributed dense matrix (complex)
  !>
  !> Note: In contrast to the serial routines, both triangles of the resulting matrix are filled.
  !>
  subroutine unpackHSCplxBlacs(myBlacs, orig, kPoint, iNeighbour, nNeighbourSK, iCellVec, cellVec,&
      & iSparseStart, img2CentCell, desc, square)

    !> BLACS matrix descriptor
    type(TBlacsEnv), intent(in) :: myBlacs

    !> sparse matrix
    real(dp), intent(in) :: orig(:)

    !> Relative coordinates of the K-point where the sparse matrix should be unfolded.
    real(dp), intent(in) :: kPoint(:)

    !> Neighbour list for each atom (First index from 0!)
    integer, intent(in) :: iNeighbour(0:, :)

    !> Nr. of neighbours for each atom (incl. itself).
    integer, intent(in) :: nNeighbourSK(:)

    !> Index of the cell translation vector for each atom.
    integer, intent(in) :: iCellVec(:)

    !> Relative coordinates of the cell translation vectors.
    real(dp), intent(in) :: cellVec(:, :)

    !> indexing array for the sparse Hamiltonian
    integer, intent(in) :: iSparseStart(0:, :)

    !> Mapping between image atoms and corresponding atom in the central cell.
    integer, intent(in) :: img2CentCell(:)

    !> Dense matrix description
    type(TDenseDescr), intent(in) :: desc

    !> dense matrix part of distributed whole
    complex(dp), intent(out) :: square(:, :)

    complex(dp) :: phase
    integer :: nAtom
    integer :: iOrig, nOrb1, nOrb2, ii, jj
    integer :: iNeigh
    integer :: iOldVec, iVec
    integer :: iAtom1, iAtom2, iAtom2f
    real(dp) :: kPoint2p(3)

    nAtom = size(iNeighbour, dim=2)

    @:ASSERT(nAtom > 0)
    @:ASSERT(size(kPoint) == 3)
    @:ASSERT(size(nNeighbourSK) == nAtom)
    @:ASSERT(size(desc%iAtomStart) == nAtom + 1)

    square(:, :) = cmplx(0, 0, dp)
    kPoint2p(:) = 2.0_dp * pi * kPoint
    iOldVec = 0
    phase = 1.0_dp
    do iAtom1 = 1, nAtom
      ii = desc%iAtomStart(iAtom1)
      nOrb1 = desc%iAtomStart(iAtom1 + 1) - ii
      do iNeigh = 0, nNeighbourSK(iAtom1)
        iOrig = iSparseStart(iNeigh, iAtom1) + 1
        iAtom2 = iNeighbour(iNeigh, iAtom1)
        iAtom2f = img2CentCell(iAtom2)
        jj = desc%iAtomStart(iAtom2f)
        nOrb2 = desc%iAtomStart(iAtom2f + 1) - jj
        iVec = iCellVec(iAtom2)
        if (iVec /= iOldVec) then
          phase = exp((0.0_dp, 1.0_dp) * dot_product(kPoint2p, cellVec(:, iVec)))
          iOldVec = iVec
        end if
        call scalafx_addl2g(myBlacs%orbitalGrid, phase&
            & * reshape(orig(iOrig : iOrig + nOrb1 * nOrb2 - 1), [nOrb2, nOrb1]),&
            & desc%blacsOrbSqr, jj, ii, square)
        if (iAtom1 /= iAtom2f) then
          call scalafx_addl2g(myBlacs%orbitalGrid, transpose(conjg(phase&
              & * reshape(orig(iOrig : iOrig + nOrb1 * nOrb2 - 1), [nOrb2, nOrb1]))),&
              & desc%blacsOrbSqr, ii, jj, square)
        end if
      end do
    end do

  end subroutine unpackHSCplxBlacs


  !> Unpacks sparse Hamiltonian to square form (Pauli-type Hamiltonian).
  !>
  !> Note: In contrast to the serial routines, both triangles of the resulting matrix are filled.
  !>
  subroutine unpackHPauliBlacs(myBlacs, orig, kPoint, iNeighbour, nNeighbourSK, iCellVec, cellVec,&
      & iSparseStart, img2CentCell, mOrb, desc, square, iorig)

    !> BLACS matrix descriptor
    type(TBlacsEnv), intent(in) :: myBlacs

    !> sparse matrix
    real(dp), intent(in) :: orig(:, :)

    !> Relative coordinates of the K-point where the sparse matrix should be unfolded.
    real(dp), intent(in) :: kPoint(:)

    !> Neighbour list for the atoms (First index from 0!)
    integer, intent(in) :: iNeighbour(0:, :)

    !> Nr. of neighbours for the atoms.
    integer, intent(in) :: nNeighbourSK(:)

    !> Index of the cell translation vector for each atom.
    integer, intent(in) :: iCellVec(:)

    !> Relative coordinates of the cell translation vectors.
    real(dp), intent(in) :: cellVec(:, :)

    !> indexing array for the sparse Hamiltonian
    integer, intent(in) :: iSparseStart(0:, :)

    !> Mapping between image atoms and corresponding atom in the central cell.
    integer, intent(in) :: img2CentCell(:)

    !> Maximal number of orbitals on an atom.
    integer, intent(in) :: mOrb

    !> Dense matrix description
    type(TDenseDescr), intent(in) :: desc

    !> local part of distributed whole dense matrix
    complex(dp), intent(out) :: square(:, :)

    !> imaginary part of sparse matrix
    real(dp), intent(in), optional :: iorig(:, :)

    square(:, :) = cmplx(0, 0, dp)
    call unpackHPauliBlacsHelper(myBlacs, orig, kPoint, iNeighbour, nNeighbourSK, iCellVec,&
        & cellVec, iSparseStart, img2CentCell, mOrb, cmplx(1, 0, dp), cmplx(1, 0, dp), desc, square)
    if (present(iorig)) then
      call unpackHPauliBlacsHelper(myBlacs, iorig, kPoint, iNeighbour, nNeighbourSK, iCellVec,&
          & cellVec, iSparseStart, img2CentCell, mOrb, cmplx(0, 1, dp), cmplx(-1, 0, dp), desc,&
          & square)
    end if

  end subroutine unpackHPauliBlacs


  !> Helper routine for unpacking into Pauli-type Hamiltonians.
  !!
  !! The routine creates the lower triangle of the 2x2 Pauli Hamiltonian
  !! 1*orig(:, 1) + sigma1*orig(:, 2) + sigma2*orig(:, 3) + sigma3*orig(:, 4).
  !!
  subroutine unpackHPauliBlacsHelper(myBlacs, orig, kPoint, iNeighbour, nNeighbourSK, iCellVec,&
      & cellVec, iSparseStart, img2CentCell, mOrb, imagPrefac, hermPrefac, desc, square)

    !> BLACS matrix descriptor
    type(TBlacsEnv), intent(in) :: myBlacs

    !> sparse matrix to unpack
    real(dp), intent(in) :: orig(:, :)

    !> k-point at which to unpack
    real(dp), intent(in) :: kPoint(:)

    !> Neighbour list for the atoms (First index from 0!)
    integer, intent(in) :: iNeighbour(0:, :)

    !> Nr. of neighbours for the atoms.
    integer, intent(in) :: nNeighbourSK(:)

    !> Index of the cell translation vector for each atom.
    integer, intent(in) :: iCellVec(:)

    !> Relative coordinates of the cell translation vectors.
    real(dp), intent(in) :: cellVec(:, :)

    !> indexing array for the sparse Hamiltonian
    integer, intent(in) :: iSparseStart(0:, :)

    !> Mapping between image atoms and corresponding atom in the central cell.
    integer, intent(in) :: img2CentCell(:)

    !> Maximal number of orbitals on an atom.
    integer, intent(in) :: mOrb

    !> prefactor for the imaginary related part of a block
    complex(dp), intent(in) :: imagPrefac

    !> prefactor for the hermitian related part of a block
    complex(dp), intent(in) :: hermPrefac

    !> Dense matrix description
    type(TDenseDescr), intent(in) :: desc

    !> local part of distributed whole dense matrix to add to
    complex(dp), intent(inout) :: square(:, :)

    integer :: iAtom1, iAtom2, iAtom2f, nAtom, nOrb1, nOrb2, nOrb
    integer :: iNeigh, iOrig, ii, jj, kk, iOldVec, iVec
    complex(dp), target :: tmpSqr(mOrb, mOrb, 4)
    complex(dp), pointer :: ptmp(:, :, :)
    real(dp) :: kPoint2p(3)
    complex(dp) :: phase

    nAtom = size(nNeighbourSK)
    nOrb = desc%iAtomStart(nAtom + 1) - 1
    kPoint2p(:) = 2.0_dp * pi * kPoint
    iOldVec = 0
    phase = 1.0_dp
    do iAtom1 = 1, nAtom
      ii = desc%iAtomStart(iAtom1)
      nOrb1 = desc%iAtomStart(iAtom1 + 1) - ii
      do iNeigh = 0, nNeighbourSK(iAtom1)
        iOrig = iSparseStart(iNeigh, iAtom1) + 1
        iAtom2 = iNeighbour(iNeigh, iAtom1)
        iAtom2f = img2CentCell(iAtom2)
        jj = desc%iAtomStart(iAtom2f)
        nOrb2 = desc%iAtomStart(iAtom2f + 1) - jj
        iVec = iCellVec(iAtom2)
        if (iVec /= iOldVec) then
          phase = exp(imag * dot_product(kPoint2p, cellVec(:, iVec)))
          iOldVec = iVec
        end if
        ptmp => tmpSqr(1:nOrb2, 1:nOrb1, :)
        ptmp(:, :, :) = 0.5_dp * phase&
            & * reshape(orig(iOrig:iOrig+nOrb1*nOrb2-1, :), [nOrb2, nOrb1, 4])
        ! up-up component and down-down components
        call scalafx_addl2g(myBlacs%orbitalGrid, imagPrefac * (ptmp(:, :, 1) + ptmp(:, :, 4)),&
            & desc%blacsOrbSqr, jj, ii, square)
        call scalafx_addl2g(myBlacs%orbitalGrid, imagPrefac * (ptmp(:, :, 1) - ptmp(:, :, 4)),&
            & desc%blacsOrbSqr, jj + nOrb, ii + nOrb, square)
        if (iAtom1 /= iAtom2f) then
          call scalafx_addl2g(myBlacs%orbitalGrid,&
              & hermPrefac * transpose(conjg(imagPrefac * (ptmp(:, :, 1) + ptmp(:, :, 4)))),&
              & desc%blacsOrbSqr, ii, jj, square)
          call scalafx_addl2g(myBlacs%orbitalGrid,&
              & hermPrefac * transpose(conjg(imagPrefac * (ptmp(:, :, 1) - ptmp(:, :, 4)))),&
              & desc%blacsOrbSqr, ii + nOrb, jj + nOrb, square)
        end if
        ! down-up component
        ! also upper triangle of the down-up component must be filled
        if (iAtom1 == iAtom2f) then
          ! symmetrize/antisymmetrize onsite block
          do kk = 1, nOrb1
            ptmp(kk, kk+1:, 2:3) = hermPrefac * conjg(ptmp(kk+1:, kk, 2:3))
          end do
          call scalafx_addl2g(myBlacs%orbitalGrid,&
              & imagPrefac * (ptmp(:, :, 2) + imag * ptmp(:, :, 3)), desc%blacsOrbSqr,&
              & jj + nOrb, ii, square)
          call scalafx_addl2g(myBlacs%orbitalGrid,&
              & hermPrefac * transpose(conjg(imagPrefac * (ptmp(:, :, 2) + imag * ptmp(:, :, 3)))),&
              & desc%blacsOrbSqr, ii, jj + nOrb, square)
        else
          call scalafx_addl2g(myBlacs%orbitalGrid,&
              & imagPrefac * (ptmp(:, :, 2) + imag * ptmp(:, :, 3)), desc%blacsOrbSqr,&
              & jj + nOrb, ii, square)
          call scalafx_addl2g(myBlacs%orbitalGrid,&
              & hermPrefac * transpose(conjg(imagPrefac * (ptmp(:, :, 2) + imag * ptmp(:, :, 3)))),&
              & desc%blacsOrbSqr, ii, jj + nOrb, square)
          call scalafx_addl2g(myBlacs%orbitalGrid, imagPrefac * hermPrefac&
              & * conjg(transpose(ptmp(:, :, 2) - imag * ptmp(:, :, 3))), desc%blacsOrbSqr,&
              & ii + nOrb, jj, square)
          call scalafx_addl2g(myBlacs%orbitalGrid,&
              & transpose(conjg(imagPrefac * conjg(transpose(ptmp(:, :, 2)&
              & - imag * ptmp(:, :, 3))))), desc%blacsOrbSqr, jj, ii + nOrb, square)
        end if
      end do
    end do

  end subroutine unpackHPauliBlacsHelper


  !> Unpacking the overlap for Pauli-type matrices.
  !>
  !> Note: In contrast to the serial routines, both triangles of the resulting matrix are filled.
  !>
  subroutine unpackSPauliBlacs(myBlacs, orig, kPoint, iNeighbour, nNeighbourSK, iCellVec, cellVec,&
      & iSparseStart, img2CentCell, mOrb, desc, square)

    !> BLACS matrix descriptor
    type(TBlacsEnv), intent(in) :: myBlacs

    !> sparse matrix to unpack
    real(dp), intent(in) :: orig(:)

    !> k-point at which to unpack
    real(dp), intent(in) :: kPoint(:)

    !> Neighbour list for the atoms (First index from 0!)
    integer, intent(in) :: iNeighbour(0:, :)

    !> Nr. of neighbours for the atoms.
    integer, intent(in) :: nNeighbourSK(:)

    !> Index of the cell translation vector for each atom.
    integer, intent(in) :: iCellVec(:)

    !> Relative coordinates of the cell translation vectors.
    real(dp), intent(in) :: cellVec(:, :)

    !> indexing array for the sparse Hamiltonian
    integer, intent(in) :: iSparseStart(0:, :)

    !> Mapping between image atoms and corresponding atom in the central cell.
    integer, intent(in) :: img2CentCell(:)

    !> Maximal number of orbitals on an atom.
    integer, intent(in) :: mOrb

    !> Dense matrix description
    type(TDenseDescr), intent(in) :: desc

    !> Local part of of distributed whole dense matrix
    complex(dp), intent(out) :: square(:, :)

    integer :: iAtom1, iAtom2, iAtom2f, nAtom, nOrb1, nOrb2, nOrb
    integer :: iNeigh, iOrig, ii, jj, iOldVec, iVec
    complex(dp), target :: tmpSqr(mOrb, mOrb)
    complex(dp), pointer :: ptmp(:, :)
    real(dp) :: kPoint2p(3)
    complex(dp) :: phase

    square(:, :) = (0.0_dp, 0.0_dp)
    nAtom = size(nNeighbourSK)
    nOrb = desc%iAtomStart(nAtom + 1) - 1
    kPoint2p(:) = 2.0_dp * pi * kPoint
    iOldVec = 0
    phase = 1.0_dp
    do iAtom1 = 1, nAtom
      ii = desc%iAtomStart(iAtom1)
      nOrb1 = desc%iAtomStart(iAtom1 + 1) - ii
      do iNeigh = 0, nNeighbourSK(iAtom1)
        iOrig = iSparseStart(iNeigh, iAtom1) + 1
        iAtom2 = iNeighbour(iNeigh, iAtom1)
        iAtom2f = img2CentCell(iAtom2)
        jj = desc%iAtomStart(iAtom2f)
        nOrb2 = desc%iAtomStart(iAtom2f + 1) - jj
        iVec = iCellVec(iAtom2)
        if (iVec /= iOldVec) then
          phase = exp(imag * dot_product(kPoint2p, cellVec(:, iVec)))
          iOldVec = iVec
        end if
        ptmp => tmpSqr(1:nOrb2, 1:nOrb1)
        ptmp(:, :) = phase * reshape(orig(iOrig:iOrig+nOrb1*nOrb2-1), [nOrb2, nOrb1])
        ! up-up component
        call scalafx_addl2g(myBlacs%orbitalGrid, ptmp, desc%blacsOrbSqr, jj, ii, square)
        ! down-down component
        call scalafx_addl2g(myBlacs%orbitalGrid, ptmp, desc%blacsOrbSqr, jj + nOrb, ii + nOrb,&
            & square)
        if (iAtom1 /= iAtom2f) then
          call scalafx_addl2g(myBlacs%orbitalGrid, transpose(conjg(ptmp)), desc%blacsOrbSqr, ii,&
              & jj, square)
          call scalafx_addl2g(myBlacs%orbitalGrid, transpose(conjg(ptmp)), desc%blacsOrbSqr,&
              & ii + nOrb, jj + nOrb, square)
        end if
      end do
    end do

  end subroutine unpackSPauliBlacs


  !> Packs distributed dense real matrix into sparse form (real).
  subroutine packRhoRealBlacs(myBlacs, desc, square, iNeighbour, nNeighbourSK, mOrb, iSparseStart,&
      & img2CentCell, primitive)

    !> BLACS matrix descriptor
    type(TBlacsEnv), intent(in) :: myBlacs

    !> Dense matrix description
    type(TDenseDescr), intent(in) :: desc

    !> distributed dense matrix to pack
    real(dp), intent(in) :: square(:, :)

    !> Neighbour list for the atoms (First index from 0!)
    integer, intent(in) :: iNeighbour(0:, :)

    !> Nr. of neighbours for the atoms.
    integer, intent(in) :: nNeighbourSK(:)

    !> Maximal number of orbitals on an atom.
    integer, intent(in) :: mOrb

    !> indexing array for the sparse Hamiltonian
    integer, intent(in) :: iSparseStart(0:, :)

    !> Mapping between image atoms and corresponding atom in the central cell.
    integer, intent(in) :: img2CentCell(:)

    !> sparse matrix to add this contribution into
    real(dp), intent(inout) :: primitive(:)

    integer :: nAtom
    integer :: iOrig, ii, jj, kk
    integer :: iNeigh
    integer :: iAtom1, iAtom2, iAtom2f
    integer :: nOrb1, nOrb2
    real(dp) :: tmpSqr(mOrb, mOrb)
  #:block DEBUG_CODE
    integer :: sizePrim
  #:endblock DEBUG_CODE

    nAtom = size(iNeighbour, dim=2)
  #:block DEBUG_CODE
    sizePrim = size(primitive)
  #:endblock DEBUG_CODE
    @:ASSERT(nAtom > 0)
    @:ASSERT(size(nNeighbourSK) == nAtom)

    do iAtom1 = 1, nAtom
      ii = desc%iAtomStart(iAtom1)
      nOrb1 = desc%iAtomStart(iAtom1 + 1) - ii
      do iNeigh = 0, nNeighbourSK(iAtom1)
        iOrig = iSparseStart(iNeigh, iAtom1) + 1
        iAtom2 = iNeighbour(iNeigh, iAtom1)
        iAtom2f = img2CentCell(iAtom2)
        jj = desc%iAtomStart(iAtom2f)
        nOrb2 = desc%iAtomStart(iAtom2f + 1) - jj
        call scalafx_cpg2l(myBlacs%orbitalGrid, desc%blacsOrbSqr, jj, ii, square,&
            & tmpSqr(1:nOrb2, 1:nOrb1))

        ! Symmetrize the on-site block before packing, just in case
        if (iAtom1 == iAtom2f) then
          do kk = 1, nOrb2
            tmpSqr(kk, kk+1:nOrb1) = tmpSqr(kk + 1 : nOrb1, kk)
          end do
        end if

        primitive(iOrig : iOrig + nOrb1 * nOrb2 - 1) =&
            & primitive(iOrig : iOrig + nOrb1 * nOrb2 - 1)&
            & + reshape(tmpSqr(1:nOrb2, 1:nOrb1), [nOrb1 * nOrb2])
      end do
    end do

  end subroutine packRhoRealBlacs


  !> Packs distributed dense real matrix into sparse form (real).
  subroutine packRhoCplxBlacs(myblacs, desc, square, kPoint, kWeight, iNeighbour, nNeighbourSK,&
      & mOrb, iCellVec, cellVec, iSparseStart, img2CentCell, primitive)

    !> BLACS matrix descriptor
    type(TBlacsEnv), intent(in) :: myBlacs

    !> Dense matrix description
    type(TDenseDescr), intent(in) :: desc

    !> Distributed dense matrix to pack
    complex(dp), intent(in) :: square(:, :)

    !> k-point at which to pack
    real(dp), intent(in) :: kPoint(:)

    !> weight for this k-point
    real(dp), intent(in) :: kWeight

    !> Neighbour list for the atoms (First index from 0!)
    integer, intent(in) :: iNeighbour(0:, :)

    !> Nr. of neighbours for the atoms.
    integer, intent(in) :: nNeighbourSK(:)

    !> Maximal number of orbitals on an atom.
    integer, intent(in) :: mOrb

    !> Index of the cell translation vector for each atom.
    integer, intent(in) :: iCellVec(:)

    !> Relative coordinates of the cell translation vectors.
    real(dp), intent(in) :: cellVec(:, :)

    !> indexing array for the sparse Hamiltonian
    integer, intent(in) :: iSparseStart(0:, :)

    !> Mapping between image atoms and corresponding atom in the central cell.
    integer, intent(in) :: img2CentCell(:)

    !> sparse matrix to add this contribution into
    real(dp), intent(inout) :: primitive(:)

    complex(dp) :: phase
    integer :: nAtom
    integer :: iOrig, ii, jj, kk
    integer :: iNeigh
    integer :: iOldVec, iVec
    integer :: iAtom1, iAtom2, iAtom2f
    integer :: nOrb1, nOrb2
    real(dp) :: kPoint2p(3)
    complex(dp) :: tmpSqr(mOrb, mOrb)
  #:block DEBUG_CODE
    integer :: sizePrim
  #:endblock DEBUG_CODE

    nAtom = size(iNeighbour, dim=2)
  #:block DEBUG_CODE
    sizePrim = size(primitive)
  #:endblock DEBUG_CODE

    @:ASSERT(nAtom > 0)
    @:ASSERT(size(kPoint) == 3)
    @:ASSERT(size(nNeighbourSK) == nAtom)
    @:ASSERT(kWeight > 0.0_dp)
    @:ASSERT(size(desc%iAtomStart) == nAtom + 1)

    kPoint2p(:) = 2.0_dp * pi * kPoint
    iOldVec = 0
    phase = 1.0_dp
    do iAtom1 = 1, nAtom
      ii = desc%iAtomStart(iAtom1)
      nOrb1 = desc%iAtomStart(iAtom1 + 1) - ii
      do iNeigh = 0, nNeighbourSK(iAtom1)
        iOrig = iSparseStart(iNeigh, iAtom1) + 1
        iAtom2 = iNeighbour(iNeigh, iAtom1)
        iAtom2f = img2CentCell(iAtom2)
        jj = desc%iAtomStart(iAtom2f)
        nOrb2 = desc%iAtomStart(iAtom2f + 1) - jj
        iVec = iCellVec(iAtom2)
        if (iVec /= iOldVec) then
          phase = exp(cmplx(0, -1, dp) * dot_product(kPoint2p(:), cellVec(:, iVec)))
          iOldVec = iVec
        end if
        call scalafx_cpg2l(myBlacs%orbitalGrid, desc%blacsOrbSqr, jj, ii, square,&
            & tmpSqr(1:nOrb2, 1:nOrb1))

        ! Hermitian the on-site block before packing, just in case
        if (iAtom1 == iAtom2f) then
          do kk = 1, nOrb2
            tmpSqr(kk, kk + 1 : nOrb1) = conjg(tmpSqr(kk + 1 : nOrb1, kk))
          end do
        end if

        primitive(iOrig : iOrig + nOrb1*nOrb2 - 1) =&
            & primitive(iOrig : iOrig + nOrb1*nOrb2 - 1)&
            & + kWeight * real(phase * reshape(tmpSqr(1:nOrb2, 1:nOrb1), [nOrb1 * nOrb2]), dp)
      end do
    end do

  end subroutine packRhoCplxBlacs


  !> Pack square matrix into the sparse form (complex Pauli version).
  subroutine packRhoPauliBlacs(myBlacs, desc, square, kPoint, kWeight, iNeighbour, nNeighbourSK,&
      & mOrb, iCellVec, cellVec, iSparseStart, img2CentCell, primitive, iprimitive)

    !> BLACS matrix descriptor
    type(TBlacsEnv), intent(in) :: myBlacs

    !> Dense matrix description
    type(TDenseDescr), intent(in) :: desc

    !> dense distributed matrix to pack
    complex(dp), intent(in) :: square(:, :)

    !> k-point at which to pack
    real(dp), intent(in) :: kPoint(:)

    !> weight for this k-point
    real(dp), intent(in) :: kWeight

    !> Neighbour list for the atoms (First index from 0!)
    integer, intent(in) :: iNeighbour(0:, :)

    !> Nr. of neighbours for the atoms.
    integer, intent(in) :: nNeighbourSK(:)

    !> Maximal number of orbitals on an atom.
    integer, intent(in) :: mOrb

    !> Index of the cell translation vector for each atom.
    integer, intent(in) :: iCellVec(:)

    !> Relative coordinates of the cell translation vectors.
    real(dp), intent(in) :: cellVec(:, :)

    !> indexing array for the sparse Hamiltonian
    integer, intent(in) :: iSparseStart(0:, :)

    !> Mapping between image atoms and corresponding atom in the central cell.
    integer, intent(in) :: img2CentCell(:)

    !> sparse matrix to pack into
    real(dp), intent(inout) :: primitive(:, :)

    !> Imaginary part of sparse matrix
    real(dp), intent(inout), optional :: iprimitive(:, :)

    call packRhoPauliBlacsHelper(myBlacs, desc, square, kPoint, kWeight, iNeighbour, nNeighbourSK,&
        & mOrb, iCellVec, cellVec, iSparseStart, img2CentCell, cmplx(1, 0, dp), .true., primitive)
    if (present(iprimitive)) then
      call packRhoPauliBlacsHelper(myBlacs, desc, square, kPoint, kWeight, iNeighbour,&
          & nNeighbourSK, mOrb, iCellVec, cellVec, iSparseStart, img2CentCell, cmplx(0, -1, dp),&
          & .false., iprimitive)
    end if

  end subroutine packRhoPauliBlacs


  !> Helper routine for the Pauli packing.
  subroutine packRhoPauliBlacsHelper(myBlacs, desc, square, kPoint, kWeight, iNeighbour,&
      & nNeighbourSK, mOrb, iCellVec, cellVec, iSparseStart, img2CentCell, imagprefac, symmetrize,&
      & primitive)

    !> BLACS matrix descriptor
    type(TBlacsEnv), intent(in) :: myBlacs

    !> Dense matrix description
    type(TDenseDescr), intent(in) :: desc

    !> distributed sparse matrix to pack
    complex(dp), intent(in) :: square(:, :)

    !> k-point at which to unpack
    real(dp), intent(in) :: kPoint(:)

    !> weight for this k-point
    real(dp), intent(in) :: kWeight

    !> Neighbour list for the atoms (First index from 0!)
    integer, intent(in) :: iNeighbour(0:, :)

    !> Nr. of neighbours for the atoms.
    integer, intent(in) :: nNeighbourSK(:)

    !> Maximal number of orbitals on an atom.
    integer, intent(in) :: mOrb

    !> Index of the cell translation vector for each atom.
    integer, intent(in) :: iCellVec(:)

    !> Relative coordinates of the cell translation vectors.
    real(dp), intent(in) :: cellVec(:, :)

    !> indexing array for the sparse Hamiltonian
    integer, intent(in) :: iSparseStart(0:, :)

    !> Mapping between image atoms and corresponding atom in the central cell.
    integer, intent(in) :: img2CentCell(:)

    !> prefactor for the imaginary related part of a block
    complex(dp), intent(in) :: imagprefac

    !> symmetrisation of onsite blocks
    logical, intent(in) :: symmetrize

    !> sparse matrix to add this contribution to
    real(dp), intent(inout) :: primitive(:, :)

    complex(dp) :: phase
    real(dp) :: zprefac
    integer :: nAtom
    integer :: iOrig, ii, jj, kk
    integer :: iNeigh, iBlock
    integer :: iOldVec, iVec
    integer :: iAtom1, iAtom2, iAtom2f
    integer :: nOrb1, nOrb2, nOrb
    real(dp) :: kPoint2p(3)
    complex(dp), target :: tmpSqr(mOrb, mOrb)
    complex(dp), target :: tmpSqr1(mOrb, mOrb), tmpSqr2(mOrb, mOrb)
    complex(dp), pointer :: ptmp(:, :), ptmp1(:, :), ptmp2(:, :)
  #:block DEBUG_CODE
    integer :: sizePrim
  #:endblock DEBUG_CODE

    nAtom = size(iNeighbour, dim=2)
    ! number of orbitals in a regular spin block
    nOrb = desc%iAtomStart(nAtom + 1) - 1

  #:block DEBUG_CODE
    sizePrim = size(primitive, dim=1)
  #:endblock DEBUG_CODE

    @:ASSERT(nAtom > 0)
    @:ASSERT(all(shape(kPoint) == [3]))
    @:ASSERT(all(shape(nNeighbourSK) == [nAtom]))
    @:ASSERT(size(desc%iAtomStart) == nAtom + 1)
    @:ASSERT(kWeight > 0.0_dp)
    @:ASSERT(size(primitive, dim=2) == 4)

    kPoint2p(:) = 2.0_dp * pi * kPoint

    ! sigma_I and sigma_z blocks
    do iBlock = 0, 1
      zprefac = real(1 - 2 * iBlock, dp)
      iOldVec = 0
      phase = 1.0_dp
      do iAtom1 = 1, nAtom
        ii = desc%iAtomStart(iAtom1)
        nOrb1 = desc%iAtomStart(iAtom1 + 1) - ii
        do iNeigh = 0, nNeighbourSK(iAtom1)
          iOrig = iSparseStart(iNeigh, iAtom1) + 1
          iAtom2 = iNeighbour(iNeigh, iAtom1)
          iAtom2f = img2CentCell(iAtom2)
          jj = desc%iAtomStart(iAtom2f)
          nOrb2 = desc%iAtomStart(iAtom2f + 1) - jj
          iVec = iCellVec(iAtom2)
          if (iVec /= iOldVec) then
            phase = exp(cmplx(0, -1, dp) * dot_product(kPoint2p, cellVec(:, iVec)))
            iOldVec = iVec
          end if
          ptmp => tmpSqr(1:nOrb2, 1:nOrb1)
          call scalafx_cpg2l(myBlacs%orbitalGrid, desc%blacsOrbSqr, jj + iBlock * nOrb,&
              & ii + iBlock * nOrb, square, ptmp)
          ! Hermitian the on-site block before packing, as only one triangle
          ! usually supplied
          if (iAtom1 == iAtom2f) then
            do kk = 1, nOrb2
              ptmp(kk, kk+1:) = conjg(ptmp(kk+1:, kk))
            end do
          end if
          ptmp(:, :) = 0.5_dp * imagprefac * phase * kWeight * ptmp
          primitive(iOrig : iOrig + nOrb1 * nOrb2 - 1, 1) =&
              & primitive(iOrig : iOrig + nOrb1 * nOrb2 - 1, 1)&
              & + reshape(real(ptmp), [nOrb1 * nOrb2])
          primitive(iOrig : iOrig + nOrb1 * nOrb2 - 1, 4) =&
              & primitive(iOrig : iOrig + nOrb1 * nOrb2 - 1, 4)&
              & + zprefac * reshape(real(ptmp), [nOrb1 * nOrb2])
        end do
      end do
    end do

    ! sigma_x and sigma_y blocks
    iOldVec = 0
    phase = 1.0_dp
    do iAtom1 = 1, nAtom
      ii = desc%iAtomStart(iAtom1)
      nOrb1 = desc%iAtomStart(iAtom1 + 1) - ii
      do iNeigh = 0, nNeighbourSK(iAtom1)
        iOrig = iSparseStart(iNeigh, iAtom1) + 1
        iAtom2 = iNeighbour(iNeigh, iAtom1)
        iAtom2f = img2CentCell(iAtom2)
        jj = desc%iAtomStart(iAtom2f)
        nOrb2 = desc%iAtomStart(iAtom2f + 1) - jj
        iVec = iCellVec(iAtom2)
        if (iVec /= iOldVec) then
          phase = exp(cmplx(0, -1, dp) * dot_product(kPoint2p, cellVec(:, iVec)))
          iOldVec = iVec
        end if
        ptmp => tmpSqr(1:nOrb2, 1:nOrb1)
        ptmp1 => tmpSqr1(1:nOrb2, 1:nOrb1)
        ptmp2 => tmpSqr2(1:nOrb1, 1:nOrb2)
        ! take the Pauli part of the block
        call scalafx_cpg2l(myBlacs%orbitalGrid, desc%blacsOrbSqr, jj + nOrb, ii, square, ptmp1)
        call scalafx_cpg2l(myBlacs%orbitalGrid, desc%blacsOrbSqr, ii + nOrb, jj, square, ptmp2)
        ptmp(:, :) = ptmp1 + conjg(transpose(ptmp2))
        if (symmetrize .and. iAtom1 == iAtom2f) then
          do kk = 1, nOrb2
            ptmp(kk, kk+1:) = ptmp(kk+1:, kk)
          end do
        end if
        ptmp(:, :) = 0.5_dp * imagprefac * phase * kWeight * ptmp
        primitive(iOrig : iOrig + nOrb1 * nOrb2 - 1, 2) =&
            & primitive(iOrig : iOrig + nOrb1 * nOrb2 - 1, 2)&
            & + reshape(real(ptmp), [nOrb1 * nOrb2])
        ptmp(:, :) = ptmp1 - conjg(transpose(ptmp2))
        if (symmetrize .and. iAtom1 == iAtom2f) then
          do kk = 1, nOrb2
            ptmp(kk, kk+1:) = ptmp(kk+1:, kk)
          end do
        end if
        ptmp(:, :) = 0.5_dp * imagprefac * phase * kWeight * ptmp
        primitive(iOrig : iOrig + nOrb1 * nOrb2 - 1, 3) =&
            & primitive(iOrig : iOrig + nOrb1 * nOrb2 - 1, 3)&
            & + reshape(aimag(ptmp), [nOrb1 * nOrb2])
      end do
    end do

  end subroutine packRhoPauliBlacsHelper


  !> Pack only the charge (spin channel 1) part of a 2 component matrix.
  subroutine packERhoPauliBlacs(myBlacs, desc, square, kPoint, kWeight, iNeighbour, nNeighbourSK,&
      & mOrb, iCellVec, cellVec, iSparseStart, img2CentCell, primitive)

    !> BLACS matrix descriptor
    type(TBlacsEnv), intent(in) :: myBlacs

    !> Dense matrix description
    type(TDenseDescr), intent(in) :: desc

    !> local part of the distributed matrix
    complex(dp), intent(in) :: square(:, :)

    !> k-point at which to pack
    real(dp), intent(in) :: kPoint(:)

    !> weight at this k-point
    real(dp), intent(in) :: kWeight

    !> Neighbour list for the atoms (First index from 0!)
    integer, intent(in) :: iNeighbour(0:, :)

    !> Nr. of neighbours for the atoms.
    integer, intent(in) :: nNeighbourSK(:)

    !> Maximal number of orbitals on an atom.
    integer, intent(in) :: mOrb

    !> Index of the cell translation vector for each atom.
    integer, intent(in) :: iCellVec(:)

    !> Relative coordinates of the cell translation vectors.
    real(dp), intent(in) :: cellVec(:, :)

    !> indexing array for the sparse Hamiltonian
    integer, intent(in) :: iSparseStart(0:, :)

    !> Mapping between image atoms and corresponding atom in the central cell.
    integer, intent(in) :: img2CentCell(:)

    !> sparse matrix to add this contribution to
    real(dp), intent(inout) :: primitive(:)

    complex(dp) :: phase
    integer :: nAtom, iAtom1, iAtom2, iAtom2f, iNeigh, iBlock
    integer :: iOrig, ii, jj, kk
    integer :: iOldVec, iVec
    integer :: nOrb1, nOrb2, nOrb
    real(dp) :: kPoint2p(3)
    complex(dp) :: tmpSqr(mOrb, mOrb)
  #:block DEBUG_CODE
    integer :: sizePrim
  #:endblock DEBUG_CODE

    nAtom = size(iNeighbour, dim=2)
    ! number of orbitals in a regular spin block
    nOrb = desc%iAtomStart(nAtom + 1) - 1

  #:block DEBUG_CODE
    sizePrim = size(primitive, dim=1)
  #:endblock DEBUG_CODE

    @:ASSERT(nAtom > 0)
    @:ASSERT(all(shape(kPoint) == [3]))
    @:ASSERT(all(shape(nNeighbourSK) == [nAtom]))
    @:ASSERT(size(desc%iAtomStart) == nAtom + 1)
    @:ASSERT(kWeight > 0.0_dp)

    kPoint2p(:) = 2.0_dp * pi * kPoint

    do iBlock = 0, 1
      iOldVec = 0
      phase = 1.0_dp
      do iAtom1 = 1, nAtom
        ii = desc%iAtomStart(iAtom1)
        nOrb1 = desc%iAtomStart(iAtom1 + 1) - ii
        do iNeigh = 0, nNeighbourSK(iAtom1)
          iOrig = iSparseStart(iNeigh, iAtom1) + 1
          iAtom2 = iNeighbour(iNeigh, iAtom1)
          iAtom2f = img2CentCell(iAtom2)
          jj = desc%iAtomStart(iAtom2f)
          nOrb2 = desc%iAtomStart(iAtom2f + 1) - jj
          iVec = iCellVec(iAtom2)
          if (iVec /= iOldVec) then
            phase = exp(cmplx(0, -1, dp) * dot_product(kPoint2p, cellVec(:, iVec)))
            iOldVec = iVec
          end if
          call scalafx_cpg2l(myBlacs%orbitalGrid, desc%blacsOrbSqr, jj + iBlock * nOrb,&
              & ii + iBlock * nOrb, square, tmpSqr(1:nOrb2, 1:nOrb1))
          ! Symmetrize the on-site block before packing, as only one
          ! triangle supplied
          if (iAtom1 == iAtom2f) then
            do kk = 1, nOrb2
              tmpSqr(kk, kk+1:nOrb1) = conjg(tmpSqr(kk+1:nOrb1, kk))
            end do
          end if
          primitive(iOrig : iOrig + nOrb1*nOrb2 - 1) =&
              & primitive(iOrig : iOrig + nOrb1*nOrb2 - 1) + kWeight *&
              & reshape(real(phase*tmpSqr(1:nOrb2, 1:nOrb1)), [nOrb1*nOrb2])
        end do
      end do
    end do

  end subroutine packERhoPauliBlacs


  !> Unpacks sparse H or S into dense (real, blacs) for helical geometry.
  !>
  !> Note: In contrast to the serial routines, both triangles of the resulting matrix are filled.
  !>
  subroutine unpackHSHelicalRealBlacs(myBlacs, orig, iNeighbour, nNeighbourSK, iSparseStart,&
      & img2CentCell, orb, species, coord, desc, square)

    !> BLACS matrix descriptor
    type(TBlacsEnv), intent(in) :: myBlacs

    !> sparse matrix
    real(dp), intent(in) :: orig(:)

    !> Neighbour list for each atom (First index from 0!)
    integer, intent(in) :: iNeighbour(0:, :)

    !> Nr. of neighbours for each atom (incl. itself).
    integer, intent(in) :: nNeighbourSK(:)

    !> indexing array for the sparse Hamiltonian
    integer, intent(in) :: iSparseStart(0:, :)

    !> Map from images of atoms to central cell atoms
    integer, intent(in) :: img2CentCell(:)

    !> data type for atomic orbital information
    type(TOrbitals), intent(in) :: orb

    !> Species of each atom
    integer :: species(:)

    !> Coordinates of all atoms
    real(dp), intent(in) :: coord(:,:)

    !> Dense matrix description
    type(TDenseDescr), intent(in) :: desc

    !> dense matrix part of distributed whole
    real(dp), intent(out) :: square(:, :)

    integer :: nAtom, iOrig, ii, jj, nOrb1, nOrb2, iNeigh, iAtom1, iAtom2, iAtom2f
    real(dp) :: rotZ(orb%mOrb,orb%mOrb), theta, tmpSqr(orb%mOrb,orb%mOrb)
    integer  :: lShellVals(orb%mShell), iSh, iSp

    nAtom = size(iNeighbour, dim=2)
    square(:, :) = 0.0_dp
    do iAtom1 = 1, nAtom
      ii = desc%iAtomStart(iAtom1)
      nOrb1 = desc%iAtomStart(iAtom1 + 1) - ii
      do iNeigh = 0, nNeighbourSK(iAtom1)
        iOrig = iSparseStart(iNeigh, iAtom1) + 1
        iAtom2 = iNeighbour(iNeigh, iAtom1)
        iAtom2f = img2CentCell(iAtom2)
        jj = desc%iAtomStart(iAtom2f)
        nOrb2 = desc%iAtomStart(iAtom2f + 1) - jj
        iSp = species(iAtom2f)
        iSh = orb%nShell(iSp)
        lShellVals(:iSh) = orb%angShell(:iSh,iSp)
        tmpSqr(:nOrb2,:nOrb1) = reshape(orig(iOrig:iOrig+nOrb1*nOrb2-1), (/nOrb2, nOrb1/))
        theta = -atan2(coord(2,iAtom2),coord(1,iAtom2))&
            & + atan2(coord(2,iAtom2f),coord(1,iAtom2f))
        theta = mod(theta,2.0_dp*pi)
        call rotateZ(rotZ, lShellVals(:iSh), theta)
        tmpSqr(:nOrb2,:nOrb1) = matmul(rotZ(:nOrb2,:nOrb2),tmpSqr(:nOrb2,:nOrb1))
        call scalafx_addl2g(myBlacs%orbitalGrid, tmpSqr(:nOrb2,:nOrb1), desc%blacsOrbSqr,&
            & jj, ii, square)
        if (iAtom1 /= iAtom2f) then
          call scalafx_addl2g(myBlacs%orbitalGrid, transpose(tmpSqr(:nOrb2,:nOrb1)),&
              & desc%blacsOrbSqr, ii, jj, square)
        end if
      end do
    end do

  end subroutine unpackHSHelicalRealBlacs


  !> Unpacks sparse H into distributed dense matrix (complex) for helical geometry
  !>
  !> Note: In contrast to the serial routines, both triangles of the resulting matrix are filled.
  !>
  subroutine unpackHSHelicalCplxBlacs(myBlacs, orig, kPoint, iNeighbour, nNeighbourSK, iCellVec,&
      & cellVec, iSparseStart, img2CentCell, orb, species, coord, desc, square)

    !> BLACS matrix descriptor
    type(TBlacsEnv), intent(in) :: myBlacs

    !> sparse matrix
    real(dp), intent(in) :: orig(:)

    !> Relative coordinates of the K-point where the sparse matrix should be unfolded.
    real(dp), intent(in) :: kPoint(:)

    !> Neighbour list for each atom (First index from 0!)
    integer, intent(in) :: iNeighbour(0:, :)

    !> Nr. of neighbours for each atom (incl. itself).
    integer, intent(in) :: nNeighbourSK(:)

    !> Index of the cell translation vector for each atom.
    integer, intent(in) :: iCellVec(:)

    !> Relative coordinates of the cell translation vectors.
    real(dp), intent(in) :: cellVec(:, :)

    !> indexing array for the sparse Hamiltonian
    integer, intent(in) :: iSparseStart(0:, :)

    !> Mapping between image atoms and corresponding atom in the central cell.
    integer, intent(in) :: img2CentCell(:)

    !> data type for atomic orbital information
    type(TOrbitals), intent(in) :: orb

    !> Species of each atom
    integer :: species(:)

    !> Coordinates of all atoms
    real(dp), intent(in) :: coord(:,:)

    !> Dense matrix description
    type(TDenseDescr), intent(in) :: desc

    !> dense matrix part of distributed whole
    complex(dp), intent(out) :: square(:, :)

    complex(dp) :: phase, tmpSqr(orb%mOrb,orb%mOrb)
    integer :: nAtom, iOrig, nOrb1, nOrb2, ii, jj, iNeigh, iOldVec, iVec, iAtom1, iAtom2, iAtom2f
    real(dp) :: kPoint2p(2), rotZ(orb%mOrb,orb%mOrb), theta
    integer  :: iSh, iSp, lShellVals(orb%mShell)

    nAtom = size(iNeighbour, dim=2)
    square(:, :) = cmplx(0, 0, dp)
    kPoint2p(:) = 2.0_dp * pi * kPoint
    iOldVec = 0
    phase = 1.0_dp
    lShellVals(:) = 0
    rotZ(:,:) = 0.0_dp
    do iAtom1 = 1, nAtom
      ii = desc%iAtomStart(iAtom1)
      nOrb1 = desc%iAtomStart(iAtom1 + 1) - ii
      do iNeigh = 0, nNeighbourSK(iAtom1)
        iOrig = iSparseStart(iNeigh, iAtom1) + 1
        iAtom2 = iNeighbour(iNeigh, iAtom1)
        iAtom2f = img2CentCell(iAtom2)
        jj = desc%iAtomStart(iAtom2f)
        nOrb2 = desc%iAtomStart(iAtom2f + 1) - jj
        iVec = iCellVec(iAtom2)
        if (iVec /= iOldVec) then
          phase = exp((0.0_dp, 1.0_dp) * dot_product(kPoint2p, cellVec(:, iVec)))
          iOldVec = iVec
        end if

        iSp = species(iAtom2f)
        iSh = orb%nShell(iSp)
        lShellVals(:iSh) = orb%angShell(:iSh,iSp)

        tmpSqr(:nOrb2,:nOrb1) = reshape(orig(iOrig:iOrig+nOrb1*nOrb2-1), (/nOrb2, nOrb1/))
        theta = -atan2(coord(2,iAtom2),coord(1,iAtom2))&
            & + atan2(coord(2,iAtom2f),coord(1,iAtom2f))
        theta = mod(theta,2.0_dp*pi)
        call rotateZ(rotZ, lShellVals(:iSh), theta)
        tmpSqr(:nOrb2,:nOrb1) = phase * matmul(rotZ(:nOrb2,:nOrb2),tmpSqr(:nOrb2,:nOrb1))

        call scalafx_addl2g(myBlacs%orbitalGrid, tmpSqr(:nOrb2,:nOrb1), desc%blacsOrbSqr, jj,&
            & ii, square)

        if (iAtom1 /= iAtom2f) then

          call scalafx_addl2g(myBlacs%orbitalGrid, transpose(conjg(tmpSqr(:nOrb2,:nOrb1))),&
              & desc%blacsOrbSqr, ii, jj, square)

        end if

      end do
    end do

  end subroutine unpackHSHelicalCplxBlacs


  !> Packs distributed dense real matrix into sparse form (real) for helical boundary conditions.
  subroutine packRhoHelicalRealBlacs(myBlacs, desc, square, iNeighbour, nNeighbourSK, iSparseStart,&
      & img2CentCell, orb, species, coord, primitive)

    !> BLACS matrix descriptor
    type(TBlacsEnv), intent(in) :: myBlacs

    !> Dense matrix description
    type(TDenseDescr), intent(in) :: desc

    !> distributed dense matrix to pack
    real(dp), intent(in) :: square(:, :)

    !> Neighbour list for the atoms (First index from 0!)
    integer, intent(in) :: iNeighbour(0:, :)

    !> Nr. of neighbours for the atoms.
    integer, intent(in) :: nNeighbourSK(:)

    !> indexing array for the sparse Hamiltonian
    integer, intent(in) :: iSparseStart(0:, :)

    !> Mapping between image atoms and corresponding atom in the central cell.
    integer, intent(in) :: img2CentCell(:)

    !> data type for atomic orbital information
    type(TOrbitals), intent(in) :: orb

    !> Species of each atom
    integer :: species(:)

    !> Coordinates of all atoms
    real(dp), intent(in) :: coord(:,:)

    !> sparse matrix to add this contribution into
    real(dp), intent(inout) :: primitive(:)

    integer :: nAtom, iOrig, ii, jj, kk, iNeigh, iAtom1, iAtom2, iAtom2f, nOrb1, nOrb2
    integer :: iSp, iSh, lShellVals(orb%mShell)
    real(dp) :: tmpSqr(orb%mOrb, orb%mOrb), rotZ(orb%mOrb,orb%mOrb), theta

    nAtom = size(iNeighbour, dim=2)
    lShellVals(:) = 0
    do iAtom1 = 1, nAtom
      ii = desc%iAtomStart(iAtom1)
      nOrb1 = desc%iAtomStart(iAtom1 + 1) - ii
      do iNeigh = 0, nNeighbourSK(iAtom1)
        iOrig = iSparseStart(iNeigh, iAtom1) + 1
        iAtom2 = iNeighbour(iNeigh, iAtom1)
        iAtom2f = img2CentCell(iAtom2)
        jj = desc%iAtomStart(iAtom2f)
        nOrb2 = desc%iAtomStart(iAtom2f + 1) - jj
        call scalafx_cpg2l(myBlacs%orbitalGrid, desc%blacsOrbSqr, jj, ii, square,&
            & tmpSqr(1:nOrb2, 1:nOrb1))
        iSp = species(iAtom2f)
        iSh = orb%nShell(iSp)
        lShellVals(:iSh) = orb%angShell(:iSh,iSp)
        theta = atan2(coord(2,iAtom2),coord(1,iAtom2)) &
            & - atan2(coord(2,iAtom2f),coord(1,iAtom2f))
        theta = mod(theta,2.0_dp*pi)
        call rotateZ(rotZ, lShellVals(:iSh), theta)
        ! Symmetrize the on-site block before packing, just in case
        if (iAtom1 == iAtom2f) then
          do kk = 1, nOrb2
            tmpSqr(kk, kk+1:nOrb1) = tmpSqr(kk + 1 : nOrb1, kk)
          end do
        end if
        tmpSqr(:nOrb2,:nOrb1) =  matmul(rotZ(:nOrb2,:nOrb2),tmpSqr(:nOrb2,:nOrb1))
        primitive(iOrig : iOrig + nOrb1 * nOrb2 - 1) =&
            & primitive(iOrig : iOrig + nOrb1 * nOrb2 - 1)&
            & + reshape(tmpSqr(1:nOrb2, 1:nOrb1), [nOrb1 * nOrb2])
      end do
    end do

  end subroutine packRhoHelicalRealBlacs


  !> Packs distributed dense real matrix into sparse form (real).
  subroutine packRhoHelicalCplxBlacs(myblacs, desc, square, kPoint, kWeight, iNeighbour,&
      & nNeighbourSK, iCellVec, cellVec, iSparseStart, img2CentCell, orb, species, coord,&
      & primitive)

    !> BLACS matrix descriptor
    type(TBlacsEnv), intent(in) :: myBlacs

    !> Dense matrix description
    type(TDenseDescr), intent(in) :: desc

    !> Distributed dense matrix to pack
    complex(dp), intent(in) :: square(:, :)

    !> k-point at which to pack
    real(dp), intent(in) :: kPoint(:)

    !> weight for this k-point
    real(dp), intent(in) :: kWeight

    !> Neighbour list for the atoms (First index from 0!)
    integer, intent(in) :: iNeighbour(0:, :)

    !> Nr. of neighbours for the atoms.
    integer, intent(in) :: nNeighbourSK(:)

    !> Index of the cell translation vector for each atom.
    integer, intent(in) :: iCellVec(:)

    !> Relative coordinates of the cell translation vectors.
    real(dp), intent(in) :: cellVec(:, :)

    !> indexing array for the sparse Hamiltonian
    integer, intent(in) :: iSparseStart(0:, :)

    !> Mapping between image atoms and corresponding atom in the central cell.
    integer, intent(in) :: img2CentCell(:)

    !> data type for atomic orbital information
    type(TOrbitals), intent(in) :: orb

    !> Species of each atom
    integer :: species(:)

    !> Coordinates of all atoms
    real(dp), intent(in) :: coord(:,:)

    !> sparse matrix to add this contribution into
    real(dp), intent(inout) :: primitive(:)

    complex(dp) :: phase
    integer :: nAtom, iOrig, ii, jj, kk, iNeigh, iOldVec, iVec, iAtom1, iAtom2, iAtom2f
    integer :: nOrb1, nOrb2, iSp, iSh, lShellVals(orb%mShell)
    real(dp) :: kPoint2p(2), rotZ(orb%mOrb,orb%mOrb), theta
    complex(dp) :: tmpSqr(orb%mOrb, orb%mOrb)

    nAtom = size(iNeighbour, dim=2)
    kPoint2p(:) = 2.0_dp * pi * kPoint
    lShellVals(:) = 0
    iOldVec = 0
    phase = 1.0_dp
    do iAtom1 = 1, nAtom
      ii = desc%iAtomStart(iAtom1)
      nOrb1 = desc%iAtomStart(iAtom1 + 1) - ii
      do iNeigh = 0, nNeighbourSK(iAtom1)
        iOrig = iSparseStart(iNeigh, iAtom1) + 1
        iAtom2 = iNeighbour(iNeigh, iAtom1)
        iAtom2f = img2CentCell(iAtom2)
        jj = desc%iAtomStart(iAtom2f)
        nOrb2 = desc%iAtomStart(iAtom2f + 1) - jj
        iVec = iCellVec(iAtom2)
        if (iVec /= iOldVec) then
          phase = exp(cmplx(0, -1, dp) * dot_product(kPoint2p(:), cellVec(:, iVec)))
          iOldVec = iVec
        end if
        call scalafx_cpg2l(myBlacs%orbitalGrid, desc%blacsOrbSqr, jj, ii, square,&
            & tmpSqr(1:nOrb2, 1:nOrb1))
        iSp = species(iAtom2f)
        iSh = orb%nShell(iSp)
        lShellVals(:iSh) = orb%angShell(:iSh,iSp)
        theta = atan2(coord(2,iAtom2),coord(1,iAtom2)) &
            & - atan2(coord(2,iAtom2f),coord(1,iAtom2f))
        theta = mod(theta,2.0_dp*pi)
        call rotateZ(rotZ, lShellVals(:iSh), theta)
        ! Hermitian the on-site block before packing, just in case
        if (iAtom1 == iAtom2f) then
          do kk = 1, nOrb2
            tmpSqr(kk, kk + 1 : nOrb1) = conjg(tmpSqr(kk + 1 : nOrb1, kk))
          end do
        end if
        tmpSqr(:nOrb2,:nOrb1) = matmul(rotZ(:nOrb2,:nOrb2),tmpSqr(:nOrb2,:nOrb1))
        primitive(iOrig : iOrig + nOrb1*nOrb2 - 1) =&
            & primitive(iOrig : iOrig + nOrb1*nOrb2 - 1)&
            & + kWeight * real(phase * reshape(tmpSqr(1:nOrb2, 1:nOrb1), [nOrb1 * nOrb2]), dp)
      end do
    end do

  end subroutine packRhoHelicalCplxBlacs

#:endif

end module dftbp_sparse2dense<|MERGE_RESOLUTION|>--- conflicted
+++ resolved
@@ -255,8 +255,6 @@
   end subroutine unpackHS_real
 
 
-<<<<<<< HEAD
-=======
   !> Unpacks sparse matrix to square form (complex version) for helical geometries. Note the non
   !> on-site blocks are only filled in the lower triangle part of the matrix. To fill the matrix
   !> completely, apply the blockSymmetrizeHS subroutine.
@@ -418,7 +416,6 @@
   end subroutine unpackHSHelical_real
 
 
->>>>>>> ca3e94e7
   !> Unpacks sparse matrices to square form (2 component version for k-points)
   !>
   !> Note: The non on-site blocks are only filled in the lower triangle part of the matrix. To fill
