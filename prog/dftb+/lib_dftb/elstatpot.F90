!--------------------------------------------------------------------------------------------------!
!  DFTB+: general package for performing fast atomistic simulations                                !
!  Copyright (C) 2006 - 2021  DFTB+ developers group                                               !
!                                                                                                  !
!  See the LICENSE file for terms of usage and distribution.                                       !
!--------------------------------------------------------------------------------------------------!

#:include "common.fypp"

!> Provides data structure for evaluated electrostatic potentials
<<<<<<< HEAD
module dftbp_dftb_elstatpot
  use dftbp_common_accuracy
  use dftbp_dftb_scc
  use dftbp_common_environment
=======
module dftbp_elstatpot
  use dftbp_accuracy, only : dp, lc
  use dftbp_scc, only : TScc
  use dftbp_environment, only : TEnvironment
>>>>>>> 16ca5993
  implicit none
  
  private
  public :: TElStatPotentialsInp
  public :: TElStatPotentials, TElStatPotentials_init


  type :: TElStatPotentialsInp

    !> File to store the resulting points
    character(lc) :: espOutFile = 'ESP.dat'

    !> Should the potential appended to the file
    logical :: tAppendESP = .false.

    !> Location of electrostatic potential points
    real(dp), allocatable :: espGrid(:,:)

    !> Size of the grid if regular, 0 otherwise
    integer :: gridDimensioning(3) = 0

    !> Origin of the grid if regular
    real(dp) :: origin(3)

    !> Axes of the grid if regular
    real(dp) :: axes(3,3)
    
    !> short range softening of the potential
    real(dp) :: softenEsp = 1.0E-6_dp

  end type TElStatPotentialsInp


  !> Contains the potential
  type :: TElStatPotentials

    !> Points to evaluate the field if requested
    real(dp), allocatable :: espGrid(:,:)

    !> Size of the grid if regular, 0 otherwise
    integer :: gridDimensioning(3) = 0

    !> Origin of the grid if regular
    real(dp) :: origin(3)

    !> Axes of the grid if regular
    real(dp) :: axes(3,3)
        
    !> Value of a short-distance softening term
    real(dp) :: softenEsp

    !> File containing output potentials
    character(lc) :: espOutFile

    !> should the file be appended or overwritten
    logical :: tAppendEsp

    real(dp), allocatable :: intPotential(:)

    real(dp), allocatable :: extPotential(:)

  contains

    !> Calculate potentials
    procedure :: evaluate

  end type TElStatPotentials


contains

  !> Initialises calculator instance.
  subroutine TElStatPotentials_init(this, input, tExtPotential)

    !> Instance of this
    type(TElStatPotentials), intent(out) :: this

    !> Input data
    type(TElStatPotentialsInp), intent(inout) :: input

    !> Is an external potential being evaluated
    logical, intent(in) :: tExtPotential

    this%espOutFile = input%espOutFile
    this%tAppendEsp = input%tAppendEsp
    call move_alloc(input%espGrid, this%espGrid)
    this%gridDimensioning = input%gridDimensioning
    this%origin = input%origin
    this%axes = input%axes
    this%softenEsp = input%softenEsp
    allocate(this%intPotential(size(this%espGrid,dim=2)))
    if (tExtPotential) then
      allocate(this%extPotential(size(this%espGrid,dim=2)))
    end if


  end subroutine TElStatPotentials_init

  !> Evaluate the electrostatic potential at specified points.
  !>
  !> Note, internally to DFTB+ the potential sign is defined opposite to the usual convention, since
  !> the charge on the electron is not included when applying potentials to the hamiltonian.
  subroutine evaluate(this, env, SccCalc, EField)

    !> Object holding the potential location information
    class(TElStatPotentials), intent(inout) :: this

    !> Environment settings
    type(TEnvironment), intent(in) :: env

    !> Module variables for SCC
    type(TScc), allocatable, intent(inout) :: sccCalc

    !> Electric field magnitude
    real(dp), intent(in) :: EField(3)

    integer :: ii

    call sccCalc%getInternalElStatPotential(this%intPotential, env, this%espGrid,&
        & epsSoften=this%softenEsp)
    if (allocated(this%extPotential)) then
      call sccCalc%getExternalElStatPotential(this%extPotential, env, this%espGrid,&
          & epsSoften=this%softenEsp)
      this%extPotential = -this%extPotential
      if (any(EField /= 0.0_dp)) then
        do ii = 1, size(this%espGrid,dim=2)
          this%extPotential(ii) = this%extPotential(ii)&
              & + dot_product(this%espGrid(:, ii), EField)
        end do
      end if
    end if

  end subroutine evaluate


end module dftbp_dftb_elstatpot<|MERGE_RESOLUTION|>--- conflicted
+++ resolved
@@ -8,17 +8,10 @@
 #:include "common.fypp"
 
 !> Provides data structure for evaluated electrostatic potentials
-<<<<<<< HEAD
 module dftbp_dftb_elstatpot
-  use dftbp_common_accuracy
-  use dftbp_dftb_scc
-  use dftbp_common_environment
-=======
-module dftbp_elstatpot
-  use dftbp_accuracy, only : dp, lc
-  use dftbp_scc, only : TScc
-  use dftbp_environment, only : TEnvironment
->>>>>>> 16ca5993
+  use dftbp_common_accuracy, only : dp, lc
+  use dftbp_dftb_scc, only : TScc
+  use dftbp_common_environment, only : TEnvironment
   implicit none
   
   private
