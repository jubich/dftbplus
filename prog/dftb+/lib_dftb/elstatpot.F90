!--------------------------------------------------------------------------------------------------!
!  DFTB+: general package for performing fast atomistic simulations                                !
!  Copyright (C) 2006 - 2021  DFTB+ developers group                                               !
!                                                                                                  !
!  See the LICENSE file for terms of usage and distribution.                                       !
!--------------------------------------------------------------------------------------------------!

#:include "common.fypp"

!> Provides data structure for evaluated electrostatic potentials
<<<<<<< HEAD
module dftbp_dftb_elstatpot
  use dftbp_common_accuracy, only : dp, lc
  use dftbp_dftb_scc, only : TScc
  use dftbp_common_environment, only : TEnvironment
=======
module dftbp_elstatpot
  use dftbp_accuracy, only : dp, lc
  use dftbp_scc, only : TScc
  use dftbp_environment, only : TEnvironment
  use dftbp_extfields, only : TEField
>>>>>>> 510e0e6b
  implicit none
  
  private
  public :: TElStatPotentialsInp
  public :: TElStatPotentials, TElStatPotentials_init


  type :: TElStatPotentialsInp

    !> File to store the resulting points
    character(lc) :: espOutFile = 'ESP.dat'

    !> Should the potential appended to the file
    logical :: tAppendESP = .false.

    !> Location of electrostatic potential points
    real(dp), allocatable :: espGrid(:,:)

    !> Size of the grid if regular, 0 otherwise
    integer :: gridDimensioning(3) = 0

    !> Origin of the grid if regular
    real(dp) :: origin(3)

    !> Axes of the grid if regular
    real(dp) :: axes(3,3)
    
    !> short range softening of the potential
    real(dp) :: softenEsp = 1.0E-6_dp

  end type TElStatPotentialsInp


  !> Contains the potential
  type :: TElStatPotentials

    !> Points to evaluate the field if requested
    real(dp), allocatable :: espGrid(:,:)

    !> Size of the grid if regular, 0 otherwise
    integer :: gridDimensioning(3) = 0

    !> Origin of the grid if regular
    real(dp) :: origin(3)

    !> Axes of the grid if regular
    real(dp) :: axes(3,3)
        
    !> Value of a short-distance softening term
    real(dp) :: softenEsp

    !> File containing output potentials
    character(lc) :: espOutFile

    !> should the file be appended or overwritten
    logical :: tAppendEsp

    real(dp), allocatable :: intPotential(:)

    real(dp), allocatable :: extPotential(:)

  contains

    !> Calculate potentials
    procedure :: evaluate

  end type TElStatPotentials


contains

  !> Initialises calculator instance.
  subroutine TElStatPotentials_init(this, input, tExtPotential)

    !> Instance of this
    type(TElStatPotentials), intent(out) :: this

    !> Input data
    type(TElStatPotentialsInp), intent(inout) :: input

    !> Is an external potential being evaluated
    logical, intent(in) :: tExtPotential

    this%espOutFile = input%espOutFile
    this%tAppendEsp = input%tAppendEsp
    call move_alloc(input%espGrid, this%espGrid)
    this%gridDimensioning = input%gridDimensioning
    this%origin = input%origin
    this%axes = input%axes
    this%softenEsp = input%softenEsp
    allocate(this%intPotential(size(this%espGrid,dim=2)))
    if (tExtPotential) then
      allocate(this%extPotential(size(this%espGrid,dim=2)))
    end if


  end subroutine TElStatPotentials_init

  !> Evaluate the electrostatic potential at specified points.
  !>
  !> Note, internally to DFTB+ the potential sign is defined opposite to the usual convention, since
  !> the charge on the electron is not included when applying potentials to the hamiltonian.
  subroutine evaluate(this, env, SccCalc, EField)

    !> Object holding the potential location information
    class(TElStatPotentials), intent(inout) :: this

    !> Environment settings
    type(TEnvironment), intent(in) :: env

    !> Module variables for SCC
    type(TScc), allocatable, intent(inout) :: sccCalc

    !> Electric field magnitude
    type(TEField), intent(in), optional :: eField

    integer :: ii

    call sccCalc%getInternalElStatPotential(this%intPotential, env, this%espGrid,&
        & epsSoften=this%softenEsp)
    if (allocated(this%extPotential)) then
      call sccCalc%getExternalElStatPotential(this%extPotential, env, this%espGrid,&
          & epsSoften=this%softenEsp)
      this%extPotential = -this%extPotential
      if (present(eField)) then
        if (allocated(eField%EFieldStrength)) then
          do ii = 1, size(this%espGrid,dim=2)
            this%extPotential(ii) = this%extPotential(ii) + dot_product(this%espGrid(:, ii),&
                & eField%eField)
          end do
        end if
      end if
    end if

  end subroutine evaluate


end module dftbp_dftb_elstatpot<|MERGE_RESOLUTION|>--- conflicted
+++ resolved
@@ -8,18 +8,11 @@
 #:include "common.fypp"
 
 !> Provides data structure for evaluated electrostatic potentials
-<<<<<<< HEAD
 module dftbp_dftb_elstatpot
   use dftbp_common_accuracy, only : dp, lc
   use dftbp_dftb_scc, only : TScc
   use dftbp_common_environment, only : TEnvironment
-=======
-module dftbp_elstatpot
-  use dftbp_accuracy, only : dp, lc
-  use dftbp_scc, only : TScc
-  use dftbp_environment, only : TEnvironment
-  use dftbp_extfields, only : TEField
->>>>>>> 510e0e6b
+  use dftbp_dftb_extfields, only : TEField
   implicit none
   
   private
