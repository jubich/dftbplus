--- conflicted
+++ resolved
@@ -13,19 +13,11 @@
 !> M. Mantina; A.C. Chamberlin; R. Valero; C.J. Cramer; D.G. Truhlar (2009). "Consistent van der
 !> Waals Radii for the Whole Main Group". J. Phys. Chem. A. 113:5806-12. doi:10.1021/jp8111556
 !>
-<<<<<<< HEAD
 module dftbp_dftb_vdwdata
   use dftbp_common_accuracy, only : dp
   use dftbp_io_message, only : error
   use dftbp_io_charmanip, only : tolower
-  use dftbp_common_constants
-=======
-module dftbp_vdwdata
-  use dftbp_accuracy, only : dp
-  use dftbp_message, only : error
-  use dftbp_charmanip, only : tolower
-  use dftbp_constants, only : AA__Bohr
->>>>>>> 16ca5993
+  use dftbp_common_constants, only : AA__Bohr
   implicit none
   
   private
