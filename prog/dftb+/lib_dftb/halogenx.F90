!--------------------------------------------------------------------------------------------------!
!  DFTB+: general package for performing fast atomistic simulations                                !
!  Copyright (C) 2006 - 2021  DFTB+ developers group                                               !
!                                                                                                  !
!  See the LICENSE file for terms of usage and distribution.                                       !
!--------------------------------------------------------------------------------------------------!

#:include 'common.fypp'

!> Contains subroutines to add addition to repulsive pair contributions involving halogens
!> from doi: 10.1021/ct5009137
<<<<<<< HEAD
module dftbp_dftb_halogenx
  use dftbp_common_assert
  use dftbp_common_accuracy, only : dp, mc
  use dftbp_dftb_vdwdata
  use dftbp_common_constants, only : AA__Bohr, Bohr__AA, kcal_mol__Hartree
  use dftbp_dftb_periodic, only : TNeighbourList, getNrOfNeighboursForAll
  use dftbp_io_message
=======
module dftbp_halogenx
  use dftbp_assert
  use dftbp_accuracy, only : dp, mc
  use dftbp_vdwdata, only : getVdwData
  use dftbp_constants, only : AA__Bohr, Bohr__AA, kcal_mol__Hartree
  use dftbp_periodic, only : TNeighbourList, getNrOfNeighboursForAll
  use dftbp_message, only : error
>>>>>>> 16ca5993
  implicit none
  
  private
  public :: THalogenX, THalogenX_init
  public :: halogenXSpecies1, halogenXSpecies2


  !> Type for repulsive pairwise additions
  type :: THalogenX

    private

    integer, allocatable :: interactionType(:,:)
    real(dp), allocatable :: radii(:)
    real(dp) :: maxDab = 0.0_dp
    integer :: nAtom
    real(dp) :: cutOff = 0.0_dp

  contains

    procedure :: getRCutOff
    procedure :: getEnergies
    procedure :: addGradients
    procedure :: getStress

  end type THalogenX

  !> Possible types for the first species in the interaction
  character(*), parameter :: halogenXSpecies1(2) = [character(1) ::&
      & 'O', 'N']

  !> Possible types for the second species in the interaction
  character(*), parameter :: halogenXSpecies2(3) = [character(2) ::&
      & 'Cl', 'Br', 'I']

  !> energy in kcal/mol for pair truncation
  real(dp), parameter :: minInteraction = 1.0E-14_dp

  !> Switching radii as multipliers of vdw radii
  real(dp), parameter :: R0 = 0.7_dp
  real(dp), parameter :: R1 = 0.8_dp

  !> Parameters from table 3 of doi: 10.1021/ct5009137 in AA
  !> O-Cl, O-Br, O-I, N-Cl, N-Br, N-I
  real(dp), parameter :: dab(size(halogenXSpecies1) * size(halogenXSpecies2)) =&
      & [1.237_dp, 1.099_dp, 1.313_dp, 1.526_dp, 1.349_dp, 1.521_dp]

  !> c constants from table 3 of doi: 10.1021/ct5009137 in kcal/mol, some weird power of inverse
  !> distance and dimensionless respectively
  real(dp), parameter :: c(3) = [7.761_dp, 0.050_dp, 4.518_dp]

contains


  !> Initialise structure
  subroutine THalogenX_init(this, species0, speciesNames)

    !> Instance
    type(THalogenX), intent(out) :: this

    !> Species for each atom in central cell
    integer, intent(in) :: species0(:)

    !> Names of the atom types
    character(*), intent(in) :: speciesNames(:)

    integer :: iSp1, iSp2, nSpecies
    character(mc) :: spName1, spName2

    nSpecies = maxval(species0)
    this%nAtom = size(species0)
    allocate(this%interactionType(nSpecies, nSpecies))
    allocate(this%radii(nSpecies))

    this%radii(:) = 0.0_dp
    do iSp1 = 1, nSpecies
      spName1 = speciesNames(iSp1)
      if (any(spName1 == halogenXSpecies1) .or. any(spName1 == halogenXSpecies2)) then
        call getVdwData(spName1, this%radii(iSp1))
      end if
    end do

    this%maxDab = 0.0_dp
    this%interactionType(:,:) = 0
    do iSp1 = 1, nSpecies
      spName1 = speciesNames(iSp1)
      if (.not. any(spName1 == halogenXSpecies1)) then
        cycle
      end if
      do iSp2 = 1, nSpecies
        spName2 = speciesNames(iSp2)
        if (.not. any(spName2 == halogenXSpecies2)) then
          cycle
        end if
        select case(trim(spName1) // trim(spName2))
        case('OCl')
          this%interactionType(iSp1,iSp2) = 1
        case('OBr')
          this%interactionType(iSp1,iSp2) = 2
        case('OI')
          this%interactionType(iSp1,iSp2) = 3
        case('NCl')
          this%interactionType(iSp1,iSp2) = 4
        case('NBr')
          this%interactionType(iSp1,iSp2) = 5
        case('NI')
          this%interactionType(iSp1,iSp2) = 6
        end select
        this%interactionType(iSp2, iSp1) = this%interactionType(iSp1, iSp2)
        this%maxDab = max(this%maxDab, dab(this%interactionType(iSp1, iSp2)))
      end do
    end do

    if (all(this%interactionType == 0)) then
      call error("No suitable (O-X or N-X) halogen combinations present for this correction")
    end if

    ! Distance over which the interaction decays to minInteraction
    this%cutoff = this%maxDab + (-log(2.0_dp * minInteraction / c(1)) / c(2))**(1.0_dp/c(3))
    this%cutoff = this%cutoff * AA__Bohr ! in a.u.

  end subroutine THalogenX_init


  !> Returns the distance over which the halogen correction decays
  function getRCutOff(this)

    !> instance of the correction
    class(THalogenX), intent(inout) :: this

    !> Returned distance
    real(dp) :: getRCutOff

    getRCutOff = this%cutoff

  end function getRCutOff


  !> Get energy contributions from halogen-X correction
  subroutine getEnergies(this, atomE, coords, species, neigh, img2CentCell)

    !> instance of the correction
    class(THalogenX), intent(in) :: this

    !> Resulting  energy contributions
    real(dp), intent(out) :: atomE(:)

    !> Current coordinates
    real(dp), intent(in) :: coords(:,:)

    !> Species of the atoms
    integer, intent(in) :: species(:)

    !> Neighbour list.
    type(TNeighbourList), intent(in) :: neigh

    !> Updated mapping to central cell.
    integer, intent(in) :: img2CentCell(:)

    ! Local variables
    integer, allocatable :: nNeigh(:)
    integer :: iAt1, iNeigh, iAt2, iAt2f, iSp1, iSp2
    real(dp) :: r, rvdw, eTmp

    allocate(nNeigh(this%nAtom))
    call getNrOfNeighboursForAll(nNeigh, neigh, this%cutoff)

    atomE(:) = 0.0_dp

    do iAt1 = 1, this%nAtom
      iSp1 = species(iAt1)
      do iNeigh = 1, nNeigh(iAt1)
        iAt2 = neigh%iNeighbour(iNeigh,iAt1)
        iAt2f = img2CentCell(iAt2)
        iSp2 = species(iAt2f)
        if (this%interactionType(iSp1,iSp2) /= 0) then

          ! values in AA
          r = sqrt(neigh%neighDist2(iNeigh, iAt1)) * Bohr__AA
          rvdw = (this%radii(iSp1) + this%radii(iSp2)) * Bohr__AA

          eTmp = halogenSigma(r,rvdw) * fx(r, dab(this%interactionType(iSp1,iSp2)))
          eTmp = eTmp&
              & + (1.0_dp-halogenSigma(r,rvdw)) * fx(R0*rvdw, dab(this%interactionType(iSp1,iSp2)))

          ! convert back to a.u.
          eTmp = eTmp * kcal_mol__Hartree

          atomE(iAt1) = atomE(iAt1) + eTmp
          atomE(iAt2f) = atomE(iAt2f) + eTmp

        end if
      end do
    end do

  end subroutine getEnergies


  !> Gradient contribution from the halogen-X term
  subroutine addGradients(this, derivs, coords, species, neigh, img2CentCell)

    !> instance of the correction
    class(THalogenX), intent(in) :: this

    !> Derivatives to add contribution to to
    real(dp), intent(inout) :: derivs(:,:)

    !> Current coordinates
    real(dp), intent(in) :: coords(:,:)

    !> Chemical species of atoms
    integer, intent(in) :: species(:)

    !> Neighbour list.
    type(TNeighbourList), intent(in) :: neigh

    !> Updated mapping to central cell.
    integer, intent(in) :: img2CentCell(:)

    ! Local variables
    integer, allocatable :: nNeigh(:)
    integer :: iAt1, iNeigh, iAt2, iAt2f, iSp1, iSp2
    real(dp) :: rvdw, fTmp(3)

    allocate(nNeigh(this%nAtom))
    call getNrOfNeighboursForAll(nNeigh, neigh, this%cutoff)

    do iAt1 = 1, this%nAtom
      iSp1 = species(iAt1)
      do iNeigh = 1, nNeigh(iAt1)
        iAt2 = neigh%iNeighbour(iNeigh,iAt1)
        iAt2f = img2CentCell(iAt2)
        if (iAt2f == iAt1) then
          cycle
        end if
        iSp2 = species(iAt2f)
        if (this%interactionType(iSp1,iSp2) /= 0) then

          rvdw = (this%radii(iSp1) + this%radii(iSp2))

          call getEnergyDeriv(fTmp, coords(:,iAt2) - coords(:,iAt1), rvdw,&
              & this%interactionType(iSp1,iSp2))

          derivs(:,iAt1) = derivs(:,iAt1) + fTmp
          derivs(:,iAt2f) = derivs(:,iAt2f) - fTmp

        end if
      end do
    end do

  end subroutine addGradients


  !> Pairwise derivative terms
  subroutine getEnergyDeriv(intermed, vec, rvdw, iDab)

    !> Pair force component
    real(dp), intent(out) :: intermed(3)

    !> vector between atoms
    real(dp), intent(in) :: vec(3)

    !> Van der Waals radii
    real(dp), intent(in) :: rvdw

    !> Chemical combination for parameters
    integer, intent(in) :: iDab

    real(dp) :: rvdwAA, r, rTmp, fTmp

    rvdwAA = rvdw * Bohr__AA
    rTmp = sqrt(sum(vec**2))
    r = rTmp * Bohr__AA

    fTmp = halogendSigma(r,rvdwAA) * fx(r, dab(iDab)) + halogenSigma(r,rvdwAA) * dfx(r, dab(iDab)) &
        & -halogendSigma(r,rvdwAA) * fx(R0*rvdwAA, dab(iDab))

    intermed(:) = 2.0_dp * kcal_mol__Hartree * Bohr__AA * fTmp * vec / rTmp

  end subroutine getEnergyDeriv


  !> The stress tensor contribution from the halogen-X term
  subroutine getStress(this, st, coords, neigh, species, img2CentCell, cellVol)

    !> instance of the correction
    class(THalogenX), intent(in) :: this

    !> stress tensor
    real(dp), intent(out) :: st(:,:)

    !> coordinates (x,y,z, all atoms including possible images)
    real(dp), intent(in) :: coords(:,:)

    !> Neighbour list.
    type(TNeighbourList), intent(in) :: neigh

    !> Species of atoms in the central cell.
    integer, intent(in) :: species(:)

    !> indexing array for periodic image atoms
    integer, intent(in) :: img2CentCell(:)

    !> cell volume.
    real(dp), intent(in) :: cellVol

    integer :: iAt1, iNeigh, iAt2, iAt2f, ii, iSp1, iSp2
    real(dp) :: vect(3), intermed(3), prefac, rvdw
    integer, allocatable :: nNeigh(:)

    st(:,:) = 0.0_dp

    allocate(nNeigh(this%nAtom))
    call getNrOfNeighboursForAll(nNeigh, neigh, this%cutoff)

    do iAt1 = 1, this%nAtom
      iSp1 = species(iAt1)
      do iNeigh = 1, nNeigh(iAt1)
        iAt2 = neigh%iNeighbour(iNeigh,iAt1)
        iAt2f = img2CentCell(iAt2)
        iSp2 = species(iAt2f)
        if (this%interactionType(iSp1,iSp2) /= 0) then
          vect(:) = coords(:,iAt2) - coords(:,iAt1)
          rvdw = (this%radii(iSp1) + this%radii(iSp2))
          call getEnergyDeriv(intermed, vect, rvdw, this%interactionType(iSp1,iSp2))

          if (iAt1 == iAt2f) then
            prefac = 0.5_dp
          else
            prefac = 1.0_dp
          end if
          do ii = 1, 3
            st(:, ii) = st(:, ii) + prefac * intermed * vect(ii)
          end do
        end if
      end do
    end do

    st = st / cellVol

  end subroutine getStress


  !> DFTB3-X term (Eqn. 5 of doi: 10.1021/ct5009137)
  pure function fx(R, dab)

    !> result in kcal/mol
    real(dp) :: fx

    !> distance in AA
    real(dp), intent(in) :: R

    !> distance cut-off in AA
    real(dp), intent(in) :: dab

    fx = 0.5_dp * c(1) * exp(-c(2) * ((R - dab)**c(3)))

  end function fx


  !> Derivative of DFTB3-X term wrt. R
  pure function dfx(R, dab)

    !> result in kcal/mol AA
    real(dp) :: dfx

    !> distance in AA
    real(dp), intent(in) :: R

    !> distance cut-off in AA
    real(dp), intent(in) :: dab

    dfx = fx(R, dab)
    dfx = dfx * c(2) * c(3) * (R - dab)**(c(3)-1.0_dp)

  end function dfx


  !> Switch function (Eqn. 8 of doi: 10.1021/ct5009137)
  pure function halogenSigma(R, rvdw) result(out)

    !> Distance in a.u.
    real(dp), intent(in) :: R

    !> Van der Waals radii sum in a.u.
    real(dp), intent(in) :: rvdw

    !> result fraction
    real(dp) :: out

    real(dp) :: x

    if (R < R0*rvdw) then
      out = 0.0_dp
    elseif (R > R1*rvdw) then
      out = 1.0_dp
    else
      x = (R - R0*rvdw) / ((R1 - R0)*rvdw)
      out = -20.0_dp*x**7 +70.0_dp*x**6 -84.0_dp*x**5 +35.0_dp*x**4
    end if

  end function halogenSigma


  !> Derivative of switch function (Eqn. 12 of doi: 10.1021/ct5009137)
  pure function halogendSigma(R, rvdw) result(out)

    !> Distance in a.u.
    real(dp), intent(in) :: R

    !> Van der Waals radii sum in a.u.
    real(dp), intent(in) :: rvdw

    !> result
    real(dp) :: out

    real(dp) :: x

    if (R > R0*rvdw .and. R < R1*rvdw) then
      x = (R - R0*rvdw) / ((R1 - R0)*rvdw)
      out = -140.0_dp*x**6 +420.0_dp*x**5 -420.0_dp*x**4 +140.0_dp*x**3
      out = out / ((R1 - R0)*rvdw)
    else
      out = 0.0_dp
    end if

  end function halogendSigma

end module dftbp_dftb_halogenx<|MERGE_RESOLUTION|>--- conflicted
+++ resolved
@@ -9,23 +9,13 @@
 
 !> Contains subroutines to add addition to repulsive pair contributions involving halogens
 !> from doi: 10.1021/ct5009137
-<<<<<<< HEAD
 module dftbp_dftb_halogenx
   use dftbp_common_assert
   use dftbp_common_accuracy, only : dp, mc
-  use dftbp_dftb_vdwdata
+  use dftbp_dftb_vdwdata, only : getVdwData
   use dftbp_common_constants, only : AA__Bohr, Bohr__AA, kcal_mol__Hartree
   use dftbp_dftb_periodic, only : TNeighbourList, getNrOfNeighboursForAll
-  use dftbp_io_message
-=======
-module dftbp_halogenx
-  use dftbp_assert
-  use dftbp_accuracy, only : dp, mc
-  use dftbp_vdwdata, only : getVdwData
-  use dftbp_constants, only : AA__Bohr, Bohr__AA, kcal_mol__Hartree
-  use dftbp_periodic, only : TNeighbourList, getNrOfNeighboursForAll
-  use dftbp_message, only : error
->>>>>>> 16ca5993
+  use dftbp_io_message, only : error
   implicit none
   
   private
