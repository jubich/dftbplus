--- conflicted
+++ resolved
@@ -168,20 +168,13 @@
 
     !> nr. of orbitals / atoms / spin channels
     integer :: nOrb, nAtom, nSpin
-<<<<<<< HEAD
+
     !> error returned by the io commands
     integer :: iErr
+
     !> file unit number
     integer :: file
-=======
-
-    !> error returned by the io commands
-    integer :: iErr
-
-    !> file unit number
-    integer :: file
-
->>>>>>> 1a46e0e3
+
     !> total charge is present at the top of the file
     real(dp) :: CheckSum(size(qq, dim=3))
 
