--- conflicted
+++ resolved
@@ -8,22 +8,13 @@
 #:include 'common.fypp'
 
 !> Module for initializing SCC part of the calculation
-<<<<<<< HEAD
 module dftbp_dftb_sccinit
   use dftbp_common_assert
-  use dftbp_common_accuracy
+  use dftbp_common_accuracy, only : dp, elecTolMax
   use dftbp_common_globalenv, only : stdOut
-  use dftbp_io_message
-  use dftbp_type_commontypes
-  use dftbp_io_charmanip
-=======
-module dftbp_sccinit
-  use dftbp_assert
-  use dftbp_accuracy, only : dp, elecTolMax
-  use dftbp_globalenv, only : stdOut
-  use dftbp_message, only : error
-  use dftbp_commontypes, only : TOrbitals
->>>>>>> 16ca5993
+  use dftbp_io_message, only : error
+  use dftbp_type_commontypes, only : TOrbitals
+  !use dftbp_io_charmanip
   implicit none
   
   private
