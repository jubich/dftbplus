!--------------------------------------------------------------------------------------------------!
!  DFTB+: general package for performing fast atomistic simulations                                !
!  Copyright (C) 2006 - 2019  DFTB+ developers group                                               !
!                                                                                                  !
!  See the LICENSE file for terms of usage and distribution.                                       !
!--------------------------------------------------------------------------------------------------!

#:include 'common.fypp'

!> Calculates various types of charge populations
!> To do: extend to other populations than Mulliken
module dftbp_populations
  use dftbp_assert
  use dftbp_accuracy
  use dftbp_constants
  use dftbp_periodic
  use dftbp_commontypes
  implicit none
  private

<<<<<<< HEAD
  public :: mulliken, skewMulliken, getChargePerShell
  public :: getOnsitePopulation
=======
  public :: mulliken, skewMulliken, denseMulliken, denseSubtractDensityOfAtoms,&
       &denseSubtractDensityOfAtoms_nospin, getChargePerShell
>>>>>>> f137f4ad


  !> Provides an interface to calculate Mulliken populations, either dual basis atomic block,
  !> orbitally resolved or atom resolved
  interface mulliken
    module procedure mullikenPerBlock
    module procedure mullikenPerOrbital
    module procedure mullikenPerAtom
  end interface mulliken


  !> Provides an interface to calculate Mulliken populations for anti-symmetric density matrices
  interface skewMulliken
    module procedure skewMullikenPerBlock
  end interface skewMulliken

  
  !> Interface to subtract superposition of atomic densities from dense density matrix.
  !> Required for rangeseparated calculations
  interface denseSubtractDensityOfAtoms
     module procedure denseSubtractDensityOfAtoms_nospin
     module procedure denseSubtractDensityOfAtoms_spin
  end interface denseSubtractDensityOfAtoms

contains


  !> Calculate the Mulliken population for each atom in the system, by summing
  !> the individual orbital contriutions on each atom
  subroutine mullikenPerAtom(qq, over, rho, orb, iNeighbour, nNeighbourSK, img2CentCell, iPair)

    !> The charge per atom
    real(dp), intent(inout) :: qq(:)

    !> Overlap matrix in packed format
    real(dp), intent(in) :: over(:)

    !> Density matrix in Packed format
    real(dp), intent(in) :: rho(:)

    !> Information about the orbitals.
    type(TOrbitals), intent(in) :: orb

    !> Number of neighbours of each real atom (central cell)
    integer, intent(in) :: iNeighbour(0:,:)

    !> List of neighbours for each atom, starting at 0 for itself
    integer, intent(in) :: nNeighbourSK(:)

    !> indexing array to convert images of atoms back into their number in the central cell
    integer, intent(in) :: img2CentCell(:)

    !> indexing array for the Hamiltonian
    integer, intent(in) :: iPair(0:,:)

    real(dp), allocatable :: qPerOrbital(:,:)
    integer :: nAtom

    nAtom = size(orb%nOrbAtom)
    @:ASSERT(size(qq) == nAtom)
    @:ASSERT(size(over) == size(rho))

    allocate(qPerOrbital(orb%mOrb, nAtom))
    qPerOrbital(:,:) = 0.0_dp

    call mullikenPerOrbital( qPerOrbital,over,rho,orb,iNeighbour,nNeighbourSK, img2CentCell,iPair )

    qq(:) = qq(:) + sum(qPerOrbital, dim=1)
    deallocate(qPerOrbital)

  end subroutine mullikenPerAtom


  !> Calculate the Mulliken population for each orbital in the system using purely real-space
  !> overlap and density matrix values.  Currently Mulliken is transformed into real space sums over
  !> one triangle of real space extended matrices
  !>
  !> To do: add description of algorithm to programer manual / documentation.
  subroutine mullikenPerOrbital(qq, over, rho, orb, iNeighbour, nNeighbourSK, img2CentCell, iPair)

    !> The charge per orbital
    real(dp), intent(inout) :: qq(:,:)

    !> Overlap matrix in packed format
    real(dp), intent(in) :: over(:)

    !> Density matrix in Packed format
    real(dp), intent(in) :: rho(:)

    !> Information about the orbitals.
    type(TOrbitals), intent(in) :: orb

    !> Number of neighbours of each real atom (central cell)
    integer, intent(in) :: iNeighbour(0:,:)

    !> List of neighbours for each atom, starting at 0 for itself
    integer, intent(in) :: nNeighbourSK(:)

    !> indexing array to convert images of atoms back into their number in the central cell
    integer, intent(in) :: img2CentCell(:)

    !> indexing array for the Hamiltonian
    integer, intent(in) :: iPair(0:,:)

    integer :: iOrig
    integer :: iNeigh
    integer :: nAtom, iAtom1, iAtom2, iAtom2f
    integer :: nOrb1, nOrb2
    real(dp) :: sqrTmp(orb%mOrb,orb%mOrb)
    real(dp) :: mulTmp(orb%mOrb**2)

    nAtom = size(orb%nOrbAtom)

    @:ASSERT(all(shape(qq) == (/orb%mOrb, nAtom/)))
    @:ASSERT(size(over) == size(rho))

    do iAtom1 = 1, nAtom
      nOrb1 = orb%nOrbAtom(iAtom1)
      do iNeigh = 0, nNeighbourSK(iAtom1)
        sqrTmp(:,:) = 0.0_dp
        mulTmp(:) = 0.0_dp
        iAtom2 = iNeighbour(iNeigh, iAtom1)
        iAtom2f = img2CentCell(iAtom2)
        nOrb2 = orb%nOrbAtom(iAtom2f)
        iOrig = iPair(iNeigh,iAtom1) + 1
        mulTmp(1:nOrb1*nOrb2) = over(iOrig:iOrig+nOrb1*nOrb2-1) * rho(iOrig:iOrig+nOrb1*nOrb2-1)
        sqrTmp(1:nOrb2,1:nOrb1) = reshape(mulTmp(1:nOrb1*nOrb2), (/nOrb2,nOrb1/))
        qq(1:nOrb1,iAtom1) = qq(1:nOrb1,iAtom1) + sum(sqrTmp(1:nOrb2,1:nOrb1), dim=1)
        ! Add contribution to the other triangle sum, using the symmetry
        ! but only when off diagonal
        if (iAtom1 /= iAtom2f) then
          qq(1:nOrb2,iAtom2f) = qq(1:nOrb2,iAtom2f) + sum(sqrTmp(1:nOrb2,1:nOrb1), dim=2)
        end if
      end do
    end do

  end subroutine mullikenPerOrbital


  !> Calculate the Mulliken population for each element of the dual atomic blocks in the system
  !> using purely real-space overlap and density matrix values.
  !>
  !> To do: add description of algorithm to programer manual / documentation.
  subroutine mullikenPerBlock(qq, over, rho, orb, iNeighbour, nNeighbourSK, img2CentCell, iPair)

    !> The charge per atom block
    real(dp), intent(inout) :: qq(:,:,:)

    !> Overlap matrix in packed format
    real(dp), intent(in) :: over(:)

    !> Density matrix in Packed format
    real(dp), intent(in) :: rho(:)

    !> Information about the orbitals.
    type(TOrbitals), intent(in) :: orb

    !> Number of neighbours of each real atom (central cell)
    integer, intent(in) :: iNeighbour(0:,:)

    !> List of neighbours for each atom, starting at 0 for itself
    integer, intent(in) :: nNeighbourSK(:)

    !> indexing array to convert images of atoms back into their number in the central cell
    integer, intent(in) :: img2CentCell(:)

    !> indexing array for the Hamiltonian
    integer, intent(in) :: iPair(0:,:)

    integer :: iOrig
    integer :: iNeigh
    integer :: nAtom, iAtom1, iAtom2, iAtom2f
    integer :: nOrb1, nOrb2
    real(dp) :: STmp(orb%mOrb,orb%mOrb)
    real(dp) :: rhoTmp(orb%mOrb,orb%mOrb)

    nAtom = size(orb%nOrbAtom)

    @:ASSERT(all(shape(qq) == (/orb%mOrb,orb%mOrb,nAtom/)))
    @:ASSERT(size(over) == size(rho))

    do iAtom1 = 1, nAtom
      nOrb1 = orb%nOrbAtom(iAtom1)
      do iNeigh = 0, nNeighbourSK(iAtom1)
        iAtom2 = iNeighbour(iNeigh, iAtom1)
        iAtom2f = img2CentCell(iAtom2)
        nOrb2 = orb%nOrbAtom(iAtom2f)
        iOrig = iPair(iNeigh,iAtom1) + 1
        sTmp(1:nOrb2,1:nOrb1) = reshape(over(iOrig:iOrig+nOrb1*nOrb2-1), (/nOrb2,nOrb1/))
        rhoTmp(1:nOrb2,1:nOrb1) = reshape(rho(iOrig:iOrig+nOrb1*nOrb2-1), (/nOrb2,nOrb1/))
        qq(1:nOrb1,1:nOrb1,iAtom1) = qq(1:nOrb1,1:nOrb1,iAtom1)&
            & + 0.5_dp*( matmul(transpose(rhoTmp(1:nOrb2,1:nOrb1)), sTmp(1:nOrb2,1:nOrb1) )&
            & + matmul(transpose(sTmp(1:nOrb2,1:nOrb1)), rhoTmp(1:nOrb2,1:nOrb1) ) )
        ! Add contribution to the other triangle sum, using the symmetry but only when off diagonal
        if (iAtom1 /= iAtom2f) then
          qq(1:nOrb2,1:nOrb2,iAtom2f) = qq(1:nOrb2,1:nOrb2,iAtom2f)&
              & + 0.5_dp*( matmul( rhoTmp(1:nOrb2,1:nOrb1), transpose(sTmp(1:nOrb2,1:nOrb1)) )&
              & + matmul( sTmp(1:nOrb2,1:nOrb1), transpose(rhoTmp(1:nOrb2,1:nOrb1)) ) )
        end if
      end do
    end do

  end subroutine mullikenPerBlock


  !> Calculate the Mulliken population for each element of the dual atomic block orbital in the
  !> system using purely real-space overlap and density matrix values.
  !>
  !> To do: add description of algorithm to programer manual / documentation.
  subroutine skewMullikenPerBlock(qq, over, rho, orb, iNeighbour, nNeighbourSK, img2CentCell, iPair)

    !> The charge per atom block
    real(dp), intent(inout) :: qq(:,:,:)

    !> Overlap matrix in packed format
    real(dp), intent(in) :: over(:)

    !> Density matrix in Packed format
    real(dp), intent(in) :: rho(:)

    !> Information about the orbitals.
    type(TOrbitals), intent(in) :: orb

    !> Number of neighbours of each real atom (central cell)
    integer, intent(in) :: iNeighbour(0:,:)

    !> List of neighbours for each atom, starting at 0 for itself
    integer, intent(in) :: nNeighbourSK(:)

    !> indexing array to convert images of atoms back into their number in the central cell
    integer, intent(in) :: img2CentCell(:)

    !> indexing array for the Hamiltonian
    integer, intent(in) :: iPair(0:,:)

    integer :: iOrig
    integer :: iNeigh
    integer :: nAtom, iAtom1, iAtom2, iAtom2f
    integer :: nOrb1, nOrb2
    real(dp) :: STmp(orb%mOrb,orb%mOrb)
    real(dp) :: rhoTmp(orb%mOrb,orb%mOrb)

    nAtom = size(orb%nOrbAtom)

    @:ASSERT(all(shape(qq) == (/orb%mOrb,orb%mOrb,nAtom/)))
    @:ASSERT(size(over) == size(rho))

    do iAtom1 = 1, nAtom
      nOrb1 = orb%nOrbAtom(iAtom1)
      do iNeigh = 0, nNeighbourSK(iAtom1)
        iAtom2 = iNeighbour(iNeigh, iAtom1)
        iAtom2f = img2CentCell(iAtom2)
        nOrb2 = orb%nOrbAtom(iAtom2f)
        iOrig = iPair(iNeigh,iAtom1) + 1
        sTmp(1:nOrb2,1:nOrb1) = reshape(over(iOrig:iOrig+nOrb1*nOrb2-1), (/nOrb2,nOrb1/))
        rhoTmp(1:nOrb2,1:nOrb1) = reshape(rho(iOrig:iOrig+nOrb1*nOrb2-1), (/nOrb2,nOrb1/))
        qq(1:nOrb1,1:nOrb1,iAtom1) = qq(1:nOrb1,1:nOrb1,iAtom1)&
            & - 0.5_dp*( matmul(transpose(rhoTmp(1:nOrb2,1:nOrb1)), sTmp(1:nOrb2,1:nOrb1) )&
            & - matmul(transpose(sTmp(1:nOrb2,1:nOrb1)), rhoTmp(1:nOrb2,1:nOrb1) ) )
        ! Add contribution to the other triangle sum, using the symmetry but only when off diagonal
        if (iAtom1 /= iAtom2f) then
          qq(1:nOrb2,1:nOrb2,iAtom2f) = qq(1:nOrb2,1:nOrb2,iAtom2f)&
              & + 0.5_dp*( matmul( rhoTmp(1:nOrb2,1:nOrb1), transpose(sTmp(1:nOrb2,1:nOrb1)) )&
              & - matmul( sTmp(1:nOrb2,1:nOrb1), transpose(rhoTmp(1:nOrb2,1:nOrb1)) ) )
        end if
      end do
    end do

  end subroutine skewMullikenPerBlock


  !> Mulliken analysis with dense lower triangle matrices.
  subroutine denseMulliken(rhoSqr, overSqr, iSquare, qq)

    !> Square (lower triangular) spin polarized density matrix
    real(dp), intent(in) :: rhoSqr(:,:,:)

    !> Square (lower triangular) overlap matrix
    real(dp), intent(in) :: overSqr(:,:)

    !> Atom positions in the row/column of square matrices
    integer, intent(in) :: iSquare(:)

    !> Mulliken charges on output (mOrb, nAtom, nSpin)
    real(dp), intent(out) :: qq(:,:,:)

    real(dp) :: tmpSqr(size(qq, dim=1), size(qq, dim=1))
    integer :: iSpin, iAtom1, iAtom2, iStart1, iEnd1, iStart2, iEnd2
    integer :: nAtom, nSpin, nOrb1, nOrb2

    nAtom = size(qq, dim=2)
    nSpin = size(qq, dim=3)
    qq(:,:,:) = 0.0_dp
    do iSpin = 1, nSpin
       do iAtom1 = 1, nAtom
          iStart1 = iSquare(iAtom1)
          iEnd1 = iSquare(iAtom1 + 1) - 1
          nOrb1 = iEnd1 - iStart1 + 1
          do iAtom2 = iAtom1, nAtom
             iStart2 = iSquare(iAtom2)
             iEnd2 = iSquare(iAtom2 + 1) - 1
             nOrb2 = iEnd2 - iStart2 + 1
             tmpSqr(1:nOrb2, 1:nOrb1) = &
                  & rhoSqr(iStart2:iEnd2, iStart1:iEnd1, iSpin) &
                  & * overSqr(iStart2:iEnd2, iStart1:iEnd1)
             qq(1:nOrb1,iAtom1,iSpin) = qq(1:nOrb1,iAtom1,iSpin) &
                  &+ sum(tmpSqr(1:nOrb2, 1:nOrb1), dim=1)
             if (iAtom1 /= iAtom2) then
                qq(1:nOrb2,iAtom2,iSpin) = qq(1:nOrb2, iAtom2, iSpin)&
                     &+ sum(tmpSqr(1:nOrb2, 1:nOrb1), dim=2)
             end if
          end do
       end do
    end do

  end subroutine denseMulliken


  !> Subtracts superposition of atomic densities from dense density matrix.
  !> Works only for closed shell!
  subroutine denseSubtractDensityOfAtoms_nospin(q0, iSquare, rho)

    !> Reference atom populations
    real(dp), intent(in) :: q0(:,:,:)

    !> Atom positions in the row/column of square matrices
    integer, intent(in) :: iSquare(:)

    !>Spin polarized (lower triangular) density matrix
    real(dp), intent(inout) :: rho(:,:,:)

    integer :: nAtom, iAtom, nSpin, iStart, iEnd, iOrb, iSpin

    nAtom = size(iSquare) - 1
    nSpin = size(rho, dim=3)
    do iSpin = 1, nSpin
       do iAtom = 1, nAtom
          iStart = iSquare(iAtom)
          iEnd = iSquare(iAtom + 1) - 1
          do iOrb = 1, iEnd - iStart + 1
             rho(iStart+iOrb-1, iStart+iOrb-1, iSpin) = &
                  & rho(iStart+iOrb-1, iStart+iOrb-1, iSpin)&
                  & - q0(iOrb, iAtom, iSpin)
          end do
       end do
    end do

  end subroutine denseSubtractDensityOfAtoms_nospin


  !> Subtracts superposition of atomic densities from dense density matrix.
  !> The spin unrestricted version
  !> RangeSep: for spin-unrestricted calculation 
  !> the initial guess should be equally distributed to
  !> alpha and beta density matrices 
  subroutine denseSubtractDensityOfAtoms_spin(q0, iSquare, rho, iSpin)
 
    !> Rerence atom populations
    real(dp), intent(in) :: q0(:,:,:)

    !> Atom positions in the row/colum of square matrix
    integer, intent(in) :: iSquare(:)

    !> Spin polarized (lower triangular) matrix
    real(dp), intent(inout) :: rho(:,:,:)

    !> Spin index
    integer, intent(in) :: iSpin

    integer :: nAtom, iAtom, nSpin, iStart, iEnd, iOrb

    nAtom = size(iSquare) - 1
    nSpin = size(rho, dim=3)
    
    do iAtom = 1, nAtom
       iStart = iSquare(iAtom)
       iEnd = iSquare(iAtom + 1) - 1
       do iOrb = 1, iEnd - iStart + 1
          rho(iStart+iOrb-1, iStart+iOrb-1, iSpin) = &
               & rho(iStart+iOrb-1, iStart+iOrb-1, iSpin)&
               & - q0(iOrb, iAtom, 1)*0.5_dp
       end do
    end do


  end subroutine denseSubtractDensityOfAtoms_spin


  !> Calculate the number of charges per shell given the orbital charges.
  subroutine getChargePerShell(qOrb, orb, species, chargePerShell, qRef)

    !> charges in each orbital, for each atom and spin channel
    real(dp), intent(in) :: qOrb(:,:,:)

    !> orbital information
    type(TOrbitals), intent(in) :: orb

    !> species of each atom
    integer, intent(in) :: species(:)

    !> Resulting charges in atomic shells
    real(dp), intent(out) :: chargePerShell(:,:,:)

    !> Optional reference values
    real(dp), intent(in), optional :: qRef(:,:,:)

    real(dp), allocatable :: qq(:,:,:)
    integer :: iAt, iSp, iSh
    integer :: nAtom, nSpin

    if (present(qRef)) then
      qq = qOrb - qRef
    else
      qq = qOrb
    end if

    nAtom = size(chargePerShell, dim=2)
    nSpin = size(chargePerShell, dim=3)
    chargePerShell(:,:,:) = 0.0_dp
    do iAt = 1, nAtom
      iSp = species(iAt)
      do iSh = 1, orb%nShell(iSp)
        chargePerShell(iSh, iAt, 1:nSpin) = chargePerShell(iSh, iAt, 1:nSpin)&
            & + sum(qq(orb%posShell(iSh, iSp) : orb%posShell(iSh + 1, iSp) - 1, iAt, 1:nSpin),&
            & dim=1)
      end do
    end do

  end subroutine getChargePerShell


  !> Calculates the on-site Mulliken population for each atom.
  !>
  !> It returns the Mulliken population stemming from the orbitals on a given atom
  !> without any contributions due to the overlap with other atoms (net atomic population).
  !>
  subroutine getOnsitePopulation(rho, orb, iPair, qq)

    !> Density matrix in Packed format
    real(dp), intent(in) :: rho(:)

    !> atomic species information
    type(TOrbitals), intent(in) :: orb

    !> indexing array for the Hamiltonian
    integer, intent(in) :: iPair(0:,:)

    !> Onsite population per atom
    real(dp), intent(out) :: qq(:)

    integer   :: iOrig, iAt
    integer   :: nAtom, nOrb

    nAtom = size(orb%nOrbAtom)
    @:ASSERT(size(qq) == nAtom)

    do iAt = 1, nAtom
      nOrb = orb%nOrbAtom(iAt)
      iOrig = iPair(0, iAt) + 1
      ! Sum up the diagonal elements of the density matrix.
      qq(iAt) = sum(rho(iOrig : iOrig + nOrb * nOrb - 1 : nOrb + 1))
    end do

  end subroutine getOnsitePopulation

end module dftbp_populations<|MERGE_RESOLUTION|>--- conflicted
+++ resolved
@@ -18,13 +18,10 @@
   implicit none
   private
 
-<<<<<<< HEAD
-  public :: mulliken, skewMulliken, getChargePerShell
+
+  public :: mulliken, skewMulliken, denseMulliken, denseSubtractDensityOfAtoms,&
+       & denseSubtractDensityOfAtoms_nospin, getChargePerShell
   public :: getOnsitePopulation
-=======
-  public :: mulliken, skewMulliken, denseMulliken, denseSubtractDensityOfAtoms,&
-       &denseSubtractDensityOfAtoms_nospin, getChargePerShell
->>>>>>> f137f4ad
 
 
   !> Provides an interface to calculate Mulliken populations, either dual basis atomic block,
