!--------------------------------------------------------------------------------------------------!
!  DFTB+: general package for performing fast atomistic simulations                                !
!  Copyright (C) 2017  DFTB+ developers group                                                      !
!                                                                                                  !
!  See the LICENSE file for terms of usage and distribution.                                       !
!--------------------------------------------------------------------------------------------------!

#:include 'common.fypp'

!> Contains the low level utilities for parsing xml-data into intrinsic Fortran types.
!>
!> This module contains the utilities which can parse a strings into Fortran intrinsic types. Tokens
!> are assumed being separated by space, therefore strings with spaces inside can not be handled
!> yet.
module tokenreader
  use assert
  use charmanip
  use message, only : error
  use accuracy, only : dp
  use xmlf90
  implicit none

  private


  !> Flag for signals successfull token reading
  integer, parameter :: TOKEN_OK = 0


  !> Flag for signals end of string
  integer, parameter :: TOKEN_EOS = -1


  !> Flag for signals reading error
  integer, parameter :: TOKEN_ERROR = -2


  !> Contains procedures which read the next token from a string
  interface getNextToken
    module procedure getNextToken_string
    module procedure getNextToken_integer
    module procedure getNextToken_integerR1
    module procedure getNextToken_real
    module procedure getNextToken_realR1
    module procedure getNextToken_logical
    module procedure getNextToken_logicalR1
  end interface getNextToken


  !> Character representation of the logical true value
  character(len=*), parameter :: LOGICAL_TRUE = "Yes"


  !> Lower cased character representation of the logical true value
  character(len=*), parameter :: LOGICAL_TRUE_LO = "yes"


  !> Character representation of the logical false value
  character(len=*), parameter :: LOGICAL_FALSE = "No"


  !> Lower cased character representation of the logical false value
  character(len=*), parameter :: LOGICAL_FALSE_LO = "no"

  public :: getNextToken, TOKEN_OK, TOKEN_EOS, TOKEN_ERROR
  public :: LOGICAL_TRUE, LOGICAL_FALSE, LOGICAL_TRUE_LO, LOGICAL_FALSE_LO

contains


  !> Returns the next token from the provided string as integer
  subroutine getNextToken_integer(str, tokenValue, start, iostat)

    !> String to parse
    character(len=*), intent(in) :: str

    !> Contains the value of the token on return
    integer, intent(out) :: tokenValue

    !> Starting position for the parsing on call, first position after the end of the token on
    !> return.
    integer, intent(inout) :: start

    !> Token reader i/o status flag on return
    integer, intent(out), optional :: iostat

    integer :: iStart, iError, tokStart, tokLen, tokEnd
    integer :: iTmp

    tokenValue = 0
    iStart = start
    call getNextToken_local(str, tokStart, tokEnd, tokLen, iStart)
    if (tokLen == 0) then
      iError = TOKEN_EOS
    else
<<<<<<< HEAD
      !read (str(tokStart:tokEnd), *, iostat=iError) tokenValue
      !! Ugly hack for intel, because it interprets F, T as integers...
      iTmp = tokEnd - tokStart + 1
      read (str(tokStart:tokEnd), "(I"// i2c(iTmp) // ")", iostat=iError) tokenValue
=======
      read (str(tokStart:tokEnd), *, iostat=iError) value
>>>>>>> d1c4c2e4
      if (iError /= 0) then
        iError = TOKEN_ERROR
      else
        iError = TOKEN_OK
        start = iStart
      end if
    end if
    if (present(iostat)) then
      iostat = iError
    elseif (iError /= TOKEN_OK) then
      call error("Integer reading error")
    end if

  end subroutine getNextToken_integer


  !> Returns the next token from the provided string as rank one integer array
  subroutine getNextToken_integerR1(str, tokenValue, start, iostat, nItem)

    !> String to parse
    character(len=*), intent(in) :: str

    !> Contains the value of the token on return
    integer, intent(out) :: tokenValue(:)

    !> Starting position for the parsing on call, first position after the end of the token on
    !> return.
    integer, intent(inout) :: start

    !> Token reader i/o status flag on return
    integer, intent(out), optional :: iostat

    !> Nr. of read items
    integer, intent(out), optional :: nItem

    integer :: iStart, iError, nReadItem
    integer :: ii
    integer :: tmp

    tokenValue(:) = 0
    iError = TOKEN_OK
    iStart = start
    do ii = 1, size(tokenValue)
      call getNextToken(str, tmp, iStart, iError)
      if (iError /= TOKEN_OK) then
        exit
      end if
      tokenValue(ii) = tmp
    end do

    if (iError == TOKEN_OK) then
      start = iStart
      nReadItem = size(tokenValue)
    else
      nReadItem = ii - 1
    end if

    if (present(nItem)) then
      nItem = nReadItem
    end if

    if (present(iostat)) then
      iostat = iError
    elseif (iError /= TOKEN_OK) then
      call error("Integer reading error")
    end if

  end subroutine getNextToken_integerR1


  !> Returns the next token from the provided string as string
  subroutine getNextToken_string(str, tokenValue, start, iostat)

    !> String to parse
    character(len=*), intent(in) :: str

    !> Contains the value of the token on return
    type(string), intent(inout) :: tokenValue

    !> Starting position for the parsing on call, first position after the end of the token on
    !> return.
    integer, intent(inout) :: start

    !> Token reader i/o status flag on return
    integer, intent(out), optional :: iostat

    integer :: iError, tokStart, tokEnd, tokLen

    call getNextToken_local(str, tokStart, tokEnd, tokLen, start, &
        &ignoreQuotation=.false.)
    if (tokLen == 0) then
      iError = TOKEN_EOS
    else
      iError = TOKEN_OK
      tokenValue = str(tokStart:tokEnd)
    end if

    if (present(iostat)) then
      iostat = iError
    end if

  end subroutine getNextToken_string


  !> Returns the next token from the provided string as real.
  subroutine getNextToken_real(str, tokenValue, start, iostat)

    !> String to parse
    character(len=*), intent(in) :: str

    !> Contains the value of the token on return
    real(dp), intent(out) :: tokenValue

    !> Starting position for the parsing on call, first position after the end of the token on
    !> return.
    integer, intent(inout) :: start

    !> Token reader i/o status flag on return
    integer, intent(out), optional :: iostat

    integer :: iStart, iError, tokStart, tokEnd, tokLen

    tokenValue = 0.0_dp
    iStart = start
    call getNextToken_local(str, tokStart, tokEnd, tokLen, iStart)
    if (tokLen == 0) then
      iError = TOKEN_EOS
    else
      read (str(tokStart:tokEnd), *, iostat=iError) tokenValue
      if (iError /= 0) then
        iError = TOKEN_ERROR
      else
        iError = TOKEN_OK
        start = iStart
      end if
    end if
    if (present(iostat)) then
      iostat = iError
    else
      if (iError == TOKEN_ERROR) then
        call error("Real reading error")
      end if
    end if

  end subroutine getNextToken_real


  !> Returns the next token from the provided string as rank one real array
  subroutine getNextToken_realR1(str, tokenValue, start, iostat, nItem)

    !> String to parse
    character(len=*), intent(in) :: str

    !> Contains the value of the token on return
    real(dp), intent(out) :: tokenValue(:)

    !> Starting position for the parsing on call, first position after the end of the token on
    !> return.
    integer, intent(inout) :: start

    !> Token reader i/o status flag on return
    integer, intent(out), optional :: iostat

    !> Nr. of read items
    integer, intent(out), optional :: nItem

    integer :: iStart, iError, nReadItem
    integer :: ii
    real(dp) :: tmp

    tokenValue(:) = 0.0_dp
    iError = TOKEN_OK
    iStart = start
    do ii = 1, size(tokenValue)
      call getNextToken(str, tmp, iStart, iError)
      if (iError /= TOKEN_OK) then
        exit
      end if
      tokenValue(ii) = tmp
    end do

    if (iError == TOKEN_OK) then
      start = iStart
      nReadItem = size(tokenValue)
    else
      nReadItem = ii - 1
    end if

    if (present(nItem)) then
      nItem = nReadItem
    end if

    if (present(iostat)) then
      iostat = iError
    elseif (iError /= TOKEN_OK) then
      call error("Real reading error")
    end if

  end subroutine getNextToken_realR1


  !> Returns the next token from the provided string as logical
  subroutine getNextToken_logical(str, tokenValue, start, iostat)

    !> String to parse
    character(len=*), intent(in) :: str

    !> Contains the value of the token on return
    logical, intent(out) :: tokenValue

    !> Starting position for the parsing on call, first position after the end of the token on
    !> return.
    integer, intent(inout) :: start

    !> Token reader i/o status flag on return
    integer, intent(out), optional :: iostat

    integer :: iStart, iError, tokStart, tokEnd, tokLen
    character(len=len(str)) :: buffer

    tokenValue = .false.
    iStart = start
    iError = TOKEN_OK
    call getNextToken_local(str, tokStart, tokEnd, tokLen, iStart)
    if (tokLen == 0) then
      iError = TOKEN_EOS
    else
      buffer = tolower(str(tokStart:tokEnd))
      if (trim(buffer) == LOGICAL_TRUE_LO) then
        tokenValue = .true.
      elseif (trim(buffer) == LOGICAL_FALSE_LO) then
        tokenValue = .false.
      else
        iError = TOKEN_ERROR
      end if
    end if
    start = iStart

    if (present(iostat)) then
      iostat = iError
    else
      if (iError == TOKEN_ERROR) then
        call error("Token reading error")
      end if
    end if

  end subroutine getNextToken_logical


  !> Returns the next token from the provided string as logical
  subroutine getNextToken_logicalR1(str, tokenValue, start, iostat, nItem)

    !> String to parse
    character(len=*), intent(in) :: str

    !> Contains the value of the token on return
    logical, intent(out) :: tokenValue(:)

    !> Starting position for the parsing on call, first position after the end of the token on
    !> return.
    integer, intent(inout) :: start

    !> Token reader i/o status flag on return
    integer, intent(out), optional :: iostat

    !> Nr. of read items
    integer, intent(out), optional :: nItem

    integer :: iStart, iError, nReadItem
    integer :: ii
    logical :: tmp

    tokenValue = .false.
    iStart = start
    iError = TOKEN_OK
    do ii = 1, size(tokenValue)
      call getNextToken(str, tmp, iStart, iError)
      if (iError /= TOKEN_OK) then
        exit
      end if
      tokenValue(ii) = tmp
    end do

    if (iError == TOKEN_OK) then
      start = iStart
      nReadItem = size(tokenValue)
    else
      nReadItem = ii - 1
    end if

    if (present(nItem)) then
      nItem = nReadItem
    end if

    if (present(iostat)) then
      iostat = iError
    elseif (iError /= TOKEN_OK) then
      call error("Logical reading error")
    end if

  end subroutine getNextToken_logicalR1


  !> Returns the next token from the provided string
  !>
  !> If the string does not contain any tokens, the empty string is returned.
  subroutine getNextToken_local(str, tokStart, tokEnd, tokLen, start, ignoreQuotation)

    !> String to parse
    character(len=*), intent(in) :: str

    !> stating location of token in string
    integer, intent(out) :: tokStart

    !> end position of token in string
    integer, intent(out) :: tokEnd

    !> length of the token
    integer, intent(out) :: tokLen

    !> Starting position for the parsing on call, first position after the end of the token on
    !> return
    integer, intent(inout) :: start

    !> ignore quotation marks (Default: yes)
    logical, intent(in), optional :: ignoreQuotation

    integer :: lenStr
    logical :: tIgnoreQuotation

    @:ASSERT(start > 0)

    if (present(ignoreQuotation)) then
      tIgnoreQuotation = ignoreQuotation
    else
      tIgnoreQuotation = .true.
    end if

    lenStr = len(str)

    tokStart = complementaryScan(str(start:), whiteSpaces)
    if (tokStart == 0) then
      tokLen = 0
      tokEnd = 0
      return
    else
      tokStart = tokStart + start - 1
    end if
    if (tIgnoreQuotation) then
      tokEnd = scan(str(tokStart:), whiteSpaces)
    else
      tokEnd = unquotedScan(str(tokStart:), whiteSpaces)
    end if
    if (tokEnd == 0) then
      tokEnd = lenStr
    else
      tokEnd = tokEnd + tokStart - 2
    end if

    tokLen = tokEnd - tokStart + 1
    start = tokEnd + 2

  end subroutine getNextToken_local

end module tokenreader<|MERGE_RESOLUTION|>--- conflicted
+++ resolved
@@ -93,14 +93,7 @@
     if (tokLen == 0) then
       iError = TOKEN_EOS
     else
-<<<<<<< HEAD
-      !read (str(tokStart:tokEnd), *, iostat=iError) tokenValue
-      !! Ugly hack for intel, because it interprets F, T as integers...
-      iTmp = tokEnd - tokStart + 1
-      read (str(tokStart:tokEnd), "(I"// i2c(iTmp) // ")", iostat=iError) tokenValue
-=======
-      read (str(tokStart:tokEnd), *, iostat=iError) value
->>>>>>> d1c4c2e4
+      read (str(tokStart:tokEnd), *, iostat=iError) tokenValue
       if (iError /= 0) then
         iError = TOKEN_ERROR
       else
