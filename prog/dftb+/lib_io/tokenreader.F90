!--------------------------------------------------------------------------------------------------!
!  DFTB+: general package for performing fast atomistic simulations                                !
!  Copyright (C) 2006 - 2021  DFTB+ developers group                                               !
!                                                                                                  !
!  See the LICENSE file for terms of usage and distribution.                                       !
!--------------------------------------------------------------------------------------------------!

#:include 'common.fypp'

!> Contains the low level utilities for parsing xml-data into intrinsic Fortran types.
!>
!> This module contains the utilities which can parse a strings into Fortran intrinsic types. Tokens
!> are assumed to be separated by white space, therefore strings with spaces inside can not
!> currently be handled.
<<<<<<< HEAD
module dftbp_io_tokenreader
  use dftbp_common_assert
  use dftbp_io_charmanip
  use dftbp_io_message, only : error
  use dftbp_common_accuracy, only : dp
  use dftbp_extlibs_xmlf90
=======
module dftbp_tokenreader
  use dftbp_assert
  use dftbp_charmanip, only : whiteSpaces, tolower, complementaryScan, unquotedScan
  use dftbp_message, only : error
  use dftbp_accuracy, only : dp
  use dftbp_xmlf90, only : string, assignment(=)
>>>>>>> 16ca5993
  implicit none

  private


  !> Flag for signals successfull token reading
  integer, parameter :: TOKEN_OK = 0


  !> Flag for signals end of string
  integer, parameter :: TOKEN_EOS = -1


  !> Flag for signals reading error
  integer, parameter :: TOKEN_ERROR = -2


  !> Contains procedures which read the next token from a string
  interface getNextToken
    module procedure getNextToken_string
    module procedure getNextToken_integer
    module procedure getNextToken_integerR1
    module procedure getNextToken_real
    module procedure getNextToken_realR1
    module procedure getNextToken_logical
    module procedure getNextToken_logicalR1
  end interface getNextToken


  !> Character representation of the logical true value
  character(len=*), parameter :: LOGICAL_TRUE = "Yes"


  !> Lower cased character representation of the logical true value
  character(len=*), parameter :: LOGICAL_TRUE_LO = "yes"


  !> Character representation of the logical false value
  character(len=*), parameter :: LOGICAL_FALSE = "No"


  !> Lower cased character representation of the logical false value
  character(len=*), parameter :: LOGICAL_FALSE_LO = "no"

  public :: getNextToken, TOKEN_OK, TOKEN_EOS, TOKEN_ERROR
  public :: LOGICAL_TRUE, LOGICAL_FALSE, LOGICAL_TRUE_LO, LOGICAL_FALSE_LO

contains


  !> Returns the next token from the provided string as integer
  subroutine getNextToken_integer(str, tokenValue, start, iostat)

    !> String to parse
    character(len=*), intent(in) :: str

    !> Contains the value of the token on return
    integer, intent(out) :: tokenValue

    !> Starting position for the parsing on call, first position after the end of the token on
    !> return.
    integer, intent(inout) :: start

    !> Token reader i/o status flag on return
    integer, intent(out), optional :: iostat

    integer :: iStart, iError, tokStart, tokLen, tokEnd

    tokenValue = 0
    iStart = start
    call getNextToken_local(str, tokStart, tokEnd, tokLen, iStart)
    if (tokLen == 0) then
      iError = TOKEN_EOS
    else if (.not. validIntegerStart(str(tokStart:tokStart))) then
      ! Workaround:PGI 17.10 -> strings starting with certain letters are interpreted as integers
      ! therefore we check explicitly
      iError = TOKEN_ERROR
    else
      read (str(tokStart:tokEnd), *, iostat=iError) tokenValue
      if (iError /= 0) then
        iError = TOKEN_ERROR
      else
        iError = TOKEN_OK
        start = iStart
      end if
    end if
    if (present(iostat)) then
      iostat = iError
    elseif (iError /= TOKEN_OK) then
      call error("Integer reading error")
    end if

  end subroutine getNextToken_integer


  !> Returns the next token from the provided string as rank one integer array
  subroutine getNextToken_integerR1(str, tokenValue, start, iostat, nItem)

    !> String to parse
    character(len=*), intent(in) :: str

    !> Contains the value of the token on return
    integer, intent(out) :: tokenValue(:)

    !> Starting position for the parsing on call, first position after the end of the token on
    !> return.
    integer, intent(inout) :: start

    !> Token reader i/o status flag on return
    integer, intent(out), optional :: iostat

    !> Nr. of read items
    integer, intent(out), optional :: nItem

    integer :: iStart, iError, nReadItem
    integer :: ii
    integer :: tmp

    tokenValue(:) = 0
    iError = TOKEN_OK
    iStart = start
    do ii = 1, size(tokenValue)
      call getNextToken(str, tmp, iStart, iError)
      if (iError /= TOKEN_OK) then
        exit
      end if
      tokenValue(ii) = tmp
    end do

    if (iError == TOKEN_OK) then
      start = iStart
      nReadItem = size(tokenValue)
    else
      nReadItem = ii - 1
    end if

    if (present(nItem)) then
      nItem = nReadItem
    end if

    if (present(iostat)) then
      iostat = iError
    elseif (iError /= TOKEN_OK) then
      call error("Integer reading error")
    end if

  end subroutine getNextToken_integerR1


  !> Returns the next token from the provided string as string
  subroutine getNextToken_string(str, tokenValue, start, iostat)

    !> String to parse
    character(len=*), intent(in) :: str

    !> Contains the value of the token on return
    type(string), intent(inout) :: tokenValue

    !> Starting position for the parsing on call, first position after the end of the token on
    !> return.
    integer, intent(inout) :: start

    !> Token reader i/o status flag on return
    integer, intent(out), optional :: iostat

    integer :: iError, tokStart, tokEnd, tokLen

    call getNextToken_local(str, tokStart, tokEnd, tokLen, start, &
        &ignoreQuotation=.false.)
    if (tokLen == 0) then
      iError = TOKEN_EOS
    else
      iError = TOKEN_OK
      tokenValue = str(tokStart:tokEnd)
    end if

    if (present(iostat)) then
      iostat = iError
    end if

  end subroutine getNextToken_string


  !> Returns the next token from the provided string as a real value.
  subroutine getNextToken_real(str, tokenValue, start, iostat)

    !> String to parse
    character(len=*), intent(in) :: str

    !> Contains the value of the token on return
    real(dp), intent(out) :: tokenValue

    !> Starting position for the parsing on call, first position after the end of the token on
    !> return.
    integer, intent(inout) :: start

    !> Token reader i/o status flag on return
    integer, intent(out), optional :: iostat

    integer :: iStart, iError, tokStart, tokEnd, tokLen

    tokenValue = 0.0_dp
    iStart = start
    call getNextToken_local(str, tokStart, tokEnd, tokLen, iStart)
    if (tokLen == 0) then
      iError = TOKEN_EOS
    else
      read (str(tokStart:tokEnd), *, iostat=iError) tokenValue
      if (iError /= 0) then
        iError = TOKEN_ERROR
      else
        iError = TOKEN_OK
        start = iStart
      end if
    end if
    if (present(iostat)) then
      iostat = iError
    else
      if (iError == TOKEN_ERROR) then
        call error("Real reading error")
      end if
    end if

  end subroutine getNextToken_real


  !> Returns the next token from the provided string as rank one real array
  subroutine getNextToken_realR1(str, tokenValue, start, iostat, nItem)

    !> String to parse
    character(len=*), intent(in) :: str

    !> Contains the value of the token on return
    real(dp), intent(out) :: tokenValue(:)

    !> Starting position for the parsing on call, first position after the end of the token on
    !> return.
    integer, intent(inout) :: start

    !> Token reader i/o status flag on return
    integer, intent(out), optional :: iostat

    !> Nr. of read items
    integer, intent(out), optional :: nItem

    integer :: iStart, iError, nReadItem
    integer :: ii
    real(dp) :: tmp

    tokenValue(:) = 0.0_dp
    iError = TOKEN_OK
    iStart = start
    do ii = 1, size(tokenValue)
      call getNextToken(str, tmp, iStart, iError)
      if (iError /= TOKEN_OK) then
        exit
      end if
      tokenValue(ii) = tmp
    end do

    if (iError == TOKEN_OK) then
      start = iStart
      nReadItem = size(tokenValue)
    else
      nReadItem = ii - 1
    end if

    if (present(nItem)) then
      nItem = nReadItem
    end if

    if (present(iostat)) then
      iostat = iError
    elseif (iError /= TOKEN_OK) then
      call error("Real reading error")
    end if

  end subroutine getNextToken_realR1


  !> Returns the next token from the provided string as logical
  subroutine getNextToken_logical(str, tokenValue, start, iostat)

    !> String to parse
    character(len=*), intent(in) :: str

    !> Contains the value of the token on return
    logical, intent(out) :: tokenValue

    !> Starting position for the parsing on call, first position after the end of the token on
    !> return.
    integer, intent(inout) :: start

    !> Token reader i/o status flag on return
    integer, intent(out), optional :: iostat

    integer :: iStart, iError, tokStart, tokEnd, tokLen
    character(len=len(str)) :: buffer

    tokenValue = .false.
    iStart = start
    iError = TOKEN_OK
    call getNextToken_local(str, tokStart, tokEnd, tokLen, iStart)
    if (tokLen == 0) then
      iError = TOKEN_EOS
    else
      buffer = tolower(str(tokStart:tokEnd))
      if (trim(buffer) == LOGICAL_TRUE_LO) then
        tokenValue = .true.
      elseif (trim(buffer) == LOGICAL_FALSE_LO) then
        tokenValue = .false.
      else
        iError = TOKEN_ERROR
      end if
    end if
    start = iStart

    if (present(iostat)) then
      iostat = iError
    else
      if (iError == TOKEN_ERROR) then
        call error("Token reading error")
      end if
    end if

  end subroutine getNextToken_logical


  !> Returns the next token from the provided string as logical
  subroutine getNextToken_logicalR1(str, tokenValue, start, iostat, nItem)

    !> String to parse
    character(len=*), intent(in) :: str

    !> Contains the value of the token on return
    logical, intent(out) :: tokenValue(:)

    !> Starting position for the parsing on call, first position after the end of the token on
    !> return.
    integer, intent(inout) :: start

    !> Token reader i/o status flag on return
    integer, intent(out), optional :: iostat

    !> Nr. of read items
    integer, intent(out), optional :: nItem

    integer :: iStart, iError, nReadItem
    integer :: ii
    logical :: tmp

    tokenValue = .false.
    iStart = start
    iError = TOKEN_OK
    do ii = 1, size(tokenValue)
      call getNextToken(str, tmp, iStart, iError)
      if (iError /= TOKEN_OK) then
        exit
      end if
      tokenValue(ii) = tmp
    end do

    if (iError == TOKEN_OK) then
      start = iStart
      nReadItem = size(tokenValue)
    else
      nReadItem = ii - 1
    end if

    if (present(nItem)) then
      nItem = nReadItem
    end if

    if (present(iostat)) then
      iostat = iError
    elseif (iError /= TOKEN_OK) then
      call error("Logical reading error")
    end if

  end subroutine getNextToken_logicalR1


  !> Returns the next token from the provided string
  !>
  !> If the string does not contain any tokens, the empty string is returned.
  subroutine getNextToken_local(str, tokStart, tokEnd, tokLen, start, ignoreQuotation)

    !> String to parse
    character(len=*), intent(in) :: str

    !> stating location of token in string
    integer, intent(out) :: tokStart

    !> end position of token in string
    integer, intent(out) :: tokEnd

    !> length of the token
    integer, intent(out) :: tokLen

    !> Starting position for the parsing on call, first position after the end of the token on
    !> return
    integer, intent(inout) :: start

    !> ignore quotation marks (Default: yes)
    logical, intent(in), optional :: ignoreQuotation

    integer :: lenStr
    logical :: tIgnoreQuotation

    @:ASSERT(start > 0)

    if (present(ignoreQuotation)) then
      tIgnoreQuotation = ignoreQuotation
    else
      tIgnoreQuotation = .true.
    end if

    lenStr = len(str)

    tokStart = complementaryScan(str(start:), whiteSpaces)
    if (tokStart == 0) then
      tokLen = 0
      tokEnd = 0
      return
    else
      tokStart = tokStart + start - 1
    end if
    if (tIgnoreQuotation) then
      tokEnd = scan(str(tokStart:), whiteSpaces)
    else
      tokEnd = unquotedScan(str(tokStart:), whiteSpaces)
    end if
    if (tokEnd == 0) then
      tokEnd = lenStr
    else
      tokEnd = tokEnd + tokStart - 2
    end if

    tokLen = tokEnd - tokStart + 1
    start = tokEnd + 2

  end subroutine getNextToken_local


  !> Cheks whether a given character represents a valid staring character for an integer.
  pure function validIntegerStart(char) result(tValid)

    !> Character to check
    character, intent(in) :: char

    !> Whether it can be a starting character of a string representing an integer.
    logical :: tValid

    integer :: ind

    ind = iachar(char)
    ! Either a digit 0-9 or - or +
    tValid = ((ind >= 48 .and. ind <= 57) .or. ind == 45 .or. ind == 43)

  end function validIntegerStart

end module dftbp_io_tokenreader<|MERGE_RESOLUTION|>--- conflicted
+++ resolved
@@ -12,21 +12,12 @@
 !> This module contains the utilities which can parse a strings into Fortran intrinsic types. Tokens
 !> are assumed to be separated by white space, therefore strings with spaces inside can not
 !> currently be handled.
-<<<<<<< HEAD
 module dftbp_io_tokenreader
   use dftbp_common_assert
-  use dftbp_io_charmanip
+  use dftbp_io_charmanip, only : whiteSpaces, tolower, complementaryScan, unquotedScan
   use dftbp_io_message, only : error
   use dftbp_common_accuracy, only : dp
-  use dftbp_extlibs_xmlf90
-=======
-module dftbp_tokenreader
-  use dftbp_assert
-  use dftbp_charmanip, only : whiteSpaces, tolower, complementaryScan, unquotedScan
-  use dftbp_message, only : error
-  use dftbp_accuracy, only : dp
-  use dftbp_xmlf90, only : string, assignment(=)
->>>>>>> 16ca5993
+  use dftbp_extlibs_xmlf90, only : string, assignment(=)
   implicit none
 
   private
