--- conflicted
+++ resolved
@@ -9,22 +9,13 @@
 
 !> Routines to make socket contact with an external code and
 !! communicate data back and forward from DFTB+ to the external code.
-<<<<<<< HEAD
 module dftbp_io_ipisocket
   use dftbp_common_assert
-  use dftbp_common_accuracy
-  use dftbp_io_message
-  use dftbp_extlibs_fsockets
+  use dftbp_common_accuracy, only : dp, lc, rdp
+  use dftbp_io_message, only : error, warning
+  use dftbp_extlibs_fsockets, only : writebuffer, readbuffer, close_socket, connect_inet_socket,&
+      & connect_unix_socket
   use dftbp_io_logger, only : LogWriter
-=======
-module dftbp_ipisocket
-  use dftbp_assert
-  use dftbp_accuracy, only : dp, lc, rdp
-  use dftbp_message, only : error, warning
-  use dftbp_fsockets, only : writebuffer, readbuffer, close_socket, connect_inet_socket,&
-      & connect_unix_socket
-  use dftbp_logger, only : LogWriter
->>>>>>> 16ca5993
   implicit none
   
   private
