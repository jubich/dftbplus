!--------------------------------------------------------------------------------------------------!
!  DFTB+: general package for performing fast atomistic simulations                                !
!  Copyright (C) 2018  DFTB+ developers group                                                      !
!                                                                                                  !
!  See the LICENSE file for terms of usage and distribution.                                       !
!--------------------------------------------------------------------------------------------------!

#:include 'common.fypp'

!> Contains routines to write out various data structures in a comprehensive tagged format.
module taggedoutput
  use assert
  use accuracy, only : dp
  implicit none
  private

  public :: initTaggedWriter, writeTagged


  !> Writes objects in standardized form to the output
  interface writeTagged
    module procedure writeTaggedRealR0
    module procedure writeTaggedRealR1
    module procedure writeTaggedRealR2
    module procedure writeTaggedRealR3
    module procedure writeTaggedRealR4
    module procedure writeTaggedComplexR0
    module procedure writeTaggedComplexR1
    module procedure writeTaggedComplexR2
    module procedure writeTaggedComplexR3
    module procedure writeTaggedComplexR4
    module procedure writeTaggedIntegerR0
    module procedure writeTaggedIntegerR1
    module procedure writeTaggedIntegerR2
    module procedure writeTaggedIntegerR3
    module procedure writeTaggedIntegerR4
    module procedure writeTaggedLogicalR0
    module procedure writeTaggedLogicalR1
    module procedure writeTaggedLogicalR2
    module procedure writeTaggedLogicalR3
    module procedure writeTaggedLogicalR4
  end interface writeTagged

  !> Length of permissible tag labels. Tag names (Should be shorter than lenLabel!)
  integer, parameter :: lenLabel = 20

  !> unit cell volume (periodic)
  character(*), parameter, public :: tag_volume = 'cell_volume'

  !> final geometry
  character(*), parameter, public :: tag_endCoord = 'end_coords'

  !> excitation energies in Casida formalism
  character(*), parameter, public :: tag_excEgy = 'exc_energies_sqr'

  !> excited state force contributions
  character(*), parameter, public :: tag_excForce = 'exc_forces'

  !> oscillator strength for excitations
  character(*), parameter, public :: tag_excOsc = 'exc_oscillator'

  !> ground state total forces
  character(*), parameter, public :: tag_forceTot = 'forces'

  !> forces on any external charges present
  character(*), parameter, public :: tag_chrgForces = 'forces_ext_charges'

  !> Gibbs free energy for finite pressure periodic systems
  character(*), parameter, public :: tag_Gibbsfree = 'gibbs_energy'

  !> numerically calculated second derivatives matrix
  character(*), parameter, public :: tag_HessianNum = 'hessian_numerical'

  !> total energy including electron TS contribution
  character(*), parameter, public :: tag_freeEgy = 'mermin_energy'

  !> Mulliken charges
  character(*), parameter, public :: tag_qOutput = 'orbital_charges'

  !> Pipek-Mezey localisation score of single particle levels
  character(*), parameter, public :: tag_pmlocalise = 'pm_localisation'

  !> total stress tensor for periodic geometries
  character(*), parameter, public :: tag_stressTot = 'stress'

<<<<<<< HEAD
  !> total tunneling vector 
  character(*), parameter, public :: tag_tunn = 'total_tunneling'

  !> total projected DOS vector
  character(*), parameter, public :: tag_ldos = 'total_localdos'  
=======
  !> Internal electric field
  character(*), parameter, public :: tag_internfield = 'internal_efield'

  !> External electric field
  character(*), parameter, public :: tag_externfield = 'external_efield'
>>>>>>> 537c2fa9

  ! general format strings

  !> real string format
  character(len=lenLabel) :: formReal

  !> complex  string format
  character(len=lenLabel) :: formCmplx

  !> integer string format
  character(len=lenLabel) :: formInt

  !> logical string format
  character(len=lenLabel) :: formLogical


  !> is the write initialised? required to get relevant machine/compiler constants. Should all be
  !> stored as a derived type
  logical :: initialized = .false.

contains


  !> initialise writer
  subroutine initTaggedWriter()

    integer :: nDecDigit, nExpDigit, nChar, nField

    if (initialized) then
      return
    end if

    !! "-3.1234567E-123 ": nDec = 7, nExpDigit = 3, nChar = 16
    nExpDigit = ceiling(log(maxexponent(1.0_dp)/log(10.0))/log(10.0))
    nDecDigit = precision(1.0_dp)
    nChar = nDecDigit + nExpDigit + 6
    nField = 80 / nChar
    if (nField == 0) then
      nField = 1
    end if
99000 format ('(', I2.2, 'E', I2.2, '.', I2.2, 'E', I3.3, ')')
    write (formReal, 99000) &
        & nField, nChar, nDecDigit, nExpDigit
99010 format ('(', I2.2, '(2E', I2.2, '.', I2.2, 'E', I3.3, '))')
    write (formCmplx, 99010) &
        & nField/2, nChar, nDecDigit, nExpDigit

    !! "-12345 "
    nChar = digits(1) + 2
    nField = 80 / nChar
    if (nField == 0) then
      nField = 1
    end if
99020 format ('(', I2.2, 'I', I2.2, ')')
    write (formInt, 99020) nField, nChar

99030 format ('(40L2)')
    write (formLogical, 99030)

    initialized = .true.

  end subroutine initTaggedWriter


  !> write single real values
  subroutine writeTaggedRealR0(file, tag, value, optForm)

    !> File ID
    integer, intent(in) :: file

    !> tag label
    character(len=*), intent(in) :: tag

    !> value to print
    real(dp), intent(in) :: value

    !> optional formatting string
    character(len=*), optional, intent(in) :: optForm

    character(len=20) :: form

    @:ASSERT(initialized)

    if (present(optForm)) then
      form = getLabel(optForm)
    else
      form = getLabel(formReal)
    end if

99040 format (A, ':real:0:')
    write (file, 99040) getLabel(tag)
    write (file, form) value

  end subroutine writeTaggedRealR0


  !> write real vectors
  subroutine writeTaggedRealR1(file, tag, value, optForm)

    !> file ID to write to
    integer, intent(in) :: file

    !> tag label
    character(len=*), intent(in) :: tag

    !> data to write
    real(dp), intent(in) :: value(:)

    !> optional formatting string
    character(len=*), optional, intent(in) :: optForm

    integer :: ii
    character(len=20) :: form

    @:ASSERT(initialized)

    if (present(optForm)) then
      form = getLabel(optForm)
    else
      form = getLabel(formReal)
    end if

99050 format (A, ':real:1:', I0)
    write (file, 99050) getLabel(tag), size(value)
    write (file, form) (value(ii), ii = 1, size(value))
  end subroutine writeTaggedRealR1


  !> write real arrays
  subroutine writeTaggedRealR2(file, tag, value, optForm)
    integer, intent(in) :: file
    character(len=*), intent(in) :: tag
    real(dp), intent(in) :: value(:,:)

    !> optional formatting string
    character(len=*), optional, intent(in) :: optForm

    integer :: ii, jj
    character(len=20) :: form

    @:ASSERT(initialized)

    if (present(optForm)) then
      form = getLabel(optForm)
    else
      form = getLabel(formReal)
    end if

99060 format (A, ':real:2:', I0, ',', I0)
    write (file, 99060) getLabel(tag), &
        & size(value, dim=1), size(value, dim=2)
    write (file, form) ((value(ii, jj), &
        & ii = 1, size(value, dim=1)), &
        & jj = 1, size(value, dim=2))
  end subroutine writeTaggedRealR2


  !> write 3d real arrays
  subroutine writeTaggedRealR3(file, tag, value, optForm)

    !> file id
    integer, intent(in) :: file

    !> tag name
    character(len=*), intent(in) :: tag

    !> data to write
    real(dp), intent(in) :: value(:,:,:)

    !> optional formatting string
    character(len=*), optional, intent(in) :: optForm

    integer :: ii, jj, kk
    character(len=20) :: form

    @:ASSERT(initialized)

    if (present(optForm)) then
      form = getLabel(optForm)
    else
      form = getLabel(formReal)
    end if

99070 format (A, ':real:3:', I0, ',', I0, ',', I0)
    write (file, 99070) getLabel(tag), &
        & size(value, dim=1), size(value, dim=2), size(value, dim=3)
    write (file, form) (((value(ii, jj, kk), &
        & ii = 1, size(value, dim=1)), &
        & jj = 1, size(value, dim=2)), &
        & kk = 1, size(value, dim=3))
  end subroutine writeTaggedRealR3


  !> write 4d real arrays
  subroutine writeTaggedRealR4(file, tag, value, optForm)

    !> file id
    integer, intent(in) :: file

    !> tag name
    character(len=*), intent(in) :: tag

    !> data to write
    real(dp), intent(in) :: value(:,:,:,:)

    !> optional formatting string
    character(len=*), optional, intent(in) :: optForm

    integer :: ii, jj, kk, ll
    character(len=20) :: form

    @:ASSERT(initialized)

    if (present(optForm)) then
      form = getLabel(optForm)
    else
      form = getLabel(formReal)
    end if

99080 format (A, ':real:4:', I0, ',', I0, ',', I0, ',', I0)
    write (file, 99080) getLabel(tag), &
        & size(value, dim=1), size(value, dim=2), size(value, dim=3), &
        & size(value, dim=4)
    write (file, form) ((((value(ii, jj, kk, ll), &
        & ii = 1, size(value, dim=1)), &
        & jj = 1, size(value, dim=2)), &
        & kk = 1, size(value, dim=3)), &
        & ll = 1, size(value, dim=4))
  end subroutine writeTaggedRealR4


  !> single complex values
  subroutine writeTaggedComplexR0(file, tag, value, optForm)

    !> file id
    integer, intent(in) :: file

    !> tag name
    character(len=*), intent(in) :: tag

    !> data to write
    complex(dp), intent(in) :: value

    !> optional formatting string
    character(len=*), optional, intent(in) :: optForm

    character(len=20) :: form

    @:ASSERT(initialized)

    if (present(optForm)) then
      form = getLabel(optForm)
    else
      form = getLabel(formCmplx)
    end if

99090 format (A, ':complex:0:')
    write (file, 99090) getLabel(tag)
    write (file, form) value

  end subroutine writeTaggedComplexR0


  !> complex vectors
  subroutine writeTaggedComplexR1(file, tag, value, optForm)

    !> file id
    integer, intent(in) :: file

    !> tag name
    character(len=*), intent(in) :: tag

    !> data to write
    complex(dp), intent(in) :: value(:)

    !> optional formatting string
    character(len=*), optional, intent(in) :: optForm

    integer :: ii
    character(len=20) :: form

    @:ASSERT(initialized)

    if (present(optForm)) then
      form = getLabel(optForm)
    else
      form = getLabel(formCmplx)
    end if

99100 format (A, ':complex:1:', I0)
    write (file, 99100) getLabel(tag), size(value)
    write (file, form) (value(ii), ii = 1, size(value))
  end subroutine writeTaggedComplexR1


  !> complex arrays
  subroutine writeTaggedComplexR2(file, tag, value, optForm)

    !> file id
    integer, intent(in) :: file

    !> tag name
    character(len=*), intent(in) :: tag

    !> data to write
    complex(dp), intent(in) :: value(:,:)

    !> optional formatting string
    character(len=*), optional, intent(in) :: optForm

    integer :: ii, jj
    character(len=20) :: form

    @:ASSERT(initialized)

    if (present(optForm)) then
      form = getLabel(optForm)
    else
      form = getLabel(formCmplx)
    end if

99110 format (A, ':complex:2:', I0, ',', I0)
    write (file, 99110) getLabel(tag), &
        & size(value, dim=1), size(value, dim=2)
    write (file, form) ((value(ii, jj), &
        & ii = 1, size(value, dim=1)), &
        & jj = 1, size(value, dim=2))
  end subroutine writeTaggedComplexR2


  !> complex 3d arrays
  subroutine writeTaggedComplexR3(file, tag, value, optForm)

    !> file id
    integer, intent(in) :: file

    !> tag name
    character(len=*), intent(in) :: tag

    !> data to write
    complex(dp), intent(in) :: value(:,:,:)

    !> optional formatting string
    character(len=*), optional, intent(in) :: optForm

    integer :: ii, jj, kk
    character(len=20) :: form

    @:ASSERT(initialized)

    if (present(optForm)) then
      form = getLabel(optForm)
    else
      form = getLabel(formCmplx)
    end if

99120 format (A, ':complex:3:', I0, ',', I0, ',', I0)
    write (file, 99120) getLabel(tag), &
        & size(value, dim=1), size(value, dim=2), size(value, dim=3)
    write (file, form) (((value(ii, jj, kk), &
        & ii = 1, size(value, dim=1)), &
        & jj = 1, size(value, dim=2)), &
        & kk = 1, size(value, dim=3))
  end subroutine writeTaggedComplexR3


  !> complex 4d arrays
  subroutine writeTaggedComplexR4(file, tag, value, optForm)

    !> file id
    integer, intent(in) :: file

    !> tag name
    character(len=*), intent(in) :: tag

    !> data to write
    complex(dp), intent(in) :: value(:,:,:,:)

    !> optional formatting string
    character(len=*), optional, intent(in) :: optForm

    integer :: ii, jj, kk, ll
    character(len=20) :: form

    @:ASSERT(initialized)

    if (present(optForm)) then
      form = getLabel(optForm)
    else
      form = getLabel(formCmplx)
    end if

99130 format (A, ':complex:4:', I0, ',', I0, ',', I0, ',', I0)
    write (file, 99130) getLabel(tag), &
        & size(value, dim=1), size(value, dim=2), size(value, dim=3), &
        & size(value, dim=4)
    write (file, form) ((((value(ii, jj, kk, ll), &
        & ii = 1, size(value, dim=1)), &
        & jj = 1, size(value, dim=2)), &
        & kk = 1, size(value, dim=3)), &
        & ll = 1, size(value, dim=4))
  end subroutine writeTaggedComplexR4


  !> write integer values
  subroutine writeTaggedIntegerR0(file, tag, value, optForm)

    !> file id
    integer, intent(in) :: file

    !> tag name
    character(len=*), intent(in) :: tag

    !> data to write
    integer, intent(in) :: value

    !> optional formatting string
    character(len=*), optional, intent(in) :: optForm

    character(len=20) :: form

    @:ASSERT(initialized)

    if (present(optForm)) then
      form = getLabel(optForm)
    else
      form = getLabel(formInt)
    end if

99140 format (A, ':integer:0:')
    write (file, 99140) getLabel(tag)
    write (file, form) value

  end subroutine writeTaggedIntegerR0


  !> write integer vectors
  subroutine writeTaggedIntegerR1(file, tag, value, optForm)

    !> file id
    integer, intent(in) :: file

    !> tag name
    character(len=*), intent(in) :: tag

    !> data to write
    integer, intent(in) :: value(:)

    !> optional formatting string
    character(len=*), optional, intent(in) :: optForm

    integer :: ii
    character(len=20) :: form

    @:ASSERT(initialized)

    if (present(optForm)) then
      form = getLabel(optForm)
    else
      form = getLabel(formInt)
    end if

99150 format (A, ':integer:1:', I0)
    write (file, 99150) getLabel(tag), size(value)
    write (file, form) (value(ii), ii = 1, size(value))
  end subroutine writeTaggedIntegerR1


  !> write integer arrays
  subroutine writeTaggedIntegerR2(file, tag, value, optForm)

    !> file id
    integer, intent(in) :: file

    !> tag name
    character(len=*), intent(in) :: tag

    !> data to write
    integer, intent(in) :: value(:,:)

    !> optional formatting string
    character(len=*), optional, intent(in) :: optForm

    integer :: ii, jj
    character(len=20) :: form

    @:ASSERT(initialized)

    if (present(optForm)) then
      form = getLabel(optForm)
    else
      form = getLabel(formInt)
    end if

99160 format (A, ':integer:2:', I0, ',', I0)
    write (file, 99160) getLabel(tag), &
        & size(value, dim=1), size(value, dim=2)
    write (file, form) ((value(ii, jj), &
        & ii = 1, size(value, dim=1)), &
        & jj = 1, size(value, dim=2))
  end subroutine writeTaggedIntegerR2


  !> write 3d integer arrays
  subroutine writeTaggedIntegerR3(file, tag, value, optForm)

    !> file id
    integer, intent(in) :: file

    !> tag name
    character(len=*), intent(in) :: tag

    !> data to write
    integer, intent(in) :: value(:,:,:)

    !> optional formatting string
    character(len=*), optional, intent(in) :: optForm

    integer :: ii, jj, kk
    character(len=20) :: form

    @:ASSERT(initialized)

    if (present(optForm)) then
      form = getLabel(optForm)
    else
      form = getLabel(formInt)
    end if

99170 format (A, ':integer:3:', I0, ',', I0, ',', I0)
    write (file, 99170) getLabel(tag), &
        & size(value, dim=1), size(value, dim=2), size(value, dim=3)
    write (file, form) (((value(ii, jj, kk), &
        & ii = 1, size(value, dim=1)), &
        & jj = 1, size(value, dim=2)), &
        & kk = 1, size(value, dim=3))
  end subroutine writeTaggedIntegerR3


  !> write 4d integer arrays
  subroutine writeTaggedIntegerR4(file, tag, value, optForm)

    !> file id
    integer, intent(in) :: file

    !> tag name
    character(len=*), intent(in) :: tag

    !> data to write
    integer, intent(in) :: value(:,:,:,:)

    !> optional formatting string
    character(len=*), optional, intent(in) :: optForm

    integer :: ii, jj, kk, ll
    character(len=20) :: form

    @:ASSERT(initialized)

    if (present(optForm)) then
      form = getLabel(optForm)
    else
      form = getLabel(formInt)
    end if

99180 format (A, ':integer:4:', I0, ',', I0, ',', I0, ',', I0)
    write (file, 99180) getLabel(tag), &
        & size(value, dim=1), size(value, dim=2), size(value, dim=3), &
        & size(value, dim=4)
    write (file, form) ((((value(ii, jj, kk, ll), &
        & ii = 1, size(value, dim=1)), &
        & jj = 1, size(value, dim=2)), &
        & kk = 1, size(value, dim=3)), &
        & ll = 1, size(value, dim=4))
  end subroutine writeTaggedIntegerR4


  !> write logical values
  subroutine writeTaggedLogicalR0(file, tag, value, optForm)

    !> file id
    integer, intent(in) :: file

    !> tag name
    character(len=*), intent(in) :: tag

    !> data to write
    logical, intent(in) :: value

    !> optional formatting string
    character(len=*), optional, intent(in) :: optForm

    character(len=20) :: form

    @:ASSERT(initialized)

    if (present(optForm)) then
      form = getLabel(optForm)
    else
      form = getLabel(formLogical)
    end if

99190 format (A, ':logical:0:')
    write (file, 99190) getLabel(tag)
    write (file, form) value

  end subroutine writeTaggedLogicalR0


  !> write logical vectors
  subroutine writeTaggedLogicalR1(file, tag, value, optForm)

    !> file id
    integer, intent(in) :: file

    !> tag name
    character(len=*), intent(in) :: tag

    !> data to write
    logical, intent(in) :: value(:)

    !> optional formatting string
    character(len=*), optional, intent(in) :: optForm

    integer :: ii
    character(len=20) :: form

    @:ASSERT(initialized)

    if (present(optForm)) then
      form = getLabel(optForm)
    else
      form = getLabel(formLogical)
    end if

99200 format (A, ':logical:1:', I0)
    write (file, 99200) getLabel(tag), size(value)
    write (file, form) (value(ii), ii = 1, size(value))
  end subroutine writeTaggedLogicalR1


  !> write logical arrays
  subroutine writeTaggedLogicalR2(file, tag, value, optForm)

    !> file id
    integer, intent(in) :: file

    !> tag name
    character(len=*), intent(in) :: tag

    !> data to write
    logical, intent(in) :: value(:,:)

    !> optional formatting string
    character(len=*), optional, intent(in) :: optForm

    integer :: ii, jj
    character(len=20) :: form

    @:ASSERT(initialized)

    if (present(optForm)) then
      form = getLabel(optForm)
    else
      form = getLabel(formLogical)
    end if

99210 format (A, ':logical:2:', I0, ',', I0)
    write (file, 99210) getLabel(tag), &
        & size(value, dim=1), size(value, dim=2)
    write (file, form) ((value(ii, jj), &
        & ii = 1, size(value, dim=1)), &
        & jj = 1, size(value, dim=2))
  end subroutine writeTaggedLogicalR2


  !> write 3d logical arrays
  subroutine writeTaggedLogicalR3(file, tag, value, optForm)

    !> file id
    integer, intent(in) :: file

    !> tag name
    character(len=*), intent(in) :: tag

    !> data to write
    logical, intent(in) :: value(:,:,:)

    !> optional formatting string
    character(len=*), optional, intent(in) :: optForm

    integer :: ii, jj, kk
    character(len=20) :: form

    @:ASSERT(initialized)

    if (present(optForm)) then
      form = getLabel(optForm)
    else
      form = getLabel(formLogical)
    end if

99220 format (A, ':logical:3:', I0, ',', I0, ',', I0)
    write (file, 99220) getLabel(tag), &
        & size(value, dim=1), size(value, dim=2), size(value, dim=3)
    write (file, form) (((value(ii, jj, kk), &
        & ii = 1, size(value, dim=1)), &
        & jj = 1, size(value, dim=2)), &
        & kk = 1, size(value, dim=3))
  end subroutine writeTaggedLogicalR3


  !> write 4d logical arrays
  subroutine writeTaggedLogicalR4(file, tag, value, optForm)

    !> file id
    integer, intent(in) :: file

    !> tag name
    character(len=*), intent(in) :: tag

    !> data to write
    logical, intent(in) :: value(:,:,:,:)

    !> optional formatting string
    character(len=*), optional, intent(in) :: optForm

    integer :: ii, jj, kk, ll
    character(len=20) :: form

    @:ASSERT(initialized)

    if (present(optForm)) then
      form = getLabel(optForm)
    else
      form = getLabel(formLogical)
    end if

99230 format (A, ':logical:4:', I0, ',', I0, ',', I0, ',', I0)
    write (file, 99230) getLabel(tag), &
        & size(value, dim=1), size(value, dim=2), size(value, dim=3), &
        & size(value, dim=4)
    write (file, form) ((((value(ii, jj, kk, ll), &
        & ii = 1, size(value, dim=1)), &
        & jj = 1, size(value, dim=2)), &
        & kk = 1, size(value, dim=3)), &
        & ll = 1, size(value, dim=4))
  end subroutine writeTaggedLogicalR4


  !> Extracts the label for a tag
  function getLabel(tag)

    !> relevant tag
    character(len=*), intent(in) :: tag

    !> Label
    character(len=20) :: getLabel

    integer :: lentrim

    @:ASSERT(initialized)

    lentrim = len_trim(tag)
    if (lentrim >= lenLabel) then
      getLabel(:) = tag(1:lenLabel)
    else
      getLabel(1:lentrim) = tag(1:lentrim)
      getLabel(lentrim+1:lenLabel) = " "
    end if

  end function getLabel

end module taggedoutput<|MERGE_RESOLUTION|>--- conflicted
+++ resolved
@@ -83,19 +83,17 @@
   !> total stress tensor for periodic geometries
   character(*), parameter, public :: tag_stressTot = 'stress'
 
-<<<<<<< HEAD
   !> total tunneling vector 
   character(*), parameter, public :: tag_tunn = 'total_tunneling'
 
   !> total projected DOS vector
   character(*), parameter, public :: tag_ldos = 'total_localdos'  
-=======
+
   !> Internal electric field
   character(*), parameter, public :: tag_internfield = 'internal_efield'
 
   !> External electric field
   character(*), parameter, public :: tag_externfield = 'external_efield'
->>>>>>> 537c2fa9
 
   ! general format strings
 
