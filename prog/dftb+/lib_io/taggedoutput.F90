!--------------------------------------------------------------------------------------------------!
!  DFTB+: general package for performing fast atomistic simulations                                !
!  Copyright (C) 2006 - 2019  DFTB+ developers group                                               !
!                                                                                                  !
!  See the LICENSE file for terms of usage and distribution.                                       !
!--------------------------------------------------------------------------------------------------!

#:include 'common.fypp'

#! Template paramters: (data type, suffix name, data type name in the tagged output, format string)
#:set TEMPLATE_PARAMS = [('real(dp)', 'Real', 'real', 'formReal'),&
    & ('complex(dp)', 'Cplx', 'complex', 'formCmplx'),&
    & ('integer', 'Integer', 'integer', 'formInt'),&
    & ('logical', 'Logical', 'logical', 'formLogical')]

#! Maximal rank to include into the interface (string from 0 - scalar)
#:set MAX_RANK = 4


!> Contains routines to write out various data structures in a comprehensive tagged format.
module dftbp_taggedoutput
  use dftbp_assert
  use dftbp_accuracy, only : dp
  implicit none
  private

  public :: tagLabels
  public :: TTaggedWriter, TTaggedWriter_init


  !> Length of permissible tag labels. Tag names should be shorter than lenLabel!
  integer, parameter :: lenLabel = 20

  !> Max length of the format strings for individual items
  integer, parameter :: lenFormStr = 20


  !> Contains a writer to write data in tagged form.
  type :: TTaggedWriter
    private
    ! Format strings
    character(len=lenFormStr) :: formReal
    character(len=lenFormStr) :: formCmplx
    character(len=lenFormStr) :: formInt
    character(len=lenFormStr) :: formLogical
    logical :: initialized = .false.
  contains
    #:for _, SUFFIX, _, _ in TEMPLATE_PARAMS
      #:for RANK in range(MAX_RANK + 1)
        procedure, private :: write${SUFFIX}$${RANK}$ => TTaggedWriter_write${SUFFIX}$${RANK}$
        generic :: write => write${SUFFIX}$${RANK}$
      #:endfor
    #:endfor
  end type TTaggedWriter


  !> Enumeration of the possible tag labels
  type :: TTagLabelsEnum

    !> unit cell volume (periodic)
    character(lenLabel) :: volume = 'cell_volume'

    !> final geometry
    character(lenLabel) :: endCoord = 'end_coords'

    !> excitation energies in Casida formalism
    character(lenLabel) :: excEgy = 'exc_energies_sqr'

    !> excited state force contributions
    character(lenLabel) :: excForce = 'exc_forces'

    !> oscillator strength for excitations
    character(lenLabel) :: excOsc = 'exc_oscillator'

    !> ground state total forces
    character(lenLabel) :: forceTot = 'forces'

    !> forces on any external charges present
    character(lenLabel) :: chrgForces = 'forces_ext_charges'

    !> Gibbs free energy for finite pressure periodic systems
    character(lenLabel) :: gibbsFree = 'gibbs_energy'

    !> Gross atomic charges
    character(lenLabel) :: qOutAtGross  = 'gross_atomic_charges'

    !> numerically calculated second derivatives matrix
    character(lenLabel) :: hessianNum = 'hessian_numerical'

    !> final energy components after real-time propagation
    character(lenLabel) :: tdenergy = 'final_energy'

    !> final dipole moment vector after real-time propagation
    character(lenLabel) :: tddipole = 'final_dipole_moment'

    !> final negative gross atomic Mulliken charges after real-time propagation
    character(lenLabel) :: tdcharges = 'final_td_charges'

    !> final forces components after real-time (Ehrenfest) propagation
    character(lenLabel) :: ehrenforces = 'final_ehrenfest_forc'

    !> final geometry after real-time (Ehrenfest) propagation
    character(lenLabel) :: ehrencoords = 'final_ehrenfest_geom'

    !> final velocities after real-time (Ehrenfest) propagation
    character(lenLabel) :: ehrenvelos = 'final_ehrenfest_velo'

<<<<<<< HEAD
  !> final velocities after real-time (Ehrenfest) propagation
  character(*), parameter, public :: tag_tdprojocc = 'final_td_proj_occupations'

  !> total tunneling vector
  character(*), parameter, public :: tag_tunn = 'total_tunneling'
=======
    !> total energy including electron TS contribution
    character(lenLabel) :: freeEgy = 'mermin_energy'
>>>>>>> abc611ac

    !> Mulliken charges
    character(lenLabel) :: qOutput = 'orbital_charges'

    !> Pipek-Mezey localisation score of single particle levels
    character(lenLabel) :: pmlocalise = 'pm_localisation'

    !> total stress tensor for periodic geometries
    character(lenLabel) :: stressTot = 'stress'

    !> total tunneling vector
    character(lenLabel) :: tunn = 'total_tunneling'

    !> total projected DOS vector
    character(lenLabel) :: ldos = 'total_localdos'

    !> total bond currents 
    character(lenLabel) :: localCurrents = 'local_currents'

    !> total internal energy
    character(lenLabel) :: egyTotal   = 'total_energy'

    !> total internal energy extrapolated to 0 K
    character(lenLabel) :: egy0Total   = 'extrapolated0_energy'

    !> Energy, which if differentiated gives - force
    character(lenLabel) :: egyForceRelated = 'forcerelated_energy'

    !> Internal electric field
    character(lenLabel) :: internField = 'internal_efield'

    !> External electric field
    character(lenLabel) :: externField = 'external_efield'

  end type TTagLabelsEnum


  !> Enum containing the tag labels used.
  type(TTagLabelsEnum), parameter :: tagLabels = TTagLabelsEnum()


contains


  !> initialise writer
  subroutine TTaggedWriter_init(this)

    !> Instance
    type(TTaggedWriter), intent(out) :: this

    integer :: nDecDigit, nExpDigit, nChar, nField

    if (this%initialized) then
      return
    end if

    !! "-3.1234567E-123 ": nDec = 7, nExpDigit = 3, nChar = 16
    nExpDigit = ceiling(log(maxexponent(1.0_dp) / log(10.0)) / log(10.0))
    nDecDigit = precision(1.0_dp)
    nChar = nDecDigit + nExpDigit + 6
    nField = 80 / nChar
    if (nField == 0) then
      nField = 1
    end if

    write (this%formReal, "('(', I2.2, 'E', I2.2, '.', I2.2, 'E', I3.3, ')')") nField, nChar,&
        & nDecDigit, nExpDigit

    write (this%formCmplx, "('(', I2.2, '(2E', I2.2, '.', I2.2, 'E', I3.3, '))')") nField / 2,&
        & nChar, nDecDigit, nExpDigit

    nChar = digits(1) + 2
    nField = 80 / nChar
    if (nField == 0) then
      nField = 1
    end if
    write (this%formInt, "('(', I2.2, 'I', I2.2, ')')") nField, nChar
    write (this%formLogical, "('(40L2)')")

    this%initialized = .true.

  end subroutine TTaggedWriter_init


#:for DATA_TYPE, SUFFIX, DATA_TYPE_TAG_NAME, FORMAT_STRING in TEMPLATE_PARAMS
  #:for RANK in range(MAX_RANK + 1)

  !> Write tagged data (data type: ${DATA_TYPE}$)
  subroutine TTaggedWriter_write${SUFFIX}$${RANK}$(this, file, tag, data, optForm)

    !> Instance
    class(TTaggedWriter), intent(inout) :: this

    !> File ID
    integer, intent(in) :: file

    !> tag label
    character(len=*), intent(in) :: tag

    !> data to print
    ${DATA_TYPE}$, intent(in) :: data${FORTRAN_ARG_DIM_SUFFIX(RANK)}$

    !> optional formatting string
    character(len=*), optional, intent(in) :: optForm

    character(len=20) :: form

    @:ASSERT(this%initialized)

    if (present(optForm)) then
      form = getLabel(optForm)
    else
      form = getLabel(this%${FORMAT_STRING}$)
    end if
    #:if RANK
      call writeTaggedHeader(file, tag, '${DATA_TYPE_TAG_NAME}$', shape(data))
    #:else
      call writeTaggedHeader(file, tag, '${DATA_TYPE_TAG_NAME}$')
    #:endif
    write(file, form) data

  end subroutine TTaggedWriter_write${SUFFIX}$${RANK}$

  #:endfor
#:endfor


!!!!!!!!!!!!!!!!!!!!!!!!!!!!!!!!!!!!!!!!!!!!!!!!!!!!!!!!!!!!!!!!!!!!!!!!!!!!!!!!!!!!!!!!!!!!!!!!!!!!
!!!  Private functions
!!!!!!!!!!!!!!!!!!!!!!!!!!!!!!!!!!!!!!!!!!!!!!!!!!!!!!!!!!!!!!!!!!!!!!!!!!!!!!!!!!!!!!!!!!!!!!!!!!!!


  !> Writes the tagged header.
  subroutine writeTaggedHeader(file, tag, dataType, dataShape)

    !> File id to write to
    integer, intent(in) :: file

    !> Tag name
    character(*), intent(in) :: tag

    !> Form string to use
    character(*), intent(in) :: dataType

    !> Original shape of the data
    integer, intent(in), optional :: dataShape(:)

    character(100) :: buffer

    if (present(dataShape)) then
      if (size(dataShape) == 1) then
        write(buffer, "(5A,I0,4A)") '("', getLabel(tag), ":", trim(dataType), ":", size(dataShape),&
            & ":", '",', 'I0', ')'
      else
        write(buffer, "(5A,I0,3A,I0,2A)") '("', getLabel(tag), ":", trim(dataType), ":",&
            & size(dataShape), ":", '",', 'I0,', size(dataShape) - 1, '(",",I0)', ')'
      end if
      write(file, buffer) dataShape
    else
      write(file, "(4A,I0,A)") getLabel(tag), ":", trim(dataType), ":", 0, ":"
    end if

  end subroutine writeTaggedHeader


  !> Extracts the label for a tag
  function getLabel(tag)

    !> relevant tag
    character(len=*), intent(in) :: tag

    !> Label
    character(len=20) :: getLabel

    integer :: lentrim

    lentrim = len_trim(tag)
    if (lentrim >= lenLabel) then
      getLabel(:) = tag(1:lenLabel)
    else
      getLabel(1:lentrim) = tag(1:lentrim)
      getLabel(lentrim+1:lenLabel) = " "
    end if

  end function getLabel


end module dftbp_taggedoutput<|MERGE_RESOLUTION|>--- conflicted
+++ resolved
@@ -105,16 +105,11 @@
     !> final velocities after real-time (Ehrenfest) propagation
     character(lenLabel) :: ehrenvelos = 'final_ehrenfest_velo'
 
-<<<<<<< HEAD
-  !> final velocities after real-time (Ehrenfest) propagation
-  character(*), parameter, public :: tag_tdprojocc = 'final_td_proj_occupations'
-
-  !> total tunneling vector
-  character(*), parameter, public :: tag_tunn = 'total_tunneling'
-=======
+    !> final molecular orbitals occupations after real-time (Ehrenfest) propagation
+    character(lenLabel) :: tdprojocc = 'final_td_proj_occupations'
+
     !> total energy including electron TS contribution
     character(lenLabel) :: freeEgy = 'mermin_energy'
->>>>>>> abc611ac
 
     !> Mulliken charges
     character(lenLabel) :: qOutput = 'orbital_charges'
@@ -131,7 +126,7 @@
     !> total projected DOS vector
     character(lenLabel) :: ldos = 'total_localdos'
 
-    !> total bond currents 
+    !> total bond currents
     character(lenLabel) :: localCurrents = 'local_currents'
 
     !> total internal energy
