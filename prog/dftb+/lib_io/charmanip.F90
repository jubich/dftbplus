--- conflicted
+++ resolved
@@ -383,13 +383,8 @@
 
     !> String to trim
     character(len=*), intent(in) :: string
-<<<<<<< HEAD
-
-    !> Trimmed string
-    character(len=len_trim2(string)) :: trim2
-=======
+    
     character(:), allocatable :: trim2
->>>>>>> d1c4c2e4
 
     trim2 = string(:len_trim2(string))
 
@@ -419,43 +414,15 @@
   end function tolower
 
 
-<<<<<<< HEAD
-  !> Calculates for i2c the length of the string to hold the converted number
-  pure function i2c_len(number)
-
-    !> Number to convert
-    integer, intent(in) :: number
-
-    !> Len of the string representation.
-    integer :: i2c_len
-
-    character(len=maxIntLen) :: i2c
-
-    write (i2c, "(I0)") number
-    i2c_len = len_trim(i2c)
-
-  end function i2c_len
-
 
   !> Converts an integer to a character string
-  !> caveat: Works only if the integer can be represented in 10 characters
-  !> - waiting for fortran 2003 to allow dynamical character strings
-=======
-  !!* Converts an integer to a character string
-  !!* @param number Integer to convert
-  !!* @return String containing the converted number
->>>>>>> d1c4c2e4
   pure function i2c(number)
 
     !> Integer to convert
     integer, intent(in) :: number
-<<<<<<< HEAD
-
-    !> String containing the converted number
-    character(len=i2c_len(number)) :: i2c
-=======
+
+    !> converted string
     character(:), allocatable :: i2c
->>>>>>> d1c4c2e4
 
     character(len=maxIntLen) :: buffer
 
