!--------------------------------------------------------------------------------------------------!
!  DFTB+: general package for performing fast atomistic simulations                                !
!  Copyright (C) 2006 - 2021  DFTB+ developers group                                               !
!                                                                                                  !
!  See the LICENSE file for terms of usage and distribution.                                       !
!--------------------------------------------------------------------------------------------------!

!> Module to print data types
<<<<<<< HEAD
module dftbp_io_intrinsicpr
  use dftbp_common_accuracy
  use dftbp_common_globalenv, only : stdOut
=======
module dftbp_intrinsicpr
  use dftbp_accuracy, only : dp, lc
  use dftbp_globalenv, only : stdOut
  implicit none
>>>>>>> 16ca5993

  private
  public :: printContent


  !> Print various types of array
  interface printContent
    module procedure printArrayRealR1
    module procedure printArrayRealR2
    module procedure printArrayRealR3
    module procedure printArrayRealR4
    module procedure printArrayComplexR1
    module procedure printArrayComplexR2
    module procedure printArrayComplexR3
    module procedure printArrayComplexR4
    module procedure printArrayIntR1
    module procedure printArrayIntR2
    module procedure printArrayIntR3
    module procedure printArrayIntR4
    module procedure printArrayCharR1
    module procedure printArrayCharR2
  end interface printContent

contains

  ! Real arrays


  !> print real values
  subroutine printArrayRealR1(array, omitHeader)

    !> data to print
    real(dp), intent(in) :: array(:)

    !> leave out header information
    logical,  intent(in), optional :: omitHeader

    integer :: ii

    if (.not. present(omitHeader)) then
      print *, " Shape: ", shape(array)
    end if
    write(stdout, *) (array(ii), ii = lbound(array, 1), ubound(array, 1))

  end subroutine printArrayRealR1


  !> print real values
  subroutine printArrayRealR2(array, omitHeader)

    !> data to print
    real(dp), intent(in) :: array(:, :)

    !> leave out header information
    logical,  intent(in), optional :: omitHeader

    integer :: ii

    if (.not. present(omitHeader)) then
      print *, " Shape: ", shape(array)
    end if
    do ii = lbound(array, 2), ubound(array, 2)
      print *, "--2------", ii, "------"
      call printContent(array(:, ii), .true.)
    end do

  end subroutine printArrayRealR2


  !> print real values
  subroutine printArrayRealR3(array, omitHeader)

    !> data to print
    real(dp), intent(in) :: array(:, :, :)

    !> leave out header information
    logical,  intent(in), optional :: omitHeader

    integer :: ii

    if (.not. present(omitHeader)) then
      print *, " Shape: ", shape(array)
    end if
    do ii = lbound(array, 3), ubound(array, 3)
      print *, "--3------", ii, "------"
      call printContent(array(:, :, ii), .true.)
    end do

  end subroutine printArrayRealR3


  !> print real values
  subroutine printArrayRealR4(array, omitHeader)

    !> data to print
    real(dp), intent(in) :: array(:, :, :, :)

    !> leave out header information
    logical,  intent(in), optional :: omitHeader

    integer :: ii

    if (.not. present(omitHeader)) then
      print *, " Shape: ", shape(array)
    end if
    do ii = lbound(array, 4), ubound(array, 4)
      print *, "--4------", ii, "------"
      call printContent(array(:, :, :, ii), .true.)
    end do

  end subroutine printArrayRealR4

  ! Complex arrays


  !> print complex values
  subroutine printArrayComplexR1(array, omitHeader)

    !> data to print
    !> data to print
    complex(dp), intent(in) :: array(:)

    !> leave out header information
    logical,  intent(in), optional :: omitHeader

    integer :: ii

    if (.not. present(omitHeader)) then
      print *, " Shape: ", shape(array)
    end if
    write(stdout, *) (array(ii), ii = lbound(array, 1), ubound(array, 1))

  end subroutine printArrayComplexR1


  !> print complex values
  subroutine printArrayComplexR2(array, omitHeader)

    !> data to print
    complex(dp), intent(in) :: array(:, :)

    !> leave out header information
    logical,  intent(in), optional :: omitHeader

    integer :: ii

    if (.not. present(omitHeader)) then
      print *, " Shape: ", shape(array)
    end if
    do ii = lbound(array, 2), ubound(array, 2)
      print *, "--2------", ii, "------"
      call printContent(array(:, ii), .true.)
    end do

  end subroutine printArrayComplexR2


  !> print complex values
  subroutine printArrayComplexR3(array, omitHeader)

    !> data to print
    complex(dp), intent(in) :: array(:, :, :)

    !> leave out header information
    logical,  intent(in), optional :: omitHeader

    integer :: ii

    if (.not. present(omitHeader)) then
      print *, " Shape: ", shape(array)
    end if
    do ii = lbound(array, 3), ubound(array, 3)
      print *, "--3------", ii, "------"
      call printContent(array(:, :, ii), .true.)
    end do

  end subroutine printArrayComplexR3


  !> print complex values
  subroutine printArrayComplexR4(array, omitHeader)

    !> data to print
    complex(dp), intent(in) :: array(:, :, :, :)

    !> leave out header information
    logical,  intent(in), optional :: omitHeader

    integer :: ii

    if (.not. present(omitHeader)) then
      print *, " Shape: ", shape(array)
    end if
    do ii = lbound(array, 4), ubound(array, 4)
      print *, "--4------", ii, "------"
      call printContent(array(:, :, :, ii), .true.)
    end do

  end subroutine printArrayComplexR4

  ! Integer arrays


  !> print integer values
  subroutine printArrayIntR1(array, omitHeader)

    !> data to print
    integer, intent(in) :: array(:)

    !> leave out header information
    logical, intent(in), optional :: omitHeader

    integer :: ii

    if (.not. present(omitHeader)) then
      print *, " Shape: ", shape(array)
    end if
    write(stdout, *) (array(ii), ii = lbound(array, 1), ubound(array, 1))

  end subroutine printArrayIntR1


  !> print integer values
  subroutine printArrayIntR2(array, omitHeader)

    !> data to print
    integer, intent(in) :: array(:, :)

    !> leave out header information
    logical, intent(in), optional :: omitHeader

    integer :: ii

    if (.not. present(omitHeader)) then
      print *, " Shape: ", shape(array)
    end if
    do ii = lbound(array, 2), ubound(array, 2)
      print *, "--2------", ii, "------"
      call printContent(array(:, ii), .true.)
    end do

  end subroutine printArrayIntR2


  !> print integer values
  subroutine printArrayIntR3(array, omitHeader)

    !> data to print
    integer, intent(in) :: array(:, :, :)

    !> leave out header information
    logical, intent(in), optional :: omitHeader

    integer :: ii

    if (.not. present(omitHeader)) then
      print *, " Shape: ", shape(array)
    end if
    do ii = lbound(array, 3), ubound(array, 3)
      print *, "--3------", ii, "------"
      call printContent(array(:, :, ii), .true.)
    end do

  end subroutine printArrayIntR3


  !> print integer values
  subroutine printArrayIntR4(array, omitHeader)

    !> data to print
    integer, intent(in) :: array(:, :, :, :)

    !> leave out header information
    logical, intent(in), optional :: omitHeader

    integer :: ii

    if (.not. present(omitHeader)) then
      print *, " Shape: ", shape(array)
    end if
    do ii = lbound(array, 4), ubound(array, 4)
      print *, "--4------", ii, "------"
      call printContent(array(:, :, :, ii), .true.)
    end do

  end subroutine printArrayIntR4

  ! Character arrays


  !> print character values
  subroutine printArrayCharR1(array, omitHeader)

    !> data to print
    character(lc), intent(in) :: array(:)

    !> leave out header information
    logical,       intent(in), optional :: omitHeader

    integer :: ii

    if (.not. present(omitHeader)) then
      print *, " Shape: ", shape(array)
    end if
    write(stdout, *) (trim(array(ii)), ii = lbound(array, 1), ubound(array, 1))

  end subroutine printArrayCharR1


  !> print character values
  subroutine printArrayCharR2(array, omitHeader)

    !> data to print
    character(lc), intent(in) :: array(:, :)

    !> leave out header information
    logical,       intent(in), optional :: omitHeader

    integer :: ii

    if (.not. present(omitHeader)) then
      print *, " Shape: ", shape(array)
    end if
    do ii = lbound(array, 2), ubound(array, 2)
      print *, "--2------", ii, "------"
      call printContent(array(:, ii), .true.)
    end do

  end subroutine printArrayCharR2

end module dftbp_io_intrinsicpr<|MERGE_RESOLUTION|>--- conflicted
+++ resolved
@@ -6,16 +6,9 @@
 !--------------------------------------------------------------------------------------------------!
 
 !> Module to print data types
-<<<<<<< HEAD
 module dftbp_io_intrinsicpr
-  use dftbp_common_accuracy
+  use dftbp_common_accuracy, only : dp, lc
   use dftbp_common_globalenv, only : stdOut
-=======
-module dftbp_intrinsicpr
-  use dftbp_accuracy, only : dp, lc
-  use dftbp_globalenv, only : stdOut
-  implicit none
->>>>>>> 16ca5993
 
   private
   public :: printContent
