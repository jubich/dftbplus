!--------------------------------------------------------------------------------------------------!
!  DFTB+: general package for performing fast atomistic simulations                                !
!  Copyright (C) 2006 - 2020  DFTB+ developers group                                               !
!                                                                                                  !
!  See the LICENSE file for terms of usage and distribution.                                       !
!--------------------------------------------------------------------------------------------------!

!> Contains names of various units and their conversion factors to the corresponding unit used
!> internal in the code (atomic units).
module dftbp_unitconversion
  use dftbp_constants
  implicit none

  public


  !> Contains name of a unit and its conversion factor
  type unit

    !> label for conversion factor
    character(20) :: name

    !> its value
    real(dp) :: convertValue
  end type unit


  !> Number of length units
  integer, parameter :: nLengthUnit = 8


  !> Length units
  type(unit), parameter :: lengthUnits(nLengthUnit) = (/ &
      &unit("angstrom            ", AA__Bohr), &
      &unit("aa                  ", AA__Bohr), &
      &unit("meter               ", 1.0e10_dp * AA__Bohr), &
      &unit("m                   ", 1.0e10_dp * AA__Bohr), &
      &unit("bohr                ", 1.0_dp), &
      &unit("pm                  ", 1.0e-2_dp * AA__Bohr), &
      &unit("picometer           ", 1.0e-2_dp * AA__Bohr), &
      &unit("au                  ", 1.0_dp) &
      /)


  !> Number of energy units
  integer, parameter :: nEnergyUnit = 13


  !> Energy units
  type(unit), parameter :: energyUnits(nEnergyUnit) = (/ &
      &unit("rydberg             ", 0.5_dp), &
      &unit("ry                  ", 0.5_dp), &
      &unit("electronvolt        ", eV__Hartree), &
      &unit("ev                  ", eV__Hartree), &
      &unit("kcal/mol            ", kcal_mol__Hartree), &
      &unit("kelvin              ", Boltzmann), &
      &unit("k                   ", Boltzmann), &
      &unit("cm^-1               ", 1.0_dp/Hartree__cm), &
      &unit("hartree             ", 1.0_dp), &
      &unit("ha                  ", 1.0_dp), &
      &unit("joule               ", J__Hartree), &
      &unit("j                   ", J__Hartree), &
      &unit("au                  ", 1.0_dp) &
      &/)


  !> Number of force units
  integer, parameter :: nForceUnit = 7


  !> Force units
  type(unit), parameter :: forceUnits(nForceUnit) = (/ &
      &unit("ev/angstrom         ", eV__Hartree / AA__Bohr), &
      &unit("ev/aa               ", eV__Hartree / AA__Bohr), &
      &unit("ha/bohr             ", 1.0_dp), &
      &unit("hartree/bohr        ", 1.0_dp), &
      &unit("j/m                 ", J__Hartree / (1.0e10_dp * AA__Bohr)), &
      &unit("joule/m             ", J__Hartree / (1.0e10_dp * AA__Bohr)), &
      &unit("au                  ", 1.0_dp) &
      &/)


  !> Number of time units
  integer, parameter :: nTimeUnit = 7


  !> Time units
  type(unit), parameter :: timeUnits(nTimeUnit) = (/ &
      &unit("femtosecond         ", fs__au), &
      &unit("fs                  ", fs__au), &
      &unit("picosecond          ", 1e3_dp * fs__au), &
      &unit("ps                  ", 1e3_dp * fs__au), &
      &unit("second              ", 1e15_dp * fs__au), &
      &unit("s                   ", 1e15_dp * fs__au), &
      &unit("au                  ", 1.0_dp) &
      &/)


  !> Number of frequency units
  integer, parameter :: nFreqUnit = 4


  !> Frequency units
  type(unit), parameter :: freqUnits(nFreqUnit) = (/ &
      &unit("au                  ", 1.0_dp), &
      &unit("hz                  ", 1e-15_dp * au__fs), &
      &unit("thz                 ", 1e-3_dp * au__fs), &
      &unit("cm^-1               ", 1e-8_dp * Bohr__AA * c) &
      &/)


  !> Number of volume units
  integer, parameter :: nVolumeUnit = 8


  !> Volume units
  type(unit), parameter :: volumeUnits(nVolumeUnit) = (/ &
      &unit("angstrom^3          ", AA__Bohr**3), &
      &unit("aa^3                ", AA__Bohr**3), &
      &unit("meter^3             ", (1.0e10_dp * AA__Bohr)**3), &
      &unit("m^3                 ", (1.0e10_dp * AA__Bohr)**3), &
      &unit("picometer^3         ", (1.0e-2_dp * AA__Bohr)**3), &
      &unit("pm^3                ", (1.0e-2_dp * AA__Bohr)**3), &
      &unit("bohr^3              ", 1.0_dp), &
      &unit("au                  ", 1.0_dp) &
      &/)


  !> Number of charge units
  integer, parameter :: nChargeUnit = 4


  !> Volume units
  type(unit), parameter :: chargeUnits(nChargeUnit) = (/ &
      &unit("coulomb             ", Coulomb__au), &
      &unit("c                   ", Coulomb__au), &
      &unit("e                   ", 1.0_dp), &
      &unit("au                  ", 1.0_dp) &
      &/)


  !> Number of electric field units
  integer, parameter :: nEFieldUnit = 2


  !> Electric field units
  type(unit), parameter :: EFieldUnits(nEFieldUnit) = (/ &
      &unit("v/m                 ", V_m__au), &
      &unit("au                  ", 1.0_dp) &
      &/)


  !> Number of magnetic field units
  integer, parameter :: nBFieldUnit = 5


  !> Magnetic field units (Atomic "Gaussian" CGS unit system!)
  type(unit), parameter :: BFieldUnits(nBFieldUnit) = (/ &
      &unit("t                 ", 1.0E+24_dp*c/(hbar*Coulomb__au*AA__Bohr**2)),&
      &unit("tesla             ", 1.0E+24_dp*c/(hbar*Coulomb__au*AA__Bohr**2)),&
      &unit("gauss             ", 1.0E+20_dp*c/(hbar*Coulomb__au*AA__Bohr**2)),&
      &unit("g                 ", 1.0E+20_dp*c/(hbar*Coulomb__au*AA__Bohr**2)),&
      &unit("au                  ", 1.0_dp) &
      &/)


  !> Number of pressure units
  integer, parameter :: nPressureUnit = 2


  !> Pressure units
  type(unit), parameter :: pressureUnits(nPressureUnit) = (/ &
      &unit("pa                  ", pascal__au),&
      &unit("au                  ", 1.0_dp) &
      &/)


  !> Number of velocity units
  integer, parameter :: nVelocityUnit = 4


  !> Velocity units
  type(unit), parameter :: velocityUnits(nVelocityUnit) = (/ &
      &unit("au                  ", 1.0_dp), &
      &unit("m/s                 ", 1e10_dp * AA__Bohr / (1e15_dp * fs__au) ),&
      &unit("pm/fs               ", 1e-2_dp * AA__Bohr / fs__au), &
      &unit("aa/ps               ", AA__Bohr / (1e3_dp * fs__au) ) &
      &/)


  !> Number of dipole units
  integer, parameter :: nDipoleUnit = 4


  !> Dipole units
  type(unit), parameter :: dipoleUnits(nDipoleUnit) = (/ &
      &unit("au                  ", 1.0_dp), &
      &unit("debye               ", Debye__au ), &
      &unit("cm                  ", Coulomb__au*1.0e10_dp*AA__Bohr ), &
      &unit("coulombmeter        ", Coulomb__au*1.0e10_dp*AA__Bohr ) &
      &/)


  !> Number of mass units
  integer, parameter :: nMassUnit = 6


  !> Mass units
  type(unit), parameter :: MassUnits(nMassUnit) = (/ &
      &unit("au                  ", 1.0_dp), &
      &unit("amu                 ", amu__au ), &
      &unit("da                  ", amu__au ), &
      &unit("dalton              ", amu__au ), &
      &unit("kg                  ", kg__au ), &
      &unit("g                   ", 1.0e+3_dp*kg__au ) &
      &/)

<<<<<<< HEAD
  !> Number of angular units
  integer, parameter :: nAngularUnit = 4

  !> angular units
  type(unit), parameter :: angularUnits(nAngularUnit) = (/ &
      &unit("degrees             ", pi / 180.0_dp ), &
      &unit("deg                 ", pi / 180.0_dp ), &
      &unit("radian              ", 1.0_dp ), &
      &unit("rad                 ", 1.0_dp ) &
      &/)
=======

  !> Number of mass density units
  integer, parameter :: nMassDensityUnit = 19


  type(unit), parameter :: massDensityUnits(nMassDensityUnit) = [ &
      & unit("kg/l                ", 1.0e+3_dp*kg__au/(1.0e10_dp*AA__Bohr)**3), &
      & unit("g/m^3               ", 1.0e+3_dp*kg__au/(1.0e10_dp*AA__Bohr)**3), &
      & unit("g/meter^3           ", 1.0e+3_dp*kg__au/(1.0e10_dp*AA__Bohr)**3), &
      & unit("g/l                 ", kg__au/(1.0e10_dp*AA__Bohr)**3), &
      & unit("kg/m^3              ", kg__au/(1.0e10_dp*AA__Bohr)**3), &
      & unit("kg/meter^3          ", kg__au/(1.0e10_dp*AA__Bohr)**3), &
      & unit("amu/aa^3            ", amu__au/AA__Bohr**3), &
      & unit("amu/angstrom^3      ", amu__au/AA__Bohr**3), &
      & unit("amu/pm^3            ", amu__au/(1.0e-2_dp*AA__Bohr)**3), &
      & unit("amu/picometer^3     ", amu__au/(1.0e-2_dp*AA__Bohr)**3), &
      & unit("da/aa^3             ", amu__au/AA__Bohr**3), &
      & unit("da/angstrom^3       ", amu__au/AA__Bohr**3), &
      & unit("da/pm^3             ", amu__au/(1.0e-2_dp*AA__Bohr)**3), &
      & unit("da/picometer^3      ", amu__au/(1.0e-2_dp*AA__Bohr)**3), &
      & unit("dalton/aa^3         ", amu__au/AA__Bohr**3), &
      & unit("dalton/angstrom^3   ", amu__au/AA__Bohr**3), &
      & unit("dalton/pm^3         ", amu__au/(1.0e-2_dp*AA__Bohr)**3), &
      & unit("dalton/picometer^3  ", amu__au/(1.0e-2_dp*AA__Bohr)**3), &
      & unit("au                  ", 1.0_dp)]

>>>>>>> 803081d1

end module dftbp_unitconversion<|MERGE_RESOLUTION|>--- conflicted
+++ resolved
@@ -215,9 +215,10 @@
       &unit("g                   ", 1.0e+3_dp*kg__au ) &
       &/)
 
-<<<<<<< HEAD
+
   !> Number of angular units
   integer, parameter :: nAngularUnit = 4
+
 
   !> angular units
   type(unit), parameter :: angularUnits(nAngularUnit) = (/ &
@@ -226,7 +227,7 @@
       &unit("radian              ", 1.0_dp ), &
       &unit("rad                 ", 1.0_dp ) &
       &/)
-=======
+
 
   !> Number of mass density units
   integer, parameter :: nMassDensityUnit = 19
@@ -253,6 +254,5 @@
       & unit("dalton/picometer^3  ", amu__au/(1.0e-2_dp*AA__Bohr)**3), &
       & unit("au                  ", 1.0_dp)]
 
->>>>>>> 803081d1
 
 end module dftbp_unitconversion