--- conflicted
+++ resolved
@@ -6,15 +6,10 @@
 !--------------------------------------------------------------------------------------------------!
 
 !> Contains a list of physical constants for the code
-<<<<<<< HEAD
 module dftbp_common_constants
-  use dftbp_common_accuracy
-
-=======
-module dftbp_constants
-  use dftbp_accuracy, only : dp, rsp, lc, mc, elecTolMax, tolSameDist
+  use dftbp_common_accuracy, only : dp, rsp, lc, mc, elecTolMax, tolSameDist
   implicit none
-  
+
   private 
   public :: pi, Bohr__AA, AA__Bohr, Hartree__eV, eV__Hartree, Boltzmann, au__kg, kg__au, e__amu
   public :: amu__au, au__fs, fs__au, alpha_fs, c, au__Coulomb, Coulomb__au, Hartree__J, J__Hartree
@@ -23,8 +18,7 @@
   public :: avogadConst, Hartree__kJ_mol, Bohr__nm, au__ps, goldenMeanP1, maxL, nShellName
   public :: shellNames, spinName, quaternionName, imag, elementSymbol
   public :: symbolToNumber
-  
->>>>>>> 16ca5993
+
   !! Natural constants
 
   !> pi
