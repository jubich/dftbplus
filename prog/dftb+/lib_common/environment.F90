!--------------------------------------------------------------------------------------------------!
!  DFTB+: general package for performing fast atomistic simulations                                !
!  Copyright (C) 2006 - 2021  DFTB+ developers group                                               !
!                                                                                                  !
!  See the LICENSE file for terms of usage and distribution.                                       !
!--------------------------------------------------------------------------------------------------!

#:include 'common.fypp'
#:include 'error.fypp'

!> Contains computer environment settings
<<<<<<< HEAD
module dftbp_common_environment
  use dftbp_common_globalenv, only : shutdown, stdOut
  use dftbp_common_timerarray
  use dftbp_common_fileregistry

#:if WITH_MPI
  use dftbp_common_mpienv
=======
module dftbp_environment
  use dftbp_globalenv, only : shutdown, stdOut
  use dftbp_timerarray, only : TTimerItem, TTimerArray, TTimerArray_init
  use dftbp_fileregistry, only : TFileRegistry, TFileRegistry_init
#:if WITH_MPI
  use dftbp_mpienv, only : TMpiEnv, TMpiEnv_init, TMpiEnv_final
#:endif
  use dftbp_status, only : TStatus
#:if WITH_MPI
  use dftbp_globalenv, only : globalMpiComm
>>>>>>> 16ca5993
#:endif
#:if WITH_SCALAPACK
<<<<<<< HEAD
  use dftbp_common_blacsenv
=======
  use dftbp_blacsenv, only : TBlacsEnv, TBlacsEnv_init, TBlacsEnv_final
>>>>>>> 16ca5993
#:endif
#:if WITH_GPU
<<<<<<< HEAD
  use dftbp_common_gpuenv
=======
  use dftbp_gpuenv, only : TGpuEnv, TGpuEnv_init
>>>>>>> 16ca5993
#:endif
  implicit none
  
  private
  public :: TEnvironment, TEnvironment_init
  public :: globalTimers


  !> Contains environment settings.
  type :: TEnvironment
    private

    !> Whether this process is the lead?
    logical, public :: tGlobalLead = .true.

    !> Nr. of groups in the system
    integer, public :: nGroup = 1

    !> Id of current group (starts with 0)
    integer, public :: myGroup = 0

    !> Global timers
    type(TTimerArray), public, allocatable :: globalTimer

    !> Registry of files, which may be open and must be closed when environment is shut down
    type(TFileRegistry), public :: fileFinalizer

  #:if WITH_MPI

    !> Global mpi settings
    type(TMpiEnv), public :: mpi

    !> Whether MPI environment had been initialised
    logical :: mpiInitialised = .false.

  #:endif

  #:if WITH_SCALAPACK

    !> Global scalapack settings
    type(TBlacsEnv), public :: blacs

    !> Whether BLACS environment had been initialised
    logical :: blacsInitialised = .false.
  #:endif

  #:if WITH_GPU
    !> Global GPU settings
    type(TGpuEnv), public :: gpu
  #:endif

    !> Is this calculation called by the API?
    logical, public :: tAPICalculation = .false.

  contains
    procedure :: destruct => TEnvironment_destruct
    procedure :: shutdown => TEnvironment_shutdown
    procedure :: initGlobalTimer => TEnvironment_initGlobalTimer

  #:if WITH_MPI
    procedure :: initMpi => TEnvironment_initMpi
  #:endif

  #:if WITH_SCALAPACK
    procedure :: initBlacs => TEnvironment_initBlacs
  #:endif

  #:if WITH_GPU
    procedure :: initGpu => TEnvironment_initGpu
  #:endif

  end type TEnvironment

  type(TTimerItem), parameter :: globalTimerItems(25) = [&
      & TTimerItem("Global initialisation", 1),&
      & TTimerItem("Pre-SCC initialisation", 1),&
      & TTimerItem("Sparse H0 and S build", 4),&
      & TTimerItem("SCC", 1),&
      & TTimerItem("Poisson", 2),&
      & TTimerItem("Poisson Ewald", 4),&
      & TTimerItem("Poisson bulk read", 4),&
      & TTimerItem("Poisson bulk compute", 4),&
      & TTimerItem("Poisson solution", 4),&
      & TTimerItem("Poisson shifts", 4),&
      & TTimerItem("Poisson charge density build", 4),&
      & TTimerItem("Diagonalisation", 2),&
      & TTimerItem("Sparse to dense", 4),&
      & TTimerItem("Dense to sparse", 4),&
      & TTimerItem("Range separated Hamiltonian", 4),&
      & TTimerItem("Density matrix creation", 2),&
      & TTimerItem("Energy evaluation", 2),&
      & TTimerItem("Post-SCC processing", 1),&
      & TTimerItem("Eigenvector writing", 2),&
      & TTimerItem("Energy-density matrix creation", 2),&
      & TTimerItem("Force calculation", 2),&
      & TTimerItem("Stress calculation", 2),&
      & TTimerItem("Post-geometry optimisation", 1),&
      & TTimerItem("Electron dynamics initialisation", 2),&
      & TTimerItem("Electron dynamics loop", 2)&
      & ]

  type :: TGlobalTimersHelper
    integer :: globalInit = 1
    integer :: preSccInit = 2
    integer :: sparseH0S = 3
    integer :: scc = 4
    integer :: poisson = 5
    integer :: poissonEwald = 6
    integer :: poissonBulkRead = 7
    integer :: poissonBulkCalc = 8
    integer :: poissonSoln = 9
    integer :: poissonShifts = 10
    integer :: poissonDensity = 11
    integer :: diagonalization = 12
    integer :: sparseToDense = 13
    integer :: denseToSparse = 14
    integer :: rangeSeparatedH = 15
    integer :: densityMatrix = 16
    integer :: energyEval = 17
    integer :: postScc = 18
    integer :: eigvecWriting = 19
    integer :: energyDensityMatrix = 20
    integer :: forceCalc = 21
    integer :: stressCalc = 22
    integer :: postGeoOpt = 23
    integer :: elecDynInit = 24
    integer :: elecDynLoop = 25

  end type TGlobalTimersHelper

  type(TGlobalTimersHelper), parameter :: globalTimers = TGlobalTimersHelper()


contains

  !> Returns an initialized instance.
  subroutine TEnvironment_init(this)

    !> Instance
    type(TEnvironment), intent(out) :: this

    call TFileRegistry_init(this%fileFinalizer)

  end subroutine TEnvironment_init


  !> Finalizes the environment.
  subroutine TEnvironment_destruct(this)

    !> Instance
    class(TEnvironment), intent(inout) :: this

    if (allocated(this%globalTimer)) then
      call this%globalTimer%writeTimings()
    end if
    call this%fileFinalizer%closeAll()

    #:if WITH_SCALAPACK
      if (this%blacsInitialised) then
        call TBlacsEnv_final(this%blacs)
        this%blacsInitialised = .false.
      end if
    #:endif

    #:if WITH_MPI
      if (this%mpiInitialised) then
        call TMpiEnv_final(this%mpi)
        this%mpiInitialised = .false.
      end if
    #:endif

    flush(stdOut)

  end subroutine TEnvironment_destruct


  !> Gracefully cleans up and shuts down.
  !>
  !> Note: This routine must be collectively called by all processes.
  !>
  subroutine TEnvironment_shutdown(this)

    !> Instance
    class(TEnvironment), intent(inout) :: this

    call this%destruct()
    call shutdown()

  end subroutine TEnvironment_shutdown


  !> Initlaizes the global timer of the environment.
  subroutine TEnvironment_initGlobalTimer(this, timingLevel, header, unit)

    !> Instance
    class(TEnvironment), intent(inout) :: this

    !> Timing level up to which timings should be printed (-1 for all)
    integer, intent(in) :: timingLevel

    !> Header of the timing table
    character(*), intent(in) :: header

    !> File unit into which the table should be written
    integer, intent(in) :: unit

    allocate(this%globalTimer)
    call TTimerArray_init(this%globalTimer, globalTimerItems, maxLevel=timingLevel, header=header,&
        & unit=unit)

  end subroutine TEnvironment_initGlobalTimer



#:if WITH_MPI

  !> Initializes MPI environment.
  subroutine TEnvironment_initMpi(this, nGroup)

    !> Instance
    class(TEnvironment), intent(inout) :: this

    !> Number of process groups to create
    integer, intent(in) :: nGroup

    ! MPI settings
    call TMpiEnv_init(this%mpi, globalMpiComm=globalMpiComm, nGroup=nGroup)
    this%tGlobalLead = this%mpi%tGlobalLead
    this%nGroup = this%mpi%nGroup
    this%myGroup = this%mpi%myGroup
    this%mpiInitialised = .true.

  end subroutine TEnvironment_initMpi

#:endif


#:if WITH_SCALAPACK

  !> Initializes BLACS environment
  subroutine TEnvironment_initBlacs(this, rowBlock, colBlock, nOrb, nAtom, status)

    !> Instance
    class(TEnvironment), intent(inout) :: this

    !> Row block size
    integer, intent(in) :: rowBlock

    !> Column block size
    integer, intent(in) :: colBlock

    !> Nr. of orbitals
    integer, intent(in) :: nOrb

    !> Nr. of atoms
    integer, intent(in) :: nAtom

    !> Operation status, if an error needs to be returned
    type(TStatus), intent(inout) :: status

    call TBlacsEnv_init(this%blacs, this%mpi, rowBlock, colBlock, nOrb, nAtom, status)
    @:PROPAGATE_ERROR(status)
    this%blacsInitialised = .true.

  end subroutine TEnvironment_initBlacs

#:endif


#:if WITH_GPU

  !> Initialize GPU environment
  subroutine TEnvironment_initGpu(this)

    !> Instance
    class(TEnvironment), intent(inout) :: this

    call TGpuEnv_init(this%gpu)

  end subroutine TEnvironment_initGpu

#:endif


end module dftbp_common_environment<|MERGE_RESOLUTION|>--- conflicted
+++ resolved
@@ -9,40 +9,23 @@
 #:include 'error.fypp'
 
 !> Contains computer environment settings
-<<<<<<< HEAD
 module dftbp_common_environment
   use dftbp_common_globalenv, only : shutdown, stdOut
-  use dftbp_common_timerarray
-  use dftbp_common_fileregistry
+  use dftbp_common_timerarray, only : TTimerItem, TTimerArray, TTimerArray_init
+  use dftbp_common_fileregistry, only : TFileRegistry, TFileRegistry_init
 
 #:if WITH_MPI
-  use dftbp_common_mpienv
-=======
-module dftbp_environment
-  use dftbp_globalenv, only : shutdown, stdOut
-  use dftbp_timerarray, only : TTimerItem, TTimerArray, TTimerArray_init
-  use dftbp_fileregistry, only : TFileRegistry, TFileRegistry_init
+  use dftbp_common_mpienv, only : TMpiEnv, TMpiEnv_init, TMpiEnv_final
+#:endif
+  use dftbp_common_status, only : TStatus
 #:if WITH_MPI
-  use dftbp_mpienv, only : TMpiEnv, TMpiEnv_init, TMpiEnv_final
-#:endif
-  use dftbp_status, only : TStatus
-#:if WITH_MPI
-  use dftbp_globalenv, only : globalMpiComm
->>>>>>> 16ca5993
+  use dftbp_common_globalenv, only : globalMpiComm
 #:endif
 #:if WITH_SCALAPACK
-<<<<<<< HEAD
-  use dftbp_common_blacsenv
-=======
-  use dftbp_blacsenv, only : TBlacsEnv, TBlacsEnv_init, TBlacsEnv_final
->>>>>>> 16ca5993
+  use dftbp_common_blacsenv, only : TBlacsEnv, TBlacsEnv_init, TBlacsEnv_final
 #:endif
 #:if WITH_GPU
-<<<<<<< HEAD
-  use dftbp_common_gpuenv
-=======
-  use dftbp_gpuenv, only : TGpuEnv, TGpuEnv_init
->>>>>>> 16ca5993
+  use dftbp_common_gpuenv, only : TGpuEnv, TGpuEnv_init
 #:endif
   implicit none
   
