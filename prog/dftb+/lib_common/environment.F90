!--------------------------------------------------------------------------------------------------!
!  DFTB+: general package for performing fast atomistic simulations                                !
!  Copyright (C) 2018  DFTB+ developers group                                                      !
!                                                                                                  !
!  See the LICENSE file for terms of usage and distribution.                                       !
!--------------------------------------------------------------------------------------------------!

#:include 'common.fypp'

!> Contains computer environment settings
module environment
  use globalenv, only : shutdown, stdOut
  use timerarray
  use fileregistry
#:if WITH_MPI
  use mpienv
#:endif
#:if WITH_SCALAPACK
  use blacsenv
#:endif
  implicit none
  private

  public :: TEnvironment, TEnvironment_init
  public :: globalTimers


  !> Contains environment settings.
  type :: TEnvironment
    private

    !> Whether this process is the master?
    logical, public :: tGlobalMaster = .true.

    !> Nr. of groups in the system
    integer, public :: nGroup = 1

    !> Id of current group (starts with 0)
    integer, public :: myGroup = 0

    !> Global timers
    type(TTimerArray), public :: globalTimer

    !> Registry of files, which may be open and must be closed when environment is shut down
    type(TFileRegistry), public :: fileFinalizer

  #:if WITH_MPI
    !> Global mpi settings
    type(TMpiEnv), public :: mpi
  #:endif
  #:if WITH_SCALAPACK
    !> Global scalapack settings
    type(TBlacsEnv), public :: blacs
  #:endif

  contains
    procedure :: destruct => TEnvironment_destruct
    procedure :: shutdown => TEnvironment_shutdown
    procedure :: initGlobalTimer => TEnvironment_initGlobalTimer
  #:if WITH_MPI
    procedure :: initMpi => TEnvironment_initMpi
  #:endif
  #:if WITH_SCALAPACK
    procedure :: initBlacs => TEnvironment_initBlacs
  #:endif

  end type TEnvironment

<<<<<<< HEAD
  type(TTimerItem), parameter :: globalTimerItems(11) = [&
=======
  type(TTimerItem), parameter :: globalTimerItems(14) = [&
>>>>>>> 4aaabb76
      & TTimerItem("Global initialisation", 1),&
      & TTimerItem("Pre-SCC initialisation", 1),&
      & TTimerItem("Sparse H0 and S build", 4),&
      & TTimerItem("SCC", 1),&
      & TTimerItem("Diagonalisation", 2),&
      & TTimerItem("Sparse to dense", 4),&
      & TTimerItem("Dense to sparse", 4),&
      & TTimerItem("Density matrix creation", 2),&
      & TTimerItem("Post-SCC processing", 1),&
      & TTimerItem("Eigenvector writing", 2),&
      & TTimerItem("Energy-density matrix creation", 2),&
      & TTimerItem("Force calculation", 2),&
<<<<<<< HEAD
      & TTimerItem("Post-geometry optimisation", 1),&
      & TTimerItem("Electron dynamics initialisation", 1),&
      & TTimerItem("Electron dynamics loop", 1)]
=======
      & TTimerItem("Stress calculation", 2),&
      & TTimerItem("Post-geometry optimisation", 1)&
      & ]
>>>>>>> 4aaabb76

  type :: TGlobalTimersHelper
    integer :: globalInit = 1
    integer :: preSccInit = 2
<<<<<<< HEAD
    integer :: scc = 3
    integer :: diagonalization = 4
    integer :: densityMatrix = 5
    integer :: postScc = 6
    integer :: eigvecWriting = 7
    integer :: forceCalc = 8
    integer :: postGeoOpt = 9
    integer :: elecDynInit = 10
    integer :: elecDynLoop = 11
=======
    integer :: sparseH0S = 3
    integer :: scc = 4
    integer :: diagonalization = 5
    integer :: sparseToDense = 6
    integer :: denseToSparse = 7
    integer :: densityMatrix = 8
    integer :: postScc = 9
    integer :: eigvecWriting = 10
    integer :: energyDensityMatrix = 11
    integer :: forceCalc = 12
    integer :: stressCalc = 13
    integer :: postGeoOpt = 14
>>>>>>> 4aaabb76
  end type TGlobalTimersHelper

  type(TGlobalTimersHelper), parameter :: globalTimers = TGlobalTimersHelper()


contains

  !> Returns an initialized instance.
  subroutine TEnvironment_init(this)

    !> Instance
    type(TEnvironment), intent(out) :: this

    call TFileRegistry_init(this%fileFinalizer)

  end subroutine TEnvironment_init


  !> Finalizes the environment.
  subroutine TEnvironment_destruct(this)

    !> Instance
    class(TEnvironment), intent(inout) :: this

    call this%globalTimer%writeTimings()
    call this%fileFinalizer%closeAll()
    flush(stdOut)

  end subroutine TEnvironment_destruct
    
  
  !> Gracefully cleans up and shuts down.
  !>
  !> Note: This routine must be collectively called by all processes.
  !>
  subroutine TEnvironment_shutdown(this)

    !> Instance
    class(TEnvironment), intent(inout) :: this

    call this%destruct()
    call shutdown()

  end subroutine TEnvironment_shutdown


  !> Initlaizes the global timer of the environment.
  subroutine TEnvironment_initGlobalTimer(this, timingLevel, header, unit)

    !> Instance
    class(TEnvironment), intent(inout) :: this

    !> Timing level up to which timings should be printed (-1 for all)
    integer, intent(in) :: timingLevel

    !> Header of the timing table
    character(*), intent(in) :: header

    !> File unit into which the table should be written
    integer, intent(in) :: unit

    call TTimerArray_init(this%globalTimer, globalTimerItems, maxLevel=timingLevel, header=header,&
        & unit=unit)

  end subroutine TEnvironment_initGlobalTimer



#:if WITH_MPI

  !> Initializes MPI environment.
  subroutine TEnvironment_initMpi(this, nGroup)

    !> Instance
    class(TEnvironment), intent(inout) :: this

    !> Number of process groups to create
    integer, intent(in) :: nGroup

    ! MPI settings
    call TMpiEnv_init(this%mpi, nGroup)
    this%tGlobalMaster = this%mpi%tGlobalMaster
    this%nGroup = this%mpi%nGroup
    this%myGroup = this%mpi%myGroup

  end subroutine TEnvironment_initMpi

#:endif


#:if WITH_SCALAPACK

  !> Initializes BLACS environment
  subroutine TEnvironment_initBlacs(this, rowBlock, colBlock, nOrb, nAtom)

    !> Instance
    class(TEnvironment), intent(inout) :: this

    !> Row block size
    integer, intent(in) :: rowBlock

    !> Column block size
    integer, intent(in) :: colBlock

    !> Nr. of orbitals
    integer, intent(in) :: nOrb

    !> Nr. of atoms
    integer, intent(in) :: nAtom

    call TBlacsEnv_init(this%blacs, this%mpi, rowBlock, colBlock, nOrb, nAtom)

  end subroutine TEnvironment_initBlacs

#:endif


end module environment<|MERGE_RESOLUTION|>--- conflicted
+++ resolved
@@ -66,11 +66,7 @@
 
   end type TEnvironment
 
-<<<<<<< HEAD
-  type(TTimerItem), parameter :: globalTimerItems(11) = [&
-=======
-  type(TTimerItem), parameter :: globalTimerItems(14) = [&
->>>>>>> 4aaabb76
+  type(TTimerItem), parameter :: globalTimerItems(16) = [&
       & TTimerItem("Global initialisation", 1),&
       & TTimerItem("Pre-SCC initialisation", 1),&
       & TTimerItem("Sparse H0 and S build", 4),&
@@ -83,30 +79,15 @@
       & TTimerItem("Eigenvector writing", 2),&
       & TTimerItem("Energy-density matrix creation", 2),&
       & TTimerItem("Force calculation", 2),&
-<<<<<<< HEAD
+      & TTimerItem("Stress calculation", 2),&
       & TTimerItem("Post-geometry optimisation", 1),&
       & TTimerItem("Electron dynamics initialisation", 1),&
-      & TTimerItem("Electron dynamics loop", 1)]
-=======
-      & TTimerItem("Stress calculation", 2),&
-      & TTimerItem("Post-geometry optimisation", 1)&
+      & TTimerItem("Electron dynamics loop", 1)&
       & ]
->>>>>>> 4aaabb76
 
   type :: TGlobalTimersHelper
     integer :: globalInit = 1
     integer :: preSccInit = 2
-<<<<<<< HEAD
-    integer :: scc = 3
-    integer :: diagonalization = 4
-    integer :: densityMatrix = 5
-    integer :: postScc = 6
-    integer :: eigvecWriting = 7
-    integer :: forceCalc = 8
-    integer :: postGeoOpt = 9
-    integer :: elecDynInit = 10
-    integer :: elecDynLoop = 11
-=======
     integer :: sparseH0S = 3
     integer :: scc = 4
     integer :: diagonalization = 5
@@ -114,12 +95,13 @@
     integer :: denseToSparse = 7
     integer :: densityMatrix = 8
     integer :: postScc = 9
+    integer :: energyDensityMatrix = 11
     integer :: eigvecWriting = 10
-    integer :: energyDensityMatrix = 11
     integer :: forceCalc = 12
     integer :: stressCalc = 13
     integer :: postGeoOpt = 14
->>>>>>> 4aaabb76
+    integer :: elecDynInit = 15
+    integer :: elecDynLoop = 16
   end type TGlobalTimersHelper
 
   type(TGlobalTimersHelper), parameter :: globalTimers = TGlobalTimersHelper()
