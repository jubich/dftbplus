!--------------------------------------------------------------------------------------------------!
!  DFTB+: general package for performing fast atomistic simulations                                !
!  Copyright (C) 2006 - 2020  DFTB+ developers group                                               !
!                                                                                                  !
!  See the LICENSE file for terms of usage and distribution.                                       !
!--------------------------------------------------------------------------------------------------!

#! Note: This module contains preprocessor variable substitutions in subroutine names (${NAME}$)
#! which may break the documentation system. Make sure you preprocess this file before passing it
#! to a source code documentation tool.

#:include 'common.fypp'

!> Various I/O routines for the main program.
module dftbp_mainio
#:if WITH_MPI
  use dftbp_mpifx
#:endif
#:if WITH_SCALAPACK
  use dftbp_scalapackfx
#:endif
  use dftbp_globalenv
  use dftbp_environment
  use dftbp_densedescr
  use dftbp_assert
  use dftbp_accuracy
  use dftbp_constants
  use dftbp_orbitals, only : orbitalNames, getShellNames
  use dftbp_periodic
  use dftbp_commontypes
  use dftbp_sparse2dense
  use dftbp_blasroutines
  use dftbp_charmanip, only : i2c
  use dftbp_linkedlist
  use dftbp_taggedoutput
  use dftbp_fileid
  use dftbp_spin, only : qm2ud
  use dftbp_elecsolvers, only : TElectronicSolver, electronicSolverTypes
  use dftbp_energies
  use dftbp_xmlf90
  use dftbp_hsdutils, only : writeChildValue
  use dftbp_mdintegrator, only : TMdIntegrator, state
  use dftbp_formatout
  use dftbp_sccinit, only : writeQToFile
  use dftbp_elstatpot, only : TElStatPotentials
  use dftbp_message
  use dftbp_rekscommon
  use dftbp_reksvar, only : TReksCalc, reksTypes
  ! TODO : circular dependecy occurs
!  use dftbp_reks
  use dftbp_cm5, only : TChargeModel5
#:if WITH_SOCKETS
  use dftbp_ipisocket
#:endif
  implicit none
  private

  public :: writeEigenvectors, writeRealEigvecs, writeCplxEigvecs
#:if WITH_SCALAPACK
  public :: writeRealEigvecsBinBlacs, writeRealEigvecsTxtBlacs
  public :: writeCplxEigvecsBinBlacs, writeCplxEigvecsTxtBlacs
#:else
  public :: writeRealEigvecsBinSerial, writeRealEigvecsTxtSerial
  public :: writeCplxEigvecsBinSerial, writeCplxEigvecsTxtSerial
#:endif
  public :: writeProjectedEigenvectors
  public :: initOutputFile, writeAutotestTag, writeResultsTag, writeDetailedXml, writeBandOut
  public :: writeHessianOut
  public :: openDetailedOut
  public :: writeDetailedOut1, writeDetailedOut2, writeDetailedOut3, writeDetailedOut4
  public :: writeDetailedOut5
  public :: writeMdOut1, writeMdOut2, writeMdOut3
  public :: writeCharges
  public :: writeEsp
  public :: writeCurrentGeometry, writeFinalDriverStatus
  public :: writeHSAndStop, writeHS
  public :: printGeoStepInfo, printSccHeader, printSccInfo, printEnergies, printVolume
  public :: printPressureAndFreeEnergy, printMaxForce, printMaxLatticeForce
  public :: printMdInfo, printBlankLine
  public :: printReksSccHeader, printReksSccInfo, printReksMicrostates, printSaReksEnergy
  public :: printReksSaInfo, printReksSSRInfo, printReksGradInfo
  public :: printUnrelaxedFONs, printRelaxedFONs, printRelaxedFONsL
  public :: writeReksDetailedOut1
  public :: readEigenvecs, writeReksTDP, writeReksRelaxedCharge
#:if WITH_SOCKETS
  public :: receiveGeometryFromSocket
#:endif

  !> Ground state eigenvectors in text format
  character(*), parameter :: eigvecOut = "eigenvec.out"

  !> Ground state eigenvectors in binary format
  character(*), parameter :: eigvecBin = "eigenvec.bin"

  !> Format string for energy second derivative matrix
  character(len=*), parameter :: formatHessian = '(4f16.10)'

  !> Atomic geometries format
  character(len=*), parameter :: formatGeoOut = "(I5, F16.8, F16.8, F16.8)"

  !> Format for a single value with units
  character(len=*), parameter :: format1U = "(A, ':', T32, F18.10, T51, A)"

  !> Format for two values with units
  character(len=*), parameter :: format2U = "(A, ':', T32, F18.10, T51, A, T54, F16.4, T71, A)"

  !> Format for a single value using exponential notation with units
  character(len=*), parameter :: format1Ue = "(A, ':', T37, E13.6, T51, A)"

  !> Format for two using exponential notation values with units
  character(len=*), parameter :: format2Ue = "(A, ':', T37, E13.6, T51, A, T57, E13.6, T71, A)"

  !> Format for mixed decimal and exponential values with units
  character(len=*), parameter :: format1U1e =&
      & "(' ', A, ':', T32, F18.10, T51, A, T57, E13.6, T71, A)"


contains

  !> Writes the eigenvectors to disc.
  subroutine writeEigenvectors(env, runId, neighbourList, nNeighbourSK, cellVec, iCellVec,&
      & denseDesc, iPair, img2CentCell, species, speciesName, orb, kPoint, over, parallelKS,&
      & tPrintEigvecsTxt, eigvecsReal, SSqrReal, eigvecsCplx, SSqrCplx)

    !> Environment settings
    type(TEnvironment), intent(in) :: env

    !> Job ID for future identification
    integer, intent(in) :: runId

    !> list of neighbours for each atom
    type(TNeighbourList), intent(in) :: neighbourList

    !> Number of neighbours for each of the atoms
    integer, intent(in) :: nNeighbourSK(:)

    !> Index for which unit cell atoms are associated with
    integer, intent(in) :: iCellVec(:)

    !> map from image atoms to the original unique atom
    integer, intent(in) :: img2CentCell(:)

    !> Index of start of atom blocks in dense matrices
    type(TDenseDescr), intent(in) :: denseDesc

    !> Index array for the start of atomic blocks in sparse arrays
    integer, intent(in) :: iPair(:,:)

    !> Vectors (in units of the lattice constants) to cells of the lattice
    real(dp), intent(in) :: cellVec(:,:)

    !> species of all atoms in the system
    integer, intent(in) :: species(:)

    !> label for each atomic chemical species
    character(*), intent(in) :: speciesName(:)

    !> Atomic orbital information
    type(TOrbitals), intent(in) :: orb

    !> k-points
    real(dp), intent(in) :: kPoint(:,:)

    !> sparse overlap matrix
    real(dp), intent(in) :: over(:)

    !> K-points and spins to process
    type(TParallelKS), intent(in) :: parallelKS

    !> Whether eigenvectors should be also written in text form
    logical, intent(in) :: tPrintEigvecsTxt

    !> Real eigenvectors (will be overwritten)
    real(dp), intent(inout), allocatable :: eigvecsReal(:,:,:)

    !> Storage for dense real overlap matrix
    real(dp), intent(inout), allocatable :: SSqrReal(:,:)

    !> Complex eigenvectors (will be overwritten)
    complex(dp), intent(inout), allocatable :: eigvecsCplx(:,:,:)

    !> Storage for dense complex overlap matrix
    complex(dp), intent(inout), allocatable :: SSqrCplx(:,:)

    @:ASSERT(allocated(eigvecsReal) .neqv. allocated(eigvecsCplx))
    @:ASSERT(allocated(SSqrReal) .neqv. allocated(SSqrCplx))

    if (allocated(eigvecsCplx)) then
      call writeCplxEigvecs(env, runId, neighbourList, nNeighbourSK, cellVec, iCellVec, denseDesc,&
          & iPair, img2CentCell, species, speciesName, orb, kPoint, over, parallelKS,&
          & tPrintEigvecsTxt, eigvecsCplx, SSqrCplx)
    else
      call writeRealEigvecs(env, runId, neighbourList, nNeighbourSK, denseDesc, iPair,&
          & img2CentCell, species, speciesName, orb, over, parallelKS, tPrintEigvecsTxt,&
          & eigvecsReal, SSqrReal)
    end if

  end subroutine writeEigenvectors


  !> Writes real eigenvectors
  subroutine writeRealEigvecs(env, runId, neighbourList, nNeighbourSK, denseDesc, iPair,&
      & img2CentCell, species, speciesName, orb, over, parallelKS, tPrintEigvecsTxt, eigvecsReal,&
      & SSqrReal, fileName)

    !> Environment settings
    type(TEnvironment), intent(in) :: env

    !> Job ID for future identification
    integer, intent(in) :: runId

    !> list of neighbours for each atom
    type(TNeighbourList), intent(in) :: neighbourList

    !> Number of neighbours for each of the atoms
    integer, intent(in) :: nNeighbourSK(:)

    !> Index of start of atom blocks in dense matrices
    type(TDenseDescr), intent(in) :: denseDesc

    !> Index array for the start of atomic blocks in sparse arrays
    integer, intent(in) :: iPair(:,:)

    !> map from image atoms to the original unique atom
    integer, intent(in) :: img2CentCell(:)

    !> species of all atoms in the system
    integer, intent(in) :: species(:)

    !> label for each atomic chemical species
    character(*), intent(in) :: speciesName(:)

    !> Atomic orbital information
    type(TOrbitals), intent(in) :: orb

    !> sparse overlap matrix
    real(dp), intent(in) :: over(:)

    !> K-points and spins to process
    type(TParallelKS), intent(in) :: parallelKS

    !> Whether eigenvectors should be also written in text form
    logical, intent(in) :: tPrintEigvecsTxt

    !> Real eigenvectors (will be overwritten)
    real(dp), intent(inout) :: eigvecsReal(:,:,:)

    !> Storage for dense real overlap matrix
    real(dp), intent(inout) :: SSqrReal(:,:)

    !> optional alternative file prefix, to appear as "fileName".bin or "fileName".out
    character(len=*), intent(in), optional :: fileName

  #:if WITH_SCALAPACK
    call writeRealEigvecsBinBlacs(env, denseDesc, eigvecsReal, runId, parallelKS, fileName=fileName)
    if (tPrintEigvecsTxt) then
      call writeRealEigvecsTxtBlacs(env, denseDesc, eigvecsReal, parallelKS, orb, over,&
          & neighbourList%iNeighbour, nNeighbourSK, iPair, img2CentCell, species, speciesName,&
          & fileName=fileName)
    end if
  #:else
    call writeRealEigvecsBinSerial(eigvecsReal, runId, parallelKS, fileName=fileName)
    if (tPrintEigvecsTxt) then
      call writeRealEigvecsTxtSerial(neighbourList, nNeighbourSK, denseDesc, iPair, img2CentCell,&
          & orb, species, speciesName, over, parallelKS, eigvecsReal, SSqrReal, fileName=fileName)
    end if
  #:endif

  end subroutine writeRealEigvecs


  !> Writes complex eigenvectors.
  subroutine writeCplxEigvecs(env, runId, neighbourList, nNeighbourSK, cellVec, iCellVec,&
      & denseDesc, iPair, img2CentCell, species, speciesName, orb, kPoint, over, parallelKS,&
      & tPrintEigvecsTxt, eigvecsCplx, SSqrCplx, fileName)

    !> Environment settings
    type(TEnvironment), intent(in) :: env

    !> Job ID for future identification
    integer, intent(in) :: runId

    !> list of neighbours for each atom
    type(TNeighbourList), intent(in) :: neighbourList

    !> Number of neighbours for each of the atoms
    integer, intent(in) :: nNeighbourSK(:)

    !> Vectors (in units of the lattice constants) to cells of the lattice
    real(dp), intent(in) :: cellVec(:,:)

    !> Index for which unit cell atoms are associated with
    integer, intent(in) :: iCellVec(:)

    !> Index of start of atom blocks in dense matrices
    type(TDenseDescr), intent(in) :: denseDesc

    !> Index array for the start of atomic blocks in sparse arrays
    integer, intent(in) :: iPair(:,:)

    !> map from image atoms to the original unique atom
    integer, intent(in) :: img2CentCell(:)

    !> species of all atoms in the system
    integer, intent(in) :: species(:)

    !> label for each atomic chemical species
    character(*), intent(in) :: speciesName(:)

    !> Atomic orbital information
    type(TOrbitals), intent(in) :: orb

    !> k-points
    real(dp), intent(in) :: kPoint(:,:)

    !> sparse overlap matrix
    real(dp), intent(in) :: over(:)

    !> K-points and spins to process
    type(TParallelKS), intent(in) :: parallelKS

    !> Whether eigenvectors should be also written in text form
    logical, intent(in) :: tPrintEigvecsTxt

    !> Complex eigenvectors (will be overwritten)
    complex(dp), intent(inout) :: eigvecsCplx(:,:,:)

    !> Storage for dense complex overlap matrix
    complex(dp), intent(inout) :: SSqrCplx(:,:)

    !> optional alternative file prefix, to appear as "fileName".bin or "fileName".out
    character(len=*), intent(in), optional :: fileName

  #:if WITH_SCALAPACK
    call writeCplxEigvecsBinBlacs(env, denseDesc, eigvecsCplx, runId, parallelKS, fileName=fileName)
    if (tPrintEigvecsTxt) then
      if (denseDesc%t2Component) then
        call writePauliEigvecsTxtBlacs(env, denseDesc, eigvecsCplx, parallelKS, orb, over, kPoint,&
            & neighbourList%iNeighbour, nNeighbourSK, iCellVec, cellVec, iPair, img2CentCell,&
            & species, speciesName, fileName=fileName)
      else
        call writeCplxEigvecsTxtBlacs(env, denseDesc, eigvecsCplx, parallelKS, orb, over, kPoint,&
            & neighbourList%iNeighbour, nNeighbourSK, iCellVec, cellVec, iPair, img2CentCell,&
            & species, speciesName, fileName=fileName)
      end if
    end if
  #:else
    call writeCplxEigvecsBinSerial(eigvecsCplx, runId, parallelKS, fileName=fileName)
    if (tPrintEigvecsTxt) then
      if (denseDesc%t2Component) then
        call writePauliEigvecsTxtSerial(neighbourList, nNeighbourSK, denseDesc, iPair,&
            & img2CentCell, iCellVec, cellVec, orb, species, speciesName, over, parallelKS, kPoint,&
            & eigvecsCplx, SSqrCplx, fileName=fileName)
      else
        call writeCplxEigvecsTxtSerial(neighbourList, nNeighbourSK, denseDesc, iPair, img2CentCell,&
            & iCellVec, cellVec, orb, species, speciesName, over, parallelKS, kPoint, eigvecsCplx,&
            & SSqrCplx, fileName=fileName)
      end if
    end if
  #:endif

  end subroutine writeCplxEigvecs


#:for DTYPE, NAME in [('complex', 'Cplx'), ('real', 'Real')]

#:if WITH_SCALAPACK

  !> Write the real eigvectors into binary output file (BLACS version).
  subroutine write${NAME}$EigvecsBinBlacs(env, denseDesc, eigvecs, runId, parallelKS, fileName)

    !> Environment settings
    type(TEnvironment), intent(in) :: env

    !> Dense matrix descriptor
    type(TDenseDescr), intent(in) :: denseDesc

    !> Square Hamiltonian (or work array)
    ${DTYPE}$(dp), intent(in) :: eigvecs(:,:,:)

    !> Id of the current program run.
    integer, intent(in) :: runId

    !> K-points and spins to process
    type(TParallelKS), intent(in) :: parallelKS

    !> optional alternative file prefix, to appear as "fileName".bin
    character(len=*), intent(in), optional :: fileName

    type(linecomm) :: collector
    ${DTYPE}$(dp), allocatable :: localEigvec(:)
    integer :: nOrb
    integer :: iKS, iGroup, iEig, fd

    nOrb = denseDesc%fullSize
    allocate(localEigvec(nOrb))

    if (env%mpi%tGlobalMaster) then
      call prepareEigvecFileBin(fd, runId, fileName)
    end if
    call collector%init(env%blacs%orbitalGrid, denseDesc%blacsOrbSqr, "c")

    ! Master process collects in the first run (iGroup = 0) the columns of the matrix in its own
    ! process group (as process group master) via the collector. In the subsequent runs it just
    ! receives the columns collected by the respective group masters. The number of available
    ! matrices (possible k and s indices) may differ for various process groups. Also note, that
    ! the (k, s) pairs are round-robin distributed between the process groups.

    masterOrSlave: if (env%mpi%tGlobalMaster) then
      do iKS = 1, parallelKS%maxGroupKS
        group: do iGroup = 0, env%mpi%nGroup - 1
          if (iKS > parallelKS%nGroupKS(iGroup)) then
            cycle group
          end if
          do iEig = 1, nOrb
            if (iGroup == 0) then
              call collector%getline_master(env%blacs%orbitalGrid, iEig, eigvecs(:,:,iKS),&
                  & localEigvec)
            else
              call mpifx_recv(env%mpi%interGroupComm, localEigvec, iGroup)
            end if
            write(fd) localEigvec
          end do
        end do group
      end do
    else
      do iKS = 1, parallelKS%nLocalKS
        do iEig = 1, nOrb
          if (env%mpi%tGroupMaster) then
            call collector%getline_master(env%blacs%orbitalGrid, iEig, eigvecs(:,:,iKS),&
                & localEigvec)
            call mpifx_send(env%mpi%interGroupComm, localEigvec, env%mpi%interGroupComm%masterrank)
          else
            call collector%getline_slave(env%blacs%orbitalGrid, iEig, eigvecs(:,:,iKS))
          end if
        end do
      end do
    end if masterOrSlave

    if (env%mpi%tGlobalMaster) then
      close(fd)
    end if

  end subroutine write${NAME}$EigvecsBinBlacs

#:else

  !> Writes ${DTYPE}$ eigenvectors in binary format.
  subroutine write${NAME}$EigvecsBinSerial(eigvecs, runId, parallelKS, fileName)

    !> Square Hamiltonian (or work array)
    ${DTYPE}$(dp), intent(in) :: eigvecs(:,:,:)

    !> Id of the current program run.
    integer, intent(in) :: runId

    !> K-points and spins to process
    type(TParallelKS), intent(in) :: parallelKS

    !> optional alternative file prefix, to appear as "fileName".bin
    character(len=*), intent(in), optional :: fileName

    integer :: iKS, iSpin
    integer :: ii, fd

    call prepareEigvecFileBin(fd, runId, fileName)
    do iKS = 1, parallelKS%nLocalKS
      iSpin = parallelKS%localKS(2, iKS)
      do ii = 1, size(eigvecs, dim=2)
        write(fd) eigvecs(:,ii,iSpin)
      end do
    end do
    close(fd)

  end subroutine write${NAME}$EigvecsBinSerial

#:endif

#:endfor


#:if WITH_SCALAPACK

  !> Write the real eigvectors into human readible output file (BLACS version).
  subroutine writeRealEigvecsTxtBlacs(env, denseDesc, eigvecs, parallelKS, orb, over, iNeighbour,&
      & nNeighbourSK, iSparseStart, img2CentCell, species, speciesName, fileName)

    !> Environment settings
    type(TEnvironment), intent(in) :: env

    !> Dense matrix descriptor
    type(TDenseDescr), intent(in) :: denseDesc

    !> Square Hamiltonian (or work array)
    real(dp), intent(in) :: eigvecs(:,:,:)

    !> K-points and spins to process
    type(TParallelKS), intent(in) :: parallelKS

    !> Orbital information
    type(TOrbitals), intent(in) :: orb

    !> Sparse overlap
    real(dp), intent(in) :: over(:)

    !> Neighbours of each atom
    integer, intent(in) :: iNeighbour(0:,:)

    !> Nr. of neighbours for each atom
    integer, intent(in) :: nNeighbourSK(:)

    !> Index array for sparse matrices
    integer, intent(in) :: iSparseStart(:,:)

    !> Mapping of atoms into the central cell.
    integer, intent(in) :: img2CentCell(:)

    !> Species of each atom
    integer, intent(in) :: species(:)

    !> Name of each species
    character(*), intent(in) :: speciesName(:)

    !> optional alternative file prefix, to appear as "fileName".bin
    character(len=*), intent(in), optional :: fileName

    type(linecomm) :: collector
    real(dp), allocatable :: localEigvec(:), localFrac(:)
    real(dp), allocatable :: globalS(:,:), globalFrac(:,:)
    integer :: nOrb, nAtom
    integer :: iKS, iS, iGroup, iEig, fd

    nOrb = denseDesc%fullSize
    nAtom = size(nNeighbourSK)
    allocate(globalS(size(eigvecs, dim=1), size(eigvecs, dim=2)))
    allocate(globalFrac(size(eigvecs, dim=1), size(eigvecs, dim=2)))
    if (env%mpi%tGroupMaster) then
      allocate(localEigvec(nOrb))
      allocate(localFrac(nOrb))
    end if

    call collector%init(env%blacs%orbitalGrid, denseDesc%blacsOrbSqr, "c")
    if (env%mpi%tGlobalMaster) then
      call prepareEigvecFileTxt(fd, .false., fileName)
    end if

    ! See comment about algorithm in routine write${NAME}$EigvecsBinBlacs

    masterOrSlave: if (env%mpi%tGlobalMaster) then
      ! Global master process
      do iKS = 1, parallelKS%maxGroupKS
        group: do iGroup = 0, env%mpi%nGroup - 1
          if (iKS > parallelKS%nGroupKS(iGroup)) then
            cycle group
          end if
          iS = parallelKS%groupKS(2, iKS, iGroup)
          if (iGroup == 0) then
            call unpackHSRealBlacs(env%blacs, over, iNeighbour, nNeighbourSK, iSparseStart,&
                & img2CentCell, denseDesc, globalS)
            call pblasfx_psymm(globalS, denseDesc%blacsOrbSqr, eigvecs(:,:,iKS),&
                & denseDesc%blacsOrbSqr, globalFrac, denseDesc%blacsOrbSqr)
            globalFrac(:,:) = globalFrac * eigvecs(:,:,iKS)
          end if
          do iEig = 1, nOrb
            if (iGroup == 0) then
              call collector%getline_master(env%blacs%orbitalGrid, iEig, eigvecs(:,:,iKS),&
                  & localEigvec)
              call collector%getline_master(env%blacs%orbitalGrid, iEig, globalFrac, localFrac)
            else
              call mpifx_recv(env%mpi%interGroupComm, localEigvec, iGroup)
              call mpifx_recv(env%mpi%interGroupComm, localFrac, iGroup)
            end if
            call writeSingleRealEigvecTxt(fd, localEigvec, localFrac, iS, iEig, orb, species,&
                & speciesName, nAtom)
          end do
        end do group
      end do
    else
      ! All processes except the global master process
      do iKS = 1, parallelKS%nLocalKS
        call unpackHSRealBlacs(env%blacs, over, iNeighbour, nNeighbourSK, iSparseStart,&
            & img2CentCell, denseDesc, globalS)
        call pblasfx_psymm(globalS, denseDesc%blacsOrbSqr, eigvecs(:,:,iKS), denseDesc%blacsOrbSqr,&
            & globalFrac, denseDesc%blacsOrbSqr)
        globalFrac(:,:) = globalFrac * eigvecs(:,:,iKS)
        do iEig = 1, nOrb
          if (env%mpi%tGroupMaster) then
            call collector%getline_master(env%blacs%orbitalGrid, iEig, eigvecs(:,:,iKS),&
                & localEigvec)
            call collector%getline_master(env%blacs%orbitalGrid, iEig, globalFrac, localFrac)
            call mpifx_send(env%mpi%interGroupComm, localEigvec, env%mpi%interGroupComm%masterrank)
            call mpifx_send(env%mpi%interGroupComm, localFrac, env%mpi%interGroupComm%masterrank)
          else
            call collector%getline_slave(env%blacs%orbitalGrid, iEig, eigvecs(:,:,iKS))
            call collector%getline_slave(env%blacs%orbitalGrid, iEig, globalFrac)
          end if
        end do
      end do
    end if masterOrSlave

    if (env%mpi%tGlobalMaster) then
      close(fd)
    end if

  end subroutine writeRealEigvecsTxtBlacs

#:else

    !> Writes real eigenvectors in text form.
  subroutine writeRealEigvecsTxtSerial(neighlist, nNeighbourSK, denseDesc, iPair, img2CentCell,&
      & orb, species, speciesName, over, parallelKS, eigvecs, SSqr, fileName)

    !> Neighbour list.
    type(TNeighbourList), intent(in) :: neighlist

    !> Nr. of neighbours for SK-interaction.
    integer, intent(in) :: nNeighbourSK(:)

    !> Dense descriptor for H and S
    type(TDenseDescr), intent(in) :: denseDesc

    !> Positions of interactions in the sparse matrices.
    integer, intent(in) :: iPair(:,:)

    !> Mapping of atoms into the central cell.
    integer, intent(in) :: img2CentCell(:)

    !> Orbital information.
    type(TOrbitals), intent(in) :: orb

    !> Species.
    integer, intent(in) :: species(:)

    !> Name of the species.
    character(mc), intent(in) :: speciesName(:)

    !> Sparse overlap matrix.
    real(dp), intent(in) :: over(:)

    !> K-points and spins to process
    type(TParallelKS), intent(in) :: parallelKS

    !> Square Hamiltonian (or work array)
    real(dp), intent(inout) :: eigvecs(:,:,:)

    !> Work array.
    real(dp), intent(out) :: SSqr(:,:)

    !> optional alternative file pre-fix
    character(len=*), intent(in), optional :: fileName

    real(dp), allocatable :: rVecTemp(:)
    integer :: nAtom
    integer :: iKS, iS, iEig, fd

    nAtom = size(nNeighbourSK)
    call prepareEigvecFileTxt(fd, .false., fileName)
    allocate(rVecTemp(size(eigvecs, dim=1)))
    call unpackHS(SSqr, over, neighlist%iNeighbour, nNeighbourSK, denseDesc%iAtomStart, iPair,&
        & img2CentCell)
    do iKS = 1, parallelKS%nLocalKS
      iS = parallelKS%localKS(2, iKS)
      do iEig = 1, denseDesc%nOrb
        call hemv(rVecTemp, SSqr, eigvecs(:,iEig,iS))
        rVecTemp = rVecTemp * eigvecs(:,iEig,iS)
        call writeSingleRealEigvecTxt(fd, eigvecs(:,iEig,iS), rVecTemp, iS, iEig, orb, species,&
            & speciesName, nAtom)
      end do
    end do
    close(fd)

  end subroutine writeRealEigvecsTxtSerial

#:endif


#:if WITH_SCALAPACK

  !> Write the complex eigvectors into human readible output file (BLACS version).
  subroutine writeCplxEigvecsTxtBlacs(env, denseDesc, eigvecs, parallelKS, orb, over, kPoints,&
      & iNeighbour, nNeighbourSK, iCellVec, cellVec, iSparseStart, img2CentCell, species,&
      & speciesName, fileName)

    !> Environment settings
    type(TEnvironment), intent(in) :: env

    !> Dense matrix descriptor
    type(TDenseDescr), intent(in) :: denseDesc

    !> Square Hamiltonian (or work array)
    complex(dp), intent(in) :: eigvecs(:,:,:)

    !> K-points and spins to process
    type(TParallelKS), intent(in) :: parallelKS

    !> Orbital information
    type(TOrbitals), intent(in) :: orb

    !> Sparse overlap
    real(dp), intent(in) :: over(:)

    !> Kpoints
    real(dp), intent(in) :: kPoints(:,:)

    !> Neighbours of each atom
    integer, intent(in) :: iNeighbour(0:,:)

    !> Nr. of neighbours for each atom
    integer, intent(in) :: nNeighbourSK(:)

    !> Cell vector index for each atom
    integer, intent(in) :: iCellVec(:)

    !> Cell vectors
    real(dp), intent(in) :: cellVec(:,:)

    !> Index array for sparse matrices
    integer, intent(in) :: iSparseStart(:,:)

    !> Mapping of atoms into the central cell.
    integer, intent(in) :: img2CentCell(:)

    !> Species of each atom
    integer, intent(in) :: species(:)

    !> Name of each species
    character(*), intent(in) :: speciesName(:)

    !> optional alternative file prefix, to appear as "fileName".bin
    character(len=*), intent(in), optional :: fileName

    type(linecomm) :: collector
    complex(dp), allocatable :: localEigvec(:)
    complex(dp), allocatable :: globalS(:,:), globalSDotC(:,:)
    real(dp), allocatable :: localFrac(:), globalFrac(:,:)
    integer :: nEigvec, nAtom
    integer :: iKS, iK, iS, iGroup, iEig, fd

    nEigvec = denseDesc%nOrb
    nAtom = size(nNeighbourSK)
    allocate(globalS(size(eigvecs, dim=1), size(eigvecs, dim=2)))
    allocate(globalSDotC(size(eigvecs, dim=1), size(eigvecs, dim=2)))
    allocate(globalFrac(size(eigvecs, dim=1), size(eigvecs, dim=2)))
    if (env%mpi%tGroupMaster) then
      allocate(localEigvec(denseDesc%nOrb))
      allocate(localFrac(denseDesc%nOrb))
    end if

    call collector%init(env%blacs%orbitalGrid, denseDesc%blacsOrbSqr, "c")
    if (env%mpi%tGlobalMaster) then
      call prepareEigvecFileTxt(fd, .false., fileName)
    end if

    if (env%mpi%tGlobalMaster) then
      do iKS = 1, parallelKS%maxGroupKS
        group: do iGroup = 0, env%mpi%nGroup - 1
          if (iKS > parallelKS%nGroupKS(iGroup)) then
            cycle group
          end if
          iK = parallelKS%groupKS(1, iKS, iGroup)
          iS = parallelKS%groupKS(2, iKS, iGroup)
          if (iGroup == 0) then
            call unpackHSCplxBlacs(env%blacs, over, kPoints(:,iK), iNeighbour, nNeighbourSK,&
                & iCellVec, cellVec, iSparseStart, img2CentCell, denseDesc, globalS)
            call pblasfx_phemm(globalS, denseDesc%blacsOrbSqr, eigvecs(:,:,iKS),&
                & denseDesc%blacsOrbSqr, globalSDotC, denseDesc%blacsOrbSqr)
            globalFrac(:,:) = real(conjg(eigvecs(:,:,iKS)) * globalSDotC)
          end if
          do iEig = 1, nEigvec
            if (iGroup == 0) then
              call collector%getline_master(env%blacs%orbitalGrid, iEig, eigvecs(:,:,iKS),&
                  & localEigvec)
              call collector%getline_master(env%blacs%orbitalGrid, iEig, globalFrac, localFrac)
            else
              call mpifx_recv(env%mpi%interGroupComm, localEigvec, iGroup)
              call mpifx_recv(env%mpi%interGroupComm, localFrac, iGroup)
            end if
            call writeSingleCplxEigvecTxt(fd, localEigvec, localFrac, iS, iK, iEig, orb, species,&
                & speciesName, nAtom)
          end do
        end do group
      end do
    else
      do iKS = 1, parallelKS%nLocalKS
        iK = parallelKS%localKS(1, iKS)
        call unpackHSCplxBlacs(env%blacs, over, kPoints(:,iK), iNeighbour, nNeighbourSK, iCellVec,&
            & cellVec, iSparseStart, img2CentCell, denseDesc, globalS)
        call pblasfx_phemm(globalS, denseDesc%blacsOrbSqr, eigvecs(:,:,iKS),&
            & denseDesc%blacsOrbSqr, globalSDotC, denseDesc%blacsOrbSqr)
        globalFrac(:,:) = real(conjg(eigvecs(:,:,iKS)) * globalSDotC)
        do iEig = 1, nEigvec
          if (env%mpi%tGroupMaster) then
            call collector%getline_master(env%blacs%orbitalGrid, iEig, eigvecs(:,:,iKS),&
                & localEigvec)
            call collector%getline_master(env%blacs%orbitalGrid, iEig, globalFrac, localFrac)
            call mpifx_send(env%mpi%interGroupComm, localEigvec, env%mpi%interGroupComm%masterrank)
            call mpifx_send(env%mpi%interGroupComm, localFrac, env%mpi%interGroupComm%masterrank)
          else
            call collector%getline_slave(env%blacs%orbitalGrid, iEig, eigvecs(:,:,iKS))
            call collector%getline_slave(env%blacs%orbitalGrid, iEig, globalFrac)
          end if
        end do
      end do
    end if

    if (env%mpi%tGlobalMaster) then
      close(fd)
    end if

  end subroutine writeCplxEigvecsTxtBlacs

#:else

    !> Writes complex eigenvectors in text form.
  subroutine writeCplxEigvecsTxtSerial(neighlist, nNeighbourSK, denseDesc, iPair, img2CentCell,&
      & iCellVec, cellVec, orb, species, speciesName, over, parallelKS, kPoints, eigvecs, SSqr,&
      & fileName)

    !> Neighbour list.
    type(TNeighbourList), intent(in) :: neighlist

    !> Nr. of neighbours for SK-interaction.
    integer, intent(in) :: nNeighbourSK(:)

    !> Dense matrix descriptor for H and S
    type(TDenseDescr), intent(in) :: denseDesc

    !> Positions of interactions in the sparse matrices.
    integer, intent(in) :: iPair(:,:)

    !> Mapping of atoms into the central cell.
    integer, intent(in) :: img2CentCell(:)

    !> Index of cell vector mapping the atom to the central cell
    integer, intent(in) :: iCellVec(:)

    !> Cell vector coordinates
    real(dp), intent(in) :: cellVec(:,:)

    !> Orbital information.
    type(TOrbitals), intent(in) :: orb

    !> Species.
    integer, intent(in) :: species(:)

    !> Name of the species.
    character(mc), intent(in) :: speciesName(:)

    !> Sparse overlap matrix.
    real(dp), intent(in) :: over(:)

    !> K-points and spins to process
    type(TParallelKS), intent(in) :: parallelKS

    !> K point coordinates
    real(dp), intent(in) :: kPoints(:,:)

    !> Square Hamiltonian (or work array)
    complex(dp), intent(inout) :: eigvecs(:,:,:)

    !> Work array.
    complex(dp), intent(inout) :: SSqr(:,:)

    !> optional alternative file pre-fix
    character(len=*), intent(in), optional :: fileName

    complex(dp), allocatable :: cVecTemp(:)
    real(dp), allocatable :: fracs(:)
    integer :: nEigvecs, nAtom
    integer :: iKS, iK, iS, iEig, fd

    nAtom = size(nNeighbourSK)
    call prepareEigvecFileTxt(fd, denseDesc%t2Component, fileName)
    allocate(cVecTemp(size(eigvecs, dim=1)))
    nEigvecs = size(eigvecs, dim=2)
    allocate(fracs(nEigvecs))

    do iKS = 1, parallelKS%nLocalKS
      iK = parallelKS%localKS(1, iKS)
      iS = parallelKS%localKS(2, iKS)
      call unpackHS(SSqr, over, kPoints(:,iK), neighlist%iNeighbour, nNeighbourSK, iCellVec,&
          & cellVec, denseDesc%iAtomStart, iPair, img2CentCell)
      do iEig = 1, nEigvecs
        call hemv(cVecTemp, SSqr, eigvecs(:,iEig,iKS))
        fracs(:) = real(conjg(eigvecs(:,iEig,iKS)) * cVecTemp)
        call writeSingleCplxEigvecTxt(fd, eigvecs(:,iEig,iKS), fracs, iS, iK, iEig, orb, species,&
            & speciesName, nAtom)
      end do
    end do
    close(fd)

  end subroutine writeCplxEigvecsTxtSerial

#:endif


#:if WITH_SCALAPACK

  !> Write the complex eigvectors into human readible output file (BLACS version).
  subroutine writePauliEigvecsTxtBlacs(env, denseDesc, eigvecs, parallelKS, orb, over, kPoints,&
      & iNeighbour, nNeighbourSK, iCellVec, cellVec, iSparseStart, img2CentCell, species,&
      & speciesName, fileName)

    !> Environment settings
    type(TEnvironment), intent(in) :: env

    !> Dense matrix descriptor
    type(TDenseDescr), intent(in) :: denseDesc

    !> Square Hamiltonian (or work array)
    complex(dp), intent(in) :: eigvecs(:,:,:)

    !> K-points and spins to process
    type(TParallelKS), intent(in) :: parallelKS

    !> Orbital information
    type(TOrbitals), intent(in) :: orb

    !> Sparse overlap
    real(dp), intent(in) :: over(:)

    !> Kpoints
    real(dp), intent(in) :: kPoints(:,:)

    !> Neighbours of each atom
    integer, intent(in) :: iNeighbour(0:,:)

    !> Nr. of neighbours for each atom
    integer, intent(in) :: nNeighbourSK(:)

    !> Cell vector index for each atom
    integer, intent(in) :: iCellVec(:)

    !> Cell vectors
    real(dp), intent(in) :: cellVec(:,:)

    !> Index array for sparse matrices
    integer, intent(in) :: iSparseStart(:,:)

    !> Mapping of atoms into the central cell.
    integer, intent(in) :: img2CentCell(:)

    !> Species of each atom
    integer, intent(in) :: species(:)

    !> Name of each species
    character(*), intent(in) :: speciesName(:)

    !> optional alternative file prefix, to appear as "fileName".bin
    character(len=*), intent(in), optional :: fileName

    type(linecomm) :: collector
    real(dp), allocatable :: fracs(:,:)
    complex(dp), allocatable :: localEigvec(:), localSDotC(:)
    complex(dp), allocatable :: globalS(:,:), globalSDotC(:,:)
    integer :: nAtom, nOrb
    integer :: iKS, iK, iGroup, iEig, fd

    nOrb = denseDesc%fullSize
    nAtom = size(nNeighbourSK)
    allocate(globalS(size(eigvecs, dim=1), size(eigvecs, dim=2)))
    allocate(globalSDotC(size(eigvecs, dim=1), size(eigvecs, dim=2)))
    if (env%mpi%tGroupMaster) then
      allocate(localEigvec(denseDesc%fullSize))
      allocate(localSDotC(denseDesc%fullSize))
      if (env%mpi%tGlobalMaster) then
        allocate(fracs(4, denseDesc%nOrb))
      end if
    end if

    call collector%init(env%blacs%orbitalGrid, denseDesc%blacsOrbSqr, "c")
    if (env%mpi%tGlobalMaster) then
      call prepareEigvecFileTxt(fd, .true., fileName)
    end if

    ! See comment about algorithm in routine write${NAME}$EigvecsBinBlacs

    masterOrSlave: if (env%mpi%tGlobalMaster) then
      ! Global master process
      do iKS = 1, parallelKS%maxGroupKS
        group: do iGroup = 0, env%mpi%nGroup - 1
          if (iKS > parallelKS%nGroupKS(iGroup)) then
            cycle group
          end if
          iK = parallelKS%groupKS(1, iKS, iGroup)
          if (iGroup == 0) then
            call unpackSPauliBlacs(env%blacs, over, kPoints(:,iK), iNeighbour, nNeighbourSK,&
                & iCellVec, cellVec, iSparseStart, img2CentCell, orb%mOrb, denseDesc, globalS)
            call pblasfx_phemm(globalS, denseDesc%blacsOrbSqr, eigvecs(:,:,iKS),&
                & denseDesc%blacsOrbSqr, globalSDotC, denseDesc%blacsOrbSqr)
          end if
          do iEig = 1, nOrb
            if (iGroup == 0) then
              call collector%getline_master(env%blacs%orbitalGrid, iEig, eigvecs(:,:,iKS),&
                  & localEigvec)
              call collector%getline_master(env%blacs%orbitalGrid, iEig, globalSDotC, localSDotC)
            else
              call mpifx_recv(env%mpi%interGroupComm, localEigvec, iGroup)
              call mpifx_recv(env%mpi%interGroupComm, localSDotC, iGroup)
            end if
            call getPauliFractions(localEigvec, localSDotC, fracs)
            call writeSinglePauliEigvecTxt(fd, localEigvec, fracs, iK, iEig, orb, species,&
                & speciesName, nAtom, denseDesc%nOrb)
          end do
        end do group
      end do
    else
      ! All processes except the global master process
      do iKS = 1, parallelKS%nLocalKS
        iK = parallelKS%localKS(1, iKS)
        call unpackSPauliBlacs(env%blacs, over, kPoints(:,iK), iNeighbour, nNeighbourSK, iCellVec,&
            & cellVec, iSparseStart, img2CentCell, orb%mOrb, denseDesc, globalS)
        call pblasfx_phemm(globalS, denseDesc%blacsOrbSqr, eigvecs(:,:,iKS),&
            & denseDesc%blacsOrbSqr, globalSDotC, denseDesc%blacsOrbSqr)
        do iEig = 1, nOrb
          if (env%mpi%tGroupMaster) then
            call collector%getline_master(env%blacs%orbitalGrid, iEig, eigvecs(:,:,iKS),&
                & localEigvec)
            call collector%getline_master(env%blacs%orbitalGrid, iEig, globalSDotC, localSDotC)
            call mpifx_send(env%mpi%interGroupComm, localEigvec, env%mpi%interGroupComm%masterrank)
            call mpifx_send(env%mpi%interGroupComm, localSDotC, env%mpi%interGroupComm%masterrank)
          else
            call collector%getline_slave(env%blacs%orbitalGrid, iEig, eigvecs(:,:,iKS))
            call collector%getline_slave(env%blacs%orbitalGrid, iEig, globalSDotC)
          end if
        end do
      end do
    end if masterOrSlave

    if (env%mpi%tGlobalMaster) then
      close(fd)
    end if

  end subroutine writePauliEigvecsTxtBlacs

#:else

    !> Writes complex eigenvectors in text form.
  subroutine writePauliEigvecsTxtSerial(neighlist, nNeighbourSK, denseDesc, iPair, img2CentCell,&
      & iCellVec, cellVec, orb, species, speciesName, over, parallelKS, kPoints, eigvecs, SSqr,&
      & fileName)

    !> Neighbour list.
    type(TNeighbourList), intent(in) :: neighlist

    !> Nr. of neighbours for SK-interaction.
    integer, intent(in) :: nNeighbourSK(:)

    !> Dense matrix descriptor for H and S
    type(TDenseDescr), intent(in) :: denseDesc

    !> Positions of interactions in the sparse matrices.
    integer, intent(in) :: iPair(:,:)

    !> Mapping of atoms into the central cell.
    integer, intent(in) :: img2CentCell(:)

    !> Index of cell vector mapping the atom to the central cell
    integer, intent(in) :: iCellVec(:)

    !> Cell vector coordinates
    real(dp), intent(in) :: cellVec(:,:)

    !> Orbital information.
    type(TOrbitals), intent(in) :: orb

    !> Species.
    integer, intent(in) :: species(:)

    !> Name of the species.
    character(mc), intent(in) :: speciesName(:)

    !> Sparse overlap matrix.
    real(dp), intent(in) :: over(:)

    !> K-points and spins to process
    type(TParallelKS), intent(in) :: parallelKS

    !> K point coordinates
    real(dp), intent(in) :: kPoints(:,:)

    !> Square Hamiltonian (or work array)
    complex(dp), intent(inout) :: eigvecs(:,:,:)

    !> Work array.
    complex(dp), intent(inout) :: SSqr(:,:)

    !> optional alternative file pre-fix
    character(len=*), intent(in), optional :: fileName

    complex(dp), allocatable :: cVecTemp(:)
    real(dp), allocatable :: fracs(:,:)
    integer :: nEigvecs, nAtom
    integer :: iKS, iK, iEig, fd

    nAtom = size(nNeighbourSK)
    call prepareEigvecFileTxt(fd, denseDesc%t2Component, fileName)
    allocate(cVecTemp(size(eigvecs, dim=1)))
    nEigvecs = size(eigvecs, dim=2)
    allocate(fracs(4, nEigvecs / 2))

    do iKS = 1, parallelKS%nLocalKS
      iK = parallelKS%localKS(1, iKS)
      call unpackSPauli(over, kPoints(:,iK), neighlist%iNeighbour, nNeighbourSK,&
          & denseDesc%iAtomStart, iPair, img2CentCell, iCellVec, cellVec, SSqr)
      do iEig = 1, nEigvecs
        call hemv(cVecTemp, SSqr, eigvecs(:,iEig,iKS))
        call getPauliFractions(eigvecs(:,iEig,iKS), cVecTemp, fracs)
        call writeSinglePauliEigvecTxt(fd, eigvecs(:,iEig,iKS), fracs, iK, iEig, orb,&
            & species, speciesName, nAtom, denseDesc%nOrb)
      end do
    end do
    close(fd)

  end subroutine writePauliEigvecsTxtSerial

#:endif


  !> Write projected eigenvectors.
  subroutine writeProjectedEigenvectors(env, regionLabels, eigen, neighbourList, nNeighbourSK,&
      & cellVec, iCellVec, denseDesc, iPair, img2CentCell, orb, over, kPoint, kWeight, iOrbRegion,&
      & parallelKS, eigvecsReal, workReal, eigvecsCplx, workCplx)

    !> Environment settings
    type(TEnvironment), intent(in) :: env

    !> File name prefix for each region
    type(TListCharLc), intent(inout) :: regionLabels

    !> Eigenvalues
    real(dp), intent(in) :: eigen(:,:,:)

    !> list of neighbours for each atom
    type(TNeighbourList), intent(in) :: neighbourList

    !> Number of neighbours for each of the atoms
    integer, intent(in) :: nNeighbourSK(:)

    !> Vectors (in units of the lattice constants) to cells of the lattice
    real(dp), intent(in) :: cellVec(:,:)

    !> Index for which unit cell atoms are associated with
    integer, intent(in) :: iCellVec(:)

    !> Dense matrix descriptor for H and S
    type(TDenseDescr), intent(in) :: denseDesc

    !> Index array for the start of atomic blocks in sparse arrays
    integer, intent(in) :: iPair(:,:)

    !> map from image atoms to the original unique atom
    integer, intent(in) :: img2CentCell(:)

    !> Orbital information
    type(TOrbitals), intent(in) :: orb

    !> sparse overlap matrix
    real(dp), intent(in) :: over(:)

    !> k-points
    real(dp), intent(in) :: kPoint(:,:)

    !> Weights for k-points
    real(dp), intent(in) :: kWeight(:)

    !> Orbital regions to project
    type(TListIntR1), intent(inout) :: iOrbRegion

    !> K-points and spins to process
    type(TParallelKS), intent(in) :: parallelKS

    !> Storage for eigenvectors (real)
    real(dp), intent(inout), allocatable :: eigvecsReal(:,:,:)

    !> Work space (real)
    real(dp), intent(inout), allocatable :: workReal(:,:)

    !> Storage for eigenvectors (complex)
    complex(dp), intent(inout), allocatable :: eigvecsCplx(:,:,:)

    !> Work space (complex)
    complex(dp), intent(inout), allocatable :: workCplx(:,:)

    @:ASSERT(allocated(eigvecsReal) .neqv. allocated(eigvecsCplx))
    @:ASSERT(allocated(workReal) .neqv. allocated(workCplx))

  #:if WITH_SCALAPACK
    if (allocated(eigvecsCplx)) then
      if (denseDesc%t2Component) then
        call writeProjPauliEigvecsBlacs(env, denseDesc, regionLabels, iOrbRegion, eigen,&
            & eigvecsCplx, orb, parallelKS, kPoint, kWeight, over, neighbourList, nNeighbourSK,&
            & iPair, img2CentCell, iCellVec, cellVec)
      else
        call writeProjCplxEigvecsBlacs(env, denseDesc, regionLabels, iOrbRegion, eigen,&
            & eigvecsCplx, parallelKS, kPoint, kWeight, over, neighbourList, nNeighbourSK, iPair,&
            & img2CentCell, iCellVec, cellVec)
      end if
    else
      call writeProjRealEigvecsBlacs(env, denseDesc, regionLabels, iOrbRegion, eigen, eigvecsReal,&
          & parallelKS, over, neighbourList, nNeighbourSK, iPair, img2CentCell)
    end if
  #:else
    if (allocated(eigvecsCplx)) then
      if (denseDesc%t2Component) then
        call writeProjPauliEigvecsSerial(regionLabels, eigen, neighbourList, nNeighbourSK, cellVec,&
            & iCellVec, denseDesc, iPair, img2CentCell, over, kpoint, kWeight, parallelKS,&
            & eigvecsCplx, workCplx, iOrbRegion)
      else
        call writeProjCplxEigvecsSerial(regionLabels, eigen, neighbourList, nNeighbourSK, cellVec,&
            & iCellVec, denseDesc, iPair, img2CentCell, over, kpoint, kWeight, parallelKS,&
            & eigvecsCplx, workCplx, iOrbRegion)
      end if
    else
      call writeProjRealEigvecsSerial(regionLabels, eigen, neighbourList, nNeighbourSK, denseDesc,&
          & iPair, img2CentCell, over, parallelKS, eigvecsReal, workReal, iOrbRegion)
    end if
  #:endif

  end subroutine writeProjectedEigenvectors


#:if WITH_SCALAPACK

  !> Write the real eigvectors into human readible output file (BLACS version).
  subroutine writeProjRealEigvecsBlacs(env, denseDesc, fileNames, iOrbRegion, eigvals, eigvecs,&
      & parallelKS, over, neighbourList, nNeighbourSK, iSparseStart, img2CentCell)

    !> Environment settings
    type(TEnvironment), intent(in) :: env

    !> Dense matrix descriptor
    type(TDenseDescr), intent(in) :: denseDesc

    !> List of region file names
    type(TListCharLc), intent(inout) :: fileNames

    !> orbital number in each region
    type(TListIntR1), intent(inout) :: iOrbRegion

    !> Eigenvalues
    real(dp), intent(in) :: eigvals(:,:,:)

    !> Eigenvectors
    real(dp), intent(in) :: eigvecs(:,:,:)

    !> K-points and spins to process
    type(TParallelKS), intent(in) :: parallelKS

    !> Sparse overlap
    real(dp), intent(in) :: over(:)

    !> Neighbours of each atom
    type(TNeighbourList), intent(in) :: neighbourList

    !> Nr. of neighbours for each atom
    integer, intent(in) :: nNeighbourSK(:)

    !> Index array for sparse matrices
    integer, intent(in) :: iSparseStart(:,:)

    !> Mapping of atoms into the central cell.
    integer, intent(in) :: img2CentCell(:)

    type(linecomm) :: collector
    real(dp), allocatable :: globalS(:,:), globalFrac(:,:), localFrac(:)
    integer :: nOrb, nReg
    integer :: iKS, iS, iGroup, iEig
    integer, allocatable :: fd(:)

    nReg = len(iOrbRegion)
    allocate(fd(nReg))
    nOrb = denseDesc%fullSize
    allocate(globalS(size(eigvecs, dim=1), size(eigvecs, dim=2)))
    allocate(globalFrac(size(eigvecs, dim=1), size(eigvecs, dim=2)))
    if (env%mpi%tGroupMaster) then
      allocate(localFrac(nOrb))
    end if

    if (env%mpi%tGlobalMaster) then
      call prepareProjEigvecFiles(fd, fileNames)
    end if
    call collector%init(env%blacs%orbitalGrid, denseDesc%blacsOrbSqr, "c")

    ! See comment about algorithm in routine write${NAME}$EigvecsBinBlacs

    masterOrSlave: if (env%mpi%tGlobalMaster) then
      ! Global master process
      do iKS = 1, parallelKS%maxGroupKS
        group: do iGroup = 0, env%mpi%nGroup - 1
          if (iKS > parallelKS%nGroupKS(iGroup)) then
            cycle group
          end if
          iS = parallelKS%groupKS(2, iKS, iGroup)
          if (iGroup == 0) then
            call unpackHSRealBlacs(env%blacs, over, neighbourList%iNeighbour, nNeighbourSK,&
                & iSparseStart, img2CentCell, denseDesc, globalS)
            call pblasfx_psymm(globalS, denseDesc%blacsOrbSqr, eigvecs(:,:,iKS),&
                & denseDesc%blacsOrbSqr, globalFrac, denseDesc%blacsOrbSqr)
            globalFrac(:,:) = eigvecs(:,:,iKS) * globalFrac
          end if
          call writeProjEigvecHeader(fd, iS)
          do iEig = 1, nOrb
            if (iGroup == 0) then
              call collector%getline_master(env%blacs%orbitalGrid, iEig, globalFrac, localFrac)
            else
              call mpifx_recv(env%mpi%interGroupComm, localFrac, iGroup)
            end if
            call writeProjEigvecData(fd, iOrbRegion, eigvals(iEig, 1, iS), localFrac)
          end do
          call writeProjEigvecFooter(fd)
        end do group
      end do
    else
      ! All processes except the global master process
      do iKS = 1, parallelKS%nLocalKS
        call unpackHSRealBlacs(env%blacs, over, neighbourList%iNeighbour, nNeighbourSK,&
            & iSparseStart, img2CentCell, denseDesc, globalS)
        call pblasfx_psymm(globalS, denseDesc%blacsOrbSqr, eigvecs(:,:,iKS), denseDesc%blacsOrbSqr,&
            & globalFrac, denseDesc%blacsOrbSqr)
        globalFrac(:,:) = eigvecs(:,:,iKS) * globalFrac
        do iEig = 1, nOrb
          if (env%mpi%tGroupMaster) then
            call collector%getline_master(env%blacs%orbitalGrid, iEig, globalFrac, localFrac)
            call mpifx_send(env%mpi%interGroupComm, localFrac, env%mpi%interGroupComm%masterrank)
          else
            call collector%getline_slave(env%blacs%orbitalGrid, iEig, globalFrac)
          end if
        end do
      end do
    end if masterOrSlave

    if (env%mpi%tGlobalMaster) then
      call finishProjEigvecFiles(fd)
    end if

  end subroutine writeProjRealEigvecsBlacs

#:else

    !> Write the projected eigenstates into text files
  subroutine writeProjRealEigvecsSerial(fileNames, eigvals, neighlist, nNeighbourSK, denseDesc,&
      & iPair, img2CentCell, over, parallelKS, eigvecs, work, iOrbRegion)

    !> List with fileNames for each region
    type(TListCharLc), intent(inout) :: fileNames

    !> eigenvalues
    real(dp), intent(in) :: eigvals(:,:,:)

    !> Neighbour list
    type(TNeighbourList), intent(in) :: neighlist

    !> Nr. of neighbours for SK-interaction
    integer, intent(in) :: nNeighbourSK(:)

    !> Dense matrix descriptor for H and S
    type(TDenseDescr), intent(in) :: denseDesc

    !> Positions of interactions in the sparse matrices
    integer, intent(in) :: iPair(:,:)

    !> Mapping of atoms into the central cell
    integer, intent(in) :: img2CentCell(:)

    !> Sparse overlap matrix
    real(dp), intent(in) :: over(:)

    !> K-points and spins to process
    type(TParallelKS), intent(in) :: parallelKS

    !> Square Hamiltonian (or work array)
    real(dp), intent(inout) :: eigvecs(:,:,:)

    !> Work array
    real(dp), intent(out) :: work(:,:)

    !> orbital number in each region
    type(TListIntR1), intent(inout) :: iOrbRegion

    integer :: iKS, iS, iEig
    real(dp), allocatable :: rVecTemp(:)
    integer, allocatable :: fd(:)

    allocate(fd(len(iOrbRegion)))

    call prepareProjEigvecFiles(fd, fileNames)

    allocate(rVecTemp(size(eigvecs, dim=1)))
    call unpackHS(work, over, neighlist%iNeighbour, nNeighbourSK, denseDesc%iAtomStart, iPair,&
        & img2CentCell)
    do iKS = 1, parallelKS%nLocalKS
      iS = parallelKS%localKS(2, iKS)
      call writeProjEigvecHeader(fd, iS)
      do iEig = 1, denseDesc%nOrb
        call hemv(rVecTemp, work, eigvecs(:,iEig,iKS))
        rVecTemp(:) = rVecTemp * eigvecs(:,iEig,iKS)
        call writeProjEigvecData(fd, iOrbRegion, eigvals(iEig, 1, iS), rVecTemp)
      end do
      call writeProjEigvecFooter(fd)
    end do

    call finishProjEigvecFiles(fd)

  end subroutine writeProjRealEigvecsSerial

#:endif


#:if WITH_SCALAPACK

  !> Write the complex eigvectors into human readible output file (BLACS version).
  subroutine writeProjCplxEigvecsBlacs(env, denseDesc, fileNames, iOrbRegion, eigvals, eigvecs,&
      & parallelKS, kPoints, kWeights, over, neighbourList, nNeighbourSK, iSparseStart,&
      & img2CentCell, iCellVec, cellVec)

    !> Environment settings
    type(TEnvironment), intent(in) :: env

    !> Dense matrix descriptor
    type(TDenseDescr), intent(in) :: denseDesc

    !> List of region file names
    type(TListCharLc), intent(inout) :: fileNames

    !> orbital number in each region
    type(TListIntR1), intent(inout) :: iOrbRegion

    !> Eigenvalues
    real(dp), intent(in) :: eigvals(:,:,:)

    !> Eigenvectors
    complex(dp), intent(in) :: eigvecs(:,:,:)

    !> K-points and spins to process
    type(TParallelKS), intent(in) :: parallelKS

    !> K-points
    real(dp), intent(in) :: kPoints(:,:)

    !> Weights of the k-points
    real(dp), intent(in) :: kWeights(:)

    !> Sparse overlap
    real(dp), intent(in) :: over(:)

    !> Neighbours of each atom
    type(TNeighbourList), intent(in) :: neighbourList

    !> Nr. of neighbours for each atom
    integer, intent(in) :: nNeighbourSK(:)

    !> Index array for sparse matrices
    integer, intent(in) :: iSparseStart(:,:)

    !> Mapping of atoms into the central cell.
    integer, intent(in) :: img2CentCell(:)

    !> Cell vector index for each atom
    integer, intent(in) :: iCellVec(:)

    !> Cell vectors
    real(dp), intent(in) :: cellVec(:,:)

    type(linecomm) :: collector
    real(dp), allocatable :: globalFrac(:,:), localFrac(:)
    complex(dp), allocatable :: globalS(:,:), globalSDotC(:,:)
    integer :: nOrb, nReg
    integer :: iKS, iK, iS, iGroup, iEig
    integer, allocatable :: fd(:)

    nReg = len(iOrbRegion)
    allocate(fd(nReg))
    nOrb = denseDesc%fullSize
    allocate(globalS(size(eigvecs, dim=1), size(eigvecs, dim=2)))
    allocate(globalSDotC(size(eigvecs, dim=1), size(eigvecs, dim=2)))
    allocate(globalFrac(size(eigvecs, dim=1), size(eigvecs, dim=2)))
    if (env%mpi%tGroupMaster) then
      allocate(localFrac(nOrb))
    end if

    if (env%mpi%tGlobalMaster) then
      call prepareProjEigvecFiles(fd, fileNames)
    end if
    call collector%init(env%blacs%orbitalGrid, denseDesc%blacsOrbSqr, "c")

    ! See comment about algorithm in routine write${NAME}$EigvecsBinBlacs

    masterOrSlave: if (env%mpi%tGlobalMaster) then
      ! Global master process
      do iKS = 1, parallelKS%maxGroupKS
        group: do iGroup = 0, env%mpi%nGroup - 1
          if (iKS > parallelKS%nGroupKS(iGroup)) then
            cycle group
          end if
          iK = parallelKS%groupKS(1, iKS, iGroup)
          iS = parallelKS%groupKS(2, iKS, iGroup)
          if (iGroup == 0) then
            call unpackHSCplxBlacs(env%blacs, over, kPoints(:,iK), neighbourList%iNeighbour,&
                & nNeighbourSK, iCellVec, cellVec, iSparseStart, img2CentCell, denseDesc, globalS)
            call pblasfx_phemm(globalS, denseDesc%blacsOrbSqr, eigvecs(:,:,iKS),&
                & denseDesc%blacsOrbSqr, globalSDotC, denseDesc%blacsOrbSqr)
            globalFrac(:,:) = real(globalSDotC * conjg(eigvecs(:,:,iKS)))
          end if
          call writeProjEigvecHeader(fd, iS, iK, kWeights(iK))
          do iEig = 1, nOrb
            if (iGroup == 0) then
              call collector%getline_master(env%blacs%orbitalGrid, iEig, globalFrac, localFrac)
            else
              call mpifx_recv(env%mpi%interGroupComm, localFrac, iGroup)
            end if
            call writeProjEigvecData(fd, iOrbRegion, eigvals(iEig, iK, iS), localFrac)
          end do
        end do group
        call writeProjEigvecFooter(fd)
      end do
    else
      ! All processes except the global master process
      do iKS = 1, parallelKS%nLocalKS
        iK = parallelKS%localKS(1, iKS)
        call unpackHSCplxBlacs(env%blacs, over, kPoints(:,iK), neighbourList%iNeighbour,&
            & nNeighbourSK, iCellVec, cellVec, iSparseStart, img2CentCell, denseDesc, globalS)
        call pblasfx_phemm(globalS, denseDesc%blacsOrbSqr, eigvecs(:,:,iKS),&
            & denseDesc%blacsOrbSqr, globalSDotC, denseDesc%blacsOrbSqr)
        globalFrac(:,:) = real(conjg(eigvecs(:,:,iKS)) * globalSDotC)
        do iEig = 1, nOrb
          if (env%mpi%tGroupMaster) then
            call collector%getline_master(env%blacs%orbitalGrid, iEig, globalFrac, localFrac)
            call mpifx_send(env%mpi%interGroupComm, localFrac, env%mpi%interGroupComm%masterrank)
          else
            call collector%getline_slave(env%blacs%orbitalGrid, iEig, globalFrac)
          end if
        end do
      end do
    end if masterOrSlave

    if (env%mpi%tGlobalMaster) then
      call finishProjEigvecFiles(fd)
    end if

  end subroutine writeProjCplxEigvecsBlacs

#:else

  !> Write the projected complex eigenstates into text files.
  subroutine writeProjCplxEigvecsSerial(fileNames, eigvals, neighlist, nNeighbourSK, cellVec,&
      & iCellVec, denseDesc, iPair, img2CentCell, over, kPoints, kWeights, parallelKS, eigvecs,&
      & work, iOrbRegion)

    !> list of region names
    type(TListCharLc), intent(inout) :: fileNames

    !> eigenvalues
    real(dp), intent(in) :: eigvals(:,:,:)

    !> Neighbour list.
    type(TNeighbourList), intent(in) :: neighlist

    !> Nr. of neighbours for SK-interaction.
    integer, intent(in) :: nNeighbourSK(:)

    !> Cell vectors of shifted cells.
    real(dp), intent(in) :: cellVec(:,:)

    !> Cell vector index of every atom.
    integer, intent(in) :: iCellVec(:)

    !> Dense matrix descriptor
    type(TDenseDescr), intent(in) :: denseDesc

    !> Positions of interactions in the sparse matrices.
    integer, intent(in) :: iPair(:,:)

    !> Mapping of atoms into the central cell.
    integer, intent(in) :: img2CentCell(:)

    !> Sparse overlap matrix.
    real(dp), intent(in) :: over(:)

    !> KPoints.
    real(dp), intent(in) :: kPoints(:,:)

    !> KPoints weights
    real(dp), intent(in) :: kWeights(:)

    !> K-points and spins to process
    type(TParallelKS), intent(in) :: parallelKS

    !> Eigen vectors
    complex(dp), intent(inout) :: eigvecs(:,:,:)

    !> Work array to unpack the overlap matrix
    complex(dp), intent(out) :: work(:,:)

    !> orbital number in each region
    type(TListIntR1), intent(inout) :: iOrbRegion

    integer :: iKS, iS, iK, iEig, nOrb
    complex(dp), allocatable :: cVecTemp(:)
    integer, allocatable :: fd(:)

    nOrb = denseDesc%fullSize
    allocate(fd(len(iOrbRegion)))

    call prepareProjEigvecFiles(fd, fileNames)

    allocate(cVecTemp(size(eigvecs, dim=1)))
    do iKS = 1, parallelKS%nLocalKS
      iK = parallelKS%localKS(1, iKS)
      iS = parallelKS%localKS(2, iKS)
      call writeProjEigvecHeader(fd, iS, iK, kWeights(iK))
      call unpackHS(work, over, kPoints(:,iK), neighlist%iNeighbour, nNeighbourSK, iCellVec,&
          & cellVec, denseDesc%iAtomStart, iPair, img2CentCell)
      do iEig = 1, nOrb
        call hemv(cVecTemp, work, eigvecs(:,iEig,iKS))
        cVecTemp(:) = cVecTemp * conjg(eigvecs(:,iEig,iKS))
        call writeProjEigvecData(fd, iOrbRegion, eigvals(iEig, iK, iS), real(cVecTemp))
      end do
      call writeProjEigvecFooter(fd)
    end do

    call finishProjEigvecFiles(fd)

  end subroutine writeProjCplxEigvecsSerial

#:endif


#:if WITH_SCALAPACK

  !> Write the complex eigvectors into human readible output file (BLACS version).
  subroutine writeProjPauliEigvecsBlacs(env, denseDesc, fileNames, iOrbRegion, eigvals, eigvecs,&
      & orb, parallelKS, kPoints, kWeights, over, neighbourList, nNeighbourSK, iSparseStart,&
      & img2CentCell, iCellVec, cellVec)

    !> Environment settings
    type(TEnvironment), intent(in) :: env

    !> Dense matrix descriptor
    type(TDenseDescr), intent(in) :: denseDesc

    !> List of region file names
    type(TListCharLc), intent(inout) :: fileNames

    !> orbital number in each region
    type(TListIntR1), intent(inout) :: iOrbRegion

    !> Eigenvalues
    real(dp), intent(in) :: eigvals(:,:,:)

    !> Eigenvectors
    complex(dp), intent(in) :: eigvecs(:,:,:)

    !> Basis orbital information
    type(TOrbitals), intent(in) :: orb

    !> K-points and spins to process
    type(TParallelKS), intent(in) :: parallelKS

    !> K-points
    real(dp), intent(in) :: kPoints(:,:)

    !> Weights of the k-points
    real(dp), intent(in) :: kWeights(:)

    !> Sparse overlap
    real(dp), intent(in) :: over(:)

    !> Neighbours of each atom
    type(TNeighbourList), intent(in) :: neighbourList

    !> Nr. of neighbours for each atom
    integer, intent(in) :: nNeighbourSK(:)

    !> Index array for sparse matrices
    integer, intent(in) :: iSparseStart(:,:)

    !> Mapping of atoms into the central cell.
    integer, intent(in) :: img2CentCell(:)

    !> Cell vector index for each atom
    integer, intent(in) :: iCellVec(:)

    !> Cell vectors
    real(dp), intent(in) :: cellVec(:,:)

    type(linecomm) :: collector
    complex(dp), allocatable :: localSDotC(:), localEigvec(:)
    complex(dp), allocatable :: globalS(:,:), globalSDotC(:,:)
    real(dp), allocatable :: fracs(:,:)
    integer :: nOrb
    integer :: iKS, iK, iGroup, iEig
    integer, allocatable :: fd(:)

    allocate(fd(len(iOrbRegion)))
    nOrb = denseDesc%fullSize
    allocate(globalS(size(eigvecs, dim=1), size(eigvecs, dim=2)))
    allocate(globalSDotC(size(eigvecs, dim=1), size(eigvecs, dim=2)))
    if (env%mpi%tGroupMaster) then
      allocate(localEigvec(nOrb))
      allocate(localSDotC(nOrb))
      if (env%mpi%tGlobalMaster) then
        allocate(fracs(4, nOrb / 2))
      end if
    end if

    if (env%mpi%tGlobalMaster) then
      call prepareProjEigvecFiles(fd, fileNames)
    end if
    call collector%init(env%blacs%orbitalGrid, denseDesc%blacsOrbSqr, "c")

    ! See comment about algorithm in routine write${NAME}$EigvecsBinBlacs

    masterOrSlave: if (env%mpi%tGlobalMaster) then
      ! Global master process
      do iKS = 1, parallelKS%maxGroupKS
        group: do iGroup = 0, env%mpi%nGroup - 1
          if (iKS > parallelKS%nGroupKS(iGroup)) then
            cycle group
          end if
          iK = parallelKS%groupKS(1, iKS, iGroup)
          if (iGroup == 0) then
            call unpackSPauliBlacs(env%blacs, over, kPoints(:,iK), neighbourList%iNeighbour,&
                & nNeighbourSK, iCellVec, cellVec, iSparseStart, img2CentCell, orb%mOrb, denseDesc,&
                & globalS)
            call pblasfx_phemm(globalS, denseDesc%blacsOrbSqr, eigvecs(:,:,iKS),&
                & denseDesc%blacsOrbSqr, globalSDotC, denseDesc%blacsOrbSqr)
          end if
          call writeProjEigvecHeader(fd, 1, iK, kWeights(iK))
          do iEig = 1, nOrb
            if (iGroup == 0) then
              call collector%getline_master(env%blacs%orbitalGrid, iEig, eigvecs(:,:,iKS),&
                  & localEigvec)
              call collector%getline_master(env%blacs%orbitalGrid, iEig, globalSDotC, localSDotC)
            else
              call mpifx_recv(env%mpi%interGroupComm, localEigvec, iGroup)
              call mpifx_recv(env%mpi%interGroupComm, localSDotC, iGroup)
            end if
            call getPauliFractions(localEigvec, localSDotC, fracs)
            call writeProjPauliEigvecData(fd, iOrbRegion, eigvals(iEig, iK, 1), fracs)
          end do
          call writeProjEigvecFooter(fd)
        end do group
      end do
    else
      ! All processes except the global master process
      do iKS = 1, parallelKS%nLocalKS
        iK = parallelKS%localKS(1, iKS)
        call unpackSPauliBlacs(env%blacs, over, kPoints(:,iK), neighbourList%iNeighbour,&
            & nNeighbourSK, iCellVec, cellVec, iSparseStart, img2CentCell, orb%mOrb, denseDesc,&
            & globalS)
        call pblasfx_phemm(globalS, denseDesc%blacsOrbSqr, eigvecs(:,:,iKS),&
            & denseDesc%blacsOrbSqr, globalSDotC, denseDesc%blacsOrbSqr)
        do iEig = 1, nOrb
          if (env%blacs%orbitalGrid%master) then
            call collector%getline_master(env%blacs%orbitalGrid, iEig, eigvecs(:,:,iKS),&
                & localEigvec)
            call collector%getline_master(env%blacs%orbitalGrid, iEig, globalSDotC, localSDotC)
            call mpifx_send(env%mpi%interGroupComm, localEigvec, env%mpi%interGroupComm%masterrank)
            call mpifx_send(env%mpi%interGroupComm, localSDotC, env%mpi%interGroupComm%masterrank)
          else
            call collector%getline_slave(env%blacs%orbitalGrid, iEig, eigvecs(:,:,iKS))
            call collector%getline_slave(env%blacs%orbitalGrid, iEig, globalSDotC)
          end if
        end do
      end do
    end if masterOrSlave

    if (env%mpi%tGlobalMaster) then
      call finishProjEigvecFiles(fd)
    end if

  end subroutine writeProjPauliEigvecsBlacs

#:else

  !> Write the projected complex eigenstates into text files.
  subroutine writeProjPauliEigvecsSerial(fileNames, eigvals, neighlist, nNeighbourSK, cellVec,&
      & iCellVec, denseDesc, iPair, img2CentCell, over, kPoints, kWeights, parallelKS, eigvecs,&
      & work, iOrbRegion)

    !> list of region names
    type(TListCharLc), intent(inout) :: fileNames

    !> Eigenvalues
    real(dp), intent(in) :: eigvals(:,:,:)

    !> Neighbour list.
    type(TNeighbourList), intent(in) :: neighlist

    !> Nr. of neighbours for SK-interaction.
    integer, intent(in) :: nNeighbourSK(:)

    !> Cell vectors of shifted cells.
    real(dp), intent(in) :: cellVec(:,:)

    !> Cell vector index of every atom.
    integer, intent(in) :: iCellVec(:)

    !> Dense matrix descriptor
    type(TDenseDescr), intent(in) :: denseDesc

    !> Positions of interactions in the sparse matrices.
    integer, intent(in) :: iPair(:,:)

    !> Mapping of atoms into the central cell.
    integer, intent(in) :: img2CentCell(:)

    !> Sparse overlap matrix.
    real(dp), intent(in) :: over(:)

    !> KPoints.
    real(dp), intent(in) :: kPoints(:,:)

    !> KPoints weights
    real(dp), intent(in) :: kWeights(:)

    !> K-points and spins to process
    type(TParallelKS), intent(in) :: parallelKS

    !> Eigenvectors
    complex(dp), intent(inout) :: eigvecs(:,:,:)

    !> Work array to unpack S.
    complex(dp), intent(out) :: work(:,:)

    !> orbital number in each region
    type(TListIntR1), intent(inout) :: iOrbRegion

    complex(dp), allocatable :: cVecTemp(:)
    real(dp), allocatable :: fracs(:,:)
    integer :: nOrb
    integer :: iKS, iK, iEig
    integer, allocatable :: fd(:)

    allocate(fd(len(iOrbRegion)))
    nOrb = denseDesc%fullSize

    call prepareProjEigvecFiles(fd, fileNames)

    allocate(cVecTemp(size(eigvecs, dim=1)))
    allocate(fracs(4, nOrb / 2))

    do iKS = 1, parallelKS%nLocalKS
      iK = parallelKS%localKS(1, iKS)
      call writeProjEigvecHeader(fd, 1, iK, kWeights(iK))
      call unpackSPauli(over, kPoints(:,iK), neighlist%iNeighbour, nNeighbourSK,&
          & denseDesc%iAtomStart, iPair, img2CentCell, iCellVec, cellVec, work)
      do iEig = 1, nOrb
        call hemv(cVecTemp, work, eigvecs(:,iEig,iKS))
        call getPauliFractions(eigvecs(:,iEig,iKS), cVecTemp, fracs)
        call writeProjPauliEigvecData(fd, iOrbRegion, eigvals(iEig, iK, 1), fracs)
      end do
      call writeProjEigvecFooter(fd)
    end do

    call finishProjEigvecFiles(fd)

  end subroutine writeProjPauliEigvecsSerial

#:endif


  !> Open an output file and return its unit number
  subroutine initOutputFile(fileName, fd)

    !> File name
    character(*), intent(in) :: fileName

    !> Associated file ID
    integer, intent(out), optional :: fd

    integer :: fdTmp

    if (present(fd)) then
      fd = getFileId()
      open(fd, file=fileName, action="write", status="replace")
      close(fd)
    else
      open(newUnit=fdTmp, file=fileName, action="write", status="replace")
      close(fdTmp)
    end if

  end subroutine initOutputFile


  !> Write tagged output of data from the code at the end of the DFTB+ run, data being then used for
  !> regression testing
  subroutine writeAutotestTag(fileName, tPeriodic, cellVol, tMulliken, qOutput, derivs,&
      & chrgForces, excitedDerivs, tStress, totalStress, pDynMatrix, energy, pressure,&
      & endCoords, tLocalise, localisation, esp, taggedWriter, tunneling, ldos, tDefinedFreeE,&
      & lCurrArray)

    !> Name of output file
    character(*), intent(in) :: fileName

    !> Is the geometry periodic
    logical, intent(in) :: tPeriodic

    !> Unit cell volume if periodic (unreferenced otherwise)
    real(dp), intent(in) :: cellVol

    !> Are Mulliken charges to be output
    logical, intent(in) :: tMulliken

    !> Output Mulliken charges
    real(dp), intent(in) :: qOutput(:,:,:)

    !> Atomic derivatives (allocation status used as a flag)
    real(dp), allocatable, intent(in) :: derivs(:,:)

    !> Forces on external charges (allocation status used as a flag)
    real(dp), allocatable, intent(in) :: chrgForces(:,:)

    !> Excited state forces on atoms (allocation status used as a flag)
    real(dp), allocatable, intent(in) :: excitedDerivs(:,:)

    !> Should stresses be printed (assumes periodic)
    logical, intent(in) :: tStress

    !> Stress tensor
    real(dp), intent(in) :: totalStress(:,:)

    !> Hessian (dynamical) matrix
    real(dp), pointer, intent(in) ::  pDynMatrix(:,:)

    !> Energy contributions and total
    type(TEnergies), intent(in) :: energy

    !> External pressure
    real(dp), intent(in) :: pressure

    !> Final atomic coordinates
    real(dp), intent(in) :: endCoords(:,:)

    !> Has localisation of single particle states been applied
    logical, intent(in) :: tLocalise

    !> Localisation measure, if relevant
    real(dp), intent(in) :: localisation

    !> Object holding the potentials and their locations
    type(TElStatPotentials), allocatable, intent(in) :: esp

    !> tunneling array
    real(dp), allocatable, intent(in) :: tunneling(:,:)

    !> local projected DOS array
    real(dp), allocatable, intent(in) :: ldos(:,:)

    !> Is the free energy correctly defined
    logical, intent(in) :: tDefinedFreeE

    !> Array containing bond currents as (Jvalues, atom)
    !> This array is for testing only since it misses info
    real(dp), allocatable, intent(in) :: lCurrArray(:,:)

    !> Tagged writer object
    type(TTaggedWriter), intent(inout) :: taggedWriter

    real(dp), allocatable :: qOutputUpDown(:,:,:)
    integer :: fd

    open(newunit=fd, file=fileName, action="write", status="old", position="append")
    if (tPeriodic) then
      call taggedWriter%write(fd, tagLabels%volume, cellVol)
    end if
    if (tMulliken) then
      qOutputUpDown = qOutput
      call qm2ud(qOutputUpDown)
      call taggedWriter%write(fd, tagLabels%qOutput, qOutputUpDown(:,:,1))
    end if
    if (allocated(derivs)) then
      call taggedWriter%write(fd, tagLabels%forceTot, -derivs)
    end if
    if (allocated(chrgForces)) then
      call taggedWriter%write(fd, tagLabels%chrgForces, -chrgForces)
    end if
    if (allocated(excitedDerivs)) then
      if (size(excitedDerivs) > 0) then
        call taggedWriter%write(fd, tagLabels%excForce, -excitedDerivs)
      end if
    end if
    if (tStress) then
      call taggedWriter%write(fd, tagLabels%stressTot, totalStress)
    end if
    if (associated(pDynMatrix)) then
      call taggedWriter%write(fd, tagLabels%HessianNum, pDynMatrix)
    end if
    if (tDefinedFreeE) then
      ! Mermin electronic free energy
      call taggedWriter%write(fd, tagLabels%freeEgy, energy%EMermin)
    else
      ! only total energy available
      call taggedWriter%write(fd, tagLabels%egyTotal, energy%ETotal)
    end if
    if (pressure /= 0.0_dp) then
      ! Gibbs free energy
      call taggedWriter%write(fd, tagLabels%gibbsfree, energy%EGibbs)
    end if
    call taggedWriter%write(fd, tagLabels%endCoord, endCoords)
    if (tLocalise) then
      call taggedWriter%write(fd, tagLabels%pmlocalise, localisation)
    end if


    if (allocated(esp)) then
      call taggedWriter%write(fd, tagLabels%internfield, -esp%intPotential)
      if (allocated(esp%extPotential)) then
        call taggedWriter%write(fd, tagLabels%externfield, -esp%extPotential)
      end if
    end if


    if (allocated(tunneling)) then
      if (size(tunneling, dim=1) > 0) then
        call taggedWriter%write(fd, tagLabels%tunn, tunneling)
      end if
    end if

    if (allocated(ldos)) then
      if (size(ldos,1) > 0) then
        call taggedWriter%write(fd, tagLabels%ldos, ldos)
      end if
    end if

    if (allocated(lCurrArray)) then
      call taggedWriter%write(fd, tagLabels%localCurrents, lCurrArray)
    end if

    close(fd)

  end subroutine writeAutotestTag


  !> Writes out machine readable data
  subroutine writeResultsTag(fileName, energy, derivs, chrgForces, nEl, Ef, eigen, filling,&
      & electronicSolver, tStress, totalStress, pDynMatrix, tPeriodic, cellVol, tMulliken,&
      & qOutput, q0, taggedWriter, tDefinedFreeE, cm5Cont)

    !> Name of output file
    character(*), intent(in) :: fileName

    !> Energy contributions and total
    type(TEnergies), intent(in) :: energy

    !> Atomic derivatives (allocation status used as a flag)
    real(dp), allocatable, intent(in) :: derivs(:,:)

    !> Forces on external charges
    real(dp), allocatable, intent(in) :: chrgForces(:,:)

    !> Number of electrons
    real(dp), intent(in) :: nEl(:)

    !> Fermi level(s)
    real(dp), intent(inout) :: Ef(:)

    !> Eigenvalues/single particle states (level, kpoint, spin)
    real(dp), intent(in) :: eigen(:,:,:)

    !> Filling of the eigenstates
    real(dp), intent(in) :: filling(:,:,:)

    !> Electronic solver information
    type(TElectronicSolver), intent(in) :: electronicSolver


    !> Should stresses be printed (assumes periodic)
    logical, intent(in) :: tStress

    !> Stress tensor
    real(dp), intent(in) :: totalStress(:,:)

    !> Hessian (dynamical) matrix
    real(dp), pointer, intent(in) :: pDynMatrix(:,:)

    !> Is the geometry periodic
    logical, intent(in) :: tPeriodic

    !> Unit cell volume if periodic (unreferenced otherwise)
    real(dp), intent(in) :: cellVol

    !> Are Mulliken charges to be output
    logical, intent(in) :: tMulliken

    !> Output Mulliken charges
    real(dp), intent(in) :: qOutput(:,:,:)

    !> Reference atomic charges
    real(dp), intent(in) :: q0(:,:,:)

    !> Charge model 5 to correct atomic gross charges
    type(TChargeModel5), allocatable, intent(in) :: cm5Cont

    !> Tagged writer object
    type(TTaggedWriter), intent(inout) :: taggedWriter

    !> Is the free energy correctly defined
    logical, intent(in) :: tDefinedFreeE

    real(dp), allocatable :: qOutputUpDown(:,:,:)
    integer :: fd

    @:ASSERT(tPeriodic .eqv. tStress)

    open(newunit=fd, file=fileName, action="write", status="replace")

    call taggedWriter%write(fd, tagLabels%egyTotal, energy%ETotal)
    call taggedWriter%write(fd, tagLabels%fermiLvl, Ef)
    call taggedWriter%write(fd, tagLabels%nElec, nEl)

    if (electronicSolver%providesEigenvals) then
      call taggedWriter%write(fd, tagLabels%freeEgy, energy%EMermin)
      ! extrapolated zero temperature energy
      call taggedWriter%write(fd, tagLabels%egy0Total, energy%Ezero)
      call taggedWriter%write(fd, tagLabels%eigvals, eigen)
      call taggedWriter%write(fd, tagLabels%eigFill, filling)
    end if

    if (tDefinedFreeE) then
      ! energy connected to the evaluated force/stress (differs for various free energies)
      call taggedWriter%write(fd, tagLabels%egyForceRelated, energy%EForceRelated)
    end if

    if (allocated(derivs)) then
      call taggedWriter%write(fd, tagLabels%forceTot, -derivs)
    end if
    if (allocated(chrgForces)) then
      call taggedWriter%write(fd, tagLabels%chrgForces, -chrgForces)
    end if
    if (tStress) then
      call taggedWriter%write(fd, tagLabels%stressTot, totalStress)
    end if
    if (associated(pDynMatrix)) then
      call taggedWriter%write(fd, tagLabels%HessianNum, pDynMatrix)
    end if
    if (tPeriodic) then
      call taggedWriter%write(fd, tagLabels%volume, cellVol)
    end if

    if (tMulliken) then
      qOutputUpDown = qOutput
      call qm2ud(qOutputUpDown)
      call taggedWriter%write(fd, tagLabels%qOutput, qOutputUpDown(:,:,1))
      call taggedWriter%write(fd, tagLabels%qOutAtGross, sum(q0(:,:,1) - qOutputUpDown(:,:,1),&
          & dim=1))
       if (allocated(cm5Cont)) then
          call taggedWriter%write(fd, tagLabels%qOutAtCM5, sum(q0(:,:,1) - qOutputUpDown(:,:,1),&
             & dim=1) + cm5Cont%cm5)
       end if
    end if

    close(fd)

  end subroutine writeResultsTag


  !> Write XML format of derived results
  subroutine writeDetailedXml(runId, speciesName, species0, coord0Out, tPeriodic, tHelical, latVec,&
      & origin, tRealHS, nKPoint, nSpin, nStates, nOrb, kPoint, kWeight, filling, occNatural)

    !> Identifier for the run
    integer, intent(in) :: runId

    !> Labels for the atomic species
    character(*), intent(in) :: speciesName(:)

    !> Species numbers for central cell atoms
    integer, intent(in) :: species0(:)

    !> coordinates of atoms
    real(dp), intent(in) :: coord0Out(:,:)

    !> Periodic boundary conditions
    logical, intent(in) :: tPeriodic

    !> Is the geometry helical?
    logical, intent(in) :: tHelical

    !> Lattice vectors if periodic or helical
    real(dp), intent(in) :: latVec(:,:)

    !> Origin for periodic/helical coordinates
    real(dp), intent(in) :: origin(:)

    !> Real Hamiltonian
    logical, intent(in) :: tRealHS

    !> Number of k-points present
    integer, intent(in) :: nKPoint

    !> Number of spin channels present
    integer, intent(in) :: nSpin

    !> Number of eigen states in the system / dimension of the Hamiltonian
    integer, intent(in) :: nStates

    !> Number of atomic orbitals (may not match nStates if non-collinear)
    integer, intent(in) :: nOrb

    !> k-points in the system
    real(dp), intent(in) :: kPoint(:,:)

    !> Weights of the k-points
    real(dp), intent(in) :: kWeight(:)

    !> Filling of the eigenstates
    real(dp), intent(in) :: filling(:,:,:)

    !> Occupation numbers for natural orbitals
    real(dp), allocatable, target, intent(in) :: occNatural(:)

    type(xmlf_t) :: xf
    real(dp), allocatable :: bufferRealR2(:,:)
    integer :: ii, jj, ll
    real(dp), pointer :: pOccNatural(:,:)



    call xml_OpenFile("detailed.xml", xf, indent=.true.)
    call xml_ADDXMLDeclaration(xf)
    call xml_NewElement(xf, "detailedout")
    call writeChildValue(xf, "identity", runId)
    call xml_NewElement(xf, "geometry")
    call writeChildValue(xf, "typenames", speciesName)
    if (tPeriodic .or. tHelical) then
      call writeChildValue(xf, "typesandcoordinates", reshape(species0, [ 1, size(species0) ]),&
          & coord0Out + spread(origin, 2, size(coord0Out, dim=2)))
    else
      call writeChildValue(xf, "typesandcoordinates", reshape(species0, [ 1, size(species0) ]),&
          & coord0Out)
    end if
    call writeChildValue(xf, "periodic", tPeriodic)
    call writeChildValue(xf, "helical", tHelical)
    if (tPeriodic .or. tHelical) then
      call writeChildValue(xf, "latticevectors", latVec)
      call writeChildValue(xf, "coordinateorigin", origin)
    end if
    call xml_EndElement(xf, "geometry")
    call writeChildValue(xf, "real", tRealHS)
    call writeChildValue(xf, "nrofkpoints", nKPoint)
    call writeChildValue(xf, "nrofspins", nSpin)
    call writeChildValue(xf, "nrofstates", nStates)
    call writeChildValue(xf, "nroforbitals", nOrb)
    allocate(bufferRealR2(4, nKPoint))
    bufferRealR2(1:3, :) = kPoint
    bufferRealR2(4,:) = kWeight
    call writeChildValue(xf, "kpointsandweights", bufferRealR2)
    call xml_NewElement(xf, "occupations")
    do ii = 1, nSpin
      call xml_NewElement(xf, "spin" // i2c(ii))
      do jj = 1, nKpoint
        call writeChildValue(xf, "k" // i2c(jj), filling(:, jj, mod(ii,3)))
      end do
      call xml_EndElement(xf, "spin" // i2c(ii))
    end do
    call xml_EndElement(xf, "occupations")
    if (allocated(occNatural)) then
      call xml_NewElement(xf, "excitedoccupations")
      call xml_NewElement(xf, "spin" // i2c(1))
      !pOccNatural(1:size(occNatural), 1:1) => occNatural
      ll = size(occNatural)
      pOccNatural(1:ll, 1:1) => occNatural
      call writeChildValue(xf, "k" // i2c(1), pOccNatural)
      call xml_EndElement(xf, "spin" // i2c(1))
      call xml_EndElement(xf, "excitedoccupations")
    end if
    call xml_EndElement(xf, "detailedout")
    call xml_Close(xf)
  end subroutine writeDetailedXml


  !> Write the band structure data out
  subroutine writeBandOut(fileName, eigen, filling, kWeight)

    !> Name of file to write to
    character(*), intent(in) :: fileName

    !> Eigenvalues for states, k-points and spin indices
    real(dp), intent(in) :: eigen(:,:,:)

    !> Fillings of the states
    real(dp), intent(in) :: filling(:,:,:)

    !> Weights of the k-points
    real(dp), intent(in) :: kWeight(:)

    integer :: iSpin, iK, iEgy, fd

    open(newunit=fd, file=fileName, action="write", status="replace")
    do iSpin = 1, size(eigen, dim=3)
      do iK = 1, size(eigen, dim=2)
        write(fd, *) 'KPT ', iK, ' SPIN ', iSpin, ' KWEIGHT ', kWeight(iK)
        do iEgy = 1, size(eigen, dim=1)
          ! meV accuracy for eigenvalues
          write(fd, "(I6, F10.3, F9.5)") iEgy, Hartree__eV * eigen(iEgy, iK, iSpin),&
              & filling(iEgy, iK, iSpin)
        end do
        write(fd,*)
      end do
    end do
    close(fd)

  end subroutine writeBandOut


  !> Write the second derivative matrix
  subroutine writeHessianOut(fileName, pDynMatrix)

    !> File name
    character(*), intent(in) :: fileName

    !> Dynamical (Hessian) matrix
    real(dp), intent(in) :: pDynMatrix(:,:)

    integer :: ii, fd

    open(newunit=fd, file=fileName, action="write", status="replace")
    do ii = 1, size(pDynMatrix, dim=2)
      write(fd, formatHessian) pDynMatrix(:, ii)
    end do
    close(fd)
    write(stdOut, "(2A)") 'Hessian matrix written to ', fileName

  end subroutine writeHessianOut

  !> Open file detailed.out
  subroutine openDetailedOut(fd, fileName, tAppendDetailedOut, iGeoStep, iSccIter, iDet)
    !> File  ID
    integer, intent(in) :: fd

    !> Name of file to write to
    character(*), intent(in) :: fileName

    !> Append to the end of the file or overwrite
    logical, intent(in) :: tAppendDetailedOut

    !> Current geometry step
    integer, intent(in) :: iGeoStep

    !> Which scc step is occuring
    integer, intent(in) :: iSccIter

    !> Which state is being calculated?
    integer, intent(in) :: iDet

    if (iGeoStep == 0 .and. iSccIter == 1 .and. iDet == 0) then
      open(fd, file=fileName, status="replace", action="write")
    elseif (.not. tAppendDetailedOut) then
      close(fd)
      open(fd, file=fileName, status="replace", action="write")
    end if

  end subroutine openDetailedOut

  !> First group of data to go to detailed.out
  subroutine writeDetailedOut1(fd, iDistribFn, nGeoSteps, iGeoStep, tMD, tDerivs, tCoordOpt,&
      & tLatOpt, iLatGeoStep, iSccIter, energy, diffElec, sccErrorQ, indMovedAtom, coord0Out, q0,&
      & qInput, qOutput, eigen, filling, orb, species, tDFTBU, tImHam, tPrintMulliken, orbitalL,&
      & qBlockOut, Ef, Eband, TS, E0, pressure, cellVol, tAtomicEnergy, tDispersion, tEField,&
      & tPeriodic, nSpin, tSpin, tSpinOrbit, tScc, tOnSite, tNegf,  invLatVec, kPoints,&
      & iAtInCentralRegion, electronicSolver, tDefinedFreeE, tHalogenX, tRangeSep, t3rd, tSolv,&
      & cm5Cont)

    !> File ID
    integer, intent(in) :: fd

    !> Electron distribution choice
    integer, intent(in) :: iDistribFn

    !> Total number of geometry steps
    integer, intent(in) :: nGeoSteps

    !> Current geometry step
    integer, intent(in) :: iGeoStep

    !> Is this a molecular dynamics run
    logical, intent(in) :: tMD

    !> Is this a finite difference derivative calculation
    logical, intent(in) :: tDerivs

    !> Are atomic coordinates being optimised?
    logical, intent(in) :: tCoordOpt

    !> Is the lattice being optimised?
    logical, intent(in) :: tLatOpt

    !> Which step of lattice optimisation is occuring
    integer, intent(in) :: iLatGeoStep

    !> Which scc step is occuring
    integer, intent(in) :: iSccIter

    !> Energy terms in the system
    type(TEnergies), intent(in) :: energy

    !> Change in energy from previous SCC iteration
    real(dp), intent(in) :: diffElec

    !> Input/output charge error for SCC
    real(dp), intent(in) :: sccErrorQ

    !> Moving atoms
    integer, intent(in) :: indMovedAtom(:)

    !> Output atomic coordinates
    real(dp), intent(in) :: coord0Out(:,:)

    !> Reference atomic charges
    real(dp), intent(in) :: q0(:,:,:)

    !> Input atomic charges (if SCC)
    real(dp), intent(in) :: qInput(:,:,:)

    !> Output atomic charges (if SCC)
    real(dp), intent(in) :: qOutput(:,:,:)

    !> Eigenvalues/single particle states (level, kpoint, spin)
    real(dp), intent(in) :: eigen(:,:,:)

    !> Occupation numbers (level, kpoint, spin)
    real(dp), intent(in) :: filling(:,:,:)

    !> Type containing atomic orbital information
    type(TOrbitals), intent(in) :: orb

    !> Chemical species of atoms
    integer, intent(in) :: species(:)

    !> Are orbital potentials being used
    logical, intent(in) :: tDFTBU

    !> Does the Hamiltonian have an imaginary component (spin-orbit, magnetic field, ...)
    logical, intent(in) :: tImHam

    !> Should Mulliken populations be printed
    logical, intent(in) :: tPrintMulliken

    !> Orbital angular momentum (if available)
    real(dp), allocatable, intent(in) :: orbitalL(:,:,:)

    !> Output block (dual) Mulliken charges
    real(dp), allocatable, intent(in) :: qBlockOut(:,:,:,:)

    !> Fermi level
    real(dp), intent(in) :: Ef(:)

    !> Band energy
    real(dp), intent(in) :: EBand(:)

    !> Electron entropy times temperature
    real(dp), intent(in) :: TS(:)

    !> Zero temperature extrapolated electron energy
    real(dp), intent(in) :: E0(:)

    !> External pressure
    real(dp), intent(in) :: pressure

    !> Unit cell volume
    real(dp), intent(in) :: cellVol

    !> Are atom resolved energies required
    logical, intent(in) :: tAtomicEnergy

    !> Are dispersion interactions included
    logical, intent(in) :: tDispersion

    !> Is there an external electric field
    logical, intent(in) :: tEfield

    !> Is the system periodic
    logical, intent(in) :: tPeriodic

    !> Number of spin channels
    integer, intent(in) :: nSpin

    !> is this a spin polarized calculation?
    logical :: tSpin

    !> Are spin orbit interactions present
    logical, intent(in) :: tSpinOrbit

    !> Is this a self consistent charge calculation
    logical, intent(in) :: tScc

    !> Are on-site corrections being used?
    logical, intent(in) :: tOnSite

    !> whether we solve NEGF
    logical, intent(in) :: tNegf

    !> Reciprocal lattice vectors if periodic
    real(dp), intent(in) :: invLatVec(:,:)

    !> K-points if periodic
    real(dp), intent(in) :: kPoints(:,:)

    !> atoms in the central cell (or device region if transport)
    integer, intent(in) :: iAtInCentralRegion(:)

    !> Electronic solver information
    type(TElectronicSolver), intent(in) :: electronicSolver

    !> Is the free energy correctly defined
    logical, intent(in) :: tDefinedFreeE

    !> Is there a halogen bond correction present?
    logical, intent(in) :: tHalogenX

    !> Is this a range separation calculation?
    logical, intent(in) :: tRangeSep

    !> Is this a 3rd order scc calculation?
    logical, intent(in) :: t3rd

    !> Is this a solvation model used?
    logical, intent(in) :: tSolv

    !> Charge model 5 for correcting atomic gross charges
    type(TChargeModel5), allocatable, intent(in) :: cm5Cont

    real(dp), allocatable :: qInputUpDown(:,:,:), qOutputUpDown(:,:,:), qBlockOutUpDown(:,:,:,:)
    real(dp) :: angularMomentum(3)
    integer :: ang
    integer :: nAtom, nKPoint, nSpinHams, nMovedAtom
    integer :: iAt, iSpin, iK, iSp, iSh, iOrb, ii, kk
    character(sc), allocatable :: shellNamesTmp(:)
    character(lc) :: strTmp

    nAtom = size(q0, dim=2)
    nKPoint = size(eigen, dim=2)
    nSpinHams = size(eigen, dim=3)
    nMovedAtom = size(indMovedAtom)

    qInputUpDown = qInput
    call qm2ud(qInputUpDown)
    qOutputUpDown = qOutput
    call qm2ud(qOutputUpDown)
    if (allocated(qBlockOut)) then
      qBlockOutUpDown = qBlockOut
      call qm2ud(qBlockOutUpDown)
    end if

    if (.not. tNegf) then
      ! depends on the contact calculations
      select case(iDistribFn)
      case(0)
        write(fd,*) 'Fermi distribution function'
      case(1)
        write(fd,*) 'Gaussian distribution function'
      case default
        write(fd,*) 'Methfessel-Paxton distribution function order', iDistribFn
      end select
      write(fd,*)
    end if

    if (nGeoSteps > 0) then
      if (tMD) then
        write(fd, "(A, I0)") "MD step: ", iGeoStep
      elseif (tDerivs) then
        write(fd, "(A, I0)") 'Difference derivative step: ', iGeoStep
      else
        if (tCoordOpt .and. tLatOpt) then
          write(fd, "(A, I0, A, I0)") "Geometry optimization step: ", iGeoStep,&
              & ", Lattice step: ", iLatGeoStep
        else
          write(fd, "(A, I0)") "Geometry optimization step: ", iGeoStep
        end if
      end if
    elseif (tScc) then
      ! Only written if scc is on, to be compatible with old output
      write(fd, "(A)") "Calculation with static geometry"
    end if
    write(fd, *)

    if (tSCC) then
      write(fd, "(/, A)") repeat("*", 80)
      write(fd, "(A5, A18, A18, A18)") "iSCC", " Total electronic ", "  Diff electronic ",&
          & "     SCC error    "
      write(fd, "(I5, E18.8, E18.8, E18.8, E18.8)") iSCCIter, energy%Eelec, diffElec, sccErrorQ
      write(fd, "(A)") repeat("*", 80)
      write(fd, *)
    end if

    if (tPeriodic .and. tLatOpt) then
      do iK = 1, nKPoint
        if (iK == 1) then
          write(strTmp, "(A,':')") "K-points in absolute space"
        else
          write(strTmp, "(A)") ""
        end if
        write(fd, "(A,T28,I6,':',3F10.6)") trim(strTmp), iK, matmul(invLatVec,kPoints(:,iK))
      end do
      write(fd, *)
    end if

    if (nMovedAtom > 0 .and. .not. tDerivs) then
      write(fd, "(A)") "Coordinates of moved atoms (au):"
      do iAt = 1, nMovedAtom
        write(fd, formatGeoOut) indMovedAtom(iAt), coord0Out(:, indMovedAtom(iAt))
      end do
      write(fd, *)
    end if

    ! Write out atomic charges
    if (tPrintMulliken) then
      write(fd, "(A, F14.8)") " Total charge: ", sum(q0(:, iAtInCentralRegion(:), 1)&
          & - qOutput(:, iAtInCentralRegion(:), 1))
      write(fd, "(/,A)") " Atomic gross charges (e)"
      write(fd, "(A5, 1X, A16)")" Atom", " Charge"
      do ii = 1, size(iAtInCentralRegion)
        iAt = iAtInCentralRegion(ii)
        write(fd, "(I5, 1X, F16.8)") iAt, sum(q0(:, iAt, 1) - qOutput(:, iAt, 1))
      end do
      write(fd, *)

      if (allocated(cm5Cont)) then
         write(fd, "(A)") " CM5 corrected atomic gross charges (e)"
         write(fd, "(A5, 1X, A16)")" Atom", " Charge"
         do ii = 1, size(iAtInCentralRegion)
            iAt = iAtInCentralRegion(ii)
            write(fd, "(I5, 1X, F16.8)") iAt, sum(q0(:, iAt, 1) - qOutput(:, iAt, 1))&
                & + cm5Cont%cm5(iAt)
         end do
         write(fd, *)
      end if
    end if

    if (nSpin == 4) then
      if (tPrintMulliken) then
        do iSpin = 1, 4

          write(fd,"(3A, F16.8)") 'Nr. of electrons (', quaternionName(iSpin), '):',&
              & sum(qOutput(:, iAtInCentralRegion(:), iSpin))
          write(fd, *)
          write(fd, "(/, 3A)") 'Atom populations (', quaternionName(iSpin), ')'
          write(fd, "(A5, 1X, A16)") " Atom", " Population"
          do ii = 1, size(iAtInCentralRegion)
            iAt = iAtInCentralRegion(ii)
            write(fd, "(1X, I5, 1X, F16.8)") iAt, sum(qOutput(:, iAt, iSpin))
          end do
          write(fd, "(/, 3A)") 'l-shell populations (', quaternionName(iSpin), ')'
          write(fd, "(A5, 1X, A3, 1X, A3, 1X, A16)") " Atom", "Sh.", "  l", " Population"
          do ii = 1, size(iAtInCentralRegion)
            iAt = iAtInCentralRegion(ii)
            iSp = species(iAt)
            do iSh = 1, orb%nShell(iSp)
              write(fd, "(I5, 1X, I3, 1X, I3, 1X, F16.8)") iAt, iSh, orb%angShell(iSh, iSp),&
                  & sum(qOutput(orb%posShell(iSh,iSp):orb%posShell(iSh+1, iSp) - 1, iAt, iSpin))
            end do
          end do
          write(fd,*)
          write(fd, "(/, 3A)") 'Orbital populations (', quaternionName(iSpin) ,')'
          write(fd, "(A5, 1X, A3, 1X, A3, 1X, A3, 1X, A16, 1X, A6)") " Atom", "Sh.","  l","  m",&
              & " Population", " Label"
          do ii = 1, size(iAtInCentralRegion)
            iAt = iAtInCentralRegion(ii)
            iSp = species(iAt)
            call getShellNames(iSp, orb, shellNamesTmp)
            do iSh = 1, orb%nShell(iSp)
              ang = orb%angShell(iSh, iSp)
              if (ang > 0) then
                write(strtmp,"(A)")trim(shellNamesTmp(iSh))//'_'
              else
                write(strtmp,"(A)")trim(shellNamesTmp(iSh))
              end if
              do kk = 0, 2 * ang
                write(fd, "(I5, 1X, I3, 1X, I3, 1X, I3, 1X, F16.8, 2X, A)") iAt, iSh, ang,&
                    & kk - ang, qOutput(orb%posShell(iSh, iSp) + kk, iAt, iSpin),&
                    & trim(strTmp)//trim(orbitalNames(kk-ang,ang))
              end do
            end do
            deallocate(shellNamesTmp)
          end do
          write(fd, *)
        end do
      end if

      if (tDFTBU) then
        do iSpin = 1, 4
          write(fd, "(3A)") 'Block populations (', quaternionName(iSpin), ')'
          do ii = 1, size(iAtInCentralRegion)
            iAt = iAtInCentralRegion(ii)
            iSp = species(iAt)
            write(fd, "(A, 1X, I0)") 'Atom', iAt
            do iOrb = 1, orb%nOrbSpecies(iSp)
              write(fd, "(16F8.4)") qBlockOut(1:orb%nOrbSpecies(iSp), iOrb, iAt, iSpin)
            end do
            write(fd, *)
          end do
        end do
      end if

      if (tImHam .and. tPrintMulliken) then
        write(fd, "(/, A)") 'Electron angular momentum (mu_B/hbar)'
        write(fd, "(2X, A5, T10, A3, T14, A1, T20, A1, T35, A9)")&
            & "Atom", "Sh.", "l", "S", "Momentum"
        do ii = 1, size(iAtInCentralRegion)
          iAt = iAtInCentralRegion(ii)
          iSp = species(iAt)
          do iSh = 1, orb%nShell(iSp)
            write(fd, "(I5, 1X, I3, 1X, I3, 1X, F14.8, ' :', 3F14.8)") iAt, iSh,&
                & orb%angShell(iSh, iSp), 0.5_dp * sqrt(sum(sum(qOutput(orb%posShell(iSh, iSp)&
                & :orb%posShell(iSh + 1, iSp) - 1, iAt, 2:4), dim=1)**2)),&
                & -gfac * 0.25_dp * sum(qOutput(orb%posShell(iSh, iSp)&
                & :orb%posShell(iSh + 1, iSp) - 1, iAt, 2:4), dim=1)
          end do
        end do
        write(fd, "(/, A)") 'Orbital angular momentum (mu_B/hbar)'
        write(fd, "(2X, A5, T10, A3, T14, A1, T20, A1, T35, A9)")&
            & "Atom", "Sh.", "l", "L", "Momentum"
        do ii = 1, size(iAtInCentralRegion)
          iAt = iAtInCentralRegion(ii)
          iSp = species(iAt)
          do iSh = 1, orb%nShell(iSp)
            write(fd, "(I5, 1X, I3, 1X, I3, 1X, F14.8, ' :', 3F14.8)") iAt, iSh,&
                & orb%angShell(iSh, iSp), sqrt(sum(orbitalL(1:3, iSh, iAt)**2)),&
                & -orbitalL(1:3, iSh, iAt)
          end do
        end do

        write(fd, *)
        write(fd, "(A)") 'Total angular momentum (mu_B/hbar)'
        write(fd, "(2X, A5, T10, A3, T14, A1, T20, A1, T35, A9)")&
            & "Atom", "Sh.", "l", "J", "Momentum"
        angularMomentum(:) = 0.0_dp
        do ii = 1, size(iAtInCentralRegion)
          iAt = iAtInCentralRegion(ii)
          iSp = species(iAt)
          do iSh = 1, orb%nShell(iSp)
            write(fd, "(I5, 1X, I3, 1X, I3, 1X, F14.8, ' :', 3F14.8)") iAt, iSh,&
                & orb%angShell(iSh, iSp), sqrt(sum((orbitalL(1:3, iSh, iAt)&
                & + sum(0.5_dp * qOutput(orb%posShell(iSh, iSp)&
                & :orb%posShell(iSh + 1, iSp) - 1, iAt, 2:4), dim=1))**2)),&
                & -orbitalL(1:3, iSh, iAt)&
                & -gfac * 0.25_dp * sum(qOutput(orb%posShell(iSh, iSp)&
                & :orb%posShell(iSh + 1, iSp) - 1, iAt, 2:4), dim=1)
            angularMomentum(1:3) = angularMomentum(1:3) -orbitalL(1:3, iSh, iAt)&
                & -gfac * 0.25_dp * sum(qOutput(orb%posShell(iSh, iSp)&
                & :orb%posShell(iSh + 1, iSp) - 1, iAt, 2:4), dim=1)
          end do
        end do
        write(fd, *)
      end if
    else
      lpSpinPrint2: do iSpin = 1, nSpin
        if (tPrintMulliken) then
          write(fd, "(3A, F16.8)") 'Nr. of electrons (', trim(spinName(iSpin)), '):',&
              & sum(qOutputUpDown(:, iAtInCentralRegion(:), iSpin))
          write(fd, "(3A)") 'Atom populations (', trim(spinName(iSpin)), ')'
          write(fd, "(A5, 1X, A16)") " Atom", " Population"
          do ii = 1, size(iAtInCentralRegion)
            iAt = iAtInCentralRegion(ii)
            write(fd, "(I5, 1X, F16.8)") iAt, sum(qOutputUpDown(:, iAt, iSpin))
          end do
          write(fd, *)
          write(fd, "(3A)") 'l-shell populations (', trim(spinName(iSpin)), ')'
          write(fd, "(A5, 1X, A3, 1X, A3, 1X, A16)")" Atom", "Sh.", "  l", " Population"
          do ii = 1, size(iAtInCentralRegion)
            iAt = iAtInCentralRegion(ii)
            iSp = species(iAt)
            do iSh = 1, orb%nShell(iSp)
              write(fd, "(I5, 1X, I3, 1X, I3, 1X, F16.8)") iAt, iSh, orb%angShell(iSh, iSp),&
                  & sum(qOutputUpDown(orb%posShell(iSh, iSp):orb%posShell(iSh + 1, iSp)-1, iAt,&
                  & iSpin))
            end do
          end do
          write(fd, *)
          write(fd, "(3A)") 'Orbital populations (', trim(spinName(iSpin)), ')'
          write(fd, "(A5, 1X, A3, 1X, A3, 1X, A3, 1X, A16, 1X, A6)")&
              & " Atom", "Sh.", "  l", "  m", " Population", " Label"
          do ii = 1, size(iAtInCentralRegion)
            iAt = iAtInCentralRegion(ii)
            iSp = species(iAt)
            call getShellNames(iSp, orb, shellNamesTmp)
            do iSh = 1, orb%nShell(iSp)
              ang = orb%angShell(iSh, iSp)
              if (ang > 0) then
                write(strtmp,"(A)")trim(shellNamesTmp(iSh))//'_'
              else
                write(strTmp,"(A)")trim(shellNamesTmp(iSh))
              end if
              do kk = 0, 2 * ang
                write(fd, "(I5, 1X, I3, 1X, I3, 1X, I3, 1X, F16.8, 2X, A)") iAt, iSh, ang,&
                    & kk - ang, qOutputUpDown(orb%posShell(iSh, iSp) + kk, iAt, iSpin),&
                    & trim(strTmp)//trim(orbitalNames(kk-ang,ang))
              end do
            end do
            deallocate(shellNamesTmp)
          end do
          write(fd, *)
        end if
        if (tDFTBU .or. tOnSite) then
          write(fd, "(3A)") 'Block populations (', trim(spinName(iSpin)), ')'
          do ii = 1, size(iAtInCentralRegion)
            iAt = iAtInCentralRegion(ii)
            iSp = species(iAt)
            write(fd, "(A, 1X, I0)") 'Atom', iAt
            do iOrb = 1, orb%nOrbSpecies(iSp)
              write(fd, "(16F8.4)") qBlockOutUpDown(1:orb%nOrbSpecies(iSp), iOrb, iAt, iSpin)
            end do
          end do
          write(fd, *)
        end if
      end do lpSpinPrint2
    end if

    lpSpinPrint3: do iSpin = 1, nSpinHams
      if (nSpin == 2) then
        write(fd, "(A, 1X, A)") 'Spin ', trim(spinName(iSpin))
      end if
      if (.not. tNegf) then
        ! set in the input and for multiple contact Ef values not meaningful anyway
        write(fd, format2U) 'Fermi level', Ef(iSpin), "H", Hartree__eV * Ef(iSpin), 'eV'
        ! not current available from the Green's function solver
        write(fd, format2U) 'Band energy', Eband(iSpin), "H", Hartree__eV * Eband(iSpin), 'eV'
      end if
      if (any(electronicSolver%iSolver == [electronicSolverTypes%qr,&
          & electronicSolverTypes%divideandconquer, electronicSolverTypes%relativelyrobust,&
          & electronicSolverTypes%elpa, electronicSolverTypes%elpadm])) then
        write(fd, format2U)'TS', TS(iSpin), "H", Hartree__eV * TS(iSpin), 'eV'
        write(fd, format2U) 'Band free energy (E-TS)', Eband(iSpin) - TS(iSpin), "H",&
            & Hartree__eV * (Eband(iSpin) - TS(iSpin)), 'eV'
        write(fd, format2U) 'Extrapolated E(0K)', E0(iSpin), "H", Hartree__eV * (E0(iSpin)), 'eV'
      end if
      if (tPrintMulliken) then
        if (nSpin == 2) then
          write(fd, "(3A, 2F18.10)") 'Input / Output electrons (', trim(spinName(iSpin)), '):',&
              & sum(qInputUpDown(:, iAtInCentralRegion(:), iSpin)),&
              & sum(qOutputUpDown(:, iAtInCentralRegion(:), iSpin))
        else
          if (tSCC) then
            write(fd, "(3A, 2F18.10)") 'Input / Output electrons (', quaternionName(iSpin), '):',&
                & sum(qInputUpDown(:, iAtInCentralRegion(:), iSpin)),&
                & sum(qOutputUpDown(:, iAtInCentralRegion(:), iSpin))
          else
            write(fd, "(3A, F18.10)") 'Output electrons (', quaternionName(iSpin), '):',&
                & sum(qOutputUpDown(:, iAtInCentralRegion(:), iSpin))
          end if
        end if
      end if
      write(fd, *)
    end do lpSpinPrint3

    write(fd, format2U) 'Energy H0', energy%EnonSCC, 'H', energy%EnonSCC * Hartree__eV, 'eV'

    if (tSCC) then
      write(fd, format2U) 'Energy SCC', energy%ESCC, 'H', energy%ESCC * Hartree__eV, 'eV'
      if (tSpin) then
        write(fd, format2U) 'Energy SPIN', energy%Espin, 'H', energy%Espin * Hartree__eV, 'eV'
      end if
      if (t3rd) then
        write(fd, format2U) 'Energy 3rd', energy%e3rd, 'H', energy%e3rd * Hartree__eV, 'eV'
      end if
      if (tRangeSep) then
        write(fd, format2U) 'Energy Fock', energy%Efock, 'H', energy%Efock * Hartree__eV, 'eV'
      end if
      if (tDFTBU) then
        write(fd, format2U) 'Energy DFTB+U', energy%Edftbu, 'H', energy%Edftbu * Hartree__eV, 'eV'
      end if
      if (tOnSite) then
        write (fd,format2U) 'Energy onsite', energy%eOnSite, 'H', energy%eOnSite*Hartree__eV, 'eV'
      end if
    end if

    if (tSpinOrbit) then
      write(fd, format2U) 'Energy L.S', energy%ELS, 'H', energy%ELS * Hartree__eV, 'eV'
    end if

    if (tEfield) then
      write(fd, format2U) 'Energy ext. field', energy%Eext, 'H', energy%Eext * Hartree__eV, 'eV'
    end if

    if (tSolv) then
      write(fd, format2U) 'Solvation energy', energy%ESolv, 'H', energy%ESolv * Hartree__eV, 'eV'
    end if

    write(fd, format2U) 'Total Electronic energy', energy%Eelec, 'H', energy%Eelec * Hartree__eV,&
        & 'eV'
    write(fd, format2U) 'Repulsive energy', energy%Erep, 'H', energy%Erep * Hartree__eV, 'eV'

    if (tDispersion) then
      write(fd, format2U) 'Dispersion energy', energy%eDisp, 'H',&
          & energy%eDisp * Hartree__eV, 'eV'
    end if
    if (tHalogenX) then
      write(fd, format2U) 'Halogen correction energy', energy%eHalogenX, 'H',&
          & energy%eHalogenX * Hartree__eV, 'eV'
    end if

    write(fd, format2U) 'Total energy', energy%Etotal, 'H', energy%Etotal * Hartree__eV, 'eV'
    if (any(electronicSolver%iSolver == [electronicSolverTypes%qr,&
        & electronicSolverTypes%divideandconquer, electronicSolverTypes%relativelyrobust,&
        & electronicSolverTypes%elpa])) then
      write(fd, format2U) 'Extrapolated to 0', energy%Ezero, 'H', energy%Ezero * Hartree__eV, 'eV'
      write(fd, format2U) 'Total Mermin free energy', energy%Etotal - sum(TS), 'H',&
          & (energy%Etotal - sum(TS)) * Hartree__eV, 'eV'
    end if
    if (tDefinedFreeE) then
      write(fd, format2U) 'Force related energy', energy%EForceRelated, 'H',&
          & energy%EForceRelated * Hartree__eV, 'eV'
    end if
    if (tPeriodic .and. pressure /= 0.0_dp) then
      write(fd, format2U) 'Gibbs free energy', energy%Etotal - sum(TS) + cellVol * pressure,&
          & 'H', Hartree__eV * (energy%Etotal - sum(TS) + cellVol * pressure), 'eV'
    end if
    write(fd, *)

    if (tAtomicEnergy) then
      write(fd, "(A)") 'Atom resolved electronic energies '
      do ii = 1, size(iAtInCentralRegion)
        iAt = iAtInCentralRegion(ii)
        write(fd, "(I5, F16.8, A, F16.6, A)") iAt, energy%atomElec(iAt), ' H',&
            & Hartree__eV * energy%atomElec(iAt), ' eV'
      end do
      write(fd, *)

      write(fd, "(A)") 'Atom resolved repulsive energies '
      do ii = 1, size(iAtInCentralRegion)
        iAt = iAtInCentralRegion(ii)
        write(fd, "(I5, F16.8, A, F16.6, A)") iAt, energy%atomRep(iAt), ' H',&
            & Hartree__eV * energy%atomRep(iAt), ' eV'
      end do
      write(fd, *)
      write(fd, "(A)") 'Atom resolved total energies '
      do ii = 1, size(iAtInCentralRegion)
        iAt = iAtInCentralRegion(ii)
        write(fd, "(I5, F16.8, A, F16.6, A)") iAt, energy%atomTotal(iAt), ' H',&
            & Hartree__eV * energy%atomTotal(iAt), ' eV'
      end do
      write(fd, *)
    end if

  end subroutine writeDetailedOut1


  !> Second group of data for detailed.out
  subroutine writeDetailedOut2(fd, tScc, tConverged, tXlbomd, isLinResp, tGeoOpt, tMd,&
      & tPrintForces, tStress, tPeriodic, energy, totalStress, totalLatDeriv, derivs, chrgForces,&
      & indMovedAtom, cellVol, cellPressure, geoOutFile, iAtInCentralRegion)

    !> File ID
    integer, intent(in) :: fd

    !> Charge self consistent?
    logical, intent(in) :: tScc

    !> Has the SCC cycle converged?
    logical, intent(in) :: tConverged

    !> Is the extended Lagrangian in use for MD
    logical, intent(in) :: tXlbomd

    !> Is the Casida excited state in use?
    logical, intent(in) :: isLinResp

    !> Is the geometry being optimised
    logical, intent(in) :: tGeoOpt

    !> Is this a molcular dynamics run
    logical, intent(in) :: tMd

    !> Should forces be printed out?
    logical, intent(in) :: tPrintForces

    !> Is the stress tensor to be printed?
    logical, intent(in) :: tStress

    !> Is the geometry periodic
    logical, intent(in) :: tPeriodic

    !> Structure containing energy contributions
    type(TEnergies), intent(in) :: energy

    !> Stress tensor
    real(dp), intent(in) :: totalStress(:,:)

    !> Derivative with respect to lattice vectors
    real(dp), intent(in) :: totalLatDeriv(:,:)

    !> Energy derivative with respect to atomic coordinates
    real(dp), intent(in), allocatable :: derivs(:,:)

    !> Forces on external charges
    real(dp), intent(in), allocatable :: chrgForces(:,:)

    !> Index of moving atoms
    integer, intent(in) :: indMovedAtom(:)

    !> Unit cell volume
    real(dp), intent(in) :: cellVol

    !> Internal pressure in the unit cell
    real(dp), intent(in) :: cellPressure

    !> File for geometry output
    character(*), intent(in) :: geoOutFile

    !> atoms in the central cell (or device region if transport)
    integer, intent(in) :: iAtInCentralRegion(:)

    integer :: iAt, ii

    if (tScc) then
      if (tConverged) then
        write(fd, "(A)") "SCC converged"
        write(fd, *)
      else
        if (.not. tXlbomd) then
          write(fd, "(A)") "SCC is NOT converged, maximal SCC iterations exceeded"
          write(fd, *)
        end if
      end if
    else
      write(fd, "(A)") "Non-SCC calculation"
      write(fd, *)
    end if

    ! only print excitation energy if 1) its been calculated and 2) its avaialable for a single
    ! state
    if (isLinResp .and. energy%Eexcited /= 0.0_dp) then
      write(fd, format2U) "Excitation Energy", energy%Eexcited, "H", Hartree__eV * energy%Eexcited,&
          & "eV"
      write(fd, *)
    end if

    if (tGeoOpt .or. tMd) then
      write(fd, "(3A)") "Full geometry written in ", trim(geoOutFile), ".{xyz|gen}"
      write(fd, *)
    end if

    if (tPrintForces) then
      write(fd, "(A)") 'Total Forces'
      do ii = 1, size(iAtInCentralRegion)
        iAt = iAtInCentralRegion(ii)
        write(fd, "(I5, 3F20.12)")iAt, -derivs(:, iAt)
      end do
      write(fd, *)
      if (tStress .and. .not. tMd) then
        write(fd, "(A)") 'Total stress tensor'
        do ii = 1, 3
          write(fd, "(3F20.12)") totalStress(:, ii)
        end do
        write(fd, *)
        write(fd, "(A)") 'Total lattice derivs'
        do ii = 1, 3
          write(fd, "(3F20.12)") totalLatDeriv(:, ii)
        end do
        write(fd, *)
      end if

      write(fd, format1Ue) "Maximal derivative component",&
          & maxval(abs(derivs(:,iAtInCentralRegion(:)))), 'au'
      if (size(indMovedAtom) > 0) then
        write(fd, format1Ue) "Max force for moved atoms:",&
            & maxval(abs(derivs(:, indMovedAtom))), 'au'
      end if
      write(fd, *)

      if (allocated(chrgForces)) then
        write(fd, "(A)") "Forces on external charges"
        do ii = 1, size(chrgForces, dim=2)
          write(fd, "(3F20.12)") -chrgForces(:, ii)
        end do
        write(fd, *)
      end if

      if (tPeriodic .and. .not. tMd) then
        write(fd, format1Ue) 'Volume', cellVol, 'au^3'
        if (tStress) then
          write(fd, format2Ue)'Pressure', cellPressure, 'au', cellPressure * au__pascal, 'Pa'
        end if
        write(fd, *)
      end if
    end if

  end subroutine writeDetailedOut2


  !> Third group of data for detailed.out
  subroutine writeDetailedOut3(fd, tPrintForces, tSetFillingTemp, tPeriodic, tStress, totalStress,&
      & totalLatDeriv, energy, tempElec, pressure, cellPressure, tempIon)

    !> File ID
    integer, intent(in) :: fd

    !> Print forces on atoms
    logical, intent(in) :: tPrintForces

    !> If the electronic temperature is being set during the run
    logical, intent(in) :: tSetFillingTemp

    !> Is this a periodic geometry
    logical, intent(in) :: tPeriodic

    !> Should the stress tensor/lattice derivatives be printed?
    logical, intent(in) :: tStress

    !> Stress tensor
    real(dp), intent(in) :: totalStress(:,:)

    !> Energy derivatives with respect to lattice vectors
    real(dp), intent(in) :: totalLatDeriv(:,:)

    !> Data structure for energy components
    type(TEnergies), intent(in) :: energy

    !> electron temperature
    real(dp), intent(in) :: tempElec

    !> External pressure
    real(dp), intent(in) :: pressure

    !> Internal pressure in the unit cell
    real(dp), intent(in) :: cellPressure

    !> Atomic kinetic temperature
    real(dp), intent(in) :: tempIon

    integer :: ii

    if (tStress .and. tPrintForces) then
      write(fd, "(A)") 'Total stress tensor'
      do ii = 1, 3
        write(fd, "(3F20.12)") totalStress(:, ii)
      end do
      write(fd, *)
      write(fd, "(A)") 'Total lattice derivs'
      do ii = 1, 3
        write(fd, "(3F20.12)") totalLatDeriv(:, ii)
      end do
      write(fd, *)
    end if

    if (tSetFillingTemp) then
      write(fd, format2U) "Electronic Temperature", tempElec, 'au', tempElec * Hartree__eV,&
          & 'eV'
    end if
    write(fd, format1U) "MD Kinetic Energy", energy%EKin, "H"
    write(fd, format1U) "Total MD Energy", energy%EKin + energy%EMermin, "H"
    if (tPeriodic) then
      write(fd, format2Ue) 'Pressure', cellPressure, 'au', cellPressure * au__pascal, 'Pa'
      if (pressure /= 0.0_dp) then
        write(fd, format2U) 'Gibbs free energy including KE', energy%EGibbsKin, 'H',&
            & Hartree__eV * energy%EGibbsKin, 'eV'
      end if
    end if
    write(fd, format2U) "MD Temperature", tempIon, "H", tempIon / Boltzmann, "K"

  end subroutine writeDetailedOut3

  !> Fourth group of data for detailed.out
  subroutine writeDetailedOut4(fd, energy, tempIon)

    !> File ID
    integer, intent(in) :: fd

    !> Energy contributions
    type(TEnergies), intent(in) :: energy

    !> Atomic kinetic energy
    real(dp), intent(in) :: tempIon

    write(fd, format1U) "MD Kinetic Energy", energy%Ekin, "H"
    write(fd, format2U) "Total MD Energy", energy%EMerminKin, "H",&
        & Hartree__eV * energy%EMerminKin, "eV"
    write(fd, format2U) "MD Temperature", tempIon, "H", tempIon / Boltzmann, "K"
    write(fd, *)

  end subroutine writeDetailedOut4


  !> Fifth group of data for detailed.out
  subroutine writeDetailedOut5(fd, tGeoOpt, tGeomEnd, tMd, tDerivs, tEField, absEField,&
      & dipoleMoment)

    !> File ID
    integer, intent(in) :: fd

    !> Is the geometry changing during the run
    logical, intent(in) :: tGeoOpt

    !> Did the geometry changes sucessfully complete
    logical, intent(in) :: tGeomEnd

    !> Is this a molecular dynamics run
    logical, intent(in) :: tMd

    !> Are finite difference derivatives being computed
    logical, intent(in) :: tDerivs

    !> Is there an external electric field
    logical, intent(in) :: tEField

    !> What is the external E field magnitude
    real(dp), intent(in) :: absEField

    !> What is the dipole moment (if available)
    real(dp), intent(in), allocatable :: dipoleMoment(:)

    if (tEfield) then
      write(fd, format1U1e) 'External E field', absEField, 'au', absEField * au__V_m, 'V/m'
    end if

    if (allocated(dipoleMoment)) then
      write(fd, "(A, 3F14.8, A)") 'Dipole moment:', dipoleMoment, ' au'
      write(fd, "(A, 3F14.8, A)") 'Dipole moment:', dipoleMoment * au__Debye, ' Debye'
      write(fd, *)
    end if

    if (tGeoOpt) then
      if (tGeomEnd) then
        write(fd, "(A)") "Geometry converged"
      else
        write(fd, "(A)") "!!! Geometry did NOT converge!"
      end if
    elseif (tMD) then
      if (tGeomEnd) then
        write(fd, "(A)") "Molecular dynamics completed"
      else
        write(fd, "(A)") "!!! Molecular dynamics terminated abnormally!"
      end if
    elseif (tDerivs) then
      if (tGeomEnd) then
        write(fd, "(A)") "Second derivatives completed"
      else
        write(fd, "(A)") "!!! Second derivatives terminated abnormally!"
      end if
    end if
    write(fd,*)
    close(fd)

  end subroutine writeDetailedOut5

  !> First group of output data during molecular dynamics
  subroutine writeMdOut1(fd, fileName, iGeoStep, pMdIntegrator)

    !> File ID
    integer, intent(in) :: fd

    !> File name
    character(*), intent(in) :: fileName

    !> Number of the current geometry step
    integer, intent(in) :: iGeoStep

    !> Molecular dynamics integrator
    type(TMdIntegrator), intent(in) :: pMdIntegrator

    if (iGeoStep == 0) then
      open(fd, file=fileName, status="replace", action="write")
    end if
    write(fd, "(A, 1X, I0)") "MD step:", iGeoStep
    call state(pMdIntegrator, fd)

  end subroutine writeMdOut1

  !> Second group of output data during molecular dynamics
  subroutine writeMdOut2(fd, tStress, tPeriodic, tBarostat, isLinResp, tEField, tFixEf,&
      & tPrintMulliken, energy, energiesCasida, latVec, cellVol, cellPressure, pressure, tempIon,&
      & absEField, qOutput, q0, dipoleMoment)

    !> File ID
    integer, intent(in) :: fd

    !> Is the stress tensor to be printed?
    logical, intent(in) :: tStress

    !> Is this a periodic geometry
    logical, intent(in) :: tPeriodic

    !> Is a barostat in use
    logical, intent(in) :: tBarostat

    !> Is linear response excitation being used
    logical, intent(in) :: isLinResp

    !> External electric field
    logical, intent(in) :: tEField

    !> Is the  Fermi level fixed
    logical, intent(in) :: tFixEf

    !> Should Mulliken charges be printed, hence total charge here
    logical, intent(in) :: tPrintMulliken

    !> energy contributions
    type(TEnergies), intent(in) :: energy

    !> excitation energies, if allocated
    real(dp), allocatable, intent(inout) :: energiesCasida(:)

    !> Lattice vectors if periodic
    real(dp), intent(in) :: latVec(:,:)

    !> Unit cell volume
    real(dp), intent(in) :: cellVol

    !> Internal cell pressure
    real(dp), intent(in) :: cellPressure

    !> External applied pressure
    real(dp), intent(in) :: pressure

    !> Atomic kinetic energy
    real(dp), intent(in) :: tempIon

    !> magnitude of any applied electric field
    real(dp), intent(in) :: absEField

    !> Output atomic charges (if SCC)
    real(dp), intent(in) :: qOutput(:,:,:)

    !> Reference atomic charges
    real(dp), intent(in) :: q0(:,:,:)

    !> dipole moment if available
    real(dp), intent(inout), allocatable :: dipoleMoment(:)

    integer :: ii
    character(lc) :: strTmp

    if (tStress) then
      if (tBarostat) then
        write(fd, "(A)") 'Lattice vectors (A)'
        do ii = 1, 3
          write(fd, "(3E24.8)") latVec(:,ii) * Bohr__AA
        end do
        write(fd, format2Ue) 'Volume', cellVol, 'au^3', (Bohr__AA**3) * cellVol, 'A^3'
      end if
      if (tPeriodic) then
        write(fd, format2Ue) 'Pressure', cellPressure, 'au', cellPressure * au__pascal, 'Pa'
        if (pressure /= 0.0_dp) then
          write(fd, format2U) 'Gibbs free energy', energy%EGibbs, 'H',&
              & Hartree__eV * energy%EGibbs,'eV'
          write(fd, format2U) 'Gibbs free energy including KE', energy%EGibbsKin, 'H',&
              & Hartree__eV * energy%EGibbsKin, 'eV'
        end if
      end if
    end if
    if (isLinResp) then
      if (energy%Eexcited /= 0.0_dp) then
        write(fd, format2U) "Excitation Energy", energy%Eexcited, "H",&
            & Hartree__eV * energy%Eexcited, "eV"
      end if
      if (allocated(energiesCasida)) then
        do ii = 1, size(energiesCasida)
          write(strTmp,"('Excitation ',I0)")ii
          write(fd, format2U) trim(strTmp), energiesCasida(ii), "H",&
              & Hartree__eV * energiesCasida(ii), "eV"
        end do
      end if
    end if
    write(fd, format2U) 'Potential Energy', energy%EMermin,'H', energy%EMermin * Hartree__eV, 'eV'
    write(fd, format2U) 'MD Kinetic Energy', energy%Ekin, 'H', energy%Ekin * Hartree__eV, 'eV'
    write(fd, format2U) 'Total MD Energy', energy%EMerminKin, 'H',&
        & energy%EMerminKin * Hartree__eV, 'eV'
    write(fd, format2U) 'MD Temperature', tempIon, 'au', tempIon / Boltzmann, 'K'
    if (tEfield) then
      write(fd, format1U1e) 'External E field', absEField, 'au', absEField * au__V_m, 'V/m'
    end if
    if (tFixEf .and. tPrintMulliken) then
      write(fd, "(A, F14.8)") 'Net charge: ', sum(q0(:, :, 1) - qOutput(:, :, 1))
    end if
    if (allocated(dipoleMoment)) then
      write(fd, "(A, 3F14.8, A)") 'Dipole moment:', dipoleMoment,  'au'
      write(fd, "(A, 3F14.8, A)") 'Dipole moment:', dipoleMoment * au__Debye,  'Debye'
    end if

  end subroutine writeMdOut2

  !> Third and final group of output data during molecular dynamics
  subroutine writeMdOut3(fd, fileName)

    !> File ID
    integer, intent(in) :: fd

    !> Output file name
    character(*), intent(in) :: fileName

    close(fd)
    write(stdOut, "(2A)") 'MD information accumulated in ', fileName

  end subroutine writeMdOut3


  !> Write out charges.
  subroutine writeCharges(fCharges, tWriteAscii, orb, qInput, qBlockIn, qiBlockIn, deltaRhoIn)

    !> File name for charges to be written to
    character(*), intent(in) :: fCharges

    !> Charges should be output in ascii (T) or binary (F)
    logical, intent(in) :: tWriteAscii

    !> Atomic orbital information
    type(TOrbitals), intent(in) :: orb

    !> input charges
    real(dp), intent(in) :: qInput(:,:,:)

    !> Block populations if present
    real(dp), intent(in), allocatable :: qBlockIn(:,:,:,:)

    !> Imaginary part of block populations if present
    real(dp), intent(in), allocatable :: qiBlockIn(:,:,:,:)

    !> Full density matrix with on-diagonal adjustment
    real(dp), intent(in), allocatable :: deltaRhoIn(:)


    call writeQToFile(qInput, fCharges, tWriteAscii, orb, qBlockIn, qiBlockIn, deltaRhoIn)
    if (tWriteAscii) then
      write(stdOut, "(A,A)") '>> Charges saved for restart in ', trim(fCharges)//'.dat'
    else
      write(stdOut, "(A,A)") '>> Charges saved for restart in ', trim(fCharges)//'.bin'
    end if

  end subroutine writeCharges


  !> Writes Hamiltonian and overlap matrices and stops program execution.
  subroutine writeHSAndStop(env, tWriteHS, tWriteRealHS, tRealHS, over, neighbourList,&
      & nNeighbourSK, iAtomStart, iPair, img2CentCell, kPoint, iCellVec, cellVec, ham, iHam)

    !> Environment settings
    type(TEnvironment), intent(inout) :: env

    !> Write dense hamiltonian and overlap matrices
    logical, intent(in) :: tWriteHS

    !> write sparse hamitonian and overlap matrices
    logical, intent(in) :: tWriteRealHS

    !> Is the hamitonian real?
    logical, intent(in) :: tRealHS

    !> overlap in sparse storage
    real(dp), intent(in) :: over(:)

    !> atomic neighbours
    type(TNeighbourList), intent(in) :: neighbourList

    !> number of neighbours for each central cell atom
    integer, intent(in) :: nNeighbourSK(:)

    !> Dense matrix indexing for atomic blocks
    integer, intent(in) :: iAtomStart(:)

    !> sparse matrix indexing for atomic blocks
    integer, intent(in) :: iPair(:,:)

    !> Image atoms to central cell
    integer, intent(in) :: img2CentCell(:)

    !> k-points
    real(dp), intent(in) :: kPoint(:,:)

    !> index  for which unit cell an atom is in
    integer, intent(in) :: iCellVec(:)

    !> vectors to unit cells, in lattice constant units
    real(dp), intent(in) :: cellVec(:,:)

    !> sparse hamitonian
    real(dp), intent(in) :: ham(:,:)

    !> imaginary part of hamitonian (used if allocated)
    real(dp), allocatable, intent(in) :: iHam(:,:)

    real(dp), allocatable :: hamUpDown(:,:)
    integer :: nSpin

    nSpin = size(ham, dim=2)

    ! Sanity check, although this should have been caught in initprogram already.
    if (nSpin == 4) then
      call error('Internal error: Hamiltonian writing for Pauli-Hamiltoninan not implemented')
    end if

    hamUpDown = ham
    call qm2ud(hamUpDown)

    ! Write out matrices if necessary and quit.
    call writeHS(env, tWriteHS, tWriteRealHS, tRealHS, hamUpDown, over, neighbourList%iNeighbour,&
        & nNeighbourSK, iAtomStart, iPair, img2CentCell, kPoint, iCellVec, cellVec, iHam)
    write(stdOut, "(A)") "Hamilton/Overlap written, exiting program."
    call env%destruct()
    call destructGlobalEnv()
    call abortProgram()

  end subroutine writeHSAndStop


  !> Invokes the writing routines for the Hamiltonian and overlap matrices.
  subroutine writeHS(env, tWriteHS, tWriteRealHS, tRealHS, ham, over, iNeighbour, nNeighbourSK,&
      & iAtomStart, iPair, img2CentCell, kPoint, iCellVec, cellVec, iHam)

    !> Environment settings
    type(TEnvironment), intent(in) :: env

    !> Should the hamiltonian and overlap be written out as dense matrices
    logical, intent(in) :: tWriteHS

    !> Should the (sparse) real space storage hamiltonian and overlap
    logical, intent(in) :: tWriteRealHS

    !> Is the hamiltonian real?
    logical, intent(in) :: tRealHS

    !> sparse hamitonian matrix
    real(dp), intent(in) :: ham(:,:)

    !> sparse overlap matrix
    real(dp), intent(in) :: over(:)

    !> Atomic neighbour data
    integer, intent(in) :: iNeighbour(0:,:)

    !> number of atomic neighbours for each atom
    integer, intent(in) :: nNeighbourSK(:)

    !> Index array for start of atomic block in dense matrices
    integer, intent(in) :: iAtomStart(:)

    !> Index array for start of atomic block in sparse matrices
    integer, intent(in) :: iPair(0:,:)

    !> Index array for images of atoms
    integer, intent(in) :: img2CentCell(:)

    !> The kpoints in the system
    real(dp), intent(in) :: kPoint(:,:)

    !> Index from atom to which unit cell it belongs
    integer, intent(in) :: iCellVec(:)

    !> Vectors to specific unit cells
    real(dp), intent(in) :: cellVec(:,:)

    !> Imaginary part of the hamiltonian if present
    real(dp), intent(in), allocatable :: iHam(:,:)

    integer :: iS, nSpin

    nSpin = size(ham, dim=2)

    if (tWriteRealHS) then
      do iS = 1, nSpin
        call writeSparse("hamreal" // i2c(iS) // ".dat", ham(:,iS), iNeighbour, nNeighbourSK,&
            & iAtomStart, iPair, img2CentCell, iCellVec, cellVec)
        if (allocated(iHam)) then
          call writeSparse("hamimag" // i2c(iS) // ".dat", iHam(:,iS), iNeighbour, nNeighbourSK,&
              & iAtomStart, iPair, img2CentCell, iCellVec, cellVec)
        end if
      end do
      call writeSparse("overreal.dat", over, iNeighbour, nNeighbourSK, iAtomStart, iPair,&
          & img2CentCell, iCellVec, cellVec)
    end if
    if (tWriteHS) then
      if (tRealHS) then
        do iS = 1, nSpin
          call writeSparseAsSquare(env, "hamsqr" // i2c(iS) // ".dat", ham(:,iS), iNeighbour,&
              & nNeighbourSK, iAtomStart, iPair, img2CentCell)
        end do
        call writeSparseAsSquare(env, "oversqr.dat", over, iNeighbour, nNeighbourSK, iAtomStart,&
            & iPair, img2CentCell)
      else
        do iS = 1, nSpin
          call writeSparseAsSquare(env, "hamsqr" // i2c(iS) // ".dat", ham(:,iS), kPoint,&
              & iNeighbour, nNeighbourSK, iAtomStart, iPair, img2CentCell, iCellVec, cellVec)
        end do
        call writeSparseAsSquare(env, "oversqr.dat", over, kPoint, iNeighbour, nNeighbourSK,&
            & iAtomStart, iPair, img2CentCell, iCellVec, cellVec)
      end if
    end if

  end subroutine writeHS


<<<<<<< HEAD
  !> Write the Hamiltonian self consistent shifts to file
  subroutine writeShifts(fShifts, orb, shiftPerL)
    !> filename where shifts are stored
    character(*), intent(in) :: fShifts

    !> Atomic orbital information
    type(TOrbitals), intent(in) :: orb

    !> shifts organized per (shell , atom,  spin)
    real(dp), intent(in) :: shiftPerL(:,:,:)

    ! locals
    integer :: fdHS, nSpin, nAtom, ii, jj

    nSpin = size(shiftPerL, dim=3)
    nAtom = size(shiftPerL, dim=2)

    if (size(shiftPerL, dim=1) /= orb%mShell ) then
      call error("Internal error in writeshift: size(shiftPerL,1)")
    endif

    if (size(shiftPerL, dim=2) /= size(orb%nOrbAtom) ) then
      call error("Internal error in writeshift size(shiftPerL,2)")
    endif

    open(newunit=fdHS, file=trim(fShifts), form="formatted")
    write(fdHS, *) nAtom, orb%mShell, orb%mOrb, nSpin
    do ii = 1, nAtom
      write(fdHS, *) orb%nOrbAtom(ii), (shiftPerL(:,ii,jj), jj = 1, nSpin)
    end do

    close(fdHS)

    write(stdOut,*) ">> Shifts saved for restart in shifts.dat"

  end subroutine writeShifts


  !> Writes the contact potential shifts per shell (for transport)
  subroutine writeContShifts(filename, orb, shiftPerL, charges, Ef)
    !> filename where shifts are written
    character(*), intent(in) :: filename
    !> orbital structure
    type(TOrbitals), intent(in) :: orb
    !> array of shifts per shell and spin
    real(dp), intent(in) :: shiftPerL(:,:,:)
    !> array of charges per shell and spin
    real(dp), intent(in) :: charges(:,:,:)
    !> Fermi level
    real(dp), intent(in) :: Ef(:)

    integer :: fdHS, nAtom, nSpin

    nSpin = size(shiftPerL,3)
    nAtom = size(shiftPerL,2)

    if (size(shiftPerL,1) /= orb%mShell) then
      call error("Internal error in writeContShifts: size(shiftPerL,1)")
    endif

    if (size(orb%nOrbAtom) /= nAtom) then
      call error("Internal error in writeContShifts: size(shiftPerL,2)")
    endif

    if (all(shape(charges) /= (/ orb%mOrb, nAtom, nSpin /))) then
      call error("Internal error in writeContShift: shape(charges)")
    endif

    open(newunit=fdHS, file=trim(filename), form="formatted")
    write(fdHS, *) nAtom, orb%mShell, orb%mOrb, nSpin
    write(fdHS, *) orb%nOrbAtom
    write(fdHS, *) shiftPerL
    write(fdHS, *) charges
    if (nSpin == 2) then
      write(fdHS, *) 'Fermi level (up):', Ef(1), "H", Hartree__eV * Ef(1), 'eV'
      write(fdHS, *) 'Fermi level (down):', Ef(2), "H", Hartree__eV * Ef(2), 'eV'
    else
      write(fdHS, *) 'Fermi level :', Ef(1), "H", Hartree__eV * Ef(1), 'eV'
    end if

    close(fdHS)

    write(stdOut,*) 'shiftcont_'//trim(filename)//".dat written to file"

  end subroutine writeContShifts


  !> Read the potential shifts from file
  subroutine uploadShiftPerL(fShifts, orb, nAtom, nSpin, shiftPerL)
    !> filename where shifts are stored
    character(*), intent(in) :: fShifts

    !> orbital information
    type(TOrbitals), intent(in) :: orb

    !> number of atoms and spin blocks
    integer, intent(in) :: nAtom, nSpin

    !> potential shifts (shell,atom,spin) charge/mag is used
    real(dp), intent(inout) :: shiftPerL(:,:,:)

    !Locals
    integer :: fdH, nAtomSt, nSpinSt, mOrbSt, mShellSt, ii, jj
    integer, allocatable :: nOrbAtom(:)

    shiftPerL(:,:,:) = 0.0_dp

    open(newunit=fdH, file=fShifts, form="formatted")
    read(fdH, *) nAtomSt, mShellSt, mOrbSt, nSpinSt

    if (nAtomSt /= nAtom .or. mShellSt /= orb%mShell .or. mOrbSt /= orb%mOrb) then
      call error("Shift upload error: Mismatch in number of atoms or max shell per atom.")
    end if
    if (nSpin /= nSpinSt) then
      call error("Shift upload error: Mismatch in number of spin channels.")
    end if

    allocate(nOrbAtom(nAtomSt))
    do ii = 1, nAtom
      read(fdH, *) nOrbAtom(ii), (shiftPerL(:,ii,jj), jj = 1, nSpin)
    end do

    close(fdH)

    if (any(nOrbAtom(:) /= orb%nOrbAtom(:))) then
      call error("Incompatible orbitals in the upload file!")
    end if

    deallocate(nOrbAtom)

  end subroutine uploadShiftPerL




=======
>>>>>>> ca3e94e7
  !> Write current geometry to disc
  subroutine writeCurrentGeometry(geoOutFile, pCoord0Out, tLatOpt, tMd, tAppendGeo, tFracCoord,&
      & tPeriodic, tHelical, tPrintMulliken, species0, speciesName, latVec, origin, iGeoStep,&
      & iLatGeoStep, nSpin, qOutput, velocities)

    !>  file for geometry output
    character(*), intent(in) :: geoOutFile

    !> How central cell atoms are represented
    real(dp), intent(in) :: pCoord0Out(:,:)

    !> is the lattice being optimised?
    logical, intent(in) :: tLatOpt

    !> Is this a molecular dynamics calculation?
    logical, intent(in) :: tMd

    !> should the geometry be added to the end, or the file cleared first
    logical, intent(in) :: tAppendGeo

    !> are fractional GEN files expected
    logical, intent(in) :: tFracCoord

    !> Is the geometry periodic?
    logical, intent(in) :: tPeriodic

    !> Is the geometry helical?
    logical, intent(in) :: tHelical

    !> should Mulliken charges be printed
    logical, intent(in) :: tPrintMulliken

    !> species of atoms in the central cell
    integer, intent(in) :: species0(:)

    !> label for each atomic chemical species
    character(*), intent(in) :: speciesName(:)

    !> lattice vectors
    real(dp), intent(in) :: latVec(:,:)

    !> Origin for periodic coordinates
    real(dp), intent(in) :: origin(:)

    !> current geometry step
    integer, intent(in) :: iGeoStep

    !> current lattice step
    integer, intent(in) :: iLatGeoStep

    !> Number of spin channels
    integer, intent(in) :: nSpin

    !> charges
    real(dp), intent(in), allocatable :: qOutput(:,:,:)

    !> atomic velocities
    real(dp), intent(in), allocatable :: velocities(:,:)

    real(dp), allocatable :: tmpMatrix(:,:)
    integer :: nAtom
    integer :: ii, jj
    character(lc) :: comment, fname

    nAtom = size(pCoord0Out, dim=2)

    fname = trim(geoOutFile) // ".gen"
    if (tPeriodic .or. tHelical) then
      call writeGenFormat(fname, pCoord0Out, species0, speciesName, latVec, origin, tFracCoord)
    else
      call writeGenFormat(fname, pCoord0Out, species0, speciesName)
    end if

    fname = trim(geoOutFile) // ".xyz"
    if (tLatOpt) then
      write(comment, "(A, I0, A, I0)") '** Geometry step: ', iGeoStep, ', Lattice step: ',&
          & iLatGeoStep
    elseif (tMD) then
      write(comment, "(A, I0)") 'MD iter: ', iGeoStep
    else
      write(comment,"(A, I0)") 'Geometry Step: ', iGeoStep
    end if

    if (tPrintMulliken) then
      ! For non-colinear spin without velocities write magnetisation into the velocity field
      if (nSpin == 4 .and. .not. allocated(velocities)) then
        allocate(tmpMatrix(3, nAtom))
        do jj = 1, nAtom
          do ii = 1, 3
            tmpMatrix(ii,jj) = sum(qOutput(:, jj, ii + 1))
          end do
        end do
        ! convert by the inverse of the scaling used in writeXYZFormat
        tmpMatrix(:,:) = tmpMatrix * au__fs / (1000_dp * Bohr__AA)
        call writeXYZFormat(fname, pCoord0Out, species0, speciesName,&
            & charges=sum(qOutput(:,:,1), dim=1), velocities=tmpMatrix, comment=comment,&
            & append=tAppendGeo)
      else if (allocated(velocities)) then
        call writeXYZFormat(fname, pCoord0Out, species0, speciesName,&
            & charges=sum(qOutput(:,:,1),dim=1), velocities=velocities, comment=comment,&
            & append=tAppendGeo)
      else
        call writeXYZFormat(fname, pCoord0Out, species0, speciesName,&
            & charges=sum(qOutput(:,:,1),dim=1), comment=comment, append=tAppendGeo)
      end if
    else if (allocated(velocities)) then
      call writeXYZFormat(fname, pCoord0Out, species0, speciesName, velocities=velocities,&
          & comment=comment, append=tAppendGeo)
    else
      call writeXYZFormat(fname, pCoord0Out, species0, speciesName, comment=comment,&
          & append=tAppendGeo)
    end if

  end subroutine writeCurrentGeometry


  !> Write out final status of the geometry driver.
  subroutine writeFinalDriverStatus(tGeoOpt, tGeomEnd, tMd, tDerivs)

    !> Is the geometry being optimised?
    logical, intent(in) :: tGeoOpt

    !> Has the optimisation terminated?
    logical, intent(in) :: tGeomEnd

    !> Is this a molecular dynamics calculation?
    logical, intent(in) :: tMd

    !> Are finite difference derivatives being calculated?
    logical, intent(in) :: tDerivs

    if (tGeoOpt) then
      if (tGeomEnd) then
        write(stdOut, "(/, A)") "Geometry converged"
      else
        call warning("!!! Geometry did NOT converge!")
      end if
    elseif (tMD) then
      if (tGeomEnd) then
        write(stdOut, "(/, A)") "Molecular dynamics completed"
      else
        call warning("!!! Molecular dynamics terminated abnormally!")
      end if
    elseif (tDerivs) then
      if (tGeomEnd) then
        write(stdOut, "(/, A)") "Second derivatives completed"
      else
        call warning("!!! Second derivatives terminated abnormally!")
      end if
    end if

  end subroutine writeFinalDriverStatus


  !> Prints geometry step information to standard out
  subroutine printGeoStepInfo(tCoordOpt, tLatOpt, iLatGeoStep, iGeoStep)

    !> Are coordinates being optimised
    logical, intent(in) :: tCoordOpt

    !> Is the lattice being optimised
    logical, intent(in) :: tLatOpt

    !> Which geometry step is this
    integer, intent(in) :: iGeoStep

    !> How many lattice optimisation steps have occurred
    integer, intent(in) :: iLatGeoStep

    write(stdOut, '(/, A)') repeat('-', 80)
    if (tCoordOpt .and. tLatOpt) then
      write(stdOut, "(/, A, I0, A, I0,/)") '***  Geometry step: ', iGeoStep, ', Lattice step: ',&
          & iLatGeoStep
    else
      write(stdOut, "(/, A, I0, /)") '***  Geometry step: ', iGeoStep
    end if

  end subroutine printGeoStepInfo


  !> Prints the line above the start of the SCC cycle data
  subroutine printSccHeader()

    write(stdOut, "(A5, A18, A18, A18)") "iSCC", " Total electronic ", "  Diff electronic ",&
        & "     SCC error    "

  end subroutine printSccHeader

  !> Prints the line above the start of the REKS SCC cycle data
  subroutine printReksSccHeader(reks)

    !> data type for REKS
    type(TReksCalc), intent(in) :: reks

    select case (reks%reksAlg)
    case (reksTypes%noReks)
    case (reksTypes%ssr22)
      write(stdOut,"(1X,A5,A20,A20,A13,A15)") "iSCC", "       reks energy  ", &
          & "      Diff energy   ", "      x_a    ", "   SCC error   "
    case (reksTypes%ssr44)
      call error("SSR(4,4) is not implemented yet")
    end select

  end subroutine printReksSccHeader

  subroutine printBlankLine()
    write(stdOut,*)
  end subroutine printBlankLine

  !> Prints info about scc convergence.
  subroutine printSccInfo(tDftbU, iSccIter, Eelec, diffElec, sccErrorQ)

    !> Are orbital potentials being used
    logical, intent(in) :: tDftbU

    !> Iteration count
    integer, intent(in) :: iSccIter

    !> electronic energy
    real(dp), intent(in) :: Eelec

    !> Difference in electronic energy between this iteration and the last
    real(dp), intent(in) :: diffElec

    !> Maximum charge difference between input and output
    real(dp), intent(in) :: sccErrorQ

    if (tDFTBU) then
      write(stdOut, "(I5,E18.8,E18.8,E18.8)") iSCCIter, Eelec, diffElec, sccErrorQ
    else
      write(stdOut, "(I5,E18.8,E18.8,E18.8)") iSCCIter, Eelec, diffElec, sccErrorQ
    end if

  end subroutine printSccInfo


  !> Prints info about scc convergence.
  subroutine printReksSccInfo(iSccIter, Etotal, diffTotal, sccErrorQ, reks)

    !> Iteration count
    integer, intent(in) :: iSccIter

    !> total energy
    real(dp), intent(in) :: Etotal

    !> Difference in total energy between this iteration and the last
    real(dp), intent(in) :: diffTotal

    !> Maximum charge difference between input and output
    real(dp), intent(in) :: sccErrorQ

    !> data type for REKS
    type(TReksCalc), intent(in) :: reks

    ! print out the iteration information
    select case (reks%reksAlg)
    case (reksTypes%noReks)
    case (reksTypes%ssr22)
      write(stdOut,"(I5,4x,F16.10,3x,F16.10,3x,F10.6,3x,F11.8)") iSCCIter, Etotal,&
          & diffTotal, reks%FONs(1,1) * 0.5_dp, sccErrorQ
    case (reksTypes%ssr44)
      call error("SSR(4,4) is not implemented yet")
    end select

  end subroutine printReksSccInfo


  !> Prints current total energies
  subroutine printEnergies(energy, TS, electronicSolver, tDefinedFreeE, tNonAufbau, tSpinPurify, tGroundGuess, iDet)

    !> energy components
    type(TEnergies), intent(in) :: energy

    !> Electron entropy times temperature
    real(dp), intent(in) :: TS(:)

    !> Electronic solver information
    type(TElectronicSolver), intent(in) :: electronicSolver

    !> Is the free energy correctly defined
    logical, intent(in) :: tDefinedFreeE

    !> Is this a non-Aufbau calculation?
    logical, intent(in) :: tNonAufbau

    !> Is this a spin purified calculation?
    logical, intent(in), optional :: tSpinPurify

    !> Should there be a ground state intial guess before Non-Aufbau calc?
    logical, intent(in), optional :: tGroundGuess
    integer, intent(in), optional :: iDet



    write(stdOut, *)
    if (tNonAufbau) then
      if (tGroundGuess .and. iDet==0) then
        write (stdOut, format2U) 'Ground State Energy Guess', energy%Egroundguess, "H", &
          & Hartree__eV * energy%Egroundguess, "eV"
      else if (tSpinPurify) then
        write (stdOut, format2U) 'Triplet Energy', energy%Etriplet, "H", Hartree__eV * energy%Etriplet, "eV"
        write (stdOut, format2U) 'Mixed Energy', energy%Emixed, "H", Hartree__eV * energy%Emixed, "eV"
        write (stdOut, format2U) 'Spin Purified Energy', energy%Etotal, "H", &
          & Hartree__eV * energy%Etotal, "eV"
        if (tGroundGuess) then
          write (stdOut, format2U) 'Ground State Energy Guess', energy%Egroundguess, "H", &
            & Hartree__eV * energy%Egroundguess, "eV"
        end if
      else
        write (stdOut, format2U) 'Non-Aufbau Singlet Energy', energy%Etotal, "H", Hartree__eV * energy%Etotal,&
          & "eV"
        if (tGroundGuess) then
          write (stdOut, format2U) 'Ground State Energy Guess', energy%Egroundguess, "H", &
          & Hartree__eV * energy%Etotal, "eV"
        endif
      end if
    else
      write(stdOut, format2U) "Total Energy", energy%Etotal,"H", Hartree__eV * energy%Etotal,"eV"
      if (electronicSolver%providesEigenvals) then
        write(stdOut, format2U) "Extrapolated to 0", energy%Ezero, "H", Hartree__eV * energy%Ezero,&
            & "eV"
        write(stdOut, format2U) "Total Mermin free energy", energy%EMermin, "H",&
          & Hartree__eV * energy%EMermin, "eV"
      end if
    end if
    if (tDefinedFreeE) then
      write(stdOut, format2U) 'Force related energy', energy%EForceRelated, 'H',&
          & energy%EForceRelated * Hartree__eV, 'eV'
    end if

  end subroutine printEnergies


  !> Prints cell volume.
  subroutine printVolume(cellVol)

    !> unit cell volume
    real(dp), intent(in) :: cellVol

    write(stdOut, format2Ue) 'Volume', cellVol, 'au^3', (Bohr__AA**3) * cellVol, 'A^3'

  end subroutine printVolume


  !> Prints pressure and free energy.
  subroutine printPressureAndFreeEnergy(pressure, cellPressure, EGibbs)

    !> applied external pressure
    real(dp), intent(in) :: pressure

    !> internal cell pressure
    real(dp), intent(in) :: cellPressure

    !> Gibbs free energy (E -TS_elec +pV)
    real(dp), intent(in) :: EGibbs

    write(stdOut, format2Ue) 'Pressure', cellPressure, 'au', cellPressure * au__pascal, 'Pa'
    if (abs(pressure) > epsilon(1.0_dp)) then
      write(stdOut, format2U) "Gibbs free energy", EGibbs, 'H', Hartree__eV * EGibbs, 'eV'
    end if

  end subroutine printPressureAndFreeEnergy


  !> Writes maximal force component.
  subroutine printMaxForce(maxForce)

    !> maximum of the atomic forces
    real(dp), intent(in) :: maxForce

    write(stdOut, "(A, ':', T30, E20.6)") "Maximal force component", maxForce

  end subroutine printMaxForce


  !> Print maximal lattice force component
  subroutine printMaxLatticeForce(maxLattForce)

    !> Maximum energy derivative with respect to lattice vectors
    real(dp), intent(in) :: maxLattForce

    write(stdOut, format1Ue) "Maximal Lattice force component", maxLattForce, 'au'

  end subroutine printMaxLatticeForce


  !> Prints out info about current MD step.
  subroutine printMdInfo(tSetFillingTemp, tEField, tPeriodic, tempElec, absEField, tempIon,&
      & cellPressure, pressure, energy)

    !> Is the electronic temperature set by the thermostat method?
    logical, intent(in) :: tSetFillingTemp

    !> Is an electric field being applied?
    logical, intent(in) :: tEFIeld

    !> Is the geometry periodic?
    logical, intent(in) :: tPeriodic

    !> Electronic temperature
    real(dp), intent(in) :: tempElec

    !> magnitude of applied electric field
    real(dp), intent(in) :: absEField

    !> Atomic kinetic energy
    real(dp), intent(in) :: tempIon

    !> Internal pressure
    real(dp), intent(in) :: cellPressure

    !> External pressure (applied)
    real(dp), intent(in) :: pressure

    !> data type for energy components and total
    type(TEnergies), intent(in) :: energy

    if (tSetFillingTemp) then
      write(stdOut, format2U) 'Electronic Temperature', tempElec, 'H', tempElec / Boltzmann, 'K'
    end if
    if (tEfield) then
      write(stdOut, format1U1e) 'External E field', absEField, 'au', absEField * au__V_m, 'V/m'
    end if
    write(stdOut, format2U) "MD Temperature", tempIon, "H", tempIon / Boltzmann, "K"
    write(stdOut, format2U) "MD Kinetic Energy", energy%Ekin, "H", Hartree__eV * energy%Ekin, "eV"
    write(stdOut, format2U) "Total MD Energy", energy%EMerminKin, "H",&
        & Hartree__eV * energy%EMerminKin, "eV"
    if (tPeriodic) then
      write(stdOut, format2Ue) 'Pressure', cellPressure, 'au', cellPressure * au__pascal, 'Pa'
      if (abs(pressure) < epsilon(1.0_dp)) then
        write(stdOut, format2U) 'Gibbs free energy including KE', energy%EGibbsKin, 'H',&
            & Hartree__eV * energy%EGibbsKin, 'eV'
      end if
    end if

  end subroutine printMdInfo


#:if WITH_SOCKETS

  !> Receives the geometry from socket communication.
  subroutine receiveGeometryFromSocket(env, socket, tPeriodic, coord0, latVecs, tCoordsChanged,&
      & tLatticeChanged, tStopDriver)

    !> Environment settings
    type(TEnvironment), intent(in) :: env

    !> Socket communication object
    type(IpiSocketComm), allocatable, intent(in) :: socket

    !> Is the system periodic
    logical, intent(in) :: tPeriodic

    !> Coordinates for atoms
    real(dp), intent(inout) :: coord0(:,:)

    !> Lattice vectors for the unit cell (not referenced if not periodic)
    real(dp), intent(inout) :: latVecs(:,:)

    !> Have the atomic coordinates changed
    logical, intent(out) :: tCoordsChanged

    !> Have the lattice vectors changed
    logical, intent(out) :: tLatticeChanged

    !> Stop the geometry driver if true
    logical, intent(out) :: tStopDriver

    real(dp) :: tmpLatVecs(3, 3)

    @:ASSERT(env%tGlobalMaster .eqv. allocated(socket))

    if (env%tGlobalMaster) then
      call socket%receive(coord0, tmpLatVecs, tStopDriver)
    end if
    tCoordsChanged = .true.
    if (tPeriodic .and. .not. tStopDriver) then
      latVecs(:,:) = tmpLatVecs
    end if
    tLatticeChanged = tPeriodic
  #:if WITH_MPI
    ! update all nodes with the received information
    call mpifx_bcast(env%mpi%globalComm, coord0)
    call mpifx_bcast(env%mpi%globalComm, latVecs)
    call mpifx_bcast(env%mpi%globalComm, tCoordsChanged)
    call mpifx_bcast(env%mpi%globalComm, tLatticeChanged)
    call mpifx_bcast(env%mpi%globalComm, tStopDriver)
  #:endif

  end subroutine receiveGeometryFromSocket

#:endif


  !> Prepares binary eigenvector file for writing.
  subroutine prepareEigvecFileBin(fd, runId, fileName)

    !> New file ID for the results
    integer, intent(out) :: fd

    !> Run id to write into the file header
    integer, intent(in) :: runId

    !> Name of the file
    character(*), intent(in), optional :: fileName

    character(lc) :: tmpStr

    if (present(fileName)) then
      write(tmpStr, "(A,A)") trim(fileName), ".bin"
      open(newunit=fd, file=tmpStr, action="write", status="replace", form="unformatted")
    else
      open(newunit=fd, file=eigvecBin, action="write", status="replace", form="unformatted")
    end if
    write(fd) runId

  end subroutine prepareEigvecFileBin


  !> Prepares text eigenvector file for writing.
  subroutine prepareEigvecFileTxt(fd, t2Component, fileName)

    !> New file ID for the results
    integer, intent(out) :: fd

    !> Whether eigenvectors present 2-component Pauli vectors
    logical, intent(in) :: t2Component

    !> Name of the file
    character(*), intent(in), optional :: fileName

    character(lc) :: tmpStr

    if (present(fileName)) then
      write(tmpStr, "(A,A)") trim(fileName), ".out"
      open(newunit=fd, file=tmpStr, action="write", status="replace", position="rewind")
    else
      open(newunit=fd, file=eigvecOut, action="write", status="replace", position="rewind")
    end if
    write(fd, "(A/)") "Coefficients and Mulliken populations of the atomic orbitals"
    if (t2Component) then
      write(fd,"(A/)")"   Atom   Orb         up spin coefficients   down spin coefficients  &
          &  charge    x         y         z"
    end if

  end subroutine prepareEigvecFileTxt


  !> Writes a single real eigenvector into a file
  subroutine writeSingleRealEigvecTxt(fd, eigvec, fracs, iS, iEigvec, orb, species, speciesName,&
      & nAtom)

    !> File descriptor of open file
    integer, intent(in) :: fd

    !> Eigenvector to write
    real(dp), intent(in) :: eigvec(:)

    !> Fraction of each component in the eigenvector (c.S.c)
    real(dp), intent(in) :: fracs(:)

    !> Spin index of the eigenvector
    integer, intent(in) :: iS

    !> Index of the eigenvector
    integer, intent(in) :: iEigvec

    !> Orbital information
    type(TOrbitals), intent(in) :: orb

    !> Species for each atom
    integer, intent(in) :: species(:)

    !> Name of each species
    character(*), intent(in) :: speciesName(:)

    !> Number of atoms
    integer, intent(in) :: nAtom

    character(sc), allocatable :: shellNamesTmp(:)
    character(lc) :: tmpStr, strTmp
    integer :: ind, ang
    integer :: iAt, iSp, iSh, iOrb

    write(fd, "('Eigenvector:',I4,4X,'(',A,')'/)") iEigvec, trim(spinName(iS))
    ind = 0
    do iAt = 1, nAtom
      iSp = species(iAt)
      call getShellNames(iSp, orb, shellNamesTmp)
      do iSh = 1, orb%nShell(iSp)
        ang = orb%angShell(iSh, iSp)
        if (ang > 0) then
          write(strTmp,"(A)")trim(shellNamesTmp(iSh))//'_'
        else
          write(strTmp,"(A)")trim(shellNamesTmp(iSh))
        end if
        if (iSh == 1) then
          write(tmpStr, "(I5,1X,A2,2X,A)") iAt, speciesName(iSp), trim(strTmp)
        else
          write(tmpStr, "(10X,A)") trim(strTmp)
        end if
        do iOrb = 1, 2 * ang + 1
          ind = ind + 1
          write(fd, "(A,T22,1X,F10.6,1X,F10.6)") trim(tmpStr)//trim(orbitalNames(iOrb-ang-1,ang)),&
              & eigvec(ind), fracs(ind)
        end do
      end do
      deallocate(shellNamesTmp)
      write(fd,*)
    end do

  end subroutine writeSingleRealEigvecTxt


  !> Writes a single complex eigenvector into a file
  subroutine writeSingleCplxEigvecTxt(fd, eigvec, fracs, iS, iK, iEigvec, orb, species,&
      & speciesName, nAtom)

    !> File descriptor of open file
    integer, intent(in) :: fd

    !> Eigenvector to write
    complex(dp), intent(in) :: eigvec(:)

    !> Fraction of each basis function in the eigenvector (c.S.c)
    real(dp), intent(in) :: fracs(:)

    !> Spin index of the eigenvector
    integer, intent(in) :: iS

    !> K-point index of the eigenvector
    integer, intent(in) :: iK

    !> Index of the eigenvector
    integer, intent(in) :: iEigvec

    !> Orbital information
    type(TOrbitals), intent(in) :: orb

    !> Species for each atom
    integer, intent(in) :: species(:)

    !> Name of each species
    character(*), intent(in) :: speciesName(:)

    !> Number of atoms
    integer, intent(in) :: nAtom

    character(sc), allocatable :: shellNamesTmp(:)
    character(lc) :: tmpStr, strTmp
    integer :: ind, ang
    integer :: iAt, iSp, iSh, iOrb

    write(fd, "(A,I4,4X,A,I4,4X,'(',A,')'/)") "K-point: ", iK, "Eigenvector: ", iEigvec,&
        & trim(spinName(iS))
    ind = 0
    do iAt = 1, nAtom
      iSp = species(iAt)
      call getShellNames(iSp, orb, shellNamesTmp)
      do iSh = 1, orb%nShell(iSp)
        ang = orb%angShell(iSh, iSp)
        if (ang > 0) then
          write(strTmp,"(A)")trim(shellNamesTmp(iSh))//'_'
        else
          write(strTmp,"(A)")trim(shellNamesTmp(iSh))
        end if
        if (iSh == 1) then
          write(tmpStr, "(I5,1X,A2,2X,A)") iAt, speciesName(iSp), trim(strTmp)
        else
          write(tmpStr, "(10X,A)")  trim(strTmp)
        end if
        do iOrb = 1, 2 * ang + 1
          ind = ind + 1
          write(fd, "(A,T22,1X,'(',F10.6,',',F10.6,1X,')',1X,F10.6)")&
              & trim(tmpStr)//trim(orbitalNames(iOrb-ang-1,ang)),&
              & real(eigvec(ind)), aimag(eigvec(ind)), fracs(ind)
        end do
      end do
      deallocate(shellNamesTmp)
      write(fd,*)
    end do

  end subroutine writeSingleCplxEigvecTxt


  !> Writes a single Pauli two-component eigenvector into a file
  subroutine writeSinglePauliEigvecTxt(fd, eigvec, fracs, iK, iEigvec, orb, species, speciesName,&
      & nAtom, nOrb)

    !> File descriptor of open file
    integer, intent(in) :: fd

    !> Eigenvector to write
    complex(dp), intent(in) :: eigvec(:)

    !> Fraction of each orbital in the eigenvector, decomposed into 4 components.
    real(dp), intent(in) :: fracs(:,:)

    !> K-point index of the eigenvector
    integer, intent(in) :: iK

    !> Index of the eigenvector
    integer, intent(in) :: iEigvec

    !> Orbital information
    type(TOrbitals), intent(in) :: orb

    !> Species for each atom
    integer, intent(in) :: species(:)

    !> Name of each species
    character(*), intent(in) :: speciesName(:)

    !> Number of atoms
    integer, intent(in) :: nAtom

    !> Number of orbitals
    integer, intent(in) :: nOrb

    character(sc), allocatable :: shellNamesTmp(:)
    character(lc) :: tmpStr, strTmp
    integer :: ind, ang
    integer :: iAt, iSp, iSh, iOrb

    write(fd, "(A,I4,4X,A,I4)") "K-point: ", ik, "Eigenvector: ", iEigvec
    ind = 0
    do iAt = 1, nAtom
      iSp = species(iAt)
      call getShellNames(iSp, orb, shellNamesTmp)
      do iSh = 1, orb%nShell(iSp)
        ang = orb%angShell(iSh,iSp)
        if (ang > 0) then
          write(strTmp,"(A)")trim(shellNamesTmp(iSh))//'_'
        else
          write(strTmp,"(A)")trim(shellNamesTmp(iSh))
        end if
        if (iSh == 1) then
          write(tmpStr, "(I5,1X,A2,2X,A)") iAt, speciesName(iSp), trim(strTmp)
        else
          write(tmpStr, "(10X,A)") trim(strTmp)
        end if
        do iOrb = 1, 2 * ang + 1
          ind = ind + 1
          write(fd, "(A,T22,1X,'(',F10.6,',',F10.6,')','(',F10.6,',',F10.6,')',1X,4F10.6)")&
              & trim(tmpStr)//trim(orbitalNames(iOrb-ang-1,ang)), real(eigvec(ind)),&
              & aimag(eigvec(ind)), real(eigvec(ind + nOrb)), aimag(eigvec(ind + nOrb)),&
              & fracs(:, ind)
        end do
      end do
      deallocate(shellNamesTmp)
      write(fd,*)
    end do

  end subroutine writeSinglePauliEigvecTxt


  !> Write projected real eigenvector data to disc
  subroutine writeProjEigvecData(fd, iOrbRegion, eigval, fracs)

    !> File descriptor for each region
    integer, intent(in) :: fd(:)

    !> List of orbital for each region
    type(TListIntR1), intent(inout) :: iOrbRegion

    !> Eigenvalue for current eigenvector
    real(dp), intent(in) :: eigval

    !> Fraction of each orbital in the current eigenvector (c.S.c)
    real(dp), intent(in) :: fracs(:)

    integer, allocatable :: iOrbs(:)
    integer :: valShape(1)
    integer :: iReg, dummy

    do iReg = 1, size(fd)
      call elemShape(iOrbRegion, valshape, iReg)
      allocate(iOrbs(valshape(1)))
      call intoArray(iOrbRegion, iOrbs, dummy, iReg)
      write(fd(iReg), "(f13.6,f10.6)") Hartree__eV * eigval, sum(fracs(iOrbs))
      deallocate(iOrbs)
    end do

  end subroutine writeProjEigvecData


  !> Write projected real eigenvector data to disc (complex)
  subroutine writeProjPauliEigvecData(fd, iOrbRegion, eigval, fracs)

    !> File descriptor for each region
    integer, intent(in) :: fd(:)

    !> List of orbital for each region
    type(TListIntR1), intent(inout) :: iOrbRegion

    !> Eigenvalue for current eigenvector
    real(dp), intent(in) :: eigval

    !> Fraction of each orbital in the eigenvector for the four Pauli components
    real(dp), intent(in) :: fracs(:,:)

    integer, allocatable :: iOrbs(:)
    integer :: valShape(1)
    integer :: iReg, dummy

    do iReg = 1, size(fd)
      call elemShape(iOrbRegion, valshape, iReg)
      allocate(iOrbs(valshape(1)))
      call intoArray(iOrbRegion, iOrbs, dummy, iReg)
      write(fd(iReg), "(f13.6,4f10.6)") Hartree__eV * eigval, sum(fracs(:,iOrbs), dim=2)
      deallocate(iOrbs)
    end do

  end subroutine writeProjPauliEigvecData


  !> Writes header for projected eigenvectors
  subroutine writeProjEigvecHeader(fd, iS, iK, kWeight)

    !> File descriptor for each region
    integer, intent(in) :: fd(:)

    !> Index fo current spin
    integer, intent(in) :: iS

    !> Index of current k-point
    integer, intent(in), optional :: iK

    !> Weight of current k-point
    real(dp), intent(in), optional :: kWeight

    integer :: iReg

    @:ASSERT(present(iK) .eqv. present(kWeight))

    do iReg = 1, size(fd)
      if (present(iK)) then
        write(fd(iReg), "(2(A,1X,I0,1X),A,1X,F12.8)") 'KPT', iK, 'SPIN', iS, 'KWEIGHT', kWeight
      else
        write(fd(iReg), "(A,1X,I0)") 'SPIN', iS
      end if
    end do

  end subroutine writeProjEigvecHeader


  !> Writes footer for projected eigenvectors
  subroutine writeProjEigvecFooter(fd)

    !> File descriptor for each region
    integer, intent(in) :: fd(:)

    integer :: iReg

    do iReg = 1, size(fd)
      write(fd(iReg), "(A)") ""
    end do

  end subroutine writeProjEigvecFooter


  !> Returns the fraction of each orbital in a 2-component Pauli-vector.
  subroutine getPauliFractions(eigvec, overDotEigvec, fracs)

    !> Pauli eigenvector
    complex(dp), intent(in) :: eigvec(:)

    !> Overlap times eigenvector
    complex(dp), intent(in) :: overDotEigvec(:)

    !> Fractions along the 4 (total, x, y and z) component. Shape (4, size(eigvec) / 2)
    real(dp), intent(out) :: fracs(:,:)

    integer :: nOrb
    integer :: iOrb

    nOrb = size(eigvec) / 2
    do iOrb = 1, nOrb
      fracs(1, iOrb) =  real(conjg(eigvec(iOrb)) * overDotEigvec(iOrb)&
          & + conjg(eigvec(iOrb + nOrb)) * overDotEigvec(iOrb + nOrb))
      fracs(2, iOrb) = real(conjg(eigvec(iOrb + nOrb)) * overDotEigvec(iOrb)&
          & + conjg(eigvec(iOrb)) * overDotEigvec(iOrb + nOrb))
      fracs(3, iOrb) = aimag(conjg(eigvec(iOrb)) * overDotEigvec(iOrb + nOrb)&
          & - conjg(eigvec(iOrb + nOrb)) * overDotEigvec(iOrb))
      fracs(4, iOrb) = real(conjg(eigvec(iOrb)) * overDotEigvec(iOrb)&
          & - conjg(eigvec(iOrb + nOrb)) * overDotEigvec(iOrb + nOrb))
    end do

  end subroutine getPauliFractions


  !> Prepare projected eigenvector file for each region
  subroutine prepareProjEigvecFiles(fd, fileNames)

    !> File descriptor for a not yet opened file for each region
    integer, intent(out) :: fd(:)

    !> List of region file names
    type(TListCharLc), intent(inout) :: fileNames

    integer :: iReg
    character(lc) :: tmpStr

    do iReg = 1, size(fd)
      call get(fileNames, tmpStr, iReg)
      open(newunit=fd(iReg), file=tmpStr, action="write", status="replace", form="formatted")
    end do

  end subroutine prepareProjEigvecFiles


  !> Finish projected eigenvector file for each region
  subroutine finishProjEigvecFiles(fd)

    !> File descriptor for opened file for each region
    integer, intent(in) :: fd(:)

    integer :: iReg

    do iReg = 1, size(fd)
      close(fd(iReg))
    end do

  end subroutine finishProjEigvecFiles


  !> Electrostatic potential at specified points
  subroutine writeEsp(esp, env, iGeoStep, nGeoSteps)

    !> Object holding the potentials and their locations
    type(TElStatPotentials), intent(in) :: esp

    !> Environment settings
    type(TEnvironment), intent(in) :: env

    !> Step of the geometry driver
    integer, intent(in) :: iGeoStep

    !> Number of geometry steps
    integer, intent(in) :: nGeoSteps

    integer :: ii, fdEsp
    character(lc) :: tmpStr

    if (env%tGlobalMaster) then
      if (esp%tAppendEsp) then
        open(newunit=fdEsp, file=trim(esp%EspOutFile), position="append")
      else
        open(newunit=fdEsp, file=trim(esp%EspOutFile), action="write", status="replace")
      end if
      ! Header with presence of external field and regular grid size
      write(tmpStr, "('# ', L2, 3I6, 1x, I0)")allocated(esp%extPotential),&
          & esp%gridDimensioning, size(esp%intPotential)
      if (.not.esp%tAppendEsp .or. iGeoStep == 0) then
        write(fdEsp,"(A)")trim(tmpStr)
        if (all(esp%gridDimensioning > 0)) then
          write(fdEsp,"(A,3E20.12)")'#',esp%origin* Bohr__AA
          do ii = 1, 3
            write(fdEsp,"(A,3E20.12)")'#',esp%axes(:,ii)* Bohr__AA
          end do
        end if
      end if

      if (nGeoSteps > 0) then
        write(tmpStr, "(' Geo ', I0)")iGeoStep
      else
        write(tmpStr,*)
      end if

      ! actually print the potentials, note the sign changes, as inside DFTB+ potentials are defined
      ! as though the charge on electrons is positive.
      if (all(esp%gridDimensioning > 0)) then
        ! Regular point distribution, do not print positions
        if (allocated(esp%extPotential)) then
          write(fdEsp,"(A,A)")'# Internal (V)        External (V)', trim(tmpStr)
          do ii = 1, size(esp%espGrid,dim=2)
            write(fdEsp,"(2E20.12)")-esp%intPotential(ii) * Hartree__eV,&
                & -esp%extPotential(ii) * Hartree__eV
          end do
        else
          write(fdEsp,"(A,A)")'# Internal (V)', trim(tmpStr)
          do ii = 1, size(esp%espGrid,dim=2)
            write(fdEsp,"(E20.12)")-esp%intPotential(ii) * Hartree__eV
          end do
        end if
      else
        ! Scattered points, print locations
        if (allocated(esp%extPotential)) then
          write(fdEsp,"(A,A)")'#           Location (AA)             Internal (V)        External&
              & (V)', trim(tmpStr)
          do ii = 1, size(esp%espGrid,dim=2)
            write(fdEsp,"(3E12.4,2E20.12)")esp%espGrid(:,ii) * Bohr__AA,&
                & -esp%intPotential(ii) * Hartree__eV, -esp%extPotential(ii) * Hartree__eV
          end do
        else
          write(fdEsp,"(A,A)")'#           Location (AA)             Internal (V)',&
              & trim(tmpStr)
          do ii = 1, size(esp%espGrid,dim=2)
            write(fdEsp,"(3E12.4,E20.12)")esp%espGrid(:,ii) * Bohr__AA,&
                & -esp%intPotential(ii) * Hartree__eV
          end do
        end if
      end if
      close(fdEsp)
    end if

  end subroutine writeEsp


  !> Read external eigenvector file (eigenvec.bin)
  subroutine readEigenvecs(eigenvecs)

    real(dp), intent(out) :: eigenvecs(:,:)

    character(len=16), parameter :: fname = "eigenvec.bin"
    integer :: funit
    logical :: exst
    integer :: iAO, iMO, nOrb
    integer :: dummy

    nOrb = size(eigenvecs,dim=1)

    inquire(file=fname,exist=exst)
    if (exst) then
      open(newunit=funit,file=fname,action="read",form="unformatted",access="direct",recl=dp)
      read(funit,rec=1) dummy
      do iMO = 1, nOrb
        read(funit,rec=2+(nOrb+1)*(iMO-1)) dummy
        do iAO = 1, nOrb
          read(funit,rec=2+iAO+(nOrb+1)*(iMO-1)) eigenvecs(iAO,iMO)
        end do
      end do
      close(funit)
    else
      call error('no eigenvec.bin file!')
    end if

  end subroutine readEigenvecs


  !> Print energy contribution for each microstate in SCC iteration
  subroutine printReksMicrostates(reks, Erep)

    !> data type for REKS
    type(TReksCalc), intent(inout) :: reks

    !> repulsive energy
    real(dp), intent(in) :: Erep

    integer :: iL

    write(stdOut,'(1x,A,5x,A,9x,A,9x,A,9x,A,8x,A,9x,A,8x,A)') &
        & "iL", "nonSCC", "SCC", "spin", "3rd", "fock", "Rep", "Total"
    do iL = 1, reks%Lmax
      write(stdOut,'(I3,7(f13.8))',advance="no") iL, reks%enLnonSCC(iL), &
          & reks%enLscc(iL), reks%enLspin(iL)
      if (reks%t3rd) then
        write(stdOut,'(1(f13.8))',advance="no") reks%enL3rd(iL)
      else
        write(stdOut,'(1(f13.8))',advance="no") 0.0_dp
      end if
      if (reks%isRangeSep) then
        write(stdOut,'(1(f13.8))',advance="no") reks%enLfock(iL)
      else
        write(stdOut,'(1(f13.8))',advance="no") 0.0_dp
      end if
      write(stdOut,'(2(f13.8))') Erep, reks%enLtot(iL)
    end do

  end subroutine printReksMicrostates


  !> Print SA-REKS energy in SCC iteration
  subroutine printSaReksEnergy(reks)

    !> data type for REKS
    type(TReksCalc), intent(inout) :: reks

    integer :: ist

    write(stdOut,'(1x,A)') "SA-REKS state energies"
    do ist = 1, reks%nstates
      if (mod(ist,5) == 0 .or. ist == reks%nstates) then
        write(stdOut,"(I3,':',1x,1(f13.8),1x,'H')") ist, reks%energy(ist)
      else
        write(stdOut,"(I3,':',1x,1(f13.8),1x,'H')",advance="no") ist, reks%energy(ist)
      end if
    end do

  end subroutine printSaReksEnergy


  !> print SA-REKS result in standard output
  subroutine printReksSAInfo(reks, Etotal)

    !> data type for REKS
    type(TReksCalc), intent(inout) :: reks

    !> state-averaged energy
    real(dp), intent(in) :: Etotal

    select case (reks%reksAlg)
    case (reksTypes%noReks)
    case (reksTypes%ssr22)
      call printReksSAInfo22(Etotal, reks%enLtot, reks%energy, reks%FONs, reks%Efunction,&
          & reks%Plevel)
    case (reksTypes%ssr44)
      call error("SSR(4,4) is not implemented yet")
    end select

  end subroutine printReksSAInfo


  !> print SA-REKS(2,2) result in standard output
  subroutine printReksSAInfo22(Etotal, enLtot, energy, FONs, Efunction, Plevel)

    !> state-averaged energy
    real(dp), intent(in) :: Etotal

    !> total energy for each microstate
    real(dp), intent(in) :: enLtot(:)

    !> energy of states
    real(dp), intent(in) :: energy(:)

    !> Fractional occupation numbers of active orbitals
    real(dp), intent(in) :: FONs(:,:)

    !> Minimized energy functional
    integer, intent(in) :: Efunction

    !> Print level in standard output file
    integer, intent(in) :: Plevel

    real(dp) :: n_a, n_b
    integer :: iL, Lmax, ist, nstates
    character(len=8) :: strTmp

    nstates = size(energy,dim=1)
    Lmax = size(enLtot,dim=1)

    n_a = FONs(1,1)
    n_b = FONs(2,1)

    write(stdOut,*) " "
    write(stdOut, "(A)") repeat("-", 50)
    if (Efunction == 1) then
      write(stdOut,'(A25,2x,F15.8)') " Final REKS(2,2) energy:", Etotal
      write(stdOut,*) " "
      write(stdOut,'(A46)') " State     Energy      FON(1)    FON(2)   Spin"
      write(strTmp,'(A)') "PPS"
      write(stdOut,'(1x,a4,1x,f13.8,1x,2(f10.6),2x,f4.2)') &
          & trim(strTmp), energy(1), n_a, n_b, 0.0_dp
    else if (Efunction == 2) then
      write(stdOut,'(A27,2x,F15.8)') " Final SA-REKS(2,2) energy:", Etotal
      write(stdOut,*) " "
      write(stdOut,'(A46)') " State     Energy      FON(1)    FON(2)   Spin"
      do ist = 1, nstates
        if (ist == 1) then
          write(strTmp,'(A)') "PPS"
          write(stdOut,'(1x,a4,1x,f13.8,1x,2(f10.6),2x,f4.2)') &
              & trim(strTmp), energy(1), n_a, n_b, 0.0_dp
        else if (ist == 2) then
          write(strTmp,'(A)') "OSS"
          write(stdOut,'(1x,a4,1x,f13.8,1x,2(f10.6),2x,f4.2)') &
              & trim(strTmp), energy(2), 1.0_dp, 1.0_dp, 0.0_dp
        else if (ist == 3) then
          write(strTmp,'(A)') "DES"
          write(stdOut,'(1x,a4,1x,f13.8,1x,2(f10.6),2x,f4.2)') &
              & trim(strTmp), energy(3), n_b, n_a, 0.0_dp
        end if
      end do
      write(strTmp,'(A)') "Trip"
      write(stdOut,'(1x,a4,1x,f13.8,1x,2(f10.6),2x,f4.2)') &
          & trim(strTmp), enLtot(5), 1.0_dp, 1.0_dp, 1.0_dp
    end if
    write(stdOut, "(A)") repeat("-", 50)

    if (Plevel >= 2) then
      write(stdOut,*) " "
      write(stdOut, "(A)") repeat("-", 25)
      write(stdOut,'(1x,A20,2x,F15.8)') " Microstate Energies"
      do iL = 1, Lmax
        write(stdOut,"(1x,'L =',1x,I2,':',1x,F13.8)") iL, enLtot(iL)
      end do
      write(stdOut, "(A)") repeat("-", 25)
    end if

  end subroutine printReksSAInfo22


  !> print SI-SA-REKS result in standard output
  subroutine printReksSSRInfo(reks, Wab, tmpEn, StateCoup)

    !> data type for REKS
    type(TReksCalc), intent(inout) :: reks

    !> converged Lagrangian values within active space
    real(dp), intent(in) :: Wab(:,:)

    !> SA-REKS energies
    real(dp), intent(in) :: tmpEn(:)

    !> state-interaction term between SA-REKS states
    real(dp), intent(in) :: StateCoup(:,:)

    select case (reks%reksAlg)
    case (reksTypes%noReks)
    case (reksTypes%ssr22)
      call printReksSSRInfo22(Wab, tmpEn, StateCoup, reks%energy, reks%eigvecsSSR, &
          & reks%Na, reks%tAllStates, reks%tSSR)
    case (reksTypes%ssr44)
      call error("SSR(4,4) is not implemented yet")
    end select

  end subroutine printReksSSRInfo


  !> print SI-SA-REKS(2,2) result in standard output
  subroutine printReksSSRInfo22(Wab, tmpEn, StateCoup, energy, eigvecsSSR, &
      & Na, tAllStates, tSSR)

    !> converged Lagrangian values within active space
    real(dp), intent(in) :: Wab(:,:)

    !> SA-REKS energies
    real(dp), intent(in) :: tmpEn(:)

    !> state-interaction term between SA-REKS states
    real(dp), intent(in) :: StateCoup(:,:)

    !> energy of states
    real(dp), intent(in) :: energy(:)

    !> eigenvectors from SA-REKS state
    real(dp), intent(in) :: eigvecsSSR(:,:)

    !> Number of active orbitals
    integer, intent(in) :: Na

    !> Decide the energy states in SA-REKS
    logical, intent(in) :: tAllStates

    !> Calculate SSR state with inclusion of SI, otherwise calculate SA-REKS state
    logical, intent(in) :: tSSR

    integer :: ist, jst, nstates, ia, ib, nActPair
    character(len=8) :: strTmp
    character(len=1) :: stA, stB

    nActPair = size(Wab,dim=1)
    nstates = size(energy,dim=1)

    write(stdOut,*)
    do ist = 1, nActPair

      call getTwoIndices(Na, ist, ia, ib, 1)

      call getSpaceSym(ia, stA)
      call getSpaceSym(ib, stB)

      write(stdOut,"(1x,'Lagrangian W',A1,A1,': ',2(f12.8))") &
          & trim(stA), trim(stB), Wab(ist,1), Wab(ist,2)

    end do

    write(stdOut,*)
    write(stdOut, "(A)") repeat("-", 50)
    if (.not. tAllStates) then
      write(stdOut,'(A)') " SSR: 2SI-2SA-REKS(2,2) Hamiltonian matrix"
      write(stdOut,'(15x,A3,11x,A3)') "PPS", "OSS"
    else
      write(stdOut,'(A)') " SSR: 3SI-2SA-REKS(2,2) Hamiltonian matrix"
      write(stdOut,'(15x,A3,11x,A3,11x,A3)') "PPS", "OSS", "DES"
    end if

    do ist = 1, nstates
      if (ist == 1) then
        write(strTmp,'(A)') "PPS"
      else if (ist == 2) then
        write(strTmp,'(A)') "OSS"
      else if (ist == 3) then
        write(strTmp,'(A)') "DES"
      end if
      write(stdOut,'(1x,a5,1x)',advance="no") trim(strTmp)
      do jst = 1, nstates
        if (ist == jst) then
          if (jst == nstates) then
            write(stdOut,'(1x,f13.8)') tmpEn(ist)
          else
            write(stdOut,'(1x,f13.8)',advance="no") tmpEn(ist)
          end if
        else
          if (jst == nstates) then
            write(stdOut,'(1x,f13.8)') StateCoup(ist,jst)
          else
            write(stdOut,'(1x,f13.8)',advance="no") StateCoup(ist,jst)
          end if
        end if
      end do
    end do
    write(stdOut, "(A)") repeat("-", 50)

    if (tSSR) then
      write(stdOut,*)
      write(stdOut, "(A)") repeat("-", 64)
      if (.not. tAllStates) then
        write(stdOut,'(A)') " SSR: 2SI-2SA-REKS(2,2) states"
        write(stdOut,'(19x,A4,7x,A7,4x,A7)') "E_n", "C_{PPS}", "C_{OSS}"
      else
        write(stdOut,'(A)') " SSR: 3SI-2SA-REKS(2,2) states"
        write(stdOut,'(19x,A4,7x,A7,4x,A7,4x,A7)') "E_n", "C_{PPS}", "C_{OSS}", "C_{DES}"
      end if
      do ist = 1, nstates
        if (.not. tAllStates) then
          write(stdOut,'(1x,A,I2,1x,f13.8,1x,f10.6,1x,f10.6)') &
              & "SSR state ", ist, energy(ist), eigvecsSSR(:,ist)
        else
          write(stdOut,'(1x,A,I2,1x,f13.8,1x,f10.6,1x,f10.6,1x,f10.6)') &
              & "SSR state ", ist, energy(ist), eigvecsSSR(:,ist)
        end if
      end do
      write(stdOut, "(A)") repeat("-", 64)
    end if

  end subroutine printReksSSRInfo22


  !> print unrelaxed FONs for target state
  subroutine printUnrelaxedFONs(tmpRho, rstate, Lstate, Nc, Na, tSSR)

    !> Occupation number matrix
    real(dp), intent(in) :: tmpRho(:,:)

    !> Target SSR state
    integer, intent(in) :: rstate

    !> Target microstate
    integer, intent(in) :: Lstate

    !> Number of core orbitals
    integer, intent(in) :: Nc

    !> Number of active orbitals
    integer, intent(in) :: Na

    !> Calculate SSR state with inclusion of SI, otherwise calculate SA-REKS state
    logical, intent(in) :: tSSR

    integer :: ii

    write(stdOut,*)
    if (tSSR) then
      write(stdOut,'(A25,I1,A1)',advance="no") " unrelaxed SSR FONs for S", &
          & rstate - 1, ":"
    else
      if (Lstate == 0) then
        write(stdOut,'(A29,I1,A1)',advance="no") " unrelaxed SA-REKS FONs for S", &
            & rstate - 1, ":"
      else
        write(stdOut,'(A20,I1,A12)',advance="no") " unrelaxed FONs for ", &
            & Lstate, " microstate:"
      end if
    end if
    do ii = 1, Na
      if (ii == Na) then
        write(stdOut,'(1(f10.6))') tmpRho(Nc+ii,Nc+ii)
      else
        write(stdOut,'(1(f10.6))',advance="no") tmpRho(Nc+ii,Nc+ii)
      end if
    end do

  end subroutine printUnrelaxedFONs


  !> print Relaxed FONs for target state
  subroutine printRelaxedFONs(tmpRho, rstate, Nc, Na, tSSR)

    !> Occupation number matrix
    real(dp), intent(in) :: tmpRho(:,:)

    !> Target SSR state
    integer, intent(in) :: rstate

    !> Number of core orbitals
    integer, intent(in) :: Nc

    !> Number of active orbitals
    integer, intent(in) :: Na

    !> Calculate SSR state with inclusion of SI, otherwise calculate SA-REKS state
    logical, intent(in) :: tSSR

    integer :: ii

    if (tSSR) then
      write(stdOut,'(A23,I1,A1)',advance="no") " relaxed SSR FONs for S", &
          & rstate - 1, ":"
    else
      write(stdOut,'(A27,I1,A1)',advance="no") " relaxed SA-REKS FONs for S", &
          & rstate - 1, ":"
    end if
    do ii = 1, Na
      if (ii == Na) then
        write(stdOut,'(1(f10.6))') tmpRho(Nc+ii,Nc+ii)
      else
        write(stdOut,'(1(f10.6))',advance="no") tmpRho(Nc+ii,Nc+ii)
      end if
    end do
    write(stdOut,*)

  end subroutine printRelaxedFONs


  !> print Relaxed FONs for target L-th microstate
  subroutine printRelaxedFONsL(tmpRho, Lstate, Nc, Na)

    !> Occupation number matrix
    real(dp), intent(in) :: tmpRho(:,:)

    !> Target microstate
    integer, intent(in) :: Lstate

    !> Number of core orbitals
    integer, intent(in) :: Nc

    !> Number of active orbitals
    integer, intent(in) :: Na

    integer :: ii

    write(stdOut,'(A18,I1,A12)',advance="no") " relaxed FONs for ", &
        & Lstate, " microstate:"
    do ii = 1, Na
      if (ii == Na) then
        write(stdOut,'(1(f10.6))') tmpRho(Nc+ii,Nc+ii)
      else
        write(stdOut,'(1(f10.6))',advance="no") tmpRho(Nc+ii,Nc+ii)
      end if
    end do
    write(stdOut,*)

  end subroutine printRelaxedFONsL


  !> Write tdp.dat file with transidion dipole moment
  subroutine writeReksTDP(tdp)

    real(dp), intent(in) :: tdp(:,:)

    character(len=16), parameter :: fname = "tdp.dat"
    integer :: funit

    real(dp) :: tmp
    integer :: ia, ib, ist, nstates, nstHalf

    nstHalf = size(tdp,dim=2)

    tmp = 0.5_dp * (1.0_dp + sqrt(1.0_dp + 8.0_dp*real(nstHalf,dp)))
    nstates = nint(tmp)

    open(newunit=funit,file=fname,position="rewind",status="replace")
    write(funit,*)
    do ist = 1, nstHalf

      call getTwoIndices(nstates, ist, ia, ib, 1)

      write(funit,'(A4,I1,A8,I1,A2)') " < S", ia - 1, " | r | S", ib - 1, " >"
      write(funit,'(A)',advance="no") "Transition Dipole moment (au)    : "
      write(funit,'(3(f12.6))') tdp(:,ist)
      write(funit,'(A)',advance="no") "Transition Dipole moment (Debye) : "
      write(funit,'(3(f12.6))') tdp(:,ist) * au__Debye
      write(funit,*)

    end do
    close(funit)

  end subroutine writeReksTDP


  !> Write relaxed_charge.dat file with relaxed charges for target state
  subroutine writeReksRelaxedCharge(qOutput, q0, rstate, Lstate)

    !> Output electrons
    real(dp), intent(in) :: qOutput(:,:,:)

    !> reference atomic occupations
    real(dp), intent(in) :: q0(:,:,:)

    !> Target SSR state
    integer, intent(in) :: rstate

    !> Target microstate
    integer, intent(in) :: Lstate

    character(len=20), parameter :: fname = "relaxed_charge.dat"
    integer :: iAt, nAtom
    integer :: funit

    nAtom = size(qOutput,dim=2)

    open(newunit=funit,file=fname,position="rewind",status="replace")
    write(funit,'(A13,1X,F15.8,A4)') "total charge:", &
        & -sum(qOutput(:,:,1) - q0(:,:,1)), " (e)"
    write(funit,'(1X)')
    if (Lstate == 0) then
      write(funit,'(A9,I1,A18)') "relaxed S", rstate - 1, " atomic charge (e)"
    else
      write(funit,'(I3,A11,A18)') Lstate, " microstate", " atomic charge (e)"
    end if
    write(funit,'(3X,A18)') "atom        charge"
    do iAt = 1, nAtom
      write(funit,'(2X,I5,2X,F15.8)') iAt, -sum(qOutput(:,iAt,1) - q0(:,iAt,1))
    end do
    close(funit)

  end subroutine writeReksRelaxedCharge


  !> First group of data to go to detailed.out
  subroutine writeReksDetailedOut1(fd, nGeoSteps, iGeoStep, tMD, tDerivs, &
      & tCoordOpt, tLatOpt, iLatGeoStep, iSccIter, energy, diffElec, sccErrorQ, &
      & indMovedAtom, coord0Out, q0, qOutput, orb, species, tPrintMulliken, pressure, &
      & cellVol, tAtomicEnergy, tDispersion, tPeriodic, tScc, invLatVec, kPoints, &
      & iAtInCentralRegion, electronicSolver, tDefinedFreeE, reks, t3rd, isRangeSep)

    !> File ID
    integer, intent(in) :: fd

    !> Total number of geometry steps
    integer, intent(in) :: nGeoSteps

    !> Current geometry step
    integer, intent(in) :: iGeoStep

    !> Is this a molecular dynamics run
    logical, intent(in) :: tMD

    !> Is this a finite difference derivative calculation
    logical, intent(in) :: tDerivs

    !> Are atomic coordinates being optimised?
    logical, intent(in) :: tCoordOpt

    !> Is the lattice being optimised?
    logical, intent(in) :: tLatOpt

    !> Which step of lattice optimisation is occuring
    integer, intent(in) :: iLatGeoStep

    !> Which scc step is occuring
    integer, intent(in) :: iSccIter

    !> Energy terms in the system
    type(TEnergies), intent(inout) :: energy

    !> Change in energy from previous SCC iteration
    real(dp), intent(in) :: diffElec

    !> Input/output charge error for SCC
    real(dp), intent(in) :: sccErrorQ

    !> Moving atoms
    integer, intent(in) :: indMovedAtom(:)

    !> Output atomic coordinates
    real(dp), intent(in) :: coord0Out(:,:)

    !> Reference atomic charges
    real(dp), intent(in) :: q0(:,:,:)

    !> Output atomic charges (if SCC)
    real(dp), intent(in) :: qOutput(:,:,:)

    !> Type containing atomic orbital information
    type(TOrbitals), intent(in) :: orb

    !> Chemical species of atoms
    integer, intent(in) :: species(:)

    !> Should Mulliken populations be printed
    logical, intent(in) :: tPrintMulliken

    !> External pressure
    real(dp), intent(in) :: pressure

    !> Unit cell volume
    real(dp), intent(in) :: cellVol

    !> Are atom resolved energies required
    logical, intent(in) :: tAtomicEnergy

    !> Are dispersion interactions included
    logical, intent(in) :: tDispersion

    !> Is the system periodic
    logical, intent(in) :: tPeriodic

    !> Is this a self consistent charge calculation
    logical, intent(in) :: tScc

    !> Reciprocal lattice vectors if periodic
    real(dp), intent(in) :: invLatVec(:,:)

    !> K-points if periodic
    real(dp), intent(in) :: kPoints(:,:)

    !> atoms in the central cell (or device region if transport)
    integer, intent(in) :: iAtInCentralRegion(:)

    !> Electronic solver information
    type(TElectronicSolver), intent(in) :: electronicSolver

    !> Is the free energy correctly defined
    logical, intent(in) :: tDefinedFreeE

    !> Third order DFTB
    logical, intent(in) :: t3rd

    !> Whether to run a range separated calculation
    logical, intent(in) :: isRangeSep

    !> data type for REKS
    type(TReksCalc), intent(in) :: reks

    integer :: nAtom, nKPoint, nMovedAtom, nstates
    integer :: ang, iAt, iSpin, iK, iSp, iSh, iOrb, ii, kk
    character(sc), allocatable :: shellNamesTmp(:)
    character(lc) :: strTmp

    nAtom = size(q0, dim=2)
    nKPoint = size(kPoints, dim=2)
    nMovedAtom = size(indMovedAtom)
    nstates = size(reks%energy,dim=1)

    write(fd, "(A)") "REKS do not use any electronic distribution function"
    write(fd,*)

    if (nGeoSteps > 0) then
      if (tMD) then
        write(fd, "(A, I0)") "MD step: ", iGeoStep
      elseif (tDerivs) then
        write(fd, "(A, I0)") 'Difference derivative step: ', iGeoStep
      else
        if (tCoordOpt .and. tLatOpt) then
          write(fd, "(A, I0, A, I0)") "Geometry optimization step: ", &
              & iGeoStep, ", Lattice step: ", iLatGeoStep
        else
          write(fd, "(A, I0)") "Geometry optimization step: ", iGeoStep
        end if
      end if
    elseif (tScc) then
      ! Only written if scc is on, to be compatible with old output
      write(fd, "(A)") "Calculation with static geometry"
    end if
    write(fd, *)

    if (tSCC) then
      select case (reks%reksAlg)
      case (reksTypes%noReks)
      case (reksTypes%ssr22)
        write(fd, "(A)") repeat("*", 92)
        write(fd,"(1X,A5,A20,A20,A13,A15)") "iSCC", "       reks energy  ", &
            & "      Diff energy   ", "      x_a    ", "   SCC error   "
        write(fd,"(I5,4x,F16.10,3x,F16.10,3x,F10.6,3x,F11.8)") &
            & iSCCIter, energy%Etotal, diffElec, reks%FONs(1,1)*0.5_dp, sccErrorQ
        write(fd, "(A)") repeat("*", 92)
      case (reksTypes%ssr44)
        call error("SSR(4,4) is not implemented yet")
      end select
      write(fd, *)
    end if

    if (tPeriodic .and. tLatOpt) then
      do iK = 1, nKPoint
        if (iK == 1) then
          write(strTmp, "(A,':')") "K-points in absolute space"
        else
          write(strTmp, "(A)") ""
        end if
        write(fd, "(A,T28,I6,':',3F10.6)") trim(strTmp), iK, matmul(invLatVec,kPoints(:,iK))
      end do
      write(fd, *)
    end if

    if (nMovedAtom > 0 .and. .not. tDerivs) then
      write(fd, "(A)") "Coordinates of moved atoms (au):"
      do iAt = 1, nMovedAtom
        write(fd, formatGeoOut) indMovedAtom(iAt), coord0Out(:, indMovedAtom(iAt))
      end do
      write(fd, *)
    end if

    ! Write out atomic charges
    if (tPrintMulliken) then
      if (nstates > 1) then
        write(fd, "(A60)") " SA-REKS optimizes the avergaed state, not individual states"
        write(fd, "(A60)") " These charges do not mean the charges for individual states"
        write(fd, "(A56)") " Similarly to this, the values in band.out file indicate"
        write(fd, "(A57)") " the band energies and occupations for the averaged state"
        write(fd, "(A44)") " If you want to compute the relaxed density,"
        write(fd, "(A42)") " please, set 'RelaxedDensity = Yes' option"
        write(fd, *)
      end if
      write(fd, "(A, F14.8)") " Total charge: ", sum(q0(:, iAtInCentralRegion(:), 1)&
          & - qOutput(:, iAtInCentralRegion(:), 1))
      write(fd, "(/,A)") " Atomic gross charges (e)"
      write(fd, "(A5, 1X, A16)")" Atom", " Charge"
      do ii = 1, size(iAtInCentralRegion)
        iAt = iAtInCentralRegion(ii)
        write(fd, "(I5, 1X, F16.8)") iAt, sum(q0(:, iAt, 1) - qOutput(:, iAt, 1))
      end do
      write(fd, *)
    end if

    lpSpinPrint2_REKS: do iSpin = 1, 1
      if (tPrintMulliken) then
        write(fd, "(3A, F16.8)") 'Nr. of electrons (', trim(spinName(iSpin)), '):',&
            & sum(qOutput(:, iAtInCentralRegion(:), iSpin))
        write(fd, "(3A)") 'Atom populations (', trim(spinName(iSpin)), ')'
        write(fd, "(A5, 1X, A16)") " Atom", " Population"
        do ii = 1, size(iAtInCentralRegion)
          iAt = iAtInCentralRegion(ii)
          write(fd, "(I5, 1X, F16.8)") iAt, sum(qOutput(:, iAt, iSpin))
        end do
        write(fd, *)
        write(fd, "(3A)") 'l-shell populations (', trim(spinName(iSpin)), ')'
        write(fd, "(A5, 1X, A3, 1X, A3, 1X, A16)")" Atom", "Sh.", "  l", " Population"
        do ii = 1, size(iAtInCentralRegion)
          iAt = iAtInCentralRegion(ii)
          iSp = species(iAt)
          do iSh = 1, orb%nShell(iSp)
            write(fd, "(I5, 1X, I3, 1X, I3, 1X, F16.8)") iAt, iSh, orb%angShell(iSh, iSp),&
                & sum(qOutput(orb%posShell(iSh, iSp):orb%posShell(iSh + 1, iSp)-1, iAt,&
                & iSpin))
          end do
        end do
        write(fd, *)
        write(fd, "(3A)") 'Orbital populations (', trim(spinName(iSpin)), ')'
        write(fd, "(A5, 1X, A3, 1X, A3, 1X, A3, 1X, A16, 1X, A6)")&
            & " Atom", "Sh.", "  l", "  m", " Population", " Label"
        do ii = 1, size(iAtInCentralRegion)
          iAt = iAtInCentralRegion(ii)
          iSp = species(iAt)
          call getShellNames(iSp, orb, shellNamesTmp)
          do iSh = 1, orb%nShell(iSp)
            ang = orb%angShell(iSh, iSp)
            if (ang > 0) then
              write(strtmp,"(A)")trim(shellNamesTmp(iSh))//'_'
            else
              write(strTmp,"(A)")trim(shellNamesTmp(iSh))
            end if
            do kk = 0, 2 * ang
              write(fd, "(I5, 1X, I3, 1X, I3, 1X, I3, 1X, F16.8, 2X, A)") iAt, iSh, ang,&
                  & kk - ang, qOutput(orb%posShell(iSh, iSp) + kk, iAt, iSpin),&
                  & trim(strTmp)//trim(orbitalNames(kk-ang,ang))
            end do
          end do
          deallocate(shellNamesTmp)
        end do
        write(fd, *)
      end if
    end do lpSpinPrint2_REKS

    lpSpinPrint3_REKS: do iSpin = 1, 1
      if (tPrintMulliken) then
        write(fd, "(3A, F18.10)") 'Input / Output electrons (', quaternionName(iSpin), '):',&
            & sum(qOutput(:, iAtInCentralRegion(:), iSpin))
      end if
      write(fd, *)
    end do lpSpinPrint3_REKS

    ! get correct energy values
    energy%Etotal = reks%energy(reks%rstate)
    energy%Eexcited = 0.0_dp
    if (nstates > 1 .and. reks%Lstate == 0) then
      energy%Eexcited = reks%energy(reks%rstate) - reks%energy(1)
    end if
    ! get microstate energy values for target microstate
    if (reks%Lstate > 0) then
      energy%Etotal = reks%enLtot(reks%Lstate)
      energy%EnonSCC = reks%enLnonSCC(reks%Lstate)
      energy%ESCC = reks%enLSCC(reks%Lstate)
      energy%Espin = reks%enLspin(reks%Lstate)
      energy%Eelec = energy%EnonSCC + energy%ESCC + energy%Espin
      if (isRangeSep) then
        energy%Efock = reks%enLfock(reks%Lstate)
        energy%Eelec = energy%Eelec + energy%Efock
      end if
      if (t3rd) then
        energy%e3rd  = reks%enL3rd(reks%Lstate)
        energy%Eelec = energy%Eelec + energy%e3rd
      end if
    end if
    energy%EMermin = energy%Etotal
    energy%Ezero = energy%Etotal
    energy%EGibbs = energy%EMermin + cellVol * pressure
    energy%EForceRelated = energy%EGibbs

    write(fd, format2U) 'Energy H0', energy%EnonSCC, 'H', energy%EnonSCC * Hartree__eV, 'eV'
    if (tSCC) then
      write(fd, format2U) 'Energy SCC', energy%ESCC, 'H', energy%ESCC * Hartree__eV, 'eV'
      write(fd, format2U) 'Energy SPIN', energy%Espin, 'H', energy%Espin * Hartree__eV, 'eV'
      if (t3rd) then
        write (fd,format2U) 'Energy 3rd', energy%e3rd, 'H', energy%e3rd*Hartree__eV, 'eV'
      end if
      if (isRangeSep) then
        write(fd, format2U) 'Energy Fock', energy%Efock, 'H', energy%Efock * Hartree__eV, 'eV'
      end if
    end if

    write(fd, format2U) 'Total Electronic energy', energy%Eelec, 'H', &
        & energy%Eelec * Hartree__eV, 'eV'
    write(fd, format2U) 'Repulsive energy', energy%Erep, 'H', energy%Erep * Hartree__eV, 'eV'

    if (tDispersion) then
      write(fd, format2U) 'Dispersion energy', energy%eDisp, 'H',&
          & energy%eDisp * Hartree__eV, 'eV'
    end if

    write(fd, *)
    if (nstates > 1) then
      write(fd, format2U) "Excitation Energy", energy%Eexcited, "H", &
          & Hartree__eV * energy%Eexcited, "eV"
      write(fd, *)
    end if

    write(fd, format2U) 'Total energy', energy%Etotal, 'H', energy%Etotal * Hartree__eV, 'eV'
    if (any(electronicSolver%iSolver == [electronicSolverTypes%qr,&
        & electronicSolverTypes%divideandconquer, electronicSolverTypes%relativelyrobust,&
        & electronicSolverTypes%elpa])) then
      write(fd, format2U) 'Extrapolated to 0', energy%Ezero, 'H', energy%Ezero * Hartree__eV, 'eV'
      write(fd, format2U) 'Total Mermin free energy', energy%Emermin, 'H',&
          & energy%Emermin * Hartree__eV, 'eV'
    end if
    if (tDefinedFreeE) then
      write(fd, format2U) 'Force related energy', energy%EForceRelated, 'H',&
          & energy%EForceRelated * Hartree__eV, 'eV'
    end if
    if (tPeriodic .and. pressure /= 0.0_dp) then
      write(fd, format2U) 'Gibbs free energy', energy%EGibbs,&
          & 'H', Hartree__eV * energy%EGibbs, 'eV'
    end if
    write(fd, *)

    if (tAtomicEnergy) then
      write(fd, "(A)") 'Atom resolved electronic energies '
      do ii = 1, size(iAtInCentralRegion)
        iAt = iAtInCentralRegion(ii)
        write(fd, "(I5, F16.8, A, F16.6, A)") iAt, energy%atomElec(iAt), ' H',&
            & Hartree__eV * energy%atomElec(iAt), ' eV'
      end do
      write(fd, *)

      write(fd, "(A)") 'Atom resolved repulsive energies '
      do ii = 1, size(iAtInCentralRegion)
        iAt = iAtInCentralRegion(ii)
        write(fd, "(I5, F16.8, A, F16.6, A)") iAt, energy%atomRep(iAt), ' H',&
            & Hartree__eV * energy%atomRep(iAt), ' eV'
      end do
      write(fd, *)
      write(fd, "(A)") 'Atom resolved total energies '
      do ii = 1, size(iAtInCentralRegion)
        iAt = iAtInCentralRegion(ii)
        write(fd, "(I5, F16.8, A, F16.6, A)") iAt, energy%atomTotal(iAt), ' H',&
            & Hartree__eV * energy%atomTotal(iAt), ' eV'
      end do
      write(fd, *)
    end if

  end subroutine writeReksDetailedOut1


  !> print gradient results for REKS calculation
  subroutine printReksGradInfo(reks, derivs)

    !> data type for REKS
    type(TReksCalc), intent(inout) :: reks

    !> derivatives of energy wrt to atomic positions
    real(dp), intent(in) :: derivs(:,:)

    integer :: ist, ia, ib, nstHalf

    nstHalf = reks%nstates * (reks%nstates - 1) / 2

    write(stdOut,*)
    if (reks%Efunction == 1) then

      write(stdOut,"(A)") repeat("-", 50)
      write(stdOut,"(A)") " Gradient Information"
      write(stdOut,"(A)") repeat("-", 50)
      write(stdOut,*) reks%rstate, "state (single-state)"
      write(stdOut,'(3(f15.8))') derivs(:,:)
      write(stdOut,"(A)") repeat("-", 50)

    else

      if (reks%tNAC) then

        write(stdOut,"(A)") repeat("-", 50)
        write(stdOut,"(A)") " Gradient Information"
        write(stdOut,"(A)") repeat("-", 50)
        do ist = 1, reks%nstates
          write(stdOut,*) ist, "st state (SSR)"
          write(stdOut,'(3(f15.8))') reks%SSRgrad(:,:,ist)
          if (ist == reks%nstates) then
            write(stdOut,"(A)") repeat("-", 50)
          else
            write(stdOut,'(3(f15.8))')
          end if
        end do

!        write(stdOut,*) "AVG state"
!        write(stdOut,'(3(f15.8))') reks%avgGrad(:,:)
!        write(stdOut,'(3(f15.8))')
!        do ist = 1, reks%nstates
!          write(stdOut,*) ist, "st state (SA-REKS)"
!          write(stdOut,'(3(f15.8))') reks%SAgrad(:,:,ist)
!          if (ist == reks%nstates) then
!            write(stdOut,"(A)") repeat("-", 50)
!          else
!            write(stdOut,'(3(f15.8))')
!          end if
!        end do

        write(stdOut,"(A)") " Coupling Information"
        do ist = 1, nstHalf

          call getTwoIndices(reks%nstates, ist, ia, ib, 1)

          write(stdOut,"(A)") repeat("-", 50)
          write(stdOut,'(" between ",I2," and ",I2," states")') ia, ib
          write(stdOut,"(A)") repeat("-", 50)
          write(stdOut,*) "g vector - difference gradient"
          write(stdOut,'(3(f15.8))') (reks%SAgrad(:,:,ia) - reks%SAgrad(:,:,ib)) * 0.5_dp
          write(stdOut,'(3(f15.8))')
          write(stdOut,*) "h vector - derivative coupling"
          write(stdOut,'(3(f15.8))') reks%SIgrad(:,:,ist)
          write(stdOut,'(3(f15.8))')
          write(stdOut,*) "G vector - GDV"
          write(stdOut,'(3(f15.8))') reks%nacG(:,:,ist)
          write(stdOut,'(3(f15.8))')
          write(stdOut,*) "H vector - DCV - non-adiabatic coupling"
          write(stdOut,'(3(f15.8))') reks%nacH(:,:,ist)

        end do
        write(stdOut,"(A)") repeat("-", 50)

      else

        write(stdOut,"(A)") repeat("-", 50)
        write(stdOut,"(A)") " Gradient Information"
        write(stdOut,"(A)") repeat("-", 50)
        if (reks%Lstate == 0) then
          if (reks%tSSR) then
            write(stdOut,*) reks%rstate, "state (SSR)"
          else
            write(stdOut,*) reks%rstate, "state (SA-REKS)"
          end if
        else
          write(stdOut,*) reks%Lstate, "microstate"
        end if
        write(stdOut,'(3(f15.8))') derivs(:,:)
        write(stdOut,"(A)") repeat("-", 50)

      end if

    end if
    write(stdOut,*)

  end subroutine printReksGradInfo


end module dftbp_mainio<|MERGE_RESOLUTION|>--- conflicted
+++ resolved
@@ -3581,144 +3581,6 @@
   end subroutine writeHS
 
 
-<<<<<<< HEAD
-  !> Write the Hamiltonian self consistent shifts to file
-  subroutine writeShifts(fShifts, orb, shiftPerL)
-    !> filename where shifts are stored
-    character(*), intent(in) :: fShifts
-
-    !> Atomic orbital information
-    type(TOrbitals), intent(in) :: orb
-
-    !> shifts organized per (shell , atom,  spin)
-    real(dp), intent(in) :: shiftPerL(:,:,:)
-
-    ! locals
-    integer :: fdHS, nSpin, nAtom, ii, jj
-
-    nSpin = size(shiftPerL, dim=3)
-    nAtom = size(shiftPerL, dim=2)
-
-    if (size(shiftPerL, dim=1) /= orb%mShell ) then
-      call error("Internal error in writeshift: size(shiftPerL,1)")
-    endif
-
-    if (size(shiftPerL, dim=2) /= size(orb%nOrbAtom) ) then
-      call error("Internal error in writeshift size(shiftPerL,2)")
-    endif
-
-    open(newunit=fdHS, file=trim(fShifts), form="formatted")
-    write(fdHS, *) nAtom, orb%mShell, orb%mOrb, nSpin
-    do ii = 1, nAtom
-      write(fdHS, *) orb%nOrbAtom(ii), (shiftPerL(:,ii,jj), jj = 1, nSpin)
-    end do
-
-    close(fdHS)
-
-    write(stdOut,*) ">> Shifts saved for restart in shifts.dat"
-
-  end subroutine writeShifts
-
-
-  !> Writes the contact potential shifts per shell (for transport)
-  subroutine writeContShifts(filename, orb, shiftPerL, charges, Ef)
-    !> filename where shifts are written
-    character(*), intent(in) :: filename
-    !> orbital structure
-    type(TOrbitals), intent(in) :: orb
-    !> array of shifts per shell and spin
-    real(dp), intent(in) :: shiftPerL(:,:,:)
-    !> array of charges per shell and spin
-    real(dp), intent(in) :: charges(:,:,:)
-    !> Fermi level
-    real(dp), intent(in) :: Ef(:)
-
-    integer :: fdHS, nAtom, nSpin
-
-    nSpin = size(shiftPerL,3)
-    nAtom = size(shiftPerL,2)
-
-    if (size(shiftPerL,1) /= orb%mShell) then
-      call error("Internal error in writeContShifts: size(shiftPerL,1)")
-    endif
-
-    if (size(orb%nOrbAtom) /= nAtom) then
-      call error("Internal error in writeContShifts: size(shiftPerL,2)")
-    endif
-
-    if (all(shape(charges) /= (/ orb%mOrb, nAtom, nSpin /))) then
-      call error("Internal error in writeContShift: shape(charges)")
-    endif
-
-    open(newunit=fdHS, file=trim(filename), form="formatted")
-    write(fdHS, *) nAtom, orb%mShell, orb%mOrb, nSpin
-    write(fdHS, *) orb%nOrbAtom
-    write(fdHS, *) shiftPerL
-    write(fdHS, *) charges
-    if (nSpin == 2) then
-      write(fdHS, *) 'Fermi level (up):', Ef(1), "H", Hartree__eV * Ef(1), 'eV'
-      write(fdHS, *) 'Fermi level (down):', Ef(2), "H", Hartree__eV * Ef(2), 'eV'
-    else
-      write(fdHS, *) 'Fermi level :', Ef(1), "H", Hartree__eV * Ef(1), 'eV'
-    end if
-
-    close(fdHS)
-
-    write(stdOut,*) 'shiftcont_'//trim(filename)//".dat written to file"
-
-  end subroutine writeContShifts
-
-
-  !> Read the potential shifts from file
-  subroutine uploadShiftPerL(fShifts, orb, nAtom, nSpin, shiftPerL)
-    !> filename where shifts are stored
-    character(*), intent(in) :: fShifts
-
-    !> orbital information
-    type(TOrbitals), intent(in) :: orb
-
-    !> number of atoms and spin blocks
-    integer, intent(in) :: nAtom, nSpin
-
-    !> potential shifts (shell,atom,spin) charge/mag is used
-    real(dp), intent(inout) :: shiftPerL(:,:,:)
-
-    !Locals
-    integer :: fdH, nAtomSt, nSpinSt, mOrbSt, mShellSt, ii, jj
-    integer, allocatable :: nOrbAtom(:)
-
-    shiftPerL(:,:,:) = 0.0_dp
-
-    open(newunit=fdH, file=fShifts, form="formatted")
-    read(fdH, *) nAtomSt, mShellSt, mOrbSt, nSpinSt
-
-    if (nAtomSt /= nAtom .or. mShellSt /= orb%mShell .or. mOrbSt /= orb%mOrb) then
-      call error("Shift upload error: Mismatch in number of atoms or max shell per atom.")
-    end if
-    if (nSpin /= nSpinSt) then
-      call error("Shift upload error: Mismatch in number of spin channels.")
-    end if
-
-    allocate(nOrbAtom(nAtomSt))
-    do ii = 1, nAtom
-      read(fdH, *) nOrbAtom(ii), (shiftPerL(:,ii,jj), jj = 1, nSpin)
-    end do
-
-    close(fdH)
-
-    if (any(nOrbAtom(:) /= orb%nOrbAtom(:))) then
-      call error("Incompatible orbitals in the upload file!")
-    end if
-
-    deallocate(nOrbAtom)
-
-  end subroutine uploadShiftPerL
-
-
-
-
-=======
->>>>>>> ca3e94e7
   !> Write current geometry to disc
   subroutine writeCurrentGeometry(geoOutFile, pCoord0Out, tLatOpt, tMd, tAppendGeo, tFracCoord,&
       & tPeriodic, tHelical, tPrintMulliken, species0, speciesName, latVec, origin, iGeoStep,&
