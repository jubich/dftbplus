--- conflicted
+++ resolved
@@ -14,94 +14,50 @@
 !> Various I/O routines for the main program.
 module dftbp_dftbplus_mainio
 #:if WITH_MPI
-<<<<<<< HEAD
-  use dftbp_extlibs_mpifx
+  use dftbp_extlibs_mpifx, only : mpifx_recv, mpifx_send, mpifx_bcast
 #:endif
 #:if WITH_SCALAPACK
-  use dftbp_extlibs_scalapackfx
+  use dftbp_extlibs_scalapackfx, only : linecomm, pblasfx_phemm, pblasfx_psymm
 #:endif
-  use dftbp_common_globalenv
-  use dftbp_common_environment
-  use dftbp_type_densedescr
+  use dftbp_common_globalenv, only : stdOut, destructGlobalEnv, abortProgram
+  use dftbp_common_environment, only : TEnvironment
+  use dftbp_type_densedescr, only : TDenseDescr
   use dftbp_common_assert
-  use dftbp_common_accuracy
-  use dftbp_common_constants
+  use dftbp_common_accuracy, only : dp, mc, sc, lc
+  use dftbp_common_constants, only : Hartree__eV, Bohr__AA, au__pascal, au__V_m, au__fs, au__Debye,&
+      & Boltzmann, gfac, spinName, quaternionName
   use dftbp_type_orbitals, only : orbitalNames, getShellNames
-  use dftbp_dftb_periodic
-  use dftbp_type_commontypes
-  use dftbp_dftb_sparse2dense
-  use dftbp_math_blasroutines
+  use dftbp_dftb_periodic, only : TNeighbourList
+  use dftbp_type_commontypes, only : TOrbitals, TParallelKS
+  use dftbp_dftb_sparse2dense, only : unpackHS, unpackSPauli 
+#:if WITH_SCALAPACK
+  use dftbp_dftb_sparse2dense, only :unpackSPauliBlacs, unpackHSCplxBlacs, unpackHSRealBlacs
+#:endif
+  use dftbp_math_blasroutines, only : hemv
   use dftbp_io_charmanip, only : i2c
-  use dftbp_type_linkedlist
-  use dftbp_io_taggedoutput
-  use dftbp_io_fileid
+  use dftbp_type_linkedlist, only : TListCharLc, TListIntR1, len, get, elemShape, intoArray
+  use dftbp_io_taggedoutput, only : TTaggedWriter, tagLabels
   use dftbp_dftb_spin, only : qm2ud
   use dftbp_elecsolvers_elecsolvers, only : TElectronicSolver, electronicSolverTypes
   use dftbp_dftb_energytypes, only : TEnergies
-  use dftbp_extlibs_xmlf90
+  use dftbp_io_fileid, only : getFileId 
+  use dftbp_extlibs_xmlf90, only : xmlf_t, xml_OpenFile, xml_ADDXMLDeclaration, xml_NewElement,&
+      & xml_EndElement, xml_Close
   use dftbp_io_hsdutils, only : writeChildValue
   use dftbp_md_mdintegrator, only : TMdIntegrator, state
-  use dftbp_io_formatout
+  use dftbp_io_formatout, only : writeXYZFormat, writeGenFormat, writeSparse, writeSparseAsSquare
   use dftbp_dftb_sccinit, only : writeQToFile
   use dftbp_dftb_elstatpot, only : TElStatPotentials
-  use dftbp_io_message
-  use dftbp_reks_reks
+  use dftbp_io_message, only : error, warning
+  use dftbp_reks_reks, only : TReksCalc, reksTypes, setReksTargetEnergy
   use dftbp_solvation_cm5, only : TChargeModel5
   use dftbp_solvation_cosmo, only : TCosmo
   use dftbp_dftb_dispersions, only : TDispersionIface
   use dftbp_solvation_solvation, only : TSolvation
 #:if WITH_SOCKETS
-  use dftbp_io_ipisocket
+  use dftbp_io_ipisocket, only : IpiSocketComm
 #:endif
-  use dftbp_dftb_determinants
-=======
-  use dftbp_mpifx, only : mpifx_recv, mpifx_send, mpifx_bcast
-#:endif
-#:if WITH_SCALAPACK
-  use dftbp_scalapackfx, only : linecomm, pblasfx_phemm, pblasfx_psymm
-#:endif
-  use dftbp_globalenv, only : stdOut, destructGlobalEnv, abortProgram
-  use dftbp_environment, only : TEnvironment
-  use dftbp_densedescr, only : TDenseDescr
-  use dftbp_assert
-  use dftbp_accuracy, only : dp, mc, sc, lc
-  use dftbp_constants, only : Hartree__eV, Bohr__AA, au__pascal, au__V_m, au__fs, au__Debye,&
-      & Boltzmann, gfac, spinName, quaternionName
-  use dftbp_orbitals, only : orbitalNames, getShellNames
-  use dftbp_periodic, only : TNeighbourList
-  use dftbp_commontypes, only : TOrbitals, TParallelKS
-  use dftbp_sparse2dense, only : unpackHS, unpackSPauli 
-#:if WITH_SCALAPACK
-  use dftbp_sparse2dense, only :unpackSPauliBlacs, unpackHSCplxBlacs, unpackHSRealBlacs
-#:endif
-  use dftbp_blasroutines, only : hemv
-  use dftbp_charmanip, only : i2c
-  use dftbp_linkedlist, only : TListCharLc, TListIntR1, len, get, elemShape, intoArray
-  use dftbp_taggedoutput, only : TTaggedWriter, tagLabels
-  use dftbp_spin, only : qm2ud
-  use dftbp_elecsolvers, only : TElectronicSolver, electronicSolverTypes
-  use dftbp_energytypes, only : TEnergies
-  
-  use dftbp_fileid, only : getFileId 
-  
-  use dftbp_xmlf90, only : xmlf_t, xml_OpenFile, xml_ADDXMLDeclaration, xml_NewElement,&
-      & xml_EndElement, xml_Close
-  use dftbp_hsdutils, only : writeChildValue
-  use dftbp_mdintegrator, only : TMdIntegrator, state
-  use dftbp_formatout, only : writeXYZFormat, writeGenFormat, writeSparse, writeSparseAsSquare
-  use dftbp_sccinit, only : writeQToFile
-  use dftbp_elstatpot, only : TElStatPotentials
-  use dftbp_message, only : error, warning
-  use dftbp_reks, only : TReksCalc, reksTypes, setReksTargetEnergy
-  use dftbp_cm5, only : TChargeModel5
-  use dftbp_cosmo, only : TCosmo
-  use dftbp_dispersions, only : TDispersionIface
-  use dftbp_solvation, only : TSolvation
-#:if WITH_SOCKETS
-  use dftbp_ipisocket, only : IpiSocketComm
-#:endif
-  use dftbp_determinants, only : TDftbDeterminants
->>>>>>> 16ca5993
+  use dftbp_dftb_determinants, only : TDftbDeterminants
   implicit none
   
   private
