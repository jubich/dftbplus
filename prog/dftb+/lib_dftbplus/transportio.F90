!--------------------------------------------------------------------------------------------------!
!  DFTB+: general package for performing fast atomistic simulations                                !
!  Copyright (C) 2006 - 2019  DFTB+ developers group                                               !
!                                                                                                  !
!  See the LICENSE file for terms of usage and distribution.                                       !
!--------------------------------------------------------------------------------------------------!

#:include 'common.fypp'

module dftbp_transportio
  use dftbp_accuracy
  use dftbp_constants
  use dftbp_globalenv
  use dftbp_message
  use dftbp_orbitals
#:if WITH_TRANSPORT
  use libnegf_vars
#:endif
  implicit none

  private
  public :: writeShifts, readShifts, writeContactShifts
#:if WITH_TRANSPORT
  public :: readContactShifts
#:endif

  integer, parameter :: contactFormatVersion = 1

  character(len=*), parameter :: formatFermiWrite = "(1X,A,T20,F22.18,1X,A,F22.18,1X,A)"
  character(len=*), parameter :: formatFermiRead = "(T20, F22.18)"

contains

  !> Write the Hamiltonian self consistent shifts to file
  subroutine writeShifts(fShifts, orb, shiftPerL)

    !> filename where shifts are stored
    character(*), intent(in) :: fShifts

    !> Atomic orbital information
    type(TOrbitals), intent(in) :: orb

    !> shifts organized per (shell , atom,  spin)
    real(dp), intent(in) :: shiftPerL(:,:,:)

    integer :: fdHS, nSpin, nAtom, ii, jj

    nSpin = size(shiftPerL, dim=3)
    nAtom = size(shiftPerL, dim=2)

    if (size(shiftPerL, dim=1) /= orb%mShell ) then
      call error("Internal error in writeshift: size(shiftPerL,1)")
    endif

    if (size(shiftPerL, dim=2) /= size(orb%nOrbAtom) ) then
      call error("Internal error in writeshift size(shiftPerL,2)")
    endif

    open(newunit=fdHS, file=fShifts, form="formatted")
    write(fdHS, *) nAtom, orb%mShell, orb%mOrb, nSpin
    do ii = 1, nAtom
      write(fdHS, *) orb%nOrbAtom(ii), (shiftPerL(:,ii,jj), jj = 1, nSpin)
    end do

    close(fdHS)

    write(stdOut,*) ">> Shifts saved for restart in shifts.dat"

  end subroutine writeShifts


  !> Read the Hamiltonian potential shifts from file
  subroutine readShifts(fShifts, orb, nAtom, nSpin, shiftPerL)

    !> filename where shifts are stored
    character(*), intent(in) :: fShifts

    !> orbital information
    type(TOrbitals), intent(in) :: orb

    !> number of atoms and spin blocks
    integer, intent(in) :: nAtom, nSpin

    !> potential shifts (shell,atom,spin) charge/mag is used
    real(dp), intent(inout) :: shiftPerL(:,:,:)

    integer :: fdH, nAtomSt, nSpinSt, mOrbSt, mShellSt, ii, jj
    integer, allocatable :: nOrbAtom(:)

    shiftPerL(:,:,:) = 0.0_dp

    open(newunit=fdH, file=fShifts, form="formatted")
    read(fdH, *) nAtomSt, mShellSt, mOrbSt, nSpinSt

    if (nAtomSt /= nAtom .or. mShellSt /= orb%mShell .or. mOrbSt /= orb%mOrb) then
      call error("Shift upload error: Mismatch in number of atoms or max shell per atom.")
    end if
    if (nSpin /= nSpinSt) then
      call error("Shift upload error: Mismatch in number of spin channels.")
    end if

    allocate(nOrbAtom(nAtomSt))
    do ii = 1, nAtom
      read(fdH, *) nOrbAtom(ii), (shiftPerL(:,ii,jj), jj = 1, nSpin)
    end do

    close(fdH)

    if (any(nOrbAtom /= orb%nOrbAtom)) then
      call error("Incompatible orbitals in the upload file!")
    end if

  end subroutine readShifts


  !> Writes the contact potential shifts per shell (for transport)
  subroutine writeContactShifts(filename, orb, shiftPerL, charges, Ef, blockShift, blockCharges,&
      & tWriteAscii)

    !> filename where shifts are written
    character(*), intent(in) :: filename

    !> orbital structure
    type(TOrbitals), intent(in) :: orb

    !> array of shifts per shell and spin
    real(dp), intent(in) :: shiftPerL(:,:,:)

    !> array of charges per shell and spin
    real(dp), intent(in) :: charges(:,:,:)

    !> Fermi level
    real(dp), intent(in) :: Ef(:)

    !> block shifts (for DFTB+U etc.)
    real(dp), allocatable, intent(in) :: blockShift(:,:,:,:)

    !> block charge populations
    real(dp), allocatable, intent(in) :: blockCharges(:,:,:,:)

    !> Should a text or binary file be saved
    logical, intent(in), optional :: tWriteAscii

    integer :: fdHS, nAtom, nSpin, iAt, iSp
    logical :: tAsciiFile

    nSpin = size(shiftPerL, dim=3)
    nAtom = size(shiftPerL, dim=2)

<<<<<<< HEAD
    tAsciiFile = .true.
    if (present(tWriteAscii)) then
      tAsciiFile = tWriteAscii
    end if
=======
    open(newunit=fdHS, file=filename, form="formatted")
>>>>>>> 2d516b46

    if (tAsciiFile) then

      open(newunit=fdHS, file="shiftcont_"//trim(filename)//".dat", position="rewind",&
          & status="replace", form="formatted")

      ! now with a version number on the top of the file:
      write(fdHS, *) contactFormatVersion

      write(fdHS, *) nAtom, orb%mShell, orb%mOrb, nSpin, allocated(blockCharges)
      write(fdHS, *) orb%nOrbAtom
      write(fdHS, *) shiftPerL
      write(fdHS, *) charges

      if (allocated(blockCharges)) then
        do iSp = 1, nSpin
          do iAt = 1, nAtom
            write(fdHS, *) blockShift(:orb%nOrbAtom(iAt), :orb%nOrbAtom(iAt), iAt, iSp)
          end do
        end do
        do iSp = 1, nSpin
          do iAt = 1, nAtom
            write(fdHS, *) blockCharges(:orb%nOrbAtom(iAt), :orb%nOrbAtom(iAt), iAt, iSp)
          end do
        end do
      end if

      if (nSpin == 2) then
        write(fdHS, formatFermiWrite) 'Fermi level (up):', Ef(1), "H", Hartree__eV * Ef(1), 'eV'
        write(fdHS, formatFermiWrite) 'Fermi level (down):', Ef(2), "H", Hartree__eV * Ef(2), 'eV'
      else
        write(fdHS, formatFermiWrite) 'Fermi level :', Ef(1), "H", Hartree__eV * Ef(1), 'eV'
      end if

      write(stdOut,*) 'shiftcont_'//trim(filename)//'.dat written to file'

    else

      open(newunit=fdHS, file="shiftcont_"//trim(filename)//".bin", position="rewind",&
          & status="replace", form="unformatted")

      ! now with a version number on the top of the file:
      write(fdHS) contactFormatVersion

      write(fdHS) nAtom, orb%mShell, orb%mOrb, nSpin, allocated(blockCharges)
      write(fdHS) orb%nOrbAtom
      write(fdHS) shiftPerL
      write(fdHS) charges

      if (allocated(blockCharges)) then
        do iSp = 1, nSpin
          do iAt = 1, nAtom
            write(fdHS) blockShift(:orb%nOrbAtom(iAt), :orb%nOrbAtom(iAt), iAt, iSp)
          end do
        end do
        do iSp = 1, nSpin
          do iAt = 1, nAtom
            write(fdHS) blockCharges(:orb%nOrbAtom(iAt), :orb%nOrbAtom(iAt), iAt, iSp)
          end do
        end do
      end if

      write(fdHS) Ef(:)

      write(stdOut,*) 'shiftcont_'//trim(filename)//'.bin written to file'

    end if

    close(fdHS)

<<<<<<< HEAD
=======
    write(stdOut,*) 'shiftcont_' // trim(filename) // ".dat written to file"

>>>>>>> 2d516b46
  end subroutine writeContactShifts


#:if WITH_TRANSPORT

  !> Read contact potential shifts from file
<<<<<<< HEAD
  subroutine readContactShifts(shiftPerL, charges, tp, orb, shiftBlockUp, blockUp)
=======
  subroutine readContactShifts(shiftPerL, charges, tp, orb)
>>>>>>> 2d516b46

    !> shifts for atoms in contacts
    real(dp), intent(out) :: shiftPerL(:,:)

    !> charges for atoms in contacts
    real(dp), intent(out) :: charges(:,:,:)

    !> transport parameters
    type(TTransPar), intent(inout) :: tp

    !> atomic orbital parameters
    type(TOrbitals), intent(in) :: orb

<<<<<<< HEAD
    !> uploded block per atom
    real(dp), allocatable, intent(inout) :: shiftBlockUp(:,:,:,:)

    !> uploaded block charges for atoms
    real(dp), allocatable, intent(inout) :: blockUp(:,:,:,:)

    real(dp), allocatable :: shiftPerLSt(:,:,:), chargesSt(:,:,:)
    integer, allocatable :: nOrbAtom(:)
    integer :: nAtomSt, mShellSt, nContAtom, mOrbSt, nSpinSt, nSpin
    integer :: iCont, iStart, iEnd, ii, iAt, iSp

    integer :: fdH, iErr, iBuffer(5), fileVersion, iSpin, iEntries
    character(lc) :: strTmp
    logical :: iexist, tBlock, tAsciiFile
    character(lc) :: buffer, fileName
    character(sc) :: shortBuffer

  @:ASSERT(allocated(shiftBlockUp) .eqv. allocated(blockUp))

    tBlock = .false.
    tAsciiFile = .not.tp%tReadBinShift

    nSpin = size(charges, dim=3)
=======
    integer :: fdH
    integer :: iCont
    logical :: tExist
    character(sc) :: shortBuffer
    character(lc) :: buffer
    integer :: iBuffer(5), fileVersion
    integer :: ii, iErr
>>>>>>> 2d516b46

    shiftPerL(:,:) = 0.0_dp
    charges(:,:,:) = 0.0_dp

    if (allocated(shiftBlockUp)) then
      shiftblockUp(:,:,:,:) = 0.0_dp
      blockUp(:,:,:,:) = 0.0_dp
    end if

    do iCont = 1, tp%ncont

<<<<<<< HEAD
      iStart = tp%contacts(iCont)%idxrange(1)
      iEnd = tp%contacts(iCont)%idxrange(2)
      nContAtom = iEnd - iStart + 1

      if (tAsciiFile) then
        fileName = "shiftcont_"// trim(tp%contacts(iCont)%name) // ".dat"
      else
        fileName = "shiftcont_"// trim(tp%contacts(iCont)%name) // ".bin"
      end if

      inquire(file = trim(fileName), exist = iexist)
      if (.not.iexist) then
        call error("Contact shift file shiftcont_" // trim(tp%contacts(iCont)%name) &
            &  // ".dat is missing"//new_line('a') // "Run ContactHamiltonian calculations first.")
      end if

      if (tAsciiFile) then
        open(newunit=fdH, file=trim(fileName), form="formatted", status="OLD", action = "READ",&
            & iostat=iErr)
      else
        open(newunit=fdH, file=trim(fileName), form="unformatted", status="OLD", action = "READ",&
            & iostat=iErr)
      end if
      if (iErr /= 0) then
        write(strTmp, *) "Failure to open contact shift file " // trim(fileName)
        call error(strTmp)
      end if
      rewind(fdH)

      if (tAsciiFile) then

        ! need to check for original unversioned format if ascii, so dump first line into a buffer
        ! and then post process to work out what this file is
        read(fdH,'(A)',iostat=iErr) buffer
        if (iErr/=0) then
          call error("Error reading file contact file "//trim(fileName))
        endif

        ! count the integers in the first line and store them
        ! looking for either a version number or the old format start line
        do iEntries = 1, 6
          read(buffer, *, iostat=iErr) iBuffer(:iEntries)
          if (iErr==-1) then
            exit
          end if
        end do
        iEntries = iEntries - 1

      else

        ! binary format only avalable from format 1 of the contact file
        iBuffer(:) = 0
        read(fdH) iBuffer(1)
        iEntries = 1

      end if

      ! version number of the format
      select case (iEntries)
      case(1)

        ! single value present - use it as the format version
        fileVersion = iBuffer(1)

        select case(fileVersion)
        case(1)

          if (tAsciiFile) then
            read(fdH, *) nAtomSt, mShellSt, mOrbSt, nSpinSt, tBlock
          else
            read(fdH) nAtomSt, mShellSt, mOrbSt, nSpinSt, tBlock
          end if

        case default

          write(shortBuffer, "(I0)")fileVersion
          call error("Unknown contact version number in file shiftcont_" //&
              & trim(tp%contacts(iCont)%name) // ".dat : " // trim(shortBuffer))

        end select

      case(4)

        ! old format, directly start of data at top of file
        fileVersion = 0
        nAtomSt = iBuffer(1)
        mShellSt = iBuffer(2)
        mOrbSt = iBuffer(3)
        nSpinSt = iBuffer(4)

=======
      inquire(file="shiftcont_" // trim(tp%contacts(iCont)%name) // ".dat", exist=tExist)
      if (.not. tExist) then
        call error("Contact shift file shiftcont_" // trim(tp%contacts(iCont)%name) &
            &  // ".dat is missing"// new_line('a') // "Run ContactHamiltonian calculations first.")
      end if

      open(newunit=fdH, file="shiftcont_" // trim(tp%contacts(iCont)%name) // ".dat",&
          & form="formatted", status="old", action="read")

      read(fdH, '(A)', iostat=iErr) buffer
      if (iErr /= 0) then
        call error("Error reading file contact file shiftcont_" // trim(tp%contacts(iCont)%name) //&
            & ".dat")
      endif

      ! count the integers in the first line and store them
      ! looking for either a version number or the old format start line
      do ii = 1, 5
        read(buffer, *, iostat=iErr) iBuffer(:ii)
        if (iErr /= 0) then
          exit
        end if
      end do

      select case (ii - 1)

      case (1)
        ! New file format with version number
        fileVersion = iBuffer(1)
        select case (fileVersion)
        case (1)
          ! Same format as old version (apart of the version number)
          call readContactShiftData1(fdH, orb, tp, iCont, shiftPerL, charges)
        case default
          write(shortBuffer, "(I0)") fileVersion
          call error("Unknown contact version number in file shiftcont_" //&
              & trim(tp%contacts(iCont)%name) // ".dat : " // trim(shortBuffer))
        end select

      case (4)
        ! Old version without format version number
        ! Re-read first line, since it contains relevant data instead of version number
        rewind(fdH)
        call readContactShiftData1(fdH, orb, tp, iCont, shiftPerL, charges)

>>>>>>> 2d516b46
      case default
        write(stdOut,*) "Error reading file contact file " // trim(fileName) //&
            & ", first line is unexpected:"
        call error(trim(buffer))
      end select

<<<<<<< HEAD
      if (fileVersion == 0 .and. allocated(shiftBlockUp)) then
        call error("Orbital potentials not supported for this contact file")
      end if


      select case(fileVersion)

      case(0,1)
=======
      close(fdH)
>>>>>>> 2d516b46

    end do

<<<<<<< HEAD
        allocate(nOrbAtom(nAtomSt))
        allocate(shiftPerLSt(orb%mShell, nAtomSt, nSpin))
        allocate(chargesSt(orb%mOrb, nAtomSt, nSpin))

        if (tAsciiFile) then
          read(fdH, *) nOrbAtom
          read(fdH, *) shiftPerLSt(:,:,:)
          read(fdH, *) chargesSt
        else
          read(fdH) nOrbAtom
          read(fdH) shiftPerLSt(:,:,:)
          read(fdH) chargesSt
        end if

        if (tBlock .neqv. allocated(blockUp)) then
          call error("Shift and orbital potential mismatch for "//trim(tp%contacts(iCont)%name))
        end if

        if (tBlock) then
          if (tAsciiFile) then
            do iSp = 1, size(shiftBlockUp,dim=4)
              do ii = 0, iEnd-iStart
                iAt = iStart + ii
                read(fdH, *) shiftBlockUp(:orb%nOrbAtom(iAt), :orb%nOrbAtom(iAt), iAt, iSp)
              end do
            end do
            do iSp = 1, size(blockUp,dim=4)
              do ii = 0, iEnd-iStart
                iAt = iStart + ii
                read(fdH, *) blockUp(:orb%nOrbAtom(iAt),:orb%nOrbAtom(iAt),iAt,iSp)
              end do
            end do
          else
            do iSp = 1, size(shiftBlockUp,dim=4)
              do ii = 0, iEnd-iStart
                iAt = iStart + ii
                read(fdH) shiftBlockUp(:orb%nOrbAtom(iAt), :orb%nOrbAtom(iAt), iAt, iSp)
              end do
            end do
            do iSp = 1, size(blockUp,dim=4)
              do ii = 0, iEnd-iStart
                iAt = iStart + ii
                read(fdH) blockUp(:orb%nOrbAtom(iAt),:orb%nOrbAtom(iAt),iAt,iSp)
              end do
            end do
          end if
        end if

        select case(fileVersion)
        case (0)
          ! unformatted Fermi energy line(s)
          if (.not. tp%contacts(iCont)%tFermiSet) then
            call error("File format of " // trim(fileName) //&
                & " is too early to read the Fermi energy")
          end if
        case (1)
          if (.not. tp%contacts(iCont)%tFermiSet) then
            if (tAsciiFile) then
              do iSpin = 1, nSpin
                read(fdH, formatFermiRead) tp%contacts(iCont)%eFermi(iSpin)
              end do
            else
              read(fdH) tp%contacts(iCont)%eFermi(:nSpin)
            end if
            tp%contacts(iCont)%tFermiSet = .true.
          end if
        case default
          call error("Unknown format")
        end select
=======
  end subroutine readContactShifts
>>>>>>> 2d516b46


  !> Reads in contact shift data (format 1)
  subroutine readContactShiftData1(fdH, orb, tp, iCont, shiftPerL, charges)

<<<<<<< HEAD
        charges(:,iStart:iEnd,:) = chargesSt(:,:,:)

        deallocate(nOrbAtom)
        deallocate(shiftPerLSt)
        deallocate(chargesSt)

      end select

      close(fdH)

    end do
=======
    !> File handler
    integer, intent(in) :: fdH

    !> Orbital information
    type(TOrbitals), intent(in) :: orb
>>>>>>> 2d516b46

    !> Transport parameters
    type(TTransPar), intent(in) :: tp

    !> Contact to read
    integer, intent(in) :: iCont

    !> Shifts for atoms in contacts
    real(dp), intent(inout) :: shiftPerL(:,:)

    !> Charges for atoms in contacts
    real(dp), intent(inout) :: charges(:,:,:)


    real(dp), allocatable :: shiftPerLSt(:,:,:), chargesSt(:,:,:)
    integer, allocatable :: nOrbAtom(:)
    integer :: nAtomSt, mShellSt, nContAtom, mOrbSt, nSpinSt, nSpin
    integer :: iStart, iEnd
    character(lc) :: strTmp


    nSpin = size(charges, dim=3)

    read(fdH, *) nAtomSt, mShellSt, mOrbSt, nSpinSt
    iStart = tp%contacts(iCont)%idxrange(1)
    iEnd = tp%contacts(iCont)%idxrange(2)
    nContAtom = iEnd - iStart + 1

    if (nAtomSt /= nContAtom) then
      call error("Upload Contacts: Mismatch in number of atoms.")
    end if
    if (mShellSt /= orb%mShell) then
      call error("Upload Contacts: Mismatch in max shell per atom.")
    end if
    if (mOrbSt /= orb%mOrb) then
      call error("Upload Contacts: Mismatch in orbitals per atom.")
    end if
    if (nSpinSt /= nSpin) then
      write(strTmp,"(A,I0,A,I0)")'Contact spin ',nSpinSt,'. Spin channels ',nSpin
      call error(trim(strTmp))
    end if

    allocate(nOrbAtom(nAtomSt))
    read(fdH, *) nOrbAtom
    allocate(shiftPerLSt(orb%mShell, nAtomSt, nSpin))
    read(fdH, *) shiftPerLSt
    allocate(chargesSt(orb%mOrb, nAtomSt, nSpin))
    read(fdH, *) chargesSt

    if (any(nOrbAtom /= orb%nOrbAtom(iStart:iEnd))) then
      call error("Incompatible orbitals in the upload file!")
    end if

    !if (nSpin == 1) then
    shiftPerL(:,iStart:iEnd) = ShiftPerLSt(:,:,1)
    !else
    !  shiftPerL(:,iStart:iEnd) = sum(ShiftPerLSt, dim=3)
    !endif

    charges(:,iStart:iEnd,:) = chargesSt(:,:,:)

  end subroutine readContactShiftData1

#:endif

end module dftbp_transportio<|MERGE_RESOLUTION|>--- conflicted
+++ resolved
@@ -147,19 +147,14 @@
     nSpin = size(shiftPerL, dim=3)
     nAtom = size(shiftPerL, dim=2)
 
-<<<<<<< HEAD
     tAsciiFile = .true.
     if (present(tWriteAscii)) then
       tAsciiFile = tWriteAscii
     end if
-=======
-    open(newunit=fdHS, file=filename, form="formatted")
->>>>>>> 2d516b46
 
     if (tAsciiFile) then
 
-      open(newunit=fdHS, file="shiftcont_"//trim(filename)//".dat", position="rewind",&
-          & status="replace", form="formatted")
+      open(newunit=fdHS, file="shiftcont_" // trim(filename) // ".dat", form="formatted")
 
       ! now with a version number on the top of the file:
       write(fdHS, *) contactFormatVersion
@@ -189,12 +184,11 @@
         write(fdHS, formatFermiWrite) 'Fermi level :', Ef(1), "H", Hartree__eV * Ef(1), 'eV'
       end if
 
-      write(stdOut,*) 'shiftcont_'//trim(filename)//'.dat written to file'
+      write(stdOut,*) 'shiftcont_' // trim(filename) // '.dat written to file'
 
     else
 
-      open(newunit=fdHS, file="shiftcont_"//trim(filename)//".bin", position="rewind",&
-          & status="replace", form="unformatted")
+      open(newunit=fdHS, file="shiftcont_" // trim(filename) // ".bin", form="unformatted")
 
       ! now with a version number on the top of the file:
       write(fdHS) contactFormatVersion
@@ -219,28 +213,20 @@
 
       write(fdHS) Ef(:)
 
-      write(stdOut,*) 'shiftcont_'//trim(filename)//'.bin written to file'
+      write(stdOut,*) 'shiftcont_' // trim(filename) // '.bin written to file'
 
     end if
 
     close(fdHS)
 
-<<<<<<< HEAD
-=======
-    write(stdOut,*) 'shiftcont_' // trim(filename) // ".dat written to file"
-
->>>>>>> 2d516b46
+
   end subroutine writeContactShifts
 
 
 #:if WITH_TRANSPORT
 
   !> Read contact potential shifts from file
-<<<<<<< HEAD
   subroutine readContactShifts(shiftPerL, charges, tp, orb, shiftBlockUp, blockUp)
-=======
-  subroutine readContactShifts(shiftPerL, charges, tp, orb)
->>>>>>> 2d516b46
 
     !> shifts for atoms in contacts
     real(dp), intent(out) :: shiftPerL(:,:)
@@ -254,309 +240,148 @@
     !> atomic orbital parameters
     type(TOrbitals), intent(in) :: orb
 
-<<<<<<< HEAD
     !> uploded block per atom
     real(dp), allocatable, intent(inout) :: shiftBlockUp(:,:,:,:)
 
     !> uploaded block charges for atoms
     real(dp), allocatable, intent(inout) :: blockUp(:,:,:,:)
 
-    real(dp), allocatable :: shiftPerLSt(:,:,:), chargesSt(:,:,:)
-    integer, allocatable :: nOrbAtom(:)
-    integer :: nAtomSt, mShellSt, nContAtom, mOrbSt, nSpinSt, nSpin
-    integer :: iCont, iStart, iEnd, ii, iAt, iSp
-
-    integer :: fdH, iErr, iBuffer(5), fileVersion, iSpin, iEntries
-    character(lc) :: strTmp
-    logical :: iexist, tBlock, tAsciiFile
-    character(lc) :: buffer, fileName
-    character(sc) :: shortBuffer
-
-  @:ASSERT(allocated(shiftBlockUp) .eqv. allocated(blockUp))
-
-    tBlock = .false.
-    tAsciiFile = .not.tp%tReadBinShift
-
-    nSpin = size(charges, dim=3)
-=======
     integer :: fdH
     integer :: iCont
-    logical :: tExist
-    character(sc) :: shortBuffer
+    logical :: tExist, tBlock, tAsciiFile
     character(lc) :: buffer
     integer :: iBuffer(5), fileVersion
     integer :: ii, iErr
->>>>>>> 2d516b46
+
+    tBlock = .false.
+    tAsciiFile = .not.tp%tReadBinShift
 
     shiftPerL(:,:) = 0.0_dp
     charges(:,:,:) = 0.0_dp
 
+  @:ASSERT(allocated(blockUp) .eqv. allocated(shiftBlockUp))
     if (allocated(shiftBlockUp)) then
       shiftblockUp(:,:,:,:) = 0.0_dp
       blockUp(:,:,:,:) = 0.0_dp
+      tBlock = .true.
     end if
 
     do iCont = 1, tp%ncont
 
-<<<<<<< HEAD
-      iStart = tp%contacts(iCont)%idxrange(1)
-      iEnd = tp%contacts(iCont)%idxrange(2)
-      nContAtom = iEnd - iStart + 1
-
       if (tAsciiFile) then
-        fileName = "shiftcont_"// trim(tp%contacts(iCont)%name) // ".dat"
-      else
-        fileName = "shiftcont_"// trim(tp%contacts(iCont)%name) // ".bin"
-      end if
-
-      inquire(file = trim(fileName), exist = iexist)
-      if (.not.iexist) then
-        call error("Contact shift file shiftcont_" // trim(tp%contacts(iCont)%name) &
-            &  // ".dat is missing"//new_line('a') // "Run ContactHamiltonian calculations first.")
-      end if
-
-      if (tAsciiFile) then
-        open(newunit=fdH, file=trim(fileName), form="formatted", status="OLD", action = "READ",&
-            & iostat=iErr)
-      else
-        open(newunit=fdH, file=trim(fileName), form="unformatted", status="OLD", action = "READ",&
-            & iostat=iErr)
-      end if
-      if (iErr /= 0) then
-        write(strTmp, *) "Failure to open contact shift file " // trim(fileName)
-        call error(strTmp)
-      end if
-      rewind(fdH)
-
-      if (tAsciiFile) then
-
-        ! need to check for original unversioned format if ascii, so dump first line into a buffer
-        ! and then post process to work out what this file is
-        read(fdH,'(A)',iostat=iErr) buffer
-        if (iErr/=0) then
-          call error("Error reading file contact file "//trim(fileName))
+
+        inquire(file="shiftcont_" // trim(tp%contacts(iCont)%name) // ".dat", exist=tExist)
+        if (.not. tExist) then
+          call error("Contact shift file shiftcont_" // trim(tp%contacts(iCont)%name) &
+              &  // ".dat is missing"// new_line('a') // "Run ContactHamiltonian calculations&
+              & first.")
+        end if
+
+        open(newunit=fdH, file="shiftcont_" // trim(tp%contacts(iCont)%name) // ".dat",&
+            & form="formatted", status="old", action="read")
+
+        read(fdH, '(A)', iostat=iErr) buffer
+        if (iErr /= 0) then
+          call error("Error reading file contact file shiftcont_" // trim(tp%contacts(iCont)%name)&
+              & // ".dat")
         endif
 
         ! count the integers in the first line and store them
         ! looking for either a version number or the old format start line
-        do iEntries = 1, 6
-          read(buffer, *, iostat=iErr) iBuffer(:iEntries)
-          if (iErr==-1) then
+        do ii = 1, 5
+          read(buffer, *, iostat=iErr) iBuffer(:ii)
+          if (iErr /= 0) then
             exit
           end if
         end do
-        iEntries = iEntries - 1
+
+        select case (ii - 1)
+
+        case (1)
+          ! New file format with version number
+          fileVersion = iBuffer(1)
+          select case (fileVersion)
+          case (1)
+            ! Same format as old version (apart of the version number)
+            call readContactShiftData1(fdH, orb, tp, iCont, shiftPerL, charges, shiftBlockUp,&
+                & blockUp)
+          case default
+            write(buffer, "(I0)") fileVersion
+            call error("Unknown contact version number in file shiftcont_" //&
+                & trim(tp%contacts(iCont)%name) // ".dat : " // trim(buffer))
+          end select
+
+        case (4)
+
+          ! Old version without format version number
+          ! Re-read first line, since it contains relevant data instead of version number
+
+          if (tBlock) then
+            call error("File format of the " // trim(tp%contacts(iCont)%name) //&
+                & " contact is too early for orbital potential support")
+          end if
+
+          if (.not. tp%contacts(iCont)%tFermiSet) then
+            call error("File format of the " // trim(tp%contacts(iCont)%name) //&
+                & " contact is too early to read the Fermi energy")
+          end if
+
+          rewind(fdH)
+          call readContactShiftData1(fdH, orb, tp, iCont, shiftPerL, charges, shiftBlockUp, blockUp)
+
+        case default
+
+          write(stdOut,*) "Error reading file contact file shiftcont_" //&
+              & trim(tp%contacts(iCont)%name) // ".dat"
+          call error(trim(buffer))
+
+        end select
 
       else
 
-        ! binary format only avalable from format 1 of the contact file
-        iBuffer(:) = 0
-        read(fdH) iBuffer(1)
-        iEntries = 1
-
-      end if
-
-      ! version number of the format
-      select case (iEntries)
-      case(1)
-
-        ! single value present - use it as the format version
-        fileVersion = iBuffer(1)
-
-        select case(fileVersion)
-        case(1)
-
-          if (tAsciiFile) then
-            read(fdH, *) nAtomSt, mShellSt, mOrbSt, nSpinSt, tBlock
-          else
-            read(fdH) nAtomSt, mShellSt, mOrbSt, nSpinSt, tBlock
-          end if
-
-        case default
-
-          write(shortBuffer, "(I0)")fileVersion
-          call error("Unknown contact version number in file shiftcont_" //&
-              & trim(tp%contacts(iCont)%name) // ".dat : " // trim(shortBuffer))
-
-        end select
-
-      case(4)
-
-        ! old format, directly start of data at top of file
-        fileVersion = 0
-        nAtomSt = iBuffer(1)
-        mShellSt = iBuffer(2)
-        mOrbSt = iBuffer(3)
-        nSpinSt = iBuffer(4)
-
-=======
-      inquire(file="shiftcont_" // trim(tp%contacts(iCont)%name) // ".dat", exist=tExist)
-      if (.not. tExist) then
-        call error("Contact shift file shiftcont_" // trim(tp%contacts(iCont)%name) &
-            &  // ".dat is missing"// new_line('a') // "Run ContactHamiltonian calculations first.")
-      end if
-
-      open(newunit=fdH, file="shiftcont_" // trim(tp%contacts(iCont)%name) // ".dat",&
-          & form="formatted", status="old", action="read")
-
-      read(fdH, '(A)', iostat=iErr) buffer
-      if (iErr /= 0) then
-        call error("Error reading file contact file shiftcont_" // trim(tp%contacts(iCont)%name) //&
-            & ".dat")
-      endif
-
-      ! count the integers in the first line and store them
-      ! looking for either a version number or the old format start line
-      do ii = 1, 5
-        read(buffer, *, iostat=iErr) iBuffer(:ii)
-        if (iErr /= 0) then
-          exit
+        inquire(file="shiftcont_" // trim(tp%contacts(iCont)%name) // ".bin", exist=tExist)
+        if (.not. tExist) then
+          call error("Contact shift file shiftcont_" // trim(tp%contacts(iCont)%name) &
+              &  // ".bin is missing"// new_line('a') // "Run ContactHamiltonian calculations&
+              & first.")
         end if
-      end do
-
-      select case (ii - 1)
-
-      case (1)
-        ! New file format with version number
-        fileVersion = iBuffer(1)
+
+        open(newunit=fdH, file="shiftcont_" // trim(tp%contacts(iCont)%name) // ".bin",&
+            & form="unformatted", status="old", action="read")
+
+        read(fdH) fileVersion
+
         select case (fileVersion)
         case (1)
-          ! Same format as old version (apart of the version number)
-          call readContactShiftData1(fdH, orb, tp, iCont, shiftPerL, charges)
+          ! From version 1, binary format supported, no need to check for earlier versions
+          call readContactShiftData1(fdH, orb, tp, iCont, shiftPerL, charges, shiftBlockUp,&
+              & blockUp)
         case default
-          write(shortBuffer, "(I0)") fileVersion
+          write(buffer, "(I0)") fileVersion
           call error("Unknown contact version number in file shiftcont_" //&
-              & trim(tp%contacts(iCont)%name) // ".dat : " // trim(shortBuffer))
+              & trim(tp%contacts(iCont)%name) // ".bin : " // trim(buffer))
         end select
 
-      case (4)
-        ! Old version without format version number
-        ! Re-read first line, since it contains relevant data instead of version number
-        rewind(fdH)
-        call readContactShiftData1(fdH, orb, tp, iCont, shiftPerL, charges)
-
->>>>>>> 2d516b46
-      case default
-        write(stdOut,*) "Error reading file contact file " // trim(fileName) //&
-            & ", first line is unexpected:"
-        call error(trim(buffer))
-      end select
-
-<<<<<<< HEAD
-      if (fileVersion == 0 .and. allocated(shiftBlockUp)) then
-        call error("Orbital potentials not supported for this contact file")
       end if
 
-
-      select case(fileVersion)
-
-      case(0,1)
-=======
       close(fdH)
->>>>>>> 2d516b46
 
     end do
 
-<<<<<<< HEAD
-        allocate(nOrbAtom(nAtomSt))
-        allocate(shiftPerLSt(orb%mShell, nAtomSt, nSpin))
-        allocate(chargesSt(orb%mOrb, nAtomSt, nSpin))
-
-        if (tAsciiFile) then
-          read(fdH, *) nOrbAtom
-          read(fdH, *) shiftPerLSt(:,:,:)
-          read(fdH, *) chargesSt
-        else
-          read(fdH) nOrbAtom
-          read(fdH) shiftPerLSt(:,:,:)
-          read(fdH) chargesSt
-        end if
-
-        if (tBlock .neqv. allocated(blockUp)) then
-          call error("Shift and orbital potential mismatch for "//trim(tp%contacts(iCont)%name))
-        end if
-
-        if (tBlock) then
-          if (tAsciiFile) then
-            do iSp = 1, size(shiftBlockUp,dim=4)
-              do ii = 0, iEnd-iStart
-                iAt = iStart + ii
-                read(fdH, *) shiftBlockUp(:orb%nOrbAtom(iAt), :orb%nOrbAtom(iAt), iAt, iSp)
-              end do
-            end do
-            do iSp = 1, size(blockUp,dim=4)
-              do ii = 0, iEnd-iStart
-                iAt = iStart + ii
-                read(fdH, *) blockUp(:orb%nOrbAtom(iAt),:orb%nOrbAtom(iAt),iAt,iSp)
-              end do
-            end do
-          else
-            do iSp = 1, size(shiftBlockUp,dim=4)
-              do ii = 0, iEnd-iStart
-                iAt = iStart + ii
-                read(fdH) shiftBlockUp(:orb%nOrbAtom(iAt), :orb%nOrbAtom(iAt), iAt, iSp)
-              end do
-            end do
-            do iSp = 1, size(blockUp,dim=4)
-              do ii = 0, iEnd-iStart
-                iAt = iStart + ii
-                read(fdH) blockUp(:orb%nOrbAtom(iAt),:orb%nOrbAtom(iAt),iAt,iSp)
-              end do
-            end do
-          end if
-        end if
-
-        select case(fileVersion)
-        case (0)
-          ! unformatted Fermi energy line(s)
-          if (.not. tp%contacts(iCont)%tFermiSet) then
-            call error("File format of " // trim(fileName) //&
-                & " is too early to read the Fermi energy")
-          end if
-        case (1)
-          if (.not. tp%contacts(iCont)%tFermiSet) then
-            if (tAsciiFile) then
-              do iSpin = 1, nSpin
-                read(fdH, formatFermiRead) tp%contacts(iCont)%eFermi(iSpin)
-              end do
-            else
-              read(fdH) tp%contacts(iCont)%eFermi(:nSpin)
-            end if
-            tp%contacts(iCont)%tFermiSet = .true.
-          end if
-        case default
-          call error("Unknown format")
-        end select
-=======
   end subroutine readContactShifts
->>>>>>> 2d516b46
-
-
-  !> Reads in contact shift data (format 1)
-  subroutine readContactShiftData1(fdH, orb, tp, iCont, shiftPerL, charges)
-
-<<<<<<< HEAD
-        charges(:,iStart:iEnd,:) = chargesSt(:,:,:)
-
-        deallocate(nOrbAtom)
-        deallocate(shiftPerLSt)
-        deallocate(chargesSt)
-
-      end select
-
-      close(fdH)
-
-    end do
-=======
+
+
+  !> Reads in contact shift data (format 1, ascii)
+  subroutine readContactShiftData1(fdH, orb, tp, iCont, shiftPerL, charges, shiftBlockUp, blockUp)
+
     !> File handler
     integer, intent(in) :: fdH
 
     !> Orbital information
     type(TOrbitals), intent(in) :: orb
->>>>>>> 2d516b46
 
     !> Transport parameters
-    type(TTransPar), intent(in) :: tp
+    type(TTransPar), intent(inout) :: tp
 
     !> Contact to read
     integer, intent(in) :: iCont
@@ -567,17 +392,28 @@
     !> Charges for atoms in contacts
     real(dp), intent(inout) :: charges(:,:,:)
 
+    !> uploded block per atom
+    real(dp), allocatable, intent(inout) :: shiftBlockUp(:,:,:,:)
+
+    !> uploaded block charges for atoms
+    real(dp), allocatable, intent(inout) :: blockUp(:,:,:,:)
 
     real(dp), allocatable :: shiftPerLSt(:,:,:), chargesSt(:,:,:)
     integer, allocatable :: nOrbAtom(:)
-    integer :: nAtomSt, mShellSt, nContAtom, mOrbSt, nSpinSt, nSpin
-    integer :: iStart, iEnd
+    integer :: nAtomSt, mShellSt, nContAtom, mOrbSt, nSpinSt
+    integer :: iStart, iEnd, iSpin, nSpin, iAt, ii
     character(lc) :: strTmp
-
+    logical :: tAsciiFile
 
     nSpin = size(charges, dim=3)
 
-    read(fdH, *) nAtomSt, mShellSt, mOrbSt, nSpinSt
+    tAsciiFile = .not.tp%tReadBinShift
+
+    if (tAsciiFile) then
+      read(fdH, *) nAtomSt, mShellSt, mOrbSt, nSpinSt
+    else
+      read(fdH) nAtomSt, mShellSt, mOrbSt, nSpinSt
+    end if
     iStart = tp%contacts(iCont)%idxrange(1)
     iEnd = tp%contacts(iCont)%idxrange(2)
     nContAtom = iEnd - iStart + 1
@@ -592,19 +428,66 @@
       call error("Upload Contacts: Mismatch in orbitals per atom.")
     end if
     if (nSpinSt /= nSpin) then
-      write(strTmp,"(A,I0,A,I0)")'Contact spin ',nSpinSt,'. Spin channels ',nSpin
+      write(strTmp,"(A,I0,A,I0)")'Contact spin ',nSpinSt,'. Expected spin channels ',nSpin
       call error(trim(strTmp))
     end if
 
     allocate(nOrbAtom(nAtomSt))
-    read(fdH, *) nOrbAtom
     allocate(shiftPerLSt(orb%mShell, nAtomSt, nSpin))
-    read(fdH, *) shiftPerLSt
     allocate(chargesSt(orb%mOrb, nAtomSt, nSpin))
-    read(fdH, *) chargesSt
+    if (tAsciiFile) then
+      read(fdH, *) nOrbAtom
+      read(fdH, *) shiftPerLSt
+      read(fdH, *) chargesSt
+    else
+      read(fdH) nOrbAtom
+      read(fdH) shiftPerLSt
+      read(fdH) chargesSt
+    end if
 
     if (any(nOrbAtom /= orb%nOrbAtom(iStart:iEnd))) then
       call error("Incompatible orbitals in the upload file!")
+    end if
+
+    if (allocated(shiftBlockUp)) then
+      if (tAsciiFile) then
+        do iSpin = 1, nSpin
+          do ii = 0, iEnd-iStart
+            iAt = iStart + ii
+            read(fdH, *) shiftBlockUp(:orb%nOrbAtom(iAt), :orb%nOrbAtom(iAt), iAt, iSpin)
+          end do
+        end do
+        do iSpin = 1, nSpin
+          do ii = 0, iEnd-iStart
+            iAt = iStart + ii
+            read(fdH) blockUp(:orb%nOrbAtom(iAt),:orb%nOrbAtom(iAt),iAt,iSpin)
+          end do
+        end do
+      else
+        do iSpin = 1, nSpin
+          do ii = 0, iEnd-iStart
+            iAt = iStart + ii
+            read(fdH, *) shiftBlockUp(:orb%nOrbAtom(iAt), :orb%nOrbAtom(iAt), iAt, iSpin)
+          end do
+        end do
+        do iSpin = 1, nSpin
+          do ii = 0, iEnd-iStart
+            iAt = iStart + ii
+            read(fdH) blockUp(:orb%nOrbAtom(iAt),:orb%nOrbAtom(iAt),iAt,iSpin)
+          end do
+        end do
+      end if
+    end if
+
+    if (.not. tp%contacts(iCont)%tFermiSet) then
+      if (tAsciiFile) then
+        do iSpin = 1, nSpin
+          read(fdH, formatFermiRead) tp%contacts(iCont)%eFermi(iSpin)
+        end do
+      else
+        read(fdH) tp%contacts(iCont)%eFermi(:nSpin)
+      end if
+      tp%contacts(iCont)%tFermiSet = .true.
     end if
 
     !if (nSpin == 1) then
