--- conflicted
+++ resolved
@@ -2295,13 +2295,12 @@
     if (geo%tPeriodic .and. .not.ctrl%tFixEf) then
       call getChildValue(value1, "IndependentKFilling", ctrl%tFillKSep, .false.)
     end if
-<<<<<<< HEAD
-    
-    !> TI-DFTB varibles for deltaDFTB w/ input stipulations
+
+    !> TI-DFTB varibles for deltaDFTB with input stipulations
     call getChildValue(node, "NonAufbau", ctrl%tNonAufbau, .false.)
-    call getChildValue(node, "SpinPurify", ctrl%tSpinPurify, .true.)
-    call getChildValue(node, "GroundGuess", ctrl%tGroundGuess, .false.)
     if(ctrl%tNonAufbau) then
+      call getChildValue(node, "SpinPurify", ctrl%tSpinPurify, .true.)
+      call getChildValue(node, "GroundGuess", ctrl%tGroundGuess, .false.)
       if (.not.(ctrl%tSpin .and. .not. ctrl%t2Component)) then
         call error("Must specify colinear spin-polarisation for non-Aufbau.")
       end if
@@ -2310,10 +2309,8 @@
       end if
       if(ctrl%nrSpinPol/=0.0_dp) then
         call error("Must have closed shell system for non-Aufbau.")
-      end if  
-    end if
-    
-=======
+      end if
+    end if
 
   end subroutine readFilling
 
@@ -2349,7 +2346,6 @@
     type(fnode), pointer :: value1, child
     type(string) :: buffer, modifier
 
->>>>>>> ca3e94e7
     ! Electronic solver
     call getChildValue(node, "Solver", value1, "RelativelyRobust")
     call getNodeName(value1, buffer)
