--- conflicted
+++ resolved
@@ -64,11 +64,8 @@
 #:if WITH_TRANSPORT
   use libnegf_vars
 #:endif
-<<<<<<< HEAD
   use dftbp_mbd, only: TMbdInit
-=======
   use dftbp_solvparser, only : readSolvation, readCM5
->>>>>>> f85de6e6
   implicit none
   private
 
@@ -3723,26 +3720,23 @@
 
     call getChildValue(node, "", dispModel)
     call getNodeName(dispModel, buffer)
-
     select case (char(buffer))
-
     case ("slaterkirkwood")
       allocate(input%slakirk)
       call readDispSlaKirk(dispModel, geo, input%slakirk)
-
     case ("lennardjones")
       allocate(input%uff)
       call readDispVdWUFF(dispModel, geo, input%uff)
-
     case ("dftd3")
-    #:if WITH_DFTD3
+  #:if WITH_DFTD3
       allocate(input%dftd3)
       call readDispDFTD3(dispModel, input%dftd3)
-    #:else
+  #:else
       call detailedError(node, "Program had been compiled without DFTD3 support")
-<<<<<<< HEAD
-    #:endif
-
+  #:endif
+    case ("dftd4")
+      allocate(input%dftd4)
+      call readDispDFTD4(dispModel, geo, input%dftd4, nrChrg)
     case ("ts")
     #:if WITH_MBD
       allocate(input%mbdInp)
@@ -3758,13 +3752,6 @@
     #:else
       call detailedError(node, "Program must be compiled with libMBD for MBD-dispersion")
     #:endif
-
-=======
-  #:endif
-    case ("dftd4")
-      allocate(input%dftd4)
-      call readDispDFTD4(dispModel, geo, input%dftd4, nrChrg)
->>>>>>> f85de6e6
     case default
       call detailedError(node, "Invalid dispersion model name.")
     end select
@@ -3947,8 +3934,8 @@
 
   end subroutine readDispVdWUFF
 
-
 #:if WITH_DFTD3
+
 
   !> Reads in initialization data for the DFTD3 dispersion module
   subroutine readDispDFTD3(node, input)
@@ -4004,64 +3991,6 @@
 #:endif
 
 
-<<<<<<< HEAD
-#:if WITH_MBD
-
-  subroutine readDispTs(node, input)
-    type(fnode), pointer, intent(in) :: node
-    type(TMbdInit), intent(out) :: input
-
-    type(string) :: buffer
-    type(fnode), pointer :: child
-
-    ! TODO there should be a mechanism that allows either TS or MBD, not both,
-    ! or we have to initialize two different mbd_calc instances
-    input%method = 'ts'
-    call getChildValue(node, "EnergyAccuracy", input%ts_ene_acc, input%ts_ene_acc, modifier=buffer,&
-        & child=child)
-    call convertByMul(char(buffer), energyUnits, child, input%ts_ene_acc)
-    call getChildValue(node, "ForceAccuracy", input%ts_f_acc, input%ts_f_acc, modifier=buffer, child=child)
-    call convertByMul(char(buffer), forceUnits, child, input%ts_f_acc)
-    call getChildValue(node, "Damping", input%ts_d, input%ts_d)
-    call getChildValue(node, "RangeSeparation", input%ts_sr, input%ts_sr)
-    call getChildValue(node, "ReferenceSet", buffer, 'ts', child=child)
-    input%vdw_params_kind = tolower(unquote(char(buffer)))
-    call checkManyBodyDispRefName(input%vdw_params_kind, child)
-
-  end subroutine readDispTs
-
-
-  subroutine readDispMbd(node, input)
-    type(fnode), pointer, intent(in) :: node
-    type(TMbdInit), intent(out) :: input
-
-    type(string) :: buffer
-    type(fnode), pointer :: child
-
-    input%method = 'mbd-rsscs'
-    call getChildValue(node, "Beta", input%mbd_beta, input%mbd_beta)
-    call getChildValue(node, "NOmegaGrid", input%n_omega_grid, input%n_omega_grid)
-    call getChildValue(node, "KGrid", input%k_grid)
-    call getChildValue(node, "KGridShift", input%k_grid_shift, input%k_grid_shift)
-    call getChildValue(node, "ReferenceSet", buffer, 'ts', child=child)
-    input%vdw_params_kind = tolower(unquote(char(buffer)))
-    call checkManyBodyDispRefName(input%vdw_params_kind, child)
-
-  end subroutine readDispMbd
-
-
-  subroutine checkManyBodyDispRefName(name, node)
-    character(*), intent(in) :: name
-    type(fnode), pointer, intent(in) :: node
-
-    if (name /= 'ts' .and. name /= 'tssurf') then
-      call detailedError(node, 'Invalid reference set name for TS/MBD-dispersion')
-    end if
-
-  end subroutine checkManyBodyDispRefName
-
-#:endif
-=======
   !> Reads in initialization data for the D4 dispersion model.
   !>
   !> The D4 dispersion model is usually constructed in a failsafe way, so
@@ -4310,8 +4239,64 @@
     end if
 
   end subroutine readCoordinationNumber
->>>>>>> f85de6e6
-
+
+
+#:if WITH_MBD
+
+  subroutine readDispTs(node, input)
+    type(fnode), pointer, intent(in) :: node
+    type(TMbdInit), intent(out) :: input
+
+    type(string) :: buffer
+    type(fnode), pointer :: child
+
+    ! TODO there should be a mechanism that allows either TS or MBD, not both,
+    ! or we have to initialize two different mbd_calc instances
+    input%method = 'ts'
+    call getChildValue(node, "EnergyAccuracy", input%ts_ene_acc, input%ts_ene_acc, modifier=buffer,&
+        & child=child)
+    call convertByMul(char(buffer), energyUnits, child, input%ts_ene_acc)
+    call getChildValue(node, "ForceAccuracy", input%ts_f_acc, input%ts_f_acc, modifier=buffer, child=child)
+    call convertByMul(char(buffer), forceUnits, child, input%ts_f_acc)
+    call getChildValue(node, "Damping", input%ts_d, input%ts_d)
+    call getChildValue(node, "RangeSeparation", input%ts_sr, input%ts_sr)
+    call getChildValue(node, "ReferenceSet", buffer, 'ts', child=child)
+    input%vdw_params_kind = tolower(unquote(char(buffer)))
+    call checkManyBodyDispRefName(input%vdw_params_kind, child)
+
+  end subroutine readDispTs
+
+
+  subroutine readDispMbd(node, input)
+    type(fnode), pointer, intent(in) :: node
+    type(TMbdInit), intent(out) :: input
+
+    type(string) :: buffer
+    type(fnode), pointer :: child
+
+    input%method = 'mbd-rsscs'
+    call getChildValue(node, "Beta", input%mbd_beta, input%mbd_beta)
+    call getChildValue(node, "NOmegaGrid", input%n_omega_grid, input%n_omega_grid)
+    call getChildValue(node, "KGrid", input%k_grid)
+    call getChildValue(node, "KGridShift", input%k_grid_shift, input%k_grid_shift)
+    call getChildValue(node, "ReferenceSet", buffer, 'ts', child=child)
+    input%vdw_params_kind = tolower(unquote(char(buffer)))
+    call checkManyBodyDispRefName(input%vdw_params_kind, child)
+
+  end subroutine readDispMbd
+
+
+  subroutine checkManyBodyDispRefName(name, node)
+    character(*), intent(in) :: name
+    type(fnode), pointer, intent(in) :: node
+
+    if (name /= 'ts' .and. name /= 'tssurf') then
+      call detailedError(node, 'Invalid reference set name for TS/MBD-dispersion')
+    end if
+
+  end subroutine checkManyBodyDispRefName
+
+#:endif
 
   !> reads in value of temperature for MD with sanity checking of the input
   subroutine readTemperature(node, ctrl)
@@ -4387,7 +4372,7 @@
     end do
 
     if (any(ctrl%tempSteps < 0)) then
-     call detailedError(node, "Step values must not be negative.")
+      call detailedError(node, "Step values must not be negative.")
     end if
 
     ii = sum(ctrl%tempSteps)
