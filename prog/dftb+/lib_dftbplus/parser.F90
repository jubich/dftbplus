!--------------------------------------------------------------------------------------------------!
!  DFTB+: general package for performing fast atomistic simulations                                !
!  Copyright (C) 2006 - 2021  DFTB+ developers group                                               !
!                                                                                                  !
!  See the LICENSE file for terms of usage and distribution.                                       !
!--------------------------------------------------------------------------------------------------!

#:include 'common.fypp'

!> Fills the derived type with the input parameters from an HSD or an XML file.
module dftbp_dftbplus_parser
  use dftbp_common_globalenv, only : stdout, withMpi, withScalapack, abortProgram
  use dftbp_common_assert
  use dftbp_common_accuracy, only : dp, sc, lc, mc, minTemp, distFudge, distFudgeOld
  use dftbp_common_constants, only : maxL, symbolToNumber, shellNames, Bohr__AA
  use dftbp_dftbplus_inputdata, only : TControl, TGeometry, TSlater, TInputData, TXLBOMDInp,&
      & TBlacsOpts, TRangeSepInp
  use dftbp_type_typegeometryhsd, only : readTGeometryGen, readTGeometryHSD, readTGeometryXyz,&
      & readTGeometryVasp, reduce, setLattice
  use dftbp_io_hsdparser, only : getNodeHSDName, parseHSD
  use dftbp_io_hsdutils, only : getChildValue, getChild, detailedError, detailedWarning,&
      & getChildren, setChild, setChildValue, getSelectedAtomIndices
  use dftbp_io_hsdutils2, only : getNodeName2, convertByMul, setUnprocessed, splitModifier
  use dftbp_dftbplus_specieslist, only : readSpeciesList
  use dftbp_io_charmanip, only : newline, i2c, unquote, tolower
  use dftbp_io_message, only : error, warning
  use dftbp_type_linkedlist, only : TListIntR1, TListRealR1, TListIntR1, TListInt, TListString,&
      & len, init, append, TListCharLc, TListRealR2, TListReal, asArray, get, destruct, asVector,&
      & intoArray
  use dftbp_common_unitconversion, only : lengthUnits, energyUnits, forceUnits, pressureUnits,&
      & timeUnits, EFieldUnits, freqUnits, pi, massUnits, VelocityUnits, Boltzmann,&
      & dipoleUnits, chargeUnits, volumeUnits
  use dftbp_dftbplus_oldcompat, only : convertOldHSD
  use dftbp_dftbplus_inputconversion, only : transformpdosregioninfo
  use dftbp_math_lapackroutines, only : matinv
  use dftbp_dftb_periodic, only : TNeighbourList, TNeighbourlist_init, getSuperSampling
  use dftbp_dftb_periodic, only : getCellTranslations, updateNeighbourList
  use dftbp_dftb_coordnumber, only : TCNInput, getElectronegativity, getCovalentRadius, cnType
  use dftbp_dftb_dispersions, only : TDispersionInp, TDispSlaKirkInp, TDispUffInp,&
      & TSimpleDftD3Input, TDispDftD4Inp, getUffValues
  use dftbp_dftb_dftd4param, only : getEeqChi, getEeqGam, getEeqKcn, getEeqRad
  use dftbp_dftb_encharges, only : TEeqInput
  use dftbp_math_simplealgebra, only: cross3, determinant33
  use dftbp_dftb_slakocont, only : init, addTable
  use dftbp_dftb_slakoeqgrid, only : skEqGridNew, skEqGridOld, TSlakoEqGrid, init
  use dftbp_dftb_repcont, only : init, addRepulsive
  use dftbp_dftb_repspline, only : TRepSpline, TRepSplineIn, init
  use dftbp_dftb_reppoly, only : TRepPoly, TRepPolyIn, init
  use dftbp_dftb_dftbplusu, only : plusUFunctionals
  use dftbp_type_commontypes, only : TOrbitals
  use dftbp_type_oldskdata, only : TOldSKData, readFromFile
  use dftbp_io_xmlutils, only : removeChildNodes
  use dftbp_extlibs_xmlf90, only : fnode, removeChild, string, char, textNodeName, fnodeList,&
      & getLength, getNodeName, getItem1, destroyNodeList, destroyNode, assignment(=)
  use dftbp_type_orbitals, only : getShellnames
  use dftbp_dftb_rangeseparated, only : TRangeSepSKTag, rangeSepTypes
  use dftbp_timedep_timeprop, only : TElecDynamicsInp, pertTypes, tdSpinTypes, envTypes
  use dftbp_dftbplus_forcetypes, only : forceTypes
  use dftbp_mixer_mixer, only : mixerTypes
  use dftbp_geoopt_geoopt, only : geoOptTypes
  use dftbp_dftb_halogenx, only : halogenXSpecies1, halogenXSpecies2
#:if WITH_SOCKETS
  use dftbp_io_ipisocket, only : IPI_PROTOCOLS
#:endif
  use dftbp_extlibs_elsiiface, only : withELSI, withPEXSI
  use dftbp_elecsolvers_elecsolvers, only : electronicSolverTypes
  use dftbp_dftb_etemp, only : fillingTypes
  use dftbp_common_hamiltoniantypes, only : hamiltonianTypes
  use dftbp_type_wrappedintr, only : TWrappedInt1
  use dftbp_md_tempprofile, only : identifyTempProfile
  use dftbp_reks_reks, only : reksTypes
  use dftbp_extlibs_plumed, only : withPlumed
  use dftbp_extlibs_arpack, only : withArpack
  use dftbp_extlibs_poisson, only : TPoissonInfo, TPoissonStructure, withPoisson
#:if WITH_TRANSPORT
  use dftbp_transport_negfvars, only : TTransPar, TNEGFGreenDensInfo, TNEGFTunDos, TElPh,&
      & ContactInfo
#:endif
  use dftbp_solvation_solvparser, only : readSolvation, readCM5
#:if WITH_DFTD3
  use dftbp_dftb_dispdftd3, only : TDispDftD3Inp
#:endif
#:if WITH_MBD
<<<<<<< HEAD
  use dftbp_dftb_dispmbd, only :TDispMbdInp
=======
  use dftbp_dispmbd, only : TDispMbdInp
>>>>>>> 510e0e6b
#:endif
  implicit none

  private
  public :: parserVersion, rootTag
  public :: TParserFlags
  public :: readHsdFile, parseHsdTree


  !> Tag at the head of the input document tree
  character(len=*), parameter :: rootTag = "dftbplusinput"

  !> Version of the current parser
  integer, parameter :: parserVersion = 9


  !> Version of the oldest parser for which compatibility is still maintained
  integer, parameter :: minVersion = 1


  !> Container type for parser related flags.
  type TParserFlags

    !> stop after parsing?
    logical :: tStop

    !> Continue despite unprocessed nodes
    logical :: tIgnoreUnprocessed

    !> HSD output?
    logical :: tWriteHSD
  end type TParserFlags


  !> Mapping between input version and parser version
  type :: TVersionMap
    character(10) :: inputVersion
    integer :: parserVersion
  end type TVersionMap

  !> Actual input version - parser version maps (must be updated at every public release)
  type(TVersionMap), parameter :: versionMaps(*) = [&
      & TVersionMap("21.1", 9),&
      & TVersionMap("20.2", 9), TVersionMap("20.1", 8), TVersionMap("19.1", 7),&
      & TVersionMap("18.2", 6), TVersionMap("18.1", 5), TVersionMap("17.1", 5)]


contains

  !> Reads the HSD input from a file
  subroutine readHsdFile(hsdFile, hsdTree)

    !> Name of the input file
    character(*), intent(in) :: hsdFile

    !> Data tree representation of the input
    type(fnode), pointer :: hsdTree

    call parseHSD(rootTag, hsdFile, hsdTree)

  end subroutine readHsdFile


  !> Parse input from an HSD/XML file
  subroutine parseHsdTree(hsdTree, input, parserFlags)

    !> Tree representation of the input
    type(fnode), pointer :: hsdTree

    !> Returns initialised input variables on exit
    type(TInputData), intent(out) :: input

    !> Special block containings parser related settings
    type(TParserFlags), intent(out) :: parserFlags

    type(fnode), pointer :: root, tmp, driverNode, hamNode, analysisNode, child, dummy
    logical :: tReadAnalysis
    integer, allocatable :: implicitParserVersion

    write(stdout, '(A,1X,I0,/)') 'Parser version:', parserVersion
    write(stdout, "(A)") repeat("-", 80)

    call getChild(hsdTree, rootTag, root)

    call handleInputVersion(root, implicitParserVersion)
    call getChildValue(root, "ParserOptions", dummy, "", child=child, list=.true.,&
        & allowEmptyValue=.true., dummyValue=.true.)
    call readParserOptions(child, root, parserFlags, implicitParserVersion)

    ! Read the geometry unless the list of atoms has been provided through the API
    if (.not. allocated(input%geom%coords)) then
      call getChild(root, "Geometry", tmp)
      call readGeometry(tmp, input)
    end if

    ! Hamiltonian settings that need to know settings from the REKS block
    call getChildValue(root, "Reks", dummy, "None", child=child)
    call readReks(child, dummy, input%ctrl, input%geom)

    call getChild(root, "Transport", child, requested=.false.)

  #:if WITH_TRANSPORT

    ! Read in transport and modify geometry if it is only a contact calculation
    if (associated(child)) then
      call readTransportGeometry(child, input%geom, input%transpar)
    else
      input%transpar%ncont=0
      allocate(input%transpar%contacts(0))
      ! set range of atoms in the 'device', as there are no contacts
      input%transpar%idxdevice(1) = 1
      input%transpar%idxdevice(2) = input%geom%nAtom
    end if

    call getChild(root, "Dephasing", child, requested=.false.)
    if (associated(child)) then
      call detailedError(child, "Be patient... Dephasing feature will be available soon!")
      !call readDephasing(child, input%slako%orb, input%geom, input%transpar, input%ginfo%tundos)
    end if

    ! electronic Hamiltonian
    call getChildValue(root, "Hamiltonian", hamNode)
    call readHamiltonian(hamNode, input%ctrl, input%geom, input%slako, input%transpar,&
        & input%ginfo%greendens, input%poisson)

  #:else

    if (associated(child)) then
      call detailedError(child, "Program has been compiled without transport enabled")
    end if

    ! electronic Hamiltonian
    call getChildValue(root, "Hamiltonian", hamNode)
    call readHamiltonian(hamNode, input%ctrl, input%geom, input%slako, input%poisson)

  #:endif

    call getChildValue(root, "Driver", driverNode, "", child=child, allowEmptyValue=.true.)
  #:if WITH_TRANSPORT
    call readDriver(driverNode, child, input%geom, input%ctrl, input%transpar)
  #:else
    call readDriver(driverNode, child, input%geom, input%ctrl)
  #:endif

    tReadAnalysis = .true.
    call getChild(root, "ElectronDynamics", child=child, requested=.false.)
    if (associated(child)) then
      allocate(input%ctrl%elecDynInp)
      call readElecDynamics(child, input%ctrl%elecDynInp, input%geom, input%ctrl%masses)
      if (input%ctrl%elecDynInp%tReadRestart .and. .not.input%ctrl%elecDynInp%tPopulations) then
        tReadAnalysis = .false.
      end if

    end if

    if (tReadAnalysis) then
      ! Analysis of properties
      call getChildValue(root, "Analysis", dummy, "", child=analysisNode, list=.true., &
          & allowEmptyValue=.true., dummyValue=.true.)

    #:if WITH_TRANSPORT
      call readAnalysis(analysisNode, input%ctrl, input%geom, input%slako%orb, input%transpar, &
          & input%ginfo%tundos)

      call finalizeNegf(input)
    #:else
      call readAnalysis(analysisNode, input%ctrl, input%geom)
    #:endif

    end if

    call getChildValue(root, "ExcitedState", dummy, "", child=child, list=.true., &
        & allowEmptyValue=.true., dummyValue=.true.)
    call readExcited(child, input%geom, input%ctrl)

    ! Hamiltonian settings that need to know settings from the blocks above
    call readLaterHamiltonian(hamNode, input%ctrl, driverNode, input%geom)

    call getChildValue(root, "Options", dummy, "", child=child, list=.true., &
        & allowEmptyValue=.true., dummyValue=.true.)
    call readOptions(child, input%ctrl)

    ! W values if needed by Hamiltonian or excited state calculation
    call readSpinConstants(hamNode, input%geom, input%slako, input%ctrl)

    ! analysis settings that need to know settings from the options block
    if (tReadAnalysis) then
      call readLaterAnalysis(analysisNode, input%ctrl)
    end if

    ! read parallel calculation settings
    call readParallel(root, input)

    ! input data strucutre has been initialised
    input%tInitialized = .true.

  end subroutine parseHsdTree


  !> Converts input version to parser version and removes InputVersion node if present.
  subroutine handleInputVersion(root, implicitParserVersion)

    !> Root eventually containing InputVersion
    type(fnode), pointer, intent(in) :: root

    !> Parser version corresponding to input version, or unallocated if none has been found
    integer, allocatable, intent(out) :: implicitParserVersion

    type(fnode), pointer :: child, dummy
    type(string) :: versionString

    call getChild(root, "InputVersion", child, requested=.false.)
    if (associated(child)) then
      call getChildValue(child, "", versionString)
      implicitParserVersion = parserVersionFromInputVersion(unquote(char(versionString)), child)
      dummy => removeChild(root, child)
      call destroyNode(dummy)
    end if

  end subroutine handleInputVersion


  !> Read in parser options (options not passed to the main code)
  subroutine readParserOptions(node, root, flags, implicitVersion)

    !> Node to get the information from
    type(fnode), pointer :: node

    !> Root of the entire tree (in case it needs to be converted, for example because of compability
    !> options)
    type(fnode), pointer :: root

    !> Contains parser flags on exit.
    type(TParserFlags), intent(out) :: flags

    !> Parser version implied by version number
    integer, intent(in), optional :: implicitVersion

    integer :: inputVersion
    type(fnode), pointer :: child

    if (present(implicitVersion)) then
      call getChild(node, "ParserVersion", child, requested=.false.)
      if (associated(child)) then
        call detailedError(child, "Cannot have both ParserVersion and InputVersion")
      end if
      inputVersion = implicitVersion
    else
      ! Check if input needs compatibility conversion.
      call getChildValue(node, "ParserVersion", inputVersion, parserVersion, &
          &child=child)
    end if
    if (inputVersion < 1 .or. inputVersion > parserVersion) then
      call detailedError(child, "Invalid parser version (" // i2c(inputVersion)&
          &// ")")
    elseif (inputVersion < minVersion) then
      call detailedError(child, &
          &"Sorry, no compatibility mode for parser version " &
          &// i2c(inputVersion) // " (too old)")
    elseif (inputVersion /= parserVersion) then
      write(stdout, "(A,I2,A,I2,A)") "***  Converting input from parser version ", &
          &inputVersion, " to parser version ", parserVersion, " ..."
      call convertOldHSD(root, inputVersion, parserVersion)
      write(stdout, "(A,/)") "***  Done."
    end if

    call getChildValue(node, "WriteHSDInput", flags%tWriteHSD, .true.)
    if (.not. flags%tWriteHSD) then
      call detailedWarning(node, "WriteHSDInput turned off. You are not guaranteed" // newline // &
          &" to able to obtain the same results with a later version of the code!" // newline // &
          & "(the dftb_pin.hsd file DOES guarantee this)")
    end if
    call getChildValue(node, "StopAfterParsing", flags%tStop, .false.)

    call getChildValue(node, "IgnoreUnprocessedNodes", &
        &flags%tIgnoreUnprocessed, .false.)

  end subroutine readParserOptions


  !> Read in Geometry
  subroutine readGeometry(node, input)

    !> Node to get the information from
    type(fnode), pointer :: node

    !> Input structure to be filled
    type(TInputData), intent(inout) :: input

    type(fnode), pointer :: value1, child
    type(string) :: buffer

    call getChildValue(node, "", value1, child=child)
    call getNodeName(value1, buffer)
    input%geom%tPeriodic = .false.
    input%geom%tHelical = .false.
    select case (char(buffer))
    case ("genformat")
      call readTGeometryGen(value1, input%geom)
    case ("xyzformat")
      call readTGeometryXyz(value1, input%geom)
    case ("vaspformat")
      call readTGeometryVasp(value1, input%geom)
    case default
      call setUnprocessed(value1)
      call readTGeometryHSD(child, input%geom)
    end select

  end subroutine readGeometry


  !> Read in driver properties
#:if WITH_TRANSPORT
  subroutine readDriver(node, parent, geom, ctrl, transpar)
#:else
  subroutine readDriver(node, parent, geom, ctrl)
#:endif

    !> Node to get the information from
    type(fnode), pointer :: node

    !> Parent of node (for error messages)
    type(fnode), pointer :: parent

    !> geometry of the system
    type(TGeometry), intent(in) :: geom

    !> Control structure to be filled
    type(TControl), intent(inout) :: ctrl

  #:if WITH_TRANSPORT
    !> Transport parameters
    type(TTransPar), intent(in) :: transpar
  #:endif

    type(fnode), pointer :: child, child2, child3, value1, value2, field

    type(string) :: buffer, buffer2, modifier
  #:if WITH_SOCKETS
    character(lc) :: sTmp
  #:endif

    ! range of default atoms to move
    character(mc) :: atomsRange

    character(mc) :: modeName
    logical :: isMaxStepNeeded

    atomsRange = "1:-1"
  #:if WITH_TRANSPORT
    if (transpar%defined) then
      ! only those atoms in the device region
      write(atomsRange,"(I0,':',I0)")transpar%idxdevice
    end if
  #:endif

    ctrl%isGeoOpt = .false.
    ctrl%tCoordOpt = .false.
    ctrl%tLatOpt = .false.

    ctrl%iGeoOpt = geoOptTypes%none
    ctrl%tMD = .false.
    ctrl%iThermostat = 0
    ctrl%tForces = .false.
    ctrl%tSetFillingTemp = .false.

    call getNodeName2(node, buffer)
    driver: select case (char(buffer))
    case ("")
      modeName = ""
      continue
    case ("none")
      modeName = ""
      continue
    case ("steepestdescent")

      modeName = "geometry relaxation"

      ! Steepest downhill optimisation
      ctrl%iGeoOpt = geoOptTypes%steepestDesc
      #:if WITH_TRANSPORT
      call commonGeoOptions(node, ctrl, geom, transpar)
      #:else
      call commonGeoOptions(node, ctrl, geom)
      #:endif

    case ("conjugategradient")

      modeName = "geometry relaxation"

      ! Conjugate gradient location optimisation
      ctrl%iGeoOpt = geoOptTypes%conjugateGrad
      #:if WITH_TRANSPORT
      call commonGeoOptions(node, ctrl, geom, transpar)
      #:else
      call commonGeoOptions(node, ctrl, geom)
      #:endif

    case("gdiis")

      modeName = "geometry relaxation"

      ! Gradient DIIS optimisation, only stable in the quadratic region
      ctrl%iGeoOpt = geoOptTypes%diis
      call getChildValue(node, "alpha", ctrl%deltaGeoOpt, 1.0E-1_dp)
      call getChildValue(node, "Generations", ctrl%iGenGeoOpt, 8)
      #:if WITH_TRANSPORT
      call commonGeoOptions(node, ctrl, geom, transpar)
      #:else
      call commonGeoOptions(node, ctrl, geom)
      #:endif

    case ("lbfgs")

      modeName = "geometry relaxation"

      ctrl%iGeoOpt = geoOptTypes%lbfgs

      allocate(ctrl%lbfgsInp)
      call getChildValue(node, "Memory", ctrl%lbfgsInp%memory, 20)

      call getChildValue(node, "LineSearch", ctrl%lbfgsInp%isLineSearch, .false.)

      isMaxStepNeeded = .not. ctrl%lbfgsInp%isLineSearch
      if (isMaxStepNeeded) then
        call getChildValue(node, "setMaxStep", ctrl%lbfgsInp%isLineSearch, isMaxStepNeeded)
        ctrl%lbfgsInp%MaxQNStep = isMaxStepNeeded
      else
        call getChildValue(node, "oldLineSearch", ctrl%lbfgsInp%isOldLS, .false.)
      end if

      #:if WITH_TRANSPORT
      call commonGeoOptions(node, ctrl, geom, transpar, ctrl%lbfgsInp%isLineSearch)
      #:else
      call commonGeoOptions(node, ctrl, geom, ctrl%lbfgsInp%isLineSearch)
      #:endif

    case ("fire")

      modeName = "geometry relaxation"

      ctrl%iGeoOpt = geoOptTypes%fire
      #:if WITH_TRANSPORT
      call commonGeoOptions(node, ctrl, geom, transpar, .false.)
      #:else
      call commonGeoOptions(node, ctrl, geom, .false.)
      #:endif
      call getChildValue(node, "TimeStep", ctrl%deltaT, 1.0_dp, modifier=modifier, child=field)
      call convertByMul(char(modifier), timeUnits, field, ctrl%deltaT)

    case("secondderivatives")
      ! currently only numerical derivatives of forces is implemented

      modeName = "second derivatives"

      ctrl%tDerivs = .true.
      ctrl%tForces = .true.
      call getChildValue(node, "Atoms", buffer2, trim(atomsRange), child=child, &
          &multiple=.true.)
      call getSelectedAtomIndices(child, char(buffer2), geom%speciesNames, geom%species, &
          & ctrl%indMovedAtom)
      ctrl%nrMoved = size(ctrl%indMovedAtom)
      if (ctrl%nrMoved == 0) then
        call error("No atoms specified for derivatives calculation.")
      end if
      call getChildValue(node, "Delta", ctrl%deriv2ndDelta, 1.0E-4_dp, &
          & modifier=modifier, child=field)
      call convertByMul(char(modifier), lengthUnits, field, ctrl%deriv2ndDelta)
      ctrl%isSccConvRequired = .true.

    case ("velocityverlet")
      ! molecular dynamics

      modeName = "molecular dynamics"

      ctrl%tForces = .true.
      ctrl%tMD = .true.

      call getChildValue(node, "MDRestartFrequency", ctrl%restartFreq, 1)
      call getChildValue(node, "MovedAtoms", buffer2, trim(atomsRange), child=child, &
          &multiple=.true.)
      call getSelectedAtomIndices(child, char(buffer2), geom%speciesNames, geom%species, &
          & ctrl%indMovedAtom)
      ctrl%nrMoved = size(ctrl%indMovedAtom)
      if (ctrl%nrMoved == 0) then
        call error("No atoms specified for molecular dynamics.")
      end if
      call readInitialVelocities(node, ctrl, geom%nAtom)

      call getChildValue(node, "KeepStationary", ctrl%tMDstill,.true.)
      if (ctrl%tMDstill .and. geom%nAtom == 1) then
        call error("Removing translational freedom with only one atom not&
            & possible.")
      end if

      call getChildValue(node, "TimeStep", ctrl%deltaT, modifier=modifier, &
          &child=field)
      call convertByMul(char(modifier), timeUnits, field, ctrl%deltaT)

      call getChildValue(node, "Thermostat", value1, child=child)
      call getNodeName(value1, buffer2)

      call getChildValue(node, "ConvergentForcesOnly", ctrl%isSccConvRequired, .true.)

      thermostat: select case(char(buffer2))
      case ("berendsen")
        ctrl%iThermostat = 2
        ! Read temperature or temperature profiles
        call getChildValue(value1, "Temperature", value2, modifier=modifier, &
            &child=child2)
        call getNodeName(value2, buffer)

        select case(char(buffer))
        case (textNodeName)
          call readTemperature(child2, ctrl)
        case ("temperatureprofile")
          call readTemperatureProfile(value2, char(modifier), ctrl)
        case default
          call detailedError(value2, "Invalid method name.")
        end select

        !call getChildValue(value1, "CouplingStrength", ctrl%wvScale)
        call getChild(value1, "CouplingStrength", child=child2, &
            & requested=.false.)
        if (associated(child2)) then
          call getChildValue(child2, "", ctrl%wvScale)
          call getChild(value1, "Timescale",child=child2,modifier=modifier,&
              &requested=.false.)
          if (associated(child2)) call error("Only Coupling strength OR &
              &Timescale can be set for Berendsen thermostats.")
        else
          call getChild(value1, "Timescale",child=child2,modifier=modifier,&
              &requested=.false.)
          if (associated(child2)) then
            call getChildValue(child2, "", ctrl%wvScale, &
                & modifier=modifier, child=child3)
            call convertByMul(char(modifier), timeUnits, child3, &
                & ctrl%wvScale)
            ctrl%wvScale = ctrl%deltaT / ctrl%wvScale
          else
            call error("Either CouplingStrength or Timescale must be set&
                & for Berendsen thermostats.")
          end if
        end if

      case ("nosehoover")
        ctrl%iThermostat = 3
        ! Read temperature or temperature profiles
        call getChildValue(value1, "Temperature", value2, modifier=modifier, child=child2)
        call getNodeName(value2, buffer)

        select case(char(buffer))
        case (textNodeName)
          call readTemperature(child2, ctrl)
        case ("temperatureprofile")
          call readTemperatureProfile(value2, char(modifier), ctrl)
        case default
          call detailedError(value2, "Invalid method name.")
        end select

        call getChildValue(value1, "CouplingStrength", ctrl%wvScale, modifier=modifier, child=field)
        call convertByMul(char(modifier), freqUnits, field, ctrl%wvScale)

        call getChildValue(value1, "ChainLength", ctrl%nh_npart, 3)
        call getChildValue(value1, "Order", ctrl%nh_nys, 3)
        call getChildValue(value1, "IntegratorSteps", ctrl%nh_nc, 1)

        call getChild(value1, "Restart",  child=child3, requested=.false.)
        if (associated(child3)) then
          allocate(ctrl%xnose(ctrl%nh_npart))
          allocate(ctrl%vnose(ctrl%nh_npart))
          allocate(ctrl%gnose(ctrl%nh_npart))
          call getChildValue(child3,"x",ctrl%xnose)
          call getChildValue(child3,"v",ctrl%vnose)
          call getChildValue(child3,"g",ctrl%gnose)
          ctrl%tInitNHC = .true.
        else
          ctrl%tInitNHC = .false.
        end if

      case ("andersen")
        ctrl%iThermostat = 1
        ! Read temperature or temperature profiles
        call getChildValue(value1, "Temperature", value2, modifier=modifier, child=child2)
        call getNodeName(value2, buffer)

        select case(char(buffer))
        case (textNodeName)
          call readTemperature(child2, ctrl)
        case ("temperatureprofile")
          call readTemperatureProfile(value2, char(modifier), ctrl)
        case default
          call detailedError(value2, "Invalid method name.")
        end select

        call getChildValue(value1, "ReselectProbability", ctrl%wvScale, &
            &child=child3)
        if (ctrl%wvScale <= 0.0_dp .or. ctrl%wvScale > 1.0_dp) then
          call detailedError(child3, &
              &"ReselectProbability must be in the range (0,1]!")
        end if
        call getChildValue(value1, "ReselectIndividually", ctrl%tRescale)

      case ("none")
        ctrl%iThermostat = 0
        allocate(ctrl%tempSteps(1))
        allocate(ctrl%tempValues(1))

        if (ctrl%tReadMDVelocities) then
          ! without a thermostat, if we know the initial velocities, we do not
          ! need a temperature, so just set it to something 'safe'
          ctrl%tempAtom = minTemp
        else
          call readMDInitTemp(value1, ctrl%tempAtom, minTemp)
        end if
      case default
        call getNodeHSDName(value1, buffer2)
        call detailedError(child, "Invalid thermostat '" // char(buffer2) // "'")
      end select thermostat

      if (ctrl%maxRun < -1) then
        call getChildValue(node, "Steps", ctrl%maxRun)
      end if

      call getChildValue(node, "OutputPrefix", buffer2, "geo_end")
      ctrl%outFile = unquote(char(buffer2))

      call getChildValue(node, "Plumed", ctrl%tPlumed, default=.false., child=child)
      if (ctrl%tPlumed .and. .not. withPlumed) then
        call detailedError(child, "Metadynamics can not be used since code has been compiled&
            & without PLUMED support")
      end if

      if (geom%tPeriodic) then

        call getChild(node, "Barostat", child, requested=.false.)
        if (.not. associated(child)) then
          call setChild(node, "Barostat", child)
          ctrl%tBarostat = .false.
          ctrl%pressure = 0.0_dp
          ctrl%BarostatStrength = 0.0_dp
        else
          if (ctrl%nrMoved /= geom%nAtom) then
            call error("Dynamics for a subset of atoms is not currently&
                & possible when using a barostat")
          end if
          call getChildValue(child, "Pressure", ctrl%pressure, &
              & modifier=modifier, child=child2)
          call convertByMul(char(modifier), pressureUnits, child2, &
              & ctrl%pressure)
          call getChild(child, "Coupling", child=child2, requested=.false.)
          if (associated(child2)) then
            call getChildValue(child2, "", ctrl%BarostatStrength)
            call getChild(child, "Timescale",child=child2,modifier=modifier,&
                &requested=.false.)
            if (associated(child2)) call error("Only Coupling strength OR &
                &Timescale can be set for Barostatting.")
          else
            call getChild(child, "Timescale",child=child2,modifier=modifier,&
                &requested=.false.)
            if (associated(child2)) then
              call getChildValue(child2, "", ctrl%BarostatStrength, &
                  & modifier=modifier, child=child3)
              call convertByMul(char(modifier), timeUnits, child3, &
                  & ctrl%BarostatStrength)
              ctrl%BarostatStrength = ctrl%deltaT / ctrl%BarostatStrength
            else
              call error("Either Coupling strength or Timescale must be set&
                  & for Barostatting.")
            end if
          end if
          call getChildValue(child, "Isotropic", ctrl%tIsotropic, .true.)
          ctrl%tBarostat = .true.
        end if
      end if

      call readXlbomdOptions(node, ctrl%xlbomd)

      call getInputMasses(node, geom, ctrl%masses)

    case ("socket")
      ! external socket control of the run (once initialised from input)

      modeName = "socket control"

    #:if WITH_SOCKETS
      ctrl%tForces = .true.
      allocate(ctrl%socketInput)
      call getChild(node, 'File', child=child2, requested=.false.)
      call getChild(node, 'Host', child=child3, requested=.false.)
      if (associated(child2) .eqv. associated(child3)) then
        call error('Either Host or File (but not both) must be set for socket&
            & communication')
      end if

      ! File communiation
      if (associated(child2)) then
        call getChildValue(child2, "", buffer2)
        ctrl%socketInput%host = unquote(char(buffer2))
        ! zero it to signal to initprogram to use a unix file
        ctrl%socketInput%port = 0
      else
        call getChildValue(child3, "", buffer2)
        ctrl%socketInput%host = unquote(char(buffer2))
        call getChildValue(node, "Port", ctrl%socketInput%port, child=field)
        if (ctrl%socketInput%port <= 0) then
          call detailedError(field, "Invalid port number")
        end if
      end if

      call getChildValue(node, "Protocol", value1, "i-PI", child=child)
      call getNodeName(value1, buffer)
      select case(char(buffer))
      case("i-pi")
        ctrl%socketInput%protocol = IPI_PROTOCOLS%IPI_1
        ! want a file path
        if (ctrl%socketInput%port == 0) then
          call getChildValue(node, "Prefix", buffer2, "/tmp/ipi_")
          sTmp = unquote(char(buffer2))
          ctrl%socketInput%host = trim(sTmp) // trim(ctrl%socketInput%host)
        end if

      case default
        call detailedError(child, "Invalid protocol '" // char(buffer) // "'")
      end select
      call getChildValue(node, "Verbosity", ctrl%socketInput%verbosity, 0)
      call getChildValue(node, "MaxSteps", ctrl%maxRun, 200)

    #:else
      call detailedError(node, "Program had been compiled without socket support")
    #:endif

    case default

      call getNodeHSDName(node, buffer)
      call detailedError(parent, "Invalid driver '" // char(buffer) // "'")

    end select driver

  #:if WITH_TRANSPORT
    if (ctrl%solver%isolver == electronicSolverTypes%OnlyTransport .and. trim(modeName) /= "") then
      call detailederror(node, "transportOnly solver cannot be used with "//trim(modeName))
    end if
  #:endif

  end subroutine readDriver


  !> Common geometry optimisation settings for various drivers
#:if WITH_TRANSPORT
  subroutine commonGeoOptions(node, ctrl, geom, transpar, isMaxStepNeeded)
#:else
  subroutine commonGeoOptions(node, ctrl, geom, isMaxStepNeeded)
#:endif

    !> Node to get the information from
    type(fnode), pointer :: node

    !> Control structure to be filled
    type(TControl), intent(inout) :: ctrl

    !> geometry of the system
    type(TGeometry), intent(in) :: geom

  #:if WITH_TRANSPORT
    !> Transport parameters
    type(TTransPar), intent(in) :: transpar
  #:endif

    !> Is the maximum step size relevant for this driver
    logical, intent(in), optional :: isMaxStepNeeded

    type(fnode), pointer :: child, child2, child3, value1, value2, field
    type(string) :: buffer, buffer2, modifier
    ! range of default atoms to move
    character(mc) :: atomsRange
    logical :: isMaxStep

    if (present(isMaxStepNeeded)) then
      isMaxStep = isMaxStepNeeded
    else
      isMaxStep = .true.
    end if

    atomsRange = "1:-1"
  #:if WITH_TRANSPORT
    if (transpar%defined) then
      ! only those atoms in the device region
      write(atomsRange,"(I0,':',I0)")transpar%idxdevice
    end if
  #:endif

    ctrl%tForces = .true.
    ctrl%restartFreq = 1

    call getChildValue(node, "LatticeOpt", ctrl%tLatOpt, .false.)
    if (ctrl%tLatOpt) then
      call getChildValue(node, "Pressure", ctrl%pressure, 0.0_dp, &
          & modifier=modifier, child=child)
      call convertByMul(char(modifier), pressureUnits, child, &
          & ctrl%pressure)
      call getChildValue(node, "FixAngles", ctrl%tLatOptFixAng, .false.)
      if (ctrl%tLatOptFixAng) then
        call getChildValue(node, "FixLengths", ctrl%tLatOptFixLen, &
            & (/.false.,.false.,.false./))
      else
        call getChildValue(node, "Isotropic", ctrl%tLatOptIsotropic, .false.)
      end if
      if (isMaxStep) then
        call getChildValue(node, "MaxLatticeStep", ctrl%maxLatDisp, 0.2_dp)
      end if
    end if
    call getChildValue(node, "MovedAtoms", buffer2, trim(atomsRange), child=child, &
        &multiple=.true.)
    call getSelectedAtomIndices(child, char(buffer2), geom%speciesNames, geom%species,&
        & ctrl%indMovedAtom)

    ctrl%nrMoved = size(ctrl%indMovedAtom)
    ctrl%tCoordOpt = (ctrl%nrMoved /= 0)
    if (ctrl%tCoordOpt) then
      if (isMaxStep) then
        call getChildValue(node, "MaxAtomStep", ctrl%maxAtomDisp, 0.2_dp)
      end if
    end if
    call getChildValue(node, "MaxForceComponent", ctrl%maxForce, 1e-4_dp, &
        &modifier=modifier, child=field)
    call convertByMul(char(modifier), forceUnits, field, ctrl%maxForce)
    call getChildValue(node, "MaxSteps", ctrl%maxRun, 200)
    call getChildValue(node, "StepSize", ctrl%deltaT, 100.0_dp, &
        &modifier=modifier, child=field)
    call convertByMul(char(modifier), timeUnits, field, ctrl%deltaT)
    call getChildValue(node, "OutputPrefix", buffer2, "geo_end")
    ctrl%outFile = unquote(char(buffer2))
    call getChildValue(node, "AppendGeometries", ctrl%tAppendGeo, .false.)
    call getChildValue(node, "ConvergentForcesOnly", ctrl%isSccConvRequired, .true.)
    call readGeoConstraints(node, ctrl, geom%nAtom)
    if (ctrl%tLatOpt) then
      if (ctrl%nrConstr/=0) then
        call error("Lattice optimisation and constraints currently&
            & incompatible.")
      end if
      if (ctrl%nrMoved/=0.and.ctrl%nrMoved<geom%nAtom) then
        call error("Subset of optimising atoms not currently possible with&
            & lattice optimisation.")
      end if
    end if
    ctrl%isGeoOpt = ctrl%tLatOpt .or. ctrl%tCoordOpt

  end subroutine commonGeoOptions


  !> Extended lagrangian options for XLBOMD
  subroutine readXlbomdOptions(node, input)

    !> node in the input tree
    type(fnode), pointer :: node

    !> extracted settings on exit
    type(TXLBOMDInp), allocatable, intent(out) :: input

    type(fnode), pointer :: pXlbomd, pXlbomdFast, pRoot, pChild
    integer :: nKappa
    logical :: tXlbomdFast

    call getChild(node, 'Xlbomd', pXlbomd, requested=.false.)
    call getChild(node, 'XlbomdFast', pXlbomdFast, requested=.false.)
    if (.not. (associated(pXlbomd) .or. associated(pXlbomdFast))) then
      return
    end if
    if (associated(pXlbomd) .and. associated(pXlbomdFast)) then
      call detailedError(pXlbomdFast, "Blocks 'Xlbomd' and 'XlbomdFast' are&
          & mutually exclusive")
    end if
    if (associated(pXlbomdFast)) then
      tXlbomdFast = .true.
      pRoot => pXlbomdFast
    else
      tXlbomdFast = .false.
      pRoot => pXlbomd
    end if
    allocate(input)
    call getChildValue(pRoot, 'IntegrationSteps', input%nKappa, 5, child=pChild)
    ! Workaround for nagfor 6.1 as the derived type in the array comparison
    ! is not recognized as such
    nKappa = input%nKappa
    if (all([5, 6, 7] /= nKappa)) then
      call detailedError(pChild, 'Invalid number of integration steps (must be&
          & 5, 6 or 7)')
    end if
    call getChildValue(pRoot, 'PreSteps', input%nPreSteps, 0)

    ! Since inverse Jacobian is not enabled, we can set FullSccSteps
    ! to its minimal value (no averaging of inverse Jacobians is done)
    !call getChildValue(child, 'FullSccSteps', input%nFullSccSteps, &
    !    & input%nKappa + 1, child=child2)
    input%nFullSccSteps = input%nKappa + 1
    !if (input%nFullSccSteps < input%nKappa + 1) then
    !  call detailedError(child2, 'Nr. of full SCC steps must be greater by&
    !      & one than integration steps')
    !end if

    if (tXlbomdFast) then
      call getChildValue(pRoot, 'TransientSteps', input%nTransientSteps, 10)
      input%minSccIter = 1
      input%maxSccIter = 1
      ! Dummy value as minSccIter and maxSccIter have been set to 1.
      input%sccTol = 1e-5_dp
      call getChildValue(pRoot, 'Scale', input%scale, 1.0_dp, child=pChild)
      if (input%scale <= 0.0_dp .or. input%scale > 1.0_dp) then
        call detailedError(pChild, 'Scaling value must be in the interval&
            & (0.0, 1.0]')
      end if

      !! Inverse Jacobian is experimental feature so far.
      !call getChildValue(child, "UseJacobianKernel", &
      !    & input%useInverseJacobian, .false.)
      !if (input%useInverseJacobian) then
      !  call getChildValue(child, "ReadJacobianKernel", &
      !      & input%readInverseJacobian, .false.)
      !end if
      input%useInverseJacobian = .false.
      input%readInverseJacobian = .false.
    else
      input%nTransientSteps = 0
      call getChildValue(pRoot, 'MinSccIterations', input%minSCCIter, 1)
      call getChildValue(pRoot, 'MaxSccIterations', input%maxSCCIter, 200)
      if (input%maxSCCIter <= 0) then
        call detailedError(pRoot,"MaxSccIterations must be >= 1");
      end if
      call getChildValue(pRoot, 'SccTolerance', input%sccTol, 1e-5_dp)
      input%scale = 1.0_dp
      input%useInverseJacobian = .false.
      input%readInverseJacobian = .false.
    end if

  end subroutine readXlbomdOptions


  !> Reads geometry constraints
  subroutine readGeoConstraints(node, ctrl, nAtom)

    !> Node to get the information from
    type(fnode), pointer :: node

    !> Control structure to be filled
    type(TControl), intent(inout) :: ctrl

    !> Nr. of atoms in the system
    integer, intent(in) :: nAtom

    type(fnode), pointer :: value1, child
    type(string) :: buffer
    type(TListIntR1) :: intBuffer
    type(TListRealR1) :: realBuffer

    call getChildValue(node, "Constraints", value1, "", child=child, allowEmptyValue=.true.)
    call getNodeName2(value1, buffer)
    if (char(buffer) == "") then
      ctrl%nrConstr = 0
    else
      call init(intBuffer)
      call init(realBuffer)
      call getChildValue(child, "", 1, intBuffer, 3, realBuffer)
      ctrl%nrConstr = len(intBuffer)
      allocate(ctrl%conAtom(ctrl%nrConstr))
      allocate(ctrl%conVec(3, ctrl%nrConstr))
      call asVector(intBuffer, ctrl%conAtom)
      if (.not.all(ctrl%conAtom<=nAtom)) then
        call detailedError(node,"Non-existent atom specified in constraint")
      end if
      call asArray(realBuffer, ctrl%conVec)
      call destruct(intBuffer)
      call destruct(realBuffer)
    end if

  end subroutine readGeoConstraints


  !> Reads MD velocities
  subroutine readInitialVelocities(node, ctrl, nAtom)

    !> Node to get the information from
    type(fnode), pointer :: node

    !> Control structure to be filled
    type(TControl), intent(inout) :: ctrl

    !> Total number of all atoms
    integer, intent(in) :: nAtom

    type(fnode), pointer :: value1, child
    type(string) :: buffer, modifier
    type(TListRealR1) :: realBuffer
    integer :: nVelocities
    real(dp), allocatable :: tmpVelocities(:,:)

    call getChildValue(node, "Velocities", value1, "", child=child, &
        & modifier=modifier, allowEmptyValue=.true.)
    call getNodeName2(value1, buffer)
    if (char(buffer) == "") then
      ctrl%tReadMDVelocities = .false.
    else
      call init(realBuffer)
      call getChildValue(child, "", 3, realBuffer, modifier=modifier)
      nVelocities = len(realBuffer)
      if (nVelocities /= nAtom) then
        call detailedError(node, "Incorrect number of specified velocities: " &
            & // i2c(3*nVelocities) // " supplied, " &
            & // i2c(3*nAtom) // " required.")
      end if
      allocate(tmpVelocities(3, nVelocities))
      call asArray(realBuffer, tmpVelocities)
      if (len(modifier) > 0) then
        call convertByMul(char(modifier), VelocityUnits, child, &
            & tmpVelocities)
      end if
      call destruct(realBuffer)
      allocate(ctrl%initialVelocities(3, ctrl%nrMoved))
      ctrl%initialVelocities(:,:) = tmpVelocities(:,ctrl%indMovedAtom(:))
      ctrl%tReadMDVelocities = .true.
    end if

  end subroutine readInitialVelocities


  !> Reads atomic masses from input file, eventually overwriting those in the SK files
  subroutine getInputMasses(node, geo, masses)

    !> relevant node of input data
    type(fnode), pointer :: node

    !> geometry object, which contains atomic species information
    type(TGeometry), intent(in) :: geo

    !> masses to be returned
    real(dp), allocatable, intent(out) :: masses(:)

    type(fnode), pointer :: child, child2, child3, val
    type(fnodeList), pointer :: children
    integer, allocatable :: pTmpI1(:)
    type(string) :: buffer, modifier
    real(dp) :: rTmp
    integer :: ii, jj, iAt

    call getChildValue(node, "Masses", val, "", child=child, allowEmptyValue=.true.,&
        & dummyValue=.true., list=.true.)

    ! Read individual atom specifications
    call getChildren(child, "Mass", children)
    if (getLength(children) == 0) then
      return
    end if

    allocate(masses(geo%nAtom))
    masses(:) = -1.0_dp
    do ii = 1, getLength(children)
      call getItem1(children, ii, child2)
      call getChildValue(child2, "Atoms", buffer, child=child3, multiple=.true.)
      call getSelectedAtomIndices(child3, char(buffer), geo%speciesNames, geo%species, pTmpI1)
      call getChildValue(child2, "MassPerAtom", rTmp, modifier=modifier, child=child)
      call convertByMul(char(modifier), massUnits, child, rTmp)
      do jj = 1, size(pTmpI1)
        iAt = pTmpI1(jj)
        if (masses(iAt) >= 0.0_dp) then
          call detailedWarning(child3, "Previous setting for the mass  of atom" // i2c(iAt) //&
              & " overwritten")
        end if
        masses(iAt) = rTmp
      end do
      deallocate(pTmpI1)
    end do
    call destroyNodeList(children)

  end subroutine getInputMasses


  !> Reads Hamiltonian
#:if WITH_TRANSPORT
  subroutine readHamiltonian(node, ctrl, geo, slako, tp, greendens, poisson)
#:else
  subroutine readHamiltonian(node, ctrl, geo, slako, poisson)
#:endif

    !> Node to get the information from
    type(fnode), pointer :: node

    !> Control structure to be filled
    type(TControl), intent(inout) :: ctrl

    !> Geometry structure to be filled
    type(TGeometry), intent(in) :: geo

    !> Slater-Koster structure to be filled
    type(TSlater), intent(inout) :: slako

  #:if WITH_TRANSPORT
    !> Transport parameters
    type(TTransPar), intent(inout)  :: tp

    !> Green's function paramenters
    type(TNEGFGreenDensInfo), intent(inout) :: greendens
  #:endif

    !> Poisson solver paramenters
    type(TPoissonInfo), intent(inout) :: poisson

    type(string) :: buffer

    call getNodeName(node, buffer)
    select case (char(buffer))
    case ("dftb")
  #:if WITH_TRANSPORT
      call readDFTBHam(node, ctrl, geo, slako, tp, greendens, poisson)
  #:else
      call readDFTBHam(node, ctrl, geo, slako, poisson)
  #:endif
    case default
      call detailedError(node, "Invalid Hamiltonian")
    end select

  end subroutine readHamiltonian


  !> Reads DFTB-Hamiltonian
#:if WITH_TRANSPORT
  subroutine readDFTBHam(node, ctrl, geo, slako, tp, greendens, poisson)
#:else
  subroutine readDFTBHam(node, ctrl, geo, slako, poisson)
#:endif

    !> Node to get the information from
    type(fnode), pointer :: node

    !> Control structure to be filled
    type(TControl), intent(inout) :: ctrl

    !> Geometry structure to be filled
    type(TGeometry), intent(in) :: geo

    !> Slater-Koster structure to be filled
    type(TSlater), intent(inout) :: slako

  #:if WITH_TRANSPORT
    !> Transport parameters
    type(TTransPar), intent(inout)  :: tp

    !> Green's function paramenters
    type(TNEGFGreenDensInfo), intent(inout) :: greendens

  #:endif

    !> Poisson solver paramenters
    type(TPoissonInfo), intent(inout) :: poisson

    type(fnode), pointer :: value1, child, child2, child3
    type(fnodeList), pointer :: children
    type(string) :: buffer, buffer2, modifier
    type(TListInt) :: li
    type(TListInt), allocatable :: liN(:)
    type(TListIntR1), allocatable :: li1N(:)
    type(TListReal), allocatable :: lrN(:)
    type(TListCharLc), allocatable :: skFiles(:,:)
    type(TListString) :: lStr
    type(TListIntR1), allocatable :: angShells(:)
    logical, allocatable :: repPoly(:,:)
    integer :: iSp1, iSp2, ii
    character(lc) :: prefix, suffix, separator, elem1, elem2, strTmp
    character(lc) :: errorStr
    logical :: tLower, tExist
    integer, allocatable :: pTmpI1(:)
    real(dp) :: rTmp
    integer, allocatable :: iTmpN(:)
    integer :: nShell, skInterMeth
    logical :: tBadIntegratingKPoints
    real(dp) :: rSKCutOff

    !> For range separation
    type(TRangeSepSKTag) :: rangeSepSK

    ctrl%hamiltonian = hamiltonianTypes%dftb

    call readMaxAngularMomentum(node, ctrl, geo, angShells)

    ! Orbitals and angular momenta for the given shells (once the SK files contain the full
    ! information about the basis, this will be moved to the SK reading routine).
    allocate(slako%orb)
    call setupOrbitals(slako%orb, geo, angShells)

    ! Slater-Koster files
    allocate(skFiles(geo%nSpecies, geo%nSpecies))
    do iSp1 = 1, geo%nSpecies
      do iSp2 = 1, geo%nSpecies
        call init(skFiles(iSp2, iSp1))
      end do
    end do
    call getChildValue(node, "SlaterKosterFiles", value1, child=child)
    call getNodeName(value1, buffer)
    select case(char(buffer))
    case ("type2filenames")
      call getChildValue(value1, "Prefix", buffer2, "")
      prefix = unquote(char(buffer2))
      call getChildValue(value1, "Suffix", buffer2, "")
      suffix = unquote(char(buffer2))
      call getChildValue(value1, "Separator", buffer2, "")
      separator = unquote(char(buffer2))
      call getChildValue(value1, "LowerCaseTypeName", tLower, .false.)
      do iSp1 = 1, geo%nSpecies
        if (tLower) then
          elem1 = tolower(geo%speciesNames(iSp1))
        else
          elem1 = geo%speciesNames(iSp1)
        end if
        do iSp2 = 1, geo%nSpecies
          if (tLower) then
            elem2 = tolower(geo%speciesNames(iSp2))
          else
            elem2 = geo%speciesNames(iSp2)
          end if
          strTmp = trim(prefix) // trim(elem1) // trim(separator) &
              &// trim(elem2) // trim(suffix)
          call append(skFiles(iSp2, iSp1), strTmp)
          inquire(file=strTmp, exist=tExist)
          if (.not. tExist) then
            call detailedError(value1, "SK file with generated name '" &
                &// trim(strTmp) // "' does not exist.")
          end if
        end do
      end do
    case default
      call setUnprocessed(value1)
      do iSp1 = 1, geo%nSpecies
        do iSp2 = 1, geo%nSpecies
          strTmp = trim(geo%speciesNames(iSp1)) // "-" &
              &// trim(geo%speciesNames(iSp2))
          call init(lStr)
          call getChildValue(child, trim(strTmp), lStr, child=child2)
          if (len(lStr) /= len(angShells(iSp1)) * len(angShells(iSp2))) then
            call detailedError(child2, "Incorrect number of Slater-Koster &
                &files")
          end if
          do ii = 1, len(lStr)
            call get(lStr, strTmp, ii)
            inquire(file=strTmp, exist=tExist)
            if (.not. tExist) then
              call detailedError(child2, "SK file '" // trim(strTmp) &
                  &// "' does not exist'")
            end if
            call append(skFiles(iSp2, iSp1), strTmp)
          end do
          call destruct(lStr)
        end do
      end do
    end select

    ! Which repulsive is defined by polynomial? (Default: None)
    allocate(repPoly(geo%nSpecies, geo%nSpecies))
    call getChildValue(node, "PolynomialRepulsive", value1, "", child=child, &
        &list=.true., allowEmptyValue=.true., dummyValue=.true.)
    call getNodeName2(value1, buffer)
    select case (char(buffer))
    case ("")
      repPoly(:,:) = .false.
    case("setforall")
      call getChildValue(value1, "", repPoly(1,1))
      repPoly(:,:) = repPoly(1,1)
    case default
      do iSp1 = 1, geo%nSpecies
        do iSp2 = 1, geo%nSpecies
          strTmp = trim(geo%speciesNames(iSp1)) // "-" &
              &// trim(geo%speciesNames(iSp2))
          call getChildValue(child, trim(strTmp), repPoly(iSp2, iSp1), .false.)
        end do
      end do
      if (.not. all(repPoly .eqv. transpose(repPoly))) then
        call detailedError(value1, "Assymetric definition (both A-B and B-A must&
            & be defined for using polynomial repulsive)")
      end if
    end select

    ! SCC
    call getChildValue(node, "SCC", ctrl%tSCC, .false.)

    if (ctrl%tSCC) then
      call getChildValue(node, "ShellResolvedSCC", ctrl%tShellResolved, .false.)
    else
      ctrl%tShellResolved = .false.
    end if

    call getChildValue(node, "OldSKInterpolation", ctrl%oldSKInter, .false.)
    if (ctrl%oldSKInter) then
      skInterMeth = skEqGridOld
    else
      skInterMeth = skEqGridNew
    end if

    call parseRangeSeparated(node, ctrl%rangeSepInp)

    if (.not. allocated(ctrl%rangeSepInp)) then
      call getChild(node, "TruncateSKRange", child, requested=.false.)
      if (associated(child)) then
        call warning("Artificially truncating the SK table, this is normally a bad idea!")
        call SKTruncations(child, rSKCutOff, skInterMeth)
        call readSKFiles(skFiles, geo%nSpecies, slako, slako%orb, angShells, ctrl%tShellResolved,&
            & skInterMeth, repPoly, rSKCutOff)
      else
        rSKCutOff = 0.0_dp
        call readSKFiles(skFiles, geo%nSpecies, slako, slako%orb, angShells, ctrl%tShellResolved,&
            & skInterMeth, repPoly)
      end if

    else

      call readSKFiles(skFiles, geo%nSpecies, slako, slako%orb, angShells, ctrl%tShellResolved,&
          & skInterMeth, repPoly, rangeSepSK=rangeSepSK)
      ctrl%rangeSepInp%omega = rangeSepSk%omega
    end if


    do iSp1 = 1, geo%nSpecies
      call destruct(angShells(iSp1))
      do iSp2 = 1, geo%nSpecies
        call destruct(skFiles(iSp2, iSp1))
      end do
    end do
    deallocate(angShells)
    deallocate(skFiles)
    deallocate(repPoly)

    ! SCC parameters
    ifSCC: if (ctrl%tSCC) then

      ! get charge mixing options
      call readSccOptions(node, ctrl, geo)

      ! DFTB hydrogen bond corrections
      call readHCorrection(node, geo, ctrl)

      !> TI-DFTB varibles for Delta DFTB
      call getChild(node, "NonAufbau", child, requested=.false.)
      if (associated(child)) then
        ctrl%isNonAufbau = .true.
        call getChildValue(child, "SpinPurify", ctrl%isSpinPurify, .true.)
        call getChildValue(child, "GroundGuess", ctrl%isGroundGuess, .false.)
        ctrl%nrChrg = 0.0_dp
        ctrl%tSpin = .true.
        ctrl%t2Component = .false.
        ctrl%nrSpinPol = 0.0_dp
        ctrl%tSpinSharedEf = .false.
      else
        ctrl%isNonAufbau = .false.
      end if

    end if ifSCC

    ! Customize the reference atomic charges for virtual doping
    call readCustomReferenceOcc(node, slako%orb, slako%skOcc, geo, &
        & ctrl%customOccAtoms, ctrl%customOccFillings)

    ! Spin calculation
    if (ctrl%reksInp%reksAlg == reksTypes%noReks  .and. .not.ctrl%isNonAufbau) then
    #:if WITH_TRANSPORT
      call readSpinPolarisation(node, ctrl, geo, tp)
    #:else
      call readSpinPolarisation(node, ctrl, geo)
    #:endif
    end if

    ! temporararily removed until debugged
    !if (.not. ctrl%tscc) then
    !  !! In a non-SCC calculation it is possible to upload charge shifts
    !  !! This is useful if the calculation can jump directly to the Analysis block
    !  call getChildValue(node, "ReadShifts", ctrl%tReadShifts, .false.)
    !end if
    ctrl%tReadShifts = .false.

    ! External fields and potentials
    call readExternal(node, ctrl, geo)

    call getChild(node, "SpinOrbit", child, requested=.false.)
    if (.not. associated(child)) then
      ctrl%tSpinOrbit = .false.
      allocate(ctrl%xi(0,0))
    else
      if (ctrl%tSpin .and. .not. ctrl%t2Component) then
        call error("Spin-orbit coupling incompatible with collinear spin.")
      end if

      ctrl%tSpinOrbit = .true.
      ctrl%t2Component = .true.

      call getChildValue(child, "Dual", ctrl%tDualSpinOrbit, .true.)

      allocate(ctrl%xi(slako%orb%mShell,geo%nSpecies))
      ctrl%xi = 0.0_dp
      do iSp1 = 1, geo%nSpecies
        call getChildValue(child, geo%speciesNames(iSp1), &
            & ctrl%xi(:slako%orb%nShell(iSp1),iSp1), modifier=modifier, &
            & child=child2 )
        call convertByMul(char(modifier), energyUnits, child2, &
            & ctrl%xi(:slako%orb%nShell(iSp1),iSp1))
      end do
    end if

    ! Electronic solver
  #:if WITH_TRANSPORT
    call readSolver(node, ctrl, geo, tp, greendens, poisson)
  #:else
    call readSolver(node, ctrl, geo, poisson)
  #:endif


    ! Charge
    call getChildValue(node, "Charge", ctrl%nrChrg, 0.0_dp)

    ! K-Points
    call readKPoints(node, ctrl, geo, tBadIntegratingKPoints)

    call getChild(node, "OrbitalPotential", child, requested=.false.)
    if (associated(child)) then
      allocate(ctrl%dftbUInp)
      call getChildValue(child, "Functional", buffer, "fll")
      select case(tolower(char(buffer)))
      case ("fll")
        ctrl%dftbUInp%iFunctional = plusUFunctionals%fll
      case ("psic")
        ctrl%dftbUInp%iFunctional = plusUFunctionals%pSic
      case default
        call detailedError(child,"Unknown orbital functional :"// char(buffer))
      end select

      allocate(ctrl%dftbUInp%nUJ(geo%nSpecies))
      ctrl%dftbUInp%nUJ(:) = 0

      ! to hold list of U-J values for each atom
      allocate(lrN(geo%nSpecies))
      ! to hold count of U-J values for each atom
      allocate(liN(geo%nSpecies))
      ! to hold list of shells for each U-J block of values
      allocate(li1N(geo%nSpecies))

      do iSp1 = 1, geo%nSpecies
        call init(lrN(iSp1))
        call init(liN(iSp1))
        call init(li1N(iSp1))
        call getChildren(child, trim(geo%speciesNames(iSp1)), children)
        ctrl%dftbUInp%nUJ(iSp1) = getLength(children)
        do ii = 1, ctrl%dftbUInp%nUJ(iSp1)
          call getItem1(children, ii, child2)

          call init(li)
          call getChildValue(child2,"Shells",li)
          allocate(pTmpI1(len(li)))
          call asArray(li,pTmpI1)
          call append(li1N(iSp1),pTmpI1)
          call append(liN(iSp1),size(pTmpI1))
          deallocate(pTmpI1)
          call destruct(li)
          call getChildValue(child2, "uj", rTmp, 0.0_dp, modifier=modifier, &
              & child=child3)
          call convertByMul(char(modifier), energyUnits, child3, rTmp)
          if (rTmp < 0.0_dp) then
            write(errorStr,"(F12.8)")rTmp
            call detailedError(child2,"Negative value of U-J:"//errorStr)
          end if
          if (rTmp <= 1.0E-10_dp) then
            write(errorStr,"(F12.8)")rTmp
            call detailedError(child2,"Invalid value of U-J, too small: " &
                & //errorStr)
          end if
          call append(lrN(iSp1),rTmp)
        end do
      end do

      do iSp1 = 1, geo%nSpecies
        ctrl%dftbUInp%nUJ(iSp1) = len(lrN(iSp1))
      end do
      allocate(ctrl%dftbUInp%UJ(maxval(ctrl%dftbUInp%nUJ),geo%nSpecies))
      ctrl%dftbUInp%UJ(:,:) = 0.0_dp
      allocate(ctrl%dftbUInp%niUJ(maxval(ctrl%dftbUInp%nUJ),geo%nSpecies))
      ctrl%dftbUInp%niUJ(:,:) = 0
      do iSp1 = 1, geo%nSpecies
        call asArray(lrN(iSp1),ctrl%dftbUInp%UJ(1:len(lrN(iSp1)),iSp1))
        allocate(iTmpN(len(liN(iSp1))))
        call asArray(liN(iSp1),iTmpN)
        ctrl%dftbUInp%niUJ(1:len(liN(iSp1)),iSp1) = iTmpN(:)
        deallocate(iTmpN)
        call destruct(lrN(iSp1))
        call destruct(liN(iSp1))
      end do
      allocate(ctrl%dftbUInp%iUJ(maxval(ctrl%dftbUInp%niUJ),&
          & maxval(ctrl%dftbUInp%nUJ),geo%nSpecies))
      ctrl%dftbUInp%iUJ(:,:,:) = 0
      do iSp1 = 1, geo%nSpecies
        do ii = 1, ctrl%dftbUInp%nUJ(iSp1)
          allocate(iTmpN(ctrl%dftbUInp%niUJ(ii,iSp1)))
          call get(li1N(iSp1),iTmpN,ii)
          ctrl%dftbUInp%iUJ(1:ctrl%dftbUInp%niUJ(ii,iSp1),ii,iSp1) = iTmpN(:)
          deallocate(iTmpN)
        end do
        call destruct(li1N(iSp1))
      end do

      deallocate(li1N)
      deallocate(lrN)
      deallocate(liN)

      ! check input values
      allocate(iTmpN(slako%orb%mShell))
      do iSp1 = 1, geo%nSpecies
        iTmpN = 0
        ! loop over number of blocks for that species
        do ii = 1, ctrl%dftbUInp%nUJ(iSp1)
          iTmpN(ctrl%dftbUInp%iUJ(1:ctrl%dftbUInp%niUJ(ii,iSp1),ii,iSp1)) = &
              & iTmpN(ctrl%dftbUInp%iUJ(1:ctrl%dftbUInp%niUJ(ii,iSp1),ii,iSp1)) + 1
        end do
        if (any(iTmpN(:)>1)) then
          write(stdout, *)'Multiple copies of shells present in OrbitalPotential!'
          write(stdout, "(A,A3,A,I2)") &
              & 'The count for the occurance of shells of species ', &
              & trim(geo%speciesNames(iSp1)),' are:'
          write(stdout, *)iTmpN(1:slako%orb%nShell(iSp1))
          call abortProgram()
        end if
      end do
      deallocate(iTmpN)

    end if

    ! On-site
    call getChildValue(node, "OnSiteCorrection", value1, "", child=child, allowEmptyValue=.true.,&
        & dummyValue=.true.)
    if (associated(value1)) then
      allocate(ctrl%onSiteElements(slako%orb%mShell, slako%orb%mShell, 2, geo%nSpecies))
      do iSp1 = 1, geo%nSpecies
        call getChildValue(child, trim(geo%speciesNames(iSp1))//"uu",&
            & ctrl%onSiteElements(:slako%orb%nShell(iSp1), :slako%orb%nShell(iSp1), 1, iSp1))
        call getChildValue(child, trim(geo%speciesNames(iSp1))//"ud",&
            & ctrl%onSiteElements(:slako%orb%nShell(iSp1), :slako%orb%nShell(iSp1), 2, iSp1))
      end do
    end if

    ! Dispersion
    call getChildValue(node, "Dispersion", value1, "", child=child, &
        &allowEmptyValue=.true., dummyValue=.true.)
    if (associated(value1)) then
      allocate(ctrl%dispInp)
      call readDispersion(child, geo, ctrl%dispInp, ctrl%nrChrg, ctrl%tSCC,&
        & ctrl%isSccConvRequired)
    end if

    ! Solvation
    call getChildValue(node, "Solvation", value1, "", child=child, &
        &allowEmptyValue=.true., dummyValue=.true.)
    if (associated(value1)) then
      allocate(ctrl%solvInp)
      call readSolvation(child, geo, ctrl%solvInp)
    end if

    if (ctrl%tLatOpt .and. .not. geo%tPeriodic) then
      call error("Lattice optimization only applies for periodic structures.")
    end if

  #:if WITH_TRANSPORT
    call readElectrostatics(node, ctrl, geo, tp, poisson)
  #:else
    call readElectrostatics(node, ctrl, geo, poisson)
  #:endif

    ! Third order stuff
    ctrl%t3rd = .false.
    ctrl%t3rdFull = .false.
    if (ctrl%tSCC) then
      call getChildValue(node, "ThirdOrder", ctrl%t3rd, .false.)
      call getChildValue(node, "ThirdOrderFull", ctrl%t3rdFull, .false.)
      if (ctrl%t3rd .and. ctrl%t3rdFull) then
        call detailedError(node, "You must choose either ThirdOrder or&
            & ThirdOrderFull")
      end if
      if (ctrl%t3rd .and. ctrl%tShellResolved) then
        call error("Only full third-order DFTB is compatible with orbital&
            & resolved SCC")
      end if
      if (ctrl%t3rd .or. ctrl%t3rdFull) then
        call getChild(node, 'HubbardDerivs', child, requested=.true.)
        allocate(ctrl%HubDerivs(slako%orb%mShell, geo%nSpecies))
        ctrl%hubDerivs(:,:) = 0.0_dp
        do iSp1 = 1, geo%nSpecies
          nShell = slako%orb%nShell(iSp1)
          if (ctrl%tShellResolved) then
            call getChildValue(child, geo%speciesNames(iSp1),&
                & ctrl%hubDerivs(1:nShell, iSp1))
          else
            call getChildValue(child, geo%speciesNames(iSp1),&
                & ctrl%hubDerivs(1, iSp1))
            ctrl%hubDerivs(2:nShell, iSp1) = ctrl%hubDerivs(1, iSp1)
          end if
        end do
        if (ctrl%t3rd) then
          allocate(ctrl%thirdOrderOn(geo%nAtom, 2))
          ctrl%thirdOrderOn(:,1) = 0.0_dp
          ctrl%thirdOrderOn(:,2) = ctrl%hubDerivs(1, geo%species)
        end if

        ! Halogen correction to the DFTB3 model
        block
          logical :: tHalogenInteraction
          integer :: iSp1, iSp2

          if (.not. geo%tPeriodic) then
            tHalogenInteraction = .false.
            iSp1Loop: do iSp1 = 1, geo%nSpecies
              if (any(geo%speciesNames(iSp1) == halogenXSpecies1)) then
                do iSp2 = 1, geo%nSpecies
                  if (any(geo%speciesNames(iSp2) == halogenXSpecies2)) then
                    tHalogenInteraction = .true.
                    exit iSp1Loop
                  end if
                end do
              end if
            end do iSp1Loop
            if (tHalogenInteraction) then
              call getChildValue(node, "HalogenXCorr", ctrl%tHalogenX, .false.)
            end if
          end if
        end block

      end if
    end if

    call readDifferentiation(node, ctrl)

    if (ctrl%tSCC) then
      ! Force type
      call readForceOptions(node, ctrl)
    else
      ctrl%forceType = forceTypes%orig
    end if

    call readCustomisedHubbards(node, geo, slako%orb, ctrl%tShellResolved, ctrl%hubbU)

  end subroutine readDFTBHam


  !> Reads xTB-Hamiltonian
#:if WITH_TRANSPORT
  subroutine readXTBHam(node, ctrl, geo, tp, greendens, poisson)
#:else
  subroutine readXTBHam(node, ctrl, geo, poisson)
#:endif

    !> Node to get the information from
    type(fnode), pointer :: node

    !> Control structure to be filled
    type(TControl), intent(inout) :: ctrl

    !> Geometry structure to be filled
    type(TGeometry), intent(in) :: geo

  #:if WITH_TRANSPORT
    !> Transport parameters
    type(TTransPar), intent(inout)  :: tp

    !> Green's function paramenters
    type(TNEGFGreenDensInfo), intent(inout) :: greendens

  #:endif

    !> Poisson solver paramenters
    type(TPoissonInfo), intent(inout) :: poisson

    type(fnode), pointer :: value1, child
    integer :: gfnLevel
    logical :: tBadIntegratingKPoints
    logical :: tSCCdefault

    ctrl%hamiltonian = hamiltonianTypes%xtb

    call getChildValue(node, "gfn", gfnLevel, child=child)
    select case(gfnLevel)
    case default
      call detailedError(child, "Invalid GFN level specified")
    case(0)
      tSCCdefault = .false.
    case(1)
      tSCCdefault = .true.
    case(2)
      tSCCdefault = .true.
    end select

    call getChildValue(node, "ShellResolvedSCC", ctrl%tShellResolved, .true.)

    ! SCC parameters
    call getChildValue(node, "SCC", ctrl%tSCC, tSCCdefault)
    ifSCC: if (ctrl%tSCC) then

      ! get charge mixing options etc.
      call readSccOptions(node, ctrl, geo)

      !> TI-DFTB varibles for Delta DFTB
      call getChild(node, "NonAufbau", child, requested=.false.)
      if (associated(child)) then
        ctrl%isNonAufbau = .true.
        call getChildValue(child, "SpinPurify", ctrl%isSpinPurify, .true.)
        call getChildValue(child, "GroundGuess", ctrl%isGroundGuess, .false.)
        ctrl%nrChrg = 0.0_dp
        ctrl%tSpin = .true.
        ctrl%t2Component = .false.
        ctrl%nrSpinPol = 0.0_dp
        ctrl%tSpinSharedEf = .false.
      else
        ctrl%isNonAufbau = .false.
      end if

    end if ifSCC

    ! Spin calculation
    if (ctrl%reksInp%reksAlg == reksTypes%noReks .and. .not.ctrl%isNonAufbau) then
    #:if WITH_TRANSPORT
      call readSpinPolarisation(node, ctrl, geo, tp)
    #:else
      call readSpinPolarisation(node, ctrl, geo)
    #:endif
    end if

    ! temporararily removed until debugged
    !if (.not. ctrl%tscc) then
    !  !! In a non-SCC calculation it is possible to upload charge shifts
    !  !! This is useful if the calculation can jump directly to the Analysis block
    !  call getChildValue(node, "ReadShifts", ctrl%tReadShifts, .false.)
    !end if
    ctrl%tReadShifts = .false.

    ! Electronic solver
  #:if WITH_TRANSPORT
    call readSolver(node, ctrl, geo, tp, greendens, poisson)
  #:else
    call readSolver(node, ctrl, geo, poisson)
  #:endif

    ! Charge
    call getChildValue(node, "Charge", ctrl%nrChrg, 0.0_dp)

    ! K-Points
    call readKPoints(node, ctrl, geo, tBadIntegratingKPoints)

    ! Dispersion
    call getChildValue(node, "Dispersion", value1, "", child=child, &
        &allowEmptyValue=.true., dummyValue=.true.)
    if (associated(value1)) then
      allocate(ctrl%dispInp)
      call readDispersion(child, geo, ctrl%dispInp, ctrl%nrChrg, ctrl%tSCC,&
        & ctrl%isSccConvRequired)
    end if

    ! Solvation
    call getChildValue(node, "Solvation", value1, "", child=child, &
        &allowEmptyValue=.true., dummyValue=.true.)
    if (associated(value1)) then
      allocate(ctrl%solvInp)
      call readSolvation(child, geo, ctrl%solvInp)
    end if

    if (ctrl%tLatOpt .and. .not. geo%tPeriodic) then
      call error("Lattice optimization only applies for periodic structures.")
    end if

  #:if WITH_TRANSPORT
    call readElectrostatics(node, ctrl, geo, tp, poisson)
  #:else
    call readElectrostatics(node, ctrl, geo, poisson)
  #:endif

    ! Third order stuff
    ctrl%t3rd = .true.
    ctrl%t3rdFull = .false.

    call readDifferentiation(node, ctrl)

    if (ctrl%tSCC) then
      ! Force type
      call readForceOptions(node, ctrl)
    else
      ctrl%forceType = forceTypes%orig
    end if

    call error("xTB calculation currently not supported")

  end subroutine readXTBHam


  !> Read in maximal angular momenta or selected shells
  subroutine readMaxAngularMomentum(node, ctrl, geo, angShells)

    !> Node to get the information from
    type(fnode), pointer :: node

    !> Control structure to be filled
    type(TControl), intent(inout) :: ctrl

    !> Geometry structure to be filled
    type(TGeometry), intent(in) :: geo

    !> List containing the angular momenta of the shells
    type(TListIntR1), allocatable, intent(out) :: angShells(:)

    type(fnode), pointer :: value1, child, child2
    type(string) :: buffer
    integer :: iSp1, ii, jj, kk
    character(lc) :: strTmp
    integer :: nShell
    character(1) :: tmpCh
    type(TListString) :: lStr
    logical :: tShellIncl(4), tFound
    integer :: angShell(maxL+1), angShellOrdered(maxL+1)

    do ii = 1, maxL+1
      angShellOrdered(ii) = ii - 1
    end do
    call getChild(node, "MaxAngularMomentum", child)
    allocate(angShells(geo%nSpecies))
    do iSp1 = 1, geo%nSpecies
      call init(angShells(iSp1))
      call getChildValue(child, geo%speciesNames(iSp1), value1, child=child2)
      call getNodeName(value1, buffer)
      select case(char(buffer))
      case("selectedshells")
        call init(lStr)
        call getChildValue(value1, "", lStr)
        do ii = 1, len(lStr)
          call get(lStr, strTmp, ii)
          strTmp = tolower(unquote(trim(strTmp)))
          if (len_trim(strTmp) > 4 .or. len_trim(strTmp) < 1) then
            call detailedError(value1, "Invalid shell selection '" &
                &// trim(strTmp) &
                &// "'. Nr. of selected shells must be between 1 and 4.")
          end if
          tShellIncl(:) = .false.
          nShell = len_trim(strTmp)
          do jj = 1, nShell
            tmpCh = strTmp(jj:jj)
            tFound = .false.
            do kk = 1, size(shellNames)
              if (tmpCh == trim(shellNames(kk))) then
                if (tShellIncl(kk)) then
                  call detailedError(value1, "Double selection of the same shell&
                      & '" // tmpCh // "' in shell selection block '" &
                      &// trim(strTmp) // "'")
                end if
                tShellIncl(kk) = .true.
                angShell(jj) = kk - 1
                tFound = .true.
                exit
              end if
            end do
            if (.not. tFound) then
              call detailedError(value1, "Invalid shell name '" // tmpCh // "'")
            end if
          end do
          call append(angShells(iSp1), angShell(1:nShell))
        end do
        call destruct(lStr)

      case(textNodeName)
        call getChildValue(child2, "", buffer)
        strTmp = unquote(char(buffer))
        do jj = 1, size(shellNames)
          if (trim(strTmp) == trim(shellNames(jj))) then
            call append(angShells(iSp1), angShellOrdered(:jj))
          end if
        end do
        if (len(angShells(iSp1)) < 1) then
          call detailedError(child2, "Invalid orbital name '" // &
              &trim(strTmp) // "'")
        end if

      case default
        call getNodeHSDName(value1, buffer)
        call detailedError(child2, "Invalid shell specification method '" //&
            & char(buffer) // "'")
      end select
    end do

  end subroutine readMaxAngularMomentum


  !> Setup information about the orbitals of the species/atoms from angShell lists
  subroutine setupOrbitals(orb, geo, angShells)

    !> Information about the orbitals of the species/atoms in the system
    class(TOrbitals), intent(out) :: orb

    !> Geometry structure to be filled
    type(TGeometry), intent(in) :: geo

    !> List containing the angular momenta of the shells,
    !> must be inout, since intoArray requires inout arguments
    type(TListIntR1), intent(inout) :: angShells(:)

    integer :: nShell, iSp1, iSh1, ii, jj, ind
    integer :: angShell(maxL+1)

    allocate(orb%nShell(geo%nSpecies))
    allocate(orb%nOrbSpecies(geo%nSpecies))
    allocate(orb%nOrbAtom(geo%nAtom))
    orb%mOrb = 0
    orb%mShell = 0
    do iSp1 = 1, geo%nSpecies
      orb%nShell(iSp1) = 0
      orb%nOrbSpecies(iSp1) = 0
      do ii = 1, len(angShells(iSp1))
        call intoArray(angShells(iSp1), angShell, nShell, ii)
        orb%nShell(iSp1) = orb%nShell(iSp1) + nShell
        do jj = 1, nShell
          orb%nOrbSpecies(iSp1) = orb%nOrbSpecies(iSp1) &
              &+ 2 * angShell(jj) + 1
        end do
      end do
    end do
    orb%mShell = maxval(orb%nShell)
    orb%mOrb = maxval(orb%nOrbSpecies)
    orb%nOrbAtom(:) = orb%nOrbSpecies(geo%species(:))
    orb%nOrb = sum(orb%nOrbAtom)

    allocate(orb%angShell(orb%mShell, geo%nSpecies))
    allocate(orb%iShellOrb(orb%mOrb, geo%nSpecies))
    allocate(orb%posShell(orb%mShell+1, geo%nSpecies))
    orb%angShell(:,:) = 0
    do iSp1 = 1, geo%nSpecies
      ind = 1
      iSh1 = 1
      do ii = 1, len(angShells(iSp1))
        call intoArray(angShells(iSp1), angShell, nShell, ii)
        do jj = 1, nShell
          orb%posShell(iSh1, iSp1) = ind
          orb%angShell(iSh1, iSp1) = angShell(jj)
          orb%iShellOrb(ind:ind+2*angShell(jj), iSp1) = iSh1
          ind = ind + 2 * angShell(jj) + 1
          iSh1 = iSh1 + 1
        end do
        orb%posShell(iSh1, iSp1) = ind
      end do
    end do

  end subroutine setupOrbitals


#:if WITH_TRANSPORT
  subroutine readElectrostatics(node, ctrl, geo, tp, poisson)
#:else
  subroutine readElectrostatics(node, ctrl, geo, poisson)
#:endif

    !> Node to get the information from
    type(fnode), pointer :: node

    !> Control structure to be filled
    type(TControl), intent(inout) :: ctrl

    !> Geometry structure to be filled
    type(TGeometry), intent(in) :: geo

  #:if WITH_TRANSPORT
    !> Transport parameters
    type(TTransPar), intent(inout)  :: tp
  #:endif

    !> Poisson solver paramenters
    type(TPoissonInfo), intent(inout) :: poisson

    type(fnode), pointer :: value1, child
    type(string) :: buffer

    ctrl%tPoisson = .false.

    ! Read in which kind of electrostatics method to use.
    call getChildValue(node, "Electrostatics", value1, "GammaFunctional", child=child)
    call getNodeName(value1, buffer)

    select case (char(buffer))

    case ("gammafunctional")
    #:if WITH_TRANSPORT
      if (tp%taskUpload .and. ctrl%tSCC) then
        call detailedError(value1, "GammaFunctional not available, if you upload contacts in an SCC&
            & calculation.")
      end if
    #:endif

    case ("poisson")
      if (.not. withPoisson) then
        call detailedError(value1, "Poisson not available as binary was built without the Poisson&
            &-solver")
      end if
      #:block REQUIRES_COMPONENT('Poisson-solver', WITH_POISSON)
        ctrl%tPoisson = .true.
        #:if WITH_TRANSPORT
          call readPoisson(value1, poisson, geo%tPeriodic, tp, geo%latVecs, ctrl%updateSccAfterDiag)
        #:else
          call readPoisson(value1, poisson, geo%tPeriodic, geo%latVecs, ctrl%updateSccAfterDiag)
        #:endif
      #:endblock

    case default
      call getNodeHSDName(value1, buffer)
      call detailedError(child, "Unknown electrostatics '" // char(buffer) // "'")
    end select

  end subroutine readElectrostatics


  !> Spin calculation
#:if WITH_TRANSPORT
  subroutine readSpinPolarisation(node, ctrl, geo, tp)
#:else
  subroutine readSpinPolarisation(node, ctrl, geo)
#:endif

    !> Relevant node in input tree
    type(fnode), pointer :: node

    !> Control structure to be filled
    type(TControl), intent(inout) :: ctrl

    !> Geometry structure to be filled
    type(TGeometry), intent(in) :: geo

  #:if WITH_TRANSPORT
    !> Transport parameters
    type(TTransPar), intent(inout)  :: tp
  #:endif

    type(fnode), pointer :: value1, child
    type(string) :: buffer

    call getChildValue(node, "SpinPolarisation", value1, "", child=child, &
        &allowEmptyValue=.true.)
    call getNodeName2(value1, buffer)
    select case(char(buffer))
    case ("")
      ctrl%tSpin = .false.
      ctrl%t2Component = .false.
      ctrl%nrSpinPol = 0.0_dp

    case ("colinear", "collinear")
      ctrl%tSpin = .true.
      ctrl%t2Component = .false.
      call getChildValue(value1, 'UnpairedElectrons', ctrl%nrSpinPol, 0.0_dp)
      call getChildValue(value1, 'RelaxTotalSpin', ctrl%tSpinSharedEf, .false.)
      if (.not. ctrl%tReadChrg) then
        call getInitialSpins(value1, geo, 1, ctrl%initialSpins)
      end if

    case ("noncolinear", "noncollinear")
      ctrl%tSpin = .true.
      ctrl%t2Component = .true.
      if (.not. ctrl%tReadChrg) then
        call getInitialSpins(value1, geo, 3, ctrl%initialSpins)
      end if

    case default
      call getNodeHSDName(value1, buffer)
      call detailedError(child, "Invalid spin polarisation type '" //&
          & char(buffer) // "'")
    end select

  end subroutine readSpinPolarisation


  ! External field(s) and potential(s)
  subroutine readExternal(node, ctrl, geo)

    !> Relevant node in input tree
    type(fnode), pointer :: node

    !> Control structure to be filled
    type(TControl), intent(inout) :: ctrl

    !> Geometry structure to be filled
    type(TGeometry), intent(in) :: geo

    type(fnode), pointer :: value1, child, child2, child3
    type(fnodeList), pointer :: children
    type(string) :: modifier, buffer, buffer2
    real(dp) :: rTmp
    integer :: ind, ii, fp, iErr, nElem
    real(dp), allocatable :: tmpR1(:), tmpR2(:,:)
    type(TListRealR2) :: lCharges
    type(TListRealR1) :: lBlurs, lr1
    type(TListReal) :: lr
    type(TListInt) :: li

    call getChildValue(node, "ElectricField", value1, "", child=child, allowEmptyValue=.true.,&
        & dummyValue=.true., list=.true.)

    ! external applied field
    call getChild(child, "External", child2, requested=.false.)
    if (associated(child2)) then
      allocate(ctrl%electricField)
      ctrl%tMulliken = .true.
      call getChildValue(child2, "Strength", ctrl%electricField%EFieldStrength, modifier=modifier,&
          & child=child3)
      call convertByMul(char(modifier), EFieldUnits, child3, ctrl%electricField%EFieldStrength)
      call getChildValue(child2, "Direction", ctrl%electricField%EfieldVector)
      if (sum(ctrl%electricField%EfieldVector**2) < 1e-8_dp) then
        call detailedError(child2,"Vector too small")
      else
        ctrl%electricField%EfieldVector = ctrl%electricField%EfieldVector&
            & / sqrt(sum(ctrl%electricField%EfieldVector**2))
      end if
      call getChildValue(child2, "Frequency", ctrl%electricField%EFieldOmega, 0.0_dp, &
          & modifier=modifier, child=child3)
      call convertByMul(char(modifier), freqUnits, child3, ctrl%electricField%EFieldOmega)
      if (ctrl%electricField%EFieldOmega > 0.0) then
        ! angular frequency
        ctrl%electricField%EFieldOmega = 2.0_dp * pi * ctrl%electricField%EFieldOmega
        ctrl%electricField%isTDEfield = .true.
      else
        ctrl%electricField%isTDEfield = .false.
        ctrl%electricField%EFieldOmega = 0.0_dp
      end if
      ctrl%electricField%EfieldPhase = 0
      if (ctrl%electricField%isTDEfield) then
        call getChildValue(child2, "Phase", ctrl%electricField%EfieldPhase, 0)
      end if
    end if

    ! Point charges present
    call getChildren(child, "PointCharges", children)
    if (getLength(children) > 0) then

      if (.not.ctrl%tSCC) then
        call error("External charges can only be used in an SCC calculation")
      end if
      call init(lCharges)
      call init(lBlurs)
      ctrl%nExtChrg = 0
      do ii = 1, getLength(children)
        call getItem1(children, ii, child2)
        call getChildValue(child2, "CoordsAndCharges", value1, &
            &modifier=modifier, child=child3)
        call getNodeName(value1, buffer)
        select case(char(buffer))
        case (textNodeName)
          call init(lr1)
          call getChildValue(child3, "", 4, lr1, modifier=modifier)
          allocate(tmpR2(4, len(lr1)))
          call asArray(lr1, tmpR2)
          ctrl%nExtChrg = ctrl%nExtChrg + len(lr1)
          call destruct(lr1)
        case ("directread")
          call getChildValue(value1, "Records", ind)
          call getChildValue(value1, "File", buffer2)
          allocate(tmpR2(4, ind))
          open(newunit=fp, file=unquote(char(buffer2)), form="formatted", status="old",&
              & action="read", iostat=iErr)
          if (iErr /= 0) then
            call detailedError(value1, "Could not open file '" &
                &// trim(unquote(char(buffer2))) // "' for direct reading" )
          end if
          read(fp, *, iostat=iErr) tmpR2
          if (iErr /= 0) then
            call detailedError(value1, "Error during direct reading '" &
                &// trim(unquote(char(buffer2))) // "'")
          end if
          close(fp)
          ctrl%nExtChrg = ctrl%nExtChrg + ind
        case default
          call detailedError(value1, "Invalid block name")
        end select
        call convertByMul(char(modifier), lengthUnits, child3, tmpR2(1:3,:))
        call append(lCharges, tmpR2)
        call getChildValue(child2, "GaussianBlurWidth", rTmp, 0.0_dp, &
            &modifier=modifier, child=child3)
        if (rTmp < 0.0_dp) then
          call detailedError(child3, "Gaussian blur width may not be &
              &negative")
        end if
        call convertByMul(char(modifier), lengthUnits, child3, rTmp)
        allocate(tmpR1(size(tmpR2, dim=2)))
        tmpR1(:) = rTmp
        call append(lBlurs, tmpR1)
        deallocate(tmpR1)
        deallocate(tmpR2)
      end do

      allocate(ctrl%extChrg(4, ctrl%nExtChrg))
      ind = 1
      do ii = 1, len(lCharges)
        call intoArray(lCharges, ctrl%extChrg(:, ind:), nElem, ii)
        ind = ind + nElem
      end do
      call destruct(lCharges)

      allocate(ctrl%extChrgBlurWidth(ctrl%nExtChrg))
      ind = 1
      do ii = 1, len(lBlurs)
        call intoArray(lBlurs, ctrl%extChrgBlurWidth(ind:), nElem, ii)
        ind = ind + nElem
      end do
      call destruct(lBlurs)
    else
      ctrl%nExtChrg = 0
    end if
    call destroyNodeList(children)

    call getChild(node, "AtomSitePotential", child, requested=.false.)
    if (associated(child)) then
      allocate(ctrl%atomicExtPotential)

      call getChild(child, "Net", child2, requested=.false.)
      if (associated(child2)) then
        ! onsites
        ctrl%tNetAtomCharges = .true.
        call init(li)
        call init(lr)
        call getChildValue(child2, "Atoms", li)
        call getChildValue(child2, "Vext", lr, modifier=modifier, child=child3)
        if (len(li) /= len(lr)) then
          call detailedError(child2, "Mismatch in number of sites and potentials")
        end if
        allocate(ctrl%atomicExtPotential%iAtOnSite(len(li)))
        call asArray(li, ctrl%atomicExtPotential%iAtOnSite)
        allocate(ctrl%atomicExtPotential%VextOnSite(len(lr)))
        call asArray(lr, ctrl%atomicExtPotential%VextOnSite)
        call convertByMul(char(modifier), energyUnits, child3, ctrl%atomicExtPotential%VextOnSite)
        call destruct(li)
        call destruct(lr)
      end if

      call getChild(child, "Gross", child2, requested=.false.)
      if (associated(child2)) then
        ! atomic
        call init(li)
        call init(lr)
        call getChildValue(child2, "Atoms", li)
        call getChildValue(child2, "Vext", lr, modifier=modifier, child=child3)
        if (len(li) /= len(lr)) then
          call detailedError(child2, "Mismatch in number of sites and potentials")
        end if
        allocate(ctrl%atomicExtPotential%iAt(len(li)))
        call asArray(li, ctrl%atomicExtPotential%iAt)
        allocate(ctrl%atomicExtPotential%Vext(len(lr)))
        call asArray(lr, ctrl%atomicExtPotential%Vext)
        call convertByMul(char(modifier), energyUnits, child3, ctrl%atomicExtPotential%Vext)
        call destruct(li)
        call destruct(lr)
      end if

      if (.not.allocated(ctrl%atomicExtPotential%iAt)&
          & .and. .not.allocated(ctrl%atomicExtPotential%iAtOnSite)) then
        call detailedError(child, "No atomic potentials specified")
      end if

    end if

  end subroutine readExternal


  !> Filling of electronic levels
  subroutine readFilling(node, ctrl, geo, temperatureDefault)

    !> Relevant node in input tree
    type(fnode), pointer :: node

    !> Control structure to be filled
    type(TControl), intent(inout) :: ctrl

    !> Geometry structure to be filled
    type(TGeometry), intent(in) :: geo

    !> Default temperature for filling
    real(dp), intent(in) :: temperatureDefault

    type(fnode), pointer :: value1, child, child2, child3, field
    type(string) :: buffer, modifier
    character(lc) :: errorStr

    call getChildValue(node, "Filling", value1, "Fermi", child=child)
    call getNodeName(value1, buffer)

    select case (char(buffer))
    case ("fermi")
      ctrl%iDistribFn = fillingTypes%Fermi ! Fermi function
    case ("methfesselpaxton")
      ! Set the order of the Methfessel-Paxton step function approximation, defaulting to 2nd order
      call getChildValue(value1, "Order", ctrl%iDistribFn, 2)
      if (ctrl%iDistribFn < 1) then
        call getNodeHSDName(value1, buffer)
        write(errorStr, "(A,A,A,I4)")"Unsuported filling mode for '", &
            & char(buffer),"' :",ctrl%iDistribFn
        call detailedError(child, errorStr)
      end if
      ctrl%iDistribFn = fillingTypes%Methfessel + ctrl%iDistribFn
    case default
      call getNodeHSDName(value1, buffer)
      call detailedError(child, "Invalid filling method '" //char(buffer)// "'")
    end select

    if (.not. ctrl%tSetFillingTemp) then
      call getChildValue(value1, "Temperature", ctrl%tempElec, temperatureDefault, &
          &modifier=modifier, child=field)
      call convertByMul(char(modifier), energyUnits, field, ctrl%tempElec)
      if (ctrl%tempElec < minTemp) then
        ctrl%tempElec = minTemp
      end if
    end if

    call getChild(value1, "FixedFermiLevel", child=child2, modifier=modifier, requested=.false.)
    ctrl%tFixEf = associated(child2)
    if (ctrl%tFixEf) then
      if (ctrl%tSpin .and. .not.ctrl%t2Component) then
        allocate(ctrl%Ef(2))
      else
        allocate(ctrl%Ef(1))
      end if
      call getChildValue(child2, "", ctrl%Ef, modifier=modifier, child=child3)
      call convertByMul(char(modifier), energyUnits, child3, ctrl%Ef)
    end if

    if (geo%tPeriodic .and. .not.ctrl%tFixEf) then
      call getChildValue(value1, "IndependentKFilling", ctrl%tFillKSep, .false.)
    end if

  end subroutine readFilling


  !> Electronic Solver
#:if WITH_TRANSPORT
  subroutine readSolver(node, ctrl, geo, tp, greendens, poisson)
#:else
  subroutine readSolver(node, ctrl, geo, poisson)
#:endif

    !> Relevant node in input tree
    type(fnode), pointer :: node

    !> Control structure to be filled
    type(TControl), intent(inout) :: ctrl

    !> Geometry structure to be filled
    type(TGeometry), intent(in) :: geo

  #:if WITH_TRANSPORT
    !> Transport parameters
    type(TTransPar), intent(inout)  :: tp

    !> Green's function paramenters
    type(TNEGFGreenDensInfo), intent(inout) :: greendens

  #:endif

    !> Poisson solver paramenters
    type(TPoissonInfo), intent(inout) :: poisson

    type(fnode), pointer :: value1, child
    type(string) :: buffer, modifier

    integer :: iTmp

    ! Electronic solver
    call getChildValue(node, "Solver", value1, "RelativelyRobust")
    call getNodeName(value1, buffer)

    select case(char(buffer))

    case ("qr")
      ctrl%solver%isolver = electronicSolverTypes%qr

    case ("divideandconquer")
      ctrl%solver%isolver = electronicSolverTypes%divideandconquer

    case ("relativelyrobust")
      ctrl%solver%isolver = electronicSolverTypes%relativelyrobust

  #:if WITH_GPU
    case ("magma")
      ctrl%solver%isolver = electronicSolverTypes%magma_gvd
  #:endif

    case ("elpa")
      allocate(ctrl%solver%elsi)
      call getChildValue(value1, "Sparse", ctrl%solver%elsi%elsiCsr, .false.)
      if (ctrl%solver%elsi%elsiCsr) then
        ctrl%solver%isolver = electronicSolverTypes%elpadm
      else
        ctrl%solver%isolver = electronicSolverTypes%elpa
      end if
      ctrl%solver%elsi%iSolver = ctrl%solver%isolver
      call getChildValue(value1, "Mode", ctrl%solver%elsi%elpaSolver, 2)
    case ("omm")
      ctrl%solver%isolver = electronicSolverTypes%omm
      allocate(ctrl%solver%elsi)
      ctrl%solver%elsi%iSolver = ctrl%solver%isolver
      call getChildValue(value1, "nIterationsELPA", ctrl%solver%elsi%ommIterationsElpa, 5)
      call getChildValue(value1, "Tolerance", ctrl%solver%elsi%ommTolerance, 1.0E-10_dp)
      call getChildValue(value1, "Choleskii", ctrl%solver%elsi%ommCholesky, .true.)

    case ("pexsi")
      ctrl%solver%isolver = electronicSolverTypes%pexsi
      allocate(ctrl%solver%elsi)
      ctrl%solver%elsi%iSolver = ctrl%solver%isolver
    #:if ELSI_VERSION > 2.5
      call getChildValue(value1, "Method", ctrl%solver%elsi%pexsiMethod, 3)
    #:else
      call getChildValue(value1, "Method", ctrl%solver%elsi%pexsiMethod, 2)
    #:endif
      select case(ctrl%solver%elsi%pexsiMethod)
      case(1)
        iTmp = 60
      case(2)
        iTmp = 20
      case(3)
        iTmp = 30
      end select
      call getChildValue(value1, "Poles", ctrl%solver%elsi%pexsiNPole, iTmp)
      if (ctrl%solver%elsi%pexsiNPole < 10) then
        call detailedError(value1, "Too few PEXSI poles")
      end if
      select case(ctrl%solver%elsi%pexsiMethod)
      case(1)
        if (mod(ctrl%solver%elsi%pexsiNPole,10) /= 0 .or. ctrl%solver%elsi%pexsiNPole > 120) then
          call detailedError(value1, "Unsupported number of PEXSI poles for method 1")
        end if
      case(2,3)
        if (mod(ctrl%solver%elsi%pexsiNPole,5) /= 0 .or. ctrl%solver%elsi%pexsiNPole > 40) then
          call detailedError(value1, "Unsupported number of PEXSI poles for this method")
        end if
      end select
      call getChildValue(value1, "ProcsPerPole", ctrl%solver%elsi%pexsiNpPerPole, 1)
      call getChildValue(value1, "muPoints", ctrl%solver%elsi%pexsiNMu, 2)
      call getChildValue(value1, "SymbolicFactorProcs", ctrl%solver%elsi%pexsiNpSymbo, 1)
      call getChildValue(value1, "SpectralRadius", ctrl%solver%elsi%pexsiDeltaE, 10.0_dp,&
          & modifier=modifier, child=child)
      call convertByMul(char(modifier), energyUnits, child, ctrl%solver%elsi%pexsiDeltaE)

    case ("ntpoly")
      ctrl%solver%isolver = electronicSolverTypes%ntpoly
      allocate(ctrl%solver%elsi)
      ctrl%solver%elsi%iSolver = ctrl%solver%isolver
      if (ctrl%tSpin) then
        call detailedError(value1, "Solver does not currently support spin polarisation")
      end if
      call getChildValue(value1, "PurificationMethod", ctrl%solver%elsi%ntpolyMethod, 2)
      call getChildValue(value1, "Tolerance", ctrl%solver%elsi%ntpolyTolerance, 1.0E-5_dp)
      call getChildValue(value1, "Truncation", ctrl%solver%elsi%ntpolyTruncation, 1.0E-10_dp)

  #:if WITH_TRANSPORT
    case ("greensfunction")
      ctrl%solver%isolver = electronicSolverTypes%GF
      if (tp%defined .and. .not.tp%taskUpload) then
        call detailederror(node, "greensfunction solver cannot be used "// &
            &  "when task = contactHamiltonian")
      end if
      call readGreensFunction(value1, greendens, tp, ctrl%tempElec)
      ! fixEf also avoids checks of total charge in initQFromFile
      ctrl%tFixEf = .true.
    case ("transportonly")
      if (tp%defined .and. .not.tp%taskUpload) then
        call detailederror(node, "transportonly cannot be used when task = contactHamiltonian")
      end if
      call readGreensFunction(value1, greendens, tp, ctrl%tempElec)
      ctrl%solver%isolver = electronicSolverTypes%OnlyTransport
      ctrl%tFixEf = .true.
  #:endif

    case default
      call detailedError(value1, "Unknown electronic solver")

    end select

    if ((ctrl%solver%isolver == electronicSolverTypes%omm .or.&
        & ctrl%solver%isolver == electronicSolverTypes%pexsi ) .and. .not.ctrl%tSpinSharedEf&
        & .and. ctrl%tSpin .and. .not. ctrl%t2Component) then
      call detailedError(value1, "This solver currently requires spin values to be relaxed")
    end if
    if (ctrl%solver%isolver == electronicSolverTypes%pexsi .and. .not.withPEXSI) then
      call error("Not compiled with PEXSI support via ELSI")
    end if
    if (any(ctrl%solver%isolver == [electronicSolverTypes%elpa, electronicSolverTypes%omm,&
        & electronicSolverTypes%pexsi, electronicSolverTypes%ntpoly])) then
      if (.not.withELSI) then
        call error("Not compiled with ELSI supported solvers")
      end if
    end if

    if (any(ctrl%solver%isolver == [electronicSolverTypes%omm, electronicSolverTypes%pexsi,&
        & electronicSolverTypes%ntpoly])) then
      call getChildValue(value1, "Sparse", ctrl%solver%elsi%elsiCsr, .true.)
      if (.not.ctrl%solver%elsi%elsiCsr) then
        if (any(ctrl%solver%isolver == [electronicSolverTypes%pexsi,electronicSolverTypes%ntpoly]))&
            & then
          call getChildValue(value1, "Threshold", ctrl%solver%elsi%elsi_zero_def, 1.0E-15_dp)
        end if
      end if
    end if

  #:if WITH_TRANSPORT
    if (all(ctrl%solver%isolver /= [electronicSolverTypes%GF,electronicSolverTypes%OnlyTransport])&
        & .and. tp%taskUpload) then
      call detailedError(value1, "Eigensolver incompatible with transport calculation&
          & (GreensFunction or TransportOnly required)")
    end if
  #:endif
  end subroutine readSolver


  !> K-Points
  subroutine readKPoints(node, ctrl, geo, tBadIntegratingKPoints)

    !> Relevant node in input tree
    type(fnode), pointer :: node

    !> Control structure to be filled
    type(TControl), intent(inout) :: ctrl

    !> Geometry structure
    type(TGeometry), intent(in) :: geo

    !> Is this k-point grid usable to integrate properties like the energy, charges, ...?
    logical, intent(out) :: tBadIntegratingKPoints

    integer :: ii
    character(lc) :: errorStr

    ! Assume SCC can has usual default number of steps if needed
    tBadIntegratingKPoints = .false.

    ! K-Points
    if (geo%tPeriodic) then

      call getEuclideanKSampling(tBadIntegratingKPoints, ctrl, node, geo)

    else if (geo%tHelical) then

      call getHelicalKSampling(tBadIntegratingKPoints, ctrl, node, geo)

    end if

    if (ctrl%tSCC) then
      if (tBadIntegratingKPoints) then
        ! prevent full SCC with these points
        ii = 1
      else
        ii = 100
      end if
      call getChildValue(node, "MaxSCCIterations", ctrl%maxIter, ii)
    end if

    if (tBadIntegratingKPoints .and. ctrl%tSCC .and. ctrl%maxIter /= 1) then
      write(errorStr, "(A,I3)") "SCC cycle with these k-points probably will&
          & not correctly calculate many properties, SCC iterations set to:", ctrl%maxIter
      call warning(errorStr)
    end if
    if (tBadIntegratingKPoints .and. ctrl%tSCC .and. .not.ctrl%tReadChrg) then
      call warning("It is strongly suggested you use the ReadInitialCharges option.")
    end if

  end subroutine readKPoints


  !> K-points in Euclidean space
  subroutine getEuclideanKSampling(tBadIntegratingKPoints, ctrl, node, geo)

    !> Is this k-point grid usable to integrate properties like the energy, charges, ...?
    logical, intent(out) :: tBadIntegratingKPoints

    !> Relevant node in input tree
    type(fnode), pointer :: node

    !> Control structure to be filled
    type(TControl), intent(inout) :: ctrl

    !> Geometry structure
    type(TGeometry), intent(in) :: geo

    type(fnode), pointer :: value1, child
    type(string) :: buffer, modifier
    integer :: ind, ii, jj, kk
    real(dp) :: coeffsAndShifts(3, 4)
    real(dp) :: rTmp3(3)
    type(TListIntR1) :: li1
    type(TListRealR1) :: lr1
    integer, allocatable :: tmpI1(:)
    real(dp), allocatable :: kpts(:,:)

    call getChildValue(node, "KPointsAndWeights", value1, child=child, &
        &modifier=modifier)
    call getNodeName(value1, buffer)
    select case(char(buffer))

    case ("supercellfolding")
      tBadIntegratingKPoints = .false.
      if (len(modifier) > 0) then
        call detailedError(child, "No modifier is allowed, if the &
            &SupercellFolding scheme is used.")
      end if
      call getChildValue(value1, "", coeffsAndShifts)
      if (abs(determinant33(coeffsAndShifts(:,1:3))) - 1.0_dp < -1e-6_dp) then
        call detailedError(value1, "Determinant of the supercell matrix must &
            &be greater than 1")
      end if
      if (any(abs(modulo(coeffsAndShifts(:,1:3) + 0.5_dp, 1.0_dp) - 0.5_dp) &
          &> 1e-6_dp)) then
        call detailedError(value1, "The components of the supercell matrix &
            &must be integers.")
      end if
      if (.not.ctrl%tSpinOrbit) then
        call getSuperSampling(coeffsAndShifts(:,1:3), modulo(coeffsAndShifts(:,4), 1.0_dp),&
            & ctrl%kPoint, ctrl%kWeight, reduceByInversion=.true.)
      else
        call getSuperSampling(coeffsAndShifts(:,1:3), modulo(coeffsAndShifts(:,4), 1.0_dp),&
            & ctrl%kPoint, ctrl%kWeight, reduceByInversion=.false.)
      end if
      ctrl%nKPoint = size(ctrl%kPoint, dim=2)

    case ("klines")
      ! probably unable to integrate charge for SCC
      tBadIntegratingKPoints = .true.
      call init(li1)
      call init(lr1)
      call getChildValue(value1, "", 1, li1, 3, lr1)
      if (len(li1) < 1) then
        call detailedError(value1, "At least one line must be specified.")
      end if
      allocate(tmpI1(len(li1)))
      allocate(kpts(3, 0:len(lr1)))
      call asVector(li1, tmpI1)
      call asArray(lr1, kpts(:,1:len(lr1)))
      kpts(:,0) = (/ 0.0_dp, 0.0_dp, 0.0_dp /)
      call destruct(li1)
      call destruct(lr1)
      if (any(tmpI1 < 0)) then
        call detailedError(value1, "Interval steps must be greater equal to &
            &zero.")
      end if
      ctrl%nKPoint = sum(tmpI1)
      if (ctrl%nKPoint < 1) then
        call detailedError(value1, "Sum of the interval steps must be greater &
            &than zero.")
      end if
      ii = 1
      do while (tmpI1(ii) == 0)
        ii = ii + 1
      end do
      allocate(ctrl%kPoint(3, ctrl%nKPoint))
      allocate(ctrl%kWeight(ctrl%nKPoint))
      ind = 1
      do jj = ii, size(tmpI1)
        if (tmpI1(jj) == 0) then
          cycle
        end if
        rTmp3 = (kpts(:,jj) - kpts(:,jj-1)) / real(tmpI1(jj), dp)
        do kk = 1, tmpI1(jj)
          ctrl%kPoint(:,ind) = kpts(:,jj-1) + real(kk, dp) * rTmp3
          ind = ind + 1
        end do
      end do
      ctrl%kWeight(:) = 1.0_dp
      if (len(modifier) > 0) then
        select case (tolower(char(modifier)))
        case ("relative")
        case ("absolute")
          ctrl%kPoint(:,:) =  matmul(transpose(geo%latVecs), ctrl%kPoint)
          kpts(:,:) = matmul(transpose(geo%latVecs), kpts)
        case default
          call detailedError(child, "Invalid modifier: '" // char(modifier) &
              &// "'")
        end select
      end if
      deallocate(tmpI1)
      deallocate(kpts)

    case (textNodeName)

      ! no idea, but assume user knows what they are doing
      tBadIntegratingKPoints = .false.

      call init(lr1)
      call getChildValue(child, "", 4, lr1, modifier=modifier)
      if (len(lr1) < 1) then
        call detailedError(child, "At least one k-point must be defined.")
      end if
      ctrl%nKPoint = len(lr1)
      allocate(kpts(4, ctrl%nKPoint))
      call asArray(lr1, kpts)
      call destruct(lr1)
      if (len(modifier) > 0) then
        select case (tolower(char(modifier)))
        case ("relative")
          continue
        case ("absolute")
          kpts(1:3,:) =  matmul(transpose(geo%latVecs), kpts(1:3,:))
        case default
          call detailedError(child, "Invalid modifier: '" // char(modifier) &
              &// "'")
        end select
      end if
      allocate(ctrl%kPoint(3, ctrl%nKPoint))
      allocate(ctrl%kWeight(ctrl%nKPoint))
      ctrl%kPoint(:,:) = kpts(1:3, :)
      ctrl%kWeight(:) = kpts(4, :)
      deallocate(kpts)
    case default
      call detailedError(value1, "Invalid K-point scheme")
    end select

  end subroutine getEuclideanKSampling


  !> K-points for helical boundaries
  subroutine getHelicalKSampling(tBadIntegratingKPoints, ctrl, node, geo)

    !> Is this k-point grid usable to integrate properties like the energy, charges, ...?
    logical, intent(out) :: tBadIntegratingKPoints

    !> Relevant node in input tree
    type(fnode), pointer :: node

    !> Control structure to be filled
    type(TControl), intent(inout) :: ctrl

    !> Geometry structure
    type(TGeometry), intent(in) :: geo

    type(string) :: buffer
    type(fnode), pointer :: value1, child
    type(TListRealR1) :: lr1
    real(dp):: rTmp3(3), rTmp22(2,2)
    integer :: iTmp, iTmp2(2), kk, ii, jj
    real(dp), allocatable :: kPts(:,:)
    character(lc) :: errorStr

    ! assume the user knows what they are doing
    tBadIntegratingKPoints = .false.

    call getChildValue(node, "KPointsAndWeights", value1, child=child)
    call getNodeName(value1, buffer)
    select case(char(buffer))
    case ("helicaluniform")
      call getChildValue(value1, "", rTmp3(:2))
      if (abs(modulo(rTmp3(1) + 0.5_dp, 1.0_dp) - 0.5_dp) > 1e-6_dp) then
        call detailedError(value1, "The k-point grid must be integer values.")
      end if
      iTmp = nint(rTmp3(1))
      if (iTmp < 1) then
        call detailedError(node, "Number of grid points must be above 0")
      end if
      if (.not.ctrl%tSpinOrbit) then
        ctrl%nKPoint = iTmp * nint(geo%latvecs(3,1))
        allocate(ctrl%kPoint(2, ctrl%nKPoint))
        ctrl%kPoint = 0.0_dp
        allocate(ctrl%kWeight(ctrl%nKPoint))
        ctrl%kWeight = 1.0_dp / real(iTmp,dp)
        do ii = 0, iTmp-1
          ctrl%kPoint(1,ii+1) = ii * 0.5_dp*ctrl%kWeight(ii+1) + 0.5_dp*rTmp3(2)/rTmp3(1)
        end do
        ctrl%kWeight = 1.0_dp / real(ctrl%nKPoint,dp)
        do ii = 2, nint(geo%latvecs(3,1))
          ctrl%kPoint(1,(ii-1)*iTmp+1:ii*iTmp) = ctrl%kPoint(1,1:iTmp)
          ctrl%kPoint(2,(ii-1)*iTmp+1:ii*iTmp) = real(ii-1,dp)/nint(geo%latvecs(3,1))
        end do
      else
        call error("Helical boundaries not yet added for spin-orbit")
      end if
    case ("helicalsampled")
      call getChildValue(value1, "", rTmp22)
      iTmp2 = nint(rTmp22(:,1))
      if (any(abs(iTmp2-rTmp22(:,1)) > 1e-6_dp)) then
        call detailedError(value1, "The k-point grid must be integers.")
      end if
      if (any(iTmp2 < 1)) then
        call detailedError(node, "Number of grid points must be above 0")
      end if
      if (iTmp2(2) > nint(geo%latvecs(3,1))) then
        write(errorStr, '("The k-point grid for the helix rotational operation (",I0,&
            & ") is larger than the rotation order (",I0,").")')iTmp2(2), nint(geo%latvecs(3,1))
        call detailedError(node, errorStr)
      end if
      if (.not.ctrl%tSpinOrbit) then
        ctrl%nKPoint = product(iTmp2)
        allocate(ctrl%kPoint(2, ctrl%nKPoint))
        ctrl%kPoint = 0.0_dp
        allocate(ctrl%kWeight(ctrl%nKPoint))

        kk = 1
        do ii = 0, iTmp2(1)-1
          do jj = 0, iTmp2(2)-1

            ctrl%kPoint(1,kk) = ii * 0.5_dp / rTmp22(1,1) + 0.5_dp*rTmp22(1,2)/rTmp22(1,1)

            ctrl%kPoint(2,kk) = jj * 1.0_dp / rTmp22(2,1) + 0.5_dp*rTmp22(2,2)/rTmp22(2,1)

            kk = kk + 1

          end do
        end do

        ctrl%kWeight = 1.0_dp / real(ctrl%nKPoint,dp)

      else
        call error("Helical boundaries not yet added for spin-orbit")
      end if

    case (textNodeName)

      call init(lr1)
      call getChildValue(child, "", 3, lr1)
      if (len(lr1) < 1) then
        call detailedError(child, "At least one k-point must be defined.")
      end if
      ctrl%nKPoint = len(lr1)
      allocate(kpts(3, ctrl%nKPoint))
      call asArray(lr1, kpts)
      call destruct(lr1)
      allocate(ctrl%kPoint(2, ctrl%nKPoint))
      allocate(ctrl%kWeight(ctrl%nKPoint))
      ! first two are point values
      ctrl%kPoint(:2,:) = kpts(:2, :)
      ! last one is the weight
      ctrl%kWeight(:) = kpts(3, :)
      deallocate(kpts)

    case default
      call detailedError(value1, "Invalid K-point scheme")
    end select

  end subroutine getHelicalKSampling


  !> SCC options that are need for different hamiltonian choices
  subroutine readSccOptions(node, ctrl, geo)

    !> Relevant node in input tree
    type(fnode), pointer :: node

    !> Control structure to be filled
    type(TControl), intent(inout) :: ctrl

    !> Geometry structure to be filled
    type(TGeometry), intent(in) :: geo

    type(fnode), pointer :: value1, value2, child, child2
    type(string) :: buffer, buffer2
    type(TListRealR1) :: lr1

    ctrl%tMulliken = .true.

    call getChildValue(node, "ReadInitialCharges", ctrl%tReadChrg, .false.)
    if (.not. ctrl%tReadChrg) then
      call getInitialCharges(node, geo, ctrl%initialCharges)
    end if

    call getChildValue(node, "SCCTolerance", ctrl%sccTol, 1.0e-5_dp)

    ! temporararily removed until debugged
    !call getChildValue(node, "WriteShifts", ctrl%tWriteShifts, .false.)
    ctrl%tWriteShifts = .false.

    if (geo%tPeriodic) then
      call getChildValue(node, "EwaldParameter", ctrl%ewaldAlpha, 0.0_dp)
      call getChildValue(node, "EwaldTolerance", ctrl%tolEwald, 1.0e-9_dp)
    end if

  end subroutine readSccOptions


  !> Force evaluation options that are need for different hamiltonian choices
  subroutine readForceOptions(node, ctrl)

    !> Relevant node in input tree
    type(fnode), pointer :: node

    !> Control structure to be filled
    type(TControl), intent(inout) :: ctrl

    type(fnode), pointer :: child
    type(string) :: buffer

    call getChildValue(node, "ForceEvaluation", buffer, "Traditional", child=child)
    select case (tolower(unquote(char(buffer))))
    case("traditional")
      ctrl%forceType = forceTypes%orig
    case("dynamicst0")
      ctrl%forceType = forceTypes%dynamicT0
    case("dynamics")
      ctrl%forceType = forceTypes%dynamicTFinite
    case default
      call detailedError(child, "Invalid force evaluation method.")
    end select

  end subroutine readForceOptions


  !> Options for truncation of the SK data sets at a fixed distance
  subroutine SKTruncations(node, truncationCutOff, skInterMeth)

    !> Relevant node in input tree
    type(fnode), pointer :: node

    !> This is the resulting cutoff distance
    real(dp), intent(out) :: truncationCutOff

    !> Method of the sk interpolation
    integer, intent(in) :: skInterMeth

    logical :: tHardCutOff
    type(fnode), pointer :: field
    type(string) :: modifier

    ! Artificially truncate the SK table
    call getChildValue(node, "SKMaxDistance", truncationCutOff, modifier=modifier, child=field)
    call convertByMul(char(modifier), lengthUnits, field, truncationCutOff)

    call getChildValue(node, "HardCutOff", tHardCutOff, .true.)
    if (tHardCutOff) then
      ! Adjust by the length of the tail appended to the cutoff
      select case(skInterMeth)
      case(skEqGridOld)
        truncationCutOff = truncationCutOff - distFudgeOld
      case(skEqGridNew)
        truncationCutOff = truncationCutOff - distFudge
      end select
    end if
    if (truncationCutOff < epsilon(0.0_dp)) then
      call detailedError(field, "Truncation is shorter than the minimum distance over which SK data&
          & goes to 0")
    end if

  end subroutine SKTruncations


  !> Reads inital charges
  subroutine getInitialCharges(node, geo, initCharges)

    !> relevant node in input tree
    type(fnode), pointer :: node

    !> geometry, including atomic type information
    type(TGeometry), intent(in) :: geo

    !> initial atomic charges
    real(dp), allocatable :: initCharges(:)

    type(fnode), pointer :: child, child2, child3, val
    type(fnodeList), pointer :: children
    integer, allocatable :: pTmpI1(:)
    type(string) :: buffer
    real(dp) :: rTmp
    integer :: ii, jj, iAt

    call getChildValue(node, "InitialCharges", val, "", child=child, &
        &allowEmptyValue=.true., dummyValue=.true., list=.true.)

    ! Read either all atom charges, or individual atom specifications
    call getChild(child, "AllAtomCharges", child2, requested=.false.)
    if (associated(child2)) then
      allocate(initCharges(geo%nAtom))
      call getChildValue(child2, "", initCharges)
    else
      call getChildren(child, "AtomCharge", children)
      if (getLength(children) > 0) then
        allocate(initCharges(geo%nAtom))
        initCharges = 0.0_dp
      end if
      do ii = 1, getLength(children)
        call getItem1(children, ii, child2)
        call getChildValue(child2, "Atoms", buffer, child=child3, multiple=.true.)
        call getSelectedAtomIndices(child3, char(buffer), geo%speciesNames, geo%species, pTmpI1)
        call getChildValue(child2, "ChargePerAtom", rTmp)
        do jj = 1, size(pTmpI1)
          iAt = pTmpI1(jj)
          if (initCharges(iAt) /= 0.0_dp) then
            call detailedWarning(child3, "Previous setting for the charge &
                &of atom" // i2c(iAt) // " overwritten")
          end if
          initCharges(iAt) = rTmp
        end do
        deallocate(pTmpI1)
      end do
      call destroyNodeList(children)
    end if

  end subroutine getInitialCharges


  !> Reads initial spins
  subroutine getInitialSpins(node, geo, nSpin, initSpins)

    !> relevant node in input data
    type(fnode), pointer :: node

    !> geometry, including atomic information
    type(TGeometry), intent(in) :: geo

    !> number of spin channels
    integer, intent(in) :: nSpin

    !> initial spins on return
    real(dp), allocatable :: initSpins(:,:)

    type(fnode), pointer :: child, child2, child3, val
    type(fnodeList), pointer :: children
    integer, allocatable :: pTmpI1(:)
    type(string) :: buffer
    real(dp), allocatable :: rTmp(:)
    integer :: ii, jj, iAt

    @:ASSERT(nSpin == 1 .or. nSpin == 3)

    call getChildValue(node, "InitialSpins", val, "", child=child, &
        &allowEmptyValue=.true., dummyValue=.true., list=.true.)

    ! Read either all atom spins, or individual spin specifications
    call getChild(child, "AllAtomSpins", child2, requested=.false.)
    if (associated(child2)) then
      allocate(initSpins(nSpin, geo%nAtom))
      call getChildValue(child2, "", initSpins)
    else
      call getChildren(child, "AtomSpin", children)
      if (getLength(children) > 0) then
        allocate(initSpins(nSpin, geo%nAtom))
        initSpins = 0.0_dp
      end if
      allocate(rTmp(nSpin))
      do ii = 1, getLength(children)
        call getItem1(children, ii, child2)
        call getChildValue(child2, "Atoms", buffer, child=child3, multiple=.true.)
        call getSelectedAtomIndices(child3, char(buffer), geo%speciesNames, geo%species, pTmpI1)
        call getChildValue(child2, "SpinPerAtom", rTmp)
        do jj = 1, size(pTmpI1)
          iAt = pTmpI1(jj)
          if (any(initSpins(:,iAt) /= 0.0_dp)) then
            call detailedWarning(child3, "Previoius setting for the spin &
                &of atom" // i2c(iAt) // " overwritten")
          end if
          initSpins(:,iAt) = rTmp
        end do
        deallocate(pTmpI1)
      end do
      deallocate(rTmp)
      call destroyNodeList(children)
    end if

  end subroutine getInitialSpins


  !> Reads numerical differentiation method to be used
  subroutine readDifferentiation(node, ctrl)

    !> relevant node in input tree
    type(fnode), pointer, intent(in) :: node

    !> control structure to fill
    type(TControl), intent(inout) :: ctrl


    !> default of a reasonable choice for round off when using a second order finite difference
    !> formula
    real(dp), parameter :: defDelta = epsilon(1.0_dp)**0.25_dp

    type(string) :: buffer, modifier
    type(fnode), pointer :: val, child

    call getChildValue(node, "Differentiation", val, "FiniteDiff",&
        & child=child)
    call getNodeName(val, buffer)
    select case (char(buffer))
    case ("finitediff")
      ctrl%iDerivMethod = 1
      call getChildValue(val, "Delta", ctrl%deriv1stDelta, defDelta,&
          & modifier=modifier, child=child)
      call convertByMul(char(modifier), lengthUnits, child,&
          & ctrl%deriv1stDelta)
    case ("richardson")
      ctrl%iDerivMethod = 2
    case default
      call getNodeHSDName(val, buffer)
      call detailedError(child, "Invalid derivative calculation '" &
          & // char(buffer) // "'")
    end select

  end subroutine readDifferentiation


  !> Reads the H corrections (H5, Damp)
  subroutine readHCorrection(node, geo, ctrl)

    !> Node containing the h-bond correction sub-block.
    type(fnode), pointer, intent(in) :: node

    !> Geometry.
    type(TGeometry), intent(in) :: geo

    !> Control structure
    type(TControl), intent(inout) :: ctrl

    type(fnode), pointer :: value1, child, child2
    type(string) :: buffer
    real(dp) :: h5ScalingDef
    integer :: iSp

    ! X-H interaction corrections including H5 and damping
    ctrl%tDampH = .false.
    call getChildValue(node, "HCorrection", value1, "None", child=child)
    call getNodeName(value1, buffer)

    select case (char(buffer))

    case ("none")
      ! nothing to do

    case ("damping")
      ! Switch the correction on
      ctrl%tDampH = .true.
      call getChildValue(value1, "Exponent", ctrl%dampExp)

    case ("h5")
      allocate(ctrl%h5Input)
      associate (h5Input => ctrl%h5Input)
        call getChildValue(value1, "RScaling", h5Input%rScale, 0.714_dp)
        call getChildValue(value1, "WScaling", h5Input%wScale, 0.25_dp)
        allocate(h5Input%elementParams(geo%nSpecies))
        call getChild(value1, "H5Scaling", child2, requested=.false.)
        if (.not. associated(child2)) then
          call setChild(value1, "H5scaling", child2)
        end if
        do iSp = 1, geo%nSpecies
          select case (geo%speciesNames(iSp))
          case ("O")
            h5ScalingDef = 0.06_dp
          case ("N")
            h5ScalingDef = 0.18_dp
          case ("S")
            h5ScalingDef = 0.21_dp
          case default
            ! Default value is -1, this indicates that the element should be ignored
            h5ScalingDef = -1.0_dp
          end select
          call getChildValue(child2, geo%speciesNames(iSp), h5Input%elementParams(iSp),&
              & h5ScalingDef)
        end do
        h5Input%speciesNames = geo%speciesNames
      end associate

    case default
      call getNodeHSDName(value1, buffer)
      call detailedError(child, "Invalid HCorrection '" // char(buffer) // "'")
    end select

  end subroutine readHCorrection


  !> Reads Slater-Koster files
  !> Should be replaced with a more sophisticated routine, once the new SK-format has been
  !> established
  subroutine readSKFiles(skFiles, nSpecies, slako, orb, angShells, orbRes, skInterMeth, repPoly,&
      & truncationCutOff, rangeSepSK)

    !> List of SK file names to read in for every interaction
    type(TListCharLc), intent(inout) :: skFiles(:,:)

    !> Nr. of species in the system
    integer, intent(in) :: nSpecies

    !> Data type for slako information
    type(TSlater), intent(inout) :: slako

    !> Information about the orbitals in the system
    type(TOrbitals), intent(in) :: orb

    !> For every species, a list of rank one arrays. Each array contains the angular momenta to pick
    !> from the appropriate SK-files.
    type(TListIntR1), intent(inout) :: angShells(:)

    !> Are the Hubbard Us different for each l-shell?
    logical, intent(in) :: orbRes

    !> Method of the sk interpolation
    integer, intent(in) :: skInterMeth

    !> is this a polynomial or spline repulsive?
    logical, intent(in) :: repPoly(:,:)

    !> Distances to artificially truncate tables of SK integrals
    real(dp), intent(in), optional :: truncationCutOff

    !> if calculation range separated then read omega from end of SK file
    type(TRangeSepSKTag), intent(inout), optional :: rangeSepSK

    integer :: iSp1, iSp2, nSK1, nSK2, iSK1, iSK2, ind, nInteract, iSh1
    integer :: angShell(maxL+1), nShell
    logical :: readRep, readAtomic
    character(lc) :: fileName
    real(dp), allocatable, target :: skHam(:,:), skOver(:,:)
    real(dp) :: dist
    type(TOldSKData), allocatable :: skData12(:,:), skData21(:,:)
    type(TSlakoEqGrid), allocatable :: pSlakoEqGrid1, pSlakoEqGrid2
    type(TRepSplineIn) :: repSplineIn1, repSplineIn2
    type(TRepPolyIn) :: repPolyIn1, repPolyIn2
    type(TRepSpline), allocatable :: pRepSpline
    type(TRepPoly), allocatable :: pRepPoly

    ! if artificially cutting the SK tables
    integer :: nEntries

    @:ASSERT(size(skFiles, dim=1) == size(skFiles, dim=2))
    @:ASSERT((size(skFiles, dim=1) > 0) .and. (size(skFiles, dim=1) == nSpecies))
    @:ASSERT(all(shape(repPoly) == shape(skFiles)))

    allocate(slako%skSelf(orb%mShell, nSpecies))
    allocate(slako%skHubbU(orb%mShell, nSpecies))
    allocate(slako%skOcc(orb%mShell, nSpecies))
    allocate(slako%mass(nSpecies))
    slako%skSelf(:,:) = 0.0_dp
    slako%skHubbU(:,:) = 0.0_dp
    slako%skOcc(:,:) = 0.0_dp

    allocate(slako%skHamCont)
    call init(slako%skHamCont, nSpecies)
    allocate(slako%skOverCont)
    call init(slako%skOverCont, nSpecies)
    allocate(slako%repCont)
    call init(slako%repCont, nSpecies)

    write(stdout, "(A)") "Reading SK-files:"
    lpSp1: do iSp1 = 1, nSpecies
      nSK1 = len(angShells(iSp1))
      lpSp2: do iSp2 = iSp1, nSpecies
        nSK2 = len(angShells(iSp2))
        allocate(skData12(nSK2, nSK1))
        allocate(skData21(nSK1, nSK2))
        ind = 1
        do iSK1 = 1, nSK1
          do iSK2 = 1, nSK2
            readRep = (iSK1 == 1 .and. iSK2 == 1)
            readAtomic = (iSp1 == iSp2 .and. iSK1 == iSK2)
            call get(skFiles(iSp2, iSp1), fileName, ind)
            if (.not. present(rangeSepSK)) then
              if (readRep .and. repPoly(iSp2, iSp1)) then
                call readFromFile(skData12(iSK2,iSK1), fileName, readAtomic, repPolyIn=repPolyIn1)
              elseif (readRep) then
                call readFromFile(skData12(iSK2,iSK1), fileName, readAtomic, iSp1, iSp2,&
                    & repSplineIn=repSplineIn1)
              else
                call readFromFile(skData12(iSK2,iSK1), fileName, readAtomic)
              end if
            else
              if (readRep .and. repPoly(iSp2, iSp1)) then
                call readFromFile(skData12(iSK2,iSK1), fileName, readAtomic, repPolyIn=repPolyIn1,&
                    & rangeSepSK=rangeSepSK)
              elseif (readRep) then
                call readFromFile(skData12(iSK2,iSK1), fileName, readAtomic, iSp1, iSp2,&
                    & repSplineIn=repSplineIn1, rangeSepSK=rangeSepSK)
              else
                call readFromFile(skData12(iSK2,iSK1), fileName, readAtomic, rangeSepSK=rangeSepSK)
              end if
            end if
            ind = ind + 1
          end do
        end do
        if (iSp1 == iSp2) then
          skData21 = skData12
          if (repPoly(iSp1, iSp2)) then
            repPolyIn2 = repPolyIn1
          else
            repSplineIn2 = repSplineIn1
          end if
          ind = 1
          do iSK1 = 1, nSK1
            call intoArray(angShells(iSp1), angShell, nShell, iSK1)
            do iSh1 = 1, nShell
              slako%skSelf(ind, iSp1) = &
                  &skData12(iSK1,iSK1)%skSelf(angShell(iSh1)+1)
              slako%skOcc(ind:ind, iSp1) = &
                  &skData12(iSK1,iSK1)%skOcc(angShell(iSh1)+1)
              slako%skHubbU(ind, iSp1) = &
                  &skData12(iSK1,iSK1)%skHubbU(angShell(iSh1)+1)
              ind = ind + 1
            end do
          end do
          if (.not. orbRes) then
            slako%skHubbU(2:,iSp1) = slako%skHubbU(1,iSp1)
          end if
          slako%mass(iSp1) = skData12(1,1)%mass
        else
          ind = 1
          do iSK2 = 1, nSK2
            do iSK1 = 1, nSK1
              readRep = (iSK1 == 1 .and. iSK2 == 1)
              call get(sKFiles(iSp1, iSp2), fileName, ind)
              if (readRep .and. repPoly(iSp1, iSp2)) then
                call readFromFile(skData21(iSK1,iSK2), fileName, readAtomic, &
                    &repPolyIn=repPolyIn2)
              elseif (readRep) then
                call readFromFile(skData21(iSK1,iSK2), fileName, readAtomic, &
                    &iSp2, iSp1, repSplineIn=repSplineIn2)
              else
                call readFromFile(skData21(iSK1,iSK2), fileName, readAtomic)
              end if
              ind = ind + 1
            end do
          end do
        end if

        ! Check for SK and repulsive consistentcy
        call checkSKCompElec(skData12, skData21, iSp1, iSp2)
        if (repPoly(iSp1, iSp2)) then
          call checkSKCompRepPoly(repPolyIn1, repPolyIn2, iSp1, iSp2)
        else
          call checkSKCompRepSpline(repSplineIn1, repSplineIn2, iSp1, iSp2)
        end if

        ! Create full H/S table for all interactions of iSp1-iSp2
        nInteract = getNSKIntegrals(iSp1, iSp2, orb)
        allocate(skHam(size(skData12(1,1)%skHam, dim=1), nInteract))
        allocate(skOver(size(skData12(1,1)%skOver, dim=1), nInteract))
        call getFullTable(skHam, skOver, skData12, skData21, angShells(iSp1),&
            & angShells(iSp2))

        ! Add H/S tables to the containers for iSp1-iSp2
        dist = skData12(1,1)%dist
        if (present(truncationCutOff)) then
          nEntries = floor(truncationCutOff / dist)
          nEntries = min(nEntries, size(skData12(1,1)%skHam, dim=1))
        else
          nEntries = size(skData12(1,1)%skHam, dim=1)
        end if
        allocate(pSlakoEqGrid1, pSlakoEqGrid2)
        call init(pSlakoEqGrid1, dist, skHam(:nEntries,:), skInterMeth)
        call init(pSlakoEqGrid2, dist, skOver(:nEntries,:), skInterMeth)
        call addTable(slako%skHamCont, pSlakoEqGrid1, iSp1, iSp2)
        call addTable(slako%skOverCont, pSlakoEqGrid2, iSp1, iSp2)
        deallocate(skHam)
        deallocate(skOver)
        if (iSp1 /= iSp2) then
          ! Heteronuclear interactions: the same for the reverse interaction
          allocate(skHam(size(skData12(1,1)%skHam, dim=1), nInteract))
          allocate(skOver(size(skData12(1,1)%skOver, dim=1), nInteract))
          call getFullTable(skHam, skOver, skData21, skData12, angShells(iSp2),&
              & angShells(iSp1))
          allocate(pSlakoEqGrid1, pSlakoEqGrid2)
          call init(pSlakoEqGrid1, dist, skHam(:nEntries,:), skInterMeth)
          call init(pSlakoEqGrid2, dist, skOver(:nEntries,:), skInterMeth)
          call addTable(slako%skHamCont, pSlakoEqGrid1, iSp2, iSp1)
          call addTable(slako%skOverCont, pSlakoEqGrid2, iSp2, iSp1)
          deallocate(skHam)
          deallocate(skOver)
        end if
        deallocate(skData12)
        deallocate(skData21)

        ! Add repulsives to the containers.
        if (repPoly(iSp2, iSp1)) then
          allocate(pRepPoly)
          call init(pRepPoly, repPolyIn1)
          call addRepulsive(slako%repCont, pRepPoly, iSp1, iSp2)
          deallocate(pRepPoly)
        else
          allocate(pRepSpline)
          call init(pRepSpline, repSplineIn1)
          call addRepulsive(slako%repCont, pRepSpline, iSp1, iSp2)
          deallocate(pRepSpline)
          deallocate(repSplineIn1%xStart)
          deallocate(repSplineIn1%spCoeffs)
        end if
        if (iSp1 /= iSp2) then
          if (repPoly(iSp1, iSp2)) then
            allocate(pRepPoly)
            call init(pRepPoly, repPolyIn2)
            call addRepulsive(slako%repCont, pRepPoly, iSp2, iSp1)
            deallocate(pRepPoly)
          else
            allocate(pRepSpline)
            call init(pRepSpline, repSplineIn2)
            call addRepulsive(slako%repCont, pRepSpline, iSp2, iSp1)
            deallocate(pRepSpline)
            deallocate(repSplineIn2%xStart)
            deallocate(repSplineIn2%spCoeffs)
          end if
        end if
      end do lpSp2
    end do lpSp1
    write(stdout, "(A)") "Done."

  end subroutine readSKFiles


  !> Checks if the provided set of SK-tables for a the interactions A-B and B-A are consistent
  subroutine checkSKCompElec(skData12, skData21, sp1, sp2)

    !> Slater-Koster integral set for the interaction A-B
    type(TOldSKData), intent(in), target :: skData12(:,:)

    !> Slater-Koster integral set for the interaction B-A
    type(TOldSKData), intent(in), target :: skData21(:,:)

    !> Species number for A (for error messages)
    integer, intent(in) :: sp1

    !> Species number for B (for error messages)
    integer, intent(in) :: sp2

    integer :: iSK1, iSK2, nSK1, nSK2
    integer :: nGrid
    real(dp) :: dist
    type(TOldSKData), pointer :: pSK12, pSK21
    character(lc) :: errorStr

    nSK1 = size(skData12, dim=2)
    nSK2 = size(skData12, dim=1)

    @:ASSERT(size(skData21, dim=1) == nSK1)
    @:ASSERT(size(skData21, dim=2) == nSK2)

    nGrid = skData12(1,1)%nGrid
    dist = skData12(1,1)%dist

    ! All SK files should have the same grid separation and table length
    nGrid = skData12(1,1)%nGrid
    dist = skData12(1,1)%dist
    do iSK1 = 1, nSK1
      do iSK2 = 1, nSK2
        pSK12 => skData12(iSK2, iSK1)
        pSK21 => skData21(iSK1, iSK2)

        if (pSK12%dist /= dist .or. pSK21%dist /= dist) then
          write (errorStr, "(A,I2,A,I2)") "Incompatible SK grid separations &
              &for species ", sp1, ", ", sp2
          call error(errorStr)
        end if
        if (pSK12%nGrid /= nGrid .or. pSK21%nGrid /= nGrid) then
          write (errorStr, "(A,I2,A,I2)") "Incompatible SK grid lengths for &
              &species pair ", sp1, ", ", sp2
          call error(errorStr)
        end if
      end do
    end do

  end subroutine checkSKCompElec


  !> Checks if the provided repulsive splines for A-B and B-A are compatible
  subroutine checkSKCompRepSpline(repIn1, repIn2, sp1, sp2)

    !> Repulsive spline for interaction A-B
    type(TRepSplineIn), intent(in) :: repIn1

    !> Repulsive spline for interaction B-A
    type(TRepSplineIn), intent(in) :: repIn2

    !> Number of species A (for error messages only)
    integer, intent(in) :: sp1

    !> Number of species B (for error messages only)
    integer, intent(in) :: sp2


    !> Tolerance for the agreement in the repulsive data
    real(dp), parameter :: tolRep = 1.0e-8_dp


    !> string for error return
    character(lc) :: errorStr

    ! Repulsives for A-B and B-A should be the same
    if (size(repIn1%xStart) /= size(repIn2%xStart)) then
      write(errorStr, "(A,I2,A,I2,A)") "Incompatible nr. of repulsive &
          &intervals for species pair ", sp1, "-", sp2, "."
      call error(errorStr)
    end if
    if (maxval(abs(repIn1%xStart - repIn2%xStart)) > tolRep) then
      write(errorStr, "(A,I2,A,I2,A)") "Incompatible repulsive spline &
          &intervals for species pair ", sp1, "-", sp2, "."
      call error(errorStr)
    end if
    if (maxval(abs(repIn1%spCoeffs - repIn2%spCoeffs)) > tolRep &
        &.or. maxval(abs(repIn1%spLastCoeffs - repIn2%spLastCoeffs)) &
        &> tolRep) then
      write(errorStr, "(A,I2,A,I2,A)") "Incompatible repulsive spline &
          &coefficients for species pair ", sp1, "-", sp2, "."
      call error(errorStr)
    end if
    if (maxval(abs(repIn1%expCoeffs - repIn2%expCoeffs)) > tolRep) then
      write(errorStr, "(A,I2,A,I2,A)") "Incompatible repulsive spline &
          &exp. coefficients for species pair ", sp1, "-", sp2, "."
      call error(errorStr)
    end if
    if (abs(repIn1%cutoff - repIn2%cutoff) > tolRep) then
      write(errorStr, "(A,I2,A,I2,A)") "Incompatible repulsive spline &
          &cutoffs for species pair ", sp1, "-", sp2, "."
      call error(errorStr)
    end if

  end subroutine checkSKCompRepSpline


  !> Checks if repulsive polynomials for A-B and B-A are compatible
  subroutine checkSKCompRepPoly(repIn1, repIn2, sp1, sp2)

    !> Repulsive polynomial for interaction A-B
    type(TRepPolyIn), intent(in) :: repIn1

    !> Repulsive polynomial for interaction B-A
    type(TRepPolyIn), intent(in) :: repIn2

    !> Number of species A (for error messages only)
    integer, intent(in) :: sp1

    !> Number of species B (for error messages only)
    integer, intent(in) :: sp2


    !> for error string return
    character(lc) :: errorStr

    if (any(repIn1%polyCoeffs /= repIn2%polyCoeffs)) then
      write(errorStr, "(A,I2,A,I2,A)") "Incompatible repulsive polynomial &
          &coefficients  for the species pair ", sp1, "-", sp2, "."
      call error(errorStr)
    end if
    if (repIn1%cutoff /= repIn2%cutoff) then
      write(errorStr, "(A,I2,A,I2,A)") "Incompatible repulsive cutoffs  &
          &for the species pair ", sp1, "-", sp2, "."
      call error(errorStr)
    end if

  end subroutine checkSKCompRepPoly


  !> Returns the nr. of Slater-Koster integrals necessary to describe the interactions between two
  !> species
  pure function getNSKIntegrals(sp1, sp2, orb) result(nInteract)

    !> Index of the first species
    integer, intent(in) :: sp1

    !> Index of the second species
    integer, intent(in) :: sp2

    !> Information about the orbitals in the system
    type(TOrbitals), intent(in) :: orb

    !> Nr. of Slater-Koster interactions
    integer :: nInteract

    integer :: iSh1, iSh2

    nInteract = 0
    do iSh1 = 1, orb%nShell(sp1)
      do iSh2 = 1, orb%nShell(sp2)
        nInteract = nInteract + min(orb%angShell(iSh2, sp2), orb%angShell(iSh1, sp1)) + 1
      end do
    end do

  end function getNSKIntegrals


  !> Creates from the columns of the Slater-Koster files for A-B and B-A a full table for A-B,
  !> containing all integrals.
  subroutine getFullTable(skHam, skOver, skData12, skData21, angShells1, angShells2)

    !> Resulting table of H integrals
    real(dp), intent(out) :: skHam(:,:)

    !> Resulting table of S integrals
    real(dp), intent(out) :: skOver(:,:)

    !> Contains all SK files describing interactions for A-B
    type(TOldSKData), intent(in), target :: skData12(:,:)

    !> Contains all SK files describing interactions for B-A
    type(TOldSKData), intent(in), target :: skData21(:,:)

    !> Angular momenta to pick from the SK-files for species A
    type(TListIntR1), intent(inout) :: angShells1

    !> Angular momenta to pick from the SK-files for species B
    type(TListIntR1), intent(inout) :: angShells2

    integer :: ind, iSK1, iSK2, iSh1, iSh2, nSh1, nSh2, l1, l2, lMin, lMax, mm
    integer :: angShell1(maxL+1), angShell2(maxL+1)
    real(dp), pointer :: pHam(:,:), pOver(:,:)


    !> Maps (mm, l1, l2 ) onto an element in the SK table.
    !> l2 >= l1 (l1 = 0, 1, ...; l2 = 0, 1, ...), m <= l1.
    integer, parameter :: skMap(0:maxL, 0:maxL, 0:maxL) &
        &= reshape((/&
        &20, 0,  0,  0,  19,  0,  0,  0,  18,  0,  0,  0,  17,  0,  0,  0,&
        & 0, 0,  0,  0,  15, 16,  0,  0,  13, 14,  0,  0,  11, 12,  0,  0,&
        & 0, 0,  0,  0,   0,  0,  0,  0,   8,  9, 10,  0,   5,  6,  7,  0,&
        & 0, 0,  0,  0,   0,  0,  0,  0,   0,  0,  0,  0,   1,  2,  3,  4/),&
        &(/maxL + 1, maxL + 1, maxL + 1/))

    ind = 1
    do iSK1 = 1, len(angShells1)
      call intoArray(angShells1, angShell1, nSh1, iSK1)
      do iSh1 = 1, nSh1
        l1 = angShell1(iSh1)
        do iSK2 = 1, len(angShells2)
          call intoArray(angShells2, angShell2, nSh2, iSK2)
          do iSh2 = 1, nSh2
            l2 = angShell2(iSh2)
            if (l1 <= l2) then
              pHam => skData12(iSK2,iSK1)%skHam
              pOver => skData12(iSK2,iSK1)%skOver
              lMin = l1
              lMax = l2
            else
              pHam => skData21(iSK1,iSK2)%skHam
              pOver => skData21(iSK1,iSK2)%skOver
              lMin = l2
              lMax = l1
            end if
            do mm = 0, lMin
              ! Safety check, if array size are appropriate
              @:ASSERT(all(shape(skHam) >= (/ size(pHam, dim=1), ind /)))
              @:ASSERT(all(shape(skOver) >= (/ size(pOver, dim=1), ind /)))
              @:ASSERT(size(pHam, dim=1) == size(pOver, dim=1))
              skHam(:,ind) = pHam(:,skMap(mm,lMax,lMin))
              skOver(:,ind) = pOver(:,skMap(mm,lMax,lMin))
              ind = ind + 1
            end do
          end do
        end do
      end do
    end do

  end subroutine getFullTable


  !> Reads the option block
  subroutine readOptions(node, ctrl)

    !> Node to parse
    type(fnode), pointer :: node

    !> Control structure to fill
    type(TControl), intent(inout) :: ctrl

    type(fnode), pointer :: child
    logical :: tWriteDetailedOutDef

  #:if WITH_SOCKETS
    tWriteDetailedOutDef = .not. allocated(ctrl%socketInput)
  #:else
    tWriteDetailedOutDef = .true.
  #:endif
    call getChildValue(node, "WriteDetailedOut", ctrl%tWriteDetailedOut, tWriteDetailedOutDef)

    call getChildValue(node, "WriteAutotestTag", ctrl%tWriteTagged, .false.)
    call getChildValue(node, "WriteDetailedXML", ctrl%tWriteDetailedXML, &
        &.false.)
    call getChildValue(node, "WriteResultsTag", ctrl%tWriteResultsTag, &
        &.false.)


    if (.not.(ctrl%tMD.or.ctrl%isGeoOpt)) then
      if (ctrl%tSCC) then
        call getChildValue(node, "RestartFrequency", ctrl%restartFreq, 20)
      else
        ctrl%restartFreq = 0
      end if
    end if
    call getChildValue(node, "RandomSeed", ctrl%iSeed, 0, child=child)
    if (ctrl%iSeed < 0) then
      call detailedError(child, "Random seed must be greater or equal zero")
    end if
    call getChildValue(node, "WriteHS", ctrl%tWriteHS, .false.)
    call getChildValue(node, "WriteRealHS", ctrl%tWriteRealHS, .false.)
    call getChildValue(node, "MinimiseMemoryUsage", ctrl%tMinMemory, .false., child=child)
    if (ctrl%tMinMemory) then
      call detailedWarning(child, "Memory minimisation is not working currently, normal calculation&
          & will be used instead")
    end if
    call getChildValue(node, "ShowFoldedCoords", ctrl%tShowFoldedCoord, .false.)
  #:if DEBUG > 0
    call getChildValue(node, "TimingVerbosity", ctrl%timingLevel, -1)
  #:else
    call getChildValue(node, "TimingVerbosity", ctrl%timingLevel, 1)
  #:endif

    if (ctrl%tReadChrg) then
      call getChildValue(node, "ReadChargesAsText", ctrl%tReadChrgAscii, .false.)
    end if
    call getChildValue(node, "WriteChargesAsText", ctrl%tWriteChrgAscii, .false.)

    ctrl%tSkipChrgChecksum = .false.
    if (.not. ctrl%tFixEf .and. ctrl%tReadChrg) then
      call getChildValue(node, "SkipChargeTest", ctrl%tSkipChrgChecksum, .false.)
    end if

  end subroutine readOptions


  !> Reads in dispersion related settings
  subroutine readDispersion(node, geo, input, nrChrg, tSCC, isSccConvRequired)

    !> Node to parse
    type(fnode), pointer :: node

    !> geometry, including atomic information
    type(TGeometry), intent(in) :: geo

    !> dispersion data on exit
    type(TDispersionInp), intent(out) :: input

    !> net charge
    real(dp), intent(in) :: nrChrg

    !> SCC calculation?
    logical, intent(in) :: tScc

    !> use only converged SCC charges
    logical :: isSccConvRequired

    type(fnode), pointer :: dispModel
    type(string) :: buffer

    call getChildValue(node, "", dispModel)
    call getNodeName(dispModel, buffer)
    select case (char(buffer))
    case ("slaterkirkwood")
      allocate(input%slakirk)
      call readDispSlaKirk(dispModel, geo, input%slakirk)
    case ("lennardjones")
      allocate(input%uff)
      call readDispVdWUFF(dispModel, geo, input%uff)
    case ("dftd3")
  #:if WITH_DFTD3
      allocate(input%dftd3)
      call readDispDFTD3(dispModel, geo, input%dftd3)
  #:else
      call detailedError(node, "Program had been compiled without DFTD3 support")
  #:endif
    case ("simpledftd3")
      allocate(input%sdftd3)
      call readSimpleDFTD3(dispModel, geo, input%sdftd3)
    case ("dftd4")
      allocate(input%dftd4)
      call readDispDFTD4(dispModel, geo, input%dftd4, nrChrg)
    case ("ts")
  #:if WITH_MBD
      allocate(input%mbd)
      call readDispTs(dispModel, input%mbd)
  #:else
      call detailedError(node, "Program must be compiled with the mbd library for TS-dispersion")
  #:endif
    case ("mbd")
  #:if WITH_MBD
      allocate(input%mbd)
      call readDispMbd(dispModel, input%mbd)
  #:else
      call detailedError(node, "Program must be compiled with the mbd library for MBD-dispersion")
  #:endif
    case default
      call detailedError(node, "Invalid dispersion model name.")
    end select

    select case (char(buffer))
    case ("ts", "mbd")
      if (tSCC) then
        call getChildValue(node, "ConvergentSCCOnly", isSccConvRequired, .true.)
      end if
    end select

  end subroutine readDispersion


  !> Reads in the dispersion input data for the Slater-Kirkwood dispersion model
  subroutine readDispSlaKirk(node, geo, input)

    !> Node to process
    type(fnode), pointer :: node

    !> Geometry of the current system
    type(TGeometry), intent(in) :: geo

    !> Contains the input for the dispersion module on exit
    type(TDispSlaKirkInp), intent(out) :: input

    type(fnode), pointer :: value1, value2, child, child2, child3
    type(string) :: buffer, modifier, modifier2, modifiers(3)
    real(dp), allocatable :: tmpR2(:,:), tmp2R2(:,:), rCutoffs(:)
    real(dp) :: mCutoff, rTmp
    integer :: iAt1, iAt2f, iSp1, iSp2, iNeigh
    integer, allocatable :: nNeighs(:)
    real(dp), allocatable :: cellVec(:,:), rCellVec(:,:)
    real(dp), allocatable :: coords(:,:)
    integer, allocatable :: img2CentCell(:), iCellVec(:)
    integer :: nAllAtom
    type(TNeighbourList) :: neighs

    allocate(tmpR2(3, geo%nAtom))
    allocate(input%polar(geo%nAtom))
    allocate(input%rWaals(geo%nAtom))
    allocate(input%charges(geo%nAtom))
    call getChildValue(node, "PolarRadiusCharge", value1, child=child, modifier=modifier)
    call getNodeName(value1, buffer)
    select case (char(buffer))
    case (textNodeName)
      call getChildValue(child, "", tmpR2, modifier=modifier)
      if (len(modifier) > 0) then
        call splitModifier(char(modifier), child, modifiers)
        call convertByMul(char(modifiers(1)), volumeUnits, child, tmpR2(1,:),&
            &.false.)
        call convertByMul(char(modifiers(2)), lengthUnits, child, tmpR2(2,:),&
            &.false.)
        call convertByMul(char(modifiers(3)), chargeUnits, child, tmpR2(3,:),&
            &.false.)
      end if

    case ("hybriddependentpol")
      if (len(modifier) > 0) then
        call detailedError(child, "PolarRadiusCharge is not allowed to carry &
            &a modifier, if the HybridDependentPol method is used.")
      end if
      allocate(rCutoffs(geo%nSpecies))
      allocate(tmp2R2(13, geo%nSpecies))
      do iSp1 = 1, geo%nSpecies
        call getChildValue(value1, geo%speciesNames(iSp1), value2, &
            &child=child2, dummyValue=.true.)
        call getChildValue(child2, "CovalentRadius", rCutoffs(iSp1), &
            &modifier=modifier2, child=child3)
        call convertByMul(char(modifier2), lengthUnits, child3, &
            &rCutoffs(iSp1))
        call getChildValue(child2, "HybridPolarisations", tmp2R2(:, iSp1), &
            &modifier=modifier2, child=child3)
        if (len(modifier2) > 0) then
          call splitModifier(char(modifier2), child, modifiers)
          call convertByMul(char(modifiers(1)), volumeUnits, child, &
              &tmp2R2(1:6, iSp1), .false.)
          call convertByMul(char(modifiers(2)), lengthUnits, child, &
              &tmp2R2(7:12, iSp1), .false.)
          call convertByMul(char(modifiers(3)), chargeUnits, child, &
              &tmp2R2(13, iSp1), .false.)
        end if
      end do
      mCutoff = 2.0_dp * maxval(rCutoffs)
      if (geo%tPeriodic) then
        call getCellTranslations(cellVec, rCellVec, geo%latVecs, geo%recVecs2p, mCutoff)
      else
        allocate(cellVec(3, 1))
        allocate(rCellVec(3, 1))
        cellVec(:, 1) = (/ 0.0_dp, 0.0_dp, 0.0_dp /)
        rCellVec(:, 1) = (/ 0.0_dp, 0.0_dp, 0.0_dp /)
      end if
      call TNeighbourlist_init(neighs, geo%nAtom, 10)
      if (geo%tPeriodic) then
        ! Make some guess for the nr. of all interacting atoms
        nAllAtom = int((real(geo%nAtom, dp)**(1.0_dp/3.0_dp) + 3.0_dp)**3)
      else
        nAllAtom = geo%nAtom
      end if
      allocate(coords(3, nAllAtom))
      allocate(img2CentCell(nAllAtom))
      allocate(iCellVec(nAllAtom))
      call updateNeighbourList(coords, img2CentCell, iCellVec, neighs, &
          &nAllAtom, geo%coords, mCutoff, rCellVec)
      allocate(nNeighs(geo%nAtom))
      nNeighs(:) = 0
      do iAt1 = 1, geo%nAtom
        iSp1 = geo%species(iAt1)
        do iNeigh = 1, neighs%nNeighbour(iAt1)
          iAt2f = img2CentCell(neighs%iNeighbour(iNeigh, iAt1))
          iSp2 = geo%species(iAt2f)
          rTmp = rCutoffs(iSp1) + rCutoffs(iSp2)
          if (neighs%neighDist2(iNeigh, iAt1) <= rTmp**2) then
            nNeighs(iAt1) = nNeighs(iAt1) + 1
            nNeighs(iAt2f) = nNeighs(iAt2f) + 1
          end if
        end do
      end do
      do iAt1 = 1, geo%nAtom
        iSp1 = geo%species(iAt1)
        if (nNeighs(iAt1) <= 4 ) then
          tmpR2(1, iAt1) = tmp2R2(1+nNeighs(iAt1), iSp1)
          tmpR2(2, iAt1) = tmp2R2(7+nNeighs(iAt1), iSp1)
        else
          tmpR2(1, iAt1) = tmp2R2(6, iSp1)
          tmpR2(2, iAt1) = tmp2R2(12, iSp1)
        end if
        tmpR2(3, iAt1) = tmp2R2(13, iSp1)
      end do

    case default
      call detailedError(value1, "Invalid method for PolarRadiusCharge.")
    end select

    input%polar(:) = tmpR2(1,:)
    input%rWaals(:) = tmpR2(2,:)
    input%charges(:) = tmpR2(3,:)

  end subroutine readDispSlaKirk


  !> Reads in initialization data for the UFF dispersion model
  subroutine readDispVdWUFF(node, geo, input)

    !> Node to process
    type(fnode), pointer :: node

    !> Geometry of the system
    type(TGeometry), intent(in) :: geo

    !> Filled input structure on exit
    type(TDispUffInp), intent(out) :: input

    type(string) :: buffer
    type(fnode), pointer :: child, value1, child2
    integer :: iSp
    logical :: found

    call getChildValue(node, "Parameters", value1, child=child)
    allocate(input%distances(geo%nSpecies))
    allocate(input%energies(geo%nSpecies))
    call getNodeName(value1, buffer)
    select case(char(buffer))
    case("uffparameters")
      do iSp = 1, geo%nSpecies
        call getUffValues(geo%speciesNames(iSp), input%distances(iSp), &
            &input%energies(iSp), found)
        if (.not. found) then
          call detailedError(value1, "UFF parameters for species '" // geo&
              &%speciesNames(iSp) // "' not found.")
        end if
      end do
    case default
      call setUnprocessed(value1)
      do iSp = 1, geo%nSpecies
        call getChild(child, geo%speciesNames(iSp), child2)
        call getChildValue(child2, "Distance", input%distances(iSp), &
            &modifier=buffer)
        call convertByMul(char(buffer), lengthUnits, child, &
            &input%distances(iSp))
        call getChildValue(child2, "Energy", input%energies(iSp), &
            &modifier=buffer)
        call convertByMul(char(buffer), energyUnits, child, &
            &input%energies(iSp))
      end do
    end select

  end subroutine readDispVdWUFF

#:if WITH_DFTD3


  !> Reads in initialization data for the DFTD3 dispersion module
  subroutine readDispDFTD3(node, geo, input)

    !> Node to process.
    type(fnode), pointer :: node

    !> Geometry of the system
    type(TGeometry), intent(in) :: geo

    !> Filled input structure on exit.
    type(TDispDftD3Inp), intent(out) :: input

    integer :: iSp
    integer, allocatable :: izpDefault(:)
    type(fnode), pointer :: child, childval
    type(string) :: buffer
    integer, parameter :: d3MaxNum = 94
    logical :: unknownSpecies

    call getChildValue(node, "Damping", childval, child=child)
    call getNodeName(childval, buffer)
    select case (char(buffer))
    case ("beckejohnson")
      input%tBeckeJohnson = .true.
      call getChildValue(childval, "a1", input%a1)
      call getChildValue(childval, "a2", input%a2)
      ! Alpha is not used in BJ-damping, however, there are unused terms,
      ! which are calculated with alpha nevertheless, so set the default
      ! as found in dftd3 code.
      input%alpha6 = 14.0_dp
    case ("zerodamping")
      input%tBeckeJohnson = .false.
      call getChildValue(childval, "sr6", input%sr6)
      ! Although according to the documentation, this parameter is not used
      ! when calculating zero damping, results do change, when this parameter
      ! is changed. We set it to the value found in dftd3 code
      input%sr8 = 1.0_dp
      call getChildValue(childval, "alpha6", input%alpha6, default=14.0_dp)
    case default
      call getNodeHSDName(childval, buffer)
      call detailedError(child, "Invalid damping method '" // char(buffer) // "'")
    end select
    call getChildValue(node, "s6", input%s6)
    call getChildValue(node, "s8", input%s8)
    call getChildValue(node, "cutoff", input%cutoff, default=sqrt(9000.0_dp), &
        & modifier=buffer, child=child)
    call convertByMul(char(buffer), lengthUnits, child, input%cutoff)
    call getChildValue(node, "cutoffcn", input%cutoffCN, default=40.0_dp, &
        & modifier=buffer, child=child)
    call convertByMul(char(buffer), lengthUnits, child, input%cutoffCN)
    call getChildValue(node, "threebody", input%threebody, default=.false.)
    ! D3H5 - additional H-H repulsion
    call getChildValue(node, "hhrepulsion", input%hhrepulsion, default=.false.)

    ! Initialize default atomic numbers
    allocate(izpDefault(size(geo%speciesNames)))
    do iSp = 1, size(geo%speciesNames)
      izpDefault(iSp) = symbolToNumber(geo%speciesNames(iSp))
    end do

    ! See if we find user specified overwrites for atomic numbers
    call getChild(node, "AtomicNumbers", child, requested=.false.)
    if (associated(child)) then
      allocate(input%izp(size(geo%speciesNames)))
      call readSpeciesList(child, geo%speciesNames, input%izp, izpDefault)
      deallocate(izpDefault)
    else
      call move_alloc(izpDefault, input%izp)
    end if

    unknownSpecies = .false.
    do iSp = 1, size(geo%speciesNames)
      if (input%izp(iSp) <= 0 .or. input%izp(iSp) > d3MaxNum) then
        unknownSpecies = .true.
        call warning("Species '"//trim(geo%speciesNames(iSp))// &
          & "' is not supported by DFT-D3")
      end if
    end do
    if (unknownSpecies) then
      call detailedError(node, "DFT-D3 does not support all species present")
    end if

    input%numgrad = .false.

  end subroutine readDispDFTD3

#:endif


  !> Reads in initialization data for the simple D3 dispersion model.
  subroutine readSimpleDFTD3(node, geo, input)

    !> Node to process.
    type(fnode), pointer :: node

    !> Geometry of the system
    type(TGeometry), intent(in) :: geo

    !> Filled input structure on exit.
    type(TSimpleDftD3Input), intent(out) :: input

    type(fnode), pointer :: value1, child, childval
    type(string) :: buffer

    call getChildValue(node, "s6", input%s6, default=1.0_dp)
    call getChildValue(node, "s8", input%s8)
    call getChildValue(node, "s10", input%s10, default=0.0_dp)
    call getChildValue(node, "a1", input%a1)
    call getChildValue(node, "a2", input%a2)
    call getChildValue(node, "alpha", input%alpha, default=14.0_dp)
    call getChildValue(node, "weightingFactor", input%weightingFactor, default=4.0_dp)
    call getChildValue(node, "cutoffInter", input%cutoffInter, default=64.0_dp, modifier=buffer,&
        & child=child)
    call convertByMul(char(buffer), lengthUnits, child, input%cutoffInter)

    call readCoordinationNumber(node, input%cnInput, geo, "exp", 0.0_dp)

  end subroutine readSimpleDFTD3


  !> Reads in initialization data for the D4 dispersion model.
  !>
  !> The D4 dispersion model is usually constructed in a failsafe way, so
  !> it only requires to know the damping parameters s8, a1 and a2.
  !> Here we additionally require a s9, since the non-addititive contributions
  !> tend to be expensive especially in the tight-binding context, s9 = 0.0_dp
  !> will disable the calculation.
  subroutine readDispDFTD4(node, geo, input, nrChrg)

    !> Node to process.
    type(fnode), pointer :: node

    !> Geometry of the system
    type(TGeometry), intent(in) :: geo

    !> Filled input structure on exit.
    type(TDispDftD4Inp), intent(out) :: input

    !> Net charge of the system.
    real(dp), intent(in) :: nrChrg

    integer :: iSp
    integer, allocatable :: izpDefault(:)
    type(fnode), pointer :: value1, child
    type(string) :: buffer
    real(dp), allocatable :: d4Chi(:), d4Gam(:), d4Kcn(:), d4Rad(:)
    integer, parameter :: d4MaxNum = 86
    logical :: unknownSpecies

    call getChildValue(node, "s6", input%s6, default=1.0_dp)
    call getChildValue(node, "s8", input%s8)
    call getChildValue(node, "s9", input%s9)
    call getChildValue(node, "s10", input%s10, default=0.0_dp)
    call getChildValue(node, "a1", input%a1)
    call getChildValue(node, "a2", input%a2)
    call getChildValue(node, "alpha", input%alpha, default=16.0_dp)
    call getChildValue(node, "WeightingFactor", input%weightingFactor, default=6.0_dp)
    call getChildValue(node, "ChargeSteepness", input%chargeSteepness, default=2.0_dp)
    call getChildValue(node, "ChargeScale", input%chargeScale, default=3.0_dp)
    call getChildValue(node, "CutoffInter", input%cutoffInter, default=64.0_dp, modifier=buffer,&
        & child=child)
    call convertByMul(char(buffer), lengthUnits, child, input%cutoffInter)
    call getChildValue(node, "CutoffThree", input%cutoffThree, default=40.0_dp, modifier=buffer,&
        & child=child)
    call convertByMul(char(buffer), lengthUnits, child, input%cutoffThree)

    call getChildValue(node, "ChargeModel", value1, "EEQ", child=child)
    call getNodeName(value1, buffer)
    select case(char(buffer))
    case default
      call detailedError(value1, "Unknown method '"//char(buffer)//"' for ChargeModel")
    case ("selfconsistent")
      input%selfConsistent = .true.
    case ("eeq")
      allocate(input%eeqInput)
      allocate(d4Chi(geo%nSpecies))
      d4Chi(:) = getEeqChi(geo%speciesNames)
      allocate(d4Gam(geo%nSpecies))
      d4Gam(:) = getEeqGam(geo%speciesNames)
      allocate(d4Kcn(geo%nSpecies))
      d4Kcn(:) = getEeqKcn(geo%speciesNames)
      allocate(d4Rad(geo%nSpecies))
      d4Rad(:) = getEeqRad(geo%speciesNames)
      call readEeqModel(value1, input%eeqInput, geo, nrChrg, d4Chi, d4Gam, d4Kcn, d4Rad)
    end select

    ! Initialize default atomic numbers
    allocate(izpDefault(size(geo%speciesNames)))
    do iSp = 1, size(geo%speciesNames)
      izpDefault(iSp) = symbolToNumber(geo%speciesNames(iSp))
    end do

    ! See if we find user specified overwrites for atomic numbers
    call getChild(node, "AtomicNumbers", child, requested=.false.)
    if (associated(child)) then
      allocate(input%izp(size(geo%speciesNames)))
      call readSpeciesList(child, geo%speciesNames, input%izp, izpDefault)
      deallocate(izpDefault)
    else
      call move_alloc(izpDefault, input%izp)
    end if

    call readCoordinationNumber(node, input%cnInput, geo, "Cov", 0.0_dp)

    unknownSpecies = .false.
    do iSp = 1, size(geo%speciesNames)
      if (input%izp(iSp) <= 0 .or. input%izp(iSp) > d4MaxNum) then
        unknownSpecies = .true.
        call warning("Species '"//trim(geo%speciesNames(iSp))// &
          & "' is not supported by DFT-D4")
      end if
    end do
    if (unknownSpecies) then
      call detailedError(node, "DFT-D4 does not support all species present")
    end if

  end subroutine readDispDFTD4


  !> Read settings regarding the EEQ charge model
  subroutine readEeqModel(node, input, geo, nrChrg, kChiDefault, kGamDefault, &
      & kKcnDefault, kRadDefault)

    !> Node to process.
    type(fnode), pointer :: node

    !> Geometry of the system
    type(TGeometry), intent(in) :: geo

    !> Filled input structure on exit.
    type(TEeqInput), intent(out) :: input

    !> Net charge of the system.
    real(dp), intent(in) :: nrChrg

    !> Electronegativities default values
    real(dp), intent(in) :: kChiDefault(:)

    !> Chemical hardnesses default values
    real(dp), intent(in) :: kGamDefault(:)

    !> CN scaling default values
    real(dp), intent(in) :: kKcnDefault(:)

    !> Charge widths default values
    real(dp), intent(in) :: kRadDefault(:)

    type(fnode), pointer :: value1, child
    type(string) :: buffer

    input%nrChrg = nrChrg

    allocate(input%chi(geo%nSpecies))
    allocate(input%gam(geo%nSpecies))
    allocate(input%kcn(geo%nSpecies))
    allocate(input%rad(geo%nSpecies))

    call getChildValue(node, "Chi", value1, "Defaults", child=child)
    call getNodeName(value1, buffer)
    select case(char(buffer))
    case default
      call detailedError(child, "Unknown method '"//char(buffer)//"' for chi")
    case ("defaults")
      call readSpeciesList(value1, geo%speciesNames, input%chi, kChiDefault)
    case ("values")
      call readSpeciesList(value1, geo%speciesNames, input%chi)
    end select

    call getChildValue(node, "Gam", value1, "Defaults", child=child)
    call getNodeName(value1, buffer)
    select case(char(buffer))
    case default
      call detailedError(child, "Unknown method '"//char(buffer)//"' for gam")
    case ("defaults")
      call readSpeciesList(value1, geo%speciesNames, input%gam, kGamDefault)
    case ("values")
      call readSpeciesList(value1, geo%speciesNames, input%gam)
    end select

    call getChildValue(node, "Kcn", value1, "Defaults", child=child)
    call getNodeName(value1, buffer)
    select case(char(buffer))
    case default
      call detailedError(child, "Unknown method '"//char(buffer)//"' for kcn")
    case ("defaults")
      call readSpeciesList(value1, geo%speciesNames, input%kcn, kKcnDefault)
    case ("values")
      call readSpeciesList(value1, geo%speciesNames, input%kcn)
    end select

    call getChildValue(node, "Rad", value1, "Defaults", child=child)
    call getNodeName(value1, buffer)
    select case(char(buffer))
    case default
      call detailedError(child, "Unknown method '"//char(buffer)//"' for rad")
    case ("defaults")
      call readSpeciesList(value1, geo%speciesNames, input%rad, kRadDefault)
    case ("values")
      call readSpeciesList(value1, geo%speciesNames, input%rad)
    end select

    call getChildValue(node, "Cutoff", input%cutoff, default=40.0_dp, modifier=buffer,&
        & child=child)
    call convertByMul(char(buffer), lengthUnits, child, input%cutoff)

    call getChildValue(node, "EwaldParameter", input%parEwald, 0.0_dp)
    call getChildValue(node, "EwaldTolerance", input%tolEwald, 1.0e-9_dp)

    call readCoordinationNumber(node, input%cnInput, geo, "Erf", 8.0_dp)

  end subroutine readEeqModel


  !> Read in coordination number settings
  subroutine readCoordinationNumber(node, input, geo, cnDefault, cutDefault)

    !> Node to get the information from
    type(fnode), pointer :: node

    !> Control structure to be filled
    type(TCNInput), intent(inout) :: input

    !> Geometry structure to be filled
    type(TGeometry), intent(in) :: geo

    !> Default value for the coordination number type
    character(len=*), intent(in) :: cnDefault

    !> Default value for the maximum CN used for cutting (0 turns it off)
    real(dp), intent(in) :: cutDefault

    type(fnode), pointer :: value1, value2, child, child2, field
    type(string) :: buffer, modifier
    real(dp), allocatable :: kENDefault(:), kRadDefault(:)

    call getChildValue(node, "CoordinationNumber", value1, cnDefault, child=child)
    call getNodeName(value1, buffer)

    select case(char(buffer))
    case default
      call detailedError(child, "Invalid coordination number type specified")
    case("exp")
      input%cnType = cnType%exp
    case("erf")
      input%cnType = cnType%erf
    case("cov")
      input%cnType = cnType%cov
    case("gfn")
      input%cnType = cnType%gfn
    end select

    call getChildValue(value1, "CutCN", input%maxCN, cutDefault, &
        & child=child2)

    call getChildValue(value1, "Cutoff", input%rCutoff, 40.0_dp, &
        & modifier=modifier, child=field)
    call convertByMul(char(modifier), lengthUnits, field, input%rCutoff)

    allocate(input%en(geo%nSpecies))
    if (input%cnType == cnType%cov) then
      call getChildValue(value1, "Electronegativities", value2, "PaulingEN", child=child2)
      call getNodeName(value2, buffer)
      select case(char(buffer))
      case default
        call detailedError(child2, "Unknown method '" // char(buffer) //&
            & "' to generate electronegativities")
      case("paulingen")
        allocate(kENDefault(geo%nSpecies))
        kENDefault(:) = getElectronegativity(geo%speciesNames)
        call readSpeciesList(value2, geo%speciesNames, input%en, kENDefault)
        deallocate(kENDefault)
      case("values")
        call readSpeciesList(value2, geo%speciesNames, input%en)
      end select
      if (any(input%en <= 0.0_dp)) then
        call detailedError(value1, "Electronegativities are not defined for all species")
      end if
    else
      ! array is not used, but should still be populated with dummies
      input%en(:) = 0.0_dp
    end if

    allocate(input%covRad(geo%nSpecies))
    call getChildValue(value1, "Radii", value2, "CovalentRadiiD3", child=child2)
    call getNodeName(value2, buffer)
    select case(char(buffer))
    case default
      call detailedError(child2, "Unknown method '"//char(buffer)//"' to generate radii")
    case("covalentradiid3")
      allocate(kRadDefault(geo%nSpecies))
      kRadDefault(:) = getCovalentRadius(geo%speciesNames)
      call readSpeciesList(value2, geo%speciesNames, input%covRad, kRadDefault)
      deallocate(kRadDefault)
    case("values")
      call readSpeciesList(value2, geo%speciesNames, input%covRad)
    end select

    if (any(input%covRad <= 0.0_dp)) then
      call detailedError(value1, "Covalent radii are not defined for all species")
    end if

  end subroutine readCoordinationNumber


#:if WITH_MBD

  !> Reads in settings for Tkatchenko-Scheffler dispersion
  subroutine readDispTs(node, input)

    !> data to parse
    type(fnode), pointer, intent(in) :: node

    !> control data coming back
    type(TDispMbdInp), intent(out) :: input

    type(string) :: buffer
    type(fnode), pointer :: child

    input%method = 'ts'
    call getChild(node, "EnergyAccuracy", child, requested=.false.)
    if (associated(child)) then
      call detailedWarning(child, "The energy accuracy setting will be ignored as it is not&
          & supported/need by libMBD any more")
    end if
    call getChild(node, "ForceAccuracy", child, requested=.false.)
    if (associated(child)) then
      call detailedWarning(child, "The force accuracy setting will be ignored as it is not&
          & supported/need by libMBD any more")
    end if
    call getChildValue(node, "Damping", input%ts_d, default=(input%ts_d))
    call getChildValue(node, "RangeSeparation", input%ts_sr, default=(input%ts_sr))
    call getChildValue(node, "ReferenceSet", buffer, 'ts', child=child)
    input%vdw_params_kind = tolower(unquote(char(buffer)))
    call checkManyBodyDispRefName(input%vdw_params_kind, child)
    call getChildValue(node, "LogLevel", input%log_level, default=(input%log_level))
  end subroutine readDispTs


  !> Reads in many-body dispersion settings
  subroutine readDispMbd(node, input)

    !> data to parse
    type(fnode), pointer, intent(in) :: node

    !> control data coming back
    type(TDispMbdInp), intent(out) :: input

    type(string) :: buffer
    type(fnode), pointer :: child

    input%method = 'mbd-rsscs'
    call getChildValue(node, "Beta", input%mbd_beta, input%mbd_beta)
    call getChildValue(node, "NOmegaGrid", input%n_omega_grid, default=(input%n_omega_grid))
    call getChildValue(node, "KGrid", input%k_grid)
    call getChildValue(node, "KGridShift", input%k_grid_shift, default=(input%k_grid_shift))
    call getChildValue(node, "ReferenceSet", buffer, 'ts', child=child)
    input%vdw_params_kind = tolower(unquote(char(buffer)))
    call checkManyBodyDispRefName(input%vdw_params_kind, child)
    call getChildValue(node, "LogLevel", input%log_level, default=(input%log_level))

  end subroutine readDispMbd


  !> Check the dispersion label matches allowed cases
  subroutine checkManyBodyDispRefName(name, node)

    !> Label
    character(*), intent(in) :: name

    !> data tree for error useage
    type(fnode), pointer, intent(in) :: node

    if (name /= 'ts' .and. name /= 'tssurf') then
      call detailedError(node, 'Invalid reference set name for TS/MBD-dispersion')
    end if

  end subroutine checkManyBodyDispRefName

#:endif

  !> reads in value of temperature for MD with sanity checking of the input
  subroutine readTemperature(node, ctrl)

    !> data to parse
    type(fnode), pointer :: node

    !> control data coming back
    type(TControl), intent(inout) :: ctrl

    type(string) :: modifier

    allocate(ctrl%tempSteps(1))
    allocate(ctrl%tempValues(1))
    allocate(ctrl%tempMethods(1))
    ctrl%tempMethods(1) = 1
    ctrl%tempSteps(1) = 1
    call getChildValue(node, "", ctrl%tempValues(1), modifier=modifier)
    call convertByMul(char(modifier), energyUnits, node, ctrl%tempValues(1))
    if (ctrl%tempValues(1) < 0.0_dp) then
      call detailedError(node, "Negative temperature.")
    end if
    if (ctrl%tempValues(1) < minTemp) then
      ctrl%tempValues(1) = minTemp
    end if

  end subroutine readTemperature


  !> reads a temperature profile for MD with sanity checking of the input
  subroutine readTemperatureProfile(node, modifier, ctrl)

    !> parser node contaning the relevant part of the user input
    type(fnode), pointer :: node

    !> unit modifier for the profile
    character(len=*), intent(in) :: modifier

    !> Control structure to populate
    type(TControl), intent(inout) :: ctrl

    type(TListString) :: ls
    type(TListIntR1) :: li1
    type(TListRealR1) :: lr1
    character(len=20), allocatable :: tmpC1(:)
    integer :: ii
    logical :: success

    call init(ls)
    call init(li1)
    call init(lr1)
    call getChildValue(node, "", ls, 1, li1, 1, lr1)
    if (len(ls) < 1) then
      call detailedError(node, "At least one annealing step must be &
          &specified.")
    end if
    allocate(tmpC1(len(ls)))
    allocate(ctrl%tempSteps(len(li1)))
    allocate(ctrl%tempValues(len(lr1)))
    call asArray(ls, tmpC1)
    call asVector(li1, ctrl%tempSteps)
    call asVector(lr1, ctrl%tempValues)
    call destruct(ls)
    call destruct(li1)
    call destruct(lr1)
    allocate(ctrl%tempMethods(size(tmpC1)))
    do ii = 1, size(tmpC1)
      call identifyTempProfile(ctrl%tempMethods(ii), tmpC1(ii), success)
      if (success) then
        cycle
      end if
      call detailedError(node, "Invalid annealing method name '" // trim(tmpC1(ii)) // "'.")
    end do

    if (any(ctrl%tempSteps < 0)) then
      call detailedError(node, "Step values must not be negative.")
    end if

    ii = sum(ctrl%tempSteps)
    if (ii < 1) then
      call detailedError(node, "Sum of steps in the profile must be &
          &greater than zero.")
    end if
    ctrl%maxRun = ii - 1

    if (any(ctrl%tempValues < 0.0_dp)) then
      call detailedError(node, "Negative temperature.")
    end if

    call convertByMul(modifier, energyUnits, node, ctrl%tempValues)
    if (any(ctrl%tempValues < minTemp)) then
      ctrl%tempValues = max(ctrl%tempValues, minTemp)
    end if
    deallocate(tmpC1)

  end subroutine readTemperatureProfile


  !> Reads the excited state data block
  subroutine readExcited(node, geo, ctrl)

    !> Node to parse
    type(fnode), pointer :: node

    !> geometry object, which contains atomic species information
    type(TGeometry), intent(in) :: geo

    !> Control structure to fill
    type(TControl), intent(inout) :: ctrl

    type(fnode), pointer :: child
    type(fnode), pointer :: child2
    type(fnode), pointer :: value
    type(string) :: buffer

  #:if WITH_ARPACK
    type(string) :: modifier

    ! Linear response stuff
    call getChild(node, "Casida", child, requested=.false.)

    if (associated(child) .and. .not. withArpack) then
      call detailedError(child, 'This DFTB+ binary has been compiled without support for linear&
          & response calculations (requires the ARPACK/ngARPACK libraries).')
    end if

    ctrl%lrespini%tInit = .false.
    ctrl%lrespini%tPrintEigVecs = .false.

    if (associated(child)) then

      ctrl%lrespini%tInit = .true.

      if (ctrl%tSpin) then
        ctrl%lrespini%sym = ' '
      else
        call getChildValue(child, "Symmetry", buffer, child=child2)
        select case (unquote(char(buffer)))
        case ("Singlet" , "singlet")
          ctrl%lrespini%sym = 'S'
        case ("Triplet" , "triplet")
          ctrl%lrespini%sym = 'T'
        case ("Both" , "both")
          ctrl%lrespini%sym = 'B'
        case default
          call detailedError(child2, "Invalid symmetry value '"  // char(buffer) // &
              & "' (must be 'Singlet', 'Triplet' or 'Both').")
        end select
        if (allocated(ctrl%rangeSepInp) .and. ctrl%lrespini%sym /= 'S') then
           call detailedError(child2, "Invalid symmetry value '"  // char(buffer) // &
              & "' (only 'Singlet' for LC-DFTB).")
        endif
      end if

      call getChildValue(child, "NrOfExcitations", ctrl%lrespini%nexc)

      call getChild(child, "StateOfInterest", child2, requested=.false.)
      if (.not. associated(child2)) then
        ctrl%lrespini%nstat = 0
        call setChildValue(child, "StateOfInterest", 0)
      else
        call getChildValue(child2, "", buffer)
        if (tolower(unquote(char(buffer))) == "brightest") then
          if (ctrl%lrespini%sym /= "S" .or. ctrl%tSpin) then
            call detailedError(child2, "Brightest mode only allowed for spin unpolarised singlet&
                & excitations.")
          end if
          ctrl%lrespini%nstat = -1
        else
          call getChildValue(child2, "", ctrl%lrespini%nstat)
          if (ctrl%lrespini%nstat > ctrl%lrespini%nexc) then
            call detailedError(child2, "Invalid value, must be within range of NrOfExcitations")
          elseif (ctrl%lrespini%sym == "B" .and. ctrl%lrespini%nstat /= 0) then
            call detailedError(child2, "You cannot specify a particular excited state if symmetry&
                & is 'B'")
          end if
        end if
      end if

      call getChildValue(child, "EnergyWindow", ctrl%lrespini%energyWindow, 0.0_dp, &
          & modifier=modifier, child=child2)
      ctrl%lrespini%tEnergyWindow = ctrl%lrespini%energyWindow /= 0.0_dp
      call convertByMul(char(modifier), energyUnits, child2, ctrl%lrespini%energyWindow)
      call getChildValue(child, "OscillatorWindow", ctrl%lrespini%oscillatorWindow, 0.0_dp, &
          & modifier=modifier,  child=child2)
      ctrl%lrespini%tOscillatorWindow = ctrl%lrespini%oscillatorWindow /= 0.0_dp
      call convertByMul(char(modifier), dipoleUnits, child2, ctrl%lrespini%oscillatorWindow)
      call getChildValue(child, "CacheCharges", ctrl%lrespini%tCacheCharges, default=.true.)
      call getChildValue(child, "WriteMulliken", ctrl%lrespini%tMulliken, default=.false.)
      call getChildValue(child, "WriteCoefficients", ctrl%lrespini%tCoeffs, default=.false.)
      ctrl%lrespini%tGrndState = .false.
      if (ctrl%lrespini%tCoeffs) then
        call getChildValue(child, "TotalStateCoeffs", ctrl%lrespini%tGrndState, .false.)
      end if
      call getChildValue(child, "WriteEigenvectors", ctrl%lrespini%tPrintEigVecs, .false.)
      call getChildValue(child, "WriteDensityMatrix", ctrl%lrespini%tWriteDensityMatrix, .false.)
      call getChildValue(child, "WriteXplusY", ctrl%lrespini%tXplusY, default=.false.)
      call getChildValue(child, "WriteSPTransitions", ctrl%lrespini%tSPTrans, default=.false.)
      call getChildValue(child, "WriteTransitions", ctrl%lrespini%tTrans, default=.false.)
      call getChildValue(child, "WriteTransitionDipole", ctrl%lrespini%tTradip, default=.false.)
      if (allocated(ctrl%rangeSepInp)) then
        call getChildValue(child, "WriteTransitionCharges", ctrl%lrespini%tTransQ, default=.false.)
      end if
      call getChildValue(child, "WriteStatusArnoldi", ctrl%lrespini%tArnoldi, default=.false.)
      call getChildValue(child, "TestArnoldi", ctrl%lrespini%tDiagnoseArnoldi, default=.false.)

      if (ctrl%tForces .or. ctrl%tPrintForces) then
        call getChildValue(child, "ExcitedStateForces", ctrl%tCasidaForces, default=.true.)
      end if

    end if

  #:endif

    !pp-RPA
    call getChild(node, "PP-RPA", child, requested=.false.)

    if (associated(child)) then

      allocate(ctrl%pprpa)

      if (ctrl%tSpin) then
        ctrl%pprpa%sym = ' '
      else
        call getChildValue(child, "Symmetry", buffer, child=child2)
        select case (unquote(char(buffer)))
        case ("Singlet" , "singlet")
          ctrl%pprpa%sym = 'S'
        case ("Triplet" , "triplet")
          ctrl%pprpa%sym = 'T'
        case ("Both" , "both")
          ctrl%pprpa%sym = 'B'
        case default
          call detailedError(child2, "Invalid symmetry value '"  // char(buffer) // &
              & "' (must be 'Singlet', 'Triplet' or 'Both').")
        end select
      end if

      call getChildValue(child, "NrOfExcitations", ctrl%pprpa%nexc)

      call getChildValue(child, "HHubbard", value, child=child2)
      allocate(ctrl%pprpa%hhubbard(geo%nSpecies))
      call readSpeciesList(child2, geo%speciesNames, ctrl%pprpa%hhubbard)

      call getChildValue(child, "TammDancoff", ctrl%pprpa%tTDA, default=.false.)

      call getChild(child, "NrOfVirtualStates", child2, requested=.false.)
      if (.not. associated(child2)) then
        ctrl%pprpa%nvirtual = 0
        ctrl%pprpa%tConstVir = .false.
        call setChildValue(child, "NrOfVirtualStates", 0)
      else
        call getChildValue(child2, "", ctrl%pprpa%nvirtual)
        ctrl%pprpa%tConstVir = .true.
      end if

    end if

  end subroutine readExcited


  !> Reads the analysis block
#:if WITH_TRANSPORT
  subroutine readAnalysis(node, ctrl, geo, orb, transpar, tundos)
#:else
  subroutine readAnalysis(node, ctrl, geo)
#:endif

    !> Node to parse
    type(fnode), pointer :: node

    !> Control structure to fill
    type(TControl), intent(inout) :: ctrl

    !> Geometry of the system
    type(TGeometry), intent(in) :: geo

  #:if WITH_TRANSPORT
    !> Orbital
    type(TOrbitals), intent(in) :: orb

    !> Transport parameters
    type(TTransPar), intent(inout) :: transpar

    !> Tunneling and Dos parameters
    type(TNEGFTunDos), intent(inout) :: tundos
  #:endif

    type(fnode), pointer :: val, child, child2, child3
    type(fnodeList), pointer :: children
    integer, allocatable :: pTmpI1(:)
    type(string) :: buffer
    integer :: nReg, iReg
    character(lc) :: strTmp
    type(TListRealR1) :: lr1
    logical :: tPipekDense
    logical :: tWriteBandDatDef, tHaveEigenDecomposition, tHaveDensityMatrix

    tHaveEigenDecomposition = .false.
    if (any(ctrl%solver%isolver == [electronicSolverTypes%qr,&
        & electronicSolverTypes%divideandconquer, electronicSolverTypes%relativelyrobust,&
        & electronicSolverTypes%elpa])) then
      tHaveEigenDecomposition = .true.
    end if
    tHaveDensityMatrix = ctrl%solver%isolver /= electronicSolverTypes%OnlyTransport

    if (tHaveEigenDecomposition) then

      call getChildValue(node, "ProjectStates", val, "", child=child, &
          & allowEmptyValue=.true., list=.true.)
      call getChildren(child, "Region", children)
      nReg = getLength(children)
      ctrl%tProjEigenvecs = (nReg > 0)
      if (ctrl%tProjEigenvecs) then
        allocate(ctrl%tShellResInRegion(nReg))
        allocate(ctrl%tOrbResInRegion(nReg))
        allocate(ctrl%RegionLabel(nReg))
        call init(ctrl%iAtInRegion)
        do iReg = 1, nReg
          call getItem1(children, iReg, child2)
          call getChildValue(child2, "Atoms", buffer, child=child3, multiple=.true.)
          call getSelectedAtomIndices(child3, char(buffer), geo%speciesNames, geo%species, pTmpI1)
          call append(ctrl%iAtInRegion, pTmpI1)
          call getChildValue(child2, "ShellResolved", &
              & ctrl%tShellResInRegion(iReg), .false., child=child3)
          if (ctrl%tShellResInRegion(iReg)) then
            if (.not. all(geo%species(pTmpI1) == geo%species(pTmpI1(1)))) then
              call detailedError(child3, "Shell resolved PDOS only allowed for &
                  &regions where all atoms belong to the same species")
            end if
          end if
          call getChildValue(child2, "OrbitalResolved", &
              & ctrl%tOrbResInRegion(iReg), .false., child=child3)
          if (ctrl%tOrbResInRegion(iReg)) then
            if (.not. all(geo%species(pTmpI1) == geo%species(pTmpI1(1)))) then
              call detailedError(child3, "Orbital resolved PDOS only allowed for &
                  &regions where all atoms belong to the same species")
            end if
          end if
          deallocate(pTmpI1)
          write(strTmp, "('region',I0)") iReg
          call getChildValue(child2, "Label", buffer, trim(strTmp))
          ctrl%RegionLabel(iReg) = unquote(char(buffer))
        end do
      end if

      call getChild(node, "Localise", child=val, requested=.false.)
      if (associated(val)) then
        ctrl%tLocalise = .true.
        call getChild(val, "PipekMezey", child=child2, requested=.false.)
        if (associated(child2)) then
          allocate(ctrl%pipekMezeyInp)
          associate(inp => ctrl%pipekMezeyInp)
            call getChildValue(child2, "MaxIterations", inp%maxIter, 100)
            tPipekDense = .true.
            if (.not. geo%tPeriodic) then
              call getChildValue(child2, "Dense", tPipekDense, .false.)
              if (.not. tPipekDense) then
                call init(lr1)
                call getChild(child2, "SparseTolerances", child=child3, requested=.false.)
                if (associated(child3)) then
                  call getChildValue(child3, "", 1, lr1)
                  if (len(lr1) < 1) then
                    call detailedError(child2, "Missing values of tolerances.")
                  end if
                  allocate(inp%sparseTols(len(lr1)))
                  call asVector(lr1, inp%sparseTols)
                else
                  allocate(inp%sparseTols(4))
                  inp%sparseTols = [0.1_dp, 0.01_dp, 1.0E-6_dp, 1.0E-12_dp]
                  call setChildValue(child2, "SparseTolerances", inp%sparseTols)
                end if
                call destruct(lr1)
              end if
            end if
            if (tPipekDense) then
              call getChildValue(child2, "Tolerance", inp%tolerance, 1.0E-4_dp)
            end if
          end associate
        else
          call detailedError(val, "No localisation method chosen")
        end if
      end if

      call getChildValue(node, "WriteEigenvectors", ctrl%tPrintEigVecs, .false.)

    #:if WITH_SOCKETS
      tWriteBandDatDef = .not. allocated(ctrl%socketInput)
    #:else
      tWriteBandDatDef = .true.
    #:endif

      call getChildValue(node, "WriteBandOut", ctrl%tWriteBandDat, tWriteBandDatDef)

      ! electric field polarisability of system
      call getChild(node, "Polarisability", child=child, requested=.false.)
      if (associated(child)) then
        ctrl%isDFTBPT = .true.
        call getChildValue(child, "Static", ctrl%isStatEPerturb, .true.)
      else
        ctrl%isDFTBPT = .false.
      end if

    end if

    if (tHaveDensityMatrix) then

      ! Is this compatible with Poisson solver use?
      call readElectrostaticPotential(node, geo, ctrl)

      call getChildValue(node, "MullikenAnalysis", ctrl%tPrintMulliken, .true.)
      if (ctrl%tPrintMulliken) then
        call getChildValue(node, "WriteNetCharges", ctrl%tPrintNetAtomCharges, default=.false.)
        if (ctrl%tPrintNetAtomCharges) then
          ctrl%tNetAtomCharges = .true.
        end if
        call getChild(node, "CM5", child, requested=.false.)
        if (associated(child)) then
          allocate(ctrl%cm5Input)
          call readCM5(child, ctrl%cm5Input, geo)
        end if
      end if
      call getChildValue(node, "AtomResolvedEnergies", ctrl%tAtomicEnergy, .false.)

      if (allocated(ctrl%solvInp)) then
        call getChildValue(node, "writeCosmoFile", ctrl%tWriteCosmoFile, &
            & allocated(ctrl%solvInp%cosmoInp), child=child)
        if (ctrl%tWriteCosmoFile .and. .not.allocated(ctrl%solvInp%cosmoInp)) then
          call detailedError(child, "Cosmo file can only be written for Cosmo calculations")
        end if
      end if

      call getChildValue(node, "CalculateForces", ctrl%tPrintForces, .false.)

    else

      ctrl%tPrintMulliken = .false.
      ctrl%tAtomicEnergy = .false.
      ctrl%tPrintForces = .false.

    end if


  #:if WITH_TRANSPORT
    call getChild(node, "TunnelingAndDOS", child, requested=.false.)
    if (associated(child)) then
      if (.not.transpar%defined) then
        call error("Block TunnelingAndDos requires Transport block.")
      end if
      if (.not.transpar%taskUpload) then
        call error("Block TunnelingAndDos not compatible with task=contactHamiltonian")
      end if
      call readTunAndDos(child, orb, geo, tundos, transpar, ctrl%tempElec)
    endif
  #:endif

  end subroutine readAnalysis


  !> Read in settings that are influenced by those read from Options{} but belong in Analysis{}
  subroutine readLaterAnalysis(node, ctrl)

    !> Node to parse
    type(fnode), pointer :: node

    !> Control structure to fill
    type(TControl), intent(inout) :: ctrl

    if (ctrl%tPrintEigVecs .or. ctrl%lrespini%tPrintEigVecs) then
      call getChildValue(node, "EigenvectorsAsText", ctrl%tPrintEigVecsTxt, .false.)
    end if

  end subroutine readLaterAnalysis


  !> Read in hamiltonian settings that are influenced by those read from REKS{}, electronDynamics{}
  subroutine readLaterHamiltonian(hamNode, ctrl, driverNode, geo)

    !> Hamiltonian node to parse
    type(fnode), pointer :: hamNode

    !> Control structure to fill
    type(TControl), intent(inout) :: ctrl

    !> Geometry driver node to parse
    type(fnode), pointer :: driverNode

    !> Geometry structure to be filled
    type(TGeometry), intent(in) :: geo

    type(fnode), pointer :: value1, value2, child, child2
    type(string) :: buffer, buffer2
    type(TListRealR1) :: lr1

    if (ctrl%reksInp%reksAlg == reksTypes%noReks) then

      if (ctrl%tSCC) then

        call getChildValue(hamNode, "Mixer", value1, "Broyden", child=child)
        call getNodeName(value1, buffer)
        select case(char(buffer))

        case ("broyden")

          ctrl%iMixSwitch = mixerTypes%broyden
          call getChildValue(value1, "MixingParameter", ctrl%almix, 0.2_dp)
          call getChildValue(value1, "InverseJacobiWeight", ctrl%broydenOmega0, 0.01_dp)
          call getChildValue(value1, "MinimalWeight", ctrl%broydenMinWeight, 1.0_dp)
          call getChildValue(value1, "MaximalWeight", ctrl%broydenMaxWeight, 1.0e5_dp)
          call getChildValue(value1, "WeightFactor", ctrl%broydenWeightFac, 1.0e-2_dp)

        case ("anderson")

          ctrl%iMixSwitch = mixerTypes%anderson
          call getChildValue(value1, "MixingParameter", ctrl%almix, 0.05_dp)
          call getChildValue(value1, "Generations", ctrl%iGenerations, 4)
          call getChildValue(value1, "InitMixingParameter", ctrl%andersonInitMixing, 0.01_dp)
          call getChildValue(value1, "DynMixingParameters", value2, "", child=child,&
              & allowEmptyValue=.true.)
          call getNodeName2(value2, buffer2)
          if (char(buffer2) == "") then
            ctrl%andersonNrDynMix = 0
          else
            call init(lr1)
            call getChildValue(child, "", 2, lr1, child=child2)
            if (len(lr1) < 1) then
              call detailedError(child2, "At least one dynamic mixing parameter must be defined.")
            end if
            ctrl%andersonNrDynMix = len(lr1)
            allocate(ctrl%andersonDynMixParams(2, ctrl%andersonNrDynMix))
            call asArray(lr1, ctrl%andersonDynMixParams)
            call destruct(lr1)
          end if
          call getChildValue(value1, "DiagonalRescaling", ctrl%andersonOmega0, 1.0e-2_dp)

        case ("simple")

          ctrl%iMixSwitch = mixerTypes%simple
          call getChildValue(value1, "MixingParameter", ctrl%almix, 0.05_dp)

        case("diis")

          ctrl%iMixSwitch = mixerTypes%diis
          call getChildValue(value1, "InitMixingParameter", ctrl%almix, 0.2_dp)
          call getChildValue(value1, "Generations", ctrl%iGenerations, 6)
          call getChildValue(value1, "UseFromStart", ctrl%tFromStart, .true.)

        case default

          call getNodeHSDName(value1, buffer)
          call detailedError(child, "Invalid mixer '" // char(buffer) // "'")

        end select

      end if

      if (ctrl%tMD) then
        if (ctrl%iThermostat /= 0) then
          call getChildValue(driverNode, "Thermostat", child, child=child2)
          call getChildValue(child, "AdaptFillingTemp", ctrl%tSetFillingTemp, .false.)
        end if
      end if

    end if

    hamNeedsT: if (ctrl%reksInp%reksAlg == reksTypes%noReks) then

      if (allocated(ctrl%elecDynInp)) then
        if (ctrl%elecDynInp%tReadRestart .and. .not.ctrl%elecDynInp%tPopulations) then
          exit hamNeedsT
        end if
      end if

      ! Filling (temperature only read, if AdaptFillingTemp was not set for the selected MD
      ! thermostat.)
      select case(ctrl%hamiltonian)
      case(hamiltonianTypes%xtb)
        call readFilling(hamNode, ctrl, geo, 300.0_dp*Boltzmann)
      case(hamiltonianTypes%dftb)
        call readFilling(hamNode, ctrl, geo, 0.0_dp)
      end select

    end if hamNeedsT

  end subroutine readLaterHamiltonian


  !> Reads W values if required by settings in the Hamiltonian or the excited state
  subroutine readSpinConstants(hamNode, geo, slako, ctrl)

    !> node for Hamiltonian data
    type(fnode), pointer :: hamNode

    !> geometry of the system
    type(TGeometry), intent(in) :: geo

    !> Slater-Koster structure
    type(TSlater), intent(in) :: slako

    !> control structure
    type(TControl), intent(inout) :: ctrl

    type(fnode), pointer :: child
    logical :: tLRNeedsSpinConstants, tShellResolvedW
    integer :: iSp1

    tLRNeedsSpinConstants = .false.

    if (ctrl%lrespini%tInit) then
      select case (ctrl%lrespini%sym)
      case ("T", "B", " ")
        tLRNeedsSpinConstants = .true.
      case ("S")
        tLRNeedsSpinConstants = .false.
      case default
      end select
    end if

    if (tLRNeedsSpinConstants .or. ctrl%tSpin .or. &
        & ctrl%reksInp%reksAlg /= reksTypes%noReks) then
      allocate(ctrl%spinW(slako%orb%mShell, slako%orb%mShell, geo%nSpecies))
      ctrl%spinW(:,:,:) = 0.0_dp

      call getChild(hamNode, "SpinConstants", child)
      if (.not.ctrl%tShellResolved) then
        call getChildValue(child, "ShellResolvedSpin", tShellResolvedW, .false.)
      else
        tShellResolvedW = .true.
      end if

      if (tShellResolvedW) then
        ! potentially unique values for each shell
        do iSp1 = 1, geo%nSpecies
          call getChildValue(child, geo%speciesNames(iSp1),&
              & ctrl%spinW(:slako%orb%nShell(iSp1), :slako%orb%nShell(iSp1), iSp1))
        end do
      else
        ! only one value per atom
        do iSp1 = 1, geo%nSpecies
          call getChildValue(child, geo%speciesNames(iSp1),ctrl%spinW(1, 1, iSp1))
          ctrl%spinW(:slako%orb%nShell(iSp1), :slako%orb%nShell(iSp1), iSp1) =&
              & ctrl%spinW(1, 1, iSp1)
        end do
      end if
    end if

  end subroutine readSpinConstants


  !> Reads customised Hubbard U values that over-ride the SK file values
  subroutine readCustomisedHubbards(node, geo, orb, tShellResolvedScc, hubbU)

    !> input data to parse
    type(fnode), pointer, intent(in) :: node

    !> geometry of the system
    type(TGeometry), intent(in) :: geo

    !> atomic orbital information
    type(TOrbitals), intent(in) :: orb

    !> is this a shell resolved calculation, or only one U value per atom
    logical, intent(in) :: tShellResolvedScc

    !> hubbard U values on exit
    real(dp), allocatable, intent(out) :: hubbU(:,:)

    type(fnode), pointer :: child, child2
    integer :: iSp1

    call getChild(node, "CustomisedHubbards", child, requested=.false.)
    if (associated(child)) then
      allocate(hubbU(orb%mShell, geo%nSpecies))
      hubbU(:,:) = 0.0_dp
      do iSp1 = 1, geo%nSpecies
        call getChild(child, geo%speciesNames(iSp1), child2, requested=.false.)
        if (.not. associated(child2)) then
          cycle
        end if
        if (tShellResolvedScc) then
          call getChildValue(child2, "", hubbU(:orb%nShell(iSp1), iSp1))
        else
          call getChildValue(child2, "", hubbU(1, iSp1))
          hubbU(:orb%nShell(iSp1), iSp1) = hubbU(1, iSp1)
        end if
      end do
    end if

  end subroutine readCustomisedHubbards


  !> Reads the electron dynamics block
  subroutine readElecDynamics(node, input, geom, masses)

    !> input data to parse
    type(fnode), pointer :: node

    !> ElecDynamicsInp instance
    type(TElecDynamicsInp), intent(inout) :: input

    !> geometry of the system
    type(TGeometry), intent(in) :: geom

    !> masses to be returned
    real(dp), allocatable, intent(inout) :: masses(:)

    type(fnode), pointer :: value1, child
    type(string) :: buffer, buffer2, modifier
    logical :: ppRangeInvalid, tNeedFieldStrength
    real (dp) :: defPpRange(2)
    logical :: defaultWrite

  #:if WITH_MPI
    if (associated(node)) then
      call detailedError(node, 'This DFTB+ binary has been compiled with MPI settings and &
          & electron dynamics are not currently available for distributed parallel calculations.')
    end if
  #:endif

    call getChildValue(node, "Steps", input%steps)
    call getChildValue(node, "TimeStep", input%dt, modifier=modifier, child=child)
    call convertByMul(char(modifier), timeUnits, child, input%dt)

    call getChildValue(node, "Populations", input%tPopulations, .false.)
    call getChildValue(node, "WriteFrequency", input%writeFreq, 50)
    call getChildValue(node, "Restart", input%tReadRestart, .false.)
    if (input%tReadRestart) then
      call getChildValue(node, "RestartFromAscii", input%tReadRestartAscii, .false.)
    end if
    call getChildValue(node, "WriteRestart", input%tWriteRestart, .true.)
    if (input%tWriteRestart) then
      call getChildValue(node, "WriteAsciiRestart", input%tWriteRestartAscii, .false.)
    end if
    call getChildValue(node, "RestartFrequency", input%restartFreq, max(input%Steps / 10, 1))
    call getChildValue(node, "Forces", input%tForces, .false.)
    call getChildValue(node, "WriteBondEnergy", input%tBondE, .false.)
    call getChildValue(node, "WriteBondPopulation", input%tBondP, .false.)
    call getChildValue(node, "Pump", input%tPump, .false.)
    call getChildValue(node, "FillingsFromFile", input%tFillingsFromFile, .false.)

    if (input%tPump) then
      call getChildValue(node, "PumpProbeFrames", input%tdPPFrames)
      defPpRange = [0.0_dp, input%steps * input%dt]
      call getChildValue(node, "PumpProbeRange", input%tdPpRange, defPprange, modifier=modifier,&
          & child=child)
      call convertByMul(char(modifier), timeUnits, child, input%tdPpRange)

      ppRangeInvalid = (input%tdPpRange(2) <= input%tdPpRange(1))&
          & .or. (input%tdPprange(1) < defPpRange(1))&
          & .or. (input%tdPpRange(2) > defPpRange(2))
      if (ppRangeInvalid) then
        call detailederror(child, "Wrong definition of PumpProbeRange, either incorrect order&
            & or outside of simulation time range")
      end if
    end if

    call getChildValue(node, "Probe", input%tProbe, .false.)
    if (input%tPump .and. input%tProbe) then
      call detailedError(child, "Pump and probe cannot be simultaneously true.")
    end if

    call getChildValue(node, "EulerFrequency", input%eulerFreq, 0)
    if ((input%eulerFreq < 50) .and. (input%eulerFreq > 0)) then
      call detailedError(child, "Wrong number of Euler steps, should be above 50")
    end if
    if (input%eulerFreq >= 50) then
      input%tEulers = .true.
    else
      input%tEulers = .false.
    end if

    ! assume this is required (needed for most perturbations, but not none)
    tNeedFieldStrength = .true.

    defaultWrite = .true.

    !! Different perturbation types
    call getChildValue(node, "Perturbation", value1, "None", child=child)
    call getNodeName(value1, buffer)
    select case(char(buffer))

    case ("kick")
      input%pertType = pertTypes%kick
      call getChildValue(value1, "PolarizationDirection", buffer2)
      input%polDir = directionConversion(unquote(char(buffer2)), value1)

      call getChildValue(value1, "SpinType", buffer2, "Singlet")
      select case(unquote(char(buffer2)))
      case ("singlet", "Singlet")
        input%spType = tdSpinTypes%singlet
      case ("triplet", "Triplet")
        input%spType = tdSpinTypes%triplet
      case default
        call detailedError(value1, "Unknown spectrum spin type " // char(buffer2))
      end select

      defaultWrite = .false.

    case ("laser")
      input%pertType = pertTypes%laser
      call getChildValue(value1, "PolarizationDirection", input%reFieldPolVec)
      call getChildValue(value1, "ImagPolarizationDirection", input%imFieldPolVec, &
          & [0.0_dp, 0.0_dp, 0.0_dp])
      call getChildValue(value1, "LaserEnergy", input%omega, modifier=modifier, child=child)
      call convertByMul(char(modifier), energyUnits, child, input%omega)
      call getChildValue(value1, "Phase", input%phase, 0.0_dp)
      call getChildValue(value1, "ExcitedAtoms", buffer, "1:-1", child=child, multiple=.true.)
      call getSelectedAtomIndices(child, char(buffer), geom%speciesNames, geom%species,&
          & input%indExcitedAtom)

      input%nExcitedAtom = size(input%indExcitedAtom)
      if (input%nExcitedAtom == 0) then
        call error("No atoms specified for laser excitation.")
      end if

      defaultWrite = .true.

    case ("kickandlaser")
      input%pertType = pertTypes%kickAndLaser
      call getChildValue(value1, "KickPolDir", buffer2)
      input%polDir = directionConversion(unquote(char(buffer2)), value1)
      call getChildValue(value1, "SpinType", input%spType, tdSpinTypes%singlet)
      call getChildValue(value1, "LaserPolDir", input%reFieldPolVec)
      call getChildValue(value1, "LaserImagPolDir", input%imFieldPolVec, [0.0_dp, 0.0_dp, 0.0_dp])
      call getChildValue(value1, "LaserEnergy", input%omega, modifier=modifier, child=child)
      call convertByMul(char(modifier), energyUnits, child, input%omega)
      call getChildValue(value1, "Phase", input%phase, 0.0_dp)
      call getChildValue(value1, "LaserStrength", input%tdLaserField, modifier=modifier,&
          & child=child)
      call convertByMul(char(modifier), EFieldUnits, child, input%tdLaserField)

      call getChildValue(value1, "ExcitedAtoms", buffer, "1:-1", child=child, multiple=.true.)
      call getSelectedAtomIndices(child, char(buffer), geom%speciesNames, geom%species,&
          & input%indExcitedAtom)
      input%nExcitedAtom = size(input%indExcitedAtom)
      if (input%nExcitedAtom == 0) then
        call error("No atoms specified for laser excitation.")
      end if

      defaultWrite = .false.

    case ("none")
      input%pertType = pertTypes%noTDPert
      tNeedFieldStrength = .false.

      defaultWrite = .true.

    case default
      call detailedError(child, "Unknown perturbation type " // char(buffer))
    end select

    if (tNeedFieldStrength) then
      call getChildValue(node, "FieldStrength", input%tdfield, modifier=modifier, child=child)
      call convertByMul(char(modifier), EFieldUnits, child, input%tdfield)
    end if

    call getChildValue(node, "WriteEnergyAndCharges", input%tdWriteExtras, defaultWrite)

    !! Different envelope functions
    call getChildValue(node, "EnvelopeShape", value1, "Constant")
    call getNodeName(value1, buffer)
    select case(char(buffer))

    case("constant")
      input%envType = envTypes%constant

    case("gaussian")
      input%envType = envTypes%gaussian
      call getChildValue(value1, "Time0", input%time0, 0.0_dp, modifier=modifier, child=child)
      call convertByMul(char(modifier), timeUnits, child, input%Time0)

      call getChildValue(value1, "Time1", input%time1, modifier=modifier, child=child)
      call convertByMul(char(modifier), timeUnits, child, input%Time1)

    case("sin2")
      input%envType = envTypes%sin2
      call getChildValue(value1, "Time0", input%time0, 0.0_dp, modifier=modifier, child=child)
      call convertByMul(char(modifier), timeUnits, child, input%Time0)

      call getChildValue(value1, "Time1", input%time1, modifier=modifier, child=child)
      call convertByMul(char(modifier), timeUnits, child, input%Time1)

    case("fromfile")
      input%envType = envTypes%fromFile
      call getChildValue(value1, "Time0", input%time0, 0.0_dp, modifier=modifier, child=child)
      call convertByMul(char(modifier), timeUnits, child, input%Time0)

    case default
      call detailedError(value1, "Unknown envelope shape " // char(buffer))
    end select

    !! Non-adiabatic molecular dynamics
    call getChildValue(node, "IonDynamics", input%tIons, .false.)
    if (input%tIons) then
      call getChildValue(node, "MovedAtoms", buffer, "1:-1", child=child, multiple=.true.)
      call getSelectedAtomIndices(child, char(buffer), geom%speciesNames, geom%species,&
          & input%indMovedAtom)

      input%nMovedAtom = size(input%indMovedAtom)
      call readInitialVelocitiesNAMD(node, input, geom%nAtom)
      if (input%tReadMDVelocities) then
        ! without a thermostat, if we know the initial velocities, we do not need a temperature, so
        ! just set it to something 'safe'
        input%tempAtom = minTemp
      else
        if (.not. input%tReadRestart) then
          ! previously lower limit was minTemp:
          call readMDInitTemp(node, input%tempAtom, 0.0_dp)
        end if
        call getInputMasses(node, geom, masses)
      end if
    end if

  end subroutine readElecDynamics


  !> Read in initial ion temperature for simple MD
  subroutine readMDInitTemp(node, tempAtom, minimumTemp)

    !> input data to parse
    type(fnode), pointer :: node

    !> Ionic temperature
    real(dp), intent(out) :: tempAtom

    !> Lowest possible ion temperature
    real(dp), intent(in) :: minimumTemp

    type(fnode), pointer :: child
    type(string) :: modifier

    call getChildValue(node, "InitialTemperature", tempAtom, modifier=modifier, child=child)
    if (tempAtom < 0.0_dp) then
      call detailedError(node, "Negative temperature")
    end if
    call convertByMul(char(modifier), energyUnits, node, tempAtom)
    tempAtom = max(tempAtom, minimumTemp)

  end subroutine readMDInitTemp


  !> Converts direction label text string into corresponding numerical value
  function directionConversion(direction, node) result(iX)

    !> Direction label
    character(*), intent(in) :: direction

    !> input tree for error return
    type(fnode), pointer :: node

    !> direction indicator (1 - 4) for (x,y,z,all)
    integer :: iX

    select case(trim(direction))
    case ("x", "X")
      iX = 1
    case ("y", "Y")
      iX = 2
    case ("z", "Z")
      iX = 3
    case ("all", "All", "ALL")
      iX = 4
    case default
      call detailedError(node, "Wrongly specified polarization direction " // trim(direction)&
          & // ". Must be x, y, z or all.")
    end select

  end function directionConversion


  !> Reads MD velocities
  subroutine readInitialVelocitiesNAMD(node, input, nAtom)

    !> Node to get the information from
    type(fnode), pointer :: node

    !> ElecDynamicsInp object structure to be filled
    type(TElecDynamicsInp), intent(inout) :: input

    !> Total number of all atoms
    integer, intent(in) :: nAtom

    type(fnode), pointer :: value1, child
    type(string) :: buffer, modifier
    type(TListRealR1) :: realBuffer
    integer :: nVelocities
    real(dp), pointer :: tmpVelocities(:,:)

    call getChildValue(node, "Velocities", value1, "", child=child, &
         & modifier=modifier, allowEmptyValue=.true.)
    call getNodeName2(value1, buffer)
    if (char(buffer) == "") then
       input%tReadMDVelocities = .false.
    else
       call init(realBuffer)
       call getChildValue(child, "", 3, realBuffer, modifier=modifier)
       nVelocities = len(realBuffer)
       if (nVelocities /= nAtom) then
          call detailedError(node, "Incorrect number of specified velocities: " &
               & // i2c(3*nVelocities) // " supplied, " &
               & // i2c(3*nAtom) // " required.")
       end if
       allocate(tmpVelocities(3, nVelocities))
       call asArray(realBuffer, tmpVelocities)
       if (len(modifier) > 0) then
          call convertByMul(char(modifier), VelocityUnits, child, &
               & tmpVelocities)
       end if
       call destruct(realBuffer)
       allocate(input%initialVelocities(3, input%nMovedAtom))
       input%initialVelocities(:,:) = tmpVelocities(:, input%indMovedAtom(:))
       input%tReadMDVelocities = .true.
    end if

  end subroutine readInitialVelocitiesNAMD


#:if WITH_TRANSPORT
  !> Read geometry information for transport calculation
  subroutine readTransportGeometry(root, geom, transpar)

    !> Root node containing the current block
    type(fnode), pointer :: root

    !> geometry of the system, which may be modified for some types of calculation
    type(TGeometry), intent(inout) :: geom

    !> Parameters of the transport calculation
    type(TTransPar), intent(inout) :: transpar

    type(fnode), pointer :: pDevice, pTask, pTaskType
    type(string) :: buffer, modifier
    type(fnode), pointer :: pTmp, field
    type(fnodeList), pointer :: pNodeList
    integer :: contact
    real(dp) :: lateralContactSeparation

    transpar%defined = .true.
    transpar%tPeriodic1D = .not. geom%tPeriodic

    !! Note: we parse first the task because we need to know it to define the
    !! mandatory contact entries. On the other hand we need to wait that
    !! contacts are parsed to resolve the name of the contact for task =
    !! contacthamiltonian
    call getChildValue(root, "Task", pTaskType, child=pTask, default='uploadcontacts')
    call getNodeName(pTaskType, buffer)

    call getChild(root, "Device", pDevice)
    call getChildValue(pDevice, "AtomRange", transpar%idxdevice)
    call getChild(pDevice, "FirstLayerAtoms", pTmp, requested=.false.)
    call readFirstLayerAtoms(pTmp, transpar%PL, transpar%nPLs, transpar%idxdevice)
    if (.not.associated(pTmp)) then
      call setChildValue(pDevice, "FirstLayerAtoms", transpar%PL)
    end if

    call getChildren(root, "Contact", pNodeList)
    transpar%ncont = getLength(pNodeList)
    allocate(transpar%contacts(transpar%ncont))

    call readContacts(pNodeList, transpar%contacts, geom, char(buffer))

    select case (char(buffer))
    case ("contacthamiltonian")

      transpar%taskUpload = .false.
      call getChildValue(pTaskType, "ContactId", buffer, child=pTmp)
      contact = getContactByName(transpar%contacts(:)%name, tolower(trim(unquote(char(buffer)))),&
          & pTmp)
      transpar%taskContInd = contact
      if (.not. geom%tPeriodic) then
        call getChildValue(pTaskType, "ContactSeparation", lateralContactSeparation, 1000.0_dp,&
            & modifier=modifier, child=field)
        call convertByMul(char(modifier),lengthUnits,field,lateralContactSeparation)
      end if

      call reduceGeometry(transpar%contacts(contact)%lattice, transpar%contacts(contact)%idxrange,&
          & lateralContactSeparation, geom)

      transpar%ncont = 0

      call getChildValue(root, "writeBinaryContact", transpar%tWriteBinShift, .true.)

    case ("uploadcontacts")

      transpar%taskUpload = .true.

      call getChildValue(root, "readBinaryContact", transpar%tReadBinShift, .true.)

    case default

      call getNodeHSDName(pTaskType, buffer)
      call detailedError(pTask, "Invalid task '" // char(buffer) // "'")

   end select

   call destroyNodeList(pNodeList)

  end subroutine readTransportGeometry


  !> Reduce the geometry for the contact calculation
  subroutine reduceGeometry(contactVec, contactRange, lateralContactSeparation, geom)

    !> Vector between principle layers in the contact
    real(dp), intent(in) :: contactVec(3)

    !> Range of atoms in the contact
    integer, intent(in) :: contactRange(2)

    !> Lateral separation distance between contacts in a periodic box
    real(dp), intent(in) :: lateralContactSeparation

    !> atomic geometry
    type(TGeometry), intent(inout) :: geom

    real(dp) :: contUnitVec(3), dots(3), newLatVecs(3, 3), newOrigin(3)
    real(dp) :: minProj, maxProj
    logical :: mask(3)
    integer :: ind, indPrev, indNext, ii

    if (geom%tPeriodic) then
      contUnitVec = contactVec / sqrt(sum(contactVec**2, dim=1))
      dots = abs(matmul(contUnitVec, geom%latVecs))
      mask = (abs(dots - sqrt(sum(geom%latVecs, dim=1)**2)) < 1e-8_dp)
      if (count(mask) /= 1) then
        call error("Too many lattice vectors parallel to the contact")
      end if
      ! Workaround for bug in Intel compiler (can not use index function)
      ind = 1
      do while (.not. mask(ind))
        ind = ind + 1
      end do
      newLatVecs = geom%latVecs
      newLatVecs(:,ind) = 2.0_dp * contactVec
      newOrigin = geom%origin
    else
      newLatVecs(:,1) = 2.0_dp * contactVec
      mask = abs(contactVec) > 1e-8_dp
      ! Workaround for bug in Intel compiler (can not use index function)
      ind = 1
      do while (.not. mask(ind))
        ind = ind + 1
      end do
      ! Note: ind is one-based, substract 1 before modulo and add 1 after.
      indNext = modulo(ind + 1 - 1, 3) + 1
      indPrev = modulo(ind - 1 - 1, 3) + 1
      newLatVecs(indNext, 2) = -newLatVecs(ind, 1)
      newLatVecs(ind, 2) = newLatVecs(indNext, 1)
      newLatVecs(indPrev, 2) = 0.0_dp
      newLatVecs(:,3) = cross3(newLatVecs(:,1), newLatVecs(:,2))
      newLatVecs(:,2) = newLatVecs(:,2) / sqrt(sum(newLatVecs(:,2)**2))
      newLatVecs(:,3) = newLatVecs(:,3) / sqrt(sum(newLatVecs(:,3)**2))
      newOrigin(:) = 0.0_dp
    end if
    call reduce(geom, contactRange(1), contactRange(2))
    if (.not. geom%tPeriodic) then
      do ii = 2, 3
        minProj = minval(matmul(newLatVecs(:,ii), geom%coords))
        maxProj = maxval(matmul(newLatVecs(:,ii), geom%coords))
        newLatVecs(:,ii) = ((maxProj - minProj) + lateralContactSeparation) * newLatVecs(:,ii)
      end do
    end if
    call setLattice(geom, newOrigin, newLatVecs)

  end subroutine reduceGeometry


  !> Reads settings for the first layer atoms in principal layers
  subroutine readFirstLayerAtoms(pnode, pls, npl, idxdevice, check)

    type(fnode), pointer, intent(in) :: pnode

    !> Start atoms in the principal layers
    integer, allocatable, intent(out) :: pls(:)

    !> Number of principal layers
    integer, intent(out) :: npl

    !> Atoms range of the device
    integer, intent(in) :: idxdevice(2)

    !> Optional setting to turn on/off check (defaults to on if absent)
    logical, optional, intent(in) :: check


    type(TListInt) :: li
    logical :: checkidx

    checkidx = .true.
    if (present(check)) checkidx = check

    if (associated(pnode)) then
        call init(li)
        call getChildValue(pnode, "", li)
        npl = len(li)
        allocate(pls(npl))
        call asArray(li, pls)
        call destruct(li)
        if (checkidx) then
          if (any(pls < idxdevice(1) .or. &
                  pls > idxdevice(2))) then
             call detailedError(pnode, "First layer atoms must be between " &
               &// i2c(idxdevice(1)) // " and " // i2c(idxdevice(2)) // ".")
          end if
        end if
      else
         npl = 1
         allocate(pls(npl))
         pls = (/ 1 /)
      end if

  end subroutine readFirstLayerAtoms


  !> Reads Green's function settings
  subroutine readGreensFunction(pNode, greendens, transpar, tempElec)

    !> Input tree
    type(fnode), pointer :: pTmp

    !> Settings for Green's function solver
    type(TNEGFGreenDensInfo), intent(inout) :: greendens

    !> Transport solver settings
    type(TTransPar), intent(inout) :: transpar

    !> Electron temperature
    real(dp), intent(in) :: tempElec

    type(fnode), pointer :: pNode
    type(fnode), pointer :: field, child1, child2
    real(dp) :: Estep
    integer :: defValue, ii
    type(string) :: buffer, modifier
    logical :: realAxisConv, equilibrium

    type(TListReal) :: fermiBuffer

    greendens%defined = .true.

    if (.not. transpar%defined) then
      !! Fermi level: in case of collinear spin we accept two values
      !! (up and down)
      call init(fermiBuffer)
      call getChildValue(pNode, "FermiLevel", fermiBuffer, modifier=modifier)
      if ( len(fermiBuffer) .eq. 1) then
        call asArray(fermiBuffer, greendens%oneFermi)
        greendens%oneFermi(2) = greendens%oneFermi(1)
      else if ( len(fermiBuffer) .eq. 2) then
        call asArray(fermiBuffer, greendens%oneFermi)
      else
        call detailedError(pNode, "FermiLevel accepts 1 or 2 (for collinear spin) values")
      end if
      call destruct(fermiBuffer)
      call convertByMul(char(modifier), energyUnits, pNode, greendens%oneFermi)

      call getChild(pNode, "FirstLayerAtoms", pTmp, requested=.false.)
      call readFirstLayerAtoms(pTmp, greendens%PL, greendens%nPLs,&
                                &transpar%idxdevice, check = .false.)
      if (.not.associated(pTmp)) then
        call setChildValue(pNode, "FirstLayerAtoms", greendens%PL)
      end if
      !call getChild(pNode, "ContactPLs", pTmp, requested=.false.)
      !if (associated(pTmp)) then
      !  call init(li)
      !  call getChildValue(pTmp, "", li)
      !  allocate(transpar%cblk(len(li)))
      !  call asArray(li,transpar%cblk)
      !  call destruct(li)
      !end if
      allocate(greendens%kbT(1))
      greendens%kbT(:) = tempElec
    else
      if (transpar%ncont > 0) then
        allocate(greendens%kbT(transpar%ncont))
        do ii = 1, transpar%ncont
          if (transpar%contacts(ii)%kbT .ge. 0.0_dp) then
            greendens%kbT(ii) = transpar%contacts(ii)%kbT
          else
            greendens%kbT(ii) = tempElec
          end if
        enddo
      end if
    end if

    call getChildValue(pNode, "LocalCurrents", greendens%doLocalCurr, .false.)
    call getChildValue(pNode, "Verbosity", greendens%verbose, 51)
    call getChildValue(pNode, "Delta", greendens%delta, 1.0e-5_dp, modifier=modifier, child=field)
    call convertByMul(char(modifier), energyUnits, field, greendens%delta)
    call getChildValue(pNode, "ReadSurfaceGFs", greendens%readSGF, .false.)
    call getChildValue(pNode, "SaveSurfaceGFs", greendens%saveSGF, .not.greendens%readSGF)
    call getChildValue(pNode, "ContourPoints", greendens%nP(1:2), [ 20, 20 ])
    call getChildValue(pNode, "EnclosedPoles",  greendens%nPoles, 3)
    call getChildValue(pNode, "LowestEnergy", greendens%enLow, -2.0_dp, modifier=modifier,&
        & child=field)
    call convertByMul(char(modifier), energyUnits, field, greendens%enLow)
    call getChildValue(pNode, "FermiCutoff", greendens%nkT, 10)
      ! Fermi energy had not been set by other means yet

      ! Non equilibrium integration along real axis:
      ! The code will perform the integration if the number of points is larger
      ! than zero, no matter if there's bias or not.
      ! Therefore I restored the default on the energy step, as it works at zero
      ! bias and it scales flawlessy with increasing bias
      ! It is still allowed to directly set the number of points, if prefered
      ! libNEGF only wants the number of points in input
      call getChild(pNode, "RealAxisPoints", child1, requested=.false.)
      call getChild(pNode, "RealAxisStep", child2, requested=.false., &
          & modifier=buffer)
      realAxisConv = .false.
      ! Set a bool to verify if all contacts are at the same potential (if so,
      ! no points are needed)
      equilibrium = .true.
      do ii = 2, transpar%ncont
        if (transpar%contacts(1)%potential .ne. transpar%contacts(ii)%potential &
           & .or. transpar%contacts(1)%kbT .ne. transpar%contacts(ii)%kbT ) then
           equilibrium = .false.
        end if
      end do

      ! Both Points and Step cannot be specified
      if  (associated (child1) .and. associated(child2)) then
        call detailedError(child1, "RealAxisPoints and RealAxisStep " &
                            &// " cannot be specified together.")
      ! If only one is specified, take it as valid value
      else if (associated(child1)) then
        call getChildValue(pNode, "RealAxisPoints", greendens%nP(3))
      else if (associated(child2)) then
        call getChildValue(pNode, "RealAxisStep", Estep, child=child2, &
             & modifier=modifier)
        call convertByMul(char(modifier), energyUnits, child2, Estep)
        realAxisConv = .true.
      ! If the system is under equilibrium we set the number of
      ! points to zero
      else if (equilibrium) then
        call getChildValue(pNode, "RealAxisPoints", greendens%nP(3), &
          & 0, child=child1)
      else
        !Default is a point every 1500H
        call getChildValue(pNode, "RealAxisStep", Estep, 6.65e-4_dp, &
                          &modifier=modifier, child=child2)
        realAxisConv = .true.
      end if
      ! RealAxisConv means that we have a step and we convert it in a number
      ! of points
      if (realAxisConv) then
        defValue = int(1.0_dp/Estep &
          & * (maxval(transpar%contacts(:)%potential) &
          & - minval(transpar%contacts(:)%potential) + &
          & 2 * greendens%nKT * maxval(greendens%kbT)))
        greendens%nP(3) = defvalue
        !call getChildValue(pNode, "RealAxisPoints", greendens%nP(3), &
        !    & defvalue, child=child1)
      end if

  end subroutine readGreensFunction
#:endif


#:if WITH_POISSON

  !> Read in Poisson related data
#:if WITH_TRANSPORT
  subroutine readPoisson(pNode, poisson, tPeriodic, transpar, latVecs, updateSccAfterDiag)
#:else
  subroutine readPoisson(pNode, poisson, tPeriodic, latVecs, updateSccAfterDiag)
#:endif

    !> Input tree
    type(fnode), pointer :: pNode

    !> data type for Poisson solver settings
    type(TPoissonInfo), intent(inout) :: poisson

    !> Is this a periodic calculation
    logical, intent(in) :: tPeriodic

  #:if WITH_TRANSPORT
    !> Parameters of the transport calculation
    type(TTransPar), intent(inout) :: transpar
  #:endif

    !> Lattice vectors if periodic
    real(dp), allocatable, intent(in) :: latVecs(:,:)

    !> Whether Scc should be updated with the output charges (obtained after diagonalization)
    logical, intent(out) :: updateSccAfterDiag

    type(fnode), pointer :: pTmp, pTmp2, pChild, field
    type(string) :: buffer, modifier
    real(dp) :: denstol, gatelength_l
    logical :: needsPoissonBox

  #:if WITH_TRANSPORT
    integer :: ii
  #:endif

    poisson%defined = .true.
    needsPoissonBox = .not. tPeriodic
  #:if WITH_TRANSPORT
    needsPoissonBox = needsPoissonBox .or. transpar%tPeriodic1D .or. transpar%nCont == 1
  #:endif

    if (needsPoissonBox) then
    #:if WITH_TRANSPORT
      if (transpar%nCont == 1 .and. .not. transpar%tPeriodic1D) then
        poisson%poissBox(:) = 0.0_dp
        do ii = 1, 3
          if (ii == transpar%contacts(1)%dir) then
            call getChildValue(pNode, "PoissonThickness", poisson%poissBox(ii), modifier=modifier,&
                & child=field)
            call convertByMul(char(modifier), lengthUnits, field, poisson%poissBox)
          else
            poisson%poissBox(ii) = sqrt(sum(latVecs(:,ii)**2))
          end if
        end do
      else
        call getChildValue(pNode, "PoissonBox", poisson%poissBox, modifier=modifier, child=field)
        call convertByMul(char(modifier), lengthUnits, field, poisson%poissBox)
      end if
    #:else
      call getChildValue(pNode, "PoissonBox", poisson%poissBox, modifier=modifier, child=field)
      call convertByMul(char(modifier), lengthUnits, field, poisson%poissBox)
    #:endif
    end if

    poisson%foundBox = needsPoissonBox
    call getChildValue(pNode, "MinimalGrid", poisson%poissGrid, [ 0.3_dp, 0.3_dp, 0.3_dp ],&
        & modifier=modifier, child=field)
    call convertByMul(char(modifier), lengthUnits, field, poisson%poissGrid)
    call getChildValue(pNode, "NumericalNorm", poisson%numericNorm, .false.)
    call getChild(pNode, "AtomDensityCutoff", pTmp, requested=.false., modifier=modifier)
    call getChild(pNode, "AtomDensityTolerance", pTmp2, requested=.false.)
    if (associated(pTmp) .and. associated(pTmp2)) then
      call detailedError(pNode, "Either one of the tags AtomDensityCutoff or AtomDensityTolerance&
          & can be specified.")
    else if (associated(pTmp)) then
      call getChildValue(pTmp, "", poisson%maxRadAtomDens, default=14.0_dp, modifier=modifier)
      call convertByMul(char(modifier), lengthUnits, pTmp, poisson%maxRadAtomDens)
      if (poisson%maxRadAtomDens <= 0.0_dp) then
        call detailedError(pTmp2, "Atom density cutoff must be > 0")
      end if
    else
      call getChildValue(pNode, "AtomDensityTolerance", denstol, 1e-6_dp, child=pTmp2)
      if (denstol <= 0.0_dp) then
        call detailedError(pTmp2, "Atom density tolerance must be > 0")
      end if
      ! Negative value to signal automatic determination
      poisson%maxRadAtomDens = -denstol
    end if

    call getChildValue(pNode, "CutoffCheck", poisson%cutoffcheck, .true.)
    call getChildValue(pNode, "Verbosity", poisson%verbose, 51)
    call getChildValue(pNode, "SavePotential", poisson%savePotential, .false.)
    call getChildValue(pNode, "PoissonAccuracy", poisson%poissAcc, 1.0e-6_dp)
    call getChildValue(pNode, "BuildBulkPotential", poisson%bulkBC, .true.)
    call getChildValue(pNode, "ReadOldBulkPotential", poisson%readBulkPot, .false.)
    call getChildValue(pNode, "RecomputeAfterDensity", updateSccAfterDiag, .false.)
    call getChildValue(pNode, "MaxPoissonIterations", poisson%maxPoissIter, 60)

    poisson%overrideBC(:) = 0
    call getChild(pNode, "OverrideDefaultBC", pTmp, requested=.false.)
    if (associated(pTmp)) then
      call getPoissonBoundaryConditionOverrides(pTmp, [ 1, 2 ], poisson%overrideBC)
    end if

    call getChildValue(pNode, "OverrideBulkBC", pTmp, "none")
    poisson%overrBulkBC(:) = -1
    if (associated(pNode)) then
      call getPoissonBoundaryConditionOverrides(pTmp, [ 0, 1, 2 ], poisson%overrBulkBC)
    end if

    call getChildValue(pNode, "BoundaryRegion", pTmp, "global")
    call getNodeName(pTmp, buffer)
    select case(char(buffer))
    case ("global")
      poisson%localBCType = "G"
    case ("square")
      poisson%localBCType = "S"
      call getChildValue(pTmp, "BufferLength", poisson%bufferLocBC, 9.0_dp, modifier=modifier,&
          & child=field)
      call convertByMul(char(modifier), lengthUnits, field, poisson%bufferLocBC)
    case ("circle")
      poisson%localBCType = "C"
      call getChildValue(pTmp, "BufferLength", poisson%bufferLocBC, 9.0_dp, modifier=modifier,&
          & child=field)
      call convertByMul(char(modifier), lengthUnits, field, poisson%bufferLocBC)
    case default
      call getNodeHSDName(pTmp, buffer)
      call detailedError(pTmp, "Invalid boundary region type '" // char(buffer) // "'")
    end select

    call getChildValue(pNode, "BoxExtension", poisson%bufferBox, 0.0_dp, modifier=modifier,&
        & child=field)
    call convertByMul(char(modifier), lengthUnits, field, poisson%bufferBox)
    if (poisson%bufferBox.lt.0.0_dp) then
      call detailedError(pNode, "BoxExtension must be a positive number")
    endif

    ! PARSE GATE OPTIONS
    call getChildValue(pNode,"Gate",pTmp2,"none",child=pChild)
    call getNodeName(pTmp2, buffer)

    select case(char(buffer))
    case ("none")
      poisson%gateType = "N"
    case ("planar")
      poisson%gateType = "P"
      call getChildValue(pTmp2, "GateLength", poisson%gateLength_l, 0.0_dp, modifier= modifier,&
          & child=field)
      call convertByMul(char(modifier), lengthUnits, field, poisson%gateLength_l)

      gatelength_l = poisson%gateLength_l !avoids a warning on intents
      call getChildValue(pTmp2, "GateLength_l", poisson%gateLength_l, gateLength_l,&
          & modifier=modifier, child=field)
      call convertByMul(char(modifier), lengthUnits, field, poisson%gateLength_l)

      call getChildValue(pTmp2, "GateLength_t", poisson%gateLength_t, poisson%gateLength_l,&
          & modifier=modifier, child=field)
      call convertByMul(char(modifier), lengthUnits, field, poisson%gateLength_t)

      call getChildValue(pTmp2, "GateDistance", poisson%gateRad, 0.0_dp, modifier=modifier,&
          & child=field)
      call convertByMul(char(modifier), lengthUnits, field, poisson%gateRad)

      call getChildValue(pTmp2, "GatePotential", poisson%gatepot, 0.0_dp, modifier=modifier,&
          & child=field)
      call convertByMul(char(modifier), energyUnits, field, poisson%gatepot)

      !call getChildValue(pTmp2, "GateDirection", poisson%gatedir, 2)
      poisson%gatedir = 2

    case ("cylindrical")
      poisson%gateType = "C"
      call getChildValue(pTmp2, "GateLength",poisson%gateLength_l, 0.0_dp, modifier= modifier,&
          & child=field)
      call convertByMul(char(modifier), lengthUnits, field, poisson%gateLength_l)

      call getChildValue(pTmp2, "GateRadius", poisson%gateRad, 0.0_dp, modifier=modifier,&
          & child=field)
      call convertByMul(char(modifier), lengthUnits, field, poisson%gateRad)

      call getChildValue(pTmp2, "GatePotential", poisson%gatepot, 0.0_dp, modifier=modifier,&
          & child=field)
      call convertByMul(char(modifier), lengthUnits, field, poisson%gatepot)

    case default
      call getNodeHSDName(pTmp2, buffer)
      call detailedError(pTmp2, "Invalid gate type '" // char(buffer) // "'")

    end select

    call getChildValue(pNode, "MaxParallelNodes", poisson%maxNumNodes, 1)

    poisson%scratch = "contacts"

  end subroutine readPoisson


  !> Over-rides the boundary conditions on the Poisson solver
  subroutine getPoissonBoundaryConditionOverrides(pNode, availableConditions, overrideBC)

    !> Input data tree
    type(fnode), pointer, intent(in) :: pNode

    !> List of conditions that can be set as choices
    integer, intent(in) :: availableConditions(:)

    !> Array of boundary condition types on the 6 faces of the box, 0 for use of default
    integer, intent(inout) :: overrideBC(:)

    integer, parameter :: PERIODIC_BC = 0
    integer, parameter :: DIRICHLET_BC = 1
    integer, parameter :: NEUMANN_BC = 2
    character(10), parameter :: bcstr(0:2) = &
        & [ character(10) :: "Periodic", "Dirichlet", "Neumann" ]
    integer :: bctype, iBC
    integer :: faceBC, oppositeBC
    integer :: ii
    type(TListString) :: lStr
    type(fnode), pointer :: pNode2, pChild
    character(lc) :: strTmp

    do iBC = 1, size(availableConditions)
      bctype = availableConditions(iBC)
      call getChild(pNode, trim(bcstr(bctype)), pNode2, requested=.false.)
      if (associated(pNode2)) then
        call init(lStr)
        call getChildValue(pNode2, "boundaries", lStr, child=pChild)
        if (len(lStr).gt.6) then
          call detailedError(pChild,"boundaries must be 6 or less")
        end if
        do ii = 1, len(lStr)
          call get(lStr, strTmp, ii)
          select case(trim(strTmp))
          case("x")
            overrideBC(1) = bctype
            overrideBC(2) = bctype
          case("xmin")
            overrideBC(1) = bctype
          case("xmax")
            overrideBC(2) = bctype
          case("y")
            overrideBC(3) = bctype
            overrideBC(4) = bctype
          case("ymin")
            overrideBC(3) = bctype
          case("ymax")
            overrideBC(4) = bctype
          case("z")
            overrideBC(5) = bctype
            overrideBC(6) = bctype
          case("zmin")
            overrideBC(5) = bctype
          case("zmax")
            overrideBC(6) = bctype
          end select
        end do
        call destruct(lStr)
      end if
    end do

    ! If face is set to periodic, opposite one should be the same
    do ii = 1, 3
      faceBC = overrideBC(2 * ii)
      oppositeBC = overrideBC(2 * ii - 1)
      if (faceBC == PERIODIC_BC &
          & .and. oppositeBC /= faceBC) then
        call detailedError(pChild, &
            & "periodic override must be set both min max")
      end if
    end do

  end subroutine getPoissonBoundaryConditionOverrides

#:endif


#:if WITH_TRANSPORT
  !> Sanity checking of atom ranges and returning contact vector and direction.
  subroutine getContactVector(atomrange, geom, id, name, pContact, contactLayerTol, contactVec,&
      & contactDir)

    !> Range of atoms in the contact
    integer, intent(in) :: atomrange(2)

    !> Atomic geometry, including the contact atoms
    type(TGeometry), intent(in) :: geom

    !> Index for this contact
    integer, intent(in) :: id

    !> Contact name
    character(mc), intent(in) :: name

    !> Node in the parser, needed for error handling
    type(fnode), pointer :: pContact

    !> Allowed discrepancy in positions of atoms between the contact's two  principle layers
    real(dp), intent(in) :: contactLayerTol

    !> Vector direction between principal layers in the contact
    real(dp), intent(out) :: contactVec(3)

    !> Which supercell vector the contact vector is parallel to
    integer, intent(out) :: contactDir

    integer :: iStart, iStart2, iEnd, ii
    logical :: mask(3)
    character(lc) :: errorStr

    !! Sanity check for the atom ranges
    iStart = atomrange(1)
    iEnd = atomrange(2)
    if (iStart < 1 .or. iEnd < 1 .or. iStart > geom%nAtom .or. iEnd > geom%nAtom) then
      call detailedError(pContact, "Invalid atom range '" // i2c(iStart) &
          &// " " // i2c(iEnd) // "', values should be between " // i2c(1) &
          &// " and " // i2c(geom%nAtom) // ".")
    end if
    if (iEnd < iStart) then
      call detailedError(pContact, "Invalid atom order in contact '" // i2c(iStart) // " " //&
          & i2c(iEnd) // "', should be asscending order.")
    end if

    if (mod(iEnd - iStart + 1, 2) /= 0) then
      call detailedError(pContact, "Nr. of atoms in the contact must be even")
    end if

    ! Determining intra-contact layer vector
    iStart2 = iStart + (iEnd - iStart + 1) / 2
    contactVec = geom%coords(:,iStart) - geom%coords(:,iStart2)

    if (any(sum( (geom%coords(:,iStart:iStart2-1) - geom%coords(:,iStart2:iEnd)&
        & - spread(contactVec, dim=2, ncopies=iStart2-iStart))**2, dim=1) > contactLayerTol**2))&
        & then
      write(stdout,"(1X,A,I0,A,I0)")'Contact vector defined from atoms ', iStart, ' and ',iStart2
      write(stdout,"(1X,A,I0,'-',I0)")'Contact layer 1 atoms: ',iStart, iStart2-1
      write(stdout,"(1X,A,I0,'-',I0)")'Contact layer 2 atoms: ',iStart2, iEnd
      do ii = 0, iStart2 -1 -iStart
        if (sum((geom%coords(:,ii+iStart)-geom%coords(:,ii+iStart2) - contactVec)**2)&
            & > contactLayerTol**2) then
          write(stdout,"(1X,A,I0,A,I0,A)")'Atoms ',iStart+ii, ' and ', iStart2+ii,&
              & ' inconsistent with the contact vector.'
          exit
        end if
      end do
      write(stdout,*)'Mismatches in atomic positions in the two layers:'
      write(stdout,"(3F20.12)")((geom%coords(:,iStart:iStart2-1) - geom%coords(:,iStart2:iEnd)&
          & - spread(contactVec(:), dim=2, ncopies=iStart2-iStart))) * Bohr__AA

      write (errorStr,"('Contact ',A,' (',A,') does not consist of two rigidly shifted layers')")&
          & i2c(id), trim(name)
      call error(errorStr)

    end if

    ! Determine to which axis the contact vector is parallel.
    mask = (abs(abs(contactVec) - sqrt(sum(contactVec**2))) < 1.0e-8_dp)
    if (count(mask) /= 1) then
      call warning("Contact vector " // i2c(id) // " not parallel to any of the coordinate axis.")
      contactDir = 0
    else
      ! Workaround for bug in Intel compiler (can not use index function)
      contactDir = 1
      do while (.not. mask(contactDir))
        contactDir = contactDir + 1
      end do
    end if

  end subroutine getContactVector


  !> Read dephasing block
  subroutine readDephasing(node, orb, geom, tp, tundos)

    !> Input tree node
    type(fnode), pointer :: node

    !> Atomic orbital information
    type(TOrbitals), intent(in) :: orb

    !> Atomic geometry, including the contact atoms
    type(TGeometry), intent(in) :: geom

    !> Parameters of the transport calculation
    type(TTransPar), intent(inout) :: tp

    !> Parameters of tunneling and dos calculation
    type(TNEGFTunDos), intent(inout) :: tundos

    type(fnode), pointer :: value1, child

    call getChild(node, "VibronicElastic", child, requested=.false.)
    if (associated(child)) then
      tp%tDephasingVE = .true.
      call readElPh(child, tundos%elph, geom, orb, tp)
    end if

    call getChildValue(node, "BuettikerProbes", value1, "", child=child, &
        &allowEmptyValue=.true., dummyValue=.true.)
    if (associated(value1)) then
      tp%tDephasingBP = .true.
      call readDephasingBP(child, tundos%bp, geom, orb, tp)
    end if

    ! Lowdin transformations involve dense matrices and works only in small systems
    ! For the dftb+ official release the options are disabled
    tp%tOrthonormal = .false.
    tp%tOrthonormalDevice = .false.
    !call getChildValue(node, "Orthonormal", tp%tOrthonormal, .false.)
    !call getChildValue(node, "OrthonormalDevice", tp%tOrthonormalDevice, .false.)
    tp%tNoGeometry = .false.
    tp%NumStates = 0

  end subroutine readDephasing


  !> Read Electron-Phonon blocks (for density and/or current calculation)
  subroutine readElPh(node, elph, geom, orb, tp)

    !> Input node in the tree
    type(fnode), pointer :: node

    !> container for electron-phonon parameters
    type(TElPh), intent(inout) :: elph

    !> Geometry type
    type(TGeometry), intent(in) :: geom

    !> Orbitals infos
    type(TOrbitals), intent(in) :: orb

    !> Transport parameter type
    type(TTransPar), intent(in) :: tp


    logical :: block_model, semilocal_model

    elph%defined = .true.
    !! Only local el-ph model is defined (elastic for now)
    elph%model = 1

    call getChildValue(node, "MaxSCBAIterations", elph%scba_niter, default=100)
    call getChildValue(node, "atomBlock", block_model, default=.false.)
    if (block_model) then
      elph%model = 2
    endif

    !BUG: semilocal model crashes because of access of S before its allocation
    !     this because initDephasing was moved into initprogram
    call getChildValue(node, "semiLocal", semilocal_model, default=.false.)
    if (semilocal_model) then
      call detailedError(node, "semilocal dephasing causes crash and has been "//&
           & "temporarily disabled")
      elph%model = 3
    endif

    call readCoupling(node, elph, geom, orb, tp)

  end subroutine readElPh


  !> Read Buettiker probe dephasing blocks (for density and/or current calculation)
  subroutine readDephasingBP(node, elph, geom, orb, tp)

    !> Node in input document tree
    type(fnode), pointer :: node

    !> container for buttiker-probes parameters
    type(TElPh), intent(inout) :: elph

    !> Geometry type
    type(TGeometry), intent(in) :: geom

    !> Orbitals infos
    type(TOrbitals), intent(in) :: orb

    !> Transport parameter type
    type(TTransPar), intent(inout) :: tp

    logical :: block_model, semilocal_model
    type(string) :: model
    type(fnode), pointer :: dephModel

    call detailedError(node,"Buettiker probes are still under development")

    elph%defined = .true.
    call getChildValue(node, "", dephModel)
    call getNodeName2(dephModel, model)

    select case(char(model))
    case("dephasingprobes")
      !! Currently only zeroCurrent condition is implemented
      !! This corresponds to elastic dephasing probes
      tp%tZeroCurrent=.true.
      !! Only local bp model is defined (elastic for now)
    case("voltageprobes")
      call detailedError(dephModel,"voltageProbes have been not implemented yet")
      tp%tZeroCurrent=.false.
    case default
      call detailedError(dephModel,"unkown model")
    end select

    elph%model = 1

    call getChildValue(dephModel, "MaxSCBAIterations", elph%scba_niter, default=100)

    call getChildValue(dephModel, "atomBlock", block_model, default=.false.)
    if (block_model) then
      elph%model = 2
    endif

    !BUG: semilocal model crashes because of access of S before its allocation
    !     this because initDephasing occurs in initprogram
    call getChildValue(dephModel, "semiLocal", semilocal_model, default=.false.)
    if (semilocal_model) then
      call detailedError(dephModel, "semilocal dephasing is not working yet")
      elph%model = 3
    endif

    call readCoupling(dephModel, elph, geom, orb, tp)

  end subroutine readDephasingBP


  !> Reads coupling strength and mode for dephasing
  !> 2 modes support, constant or specified per each orbital
  subroutine readCoupling(node, elph, geom, orb, tp)

    !> Node in the input tree
    type(fnode), pointer :: node

    !> container for buttiker-probes parameters
    type(TElPh), intent(inout) :: elph

    !> Geometry type
    type(TGeometry), intent(in) :: geom

    !> Orbitals infos
    type(TOrbitals), intent(in) :: orb

    !> Transport parameter type
    type(TTransPar), intent(in) :: tp

    type(string) :: buffer, method, modifier, modifier2
    type(fnode), pointer :: val, child, child2, child3, child4, field
    type(fnodeList), pointer :: children
    integer :: norbs, ii, jj, iAt
    integer :: atm_range(2)
    real(dp) :: rTmp
    integer, allocatable :: tmpI1(:)
    real(dp), allocatable :: atmCoupling(:)

    !! Allocate coupling array
    norbs = 0
    if (tp%defined) then
      atm_range(1) = tp%idxdevice(1)
      atm_range(2) = tp%idxdevice(2)
    else
      atm_range(1) = 1
      atm_range(2) = geom%nAtom
    endif
    do ii=atm_range(1), atm_range(2)
      norbs = norbs + orb%nOrbAtom(ii)
    enddo
    allocate(elph%coupling(norbs))
    elph%coupling(:) = 0.d0

    elph%orbsperatm = orb%nOrbAtom(atm_range(1):atm_range(2))

    call getChildValue(node, "Coupling", val, "", child=child, &
        & allowEmptyValue=.true., modifier=modifier, dummyValue=.true., list=.false.)

    call getNodeName(val, method)

    ! This reads also things like:  "Coupling [eV] = 0.34"
    !if (is_numeric(char(method))) then
    !  call getChildValue(node, "Coupling", rTmp, child=field)
    !  call convertByMul(char(modifier), energyUnits, field, rTmp)
    !  elph%coupling = rTmp
    !  return
    !end if

    select case (char(method))
    case ("allorbitals")
      call getChild(child, "AllOrbitals", child2, requested=.false.)
      call getChildValue(child2, "", elph%coupling, child=field)
      call convertByMul(char(modifier), energyUnits, field, elph%coupling)

    case ("atomcoupling")
      call getChild(child, "AtomCoupling", child2, requested=.false.)
      allocate(atmCoupling(atm_range(2)-atm_range(1)+1))
      atmCoupling = 0.d0
      call getChildren(child2, "AtomList", children)
      do ii = 1, getLength(children)
        call getItem1(children, ii, child3)
        call getChildValue(child3, "Atoms", buffer, child=child4, multiple=.true.)
        call getSelectedAtomIndices(child4, char(buffer), geom%speciesNames, geom%species, tmpI1)
        call getChildValue(child3, "Value", rTmp, child=field, modifier=modifier2)
        ! If not defined, use common unit modifier defined after Coupling
        if (len(modifier2)==0) then
          call convertByMul(char(modifier), energyUnits, field, rTmp)
        else
          call convertByMul(char(modifier2), energyUnits, field, rTmp)
        end if
        do jj=1, size(tmpI1)
          iAt = tmpI1(jj)
          if (atmCoupling(iAt) /= 0.0_dp) then
            call detailedWarning(child3, "Previous setting of coupling &
                &for atom" // i2c(iAt) // " has been overwritten")
          end if
          atmCoupling(iAt) = rTmp
        enddo
      enddo
      ! Transform atom coupling in orbital coupling
      norbs = 0
      do ii=atm_range(1), atm_range(2)
        elph%coupling(norbs + 1:norbs + orb%nOrbAtom(ii)) = atmCoupling(ii)
        norbs = norbs + orb%nOrbAtom(ii)
      enddo
      deallocate(atmCoupling)

    case ("constant")
      call getChildValue(child, "Constant", rtmp, child=field)
      call convertByMul(char(modifier), energyUnits, field, rTmp)
      elph%coupling = rTmp

    case default
      call detailedError(node, "Coupling definition unknown")
    end select

  end subroutine readCoupling


  !> Read Tunneling and Dos options from analysis block
  subroutine readTunAndDos(root, orb, geo, tundos, transpar, tempElec)
    type(fnode), pointer :: root
    type(TOrbitals), intent(in) :: orb
    type(TGeometry), intent(in) :: geo

    !> tundos is the container to be filled
    type(TNEGFTunDos), intent(inout) :: tundos
    type(TTransPar), intent(inout) :: transpar
    real(dp), intent(in) :: tempElec

    type(fnode), pointer :: pTmp, pNode, field
    type(fnodeList), pointer :: pNodeList
    integer :: ii, jj, ind, ncont, nKT
    real(dp) :: eRange(2), eRangeDefault(2)
    type(string) :: modifier
    type(TWrappedInt1), allocatable :: iAtInRegion(:)
    logical, allocatable :: tShellResInRegion(:)
    character(lc), allocatable :: regionLabelPrefixes(:)
    type(TListReal) :: temperature

    tundos%defined = .true.

    ! ncont is needed for contact option allocation
    ncont = transpar%ncont

    call getChildValue(root, "Verbosity", tundos%verbose, 51)
    call getChildValue(root, "WriteLDOS", tundos%writeLDOS, .true.)
    call getChildValue(root, "WriteTunn", tundos%writeTunn, .true.)

    ! Read Temperature. Can override contact definition
    allocate(tundos%kbT(ncont))
    call getChild(root, "ContactTemperature", pTmp, modifier=modifier, requested=.false.)
    if (associated(pTmp)) then
      call init(temperature)
      call getChildValue(pTmp, "", temperature)
      if (len(temperature) .ne. ncont) then
        call detailedError(root, "ContactTemperature does not match the number of contacts")
      end if
      call asArray(temperature, tundos%kbT)
      call destruct(temperature)
      call convertByMul(char(modifier), energyUnits, pTmp, tundos%kbT)
    else
      do ii = 1, ncont
        if (transpar%contacts(ii)%kbT >= 0) then
          tundos%kbT(ii) = transpar%contacts(ii)%kbT
        else
          tundos%kbT(ii) = tempElec
        end if
      end do
    end if

    ! Parsing of energy range
    ! If the calculation is in equilibrium (all potentials to 0.0)
    ! then an energy range and step must be specified (it is assumed
    ! that the user use this filed to calculate a DOS or T(E) )
    ! If the calculation is out of equilibrium, a default similar to
    ! GreensFunction RealAxisStep is set to ensure that the current
    ! can be calculated without manually specify the energy parameters.

    if (all(transpar%contacts(:)%potential.eq.0.0)) then
      ! No default meaningful
      call getChildValue(root, "EnergyRange", eRange, modifier=modifier,&
      & child=field)
      call convertByMul(char(modifier), energyUnits, field, eRange)
      call getChildValue(root, "EnergyStep", tundos%estep,&
      & modifier=modifier, child=field)
      call convertByMul(char(modifier), energyUnits, field, tundos%estep)
    else
      ! Default meaningful
      ! nKT is set to GreensFunction default, i.e. 10
      ! I avoid an explicit nKT option because I find it confusing here
      ! (it makes sense only out of equilibrium)
      ! Emin = min(-mu); Emax=max(-mu) where mu is Vi-min(Efi)
      ! Note: if Efi != min(Efi) a built in potential is added in poisson
      ! to aling the leads, we don't need to include it here
      nKT = 10
      eRangeDefault(1) = minval(-1.0*transpar%contacts(:)%potential) + &
                        & minval(1.0*transpar%contacts(:)%eFermi(1)) -   &
                        & nKT * maxval(tundos%kbT)
      eRangeDefault(2) = maxval(-1.0*transpar%contacts(:)%potential) + &
                        & minval(transpar%contacts(:)%eFermi(1)) +   &
                        & nKT * maxval(tundos%kbT)
      call getChildValue(root, "EnergyStep", tundos%estep, 6.65e-4_dp, &
                          &modifier=modifier, child=field)
      call convertByMul(char(modifier), energyUnits, field, tundos%estep)
      call getChildValue(root, "EnergyRange", eRange, eRangeDefault, &
                          modifier=modifier, child=field)
      call convertByMul(char(modifier), energyUnits, field, eRange)
    end if

    tundos%emin = eRange(1)
    tundos%emax = eRange(2)
    ! Terminal currents
    call getChild(root, "TerminalCurrents", pTmp, requested=.false.)
      if (associated(pTmp)) then
        call getChildren(pTmp, "EmitterCollector", pNodeList)
        allocate(tundos%ni(getLength(pNodeList)))
        allocate(tundos%nf(getLength(pNodeList)))
        do ii = 1, getLength(pNodeList)
          call getItem1(pNodeList, ii, pNode)
          call getEmitterCollectorByName(pNode, tundos%ni(ii), tundos%nf(ii),&
              & transpar%contacts(:)%name)
        end do
        call destroyNodeList(pNodeList)
      else
        allocate(tundos%ni(ncont-1) )
        allocate(tundos%nf(ncont-1) )
        call setChild(root, "TerminalCurrents", pTmp)
        ind = 1
        do ii = 1, 1
          do jj = ii + 1, ncont
            call setChildValue(pTmp, "EmitterCollector", &
                &(/ transpar%contacts(ii)%name, transpar%contacts(jj)%name /))
            tundos%ni(ind) = ii
            tundos%nf(ind) = jj
            ind = ind + 1
          end do
        end do
      end if
      call getChildValue(root, "Delta", tundos%delta, &
          &1.0e-5_dp, modifier=modifier, child=field)
      call convertByMul(char(modifier), energyUnits, field, &
          &tundos%delta)
      call getChildValue(root, "BroadeningDelta", tundos%broadeningDelta, &
          &0.0_dp, modifier=modifier, child=field)
      call convertByMul(char(modifier), energyUnits, field, &
          &tundos%broadeningDelta)

      call readPDOSRegions(root, geo, transpar%idxdevice, iAtInRegion, &
          & tShellResInRegion, regionLabelPrefixes)

      if (allocated(iAtInRegion)) then
        call transformPdosRegionInfo(iAtInRegion, tShellResInRegion, &
            & regionLabelPrefixes, orb, geo%species, tundos%dosOrbitals, &
            & tundos%dosLabels)
      end if

  end subroutine readTunAndDos


  !> Read bias information, used in Analysis and Green's function eigensolver
  subroutine readContacts(pNodeList, contacts, geom, task)
    type(fnodeList), pointer :: pNodeList
    type(ContactInfo), allocatable, dimension(:), intent(inout) :: contacts
    type(TGeometry), intent(in) :: geom
    character(*), intent(in) :: task

    real(dp) :: contactLayerTol
    integer :: ii
    type(fnode), pointer :: field, pNode, pTmp, child1, child2
    type(string) :: buffer, modifier
    type(TListReal) :: fermiBuffer

    do ii = 1, size(contacts)

      contacts(ii)%wideBand = .false.
      contacts(ii)%wideBandDos = 0.0_dp

      call getItem1(pNodeList, ii, pNode)
      call getChildValue(pNode, "Id", buffer, child=pTmp)
      buffer = tolower(trim(unquote(char(buffer))))
      if (len(buffer) > mc) then
        call detailedError(pTmp, "Contact id may not be longer than " // i2c(mc) // " characters.")
      end if
      contacts(ii)%name = char(buffer)
      if (any(contacts(1:ii-1)%name == contacts(ii)%name)) then
        call detailedError(pTmp, "Contact id '" // trim(contacts(ii)%name) //  "' already in use")
      end if

      call getChildValue(pNode, "PLShiftTolerance", contactLayerTol, 1e-5_dp, modifier=modifier,&
          & child=field)
      call convertByMul(char(modifier), lengthUnits, field, contactLayerTol)

      call getChildValue(pNode, "AtomRange", contacts(ii)%idxrange, child=pTmp)
      call getContactVector(contacts(ii)%idxrange, geom, ii, contacts(ii)%name, pTmp,&
        & contactLayerTol, contacts(ii)%lattice, contacts(ii)%dir)
      contacts(ii)%length = sqrt(sum(contacts(ii)%lattice**2))

      ! Contact temperatures. A negative default is used so it is quite clear when the user sets a
      ! different value. In such a case this overrides values defined in the Filling block
      call getChild(pNode,"Temperature", field, modifier=modifier, requested=.false.)
      if (associated(field)) then
        call getChildValue(pNode, "Temperature", contacts(ii)%kbT, 0.0_dp, modifier=modifier,&
            & child=field)
        call convertByMul(char(modifier), energyUnits, field, contacts(ii)%kbT)
      else
        contacts(ii)%kbT = -1.0_dp ! -1.0 simply means 'not defined'
      end if

      if (task .eq. "uploadcontacts") then
        call getChildValue(pNode, "Potential", contacts(ii)%potential, 0.0_dp, modifier=modifier,&
            & child=field)
        call convertByMul(char(modifier), energyUnits, field, contacts(ii)%potential)

        call getChildValue(pNode, "WideBand", contacts(ii)%wideBand, .false.)

        if (contacts(ii)%wideBand) then

          ! WideBandApproximation is defined as energy spacing between levels of the contact. In the
          ! code the inverse value (Density of states) is used. Convert the negf input
          ! value. Default is 20 / e eV.
          call getChildValue(pNode, "LevelSpacing", contacts(ii)%wideBandDos, 0.735_dp,&
              & modifier=modifier, child=field)
          call convertByMul(char(modifier), energyUnits, field, contacts(ii)%wideBandDos)
          contacts(ii)%wideBandDos = 1.d0 / contacts(ii)%wideBandDos

        end if


        ! Fermi level: in case of collinear spin we accept two values (up and down)
        ! call init(fermiBuffer)
        ! call getChildValue(pNode, "FermiLevel", fermiBuffer, modifier=modifier)
        ! if ( len(fermiBuffer) .eq. 1) then
        !   call asArray(fermiBuffer, contacts(ii)%eFermi)
        !   contacts(ii)%eFermi(2) = contacts(ii)%eFermi(1)
        ! else if ( len(fermiBuffer) .eq. 2) then
        !   call asArray(fermiBuffer, contacts(ii)%eFermi)
        ! else
        !   call detailedError(pNode, "FermiLevel accepts 1 or 2 (for collinear spin) values")
        ! end if
        ! call destruct(fermiBuffer)


        call getChildValue(pNode, "FermiLevel", child1, "", child=child2, allowEmptyValue=.true.,&
            & modifier=modifier)
        call getNodeName2(child1, buffer)
        if (char(buffer) == "") then
          contacts(ii)%tFermiSet = .false.
          call detailedWarning(pNode, "Missing Fermi level - required to be set in solver block or&
              & read from a contact shift file")
        else
          call init(fermiBuffer)
          call getChildValue(child2, "", fermiBuffer, modifier=modifier)
          select case(len(fermiBuffer))
          case (1)
            call asArray(fermiBuffer, contacts(ii)%eFermi(1:1))
            contacts(ii)%eFermi(2) = contacts(ii)%eFermi(1)
          case (2)
            call asArray(fermiBuffer, contacts(ii)%eFermi(:2))
          case default
            call detailedError(pNode, "FermiLevel accepts 1 or 2 (for collinear spin) values")
          end select
          call destruct(fermiBuffer)
          call convertByMul(char(modifier), energyUnits, child2, contacts(ii)%eFermi)

          contacts(ii)%tFermiSet = .true.

          ! NOTE: These options have been commented out: there is a problem in parallel execution
          ! since one single file is accessed by all processors causing rush conditions
          ! The options are therefore disabled for the official dftb+ release
          !call getChildValue(pNode, "WriteSelfEnergy", contacts(ii)%tWriteSelfEnergy, .false.)
          !call getChildValue(pNode, "WriteSurfaceGF", contacts(ii)%tWriteSurfaceGF, .false.)
          !call getChildValue(pNode, "ReadSelfEnergy", contacts(ii)%tReadSelfEnergy, .false.)
          !call getChildValue(pNode, "ReadSurfaceGF", contacts(ii)%tReadSurfaceGF, .false.)
          contacts(ii)%tWriteSelfEnergy = .false.
          contacts(ii)%tWriteSurfaceGF = .false.
          contacts(ii)%tReadSelfEnergy = .false.
          contacts(ii)%tReadSurfaceGF = .false.
        end if

      end if

    end do

  end subroutine readContacts


  !> Read in Fermi levels
  subroutine getFermiLevels(pNode, eFermis, nodeModifier)

    !> Document tree node to start from
    type(fnode), pointer :: pNode

    !> Fermi energies for contacts
    real(dp), intent(out) :: eFermis(:)

    !> Any node modifiers in action
    type(string), intent(in) :: nodeModifier

    real(dp) :: eFermi
    type(fnode), pointer :: pChild
    type(string) :: modifier

    call getChild(pNode, "SetForAll", pChild, requested=.false.)
    if (associated(pChild)) then
      call getChildValue(pChild, "", eFermi)
      call convertByMul(char(nodeModifier), energyUnits, pNode, eFermi)
      eFermis(:) = eFermi
    else
      call getChildValue(pNode, "", eFermis, modifier=modifier, child=pChild)
      call convertByMul(char(modifier), energyUnits, pChild, eFermis)
    end if

  end subroutine getFermiLevels


  !> Get contacts for terminal currents by name
  subroutine getEmitterCollectorByName(pNode, emitter, collector, contactNames)

    !> Node in the input tree for error reporting
    type(fnode), pointer :: pNode

    !> Contact number for emitting
    integer, intent(out) :: emitter

    !> Contact number for collecting
    integer, intent(out) :: collector

    !> Labels of contacts
    character(len=*), intent(in) :: contactNames(:)

    type(TListString) :: lString
    character(len=mc) :: buffer

    call init(lString)
    call getChildValue(pNode, "", lString)
    if (len(lString) /= 2) then
      call detailedError(pNode, "You must provide two contacts")
    end if
    call get(lString, buffer, 1)
    emitter = getContactByName(contactNames, buffer, pNode)
    call get(lString, buffer, 2)
    collector = getContactByName(contactNames, buffer, pNode)
    call destruct(lString)

  end subroutine getEmitterCollectorByName


  !> Getting the contact by name
  function getContactByName(contactNames, contName, pNode) result(contact)

    !> Node in the input tree for error reporting
    type(fnode), pointer :: pNode

    !> All of the contact labels
    character(len=*), intent(in) :: contactNames(:)

    !> Specific contact label to identify
    character(len=*), intent(in) :: contName

    !> Contact number
    integer :: contact

    logical :: tFound

    tFound = .false.
    do contact = 1, size(contactNames)
      tFound = (contactNames(contact) == contName)
      if (tFound) then
        exit
      end if
    end do
    if (.not. tFound) then
      call detailedError(pNode, "Invalid collector contact name '" // trim(contName) // "'")
    end if

  end function getContactByName


  !> Read the names of regions to calculate PDOS for
  subroutine readPDOSRegions(node, geo, idxdevice, iAtInregion, tShellResInRegion, regionLabels)

    !> Node to be parsed
    type(fnode), pointer, intent(in) :: node

    !> Geometry of the system
    type(TGeometry), intent(in) :: geo

    !> Is the region to be projected by shell
    integer, intent(in) :: idxdevice(2)

    !> Atoms in a given region
    type(TWrappedInt1), allocatable, intent(out) :: iAtInRegion(:)

    !> Is the region to be projected by shell
    logical, allocatable, intent(out) :: tShellResInRegion(:)

    !> Labels for the regions
    character(lc), allocatable, intent(out) :: regionLabels(:)

    integer :: nReg, iReg
    integer, allocatable :: tmpI1(:)
    type(fnodeList), pointer :: children
    type(fnode), pointer :: child, child2
    type(string) :: buffer
    character(lc) :: strTmp
    logical :: do_ldos

    call getChildren(node, "Region", children)
    nReg = getLength(children)

    if (nReg == 0) then
      call getChildValue(node, "ComputeLDOS", do_ldos, .true.)
      if (do_ldos) then
        write(strTmp,"(I0, ':', I0)") idxdevice(1), idxdevice(2)
        call setChild(node, "Region", child)
        call setChildValue(child, "Atoms", trim(strTmp))
        call setChildValue(child, "Label", "localDOS")
        call getChildren(node, "Region", children)
        nReg = getLength(children)
      else
        return
      end if
    end if

    allocate(tShellResInRegion(nReg))
    allocate(regionLabels(nReg))
    allocate(iAtInRegion(nReg))
    do iReg = 1, nReg
      call getItem1(children, iReg, child)
      call getChildValue(child, "Atoms", buffer, child=child2, multiple=.true.)
      call getSelectedAtomIndices(child2, char(buffer), geo%speciesNames,&
          & geo%species(idxdevice(1) : idxdevice(2)), tmpI1,&
          & selectionRange=[idxdevice(1), idxdevice(2)], indexRange=[1, geo%nAtom])
      iAtInRegion(iReg)%data = tmpI1
      call getChildValue(child, "ShellResolved", tShellResInRegion(iReg), .false., child=child2)
      if (tShellResInRegion(iReg)) then
        if (.not. all(geo%species(tmpI1) == geo%species(tmpI1(1)))) then
          call detailedError(child2, "Shell resolved PDOS can only summed up over atoms of the same&
              & type")
        end if
      end if
      write(strTmp, "('region',I0)") iReg
      call getChildValue(child, "Label", buffer, trim(strTmp))
      regionLabels(iReg) = unquote(char(buffer))
    end do
    call destroyNodeList(children)

  end subroutine readPDOSRegions


  !> Some assignment and consistency check in negf/poisson containers before calling initialization
  subroutine finalizeNegf(input)

    !> Input structure for DFTB+
    type(TInputData), intent(inout) :: input

    integer :: ii

    !! Check consistency between different deltas
    if (input%ginfo%tundos%defined.and.input%ginfo%greendens%defined) then
      if (input%ginfo%tundos%delta.ne.input%ginfo%greendens%delta) then
        call error("Delta parameter must be the same in GreensFunction and TunnelingAndDos")
      end if
    end if

    !! Assign spin degeneracy to every block which may use it
    if (input%ginfo%tundos%defined) then
      if (input%ctrl%tSpin) input%ginfo%tundos%gSpin = 1
      if (.not.input%ctrl%tSpin) input%ginfo%tundos%gSpin = 2
    end if
    if (input%ginfo%greendens%defined) then
      if (input%ctrl%tSpin) input%ginfo%greendens%gSpin = 1
      if (.not.input%ctrl%tSpin) input%ginfo%greendens%gSpin = 2
    end if
    !!!!!!!!!!!!!!!!!!!!!!!!!!!!!!!!!!!!!!!!!!!!!!!!!!!!!!!!!!!!!!!!!!!!!!!!

    !! Inheritance of first layer indexes to green solver when transport is defined
    if (input%transpar%defined .and. input%ginfo%greendens%defined) then
      input%ginfo%greendens%nPLs = input%transpar%nPLs
      input%ginfo%greendens%PL = input%transpar%PL
    end if

    #:block REQUIRES_COMPONENT('Poisson-solver', WITH_POISSON)
      !! Not orthogonal directions in transport are only allowed if no Poisson
      if (input%poisson%defined.and.input%transpar%defined) then
        do ii = 1, input%transpar%ncont
          ! If dir is  any value but x,y,z (1,2,3) it is considered oriented along
          ! a direction not parallel to any coordinate axis
          if (input%transpar%contacts(ii)%dir.lt.1 .or. &
            &input%transpar%contacts(ii)%dir.gt.3 ) then
            call error("Contact " // i2c(ii) // " not parallel to any &
              & coordinate axis is not compatible with Poisson solver")
          end if
        end do
      end if
    #:endblock

    !! Temporarily not supporting surface green function read/load
    !! for spin polarized, because spin is handled outside of libnegf
    if (input%ginfo%greendens%defined) then
      if (input%ctrl%tSpin .and. input%ginfo%greendens%saveSGF) then
        call error("SaveSurfaceGFs must be disabled in collinear spin calculations")
      end if
      if  (input%ctrl%tSpin .and. input%ginfo%greendens%readSGF) then
        call error("ReadSurfaceGFs must be disabled in collinear spin calculations")
      end if
    end if

  end subroutine finalizeNegf
#:endif


  !> This subroutine overrides the neutral (reference) atom electronic occupation
  subroutine readCustomReferenceOcc(root, orb, referenceOcc, geo, iAtInRegion, customOcc)

    !> Node to be parsed
    type(fnode), pointer, intent(in) :: root

    !> Orbital information
    type(TOrbitals), intent(in) :: orb

    !> Default reference occupations
    real(dp), intent(in) :: referenceOcc(:,:)

    !> Geometry information
    type(TGeometry), intent(in) :: geo

    !> Atom indices corresponding to user defined reference atomic charges
    type(TWrappedInt1), allocatable, intent(out) :: iAtInRegion(:)

    !> User-defined reference atomic charges
    real(dp), allocatable, intent(out) :: customOcc(:,:)

    type(fnode), pointer :: node, container, child
    type(fnodeList), pointer :: nodes
    type(string) :: buffer
    integer :: nCustomOcc, iCustomOcc, iShell, iSpecie, nAtom
    character(sc), allocatable :: shellNamesTmp(:)
    logical, allocatable :: atomOverriden(:)

    call getChild(root, "CustomisedOccupations", container, requested=.false.)
    if (.not. associated(container)) then
      return
    end if

    call getChildren(container, "ReferenceOccupation", nodes)
    nCustomOcc = getLength(nodes)
    nAtom = size(geo%species)
    allocate(iAtInRegion(nCustomOcc))
    allocate(customOcc(orb%mShell, nCustomOcc))
    allocate(atomOverriden(nAtom))
    atomOverriden(:) = .false.
    customOcc(:,:) = 0.0_dp

    do iCustomOcc = 1, nCustomOcc
      call getItem1(nodes, iCustomOcc, node)
      call getChildValue(node, "Atoms", buffer, child=child, multiple=.true.)
      call getSelectedAtomIndices(child, char(buffer), geo%speciesNames, geo%species,&
          & iAtInRegion(iCustomOcc)%data)
      if (any(atomOverriden(iAtInRegion(iCustomOcc)%data))) then
        call detailedError(child, "Atom region contains atom(s) which have&
            & already been overriden")
      end if
      atomOverriden(iAtInRegion(iCustomOcc)%data) = .true.
      iSpecie = geo%species(iAtInRegion(iCustomOcc)%data(1))
      if (any(geo%species(iAtInRegion(iCustomOcc)%data) /= iSpecie)) then
        call detailedError(child, "All atoms in a ReferenceOccupation&
            & declaration must have the same type.")
      end if
      call getShellNames(iSpecie, orb, shellNamesTmp)
      do iShell = 1, orb%nShell(iSpecie)
          call getChildValue(node, shellNamesTmp(iShell), customOcc(iShell, iCustomOcc), &
            & default=referenceOcc(iShell, iSpecie))
      end do
      deallocate(shellNamesTmp)
    end do
    if (associated(nodes)) then
      call destroyNodeList(nodes)
    end if

  end subroutine readCustomReferenceOcc


  !> Reads the parallel block.
  subroutine readParallel(root, input)

    !> Root node eventually containing the current block
    type(fnode), pointer, intent(in) :: root

    !> Input structure to be filled
    type(TInputData), intent(inout) :: input

    type(fnode), pointer :: node, pTmp

    call getChild(root, "Parallel", child=node, requested=.false.)
    if (withMpi .and. .not. associated(node)) then
      call setChild(root, "Parallel", node)
    end if
    if (associated(node)) then
      if (.not. withMpi) then
        call detailedWarning(node, "Settings will be read but ignored (compiled without MPI&
            & support)")
      end if
      allocate(input%ctrl%parallelOpts)
      call getChildValue(node, "Groups", input%ctrl%parallelOpts%nGroup, 1, child=pTmp)
      call getChildValue(node, "UseOmpThreads", input%ctrl%parallelOpts%tOmpThreads, .not. withMpi)
      call readBlacs(node, input%ctrl%parallelOpts%blacsOpts)
    end if

  end subroutine readParallel


  !> Reads the blacs block
  subroutine readBlacs(root, blacsOpts)

    !> Root node eventually containing the current block
    type(fnode), pointer, intent(in) :: root

    !> Blacs settings
    type(TBlacsOpts), intent(inout) :: blacsOpts

    type(fnode), pointer :: node

    call getChild(root, "Blacs", child=node, requested=.false.)
    if (withScalapack .and. .not. associated(node)) then
      call setChild(root, "Blacs", node)
    end if
    if (associated(node)) then
      if (.not. withScalapack) then
        call detailedWarning(node, "Settings will be read but ignored (compiled without SCALAPACK&
            & support)")
      end if
      call getChildValue(node, "BlockSize", blacsOpts%blockSize, 32)
    end if

  end subroutine readBlacs


  !> Reads the settings for electrostatic potential plotting
  subroutine readElectrostaticPotential(node, geo, ctrl)

    !> Node containing optional electrostatic settings
    type(fnode), pointer, intent(in) :: node

    !> geometry of the system
    type(TGeometry), intent(in) :: geo

    !> Control structure
    type(TControl), intent(inout) :: ctrl

    type(fnode), pointer :: child, child2, child3
    type(string) :: buffer, modifier
    type(TListRealR1) :: lr1

    call getChild(node, "ElectrostaticPotential", child, requested=.false.)
    if (.not. associated(child)) then
      return
    end if

    if (.not. ctrl%tSCC) then
      call error("Electrostatic potentials only available in an SCC calculation")
    end if
    allocate(ctrl%elStatPotentialsInp)
    call getChildValue(child, "OutputFile", buffer, "ESP.dat")
    ctrl%elStatPotentialsInp%espOutFile = unquote(char(buffer))
    ctrl%elStatPotentialsInp%tAppendEsp = .false.
    if (ctrl%isGeoOpt .or. ctrl%tMD) then
      call getChildValue(child, "AppendFile", ctrl%elStatPotentialsInp%tAppendEsp, .false.)
    end if
    call init(lr1)
    ! discrete points
    call getChildValue(child, "Points", child2, "", child=child3, modifier=modifier,&
        & allowEmptyValue=.true.)
    call getNodeName2(child2, buffer)
    if (char(buffer) /= "") then
      call getChildValue(child3, "", 3, lr1, modifier=modifier)
      allocate(ctrl%elStatPotentialsInp%espGrid(3,len(lr1)))
      call asArray(lr1, ctrl%elStatPotentialsInp%espGrid)
      if (geo%tPeriodic .and. (char(modifier) == "F" .or. char(modifier) == "f")) then
        ctrl%elStatPotentialsInp%espGrid = matmul(geo%latVecs, ctrl%elStatPotentialsInp%espGrid)
      else
        call convertByMul(char(modifier), lengthUnits, child3,&
            & ctrl%elStatPotentialsInp%espGrid)
      end if
    end if
    call destruct(lr1)

    ! grid specification for points instead
    call getChild(child, "Grid", child=child2, modifier=modifier, requested=.false.)
    if (associated(child2)) then
      if (allocated(ctrl%elStatPotentialsInp%espGrid)) then
        call error("Both grid and point specification not both currently possible")
      end if
      if (geo%tPeriodic) then
        call readGrid(ctrl%elStatPotentialsInp%espGrid, child2, modifier,&
            & latVecs=geo%latVecs, nPoints=ctrl%elStatPotentialsInp%gridDimensioning,&
            & origin=ctrl%elStatPotentialsInp%origin,&
            & axes=ctrl%elStatPotentialsInp%axes)
      else
        call readGrid(ctrl%elStatPotentialsInp%espGrid, child2, modifier,&
            & nPoints=ctrl%elStatPotentialsInp%gridDimensioning,&
            & origin=ctrl%elStatPotentialsInp%origin,&
            & axes=ctrl%elStatPotentialsInp%axes)
      end if
    end if
    if (.not.allocated(ctrl%elStatPotentialsInp%espGrid)) then
      call detailedError(child,"Either a grid or set of points must be specified")
    end if
    call getChildValue(child, "Softening", ctrl%elStatPotentialsInp%softenESP, 1.0E-6_dp,&
        & modifier=modifier, child=child2)
    call convertByMul(char(modifier), lengthUnits, child2, ctrl%elStatPotentialsInp%softenEsp)

  end subroutine readElectrostaticPotential


  !> Read in a grid specification
  subroutine readGrid(points, node, modifier, latVecs, nPoints, origin, axes)

    !> Points in the grid
    real(dp), allocatable, intent(out) :: points(:,:)

    !> input data to parse
    type(fnode), pointer, intent(in) :: node

    !> unit modifier for the grid
    type(string), intent(in) :: modifier

    !> geometry of the system
    real(dp), intent(in), optional :: latVecs(:,:)

    !> Number of grid points in each direction, if required
    integer, intent(out), optional :: nPoints(3)

    !> origin of grid if required
    real(dp), intent(out), optional :: origin(3)

    !> axes of the grid if required
    real(dp), intent(out), optional :: axes(3,3)

    type(fnode), pointer :: child
    real(dp) :: r3Tmp(3), r3Tmpb(3)
    integer :: i3Tmp(3), iPt, ii, jj, kk
    logical :: tPeriodic
    real(dp) :: axes_(3,3), r33Tmp(3,3)

    tPeriodic = present(latvecs)

    if (.not.tPeriodic .and. (char(modifier) == "F" .or. char(modifier) == "f")) then
      call detailedError(node, "Fractional grid specification only available for periodic&
          & geometries")
    end if

    call getChildValue(node, "Spacing", r3Tmp, child=child)
    call getChildValue(node, "Origin", r3Tmpb, child=child)
    call getChildValue(node, "GridPoints", i3Tmp, child=child)
    if (any(i3Tmp < 1)) then
      call detailedError(child,"Grid must be at least 1x1x1")
    end if
    if (any(abs(r3Tmp) < epsilon(1.0_dp) .and. i3Tmp > 1)) then
      call detailedError(child,"Grid spacings must be non-zero")
    end if
    allocate(points(3,product(i3Tmp)))
    if (present(nPoints)) then
      nPoints = i3Tmp
    end if

    !  length not fraction modifier
    if (.not.(tPeriodic .and. (char(modifier) == "F" .or. char(modifier) == "f"))) then
      call convertByMul(char(modifier), lengthUnits, child, r3Tmp)
      call convertByMul(char(modifier), lengthUnits, child, r3Tmpb)
    end if

    points = 0.0_dp
    iPt = 0
    do ii = 0, i3Tmp(1)-1
      do jj = 0, i3Tmp(2)-1
        do kk = 0, i3Tmp(3)-1
          iPt = iPt + 1
          points(1,iPt) = ii * r3Tmp(1) + r3Tmpb(1)
          points(2,iPt) = jj * r3Tmp(2) + r3Tmpb(2)
          points(3,iPt) = kk * r3Tmp(3) + r3Tmpb(3)
        end do
      end do
    end do

    ! transformation matrix on directions, could use a 4x4 homogeneous coordinate transform instead
    if (.not.(char(modifier) == "F" .or. char(modifier) == "f") .or. .not.tPeriodic) then
      r33Tmp = reshape([1,0,0,0,1,0,0,0,1],[3,3])
      call getChildValue(node, "Directions", axes_, r33Tmp, child=child)
      if (abs(determinant33(axes_)) < epsilon(1.0_dp)) then
        call detailedError(child, "Dependent axis directions")
      end if
      do ii = 1, 3
        axes_(:,ii) = axes_(:,ii) / sqrt(sum(axes_(:,ii)**2))
      end do
      points = matmul(axes_,points)
      if (present(axes)) then
        axes = axes_*spread(r3Tmp,2,3)
      end if
    end if

    if (present(origin)) then
      origin = r3Tmpb
    end if

    ! Fractional specification of points
    if (tPeriodic .and. (char(modifier) == "F" .or. char(modifier) == "f")) then
      points = matmul(latVecs,points)
      if (present(origin)) then
        origin = matmul(latVecs,origin)
      end if
      if (present(axes)) then
        axes = latVecs * spread(r3Tmp,2,3)
      end if
    end if

  end subroutine readGrid

  function is_numeric(string) result(is)
    character(len=*), intent(in) :: string
    logical :: is

    real :: x
    integer :: err

    read(string,*,iostat=err) x
    is = (err == 0)
  end function is_numeric


  !> Parse range separation input
  subroutine parseRangeSeparated(node, input)
    type(fnode), pointer, intent(in) :: node
    type(TRangeSepInp), allocatable, intent(out) :: input

    type(fnode), pointer :: child1, value1, child2, value2, child3
    type(string) :: buffer, modifier

    call getChildValue(node, "RangeSeparated", value1, "None", child=child1)
    call getNodeName(value1, buffer)

    select case (char(buffer))

    case ("none")
      continue

    case ("lc")
      allocate(input)
      call getChildValue(value1, "Screening", value2, "Thresholded", child=child2)
      call getNodeName(value2, buffer)
      select case(char(buffer))
      case ("neighbourbased")
        input%rangeSepAlg = rangeSepTypes%neighbour
        call getChildValue(value2, "CutoffReduction", input%cutoffRed, 0.0_dp,&
            & modifier=modifier, child=child3)
        call convertByMul(char(modifier), lengthUnits, child3, input%cutoffRed)
      case ("thresholded")
        input%rangeSepAlg = rangeSepTypes%threshold
        call getChildValue(value2, "Threshold", input%screeningThreshold, 1e-6_dp)
        call getChildValue(value2, "CutoffReduction", input%cutoffRed, 0.0_dp,&
            & modifier=modifier, child=child3)
        call convertByMul(char(modifier), lengthUnits, child3, input%cutoffRed)
      case ("matrixbased")
        input%rangeSepAlg = rangeSepTypes%matrixBased
        ! In this case, CutoffRedunction is not used so it should be set to zero.
        input%cutoffRed = 0.0_dp
      case default
        call getNodeHSdName(value2, buffer)
        call detailedError(child2, "Invalid screening method '" // char(buffer) // "'")
      end select

    case default
      call getNodeHSDName(value1, buffer)
      call detailedError(child1, "Invalid Algorithm '" // char(buffer) // "'")
    end select

  end subroutine parseRangeSeparated


  !> Reads the REKS block
  subroutine readReks(node, dummy, ctrl, geo)

    !> Node to parse
    type(fnode), pointer, intent(in) :: node

    !> Node to parse
    type(fnode), pointer, intent(in) :: dummy

    !> Control structure to fill
    type(TControl), intent(inout) :: ctrl

    !> geometry of the system
    type(TGeometry), intent(in) :: geo

    type(string) :: buffer

    ! SSR(2,2) or SSR(4,4) stuff
    call getNodeName(dummy, buffer)

    select case (char(buffer))
    case ("none")
      ctrl%reksInp%reksAlg = reksTypes%noReks
    case ("ssr22")
      ctrl%reksInp%reksAlg = reksTypes%ssr22
      call readSSR22(dummy, ctrl, geo)
    case ("ssr44")
      ctrl%reksInp%reksAlg = reksTypes%ssr44
      call detailedError(node, "SSR(4,4) is not implemented yet.")
    case default
      call getNodeHSDName(dummy, buffer)
      call detailedError(node, "Invalid Algorithm '" // char(buffer) // "'")
    end select

  end subroutine readReks


  !> Reads the SSR(2,2) block
  subroutine readSSR22(node, ctrl, geo)

    !> Node to parse
    type(fnode), pointer, intent(in) :: node

    !> Control structure to fill
    type(TControl), intent(inout) :: ctrl

    !> geometry of the system
    type(TGeometry), intent(in) :: geo

    type(fnode), pointer :: child1, value2, child2
    type(TListString) :: strBuffer
    type(string) :: buffer2
    character(sc), allocatable :: tmpFunc(:)
    integer :: ii, nFunc
    logical :: tFunc = .true.


    !> Read 'Energy' block
    call getChild(node, "Energy", child=child1)

    !> Read 'Functional' block in 'Energy' block
    call init(strBuffer)
    call getChildValue(child1, "Functional", strBuffer)
    allocate(tmpFunc(len(strBuffer)))
    call asArray(strBuffer, tmpFunc)
    call destruct(strBuffer)

    !> Decide the energy functionals to be included in SA-REKS(2,2)
    nFunc = size(tmpFunc, dim=1)
    if (nFunc == 1) then
      if (trim(tmpFunc(1)) == "PPS") then
        !> Minimized energy functional : PPS
        ctrl%reksInp%Efunction = 1
      else
        tFunc = .false.
      end if
    else if (nFunc == 2) then
      if (trim(tmpFunc(1)) == "PPS" .and. trim(tmpFunc(2)) == "OSS") then
        !> Minimized energy functional : (PPS+OSS)/2
        ctrl%reksInp%Efunction = 2
      else
        tFunc = .false.
      end if
    else
      tFunc = .false.
    end if

    if (.not. tFunc) then
      write(stdOut,'(A)',advance="no") "Current Functional : "
      do ii = 1, nFunc
        if (ii == nFunc) then
          write(stdOut,'(A)') "'" // trim(tmpFunc(ii)) // "'"
        else
          write(stdOut,'(A)',advance="no") "'" // trim(tmpFunc(ii)) // "' "
        end if
      end do
      call detailedError(child1, "Invalid Functional")
    end if

    !> Decide the energy states in SA-REKS
    !> If true, it includes all possible states in current active space
    !> If false, it includes the states used in minimized energy functional
    call getChildValue(child1, "IncludeAllStates", ctrl%reksInp%tAllStates, default=.false.)
    !> Calculate SSR state with inclusion of SI, otherwise calculate SA-REKS state
    call getChildValue(child1, "StateInteractions", ctrl%reksInp%tSSR, default=.false.)


    !> Target SSR state
    call getChildValue(node, "TargetState", ctrl%reksInp%rstate, default=1)
    !> Target microstate
    call getChildValue(node, "TargetMicrostate", ctrl%reksInp%Lstate, default=0)

    !> Read initial guess for eigenvectors in REKS
    !> If true, initial eigenvectors are obtained from 'eigenvec.bin'
    !> If false, initial eigenvectors are obtained from diagonalization of H0
    call getChildValue(node, "ReadEigenvectors", ctrl%reksInp%tReadMO, default=.false.)
    !> Maximum iteration used in FON optimization
    call getChildValue(node, "FonMaxIter", ctrl%reksInp%FonMaxIter, default=20)
    !> Shift value in SCC cycle
    call getChildValue(node, "Shift", ctrl%reksInp%shift, default=0.3_dp)

    !> Read "SpinTuning" block with 'nType' elements
    call readSpinTuning(node, ctrl, geo%nSpecies)

    !> Calculate transition dipole moments
    call getChildValue(node, "TransitionDipole", ctrl%reksInp%tTDP, default=.false.)


    !> Read 'Gradient' block
    !> Algorithms to calculate analytical gradients
    call getChildValue(node, "Gradient", value2, "ConjugateGradient", child=child2)
    call getNodeName(value2, buffer2)

    select case (char(buffer2))
    case ("conjugategradient")
      !> Maximum iteration used in calculation of gradient with PCG and CG
      call getChildValue(value2, "CGmaxIter", ctrl%reksInp%CGmaxIter, default=20)
      !> Tolerance used in calculation of gradient with PCG and CG
      call getChildValue(value2, "Tolerance", ctrl%reksInp%Glimit, default=1.0E-8_dp)
      !> Use preconditioner for conjugate gradient algorithm
      call getChildValue(value2, "Preconditioner", ctrl%reksInp%tPrecond, default=.false.)
      !> Save 'A' and 'Hxc' to memory in gradient calculation
      call getChildValue(value2, "SaveMemory", ctrl%reksInp%tSaveMem, default=.false.)
      if (ctrl%reksInp%tPrecond) then
        !> 1: preconditioned conjugate gradient (PCG)
        ctrl%reksInp%Glevel = 1
      else
        !> 2: conjugate gradient (CG)
        ctrl%reksInp%Glevel = 2
      end if
    case ("direct")
      !> 3: direct inverse-matrix multiplication
      ctrl%reksInp%Glevel = 3
    case default
      call getNodeHSDName(value2, buffer2)
      call detailedError(child2, "Invalid Algorithm '" // char(buffer2) // "'")
    end select

    !> Calculate relaxed density of SSR or SA-REKS state
    call getChildValue(node, "RelaxedDensity", ctrl%reksInp%tRD, default=.false.)
    !> Calculate nonadiabatic coupling vectors
    call getChildValue(node, "NonAdiabaticCoupling", ctrl%reksInp%tNAC, default=.false.)

    !> Print level in standard output file
    call getChildValue(node, "VerbosityLevel", ctrl%reksInp%Plevel, default=1)

  end subroutine readSSR22


  !> Reads SpinTuning block in REKS input
  subroutine readSpinTuning(node, ctrl, nType)

    !> Node to get the information from
    type(fnode), pointer :: node

    !> Control structure to be filled
    type(TControl), intent(inout) :: ctrl

    !> Number of types for atoms
    integer, intent(in) :: nType

    type(fnode), pointer :: value1, child
    type(string) :: buffer, modifier
    type(TListRealR1) :: realBuffer
    integer :: nAtom, iType
    real(dp), allocatable :: tmpTuning(:,:)

    call getChildValue(node, "SpinTuning", value1, "", child=child, &
        & modifier=modifier, allowEmptyValue=.true.)
    call getNodeName2(value1, buffer)
    if (char(buffer) == "") then
      ! no 'SpinTuning' block in REKS input
      allocate(ctrl%reksInp%Tuning(nType))
      do iType = 1, nType
        ctrl%reksInp%Tuning(iType) = 1.0_dp
      end do
    else
      ! 'SpinTuning' block in REKS input
      call init(realBuffer)
      call getChildValue(child, "", 1, realBuffer, modifier=modifier)
      nAtom = len(realBuffer)
      if (nAtom /= nType) then
        call detailedError(node, "Incorrect number of 'SpinTuning' block: " &
            & // i2c(nAtom) // " supplied, " &
            & // i2c(nType) // " required.")
      end if
      allocate(tmpTuning(1,nAtom))
      call asArray(realBuffer, tmpTuning)
      call destruct(realBuffer)
      allocate(ctrl%reksInp%Tuning(nType))
      ctrl%reksInp%Tuning(:) = tmpTuning(1,:)
    end if

  end subroutine readSpinTuning


  !> Returns parser version for a given input version or throws an error if not possible.
  function parserVersionFromInputVersion(versionString, node) result(parserVersion)

    !> Input version string
    character(len=*), intent(in) :: versionString

    !> Input version node (needed for error messagess)
    type(fnode), pointer :: node

    !> Corresponding parser version.
    integer :: parserVersion

    integer :: ii

    do ii = 1, size(versionMaps)
      if (versionMaps(ii)%inputVersion == versionString) then
        parserVersion = versionMaps(ii)%parserVersion
        return
      end if
    end do

    call detailedError(node, "Program version '"// trim(versionString) // "' is not recognized")

  end function parserVersionFromInputVersion

end module dftbp_dftbplus_parser<|MERGE_RESOLUTION|>--- conflicted
+++ resolved
@@ -81,11 +81,7 @@
   use dftbp_dftb_dispdftd3, only : TDispDftD3Inp
 #:endif
 #:if WITH_MBD
-<<<<<<< HEAD
   use dftbp_dftb_dispmbd, only :TDispMbdInp
-=======
-  use dftbp_dispmbd, only : TDispMbdInp
->>>>>>> 510e0e6b
 #:endif
   implicit none
 
