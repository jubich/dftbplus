!--------------------------------------------------------------------------------------------------!
!  DFTB+: general package for performing fast atomistic simulations                                !
!  Copyright (C) 2006 - 2020  DFTB+ developers group                                               !
!                                                                                                  !
!  See the LICENSE file for terms of usage and distribution.                                       !
!--------------------------------------------------------------------------------------------------!

#:include 'common.fypp'

!> Fills the derived type with the input parameters from an HSD or an XML file.
module dftbp_parser
  use dftbp_globalenv
  use dftbp_assert
  use dftbp_accuracy
  use dftbp_constants
  use dftbp_inputdata
  use dftbp_typegeometryhsd
  use dftbp_hsdparser, only : dumpHSD, dumpHSDAsXML, getNodeHSDName, parseHSD
  use dftbp_hsdutils
  use dftbp_hsdutils2
  use dftbp_charmanip
  use dftbp_message
  use dftbp_linkedlist
  use dftbp_unitconversion
  use dftbp_oldcompat
  use dftbp_inputconversion
  use dftbp_lapackroutines, only : matinv
  use dftbp_periodic
  use dftbp_coordnumber
  use dftbp_dispersions
  use dftbp_dftd4param, only : getEeqChi, getEeqGam, getEeqKcn, getEeqRad
  use dftbp_encharges, only : TEeqInput
  use dftbp_simplealgebra, only: cross3, determinant33
  use dftbp_slakocont
  use dftbp_slakoeqgrid
  use dftbp_repcont
  use dftbp_repspline
  use dftbp_reppoly
  use dftbp_dftbplusu
  use dftbp_commontypes
  use dftbp_oldskdata
  use dftbp_xmlf90
  use dftbp_orbitals
  use dftbp_rangeseparated
  use dftbp_forcetypes, only : forceTypes
  use dftbp_mixer, only : mixerTypes
  use dftbp_geoopt, only : geoOptTypes
  use dftbp_halogenx, only : halogenXSpecies1, halogenXSpecies2
#:if WITH_SOCKETS
  use dftbp_ipisocket, only : IPI_PROTOCOLS
#:endif
  use dftbp_elsiiface
  use dftbp_elecsolvers, only : electronicSolverTypes
  use dftbp_etemp, only : fillingTypes
  use dftbp_hamiltoniantypes
  use dftbp_wrappedintr
  use dftbp_tempprofile, only : identifyTempProfile
  use dftbp_plumed, only : withPlumed
#:if WITH_TRANSPORT
  use poisson_init
  use libnegf_vars
#:endif
  use dftbp_born, only : TGBInput
  use dftbp_borndata, only : getVanDerWaalsRadiusD3
  use dftbp_solvinput, only : TSolvationInp
  use dftbp_solventdata, only : TSolventData, SolventFromName
  implicit none
  private

  public :: parserVersion, rootTag
  public :: TParserFlags
  public :: readHsdFile, parseHsdTree


  !> Tag at the head of the input document tree
  character(len=*), parameter :: rootTag = "dftbplusinput"

  !> Version of the current parser
  integer, parameter :: parserVersion = 8


  !> Version of the oldest parser for which compatibility is still maintained
  integer, parameter :: minVersion = 1


  !> Container type for parser related flags.
  type TParserFlags

    !> stop after parsing?
    logical :: tStop

    !> Continue despite unprocessed nodes
    logical :: tIgnoreUnprocessed

    !> XML output?
    logical :: tWriteXML

    !> HSD output?
    logical :: tWriteHSD
  end type TParserFlags


contains

  !> Reads the HSD input from a file
  subroutine readHsdFile(hsdFile, hsdTree)

    !> Name of the input file
    character(*), intent(in) :: hsdFile

    !> Data tree representation of the input
    type(fnode), pointer :: hsdTree

    call parseHSD(rootTag, hsdFile, hsdTree)

  end subroutine readHsdFile


  !> Parse input from an HSD/XML file
  subroutine parseHsdTree(hsdTree, input, parserFlags)

    !> Tree representation of the input
    type(fnode), pointer :: hsdTree

    !> Returns initialised input variables on exit
    type(TInputData), intent(out) :: input

    !> Special block containings parser related settings
    type(TParserFlags), intent(out) :: parserFlags

    type(fnode), pointer :: root, tmp, hamNode, analysisNode, child, dummy

    write(stdout, '(A,1X,I0,/)') 'Parser version:', parserVersion
    write(stdout, "(A)") repeat("-", 80)

    call getChild(hsdTree, rootTag, root)

    ! Handle parser options
    call getChildValue(root, "ParserOptions", dummy, "", child=child, list=.true.,&
        & allowEmptyValue=.true., dummyValue=.true.)
    call readParserOptions(child, root, parserFlags)

    call getChild(root, "Geometry", tmp)
    call readGeometry(tmp, input)

    call getChild(root, "Transport", child, requested=.false.)

  #:if WITH_TRANSPORT

    ! Read in transport and modify geometry if it is only a contact calculation
    if (associated(child)) then
      call readTransportGeometry(child, input%geom, input%transpar)
    else
      input%transpar%ncont=0
      allocate(input%transpar%contacts(0))
      ! set range of atoms in the 'device', as there are no contacts
      input%transpar%idxdevice(1) = 1
      input%transpar%idxdevice(2) = input%geom%nAtom
    end if

    ! electronic Hamiltonian
    call getChildValue(root, "Hamiltonian", hamNode)

    call readHamiltonian(hamNode, input%ctrl, input%geom, input%slako, input%transpar,&
        & input%ginfo%greendens, input%poisson)

    call getChild(root, "Dephasing", child, requested=.false.)
    if (associated(child)) then
      call detailedError(child, "Be patient... Dephasing feature will be available soon!")
      !call readDephasing(child, input%slako%orb, input%geom, input%transpar, input%ginfo%tundos)
    end if

  #:else

    if (associated(child)) then
      call detailedError(child, "Program had been compiled without transport enabled")
    end if

    ! electronic Hamiltonian
    call getChildValue(root, "Hamiltonian", hamNode)
    call readHamiltonian(hamNode, input%ctrl, input%geom, input%slako)

  #:endif

    call getChildValue(root, "Driver", tmp, "", child=child, allowEmptyValue=.true.)
  #:if WITH_TRANSPORT
    call readDriver(tmp, child, input%geom, input%ctrl, input%transpar)
  #:else
    call readDriver(tmp, child, input%geom, input%ctrl)
  #:endif

    ! Analysis of properties
    call getChildValue(root, "Analysis", dummy, "", child=analysisNode, list=.true., &
        & allowEmptyValue=.true., dummyValue=.true.)

  #:if WITH_TRANSPORT
    call readAnalysis(analysisNode, input%ctrl, input%geom, input%slako%orb, input%transpar, &
        & input%ginfo%tundos)

    call finalizeNegf(input)
  #:else
    call readAnalysis(analysisNode, input%ctrl, input%geom, input%slako%orb)
  #:endif

    call getChildValue(root, "ExcitedState", dummy, "", child=child, list=.true., &
        & allowEmptyValue=.true., dummyValue=.true.)
    call readExcited(child, input%geom, input%ctrl)
<<<<<<< HEAD
=======

    call getChildValue(root, "Reks", dummy, "", child=child, list=.true., &
        & allowEmptyValue=.true., dummyValue=.true.)
    call readReks(child, input%ctrl, input%geom)
>>>>>>> 06996e67

    call getChildValue(root, "Options", dummy, "", child=child, list=.true., &
        & allowEmptyValue=.true., dummyValue=.true.)
    call readOptions(child, input%ctrl)

    ! W values if needed by Hamitonian or excited state calculation
    call readSpinConstants(hamNode, input%geom, input%slako, input%ctrl)

    ! analysis settings that need to know settings from the options block
    call readLaterAnalysis(analysisNode, input%ctrl)

    ! read parallel calculation settings
    call readParallel(root, input)

    ! input data strucutre has been initialised
    input%tInitialized = .true.

  end subroutine parseHsdTree


  !> Read in parser options (options not passed to the main code)
  subroutine readParserOptions(node, root, flags)

    !> Node to get the information from
    type(fnode), pointer :: node

    !> Root of the entire tree (in case it needs to be converted, for example because of compability
    !> options)
    type(fnode), pointer :: root

    !> Contains parser flags on exit.
    type(TParserFlags), intent(out) :: flags

    integer :: inputVersion
    type(fnode), pointer :: child

    ! Check if input needs compatibility conversion.
    call getChildValue(node, "ParserVersion", inputVersion, parserVersion, &
        &child=child)
    if (inputVersion < 1 .or. inputVersion > parserVersion) then
      call detailedError(child, "Invalid parser version (" // i2c(inputVersion)&
          &// ")")
    elseif (inputVersion < minVersion) then
      call detailedError(child, &
          &"Sorry, no compatibility mode for parser version " &
          &// i2c(inputVersion) // " (too old)")
    elseif (inputVersion /= parserVersion) then
      write(stdout, "(A,I2,A,I2,A)") "***  Converting input from version ", &
          &inputVersion, " to version ", parserVersion, " ..."
      call convertOldHSD(root, inputVersion, parserVersion)
      write(stdout, "(A,/)") "***  Done."
    end if

    call getChildValue(node, "WriteHSDInput", flags%tWriteHSD, .true.)
    call getChildValue(node, "WriteXMLInput", flags%tWriteXML, .false.)
    if (.not. (flags%tWriteHSD .or. flags%tWriteXML)) then
      call detailedWarning(node, &
          &"WriteHSDInput and WriteXMLInput both turned off. You are not&
          & guaranteed" &
          &// newline // &
          &" to able to obtain the same results with a later version of the&
          & code!")
    end if
    call getChildValue(node, "StopAfterParsing", flags%tStop, .false.)

    call getChildValue(node, "IgnoreUnprocessedNodes", &
        &flags%tIgnoreUnprocessed, .false.)

  end subroutine readParserOptions


  !> Read in Geometry
  subroutine readGeometry(node, input)

    !> Node to get the information from
    type(fnode), pointer :: node

    !> Input structure to be filled
    type(TInputData), intent(inout) :: input

    type(fnode), pointer :: value1, child
    type(string) :: buffer

    call getChildValue(node, "", value1, child=child)
    call getNodeName(value1, buffer)
    select case (char(buffer))
    case ("genformat")
      call readTGeometryGen(value1, input%geom)
    case ("xyzformat")
      call readTGeometryXyz(value1, input%geom)
    case ("vaspformat")
      call readTGeometryVasp(value1, input%geom)
    case default
      call setUnprocessed(value1)
      call readTGeometryHSD(child, input%geom)
    end select

  end subroutine readGeometry


  !> Read in driver properties
#:if WITH_TRANSPORT
  subroutine readDriver(node, parent, geom, ctrl, transpar)
#:else
  subroutine readDriver(node, parent, geom, ctrl)
#:endif

    !> Node to get the information from
    type(fnode), pointer :: node

    !> Parent of node (for error messages)
    type(fnode), pointer :: parent

    !> geometry of the system
    type(TGeometry), intent(in) :: geom

    !> Control structure to be filled
    type(TControl), intent(inout) :: ctrl

  #:if WITH_TRANSPORT
    !> Transport parameters
    type(TTransPar), intent(in) :: transpar
  #:endif

    type(fnode), pointer :: child, child2, child3, value1, value2, field

    type(string) :: buffer, buffer2, modifier
  #:if WITH_SOCKETS
    character(lc) :: sTmp
  #:endif

    ! range of default atoms to move
    character(mc) :: atomsRange

    atomsRange = "1:-1"
  #:if WITH_TRANSPORT
    if (transpar%defined) then
      ! only those atoms in the device region
      write(atomsRange,"(I0,':',I0)")transpar%idxdevice
    end if
  #:endif

    ctrl%isGeoOpt = .false.
    ctrl%tCoordOpt = .false.
    ctrl%tLatOpt = .false.

    ctrl%iGeoOpt = geoOptTypes%none
    ctrl%tMD = .false.
    ctrl%iThermostat = 0
    ctrl%tForces = .false.
    ctrl%tSetFillingTemp = .false.

    call getNodeName2(node, buffer)
    driver: select case (char(buffer))
    case ("")
      continue
    case ("none")
      continue
    case ("steepestdescent")
      ! Steepest downhill optimisation

      ctrl%iGeoOpt = geoOptTypes%steepestDesc
      ctrl%tForces = .true.
      ctrl%restartFreq = 1

      call getChildValue(node, "LatticeOpt", ctrl%tLatOpt, .false.)
      if (ctrl%tLatOpt) then
        call getChildValue(node, "Pressure", ctrl%pressure, 0.0_dp, &
            & modifier=modifier, child=child)
        call convertByMul(char(modifier), pressureUnits, child, &
            & ctrl%pressure)
        call getChildValue(node, "FixAngles", ctrl%tLatOptFixAng, .false.)
        if (ctrl%tLatOptFixAng) then
          call getChildValue(node, "FixLengths", ctrl%tLatOptFixLen, &
              & (/.false.,.false.,.false./))
        else
          call getChildValue(node, "Isotropic", ctrl%tLatOptIsotropic, .false.)
        end if
        call getChildValue(node, "MaxLatticeStep", ctrl%maxLatDisp, 0.2_dp)
      end if
      call getChildValue(node, "MovedAtoms", buffer2, trim(atomsRange), child=child, &
          &multiple=.true.)
      call convAtomRangeToInt(char(buffer2), geom%speciesNames, geom%species, child,&
          & ctrl%indMovedAtom)

      ctrl%nrMoved = size(ctrl%indMovedAtom)
      ctrl%tCoordOpt = (ctrl%nrMoved /= 0)
      if (ctrl%tCoordOpt) then
        call getChildValue(node, "MaxAtomStep", ctrl%maxAtomDisp, 0.2_dp)
      end if
      call getChildValue(node, "MaxForceComponent", ctrl%maxForce, 1e-4_dp, &
          &modifier=modifier, child=field)
      call convertByMul(char(modifier), forceUnits, field, ctrl%maxForce)
      call getChildValue(node, "MaxSteps", ctrl%maxRun, 200)
      call getChildValue(node, "StepSize", ctrl%deltaT, 100.0_dp, &
          &modifier=modifier, child=field)
      call convertByMul(char(modifier), timeUnits, field, ctrl%deltaT)
      call getChildValue(node, "OutputPrefix", buffer2, "geo_end")
      ctrl%outFile = unquote(char(buffer2))
      call getChildValue(node, "AppendGeometries", ctrl%tAppendGeo, .false.)
      call getChildValue(node, "ConvergentForcesOnly", ctrl%tConvrgForces, &
          & .true.)
      call readGeoConstraints(node, ctrl, geom%nAtom)
      if (ctrl%tLatOpt) then
        if (ctrl%nrConstr/=0) then
          call error("Lattice optimisation and constraints currently&
              & incompatible.")
        end if
        if (ctrl%nrMoved/=0.and.ctrl%nrMoved<geom%nAtom) then
          call error("Subset of optimising atoms not currently possible with&
              & lattice optimisation.")
        end if
      end if
      ctrl%isGeoOpt = ctrl%tLatOpt .or. ctrl%tCoordOpt

    case ("conjugategradient")
      ! Conjugate gradient location optimisation

      ctrl%iGeoOpt = geoOptTypes%conjugateGrad
      ctrl%tForces = .true.
      ctrl%restartFreq = 1
      call getChildValue(node, "LatticeOpt", ctrl%tLatOpt, .false.)
      if (ctrl%tLatOpt) then
        call getChildValue(node, "Pressure", ctrl%pressure, 0.0_dp, &
            & modifier=modifier, child=child)
        call convertByMul(char(modifier), pressureUnits, child, &
            & ctrl%pressure)
        call getChildValue(node, "FixAngles", ctrl%tLatOptFixAng, .false.)
        if (ctrl%tLatOptFixAng) then
          call getChildValue(node, "FixLengths", ctrl%tLatOptFixLen, &
              & (/.false.,.false.,.false./))
        else
          call getChildValue(node, "Isotropic", ctrl%tLatOptIsotropic, .false.)
        end if
        call getChildValue(node, "MaxLatticeStep", ctrl%maxLatDisp, 0.2_dp)
      end if
      call getChildValue(node, "MovedAtoms", buffer2, trim(atomsRange), child=child, &
          &multiple=.true.)
      call convAtomRangeToInt(char(buffer2), geom%speciesNames, geom%species, child,&
          & ctrl%indMovedAtom)

      ctrl%nrMoved = size(ctrl%indMovedAtom)
      ctrl%tCoordOpt = (ctrl%nrMoved /= 0)
      if (ctrl%tCoordOpt) then
        call getChildValue(node, "MaxAtomStep", ctrl%maxAtomDisp, 0.2_dp)
      end if
      call getChildValue(node, "MaxForceComponent", ctrl%maxForce, 1e-4_dp, &
          &modifier=modifier, child=field)
      call convertByMul(char(modifier), forceUnits, field, ctrl%maxForce)
      call getChildValue(node, "MaxSteps", ctrl%maxRun, 200)
      call getChildValue(node, "OutputPrefix", buffer2, "geo_end")
      ctrl%outFile = unquote(char(buffer2))
      call getChildValue(node, "AppendGeometries", ctrl%tAppendGeo, .false.)
      call getChildValue(node, "ConvergentForcesOnly", ctrl%tConvrgForces, &
          & .true.)
      call readGeoConstraints(node, ctrl, geom%nAtom)
      if (ctrl%tLatOpt) then
        if (ctrl%nrConstr/=0) then
          call error("Lattice optimisation and constraints currently&
              & incompatible.")
        end if
        if (ctrl%nrMoved/=0.and.ctrl%nrMoved<geom%nAtom) then
          call error("Subset of optimising atoms not currently possible with&
              & lattice optimisation.")
        end if
      end if
      ctrl%isGeoOpt = ctrl%tLatOpt .or. ctrl%tCoordOpt

    case("gdiis")
      ! Gradient DIIS optimisation, only stable in the quadratic region

      ctrl%iGeoOpt = geoOptTypes%diis
      ctrl%tForces = .true.
      ctrl%restartFreq = 1
      call getChildValue(node, "alpha", ctrl%deltaGeoOpt, 1.0E-1_dp)
      call getChildValue(node, "Generations", ctrl%iGenGeoOpt, 8)
      call getChildValue(node, "LatticeOpt", ctrl%tLatOpt, .false.)
      if (ctrl%tLatOpt) then
        call getChildValue(node, "Pressure", ctrl%pressure, 0.0_dp, &
            & modifier=modifier, child=child)
        call convertByMul(char(modifier), pressureUnits, child, &
            & ctrl%pressure)
        call getChildValue(node, "FixAngles", ctrl%tLatOptFixAng, .false.)
        if (ctrl%tLatOptFixAng) then
          call getChildValue(node, "FixLengths", ctrl%tLatOptFixLen, &
              & (/.false.,.false.,.false./))
        else
          call getChildValue(node, "Isotropic", ctrl%tLatOptIsotropic, .false.)
        end if
        call getChildValue(node, "MaxLatticeStep", ctrl%maxLatDisp, 0.2_dp)
      end if
      call getChildValue(node, "MovedAtoms", buffer2, trim(atomsRange), child=child, &
          &multiple=.true.)
      call convAtomRangeToInt(char(buffer2), geom%speciesNames, geom%species, child,&
          & ctrl%indMovedAtom)

      ctrl%nrMoved = size(ctrl%indMovedAtom)
      ctrl%tCoordOpt = (ctrl%nrMoved /= 0)
      call getChildValue(node, "MaxForceComponent", ctrl%maxForce, 1e-4_dp, &
          &modifier=modifier, child=field)
      call convertByMul(char(modifier), forceUnits, field, ctrl%maxForce)
      call getChildValue(node, "MaxSteps", ctrl%maxRun, 200)
      call getChildValue(node, "OutputPrefix", buffer2, "geo_end")
      ctrl%outFile = unquote(char(buffer2))
      call getChildValue(node, "AppendGeometries", ctrl%tAppendGeo, .false.)
      call getChildValue(node, "ConvergentForcesOnly", ctrl%tConvrgForces, &
          & .true.)
      call readGeoConstraints(node, ctrl, geom%nAtom)
      if (ctrl%tLatOpt) then
        if (ctrl%nrConstr/=0) then
          call error("Lattice optimisation and constraints currently&
              & incompatible.")
        end if
        if (ctrl%nrMoved/=0.and.ctrl%nrMoved<geom%nAtom) then
          call error("Subset of optimising atoms not currently possible with&
              & lattice optimisation.")
        end if
      end if
      ctrl%isGeoOpt = ctrl%tLatOpt .or. ctrl%tCoordOpt

    case ("lbfgs")

      ctrl%iGeoOpt = geoOptTypes%lbfgs

      ctrl%tForces = .true.
      ctrl%restartFreq = 1
      call getChildValue(node, "LatticeOpt", ctrl%tLatOpt, .false.)
      if (ctrl%tLatOpt) then
        call getChildValue(node, "Pressure", ctrl%pressure, 0.0_dp, &
            & modifier=modifier, child=child)
        call convertByMul(char(modifier), pressureUnits, child, &
            & ctrl%pressure)
        call getChildValue(node, "FixAngles", ctrl%tLatOptFixAng, .false.)
        if (ctrl%tLatOptFixAng) then
          call getChildValue(node, "FixLengths", ctrl%tLatOptFixLen, &
              & (/.false.,.false.,.false./))
        else
          call getChildValue(node, "Isotropic", ctrl%tLatOptIsotropic, .false.)
        end if
        call getChildValue(node, "MaxLatticeStep", ctrl%maxLatDisp, 0.2_dp)
      end if
      call getChildValue(node, "MovedAtoms", buffer2, trim(atomsRange), child=child, &
          &multiple=.true.)
      call convAtomRangeToInt(char(buffer2), geom%speciesNames, geom%species, child,&
          & ctrl%indMovedAtom)

      ctrl%nrMoved = size(ctrl%indMovedAtom)
      ctrl%tCoordOpt = (ctrl%nrMoved /= 0)
      if (ctrl%tCoordOpt) then
        call getChildValue(node, "MaxAtomStep", ctrl%maxAtomDisp, 0.2_dp)
      end if
      call getChildValue(node, "MaxForceComponent", ctrl%maxForce, 1e-4_dp, &
          &modifier=modifier, child=field)
      call convertByMul(char(modifier), forceUnits, field, ctrl%maxForce)
      call getChildValue(node, "MaxSteps", ctrl%maxRun, 200)
      call getChildValue(node, "OutputPrefix", buffer2, "geo_end")
      ctrl%outFile = unquote(char(buffer2))
      call getChildValue(node, "AppendGeometries", ctrl%tAppendGeo, .false.)
      call getChildValue(node, "ConvergentForcesOnly", ctrl%tConvrgForces, &
          & .true.)
      call readGeoConstraints(node, ctrl, geom%nAtom)
      if (ctrl%tLatOpt) then
        if (ctrl%nrConstr/=0) then
          call error("Lattice optimisation and constraints currently&
              & incompatible.")
        end if
        if (ctrl%nrMoved/=0.and.ctrl%nrMoved<geom%nAtom) then
          call error("Subset of optimising atoms not currently possible with&
              & lattice optimisation.")
        end if
      end if
      ctrl%isGeoOpt = ctrl%tLatOpt .or. ctrl%tCoordOpt

      allocate(ctrl%lbfgsInp)
      call getChildValue(node, "Memory", ctrl%lbfgsInp%memory, 20)

    case("secondderivatives")
      ! currently only numerical derivatives of forces is implemented

      ctrl%tDerivs = .true.
      ctrl%tForces = .true.
      call getChildValue(node, "Atoms", buffer2, trim(atomsRange), child=child, &
          &multiple=.true.)
      call convAtomRangeToInt(char(buffer2), geom%speciesNames, geom%species, child,&
          & ctrl%indMovedAtom)
      ctrl%nrMoved = size(ctrl%indMovedAtom)
      if (ctrl%nrMoved == 0) then
        call error("No atoms specified for derivatives calculation.")
      end if
      call getChildValue(node, "Delta", ctrl%deriv2ndDelta, 1.0E-4_dp, &
          & modifier=modifier, child=field)
      call convertByMul(char(modifier), lengthUnits, field, ctrl%deriv2ndDelta)
      ctrl%tConvrgForces = .true.

    case ("velocityverlet")
      ! molecular dynamics

      ctrl%tForces = .true.
      ctrl%tMD = .true.

      call getChildValue(node, "MDRestartFrequency", ctrl%restartFreq, 1)
      call getChildValue(node, "MovedAtoms", buffer2, trim(atomsRange), child=child, &
          &multiple=.true.)
      call convAtomRangeToInt(char(buffer2), geom%speciesNames, geom%species, child,&
          & ctrl%indMovedAtom)
      ctrl%nrMoved = size(ctrl%indMovedAtom)
      if (ctrl%nrMoved == 0) then
        call error("No atoms specified for molecular dynamics.")
      end if
      call readInitialVelocities(node, ctrl, geom%nAtom)

      call getChildValue(node, "KeepStationary", ctrl%tMDstill,.true.)
      if (ctrl%tMDstill .and. geom%nAtom == 1) then
        call error("Removing translational freedom with only one atom not&
            & possible.")
      end if

      call getChildValue(node, "TimeStep", ctrl%deltaT, modifier=modifier, &
          &child=field)
      call convertByMul(char(modifier), timeUnits, field, ctrl%deltaT)

      call getChildValue(node, "Thermostat", value1, child=child)
      call getNodeName(value1, buffer2)

      call getChildValue(node, "ConvergentForcesOnly", ctrl%tConvrgForces, &
          & .true.)

      thermostat: select case(char(buffer2))
      case ("berendsen")
        ctrl%iThermostat = 2
        ! Read temperature or temperature profiles
        call getChildValue(value1, "Temperature", value2, modifier=modifier, &
            &child=child2)
        call getNodeName(value2, buffer)

        select case(char(buffer))
        case (textNodeName)
          call readTemperature(child2, ctrl)
        case ("temperatureprofile")
          call readTemperatureProfile(value2, char(modifier), ctrl)
        case default
          call detailedError(value2, "Invalid method name.")
        end select

        !call getChildValue(value1, "CouplingStrength", ctrl%wvScale)
        call getChild(value1, "CouplingStrength", child=child2, &
            & requested=.false.)
        if (associated(child2)) then
          call getChildValue(child2, "", ctrl%wvScale)
          call getChild(value1, "Timescale",child=child2,modifier=modifier,&
              &requested=.false.)
          if (associated(child2)) call error("Only Coupling strength OR &
              &Timescale can be set for Berendsen thermostats.")
        else
          call getChild(value1, "Timescale",child=child2,modifier=modifier,&
              &requested=.false.)
          if (associated(child2)) then
            call getChildValue(child2, "", ctrl%wvScale, &
                & modifier=modifier, child=child3)
            call convertByMul(char(modifier), timeUnits, child3, &
                & ctrl%wvScale)
            ctrl%wvScale = ctrl%deltaT / ctrl%wvScale
          else
            call error("Either CouplingStrength or Timescale must be set&
                & for Berendsen thermostats.")
          end if
        end if

        call getChildValue(value1, "AdaptFillingTemp", ctrl%tSetFillingTemp, &
            &.false.)

      case ("nosehoover")
        ctrl%iThermostat = 3
        ! Read temperature or temperature profiles
        call getChildValue(value1, "Temperature", value2, modifier=modifier, child=child2)
        call getNodeName(value2, buffer)

        select case(char(buffer))
        case (textNodeName)
          call readTemperature(child2, ctrl)
        case ("temperatureprofile")
          call readTemperatureProfile(value2, char(modifier), ctrl)
        case default
          call detailedError(value2, "Invalid method name.")
        end select

        call getChildValue(value1, "CouplingStrength", ctrl%wvScale, modifier=modifier, child=field)
        call convertByMul(char(modifier), freqUnits, field, ctrl%wvScale)

        call getChildValue(value1, "ChainLength", ctrl%nh_npart, 3)
        call getChildValue(value1, "Order", ctrl%nh_nys, 3)
        call getChildValue(value1, "IntegratorSteps", ctrl%nh_nc, 1)

        call getChild(value1, "Restart",  child=child3, requested=.false.)
        if (associated(child3)) then
          allocate(ctrl%xnose(ctrl%nh_npart))
          allocate(ctrl%vnose(ctrl%nh_npart))
          allocate(ctrl%gnose(ctrl%nh_npart))
          call getChildValue(child3,"x",ctrl%xnose)
          call getChildValue(child3,"v",ctrl%vnose)
          call getChildValue(child3,"g",ctrl%gnose)
          ctrl%tInitNHC = .true.
        else
          ctrl%tInitNHC = .false.
        end if

        call getChildValue(value1, "AdaptFillingTemp", ctrl%tSetFillingTemp, &
            &.false.)

      case ("andersen")
        ctrl%iThermostat = 1
        ! Read temperature or temperature profiles
        call getChildValue(value1, "Temperature", value2, modifier=modifier, child=child2)
        call getNodeName(value2, buffer)

        select case(char(buffer))
        case (textNodeName)
          call readTemperature(child2, ctrl)
        case ("temperatureprofile")
          call readTemperatureProfile(value2, char(modifier), ctrl)
        case default
          call detailedError(value2, "Invalid method name.")
        end select

        call getChildValue(value1, "ReselectProbability", ctrl%wvScale, &
            &child=child3)
        if (ctrl%wvScale <= 0.0_dp .or. ctrl%wvScale > 1.0_dp) then
          call detailedError(child3, &
              &"ReselectProbability must be in the range (0,1]!")
        end if
        call getChildValue(value1, "ReselectIndividually", ctrl%tRescale)
        call getChildValue(value1, "AdaptFillingTemp", ctrl%tSetFillingTemp, &
            &.false.)

      case ("none")
        ctrl%iThermostat = 0
        allocate(ctrl%tempSteps(1))
        allocate(ctrl%tempValues(1))

        if (ctrl%tReadMDVelocities) then
          ! without a thermostat, if we know the initial velocities, we do not
          ! need a temperature, so just set it to something 'safe'
          ctrl%tempAtom = minTemp
        else
          call getChildValue(value1, "InitialTemperature", ctrl%tempAtom, &
              &modifier=modifier, child=field)
          if (ctrl%tempAtom < 0.0_dp) then
            call detailedError(field, "Negative temperature")
          end if
          call convertByMul(char(modifier), energyUnits, field, ctrl%tempAtom)
          if (ctrl%tempAtom < minTemp) then
            ctrl%tempAtom = minTemp
          end if
        end if
      case default
        call getNodeHSDName(value1, buffer2)
        call detailedError(child, "Invalid thermostat '" // char(buffer2) // "'")
      end select thermostat

      if (ctrl%maxRun < -1) then
        call getChildValue(node, "Steps", ctrl%maxRun)
      end if

      call getChildValue(node, "OutputPrefix", buffer2, "geo_end")
      ctrl%outFile = unquote(char(buffer2))

      call getChildValue(node, "Plumed", ctrl%tPlumed, default=.false., child=child)
      if (ctrl%tPlumed .and. .not. withPlumed) then
        call detailedError(child, "Metadynamics can not be used since code has been compiled&
            & without PLUMED support")
      end if

      if (geom%tPeriodic) then

        call getChild(node, "Barostat", child, requested=.false.)
        if (.not. associated(child)) then
          call setChild(node, "Barostat", child)
          ctrl%tBarostat = .false.
          ctrl%pressure = 0.0_dp
          ctrl%BarostatStrength = 0.0_dp
        else
          if (ctrl%nrMoved /= geom%nAtom) then
            call error("Dynamics for a subset of atoms is not currently&
                & possible when using a barostat")
          end if
          call getChildValue(child, "Pressure", ctrl%pressure, &
              & modifier=modifier, child=child2)
          call convertByMul(char(modifier), pressureUnits, child2, &
              & ctrl%pressure)
          call getChild(child, "Coupling", child=child2, requested=.false.)
          if (associated(child2)) then
            call getChildValue(child2, "", ctrl%BarostatStrength)
            call getChild(child, "Timescale",child=child2,modifier=modifier,&
                &requested=.false.)
            if (associated(child2)) call error("Only Coupling strength OR &
                &Timescale can be set for Barostatting.")
          else
            call getChild(child, "Timescale",child=child2,modifier=modifier,&
                &requested=.false.)
            if (associated(child2)) then
              call getChildValue(child2, "", ctrl%BarostatStrength, &
                  & modifier=modifier, child=child3)
              call convertByMul(char(modifier), timeUnits, child3, &
                  & ctrl%BarostatStrength)
              ctrl%BarostatStrength = ctrl%deltaT / ctrl%BarostatStrength
            else
              call error("Either Coupling strength or Timescale must be set&
                  & for Barostatting.")
            end if
          end if
          call getChildValue(child, "Isotropic", ctrl%tIsotropic, .true.)
          ctrl%tBarostat = .true.
        end if
      end if

      call readXlbomdOptions(node, ctrl%xlbomd)

      call getInputMasses(node, geom, ctrl%masses)

    case ("socket")
      ! external socket control of the run (once initialised from input)
    #:if WITH_SOCKETS
      ctrl%tForces = .true.
      allocate(ctrl%socketInput)
      call getChild(node, 'File', child=child2, requested=.false.)
      call getChild(node, 'Host', child=child3, requested=.false.)
      if (associated(child2) .eqv. associated(child3)) then
        call error('Either Host or File (but not both) must be set for socket&
            & communication')
      end if

      ! File communiation
      if (associated(child2)) then
        call getChildValue(child2, "", buffer2)
        ctrl%socketInput%host = unquote(char(buffer2))
        ! zero it to signal to initprogram to use a unix file
        ctrl%socketInput%port = 0
      else
        call getChildValue(child3, "", buffer2)
        ctrl%socketInput%host = unquote(char(buffer2))
        call getChildValue(node, "Port", ctrl%socketInput%port, child=field)
        if (ctrl%socketInput%port <= 0) then
          call detailedError(field, "Invalid port number")
        end if
      end if

      call getChildValue(node, "Protocol", value1, "i-PI", child=child)
      call getNodeName(value1, buffer)
      select case(char(buffer))
      case("i-pi")
        ctrl%socketInput%protocol = IPI_PROTOCOLS%IPI_1
        ! want a file path
        if (ctrl%socketInput%port == 0) then
          call getChildValue(node, "Prefix", buffer2, "/tmp/ipi_")
          sTmp = unquote(char(buffer2))
          ctrl%socketInput%host = trim(sTmp) // trim(ctrl%socketInput%host)
        end if

      case default
        call detailedError(child, "Invalid protocol '" // char(buffer) // "'")
      end select
      call getChildValue(node, "Verbosity", ctrl%socketInput%verbosity, 0)
      call getChildValue(node, "MaxSteps", ctrl%maxRun, 200)

    #:else
      call detailedError(node, "Program had been compiled without socket support")
    #:endif

    case default
      call getNodeHSDName(node, buffer)
      call detailedError(parent, "Invalid driver '" // char(buffer) // "'")

    end select driver

  end subroutine readDriver


  !> Extended lagrangian options for XLBOMD
  subroutine readXlbomdOptions(node, input)

    !> node in the input tree
    type(fnode), pointer :: node

    !> extracted settings on exit
    type(TXLBOMDInp), allocatable, intent(out) :: input

    type(fnode), pointer :: pXlbomd, pXlbomdFast, pRoot, pChild
    integer :: nKappa
    logical :: tXlbomdFast

    call getChild(node, 'Xlbomd', pXlbomd, requested=.false.)
    call getChild(node, 'XlbomdFast', pXlbomdFast, requested=.false.)
    if (.not. (associated(pXlbomd) .or. associated(pXlbomdFast))) then
      return
    end if
    if (associated(pXlbomd) .and. associated(pXlbomdFast)) then
      call detailedError(pXlbomdFast, "Blocks 'Xlbomd' and 'XlbomdFast' are&
          & mutually exclusive")
    end if
    if (associated(pXlbomdFast)) then
      tXlbomdFast = .true.
      pRoot => pXlbomdFast
    else
      tXlbomdFast = .false.
      pRoot => pXlbomd
    end if
    allocate(input)
    call getChildValue(pRoot, 'IntegrationSteps', input%nKappa, 5, child=pChild)
    ! Workaround for nagfor 6.1 as the derived type in the array comparison
    ! is not recognized as such
    nKappa = input%nKappa
    if (all([5, 6, 7] /= nKappa)) then
      call detailedError(pChild, 'Invalid number of integration steps (must be&
          & 5, 6 or 7)')
    end if
    call getChildValue(pRoot, 'PreSteps', input%nPreSteps, 0)

    ! Since inverse Jacobian is not enabled, we can set FullSccSteps
    ! to its minimal value (no averaging of inverse Jacobians is done)
    !call getChildValue(child, 'FullSccSteps', input%nFullSccSteps, &
    !    & input%nKappa + 1, child=child2)
    input%nFullSccSteps = input%nKappa + 1
    !if (input%nFullSccSteps < input%nKappa + 1) then
    !  call detailedError(child2, 'Nr. of full SCC steps must be greater by&
    !      & one than integration steps')
    !end if

    if (tXlbomdFast) then
      call getChildValue(pRoot, 'TransientSteps', input%nTransientSteps, 10)
      input%minSccIter = 1
      input%maxSccIter = 1
      ! Dummy value as minSccIter and maxSccIter have been set to 1.
      input%sccTol = 1e-5_dp
      call getChildValue(pRoot, 'Scale', input%scale, 1.0_dp, child=pChild)
      if (input%scale <= 0.0_dp .or. input%scale > 1.0_dp) then
        call detailedError(pChild, 'Scaling value must be in the interval&
            & (0.0, 1.0]')
      end if

      !! Inverse Jacobian is experimental feature so far.
      !call getChildValue(child, "UseJacobianKernel", &
      !    & input%useInverseJacobian, .false.)
      !if (input%useInverseJacobian) then
      !  call getChildValue(child, "ReadJacobianKernel", &
      !      & input%readInverseJacobian, .false.)
      !end if
      input%useInverseJacobian = .false.
      input%readInverseJacobian = .false.
    else
      input%nTransientSteps = 0
      call getChildValue(pRoot, 'MinSccIterations', input%minSCCIter, 1)
      call getChildValue(pRoot, 'MaxSccIterations', input%maxSCCIter, 200)
      if (input%maxSCCIter <= 0) then
        call detailedError(pRoot,"MaxSccIterations must be >= 1");
      end if
      call getChildValue(pRoot, 'SccTolerance', input%sccTol, 1e-5_dp)
      input%scale = 1.0_dp
      input%useInverseJacobian = .false.
      input%readInverseJacobian = .false.
    end if

  end subroutine readXlbomdOptions


  !> Reads geometry constraints
  subroutine readGeoConstraints(node, ctrl, nAtom)

    !> Node to get the information from
    type(fnode), pointer :: node

    !> Control structure to be filled
    type(TControl), intent(inout) :: ctrl

    !> Nr. of atoms in the system
    integer, intent(in) :: nAtom

    type(fnode), pointer :: value1, child
    type(string) :: buffer
    type(TListIntR1) :: intBuffer
    type(TListRealR1) :: realBuffer

    call getChildValue(node, "Constraints", value1, "", child=child, allowEmptyValue=.true.)
    call getNodeName2(value1, buffer)
    if (char(buffer) == "") then
      ctrl%nrConstr = 0
    else
      call init(intBuffer)
      call init(realBuffer)
      call getChildValue(child, "", 1, intBuffer, 3, realBuffer)
      ctrl%nrConstr = len(intBuffer)
      allocate(ctrl%conAtom(ctrl%nrConstr))
      allocate(ctrl%conVec(3, ctrl%nrConstr))
      call asVector(intBuffer, ctrl%conAtom)
      if (.not.all(ctrl%conAtom<=nAtom)) then
        call detailedError(node,"Non-existent atom specified in constraint")
      end if
      call asArray(realBuffer, ctrl%conVec)
      call destruct(intBuffer)
      call destruct(realBuffer)
    end if

  end subroutine readGeoConstraints


  !> Reads MD velocities
  subroutine readInitialVelocities(node, ctrl, nAtom)

    !> Node to get the information from
    type(fnode), pointer :: node

    !> Control structure to be filled
    type(TControl), intent(inout) :: ctrl

    !> Total number of all atoms
    integer, intent(in) :: nAtom

    type(fnode), pointer :: value1, child
    type(string) :: buffer, modifier
    type(TListRealR1) :: realBuffer
    integer :: nVelocities
    real(dp), allocatable :: tmpVelocities(:,:)

    call getChildValue(node, "Velocities", value1, "", child=child, &
        & modifier=modifier, allowEmptyValue=.true.)
    call getNodeName2(value1, buffer)
    if (char(buffer) == "") then
      ctrl%tReadMDVelocities = .false.
    else
      call init(realBuffer)
      call getChildValue(child, "", 3, realBuffer, modifier=modifier)
      nVelocities = len(realBuffer)
      if (nVelocities /= nAtom) then
        call detailedError(node, "Incorrect number of specified velocities: " &
            & // i2c(3*nVelocities) // " supplied, " &
            & // i2c(3*nAtom) // " required.")
      end if
      allocate(tmpVelocities(3, nVelocities))
      call asArray(realBuffer, tmpVelocities)
      if (len(modifier) > 0) then
        call convertByMul(char(modifier), VelocityUnits, child, &
            & tmpVelocities)
      end if
      call destruct(realBuffer)
      allocate(ctrl%initialVelocities(3, ctrl%nrMoved))
      ctrl%initialVelocities(:,:) = tmpVelocities(:,ctrl%indMovedAtom(:))
      ctrl%tReadMDVelocities = .true.
    end if

  end subroutine readInitialVelocities


  !> Reads atomic masses from input file, eventually overwriting those in the SK files
  subroutine getInputMasses(node, geo, masses)

    !> relevant node of input data
    type(fnode), pointer :: node

    !> geometry object, which contains atomic species information
    type(TGeometry), intent(in) :: geo

    !> masses to be returned
    real(dp), allocatable, intent(out) :: masses(:)

    type(fnode), pointer :: child, child2, child3, val
    type(fnodeList), pointer :: children
    integer, allocatable :: pTmpI1(:)
    type(string) :: buffer, modifier
    real(dp) :: rTmp
    integer :: ii, jj, iAt

    call getChildValue(node, "Masses", val, "", child=child, allowEmptyValue=.true.,&
        & dummyValue=.true., list=.true.)

    ! Read individual atom specifications
    call getChildren(child, "Mass", children)
    if (getLength(children) == 0) then
      return
    end if

    allocate(masses(geo%nAtom))
    masses(:) = -1.0_dp
    do ii = 1, getLength(children)
      call getItem1(children, ii, child2)
      call getChildValue(child2, "Atoms", buffer, child=child3, multiple=.true.)
      call convAtomRangeToInt(char(buffer), geo%speciesNames, geo%species, child3, pTmpI1)
      call getChildValue(child2, "MassPerAtom", rTmp, modifier=modifier, child=child)
      call convertByMul(char(modifier), massUnits, child, rTmp)
      do jj = 1, size(pTmpI1)
        iAt = pTmpI1(jj)
        if (masses(iAt) >= 0.0_dp) then
          call detailedWarning(child3, "Previous setting for the mass  of atom" // i2c(iAt) //&
              & " overwritten")
        end if
        masses(iAt) = rTmp
      end do
      deallocate(pTmpI1)
    end do
    call destroyNodeList(children)

  end subroutine getInputMasses


  !> Reads Hamiltonian
#:if WITH_TRANSPORT
  subroutine readHamiltonian(node, ctrl, geo, slako, tp, greendens, poisson)
#:else
  subroutine readHamiltonian(node, ctrl, geo, slako)
#:endif

    !> Node to get the information from
    type(fnode), pointer :: node

    !> Control structure to be filled
    type(TControl), intent(inout) :: ctrl

    !> Geometry structure to be filled
    type(TGeometry), intent(in) :: geo

    !> Slater-Koster structure to be filled
    type(TSlater), intent(inout) :: slako

  #:if WITH_TRANSPORT
    !> Transport parameters
    type(TTransPar), intent(inout)  :: tp

    !> Green's function paramenters
    type(TNEGFGreenDensInfo), intent(inout) :: greendens

    !> Poisson solver paramenters
    type(TPoissonInfo), intent(inout) :: poisson
  #:endif

    type(string) :: buffer

    call getNodeName(node, buffer)
    select case (char(buffer))
    case ("dftb")
  #:if WITH_TRANSPORT
      call readDFTBHam(node, ctrl, geo, slako, tp, greendens, poisson)
  #:else
      call readDFTBHam(node, ctrl, geo, slako)
  #:endif
    case ("xtb")
  #:if WITH_TRANSPORT
      call readXTBHam(node, ctrl, geo, tp, greendens, poisson)
  #:else
      call readXTBHam(node, ctrl, geo)
  #:endif
    case default
      call detailedError(node, "Invalid Hamiltonian")
    end select

  end subroutine readHamiltonian


  !> Reads DFTB-Hamiltonian
#:if WITH_TRANSPORT
  subroutine readDFTBHam(node, ctrl, geo, slako, tp, greendens, poisson)
#:else
  subroutine readDFTBHam(node, ctrl, geo, slako)
#:endif

    !> Node to get the information from
    type(fnode), pointer :: node

    !> Control structure to be filled
    type(TControl), intent(inout) :: ctrl

    !> Geometry structure to be filled
    type(TGeometry), intent(in) :: geo

    !> Slater-Koster structure to be filled
    type(TSlater), intent(inout) :: slako

  #:if WITH_TRANSPORT
    !> Transport parameters
    type(TTransPar), intent(inout)  :: tp

    !> Green's function paramenters
    type(TNEGFGreenDensInfo), intent(inout) :: greendens

    !> Poisson solver paramenters
    type(TPoissonInfo), intent(inout) :: poisson
  #:endif

    type(fnode), pointer :: value1, value2, child, child2, child3, field
    type(fnodeList), pointer :: children
    type(string) :: buffer, buffer2, modifier
    type(TListInt) :: li
    type(TListInt), allocatable :: liN(:)
    type(TListIntR1), allocatable :: li1N(:)
    type(TListReal), allocatable :: lrN(:)
    type(TListCharLc), allocatable :: skFiles(:,:)
    type(TListString) :: lStr
    type(TListIntR1), allocatable :: angShells(:)
    logical, allocatable :: repPoly(:,:)
    integer :: iSp1, iSp2, iSh1, ii, jj, kk, ind
    character(lc) :: prefix, suffix, separator, elem1, elem2, strTmp
    character(lc) :: errorStr
    logical :: tLower, tExist
    integer, allocatable :: pTmpI1(:)
    real(dp) :: rTmp
    integer, allocatable :: iTmpN(:)
    integer :: nShell, skInterMeth
    integer :: angShell(maxL+1)
    integer :: fp, iErr
    logical :: tBadIntegratingKPoints
    integer :: nElem
    real(dp) :: rSKCutOff

    !>For rangeseparation
    logical :: tRSep
    real(dp) :: screeningThreshold
    type(TRangeSepSKTag) :: rangeSepSK

    ctrl%hamiltonian = hamiltonianTypes%dftb

    call readMaxAngularMomentum(node, ctrl, geo, angShells)

    ! Orbitals and angular momenta for the given shells (once the SK files contain the full
    ! information about the basis, this will be moved to the SK reading routine).
    allocate(slako%orb)
    call setupOrbitals(slako%orb, geo, angShells)

    ! Slater-Koster files
    allocate(skFiles(geo%nSpecies, geo%nSpecies))
    do iSp1 = 1, geo%nSpecies
      do iSp2 = 1, geo%nSpecies
        call init(skFiles(iSp2, iSp1))
      end do
    end do
    call getChildValue(node, "SlaterKosterFiles", value1, child=child)
    call getNodeName(value1, buffer)
    select case(char(buffer))
    case ("type2filenames")
      call getChildValue(value1, "Prefix", buffer2, "")
      prefix = unquote(char(buffer2))
      call getChildValue(value1, "Suffix", buffer2, "")
      suffix = unquote(char(buffer2))
      call getChildValue(value1, "Separator", buffer2, "")
      separator = unquote(char(buffer2))
      call getChildValue(value1, "LowerCaseTypeName", tLower, .false.)
      do iSp1 = 1, geo%nSpecies
        if (tLower) then
          elem1 = tolower(geo%speciesNames(iSp1))
        else
          elem1 = geo%speciesNames(iSp1)
        end if
        do iSp2 = 1, geo%nSpecies
          if (tLower) then
            elem2 = tolower(geo%speciesNames(iSp2))
          else
            elem2 = geo%speciesNames(iSp2)
          end if
          strTmp = trim(prefix) // trim(elem1) // trim(separator) &
              &// trim(elem2) // trim(suffix)
          call append(skFiles(iSp2, iSp1), strTmp)
          inquire(file=strTmp, exist=tExist)
          if (.not. tExist) then
            call detailedError(value1, "SK file with generated name '" &
                &// trim(strTmp) // "' does not exist.")
          end if
        end do
      end do
    case default
      call setUnprocessed(value1)
      do iSp1 = 1, geo%nSpecies
        do iSp2 = 1, geo%nSpecies
          strTmp = trim(geo%speciesNames(iSp1)) // "-" &
              &// trim(geo%speciesNames(iSp2))
          call init(lStr)
          call getChildValue(child, trim(strTmp), lStr, child=child2)
          if (len(lStr) /= len(angShells(iSp1)) * len(angShells(iSp2))) then
            call detailedError(child2, "Incorrect number of Slater-Koster &
                &files")
          end if
          do ii = 1, len(lStr)
            call get(lStr, strTmp, ii)
            inquire(file=strTmp, exist=tExist)
            if (.not. tExist) then
              call detailedError(child2, "SK file '" // trim(strTmp) &
                  &// "' does not exist'")
            end if
            call append(skFiles(iSp2, iSp1), strTmp)
          end do
          call destruct(lStr)
        end do
      end do
    end select

    ! Which repulsive is defined by polynomial? (Default: None)
    allocate(repPoly(geo%nSpecies, geo%nSpecies))
    call getChildValue(node, "PolynomialRepulsive", value1, "", child=child, &
        &list=.true., allowEmptyValue=.true., dummyValue=.true.)
    call getNodeName2(value1, buffer)
    select case (char(buffer))
    case ("")
      repPoly(:,:) = .false.
    case("setforall")
      call getChildValue(value1, "", repPoly(1,1))
      repPoly(:,:) = repPoly(1,1)
    case default
      do iSp1 = 1, geo%nSpecies
        do iSp2 = 1, geo%nSpecies
          strTmp = trim(geo%speciesNames(iSp1)) // "-" &
              &// trim(geo%speciesNames(iSp2))
          call getChildValue(child, trim(strTmp), repPoly(iSp2, iSp1), .false.)
        end do
      end do
      if (.not. all(repPoly .eqv. transpose(repPoly))) then
        call detailedError(value1, "Assymetric definition (both A-B and B-A must&
            & be defined for using polynomial repulsive)")
      end if
    end select

    ! SCC
    call getChildValue(node, "SCC", ctrl%tSCC, .false.)

    if (ctrl%tSCC) then
      call getChildValue(node, "ShellResolvedSCC", ctrl%tShellResolved, .false.)
    else
      ctrl%tShellResolved = .false.
    end if

    call getChildValue(node, "OldSKInterpolation", ctrl%oldSKInter, .false.)
    if (ctrl%oldSKInter) then
      skInterMeth = skEqGridOld
    else
      skInterMeth = skEqGridNew
    end if

    call parseRangeSeparated(node, ctrl%rangeSepInp)

    if (.not. allocated(ctrl%rangeSepInp)) then
      call getChild(node, "TruncateSKRange", child, requested=.false.)
      if (associated(child)) then
        call warning("Artificially truncating the SK table, this is normally a bad idea!")
        call SKTruncations(child, rSKCutOff, skInterMeth)
        call readSKFiles(skFiles, geo%nSpecies, slako, slako%orb, angShells, ctrl%tShellResolved,&
            & skInterMeth, repPoly, rSKCutOff)
      else
        rSKCutOff = 0.0_dp
        call readSKFiles(skFiles, geo%nSpecies, slako, slako%orb, angShells, ctrl%tShellResolved,&
            & skInterMeth, repPoly)
      end if

    else

      call readSKFiles(skFiles, geo%nSpecies, slako, slako%orb, angShells, ctrl%tShellResolved,&
          & skInterMeth, repPoly, rangeSepSK=rangeSepSK)
      ctrl%rangeSepInp%omega = rangeSepSk%omega
    end if


    do iSp1 = 1, geo%nSpecies
      call destruct(angShells(iSp1))
      do iSp2 = 1, geo%nSpecies
        call destruct(skFiles(iSp2, iSp1))
      end do
    end do
    deallocate(angShells)
    deallocate(skFiles)
    deallocate(repPoly)

    ! SCC parameters
    ifSCC: if (ctrl%tSCC) then

      ! get charge mixing options
      call readSccOptions(node, ctrl, geo)

      ! DFTB hydrogen bond corrections
      call readHCorrection(node, geo, ctrl)

    end if ifSCC

    ! Customize the reference atomic charges for virtual doping
    call readCustomReferenceOcc(node, slako%orb, slako%skOcc, geo, &
        & ctrl%customOccAtoms, ctrl%customOccFillings)

    ! Spin calculation
  #:if WITH_TRANSPORT
    call readSpinPolarisation(node, ctrl, geo, tp)
  #:else
    call readSpinPolarisation(node, ctrl, geo)
  #:endif

    ! temporararily removed until debugged
    !if (.not. ctrl%tscc) then
    !  !! In a non-SCC calculation it is possible to upload charge shifts
    !  !! This is useful if the calculation can jump directly to the Analysis block
    !  call getChildValue(node, "ReadShifts", ctrl%tReadShifts, .false.)
    !end if
    ctrl%tReadShifts = .false.

    ! External electric field
    call readExternal(node, ctrl, geo)

    call getChild(node, "SpinOrbit", child, requested=.false.)
    if (.not. associated(child)) then
      ctrl%tSpinOrbit = .false.
      allocate(ctrl%xi(0,0))
    else
      if (ctrl%tSpin .and. .not. ctrl%t2Component) then
        call error("Spin-orbit coupling incompatible with collinear spin.")
      end if

      ctrl%tSpinOrbit = .true.
      ctrl%t2Component = .true.

      call getChildValue(child, "Dual", ctrl%tDualSpinOrbit, .true.)

      allocate(ctrl%xi(slako%orb%mShell,geo%nSpecies))
      ctrl%xi = 0.0_dp
      do iSp1 = 1, geo%nSpecies
        call getChildValue(child, geo%speciesNames(iSp1), &
            & ctrl%xi(:slako%orb%nShell(iSp1),iSp1), modifier=modifier, &
            & child=child2 )
        call convertByMul(char(modifier), energyUnits, child2, &
            & ctrl%xi(:slako%orb%nShell(iSp1),iSp1))
      end do
    end if


    ! Filling (temperature only read, if AdaptFillingTemp was not set for the selected MD
    ! thermostat.)
    call readFilling(node, ctrl, geo, 0.0_dp)

    ! Electronic solver
  #:if WITH_TRANSPORT
    call readSolver(node, ctrl, geo, tp, greendens, poisson)
  #:else
    call readSolver(node, ctrl, geo)
  #:endif

    ! Charge
    call getChildValue(node, "Charge", ctrl%nrChrg, 0.0_dp)

    ! K-Points
    call readKPoints(node, ctrl, geo, tBadIntegratingKPoints)

    call getChild(node, "OrbitalPotential", child, requested=.false.)
    if (.not. associated(child)) then
      ctrl%tDFTBU = .false.
      ctrl%DFTBUfunc = 0
    else
      call getChildValue(child, "Functional", buffer, "fll")
      select case(tolower(char(buffer)))
      case ("fll")
        ctrl%DFTBUfunc = plusUFunctionals%fll
      case ("psic")
        ctrl%DFTBUfunc = plusUFunctionals%pSic
      case default
        call detailedError(child,"Unknown orbital functional :"// char(buffer))
      end select

      allocate(ctrl%nUJ(geo%nSpecies))
      ctrl%nUJ = 0

      ! to hold list of U-J values for each atom
      allocate(lrN(geo%nSpecies))
      ! to hold count of U-J values for each atom
      allocate(liN(geo%nSpecies))
      ! to hold list of shells for each U-J block of values
      allocate(li1N(geo%nSpecies))

      do iSp1 = 1, geo%nSpecies
        call init(lrN(iSp1))
        call init(liN(iSp1))
        call init(li1N(iSp1))
        call getChildren(child, trim(geo%speciesNames(iSp1)), children)
        ctrl%nUJ(iSp1) = getLength(children)
        do ii = 1, ctrl%nUJ(iSp1)
          call getItem1(children, ii, child2)

          call init(li)
          call getChildValue(child2,"Shells",li)
          allocate(pTmpI1(len(li)))
          call asArray(li,pTmpI1)
          call append(li1N(iSp1),pTmpI1)
          call append(liN(iSp1),size(pTmpI1))
          deallocate(pTmpI1)
          call destruct(li)

          call getChildValue(child2, "uj", rTmp, 0.0_dp, modifier=modifier, &
              & child=child3)
          call convertByMul(char(modifier), energyUnits, child3, rTmp)
          if (rTmp < 0.0_dp) then
            write(errorStr,"(F12.8)")rTmp
            call detailedError(child2,"Negative value of U-J:"//errorStr)
          end if
          if (rTmp <= 1.0E-10_dp) then
            write(errorStr,"(F12.8)")rTmp
            call detailedError(child2,"Invalid value of U-J, too small: " &
                & //errorStr)
          end if
          call append(lrN(iSp1),rTmp)
        end do
      end do

      do iSp1 = 1, geo%nSpecies
        ctrl%nUJ(iSp1) = len(lrN(iSp1))
      end do
      allocate(ctrl%UJ(maxval(ctrl%nUJ),geo%nSpecies))
      ctrl%UJ = 0.0_dp
      allocate(ctrl%niUJ(maxval(ctrl%nUJ),geo%nSpecies))
      ctrl%niUJ = 0
      do iSp1 = 1, geo%nSpecies
        call asArray(lrN(iSp1),ctrl%UJ(1:len(lrN(iSp1)),iSp1))
        allocate(iTmpN(len(liN(iSp1))))
        call asArray(liN(iSp1),iTmpN)
        ctrl%niUJ(1:len(liN(iSp1)),iSp1) = iTmpN(:)
        deallocate(iTmpN)
        call destruct(lrN(iSp1))
        call destruct(liN(iSp1))
      end do
      allocate(ctrl%iUJ(maxval(ctrl%niUJ),maxval(ctrl%nUJ),geo%nSpecies))
      ctrl%iUJ = 0
      do iSp1 = 1, geo%nSpecies
        do ii = 1, ctrl%nUJ(iSp1)
          allocate(iTmpN(ctrl%niUJ(ii,iSp1)))
          call get(li1N(iSp1),iTmpN,ii)
          ctrl%iUJ(1:ctrl%niUJ(ii,iSp1),ii,iSp1) = iTmpN(:)
          deallocate(iTmpN)
        end do
        call destruct(li1N(iSp1))
      end do

      deallocate(li1N)
      deallocate(lrN)
      deallocate(liN)

      ! sanity check time
      allocate(iTmpN(slako%orb%mShell))
      do iSp1 = 1, geo%nSpecies
        iTmpN = 0
        ! loop over number of blocks for that species
        do ii = 1, ctrl%nUJ(iSp1)
          iTmpN(ctrl%iUJ(1:ctrl%niUJ(ii,iSp1),ii,iSp1)) = &
              & iTmpN(ctrl%iUJ(1:ctrl%niUJ(ii,iSp1),ii,iSp1)) + 1
        end do
        if (any(iTmpN(:)>1)) then
          write(stdout, *)'Multiple copies of shells present in OrbitalPotential!'
          write(stdout, "(A,A3,A,I2)") &
              & 'The count for the occurance of shells of species ', &
              & trim(geo%speciesNames(iSp1)),' are:'
          write(stdout, *)iTmpN(1:slako%orb%nShell(iSp1))
          call abortProgram()
        end if
      end do
      deallocate(iTmpN)

      ctrl%tDFTBU = .true.

    end if

    ! On-site
    call getChildValue(node, "OnSiteCorrection", value1, "", child=child, allowEmptyValue=.true.,&
        & dummyValue=.true.)
    if (associated(value1)) then
      allocate(ctrl%onSiteElements(slako%orb%mShell, slako%orb%mShell, 2, geo%nSpecies))
      do iSp1 = 1, geo%nSpecies
        call getChildValue(child, trim(geo%speciesNames(iSp1))//"uu",&
            & ctrl%onSiteElements(:slako%orb%nShell(iSp1), :slako%orb%nShell(iSp1), 1, iSp1))
        call getChildValue(child, trim(geo%speciesNames(iSp1))//"ud",&
            & ctrl%onSiteElements(:slako%orb%nShell(iSp1), :slako%orb%nShell(iSp1), 2, iSp1))
      end do
    end if

    ! Dispersion
    call getChildValue(node, "Dispersion", value1, "", child=child, &
        &allowEmptyValue=.true., dummyValue=.true.)
    if (associated(value1)) then
      allocate(ctrl%dispInp)
      call readDispersion(child, geo, ctrl%dispInp, ctrl%nrChrg)
    end if

    ! Solvation
    call getChildValue(node, "Solvation", value1, "", child=child, &
        &allowEmptyValue=.true., dummyValue=.true.)
    if (associated(value1)) then
      allocate(ctrl%solvInp)
      call readSolvation(child, geo, ctrl%solvInp)
    end if

    if (ctrl%tLatOpt .and. .not. geo%tPeriodic) then
      call error("Lattice optimization only applies for periodic structures.")
    end if

  #:if WITH_TRANSPORT
    call readElectrostatics(node, ctrl, geo, tp, poisson)
  #:else
    call readElectrostatics(node, ctrl, geo)
  #:endif

    ! Third order stuff
    ctrl%t3rd = .false.
    ctrl%t3rdFull = .false.
    if (ctrl%tSCC) then
      call getChildValue(node, "ThirdOrder", ctrl%t3rd, .false.)
      call getChildValue(node, "ThirdOrderFull", ctrl%t3rdFull, .false.)
      if (ctrl%t3rd .and. ctrl%t3rdFull) then
        call detailedError(node, "You must choose either ThirdOrder or&
            & ThirdOrderFull")
      end if
      if (ctrl%t3rd .and. ctrl%tShellResolved) then
        call error("Only full third-order DFTB is compatible with orbital&
            & resolved SCC")
      end if
      if (ctrl%t3rd .or. ctrl%t3rdFull) then
        call getChild(node, 'HubbardDerivs', child, requested=.true.)
        allocate(ctrl%HubDerivs(slako%orb%mShell, geo%nSpecies))
        ctrl%hubDerivs(:,:) = 0.0_dp
        do iSp1 = 1, geo%nSpecies
          nShell = slako%orb%nShell(iSp1)
          if (ctrl%tShellResolved) then
            call getChildValue(child, geo%speciesNames(iSp1),&
                & ctrl%hubDerivs(1:nShell, iSp1))
          else
            call getChildValue(child, geo%speciesNames(iSp1),&
                & ctrl%hubDerivs(1, iSp1))
            ctrl%hubDerivs(2:nShell, iSp1) = ctrl%hubDerivs(1, iSp1)
          end if
        end do
        if (ctrl%t3rd) then
          allocate(ctrl%thirdOrderOn(geo%nAtom, 2))
          ctrl%thirdOrderOn(:,1) = 0.0_dp
          ctrl%thirdOrderOn(:,2) = ctrl%hubDerivs(1, geo%species)
        end if

        ! Halogen correction to the DFTB3 model
        block
          logical :: tHalogenInteraction
          integer :: interType, iSp1, iSp2

          if (.not. geo%tPeriodic) then
            tHalogenInteraction = .false.
            iSp1Loop: do iSp1 = 1, geo%nSpecies
              if (any(geo%speciesNames(iSp1) == halogenXSpecies1)) then
                do iSp2 = 1, geo%nSpecies
                  if (any(geo%speciesNames(iSp2) == halogenXSpecies2)) then
                    tHalogenInteraction = .true.
                    exit iSp1Loop
                  end if
                end do
              end if
            end do iSp1Loop
            if (tHalogenInteraction) then
              call getChildValue(node, "HalogenXCorr", ctrl%tHalogenX, .false.)
            end if
          end if
        end block

      end if
    end if

    call readDifferentiation(node, ctrl)

    if (ctrl%tSCC) then
      ! Force type
      call readForceOptions(node, ctrl)
    else
      ctrl%forceType = forceTypes%orig
    end if

    call readCustomisedHubbards(node, geo, slako%orb, ctrl%tShellResolved, ctrl%hubbU)

  end subroutine readDFTBHam


  !> Reads xTB-Hamiltonian
#:if WITH_TRANSPORT
  subroutine readXTBHam(node, ctrl, geo, tp, greendens, poisson)
#:else
  subroutine readXTBHam(node, ctrl, geo)
#:endif

    !> Node to get the information from
    type(fnode), pointer :: node

    !> Control structure to be filled
    type(TControl), intent(inout) :: ctrl

    !> Geometry structure to be filled
    type(TGeometry), intent(in) :: geo

  #:if WITH_TRANSPORT
    !> Transport parameters
    type(TTransPar), intent(inout)  :: tp

    !> Green's function paramenters
    type(TNEGFGreenDensInfo), intent(inout) :: greendens

    !> Poisson solver paramenters
    type(TPoissonInfo), intent(inout) :: poisson
  #:endif

    type(fnode), pointer :: value1, child
    integer :: gfnLevel, ii
    logical :: tBadIntegratingKPoints
    logical :: tSCCdefault
    character(lc) :: errorStr

    ctrl%hamiltonian = hamiltonianTypes%xtb

    call getChildValue(node, "gfn", gfnLevel, child=child)
    select case(gfnLevel)
    case default
      call detailedError(child, "Invalid GFN level specified")
    case(0)
      tSCCdefault = .false.
    case(1)
      tSCCdefault = .true.
    case(2)
      tSCCdefault = .true.
    end select

    call getChildValue(node, "ShellResolvedSCC", ctrl%tShellResolved, .true.)

    ! SCC parameters
    call getChildValue(node, "SCC", ctrl%tSCC, tSCCdefault)
    ifSCC: if (ctrl%tSCC) then

      ! get charge mixing options etc.
      call readSccOptions(node, ctrl, geo)

    end if ifSCC

    ! Spin calculation
  #:if WITH_TRANSPORT
    call readSpinPolarisation(node, ctrl, geo, tp)
  #:else
    call readSpinPolarisation(node, ctrl, geo)
  #:endif

    ! temporararily removed until debugged
    !if (.not. ctrl%tscc) then
    !  !! In a non-SCC calculation it is possible to upload charge shifts
    !  !! This is useful if the calculation can jump directly to the Analysis block
    !  call getChildValue(node, "ReadShifts", ctrl%tReadShifts, .false.)
    !end if
    ctrl%tReadShifts = .false.

    ! Filling (temperature only read, if AdaptFillingTemp was not set for the selected MD
    ! thermostat.)
    call readFilling(node, ctrl, geo, 300.0_dp)

    ! Electronic solver
  #:if WITH_TRANSPORT
    call readSolver(node, ctrl, geo, tp, greendens, poisson)
  #:else
    call readSolver(node, ctrl, geo)
  #:endif

    ! Charge
    call getChildValue(node, "Charge", ctrl%nrChrg, 0.0_dp)

    ! K-Points
    call readKPoints(node, ctrl, geo, tBadIntegratingKPoints)

    ! Dispersion
    call getChildValue(node, "Dispersion", value1, "", child=child, &
        &allowEmptyValue=.true., dummyValue=.true.)
    if (associated(value1)) then
      allocate(ctrl%dispInp)
      call readDispersion(child, geo, ctrl%dispInp, ctrl%nrChrg)
    end if

    ! Solvation
    call getChildValue(node, "Solvation", value1, "", child=child, &
        &allowEmptyValue=.true., dummyValue=.true.)
    if (associated(value1)) then
      allocate(ctrl%solvInp)
      call readSolvation(child, geo, ctrl%solvInp)
    end if

    if (ctrl%tLatOpt .and. .not. geo%tPeriodic) then
      call error("Lattice optimization only applies for periodic structures.")
    end if

  #:if WITH_TRANSPORT
    call readElectrostatics(node, ctrl, geo, tp, poisson)
  #:else
    call readElectrostatics(node, ctrl, geo)
  #:endif

    ! Third order stuff
    ctrl%t3rd = .true.
    ctrl%t3rdFull = .false.

    call readDifferentiation(node, ctrl)

    if (ctrl%tSCC) then
      ! Force type
      call readForceOptions(node, ctrl)
    else
      ctrl%forceType = forceTypes%orig
    end if

    call error("xTB calculation currently not supported")

  end subroutine readXTBHam


  !> Read in maximal angular momenta or selected shells
  subroutine readMaxAngularMomentum(node, ctrl, geo, angShells)

    !> Node to get the information from
    type(fnode), pointer :: node

    !> Control structure to be filled
    type(TControl), intent(inout) :: ctrl

    !> Geometry structure to be filled
    type(TGeometry), intent(in) :: geo

    !> List containing the angular momenta of the shells
    type(TListIntR1), allocatable, intent(out) :: angShells(:)

    type(fnode), pointer :: value1, child, child2
    type(string) :: buffer
    integer :: iSp1, iSp2, iSh1, ii, jj, kk, ind
    character(lc) :: strTmp
    integer :: nShell
    character(1) :: tmpCh
    type(TListString) :: lStr
    logical :: tShellIncl(4), tFound
    integer :: angShell(maxL+1), angShellOrdered(maxL+1)

    do ii = 1, maxL+1
      angShellOrdered(ii) = ii - 1
    end do
    call getChild(node, "MaxAngularMomentum", child)
    allocate(angShells(geo%nSpecies))
    do iSp1 = 1, geo%nSpecies
      call init(angShells(iSp1))
      call getChildValue(child, geo%speciesNames(iSp1), value1, child=child2)
      call getNodeName(value1, buffer)
      select case(char(buffer))
      case("selectedshells")
        call init(lStr)
        call getChildValue(value1, "", lStr)
        do ii = 1, len(lStr)
          call get(lStr, strTmp, ii)
          strTmp = tolower(unquote(trim(strTmp)))
          if (len_trim(strTmp) > 4 .or. len_trim(strTmp) < 1) then
            call detailedError(value1, "Invalid shell selection '" &
                &// trim(strTmp) &
                &// "'. Nr. of selected shells must be between 1 and 4.")
          end if
          tShellIncl(:) = .false.
          nShell = len_trim(strTmp)
          do jj = 1, nShell
            tmpCh = strTmp(jj:jj)
            tFound = .false.
            do kk = 1, size(shellNames)
              if (tmpCh == trim(shellNames(kk))) then
                if (tShellIncl(kk)) then
                  call detailedError(value1, "Double selection of the same shell&
                      & '" // tmpCh // "' in shell selection block '" &
                      &// trim(strTmp) // "'")
                end if
                tShellIncl(kk) = .true.
                angShell(jj) = kk - 1
                tFound = .true.
                exit
              end if
            end do
            if (.not. tFound) then
              call detailedError(value1, "Invalid shell name '" // tmpCh // "'")
            end if
          end do
          call append(angShells(iSp1), angShell(1:nShell))
        end do
        call destruct(lStr)

      case(textNodeName)
        call getChildValue(child2, "", buffer)
        strTmp = unquote(char(buffer))
        do jj = 1, size(shellNames)
          if (trim(strTmp) == trim(shellNames(jj))) then
            call append(angShells(iSp1), angShellOrdered(:jj))
          end if
        end do
        if (len(angShells(iSp1)) < 1) then
          call detailedError(child2, "Invalid orbital name '" // &
              &trim(strTmp) // "'")
        end if

      case default
        call getNodeHSDName(value1, buffer)
        call detailedError(child2, "Invalid shell specification method '" //&
            & char(buffer) // "'")
      end select
    end do

  end subroutine readMaxAngularMomentum


  !> Setup information about the orbitals of the species/atoms from angShell lists
  subroutine setupOrbitals(orb, geo, angShells)

    !> Information about the orbitals of the species/atoms in the system
    class(TOrbitals), intent(out) :: orb

    !> Geometry structure to be filled
    type(TGeometry), intent(in) :: geo

    !> List containing the angular momenta of the shells,
    !> must be inout, since intoArray requires inout arguments
    type(TListIntR1), intent(inout) :: angShells(:)

    integer :: nShell, iSp1, iSh1, ii, jj, ind
    integer :: angShell(maxL+1)

    allocate(orb%nShell(geo%nSpecies))
    allocate(orb%nOrbSpecies(geo%nSpecies))
    allocate(orb%nOrbAtom(geo%nAtom))
    orb%mOrb = 0
    orb%mShell = 0
    do iSp1 = 1, geo%nSpecies
      orb%nShell(iSp1) = 0
      orb%nOrbSpecies(iSp1) = 0
      do ii = 1, len(angShells(iSp1))
        call intoArray(angShells(iSp1), angShell, nShell, ii)
        orb%nShell(iSp1) = orb%nShell(iSp1) + nShell
        do jj = 1, nShell
          orb%nOrbSpecies(iSp1) = orb%nOrbSpecies(iSp1) &
              &+ 2 * angShell(jj) + 1
        end do
      end do
    end do
    orb%mShell = maxval(orb%nShell)
    orb%mOrb = maxval(orb%nOrbSpecies)
    orb%nOrbAtom(:) = orb%nOrbSpecies(geo%species(:))
    orb%nOrb = sum(orb%nOrbAtom)

    allocate(orb%angShell(orb%mShell, geo%nSpecies))
    allocate(orb%iShellOrb(orb%mOrb, geo%nSpecies))
    allocate(orb%posShell(orb%mShell+1, geo%nSpecies))
    orb%angShell(:,:) = 0
    do iSp1 = 1, geo%nSpecies
      ind = 1
      iSh1 = 1
      do ii = 1, len(angShells(iSp1))
        call intoArray(angShells(iSp1), angShell, nShell, ii)
        do jj = 1, nShell
          orb%posShell(iSh1, iSp1) = ind
          orb%angShell(iSh1, iSp1) = angShell(jj)
          orb%iShellOrb(ind:ind+2*angShell(jj), iSp1) = iSh1
          ind = ind + 2 * angShell(jj) + 1
          iSh1 = iSh1 + 1
        end do
        orb%posShell(iSh1, iSp1) = ind
      end do
    end do

  end subroutine setupOrbitals


#:if WITH_TRANSPORT
  subroutine readElectrostatics(node, ctrl, geo, tp, poisson)
#:else
  subroutine readElectrostatics(node, ctrl, geo)
#:endif

    !> Node to get the information from
    type(fnode), pointer :: node

    !> Control structure to be filled
    type(TControl), intent(inout) :: ctrl

    !> Geometry structure to be filled
    type(TGeometry), intent(in) :: geo

  #:if WITH_TRANSPORT
    !> Transport parameters
    type(TTransPar), intent(inout)  :: tp

    !> Poisson solver paramenters
    type(TPoissonInfo), intent(inout) :: poisson
  #:endif

    type(fnode), pointer :: value1, child
    type(string) :: buffer

    ctrl%tPoisson = .false.

  #:if WITH_TRANSPORT
    ! Read in which kind of electrostatics method to use.
    call getChildValue(node, "Electrostatics", value1, "GammaFunctional", child=child)
    call getNodeName(value1, buffer)
    select case (char(buffer))
    case ("gammafunctional")
      if (tp%taskUpload .and. ctrl%tSCC) then
        call detailedError(child, "GammaFunctional not available, if you upload contacts in an SCC&
            & calculation.")
      end if
    case ("poisson")
      ctrl%tPoisson = .true.
      call readPoisson(value1, poisson, geo%tPeriodic, tp, geo%latVecs)
    case default
      call getNodeHSDName(value1, buffer)
      call detailedError(child, "Unknown electrostatics '" // char(buffer) // "'")
    end select
  #:endif

  end subroutine readElectrostatics


  !> Spin calculation
#:if WITH_TRANSPORT
  subroutine readSpinPolarisation(node, ctrl, geo, tp)
#:else
  subroutine readSpinPolarisation(node, ctrl, geo)
#:endif

    !> Relevant node in input tree
    type(fnode), pointer :: node

    !> Control structure to be filled
    type(TControl), intent(inout) :: ctrl

    !> Geometry structure to be filled
    type(TGeometry), intent(in) :: geo

  #:if WITH_TRANSPORT
    !> Transport parameters
    type(TTransPar), intent(inout)  :: tp
  #:endif

    type(fnode), pointer :: value1, child
    type(string) :: buffer

    call getChildValue(node, "SpinPolarisation", value1, "", child=child, &
        &allowEmptyValue=.true.)
    call getNodeName2(value1, buffer)
    select case(char(buffer))
    case ("")
      ctrl%tSpin = .false.
      ctrl%t2Component = .false.
      ctrl%nrSpinPol = 0.0_dp

    case ("colinear", "collinear")
      ctrl%tSpin = .true.
      ctrl%t2Component = .false.
      call getChildValue(value1, 'UnpairedElectrons', ctrl%nrSpinPol, 0.0_dp)
      call getChildValue(value1, 'RelaxTotalSpin', ctrl%tSpinSharedEf, .false.)
      if (.not. ctrl%tReadChrg) then
        call getInitialSpins(value1, geo, 1, ctrl%initialSpins)
      end if

    case ("noncolinear", "noncollinear")
      ctrl%tSpin = .true.
      ctrl%t2Component = .true.
      if (.not. ctrl%tReadChrg) then
        call getInitialSpins(value1, geo, 3, ctrl%initialSpins)
      end if

    case default
      call getNodeHSDName(value1, buffer)
      call detailedError(child, "Invalid spin polarisation type '" //&
          & char(buffer) // "'")
    end select

  #:if WITH_TRANSPORT
    if (ctrl%tSpin .and. tp%ncont > 0) then
       call detailedError(child, "Spin-polarized transport is under development" //&
             & "and not currently available")
    end if
  #:endif

  end subroutine readSpinPolarisation


  ! External electric field
  subroutine readExternal(node, ctrl, geo)

    !> Relevant node in input tree
    type(fnode), pointer :: node

    !> Control structure to be filled
    type(TControl), intent(inout) :: ctrl

    !> Geometry structure to be filled
    type(TGeometry), intent(in) :: geo

    type(fnode), pointer :: value1, child, child2, child3
    type(fnodeList), pointer :: children
    type(string) :: modifier
    type(string) :: buffer, buffer2
    real(dp) :: rTmp
    integer :: ind, ii
    integer :: fp, iErr
    integer :: nElem
    real(dp), allocatable :: tmpR1(:)
    real(dp), allocatable :: tmpR2(:,:)
    type(TListRealR2) :: lCharges
    type(TListRealR1) :: lBlurs
    type(TListRealR1) :: lr1

    call getChildValue(node, "ElectricField", value1, "", child=child, &
        &allowEmptyValue=.true., dummyValue=.true., list=.true.)

    ! external applied field
    call getChild(child, "External",child2,requested=.false.)
    if (associated(child2)) then
      call getChildValue(child2, "Strength", ctrl%EFieldStrength, &
          & modifier=modifier, child=child3)
      call convertByMul(char(modifier), EFieldUnits, child3, &
          & ctrl%EFieldStrength)
      call getChildValue(child2, "Direction", ctrl%EfieldVector)
      if (sum(ctrl%EfieldVector**2) < 1e-8_dp) then
        call detailedError(child2,"Vector too small")
      else
        ctrl%EfieldVector = ctrl%EfieldVector/sqrt(sum(ctrl%EfieldVector**2))
      end if
      ctrl%tEField = .true.
      ctrl%tMulliken = .true.
      call getChildValue(child2, "Frequency", ctrl%EFieldOmega, 0.0_dp, &
          & modifier=modifier, child=child3)
      call convertByMul(char(modifier), freqUnits, child3, &
          & ctrl%EFieldOmega)
      if (ctrl%EFieldOmega > 0.0) then
        ctrl%EFieldOmega = 2.0_dp * pi * ctrl%EFieldOmega !angular frequency
        ctrl%tTDEfield = .true.
      else
        ctrl%tTDEfield = .false.
        ctrl%EFieldOmega = 0.0_dp
      end if
      ctrl%EfieldPhase = 0
      if (ctrl%tTDEfield) then
        call getChildValue(child2, "Phase", ctrl%EfieldPhase, 0)
      end if
    else
      ctrl%tEField = .false.
    end if

    ! Point charges present
    call getChildren(child, "PointCharges", children)
    if (getLength(children) > 0) then

      if (.not.ctrl%tSCC) then
        call error("External charges can only be used in an SCC calculation")
      end if
      call init(lCharges)
      call init(lBlurs)
      ctrl%nExtChrg = 0
      do ii = 1, getLength(children)
        call getItem1(children, ii, child2)
        call getChildValue(child2, "CoordsAndCharges", value1, &
            &modifier=modifier, child=child3)
        call getNodeName(value1, buffer)
        select case(char(buffer))
        case (textNodeName)
          call init(lr1)
          call getChildValue(child3, "", 4, lr1, modifier=modifier)
          allocate(tmpR2(4, len(lr1)))
          call asArray(lr1, tmpR2)
          ctrl%nExtChrg = ctrl%nExtChrg + len(lr1)
          call destruct(lr1)
        case ("directread")
          call getChildValue(value1, "Records", ind)
          call getChildValue(value1, "File", buffer2)
          allocate(tmpR2(4, ind))
          open(newunit=fp, file=unquote(char(buffer2)), form="formatted", status="old",&
              & action="read", iostat=iErr)
          if (iErr /= 0) then
            call detailedError(value1, "Could not open file '" &
                &// trim(unquote(char(buffer2))) // "' for direct reading" )
          end if
          read(fp, *, iostat=iErr) tmpR2
          if (iErr /= 0) then
            call detailedError(value1, "Error during direct reading '" &
                &// trim(unquote(char(buffer2))) // "'")
          end if
          close(fp)
          ctrl%nExtChrg = ctrl%nExtChrg + ind
        case default
          call detailedError(value1, "Invalid block name")
        end select
        call convertByMul(char(modifier), lengthUnits, child3, tmpR2(1:3,:))
        call append(lCharges, tmpR2)
        call getChildValue(child2, "GaussianBlurWidth", rTmp, 0.0_dp, &
            &modifier=modifier, child=child3)
        if (rTmp < 0.0_dp) then
          call detailedError(child3, "Gaussian blur width may not be &
              &negative")
        end if
        call convertByMul(char(modifier), lengthUnits, child3, rTmp)
        allocate(tmpR1(size(tmpR2, dim=2)))
        tmpR1(:) = rTmp
        call append(lBlurs, tmpR1)
        deallocate(tmpR1)
        deallocate(tmpR2)
      end do

      allocate(ctrl%extChrg(4, ctrl%nExtChrg))
      ind = 1
      do ii = 1, len(lCharges)
        call intoArray(lCharges, ctrl%extChrg(:, ind:), nElem, ii)
        ind = ind + nElem
      end do
      call destruct(lCharges)

      allocate(ctrl%extChrgBlurWidth(ctrl%nExtChrg))
      ind = 1
      do ii = 1, len(lBlurs)
        call intoArray(lBlurs, ctrl%extChrgBlurWidth(ind:), nElem, ii)
        ind = ind + nElem
      end do
      call destruct(lBlurs)
    else
      ctrl%nExtChrg = 0
    end if
    call destroyNodeList(children)

  end subroutine readExternal


  !> Filling
  subroutine readFilling(node, ctrl, geo, temperatureDefault)

    !> Relevant node in input tree
    type(fnode), pointer :: node

    !> Control structure to be filled
    type(TControl), intent(inout) :: ctrl

    !> Geometry structure to be filled
    type(TGeometry), intent(in) :: geo

    !> Default temperature for filling
    real(dp), intent(in) :: temperatureDefault

    type(fnode), pointer :: value1, child, child2, child3, field
    type(string) :: buffer, modifier
    character(lc) :: errorStr

    call getChildValue(node, "Filling", value1, "Fermi", child=child)
    call getNodeName(value1, buffer)

    select case (char(buffer))
    case ("fermi")
      ctrl%iDistribFn = fillingTypes%Fermi ! Fermi function
    case ("methfesselpaxton")
      ! Set the order of the Methfessel-Paxton step function approximation, defaulting to 2nd order
      call getChildValue(value1, "Order", ctrl%iDistribFn, 2)
      if (ctrl%iDistribFn < 1) then
        call getNodeHSDName(value1, buffer)
        write(errorStr, "(A,A,A,I4)")"Unsuported filling mode for '", &
            & char(buffer),"' :",ctrl%iDistribFn
        call detailedError(child, errorStr)
      end if
      ctrl%iDistribFn = fillingTypes%Methfessel + ctrl%iDistribFn
    case default
      call getNodeHSDName(value1, buffer)
      call detailedError(child, "Invalid filling method '" //char(buffer)// "'")
    end select

    if (.not. ctrl%tSetFillingTemp) then
      call getChildValue(value1, "Temperature", ctrl%tempElec, temperatureDefault, &
          &modifier=modifier, child=field)
      call convertByMul(char(modifier), energyUnits, field, ctrl%tempElec)
      if (ctrl%tempElec < minTemp) then
        ctrl%tempElec = minTemp
      end if
    end if

    call getChild(value1, "FixedFermiLevel", child=child2, modifier=modifier, requested=.false.)
    ctrl%tFixEf = associated(child2)
    if (ctrl%tFixEf) then
      if (ctrl%tSpin .and. .not.ctrl%t2Component) then
        allocate(ctrl%Ef(2))
      else
        allocate(ctrl%Ef(1))
      end if
      call getChildValue(child2, "", ctrl%Ef, modifier=modifier, child=child3)
      call convertByMul(char(modifier), energyUnits, child3, ctrl%Ef)
    end if

    if (geo%tPeriodic .and. .not.ctrl%tFixEf) then
      call getChildValue(value1, "IndependentKFilling", ctrl%tFillKSep, .false.)
    end if

  end subroutine readFilling


  !> Electronic Solver
#:if WITH_TRANSPORT
  subroutine readSolver(node, ctrl, geo, tp, greendens, poisson)
#:else
  subroutine readSolver(node, ctrl, geo)
#:endif

    !> Relevant node in input tree
    type(fnode), pointer :: node

    !> Control structure to be filled
    type(TControl), intent(inout) :: ctrl

    !> Geometry structure to be filled
    type(TGeometry), intent(in) :: geo

  #:if WITH_TRANSPORT
    !> Transport parameters
    type(TTransPar), intent(inout)  :: tp

    !> Green's function paramenters
    type(TNEGFGreenDensInfo), intent(inout) :: greendens

    !> Poisson solver paramenters
    type(TPoissonInfo), intent(inout) :: poisson
  #:endif

    type(fnode), pointer :: value1, child
    type(string) :: buffer, modifier

    ! Electronic solver
    call getChildValue(node, "Solver", value1, "RelativelyRobust")
    call getNodeName(value1, buffer)

    select case(char(buffer))

    case ("qr")
      ctrl%solver%isolver = electronicSolverTypes%qr

    case ("divideandconquer")
      ctrl%solver%isolver = electronicSolverTypes%divideandconquer

    case ("relativelyrobust")
      ctrl%solver%isolver = electronicSolverTypes%relativelyrobust

  #:if WITH_GPU
    case ("magma")
      ctrl%solver%isolver = electronicSolverTypes%magma_gvd
  #:endif

    case ("elpa")
      allocate(ctrl%solver%elsi)
      call getChildValue(value1, "Sparse", ctrl%solver%elsi%elsiCsr, .false.)
      if (ctrl%solver%elsi%elsiCsr) then
        ctrl%solver%isolver = electronicSolverTypes%elpadm
      else
        ctrl%solver%isolver = electronicSolverTypes%elpa
      end if
      ctrl%solver%elsi%iSolver = ctrl%solver%isolver
      call getChildValue(value1, "Mode", ctrl%solver%elsi%elpaSolver, 2)
    case ("omm")
      ctrl%solver%isolver = electronicSolverTypes%omm
      allocate(ctrl%solver%elsi)
      ctrl%solver%elsi%iSolver = ctrl%solver%isolver
      call getChildValue(value1, "nIterationsELPA", ctrl%solver%elsi%ommIterationsElpa, 5)
      call getChildValue(value1, "Tolerance", ctrl%solver%elsi%ommTolerance, 1.0E-10_dp)
      call getChildValue(value1, "Choleskii", ctrl%solver%elsi%ommCholesky, .true.)

    case ("pexsi")
      ctrl%solver%isolver = electronicSolverTypes%pexsi
      allocate(ctrl%solver%elsi)
      ctrl%solver%elsi%iSolver = ctrl%solver%isolver
      call getChildValue(value1, "Poles", ctrl%solver%elsi%pexsiNPole, 20)
      call getChildValue(value1, "ProcsPerPole", ctrl%solver%elsi%pexsiNpPerPole, 1)
      call getChildValue(value1, "muPoints", ctrl%solver%elsi%pexsiNMu, 2)
      call getChildValue(value1, "SymbolicFactorProcs", ctrl%solver%elsi%pexsiNpSymbo, 1)
      call getChildValue(value1, "SpectralRadius", ctrl%solver%elsi%pexsiDeltaE, 10.0_dp,&
          & modifier=modifier, child=child)
      call convertByMul(char(modifier), energyUnits, child, ctrl%solver%elsi%pexsiDeltaE)

    case ("ntpoly")
      ctrl%solver%isolver = electronicSolverTypes%ntpoly
      allocate(ctrl%solver%elsi)
      ctrl%solver%elsi%iSolver = ctrl%solver%isolver
      if (ctrl%tSpin) then
        call detailedError(value1, "Solver does not currently support spin polarisation")
      end if
      call getChildValue(value1, "PurificationMethod", ctrl%solver%elsi%ntpolyMethod, 2)
      call getChildValue(value1, "Tolerance", ctrl%solver%elsi%ntpolyTolerance, 1.0E-5_dp)
      call getChildValue(value1, "Truncation", ctrl%solver%elsi%ntpolyTruncation, 1.0E-10_dp)

  #:if WITH_TRANSPORT
    case ("greensfunction")
      ctrl%solver%isolver = electronicSolverTypes%GF
      if (tp%defined .and. .not.tp%taskUpload) then
        call detailederror(node, "greensfunction solver cannot be used "// &
            &  "when task = contactHamiltonian")
      end if
      call readGreensFunction(value1, greendens, tp, ctrl%tempElec)
      ! fixEf also avoids checks of total charge in initQFromFile
      ctrl%tFixEf = .true.
    case ("transportonly")
      if (ctrl%isGeoOpt .or. ctrl%tMD) then
        call detailederror(node, "transportonly cannot be used with relaxations or md")
      end if
      if (tp%defined .and. .not.tp%taskUpload) then
        call detailederror(node, "transportonly cannot be used when "// &
            &  "task = contactHamiltonian")
      end if
      call readGreensFunction(value1, greendens, tp, ctrl%tempElec)
      ctrl%solver%isolver = electronicSolverTypes%OnlyTransport
      ctrl%tFixEf = .true.
  #:endif

    case default
      call detailedError(value1, "Unknown electronic solver")

    end select

    if ((ctrl%solver%isolver == electronicSolverTypes%omm .or.&
        & ctrl%solver%isolver == electronicSolverTypes%pexsi ) .and. .not.ctrl%tSpinSharedEf&
        & .and. ctrl%tSpin .and. .not. ctrl%t2Component) then
      call detailedError(value1, "This solver currently requires spin values to be relaxed")
    end if
    if (ctrl%solver%isolver == electronicSolverTypes%pexsi .and. .not.withPEXSI) then
      call error("Not compiled with PEXSI support via ELSI")
    end if
    if (any(ctrl%solver%isolver == [electronicSolverTypes%elpa, electronicSolverTypes%omm,&
        & electronicSolverTypes%pexsi, electronicSolverTypes%ntpoly])) then
      if (.not.withELSI) then
        call error("Not compiled with ELSI supported solvers")
      end if
    end if

    if (any(ctrl%solver%isolver == [electronicSolverTypes%omm, electronicSolverTypes%pexsi,&
        & electronicSolverTypes%ntpoly])) then
      call getChildValue(value1, "Sparse", ctrl%solver%elsi%elsiCsr, .true.)
      if (.not.ctrl%solver%elsi%elsiCsr) then
        if (any(ctrl%solver%isolver == [electronicSolverTypes%pexsi,electronicSolverTypes%ntpoly]))&
            & then
          call getChildValue(value1, "Threshold", ctrl%solver%elsi%elsi_zero_def, 1.0E-15_dp)
        end if
      end if
      if (ctrl%t2Component .and. ctrl%solver%elsi%elsiCsr) then
        call detailedError(value1,"Two-component hamiltonians currently cannot be used with sparse&
            & ELSI solvers")
      end if
    end if

  #:if WITH_TRANSPORT
    if (all(ctrl%solver%isolver /= [electronicSolverTypes%GF,electronicSolverTypes%OnlyTransport])&
        & .and. tp%taskUpload) then
      call detailedError(value1, "Eigensolver incompatible with transport calculation&
          & (GreensFunction or TransportOnly required)")
    end if
  #:endif
  end subroutine readSolver


  !> K-Points
  subroutine readKPoints(node, ctrl, geo, tBadIntegratingKPoints)

    !> Relevant node in input tree
    type(fnode), pointer :: node

    !> Control structure to be filled
    type(TControl), intent(inout) :: ctrl

    !> Geometry structure to be filled
    type(TGeometry), intent(in) :: geo

    logical, intent(out) :: tBadIntegratingKPoints

    type(fnode), pointer :: value1, child
    type(string) :: buffer, modifier
    integer :: ind, ii, jj, kk
    real(dp) :: coeffsAndShifts(3, 4)
    real(dp) :: rTmp3(3)
    type(TListIntR1) :: li1
    type(TListRealR1) :: lr1
    integer, allocatable :: tmpI1(:)
    real(dp), allocatable :: kpts(:,:)
    character(lc) :: errorStr

    ! Assume SCC can has usual default number of steps if needed
    tBadIntegratingKPoints = .false.

    ! K-Points
    if (geo%tPeriodic) then
      call getChildValue(node, "KPointsAndWeights", value1, child=child, &
          &modifier=modifier)
      call getNodeName(value1, buffer)
      select case(char(buffer))

      case ("supercellfolding")
        tBadIntegratingKPoints = .false.
        if (len(modifier) > 0) then
          call detailedError(child, "No modifier is allowed, if the &
              &SupercellFolding scheme is used.")
        end if
        call getChildValue(value1, "", coeffsAndShifts)
        if (abs(determinant33(coeffsAndShifts(:,1:3))) - 1.0_dp < -1e-6_dp) then
          call detailedError(value1, "Determinant of the supercell matrix must &
              &be greater than 1")
        end if
        if (any(abs(modulo(coeffsAndShifts(:,1:3) + 0.5_dp, 1.0_dp) - 0.5_dp) &
            &> 1e-6_dp)) then
          call detailedError(value1, "The components of the supercell matrix &
              &must be integers.")
        end if
        if (.not.ctrl%tSpinOrbit) then
          call getSuperSampling(coeffsAndShifts(:,1:3), modulo(coeffsAndShifts(:,4), 1.0_dp),&
              & ctrl%kPoint, ctrl%kWeight, reduceByInversion=.true.)
        else
          call getSuperSampling(coeffsAndShifts(:,1:3), modulo(coeffsAndShifts(:,4), 1.0_dp),&
              & ctrl%kPoint, ctrl%kWeight, reduceByInversion=.false.)
        end if
        ctrl%nKPoint = size(ctrl%kPoint, dim=2)

      case ("klines")
        ! probably unable to integrate charge for SCC
        tBadIntegratingKPoints = .true.
        call init(li1)
        call init(lr1)
        call getChildValue(value1, "", 1, li1, 3, lr1)
        if (len(li1) < 1) then
          call detailedError(value1, "At least one line must be specified.")
        end if
        allocate(tmpI1(len(li1)))
        allocate(kpts(3, 0:len(lr1)))
        call asVector(li1, tmpI1)
        call asArray(lr1, kpts(:,1:len(lr1)))
        kpts(:,0) = (/ 0.0_dp, 0.0_dp, 0.0_dp /)
        call destruct(li1)
        call destruct(lr1)
        if (any(tmpI1 < 0)) then
          call detailedError(value1, "Interval steps must be greater equal to &
              &zero.")
        end if
        ctrl%nKPoint = sum(tmpI1)
        if (ctrl%nKPoint < 1) then
          call detailedError(value1, "Sum of the interval steps must be greater &
              &than zero.")
        end if
        ii = 1
        do while (tmpI1(ii) == 0)
          ii = ii + 1
        end do
        allocate(ctrl%kPoint(3, ctrl%nKPoint))
        allocate(ctrl%kWeight(ctrl%nKPoint))
        ind = 1
        do jj = ii, size(tmpI1)
          if (tmpI1(jj) == 0) then
            cycle
          end if
          rTmp3 = (kpts(:,jj) - kpts(:,jj-1)) / real(tmpI1(jj), dp)
          do kk = 1, tmpI1(jj)
            ctrl%kPoint(:,ind) = kpts(:,jj-1) + real(kk, dp) * rTmp3
            ind = ind + 1
          end do
        end do
        ctrl%kWeight(:) = 1.0_dp
        if (len(modifier) > 0) then
          select case (tolower(char(modifier)))
          case ("relative")
          case ("absolute")
            ctrl%kPoint(:,:) =  matmul(transpose(geo%latVecs), ctrl%kPoint)
            kpts(:,:) = matmul(transpose(geo%latVecs), kpts)
          case default
            call detailedError(child, "Invalid modifier: '" // char(modifier) &
                &// "'")
          end select
        end if
        deallocate(tmpI1)
        deallocate(kpts)

      case (textNodeName)

        ! no idea, but assume user knows what they are doing
        tBadIntegratingKPoints = .false.

        call init(lr1)
        call getChildValue(child, "", 4, lr1, modifier=modifier)
        if (len(lr1) < 1) then
          call detailedError(child, "At least one k-point must be defined.")
        end if
        ctrl%nKPoint = len(lr1)
        allocate(kpts(4, ctrl%nKPoint))
        call asArray(lr1, kpts)
        call destruct(lr1)
        if (len(modifier) > 0) then
          select case (tolower(char(modifier)))
          case ("relative")
            continue
          case ("absolute")
            kpts(1:3,:) =  matmul(transpose(geo%latVecs), kpts(1:3,:))
          case default
            call detailedError(child, "Invalid modifier: '" // char(modifier) &
                &// "'")
          end select
        end if
        allocate(ctrl%kPoint(3, ctrl%nKPoint))
        allocate(ctrl%kWeight(ctrl%nKPoint))
        ctrl%kPoint(:,:) = kpts(1:3, :)
        ctrl%kWeight(:) = kpts(4, :)
        deallocate(kpts)
      case default
        call detailedError(value1, "Invalid K-point scheme")
      end select
    end if

    if (ctrl%tSCC) then
      if (tBadIntegratingKPoints) then
        ii = 1
      else
        ii = 100
      end if
      call getChildValue(node, "MaxSCCIterations", ctrl%maxIter, ii)
    end if

    if (tBadIntegratingKPoints .and. ctrl%tSCC .and. ctrl%maxIter /= 1) then
      write(errorStr, "(A,I3)") "SCC cycle with these k-points probably will&
          & not correctly calculate many properties, SCC iterations set to:", ctrl%maxIter
      call warning(errorStr)
    end if
    if (tBadIntegratingKPoints .and. ctrl%tSCC .and. .not.ctrl%tReadChrg) then
      call warning("It is strongly suggested you use the ReadInitialCharges option.")
    end if

  end subroutine readKPoints


  !> SCC options that are need for different hamiltonian choices
  subroutine readSccOptions(node, ctrl, geo)

    !> Relevant node in input tree
    type(fnode), pointer :: node

    !> Control structure to be filled
    type(TControl), intent(inout) :: ctrl

    !> Geometry structure to be filled
    type(TGeometry), intent(in) :: geo

    type(fnode), pointer :: value1, value2, child, child2, child3, field
    type(string) :: buffer, buffer2
    type(TListRealR1) :: lr1

    ctrl%tMulliken = .true.

    call getChildValue(node, "ReadInitialCharges", ctrl%tReadChrg, .false.)
    if (.not. ctrl%tReadChrg) then
      call getInitialCharges(node, geo, ctrl%initialCharges)
    end if

    call getChildValue(node, "SCCTolerance", ctrl%sccTol, 1.0e-5_dp)

    call getChildValue(node, "Mixer", value1, "Broyden", child=child)
    call getNodeName(value1, buffer)
    select case(char(buffer))

    case ("broyden")

      ctrl%iMixSwitch = mixerTypes%broyden
      call getChildValue(value1, "MixingParameter", ctrl%almix, 0.2_dp)
      call getChildValue(value1, "InverseJacobiWeight", ctrl%broydenOmega0, 0.01_dp)
      call getChildValue(value1, "MinimalWeight", ctrl%broydenMinWeight, 1.0_dp)
      call getChildValue(value1, "MaximalWeight", ctrl%broydenMaxWeight, 1.0e5_dp)
      call getChildValue(value1, "WeightFactor", ctrl%broydenWeightFac, 1.0e-2_dp)

    case ("anderson")
      ctrl%iMixSwitch = mixerTypes%anderson
      call getChildValue(value1, "MixingParameter", ctrl%almix, 0.05_dp)
      call getChildValue(value1, "Generations", ctrl%iGenerations, 4)
      call getChildValue(value1, "InitMixingParameter", ctrl%andersonInitMixing, 0.01_dp)
      call getChildValue(value1, "DynMixingParameters", value2, "", child=child,&
          & allowEmptyValue=.true.)
      call getNodeName2(value2, buffer2)
      if (char(buffer2) == "") then
        ctrl%andersonNrDynMix = 0
      else
        call init(lr1)
        call getChildValue(child, "", 2, lr1, child=child2)
        if (len(lr1) < 1) then
          call detailedError(child2, "At least one dynamic mixing parameter must be defined.")
        end if
        ctrl%andersonNrDynMix = len(lr1)
        allocate(ctrl%andersonDynMixParams(2, ctrl%andersonNrDynMix))
        call asArray(lr1, ctrl%andersonDynMixParams)
        call destruct(lr1)
      end if
      call getChildValue(value1, "DiagonalRescaling", ctrl%andersonOmega0, 1.0e-2_dp)

    case ("simple")
      ctrl%iMixSwitch = mixerTypes%simple
      call getChildValue(value1, "MixingParameter", ctrl%almix, 0.05_dp)

    case("diis")
      ctrl%iMixSwitch = mixerTypes%diis
      call getChildValue(value1, "InitMixingParameter", ctrl%almix, 0.2_dp)
      call getChildValue(value1, "Generations", ctrl%iGenerations, 6)
      call getChildValue(value1, "UseFromStart", ctrl%tFromStart, .true.)

    case default
      call getNodeHSDName(value1, buffer)
      call detailedError(child, "Invalid mixer '" // char(buffer) // "'")
    end select

    ! temporararily removed until debugged
    !call getChildValue(node, "WriteShifts", ctrl%tWriteShifts, .false.)
    ctrl%tWriteShifts = .false.

    if (geo%tPeriodic) then
      call getChildValue(node, "EwaldParameter", ctrl%ewaldAlpha, 0.0_dp)
      call getChildValue(node, "EwaldTolerance", ctrl%tolEwald, 1.0e-9_dp)
    end if

  end subroutine readSccOptions


  !> Force evaluation options that are need for different hamiltonian choices
  subroutine readForceOptions(node, ctrl)

    !> Relevant node in input tree
    type(fnode), pointer :: node

    !> Control structure to be filled
    type(TControl), intent(inout) :: ctrl

    type(fnode), pointer :: value1, value2, child, child2, child3, field
    type(string) :: buffer, buffer2

    call getChildValue(node, "ForceEvaluation", buffer, "Traditional", child=child)
    select case (tolower(unquote(char(buffer))))
    case("traditional")
      ctrl%forceType = forceTypes%orig
    case("dynamicst0")
      ctrl%forceType = forceTypes%dynamicT0
    case("dynamics")
      ctrl%forceType = forceTypes%dynamicTFinite
    case default
      call detailedError(child, "Invalid force evaluation method.")
    end select

  end subroutine readForceOptions


  !> Options for truncation of the SK data sets at a fixed distance
  subroutine SKTruncations(node, truncationCutOff, skInterMeth)

    !> Relevant node in input tree
    type(fnode), pointer :: node

    !> This is the resulting cutoff distance
    real(dp), intent(out) :: truncationCutOff

    !> Method of the sk interpolation
    integer, intent(in) :: skInterMeth

    logical :: tHardCutOff
    type(fnode), pointer :: field
    type(string) :: modifier

    ! Artificially truncate the SK table
    call getChildValue(node, "SKMaxDistance", truncationCutOff, modifier=modifier, child=field)
    call convertByMul(char(modifier), lengthUnits, field, truncationCutOff)

    call getChildValue(node, "HardCutOff", tHardCutOff, .true.)
    if (tHardCutOff) then
      ! Adjust by the length of the tail appended to the cutoff
      select case(skInterMeth)
      case(skEqGridOld)
        truncationCutOff = truncationCutOff - distFudgeOld
      case(skEqGridNew)
        truncationCutOff = truncationCutOff - distFudge
      end select
    end if
    if (truncationCutOff < epsilon(0.0_dp)) then
      call detailedError(field, "Truncation is shorter than the minimum distance over which SK data&
          & goes to 0")
    end if

  end subroutine SKTruncations


  !> Reads inital charges
  subroutine getInitialCharges(node, geo, initCharges)

    !> relevant node in input tree
    type(fnode), pointer :: node

    !> geometry, including atomic type information
    type(TGeometry), intent(in) :: geo

    !> initial atomic charges
    real(dp), allocatable :: initCharges(:)

    type(fnode), pointer :: child, child2, child3, val
    type(fnodeList), pointer :: children
    integer, allocatable :: pTmpI1(:)
    type(string) :: buffer
    real(dp) :: rTmp
    integer :: ii, jj, iAt

    call getChildValue(node, "InitialCharges", val, "", child=child, &
        &allowEmptyValue=.true., dummyValue=.true., list=.true.)

    ! Read either all atom charges, or individual atom specifications
    call getChild(child, "AllAtomCharges", child2, requested=.false.)
    if (associated(child2)) then
      allocate(initCharges(geo%nAtom))
      call getChildValue(child2, "", initCharges)
    else
      call getChildren(child, "AtomCharge", children)
      if (getLength(children) > 0) then
        allocate(initCharges(geo%nAtom))
        initCharges = 0.0_dp
      end if
      do ii = 1, getLength(children)
        call getItem1(children, ii, child2)
        call getChildValue(child2, "Atoms", buffer, child=child3, multiple=.true.)
        call convAtomRangeToInt(char(buffer), geo%speciesNames, geo%species, child3, pTmpI1)
        call getChildValue(child2, "ChargePerAtom", rTmp)
        do jj = 1, size(pTmpI1)
          iAt = pTmpI1(jj)
          if (initCharges(iAt) /= 0.0_dp) then
            call detailedWarning(child3, "Previous setting for the charge &
                &of atom" // i2c(iAt) // " overwritten")
          end if
          initCharges(iAt) = rTmp
        end do
        deallocate(pTmpI1)
      end do
      call destroyNodeList(children)
    end if

  end subroutine getInitialCharges


  !> Reads initial spins
  subroutine getInitialSpins(node, geo, nSpin, initSpins)

    !> relevant node in input data
    type(fnode), pointer :: node

    !> geometry, including atomic information
    type(TGeometry), intent(in) :: geo

    !> number of spin channels
    integer, intent(in) :: nSpin

    !> initial spins on return
    real(dp), allocatable :: initSpins(:,:)

    type(fnode), pointer :: child, child2, child3, val
    type(fnodeList), pointer :: children
    integer, allocatable :: pTmpI1(:)
    type(string) :: buffer
    real(dp), allocatable :: rTmp(:)
    integer :: ii, jj, iAt

    @:ASSERT(nSpin == 1 .or. nSpin == 3)

    call getChildValue(node, "InitialSpins", val, "", child=child, &
        &allowEmptyValue=.true., dummyValue=.true., list=.true.)

    ! Read either all atom spins, or individual spin specifications
    call getChild(child, "AllAtomSpins", child2, requested=.false.)
    if (associated(child2)) then
      allocate(initSpins(nSpin, geo%nAtom))
      call getChildValue(child2, "", initSpins)
    else
      call getChildren(child, "AtomSpin", children)
      if (getLength(children) > 0) then
        allocate(initSpins(nSpin, geo%nAtom))
        initSpins = 0.0_dp
      end if
      allocate(rTmp(nSpin))
      do ii = 1, getLength(children)
        call getItem1(children, ii, child2)
        call getChildValue(child2, "Atoms", buffer, child=child3, multiple=.true.)
        call convAtomRangeToInt(char(buffer), geo%speciesNames, geo%species, child3, pTmpI1)
        call getChildValue(child2, "SpinPerAtom", rTmp)
        do jj = 1, size(pTmpI1)
          iAt = pTmpI1(jj)
          if (any(initSpins(:,iAt) /= 0.0_dp)) then
            call detailedWarning(child3, "Previoius setting for the spin &
                &of atom" // i2c(iAt) // " overwritten")
          end if
          initSpins(:,iAt) = rTmp
        end do
        deallocate(pTmpI1)
      end do
      deallocate(rTmp)
      call destroyNodeList(children)
    end if

  end subroutine getInitialSpins


  !> Reads numerical differentiation method to be used
  subroutine readDifferentiation(node, ctrl)

    !> relevant node in input tree
    type(fnode), pointer, intent(in) :: node

    !> control structure to fill
    type(TControl), intent(inout) :: ctrl


    !> default of a reasonable choice for round off when using a second order finite difference
    !> formula
    real(dp), parameter :: defDelta = epsilon(1.0_dp)**0.25_dp

    type(string) :: buffer, modifier
    type(fnode), pointer :: val, child

    call getChildValue(node, "Differentiation", val, "FiniteDiff",&
        & child=child)
    call getNodeName(val, buffer)
    select case (char(buffer))
    case ("finitediff")
      ctrl%iDerivMethod = 1
      call getChildValue(val, "Delta", ctrl%deriv1stDelta, defDelta,&
          & modifier=modifier, child=child)
      call convertByMul(char(modifier), lengthUnits, child,&
          & ctrl%deriv1stDelta)
    case ("richardson")
      ctrl%iDerivMethod = 2
    case default
      call getNodeHSDName(val, buffer)
      call detailedError(child, "Invalid derivative calculation '" &
          & // char(buffer) // "'")
    end select

  end subroutine readDifferentiation


  !> Reads the H corrections (H5, Damp)
  subroutine readHCorrection(node, geo, ctrl)

    !> Node containing the h-bond correction sub-block.
    type(fnode), pointer, intent(in) :: node

    !> Geometry.
    type(TGeometry), intent(in) :: geo

    !> Control structure
    type(TControl), intent(inout) :: ctrl

    type(fnode), pointer :: value1, child, child2
    type(string) :: buffer
    real(dp) :: h5ScalingDef
    integer :: iSp

    ! X-H interaction corrections including H5 and damping
    ctrl%tDampH = .false.
    ctrl%h5SwitchedOn = .false.
    call getChildValue(node, "HCorrection", value1, "None", child=child)
    call getNodeName(value1, buffer)
    select case (char(buffer))
    case ("none")
      ! nothing to do
    case ("damping")
      ! Switch the correction on
      ctrl%tDampH = .true.
      call getChildValue(value1, "Exponent", ctrl%dampExp)
    case ("h5")
      ! Switch the correction on
      ctrl%h5SwitchedOn = .true.

      call getChildValue(value1, "RScaling", ctrl%h5RScale, 0.714_dp)
      call getChildValue(value1, "WScaling", ctrl%h5WScale, 0.25_dp)

      allocate(ctrl%h5ElementPara(geo%nSpecies))
      call getChild(value1, "H5Scaling", child2, requested=.false.)
      if (.not. associated(child2)) then
        call setChild(value1, "H5scaling", child2)
      end if
      do iSp = 1, geo%nSpecies
        select case (geo%speciesNames(iSp))
        case ("O")
          h5ScalingDef = 0.06_dp
        case ("N")
          h5ScalingDef = 0.18_dp
        case ("S")
          h5ScalingDef = 0.21_dp
        case default
          ! Default value is -1, this indicates that the element should be ignored
          h5ScalingDef = -1.0_dp
        end select
        call getChildValue(child2, geo%speciesNames(iSp), ctrl%h5ElementPara(iSp), h5ScalingDef)
      end do
    case default
      call getNodeHSDName(value1, buffer)
      call detailedError(child, "Invalid HCorrection '" // char(buffer) // "'")
    end select

  end subroutine readHCorrection


  !> Reads Slater-Koster files
  !> Should be replaced with a more sophisticated routine, once the new SK-format has been
  !> established
  subroutine readSKFiles(skFiles, nSpecies, slako, orb, angShells, orbRes, skInterMeth, repPoly,&
      & truncationCutOff, rangeSepSK)

    !> List of SK file names to read in for every interaction
    type(TListCharLc), intent(inout) :: skFiles(:,:)

    !> Nr. of species in the system
    integer, intent(in) :: nSpecies

    !> Data type for slako information
    type(TSlater), intent(inout) :: slako

    !> Information about the orbitals in the system
    type(TOrbitals), intent(in) :: orb

    !> For every species, a list of rank one arrays. Each array contains the angular momenta to pick
    !> from the appropriate SK-files.
    type(TListIntR1), intent(inout) :: angShells(:)

    !> Are the Hubbard Us different for each l-shell?
    logical, intent(in) :: orbRes

    !> Method of the sk interpolation
    integer, intent(in) :: skInterMeth

    !> is this a polynomial or spline repulsive?
    logical, intent(in) :: repPoly(:,:)

    !> Distances to artificially truncate tables of SK integrals
    real(dp), intent(in), optional :: truncationCutOff

    !> if calculation range separated then read omega from end of SK file
    type(TRangeSepSKTag), intent(inout), optional :: rangeSepSK

    integer :: iSp1, iSp2, nSK1, nSK2, iSK1, iSK2, ind, nInt, nInteract,iSh1
    integer :: angShell(maxL+1), nShell
    logical :: readRep, readAtomic
    character(lc) :: fileName
    real(dp), allocatable, target :: skHam(:,:), skOver(:,:)
    real(dp) :: dist
    type(TOldSKData), allocatable :: skData12(:,:), skData21(:,:)
    type(TSlakoEqGrid), allocatable :: pSlakoEqGrid1, pSlakoEqGrid2
    type(TRepSplineIn) :: repSplineIn1, repSplineIn2
    type(TRepPolyIn) :: repPolyIn1, repPolyIn2
    type(TRepSpline), allocatable :: pRepSpline
    type(TRepPoly), allocatable :: pRepPoly

    ! if artificially cutting the SK tables
    integer :: nEntries

    @:ASSERT(size(skFiles, dim=1) == size(skFiles, dim=2))
    @:ASSERT((size(skFiles, dim=1) > 0) .and. (size(skFiles, dim=1) == nSpecies))
    @:ASSERT(all(shape(repPoly) == shape(skFiles)))

    allocate(slako%skSelf(orb%mShell, nSpecies))
    allocate(slako%skHubbU(orb%mShell, nSpecies))
    allocate(slako%skOcc(orb%mShell, nSpecies))
    allocate(slako%mass(nSpecies))
    slako%skSelf(:,:) = 0.0_dp
    slako%skHubbU(:,:) = 0.0_dp
    slako%skOcc(:,:) = 0.0_dp

    allocate(slako%skHamCont)
    call init(slako%skHamCont, nSpecies)
    allocate(slako%skOverCont)
    call init(slako%skOverCont, nSpecies)
    allocate(slako%repCont)
    call init(slako%repCont, nSpecies)

    write(stdout, "(A)") "Reading SK-files:"
    lpSp1: do iSp1 = 1, nSpecies
      nSK1 = len(angShells(iSp1))
      lpSp2: do iSp2 = iSp1, nSpecies
        nSK2 = len(angShells(iSp2))
        allocate(skData12(nSK2, nSK1))
        allocate(skData21(nSK1, nSK2))
        ind = 1
        do iSK1 = 1, nSK1
          do iSK2 = 1, nSK2
            readRep = (iSK1 == 1 .and. iSK2 == 1)
            readAtomic = (iSp1 == iSp2 .and. iSK1 == iSK2)
            call get(skFiles(iSp2, iSp1), fileName, ind)
            if (.not. present(rangeSepSK)) then
              if (readRep .and. repPoly(iSp2, iSp1)) then
                call readFromFile(skData12(iSK2,iSK1), fileName, readAtomic, repPolyIn=repPolyIn1)
              elseif (readRep) then
                call readFromFile(skData12(iSK2,iSK1), fileName, readAtomic, iSp1, iSp2,&
                    & repSplineIn=repSplineIn1)
              else
                call readFromFile(skData12(iSK2,iSK1), fileName, readAtomic)
              end if
            else
              if (readRep .and. repPoly(iSp2, iSp1)) then
                call readFromFile(skData12(iSK2,iSK1), fileName, readAtomic, repPolyIn=repPolyIn1,&
                    & rangeSepSK=rangeSepSK)
              elseif (readRep) then
                call readFromFile(skData12(iSK2,iSK1), fileName, readAtomic, iSp1, iSp2,&
                    & repSplineIn=repSplineIn1, rangeSepSK=rangeSepSK)
              else
                call readFromFile(skData12(iSK2,iSK1), fileName, readAtomic, rangeSepSK=rangeSepSK)
              end if
            end if
            ind = ind + 1
          end do
        end do
        if (iSp1 == iSp2) then
          skData21 = skData12
          if (repPoly(iSp1, iSp2)) then
            repPolyIn2 = repPolyIn1
          else
            repSplineIn2 = repSplineIn1
          end if
          ind = 1
          do iSK1 = 1, nSK1
            call intoArray(angShells(iSp1), angShell, nShell, iSK1)
            do iSh1 = 1, nShell
              slako%skSelf(ind, iSp1) = &
                  &skData12(iSK1,iSK1)%skSelf(angShell(iSh1)+1)
              slako%skOcc(ind:ind, iSp1) = &
                  &skData12(iSK1,iSK1)%skOcc(angShell(iSh1)+1)
              slako%skHubbU(ind, iSp1) = &
                  &skData12(iSK1,iSK1)%skHubbU(angShell(iSh1)+1)
              ind = ind + 1
            end do
          end do
          if (.not. orbRes) then
            slako%skHubbU(2:,iSp1) = slako%skHubbU(1,iSp1)
          end if
          slako%mass(iSp1) = skData12(1,1)%mass
        else
          ind = 1
          do iSK2 = 1, nSK2
            do iSK1 = 1, nSK1
              readRep = (iSK1 == 1 .and. iSK2 == 1)
              call get(sKFiles(iSp1, iSp2), fileName, ind)
              if (readRep .and. repPoly(iSp1, iSp2)) then
                call readFromFile(skData21(iSK1,iSK2), fileName, readAtomic, &
                    &repPolyIn=repPolyIn2)
              elseif (readRep) then
                call readFromFile(skData21(iSK1,iSK2), fileName, readAtomic, &
                    &iSp2, iSp1, repSplineIn=repSplineIn2)
              else
                call readFromFile(skData21(iSK1,iSK2), fileName, readAtomic)
              end if
              ind = ind + 1
            end do
          end do
        end if

        ! Check for SK and repulsive consistentcy
        call checkSKCompElec(skData12, skData21, iSp1, iSp2)
        if (repPoly(iSp1, iSp2)) then
          call checkSKCompRepPoly(repPolyIn1, repPolyIn2, iSp1, iSp2)
        else
          call checkSKCompRepSpline(repSplineIn1, repSplineIn2, iSp1, iSp2)
        end if

        ! Create full H/S table for all interactions of iSp1-iSp2
        nInteract = getNSKIntegrals(iSp1, iSp2, orb)
        allocate(skHam(size(skData12(1,1)%skHam, dim=1), nInteract))
        allocate(skOver(size(skData12(1,1)%skOver, dim=1), nInteract))
        call getFullTable(skHam, skOver, skData12, skData21, angShells(iSp1),&
            & angShells(iSp2))

        ! Add H/S tables to the containers for iSp1-iSp2
        dist = skData12(1,1)%dist
        if (present(truncationCutOff)) then
          nEntries = floor(truncationCutOff / dist)
          nEntries = min(nEntries, size(skData12(1,1)%skHam, dim=1))
        else
          nEntries = size(skData12(1,1)%skHam, dim=1)
        end if
        allocate(pSlakoEqGrid1, pSlakoEqGrid2)
        call init(pSlakoEqGrid1, dist, skHam(:nEntries,:), skInterMeth)
        call init(pSlakoEqGrid2, dist, skOver(:nEntries,:), skInterMeth)
        call addTable(slako%skHamCont, pSlakoEqGrid1, iSp1, iSp2)
        call addTable(slako%skOverCont, pSlakoEqGrid2, iSp1, iSp2)
        deallocate(skHam)
        deallocate(skOver)
        if (iSp1 /= iSp2) then
          ! Heteronuclear interactions: the same for the reverse interaction
          allocate(skHam(size(skData12(1,1)%skHam, dim=1), nInteract))
          allocate(skOver(size(skData12(1,1)%skOver, dim=1), nInteract))
          call getFullTable(skHam, skOver, skData21, skData12, angShells(iSp2),&
              & angShells(iSp1))
          allocate(pSlakoEqGrid1, pSlakoEqGrid2)
          call init(pSlakoEqGrid1, dist, skHam(:nEntries,:), skInterMeth)
          call init(pSlakoEqGrid2, dist, skOver(:nEntries,:), skInterMeth)
          call addTable(slako%skHamCont, pSlakoEqGrid1, iSp2, iSp1)
          call addTable(slako%skOverCont, pSlakoEqGrid2, iSp2, iSp1)
          deallocate(skHam)
          deallocate(skOver)
        end if
        deallocate(skData12)
        deallocate(skData21)

        ! Add repulsives to the containers.
        if (repPoly(iSp2, iSp1)) then
          allocate(pRepPoly)
          call init(pRepPoly, repPolyIn1)
          call addRepulsive(slako%repCont, pRepPoly, iSp1, iSp2)
          deallocate(pRepPoly)
        else
          allocate(pRepSpline)
          call init(pRepSpline, repSplineIn1)
          call addRepulsive(slako%repCont, pRepSpline, iSp1, iSp2)
          deallocate(pRepSpline)
          deallocate(repSplineIn1%xStart)
          deallocate(repSplineIn1%spCoeffs)
        end if
        if (iSp1 /= iSp2) then
          if (repPoly(iSp1, iSp2)) then
            allocate(pRepPoly)
            call init(pRepPoly, repPolyIn2)
            call addRepulsive(slako%repCont, pRepPoly, iSp2, iSp1)
            deallocate(pRepPoly)
          else
            allocate(pRepSpline)
            call init(pRepSpline, repSplineIn2)
            call addRepulsive(slako%repCont, pRepSpline, iSp2, iSp1)
            deallocate(pRepSpline)
            deallocate(repSplineIn2%xStart)
            deallocate(repSplineIn2%spCoeffs)
          end if
        end if
      end do lpSp2
    end do lpSp1
    write(stdout, "(A)") "Done."

  end subroutine readSKFiles


  !> Checks if the provided set of SK-tables for a the interactions A-B and B-A are consistent
  subroutine checkSKCompElec(skData12, skData21, sp1, sp2)

    !> Slater-Koster integral set for the interaction A-B
    type(TOldSKData), intent(in), target :: skData12(:,:)

    !> Slater-Koster integral set for the interaction B-A
    type(TOldSKData), intent(in), target :: skData21(:,:)

    !> Species number for A (for error messages)
    integer, intent(in) :: sp1

    !> Species number for B (for error messages)
    integer, intent(in) :: sp2

    integer :: iSK1, iSK2, nSK1, nSK2
    integer :: nGrid
    real(dp) :: dist
    type(TOldSKData), pointer :: pSK12, pSK21
    character(lc) :: errorStr

    nSK1 = size(skData12, dim=2)
    nSK2 = size(skData12, dim=1)

    @:ASSERT(size(skData21, dim=1) == nSK1)
    @:ASSERT(size(skData21, dim=2) == nSK2)

    nGrid = skData12(1,1)%nGrid
    dist = skData12(1,1)%dist

    ! All SK files should have the same grid separation and table length
    nGrid = skData12(1,1)%nGrid
    dist = skData12(1,1)%dist
    do iSK1 = 1, nSK1
      do iSK2 = 1, nSK2
        pSK12 => skData12(iSK2, iSK1)
        pSK21 => skData21(iSK1, iSK2)

        if (pSK12%dist /= dist .or. pSK21%dist /= dist) then
          write (errorStr, "(A,I2,A,I2)") "Incompatible SK grid separations &
              &for species ", sp1, ", ", sp2
          call error(errorStr)
        end if
        if (pSK12%nGrid /= nGrid .or. pSK21%nGrid /= nGrid) then
          write (errorStr, "(A,I2,A,I2)") "Incompatible SK grid lengths for &
              &species pair ", sp1, ", ", sp2
          call error(errorStr)
        end if
      end do
    end do

  end subroutine checkSKCompElec


  !> Checks if the provided repulsive splines for A-B and B-A are compatible
  subroutine checkSKCompRepSpline(repIn1, repIn2, sp1, sp2)

    !> Repulsive spline for interaction A-B
    type(TRepSplineIn), intent(in) :: repIn1

    !> Repulsive spline for interaction B-A
    type(TRepSplineIn), intent(in) :: repIn2

    !> Number of species A (for error messages only)
    integer, intent(in) :: sp1

    !> Number of species B (for error messages only)
    integer, intent(in) :: sp2


    !> Tolerance for the agreement in the repulsive data
    real(dp), parameter :: tolRep = 1.0e-8_dp


    !> string for error return
    character(lc) :: errorStr

    ! Repulsives for A-B and B-A should be the same
    if (size(repIn1%xStart) /= size(repIn2%xStart)) then
      write(errorStr, "(A,I2,A,I2,A)") "Incompatible nr. of repulsive &
          &intervals for species pair ", sp1, "-", sp2, "."
      call error(errorStr)
    end if
    if (maxval(abs(repIn1%xStart - repIn2%xStart)) > tolRep) then
      write(errorStr, "(A,I2,A,I2,A)") "Incompatible repulsive spline &
          &intervals for species pair ", sp1, "-", sp2, "."
      call error(errorStr)
    end if
    if (maxval(abs(repIn1%spCoeffs - repIn2%spCoeffs)) > tolRep &
        &.or. maxval(abs(repIn1%spLastCoeffs - repIn2%spLastCoeffs)) &
        &> tolRep) then
      write(errorStr, "(A,I2,A,I2,A)") "Incompatible repulsive spline &
          &coefficients for species pair ", sp1, "-", sp2, "."
      call error(errorStr)
    end if
    if (maxval(abs(repIn1%expCoeffs - repIn2%expCoeffs)) > tolRep) then
      write(errorStr, "(A,I2,A,I2,A)") "Incompatible repulsive spline &
          &exp. coefficients for species pair ", sp1, "-", sp2, "."
      call error(errorStr)
    end if
    if (abs(repIn1%cutoff - repIn2%cutoff) > tolRep) then
      write(errorStr, "(A,I2,A,I2,A)") "Incompatible repulsive spline &
          &cutoffs for species pair ", sp1, "-", sp2, "."
      call error(errorStr)
    end if

  end subroutine checkSKCompRepSpline


  !> Checks if repulsive polynomials for A-B and B-A are compatible
  subroutine checkSKCompRepPoly(repIn1, repIn2, sp1, sp2)

    !> Repulsive polynomial for interaction A-B
    type(TRepPolyIn), intent(in) :: repIn1

    !> Repulsive polynomial for interaction B-A
    type(TRepPolyIn), intent(in) :: repIn2

    !> Number of species A (for error messages only)
    integer, intent(in) :: sp1

    !> Number of species B (for error messages only)
    integer, intent(in) :: sp2


    !> for error string return
    character(lc) :: errorStr

    if (any(repIn1%polyCoeffs /= repIn2%polyCoeffs)) then
      write(errorStr, "(A,I2,A,I2,A)") "Incompatible repulsive polynomial &
          &coefficients  for the species pair ", sp1, "-", sp2, "."
      call error(errorStr)
    end if
    if (repIn1%cutoff /= repIn2%cutoff) then
      write(errorStr, "(A,I2,A,I2,A)") "Incompatible repulsive cutoffs  &
          &for the species pair ", sp1, "-", sp2, "."
      call error(errorStr)
    end if

  end subroutine checkSKCompRepPoly


  !> Returns the nr. of Slater-Koster integrals necessary to describe the interactions between two
  !> species
  pure function getNSKIntegrals(sp1, sp2, orb) result(nInteract)

    !> Index of the first species
    integer, intent(in) :: sp1

    !> Index of the second species
    integer, intent(in) :: sp2

    !> Information about the orbitals in the system
    type(TOrbitals), intent(in) :: orb

    !> Nr. of Slater-Koster interactions
    integer :: nInteract

    integer :: iSh1, iSh2

    nInteract = 0
    do iSh1 = 1, orb%nShell(sp1)
      do iSh2 = 1, orb%nShell(sp2)
        nInteract = nInteract + min(orb%angShell(iSh2, sp2), orb%angShell(iSh1, sp1)) + 1
      end do
    end do

  end function getNSKIntegrals


  !> Creates from the columns of the Slater-Koster files for A-B and B-A a full table for A-B,
  !> containing all integrals.
  subroutine getFullTable(skHam, skOver, skData12, skData21, angShells1, angShells2)

    !> Resulting table of H integrals
    real(dp), intent(out) :: skHam(:,:)

    !> Resulting table of S integrals
    real(dp), intent(out) :: skOver(:,:)

    !> Contains all SK files describing interactions for A-B
    type(TOldSKData), intent(in), target :: skData12(:,:)

    !> Contains all SK files describing interactions for B-A
    type(TOldSKData), intent(in), target :: skData21(:,:)

    !> Angular momenta to pick from the SK-files for species A
    type(TListIntR1), intent(inout) :: angShells1

    !> Angular momenta to pick from the SK-files for species B
    type(TListIntR1), intent(inout) :: angShells2

    integer :: ind, iSK1, iSK2, iSh1, iSh2, nSh1, nSh2, l1, l2, lMin, lMax, mm
    integer :: angShell1(maxL+1), angShell2(maxL+1)
    real(dp), pointer :: pHam(:,:), pOver(:,:)


    !> Maps (mm, l1, l2 ) onto an element in the SK table.
    !> l2 >= l1 (l1 = 0, 1, ...; l2 = 0, 1, ...), m <= l1.
    integer, parameter :: skMap(0:maxL, 0:maxL, 0:maxL) &
        &= reshape((/&
        &20, 0,  0,  0,  19,  0,  0,  0,  18,  0,  0,  0,  17,  0,  0,  0,&
        & 0, 0,  0,  0,  15, 16,  0,  0,  13, 14,  0,  0,  11, 12,  0,  0,&
        & 0, 0,  0,  0,   0,  0,  0,  0,   8,  9, 10,  0,   5,  6,  7,  0,&
        & 0, 0,  0,  0,   0,  0,  0,  0,   0,  0,  0,  0,   1,  2,  3,  4/),&
        &(/maxL + 1, maxL + 1, maxL + 1/))

    ind = 1
    do iSK1 = 1, len(angShells1)
      call intoArray(angShells1, angShell1, nSh1, iSK1)
      do iSh1 = 1, nSh1
        l1 = angShell1(iSh1)
        do iSK2 = 1, len(angShells2)
          call intoArray(angShells2, angShell2, nSh2, iSK2)
          do iSh2 = 1, nSh2
            l2 = angShell2(iSh2)
            if (l1 <= l2) then
              pHam => skData12(iSK2,iSK1)%skHam
              pOver => skData12(iSK2,iSK1)%skOver
              lMin = l1
              lMax = l2
            else
              pHam => skData21(iSK1,iSK2)%skHam
              pOver => skData21(iSK1,iSK2)%skOver
              lMin = l2
              lMax = l1
            end if
            do mm = 0, lMin
              ! Safety check, if array size are appropriate
              @:ASSERT(all(shape(skHam) >= (/ size(pHam, dim=1), ind /)))
              @:ASSERT(all(shape(skOver) >= (/ size(pOver, dim=1), ind /)))
              @:ASSERT(size(pHam, dim=1) == size(pOver, dim=1))
              skHam(:,ind) = pHam(:,skMap(mm,lMax,lMin))
              skOver(:,ind) = pOver(:,skMap(mm,lMax,lMin))
              ind = ind + 1
            end do
          end do
        end do
      end do
    end do

  end subroutine getFullTable


  !> Reads the option block
  subroutine readOptions(node, ctrl)

    !> Node to parse
    type(fnode), pointer :: node

    !> Control structure to fill
    type(TControl), intent(inout) :: ctrl

    type(fnode), pointer :: child
    logical :: tWriteDetailedOutDef

  #:if WITH_SOCKETS
    tWriteDetailedOutDef = .not. allocated(ctrl%socketInput)
  #:else
    tWriteDetailedOutDef = .true.
  #:endif
    call getChildValue(node, "WriteDetailedOut", ctrl%tWriteDetailedOut, tWriteDetailedOutDef)

    call getChildValue(node, "WriteAutotestTag", ctrl%tWriteTagged, .false.)
    call getChildValue(node, "WriteDetailedXML", ctrl%tWriteDetailedXML, &
        &.false.)
    call getChildValue(node, "WriteResultsTag", ctrl%tWriteResultsTag, &
        &.false.)


    if (.not.(ctrl%tMD.or.ctrl%isGeoOpt)) then
      if (ctrl%tSCC) then
        call getChildValue(node, "RestartFrequency", ctrl%restartFreq, 20)
      else
        ctrl%restartFreq = 0
      end if
    end if
    call getChildValue(node, "RandomSeed", ctrl%iSeed, 0, child=child)
    if (ctrl%iSeed < 0) then
      call detailedError(child, "Random seed must be greater or equal zero")
    end if
    call getChildValue(node, "WriteHS", ctrl%tWriteHS, .false.)
    call getChildValue(node, "WriteRealHS", ctrl%tWriteRealHS, .false.)
    call getChildValue(node, "MinimiseMemoryUsage", ctrl%tMinMemory, .false., child=child)
    if (ctrl%tMinMemory) then
      call detailedWarning(child, "Memory minimisation is not working currently, normal calculation&
          & will be used instead")
    end if
    call getChildValue(node, "ShowFoldedCoords", ctrl%tShowFoldedCoord, .false.)
  #:if DEBUG > 0
    call getChildValue(node, "TimingVerbosity", ctrl%timingLevel, -1)
  #:else
    call getChildValue(node, "TimingVerbosity", ctrl%timingLevel, 1)
  #:endif

    if (ctrl%tReadChrg) then
      call getChildValue(node, "ReadChargesAsText", ctrl%tReadChrgAscii, .false.)
    end if
    call getChildValue(node, "WriteChargesAsText", ctrl%tWriteChrgAscii, .false.)

    ctrl%tSkipChrgChecksum = .false.
    if (.not. ctrl%tFixEf .and. ctrl%tReadChrg) then
      call getChildValue(node, "SkipChargeTest", ctrl%tSkipChrgChecksum, .false.)
    end if

  end subroutine readOptions


  !> Reads in solvation related settings
  subroutine readSolvation(node, geo, input)

    !> Node to parse
    type(fnode), pointer :: node

    !> geometry, including atomic information
    type(TGeometry), intent(in) :: geo

    !> dispersion data on exit
    type(TSolvationInp), intent(out) :: input

    type(fnode), pointer :: solvModel
    type(string) :: buffer

    call getChildValue(node, "", solvModel)
    call getNodeName(solvModel, buffer)

    select case (char(buffer))
    case default
      call detailedError(node, "Invalid solvation model name.")
    case ("generalizedborn")
      allocate(input%GBInp)
      call readSolvGB(solvModel, geo, input%GBInp)
    end select
  end subroutine readSolvation


  !> Reads in generalized Born related settings
  subroutine readSolvGB(node, geo, input)

    !> Node to process
    type(fnode), pointer :: node

    !> Geometry of the current system
    type(TGeometry), intent(in) :: geo

    !> Contains the input for the dispersion module on exit
    type(TGBInput), intent(out) :: input

    type(string) :: buffer, state, modifier
    type(fnode), pointer :: child, value1, field, child2, value2, dummy
    integer :: iSp
    logical :: found
    real(dp) :: temperature, shift, conv
    real(dp), allocatable :: vdwRadDefault(:)
    type(TSolventData) :: solvent
    real(dp), parameter :: referenceDensity = kg__au/(1.0e10_dp*AA__Bohr)**3
    real(dp), parameter :: referenceMolecularMass = amu__au
    real(dp), parameter :: idealGasMolVolume = 24.79_dp
    real(dp), parameter :: ambientTemperature = 298.15_dp * Boltzmann

    if (geo%tPeriodic) then
      call detailedError(node, "Generalized Born model currently not available with PBCs")
    end if

    call getChildValue(node, "Solvent", value1, child=child)
    call getNodeName(value1, buffer)
    select case(char(buffer))
    case default
      call detailedError(child, "Invalid solvent method '" // char(buffer) // "'")
    case('fromname')
      call getChildValue(value1, "", buffer)
      call SolventFromName(solvent, unquote(char(buffer)), found)
      if (.not. found) then
        call detailedError(value1, "Invalid solvent " // char(buffer))
      end if
    case('fromconstants')
      call getChildValue(value1, "Epsilon", solvent%dielectricConstant)
      call getChildValue(value1, "MolecularMass", solvent%molecularMass, &
          & modifier=modifier, child=field)
      call convertByMul(char(modifier), massUnits, field, solvent%molecularMass)
      call getChildValue(value1, "Density", solvent%density, modifier=modifier, &
          & child=field)
      call convertByMul(char(modifier), massDensityUnits, field, solvent%density)
    end select

    input%keps = 1.0_dp / solvent%dielectricConstant - 1.0_dp

    ! shift value for the free energy (usually fitted)
    call getChildValue(node, "FreeEnergyShift", shift, modifier=modifier, &
        & child=field)
    call convertByMul(char(modifier), energyUnits, field, shift)

    ! temperature, influence depends on the reference state
    call getChildValue(node, "Temperature", temperature, ambientTemperature, &
        & modifier=modifier, child=field)
    call convertByMul(char(modifier), energyUnits, field, temperature)

    ! reference state for free energy calculation
    call getChildValue(node, "State", state, "gsolv", child=child)
    select case(tolower(unquote(char(state))))
    case default
      call detailedError(child, "Unknown reference state: '"//char(state)//"'")
    case("gsolv") ! just the bare shift
      input%freeEnergyShift = shift
    case("reference") ! gsolv=reference option in cosmotherm
      ! RT * ln(ideal gas mol volume) + ln(rho/M)
      input%freeEnergyShift = shift + temperature &
          & * (log(idealGasMolVolume * temperature / ambientTemperature) &
          & + log(solvent%density/referenceDensity * referenceMolecularMass/solvent%molecularMass))
    case("mol1bar")
      ! RT * ln(ideal gas mol volume)
      input%freeEnergyShift = shift + temperature &
          & * log(idealGasMolVolume * temperature / ambientTemperature)
    end select

    call getChildValue(node, "BornScale", input%bornScale)
    call getChildValue(node, "BornOffset", input%bornOffset, modifier=modifier, child=field)
    call convertByMul(char(modifier), lengthUnits, field, input%bornOffset)
    call getChildValue(node, "OBCCorrection", input%obc, [1.00_dp, 0.80_dp, 4.85_dp])

    conv = 1.0_dp
    allocate(input%vdwRad(geo%nSpecies))
    call getChildValue(node, "Radii", value1, child=child)
    call getChild(value1, "", dummy, modifier=modifier)
    call convertByMul(char(modifier), lengthUnits, child, conv)
    call getNodeName(value1, buffer)
    select case(char(buffer))
    case default
      call detailedError(child, "Unknown method '"//char(buffer)//"' to generate radii")
    case("vanderwaalsradiid3")
      allocate(vdwRadDefault(geo%nSpecies))
      vdwRadDefault(:) = getVanDerWaalsRadiusD3(geo%speciesNames)
      do iSp = 1, geo%nSpecies
        call getChild(value1, geo%speciesNames(iSp), value2, requested=.false.)
        if (associated(value2)) then
          call getChildValue(value1, geo%speciesNames(iSp), input%vdwRad(iSp), &
              & child=child2)
        else
          call getChildValue(value1, geo%speciesNames(iSp), input%vdwRad(iSp), &
              & vdwRadDefault(iSp)/conv, child=child2)
        end if
      end do
      deallocate(vdwRadDefault)
    case("values")
      do iSp = 1, geo%nSpecies
        call getChildValue(value1, geo%speciesNames(iSp), input%vdwRad(iSp), child=child2)
      end do
    end select
    input%vdwRad(:) = input%vdwRad * conv

    allocate(input%descreening(geo%nSpecies))
    call getChildValue(node, "Descreening", value1, child=child)
    call getNodeName(value1, buffer)
    select case(char(buffer))
    case default
      call detailedError(child, "Unknown method '"//char(buffer)//"' to generate descreening parameters")
    case("unity")
      input%descreening(:) = 1.0_dp
    case("values")
      do iSp = 1, geo%nSpecies
        call getChildValue(value1, trim(geo%speciesNames(iSp)), input%descreening(iSp), child=child2)
      end do
    end select

    call getChildValue(node, "Cutoff", input%rCutoff, 35.0_dp * AA__Bohr, &
        & modifier=modifier, child=field)
    call convertByMul(char(modifier), lengthUnits, field, input%rCutoff)

  end subroutine readSolvGB


  !> Reads in dispersion related settings
  subroutine readDispersion(node, geo, input, nrChrg)

    !> Node to parse
    type(fnode), pointer :: node

    !> geometry, including atomic information
    type(TGeometry), intent(in) :: geo

    !> dispersion data on exit
    type(TDispersionInp), intent(out) :: input

    !> net charge
    real(dp), intent(in) :: nrChrg

    type(fnode), pointer :: dispModel
    type(string) :: buffer

    call getChildValue(node, "", dispModel)
    call getNodeName(dispModel, buffer)
    select case (char(buffer))
    case ("slaterkirkwood")
      allocate(input%slakirk)
      call readDispSlaKirk(dispModel, geo, input%slakirk)
    case ("lennardjones")
      allocate(input%uff)
      call readDispVdWUFF(dispModel, geo, input%uff)
    case ("dftd3")
  #:if WITH_DFTD3
      allocate(input%dftd3)
      call readDispDFTD3(dispModel, input%dftd3)
  #:else
      call detailedError(node, "Program had been compiled without DFTD3 support")
  #:endif
    case ("dftd4")
      allocate(input%dftd4)
      call readDispDFTD4(dispModel, geo, input%dftd4, nrChrg)
    case default
      call detailedError(node, "Invalid dispersion model name.")
    end select

  end subroutine readDispersion


  !> Reads in the dispersion input data for the Slater-Kirkwood dispersion model
  subroutine readDispSlaKirk(node, geo, input)

    !> Node to process
    type(fnode), pointer :: node

    !> Geometry of the current system
    type(TGeometry), intent(in) :: geo

    !> Contains the input for the dispersion module on exit
    type(TDispSlaKirkInp), intent(out) :: input

    type(fnode), pointer :: value1, value2, child, child2, child3
    type(string) :: buffer, modifier, modifier2, modifiers(3)
    real(dp), allocatable :: tmpR2(:,:), tmp2R2(:,:), rCutoffs(:)
    real(dp) :: mCutoff, rTmp
    integer :: iAt1, iAt2f, iSp1, iSp2, iNeigh
    integer, allocatable :: nNeighs(:)
    real(dp), allocatable :: cellVec(:,:), rCellVec(:,:)
    real(dp), allocatable :: coords(:,:)
    integer, allocatable :: img2CentCell(:), iCellVec(:)
    integer :: nAllAtom
    type(TNeighbourList) :: neighs

    allocate(tmpR2(3, geo%nAtom))
    allocate(input%polar(geo%nAtom))
    allocate(input%rWaals(geo%nAtom))
    allocate(input%charges(geo%nAtom))
    call getChildValue(node, "PolarRadiusCharge", value1, child=child, modifier=modifier)
    call getNodeName(value1, buffer)
    select case (char(buffer))
    case (textNodeName)
      call getChildValue(child, "", tmpR2, modifier=modifier)
      if (len(modifier) > 0) then
        call splitModifier(char(modifier), child, modifiers)
        call convertByMul(char(modifiers(1)), volumeUnits, child, tmpR2(1,:),&
            &.false.)
        call convertByMul(char(modifiers(2)), lengthUnits, child, tmpR2(2,:),&
            &.false.)
        call convertByMul(char(modifiers(3)), chargeUnits, child, tmpR2(3,:),&
            &.false.)
      end if

    case ("hybriddependentpol")
      if (len(modifier) > 0) then
        call detailedError(child, "PolarRadiusCharge is not allowed to carry &
            &a modifier, if the HybridDependentPol method is used.")
      end if
      allocate(rCutoffs(geo%nSpecies))
      allocate(tmp2R2(13, geo%nSpecies))
      do iSp1 = 1, geo%nSpecies
        call getChildValue(value1, geo%speciesNames(iSp1), value2, &
            &child=child2, dummyValue=.true.)
        call getChildValue(child2, "CovalentRadius", rCutoffs(iSp1), &
            &modifier=modifier2, child=child3)
        call convertByMul(char(modifier2), lengthUnits, child3, &
            &rCutoffs(iSp1))
        call getChildValue(child2, "HybridPolarisations", tmp2R2(:, iSp1), &
            &modifier=modifier2, child=child3)
        if (len(modifier2) > 0) then
          call splitModifier(char(modifier2), child, modifiers)
          call convertByMul(char(modifiers(1)), volumeUnits, child, &
              &tmp2R2(1:6, iSp1), .false.)
          call convertByMul(char(modifiers(2)), lengthUnits, child, &
              &tmp2R2(7:12, iSp1), .false.)
          call convertByMul(char(modifiers(3)), chargeUnits, child, &
              &tmp2R2(13, iSp1), .false.)
        end if
      end do
      mCutoff = 2.0_dp * maxval(rCutoffs)
      if (geo%tPeriodic) then
        call getCellTranslations(cellVec, rCellVec, geo%latVecs, geo%recVecs2p, mCutoff)
      else
        allocate(cellVec(3, 1))
        allocate(rCellVec(3, 1))
        cellVec(:, 1) = (/ 0.0_dp, 0.0_dp, 0.0_dp /)
        rCellVec(:, 1) = (/ 0.0_dp, 0.0_dp, 0.0_dp /)
      end if
      call init(neighs, geo%nAtom, 10)
      if (geo%tPeriodic) then
        ! Make some guess for the nr. of all interacting atoms
        nAllAtom = int((real(geo%nAtom, dp)**(1.0_dp/3.0_dp) + 3.0_dp)**3)
      else
        nAllAtom = geo%nAtom
      end if
      allocate(coords(3, nAllAtom))
      allocate(img2CentCell(nAllAtom))
      allocate(iCellVec(nAllAtom))
      call updateNeighbourList(coords, img2CentCell, iCellVec, neighs, &
          &nAllAtom, geo%coords, mCutoff, rCellVec)
      allocate(nNeighs(geo%nAtom))
      nNeighs(:) = 0
      do iAt1 = 1, geo%nAtom
        iSp1 = geo%species(iAt1)
        do iNeigh = 1, neighs%nNeighbour(iAt1)
          iAt2f = img2CentCell(neighs%iNeighbour(iNeigh, iAt1))
          iSp2 = geo%species(iAt2f)
          rTmp = rCutoffs(iSp1) + rCutoffs(iSp2)
          if (neighs%neighDist2(iNeigh, iAt1) <= rTmp**2) then
            nNeighs(iAt1) = nNeighs(iAt1) + 1
            nNeighs(iAt2f) = nNeighs(iAt2f) + 1
          end if
        end do
      end do
      do iAt1 = 1, geo%nAtom
        iSp1 = geo%species(iAt1)
        if (nNeighs(iAt1) <= 4 ) then
          tmpR2(1, iAt1) = tmp2R2(1+nNeighs(iAt1), iSp1)
          tmpR2(2, iAt1) = tmp2R2(7+nNeighs(iAt1), iSp1)
        else
          tmpR2(1, iAt1) = tmp2R2(6, iSp1)
          tmpR2(2, iAt1) = tmp2R2(12, iSp1)
        end if
        tmpR2(3, iAt1) = tmp2R2(13, iSp1)
      end do

    case default
      call detailedError(value1, "Invalid method for PolarRadiusCharge.")
    end select

    input%polar(:) = tmpR2(1,:)
    input%rWaals(:) = tmpR2(2,:)
    input%charges(:) = tmpR2(3,:)

  end subroutine readDispSlaKirk


  !> Reads in initialization data for the UFF dispersion model
  subroutine readDispVdWUFF(node, geo, input)

    !> Node to process
    type(fnode), pointer :: node

    !> Geometry of the system
    type(TGeometry), intent(in) :: geo

    !> Filled input structure on exit
    type(TDispUffInp), intent(out) :: input

    type(string) :: buffer
    type(fnode), pointer :: child, value1, child2
    integer :: iSp
    logical :: found

    call getChildValue(node, "Parameters", value1, child=child)
    allocate(input%distances(geo%nSpecies))
    allocate(input%energies(geo%nSpecies))
    call getNodeName(value1, buffer)
    select case(char(buffer))
    case("uffparameters")
      do iSp = 1, geo%nSpecies
        call getUffValues(geo%speciesNames(iSp), input%distances(iSp), &
            &input%energies(iSp), found)
        if (.not. found) then
          call detailedError(value1, "UFF parameters for species '" // geo&
              &%speciesNames(iSp) // "' not found.")
        end if
      end do
    case default
      call setUnprocessed(value1)
      do iSp = 1, geo%nSpecies
        call getChild(child, geo%speciesNames(iSp), child2)
        call getChildValue(child2, "Distance", input%distances(iSp), &
            &modifier=buffer)
        call convertByMul(char(buffer), lengthUnits, child, &
            &input%distances(iSp))
        call getChildValue(child2, "Energy", input%energies(iSp), &
            &modifier=buffer)
        call convertByMul(char(buffer), energyUnits, child, &
            &input%energies(iSp))
      end do
    end select

  end subroutine readDispVdWUFF

#:if WITH_DFTD3


  !> Reads in initialization data for the DFTD3 dispersion module
  subroutine readDispDFTD3(node, input)

    !> Node to process.
    type(fnode), pointer :: node

    !> Filled input structure on exit.
    type(TDispDftD3Inp), intent(out) :: input

    type(fnode), pointer :: child, childval
    type(string) :: buffer

    call getChildValue(node, "Damping", childval, child=child)
    call getNodeName(childval, buffer)
    select case (char(buffer))
    case ("beckejohnson")
      input%tBeckeJohnson = .true.
      call getChildValue(childval, "a1", input%a1)
      call getChildValue(childval, "a2", input%a2)
      ! Alpha is not used in BJ-damping, however, there are unused terms,
      ! which are calculated with alpha nevertheless, so set the default
      ! as found in dftd3 code.
      input%alpha6 = 14.0_dp
    case ("zerodamping")
      input%tBeckeJohnson = .false.
      call getChildValue(childval, "sr6", input%sr6)
      ! Although according to the documentation, this parameter is not used
      ! when calculating zero damping, results do change, when this parameter
      ! is changed. We set it to the value found in dftd3 code
      input%sr8 = 1.0_dp
      call getChildValue(childval, "alpha6", input%alpha6, default=14.0_dp)
    case default
      call getNodeHSDName(childval, buffer)
      call detailedError(child, "Invalid damping method '" // char(buffer) // "'")
    end select
    call getChildValue(node, "s6", input%s6)
    call getChildValue(node, "s8", input%s8)
    call getChildValue(node, "cutoff", input%cutoff, default=sqrt(9000.0_dp), &
        & modifier=buffer, child=child)
    call convertByMul(char(buffer), lengthUnits, child, input%cutoff)
    call getChildValue(node, "cutoffcn", input%cutoffCN, default=40.0_dp, &
        & modifier=buffer, child=child)
    call convertByMul(char(buffer), lengthUnits, child, input%cutoffCN)
    call getChildValue(node, "threebody", input%threebody, default=.false.)
    ! D3H5 - additional H-H repulsion
    call getChildValue(node, "hhrepulsion", input%hhrepulsion, default=.false.)

    input%numgrad = .false.

  end subroutine readDispDFTD3

#:endif


  !> Reads in initialization data for the D4 dispersion model.
  !>
  !> The D4 dispersion model is usually constructed in a failsafe way, so
  !> it only requires to know the damping parameters s8, a1 and a2.
  !> Here we additionally require a s9, since the non-addititive contributions
  !> tend to be expensive especially in the tight-binding context, s9 = 0.0_dp
  !> will disable the calculation.
  subroutine readDispDFTD4(node, geo, input, nrChrg)

    !> Node to process.
    type(fnode), pointer :: node

    !> Geometry of the system
    type(TGeometry), intent(in) :: geo

    !> Filled input structure on exit.
    type(TDispDftD4Inp), intent(out) :: input

    !> Net charge of the system.
    real(dp), intent(in) :: nrChrg

    type(fnode), pointer :: value1, child, childval
    type(string) :: buffer
    real(dp), allocatable :: d4Chi(:), d4Gam(:), d4Kcn(:), d4Rad(:)

    call getChildValue(node, "s6", input%s6, default=1.0_dp)
    call getChildValue(node, "s8", input%s8)
    call getChildValue(node, "s9", input%s9)
    call getChildValue(node, "s10", input%s10, default=0.0_dp)
    call getChildValue(node, "a1", input%a1)
    call getChildValue(node, "a2", input%a2)
    call getChildValue(node, "alpha", input%alpha, default=16.0_dp)
    call getChildValue(node, "WeightingFactor", input%weightingFactor, default=6.0_dp)
    call getChildValue(node, "ChargeSteepness", input%chargeSteepness, default=2.0_dp)
    call getChildValue(node, "ChargeScale", input%chargeScale, default=3.0_dp)
    call getChildValue(node, "CutoffInter", input%cutoffInter, default=64.0_dp, modifier=buffer,&
        & child=child)
    call convertByMul(char(buffer), lengthUnits, child, input%cutoffInter)
    call getChildValue(node, "CutoffThree", input%cutoffThree, default=40.0_dp, modifier=buffer,&
        & child=child)
    call convertByMul(char(buffer), lengthUnits, child, input%cutoffThree)

    call getChildValue(node, "ChargeModel", value1, "EEQ", child=child)
    call getNodeName(value1, buffer)
    select case(char(buffer))
    case default
      call detailedError(value1, "Unknown method '"//char(buffer)//"' for ChargeModel")
    case ("eeq")
      allocate(d4Chi(geo%nSpecies))
      d4Chi(:) = getEeqChi(geo%speciesNames)
      allocate(d4Gam(geo%nSpecies))
      d4Gam(:) = getEeqGam(geo%speciesNames)
      allocate(d4Kcn(geo%nSpecies))
      d4Kcn(:) = getEeqKcn(geo%speciesNames)
      allocate(d4Rad(geo%nSpecies))
      d4Rad(:) = getEeqRad(geo%speciesNames)
      call readEeqModel(value1, input%eeqInput, geo, nrChrg, d4Chi, d4Gam, d4Kcn, d4Rad)
    end select

    call readCoordinationNumber(node, input%cnInput, geo, "Cov", 0.0_dp)

  end subroutine readDispDFTD4


  !> Read settings regarding the EEQ charge model
  subroutine readEeqModel(node, input, geo, nrChrg, kChiDefault, kGamDefault, &
      & kKcnDefault, kRadDefault)

    !> Node to process.
    type(fnode), pointer :: node

    !> Geometry of the system
    type(TGeometry), intent(in) :: geo

    !> Filled input structure on exit.
    type(TEeqInput), intent(out) :: input

    !> Net charge of the system.
    real(dp), intent(in) :: nrChrg

    !> Electronegativities default values
    real(dp), intent(in) :: kChiDefault(:)

    !> Chemical hardnesses default values
    real(dp), intent(in) :: kGamDefault(:)

    !> CN scaling default values
    real(dp), intent(in) :: kKcnDefault(:)

    !> Charge widths default values
    real(dp), intent(in) :: kRadDefault(:)

    type(fnode), pointer :: value1, child
    type(string) :: buffer
    integer :: iSp1

    input%nrChrg = nrChrg

    allocate(input%chi(geo%nSpecies))
    allocate(input%gam(geo%nSpecies))
    allocate(input%kcn(geo%nSpecies))
    allocate(input%rad(geo%nSpecies))

    call getChildValue(node, "Chi", value1, "Defaults", child=child)
    call getNodeName(value1, buffer)
    select case(char(buffer))
    case default
      call detailedError(child, "Unknown method '"//char(buffer)//"' for chi")
    case ("defaults")
      do iSp1 = 1, geo%nSpecies
        call getChildValue(value1, geo%speciesNames(iSp1), input%chi(iSp1), &
            & kChiDefault(iSp1), child=child)
      end do
    case ("values")
      do iSp1 = 1, geo%nSpecies
        call getChildValue(value1, geo%speciesNames(iSp1), input%chi(iSp1), &
            & child=child)
      end do
    end select

    call getChildValue(node, "Gam", value1, "Defaults", child=child)
    call getNodeName(value1, buffer)
    select case(char(buffer))
    case default
      call detailedError(child, "Unknown method '"//char(buffer)//"' for gam")
    case ("defaults")
      do iSp1 = 1, geo%nSpecies
        call getChildValue(value1, geo%speciesNames(iSp1), input%gam(iSp1), &
            & kGamDefault(iSp1), child=child)
      end do
    case ("values")
      do iSp1 = 1, geo%nSpecies
        call getChildValue(value1, geo%speciesNames(iSp1), input%gam(iSp1), &
            & child=child)
      end do
    end select

    call getChildValue(node, "Kcn", value1, "Defaults", child=child)
    call getNodeName(value1, buffer)
    select case(char(buffer))
    case default
      call detailedError(child, "Unknown method '"//char(buffer)//"' for kcn")
    case ("defaults")
      do iSp1 = 1, geo%nSpecies
        call getChildValue(value1, geo%speciesNames(iSp1), input%kcn(iSp1), &
            & kKcnDefault(iSp1), child=child)
      end do
    case ("values")
      do iSp1 = 1, geo%nSpecies
        call getChildValue(value1, geo%speciesNames(iSp1), input%kcn(iSp1), &
            & child=child)
      end do
    end select

    call getChildValue(node, "Rad", value1, "Defaults", child=child)
    call getNodeName(value1, buffer)
    select case(char(buffer))
    case default
      call detailedError(child, "Unknown method '"//char(buffer)//"' for rad")
    case ("defaults")
      do iSp1 = 1, geo%nSpecies
        call getChildValue(value1, geo%speciesNames(iSp1), input%rad(iSp1), &
            & kRadDefault(iSp1), child=child)
      end do
    case ("values")
      do iSp1 = 1, geo%nSpecies
        call getChildValue(value1, geo%speciesNames(iSp1), input%rad(iSp1), &
            & child=child)
      end do
    end select

    call getChildValue(node, "Cutoff", input%cutoff, default=40.0_dp, modifier=buffer,&
        & child=child)
    call convertByMul(char(buffer), lengthUnits, child, input%cutoff)

    call getChildValue(node, "EwaldParameter", input%parEwald, 0.0_dp)
    call getChildValue(node, "EwaldTolerance", input%tolEwald, 1.0e-9_dp)

    call readCoordinationNumber(node, input%cnInput, geo, "Erf", 8.0_dp)

  end subroutine readEeqModel


  !> Read in coordination number settings
  subroutine readCoordinationNumber(node, input, geo, cnDefault, cutDefault)

    !> Node to get the information from
    type(fnode), pointer :: node

    !> Control structure to be filled
    type(TCNInput), intent(inout) :: input

    !> Geometry structure to be filled
    type(TGeometry), intent(in) :: geo

    !> Default value for the coordination number type
    character(len=*), intent(in) :: cnDefault

    !> Default value for the maximum CN used for cutting (0 turns it off)
    real(dp), intent(in) :: cutDefault

    type(fnode), pointer :: value1, value2, child, child2, field
    type(string) :: buffer, modifier
    real(dp), allocatable :: kENDefault(:), kRadDefault(:)
    integer :: iSp

    call getChildValue(node, "CoordinationNumber", value1, cnDefault, child=child)
    call getNodeName(value1, buffer)

    select case(char(buffer))
    case default
      call detailedError(child, "Invalid coordination number type specified")
    case("exp")
      input%cnType = cnType%exp
    case("erf")
      input%cnType = cnType%erf
    case("cov")
      input%cnType = cnType%cov
    case("gfn")
      input%cnType = cnType%gfn
    end select

    call getChildValue(value1, "CutCN", input%maxCN, cutDefault, &
        & child=child2)

    call getChildValue(value1, "Cutoff", input%rCutoff, 40.0_dp, &
        & modifier=modifier, child=field)
    call convertByMul(char(modifier), lengthUnits, field, input%rCutoff)

    allocate(input%en(geo%nSpecies))
    if (input%cnType == cnType%cov) then
      call getChildValue(value1, "Electronegativities", value2, "PaulingEN", child=child2)
      call getNodeName(value2, buffer)
      select case(char(buffer))
      case default
        call detailedError(child2, "Unknown method '"//char(buffer)//"' to generate electronegativities")
      case("paulingen")
        allocate(kENDefault(geo%nSpecies))
        kENDefault(:) = getElectronegativity(geo%speciesNames)
        do iSp = 1, geo%nSpecies
          call getChildValue(value2, geo%speciesNames(iSp), input%en(iSp), &
              & kENDefault(iSp), child=child2)
        end do
        deallocate(kENDefault)
      case("values")
        do iSp = 1, geo%nSpecies
          call getChildValue(value2, geo%speciesNames(iSp), input%en(iSp), child=child2)
        end do
      end select
      if (any(input%en <= 0.0_dp)) then
        call detailedError(value1, "Electronegativities are not defined for all species")
      end if
    else
      ! array is not used, but should still be populated with dummies
      input%en(:) = 0.0_dp
    end if

    allocate(input%covRad(geo%nSpecies))
    call getChildValue(value1, "Radii", value2, "CovalentRadiiD3", child=child2)
    call getNodeName(value2, buffer)
    select case(char(buffer))
    case default
      call detailedError(child2, "Unknown method '"//char(buffer)//"' to generate radii")
    case("covalentradiid3")
      allocate(kRadDefault(geo%nSpecies))
      kRadDefault(:) = getCovalentRadius(geo%speciesNames)
      do iSp = 1, geo%nSpecies
        call getChildValue(value2, geo%speciesNames(iSp), input%covRad(iSp), &
            & kRadDefault(iSp), child=child2)
      end do
      deallocate(kRadDefault)
    case("values")
      do iSp = 1, geo%nSpecies
        call getChildValue(value2, geo%speciesNames(iSp), input%covRad(iSp), child=child2)
      end do
    end select

    if (any(input%covRad <= 0.0_dp)) then
      call detailedError(value1, "Covalent radii are not defined for all species")
    end if

  end subroutine readCoordinationNumber


  !> reads in value of temperature for MD with sanity checking of the input
  subroutine readTemperature(node, ctrl)

    !> data to parse
    type(fnode), pointer :: node

    !> control data coming back
    type(TControl), intent(inout) :: ctrl

    type(string) :: modifier

    allocate(ctrl%tempSteps(1))
    allocate(ctrl%tempValues(1))
    allocate(ctrl%tempMethods(1))
    ctrl%tempMethods(1) = 1
    ctrl%tempSteps(1) = 1
    call getChildValue(node, "", ctrl%tempValues(1), modifier=modifier)
    call convertByMul(char(modifier), energyUnits, node, ctrl%tempValues(1))
    if (ctrl%tempValues(1) < 0.0_dp) then
      call detailedError(node, "Negative temperature.")
    end if
    if (ctrl%tempValues(1) < minTemp) then
      ctrl%tempValues(1) = minTemp
    end if

  end subroutine readTemperature


  !> reads a temperature profile for MD with sanity checking of the input
  subroutine readTemperatureProfile(node, modifier, ctrl)

    !> parser node contaning the relevant part of the user input
    type(fnode), pointer :: node

    !> unit modifier for the profile
    character(len=*), intent(in) :: modifier

    !> Control structure to populate
    type(TControl), intent(inout) :: ctrl

    type(TListString) :: ls
    type(TListIntR1) :: li1
    type(TListRealR1) :: lr1
    character(len=20), allocatable :: tmpC1(:)
    integer :: ii, jj
    logical :: success

    call init(ls)
    call init(li1)
    call init(lr1)
    call getChildValue(node, "", ls, 1, li1, 1, lr1)
    if (len(ls) < 1) then
      call detailedError(node, "At least one annealing step must be &
          &specified.")
    end if
    allocate(tmpC1(len(ls)))
    allocate(ctrl%tempSteps(len(li1)))
    allocate(ctrl%tempValues(len(lr1)))
    call asArray(ls, tmpC1)
    call asVector(li1, ctrl%tempSteps)
    call asVector(lr1, ctrl%tempValues)
    call destruct(ls)
    call destruct(li1)
    call destruct(lr1)
    allocate(ctrl%tempMethods(size(tmpC1)))
    do ii = 1, size(tmpC1)
      call identifyTempProfile(ctrl%tempMethods(ii), tmpC1(ii), success)
      if (success) then
        cycle
      end if
      call detailedError(node, "Invalid annealing method name '" // trim(tmpC1(ii)) // "'.")
    end do

    if (any(ctrl%tempSteps < 0)) then
      call detailedError(node, "Step values must not be negative.")
    end if

    ii = sum(ctrl%tempSteps)
    if (ii < 1) then
      call detailedError(node, "Sum of steps in the profile must be &
          &greater than zero.")
    end if
    ctrl%maxRun = ii - 1

    if (any(ctrl%tempValues < 0.0_dp)) then
      call detailedError(node, "Negative temperature.")
    end if

    call convertByMul(modifier, energyUnits, node, ctrl%tempValues)
    if (any(ctrl%tempValues < minTemp)) then
      ctrl%tempValues = max(ctrl%tempValues, minTemp)
    end if
    deallocate(tmpC1)

  end subroutine readTemperatureProfile


  !> Reads the excited state data block
  subroutine readExcited(node, geo, ctrl)

    !> Node to parse
    type(fnode), pointer :: node

    !> geometry object, which contains atomic species information
    type(TGeometry), intent(in) :: geo

    !> Control structure to fill
    type(TControl), intent(inout) :: ctrl

    type(fnode), pointer :: child
    type(fnode), pointer :: child2
    type(fnode), pointer :: value
    type(string) :: buffer
    integer :: iSp1

  #:if WITH_ARPACK
    type(string) :: modifier
  #:endif

    ! Linear response stuff
    call getChild(node, "Casida", child, requested=.false.)

  #:if not WITH_ARPACK

    if (associated(child)) then
      call detailedError(child, 'This DFTB+ binary has been compiled without support for linear&
          & response calculations (requires the ARPACK/ngARPACK library).')
    end if

    ctrl%lrespini%tInit = .false.
    ctrl%lrespini%tPrintEigVecs = .false.

  #:else

    if (associated(child)) then

      ctrl%lrespini%tInit = .true.

      if (ctrl%tSpin) then
        ctrl%lrespini%sym = ' '
      else
        call getChildValue(child, "Symmetry", buffer, child=child2)
        select case (unquote(char(buffer)))
        case ("Singlet" , "singlet")
          ctrl%lrespini%sym = 'S'
        case ("Triplet" , "triplet")
          ctrl%lrespini%sym = 'T'
        case ("Both" , "both")
          ctrl%lrespini%sym = 'B'
        case default
          call detailedError(child2, "Invalid symmetry value '"  // char(buffer) // &
              & "' (must be 'Singlet', 'Triplet' or 'Both').")
        end select
      end if

      call getChildValue(child, "NrOfExcitations", ctrl%lrespini%nexc)

      call getChild(child, "StateOfInterest", child2, requested=.false.)
      if (.not. associated(child2)) then
        ctrl%lrespini%nstat = 0
        call setChildValue(child, "StateOfInterest", 0)
      else
        call getChildValue(child2, "", buffer)
        if (tolower(unquote(char(buffer))) == "brightest") then
          if (ctrl%lrespini%sym /= "S" .or. ctrl%tSpin) then
            call detailedError(child2, "Brightest mode only allowed for spin unpolarised singlet&
                & excitations.")
          end if
          ctrl%lrespini%nstat = -1
        else
          call getChildValue(child2, "", ctrl%lrespini%nstat)
          if (ctrl%lrespini%nstat > ctrl%lrespini%nexc) then
            call detailedError(child2, "Invalid value, must be within range of NrOfExcitations")
          elseif (ctrl%lrespini%sym == "B" .and. ctrl%lrespini%nstat /= 0) then
            call detailedError(child2, "You cannot specify a particular excited state if symmetry&
                & is 'B'")
          end if
        end if
      end if

      call getChildValue(child, "EnergyWindow", ctrl%lrespini%energyWindow, 0.0_dp, &
          & modifier=modifier, child=child2)
      ctrl%lrespini%tEnergyWindow = ctrl%lrespini%energyWindow /= 0.0_dp
      call convertByMul(char(modifier), energyUnits, child2, ctrl%lrespini%energyWindow)
      call getChildValue(child, "OscillatorWindow", ctrl%lrespini%oscillatorWindow, 0.0_dp, &
          & modifier=modifier,  child=child2)
      ctrl%lrespini%tOscillatorWindow = ctrl%lrespini%oscillatorWindow /= 0.0_dp
      call convertByMul(char(modifier), dipoleUnits, child2, ctrl%lrespini%oscillatorWindow)
      call getChildValue(child, "CacheCharges", ctrl%lrespini%tCacheCharges, default=.true.)
      call getChildValue(child, "WriteMulliken", ctrl%lrespini%tMulliken, default=.false.)
      call getChildValue(child, "WriteCoefficients", ctrl%lrespini%tCoeffs, default=.false.)
      ctrl%lrespini%tGrndState = .false.
      if (ctrl%lrespini%tCoeffs) then
        call getChildValue(child, "TotalStateCoeffs", ctrl%lrespini%tGrndState, .false.)
      end if
      call getChildValue(child, "WriteEigenvectors", ctrl%lrespini%tPrintEigVecs, .false.)
      call getChildValue(child, "WriteXplusY", ctrl%lrespini%tXplusY, default=.false.)
      call getChildValue(child, "WriteSPTransitions", ctrl%lrespini%tSPTrans, default=.false.)
      call getChildValue(child, "WriteTransitions", ctrl%lrespini%tTrans, default=.false.)
      call getChildValue(child, "WriteTransitionDipole", ctrl%lrespini%tTradip, default=.false.)
      call getChildValue(child, "WriteStatusArnoldi", ctrl%lrespini%tArnoldi, default=.false.)
      call getChildValue(child, "TestArnoldi", ctrl%lrespini%tDiagnoseArnoldi, default=.false.)

      if (ctrl%tForces .or. ctrl%tPrintForces) then
        call getChildValue(child, "ExcitedStateForces", ctrl%tCasidaForces, default=.true.)
      end if

    end if

  #:endif

    !pp-RPA
    call getChild(node, "PP-RPA", child, requested=.false.)

    if (associated(child)) then

      ctrl%pprpa%tInit = .true.

      if (ctrl%tSpin) then
        ctrl%pprpa%sym = ' '
      else
        call getChildValue(child, "Symmetry", buffer, child=child2)
        select case (unquote(char(buffer)))
        case ("Singlet" , "singlet")
          ctrl%pprpa%sym = 'S'
        case ("Triplet" , "triplet")
          ctrl%pprpa%sym = 'T'
        case ("Both" , "both")
          ctrl%pprpa%sym = 'B'
        case default
          call detailedError(child2, "Invalid symmetry value '"  // char(buffer) // &
              & "' (must be 'Singlet', 'Triplet' or 'Both').")
        end select
      end if

      call getChildValue(child, "NrOfExcitations", ctrl%pprpa%nexc)

      call getChildValue(child, "HHubbard", value, child=child2)
      ALLOCATE(ctrl%pprpa%hhubbard(geo%nSpecies))
      do iSp1 = 1, geo%nSpecies
        call getChildValue(child2, geo%speciesNames(iSp1), ctrl%pprpa%hhubbard(iSp1))
      end do

<<<<<<< HEAD
=======
      call getChildValue(child, "TammDancoff", ctrl%pprpa%tTDA, default=.false.)

      call getChild(child, "NrOfVirtualStates", child2, requested=.false.)
      if (.not. associated(child2)) then      
        ctrl%pprpa%nvirtual = 0
        ctrl%pprpa%tConstVir = .false.
        call setChildValue(child, "NrOfVirtualStates", 0)
      else
        call getChildValue(child2, "", ctrl%pprpa%nvirtual)
        ctrl%pprpa%tConstVir = .true.
      end if

>>>>>>> 06996e67
    end if

  end subroutine readExcited


  !> Reads the analysis block
#:if WITH_TRANSPORT
  subroutine readAnalysis(node, ctrl, geo, orb, transpar, tundos)
#:else
  subroutine readAnalysis(node, ctrl, geo, orb)
#:endif

    !> Node to parse
    type(fnode), pointer :: node

    !> Control structure to fill
    type(TControl), intent(inout) :: ctrl

    !> Geometry of the system
    type(TGeometry), intent(in) :: geo

    !> Orbital
    type(TOrbitals), intent(in) :: orb

  #:if WITH_TRANSPORT
    !> Transport parameters
    type(TTransPar), intent(inout) :: transpar

    !> Tunneling and Dos parameters
    type(TNEGFTunDos), intent(inout) :: tundos
  #:endif

    type(fnode), pointer :: val, child, child2, child3
    type(fnodeList), pointer :: children
    integer, allocatable :: pTmpI1(:)
    type(string) :: buffer
    integer :: nReg, iReg
    character(lc) :: strTmp
    type(TListRealR1) :: lr1
    logical :: tPipekDense
    logical :: tWriteBandDatDef, tHaveEigenDecomposition

    tHaveEigenDecomposition = .false.
    if (any(ctrl%solver%isolver == [electronicSolverTypes%qr,&
        & electronicSolverTypes%divideandconquer, electronicSolverTypes%relativelyrobust,&
        & electronicSolverTypes%elpa])) then
      tHaveEigenDecomposition = .true.
    end if

    if (tHaveEigenDecomposition) then

      call getChildValue(node, "ProjectStates", val, "", child=child, &
          & allowEmptyValue=.true., list=.true.)
      call getChildren(child, "Region", children)
      nReg = getLength(children)
      ctrl%tProjEigenvecs = (nReg > 0)
      if (ctrl%tProjEigenvecs) then
        allocate(ctrl%tShellResInRegion(nReg))
        allocate(ctrl%tOrbResInRegion(nReg))
        allocate(ctrl%RegionLabel(nReg))
        call init(ctrl%iAtInRegion)
        do iReg = 1, nReg
          call getItem1(children, iReg, child2)
          call getChildValue(child2, "Atoms", buffer, child=child3, multiple=.true.)
          call convAtomRangeToInt(char(buffer), geo%speciesNames, geo%species, child3, pTmpI1)
          call append(ctrl%iAtInRegion, pTmpI1)
          call getChildValue(child2, "ShellResolved", &
              & ctrl%tShellResInRegion(iReg), .false., child=child3)
          if (ctrl%tShellResInRegion(iReg)) then
            if (.not. all(geo%species(pTmpI1) == geo%species(pTmpI1(1)))) then
              call detailedError(child3, "Shell resolved PDOS only allowed for &
                  &regions where all atoms belong to the same species")
            end if
          end if
          call getChildValue(child2, "OrbitalResolved", &
              & ctrl%tOrbResInRegion(iReg), .false., child=child3)
          if (ctrl%tOrbResInRegion(iReg)) then
            if (.not. all(geo%species(pTmpI1) == geo%species(pTmpI1(1)))) then
              call detailedError(child3, "Orbital resolved PDOS only allowed for &
                  &regions where all atoms belong to the same species")
            end if
          end if
          deallocate(pTmpI1)
          write(strTmp, "('region',I0)") iReg
          call getChildValue(child2, "Label", buffer, trim(strTmp))
          ctrl%RegionLabel(iReg) = unquote(char(buffer))
        end do
      end if

      call getChild(node, "Localise", child=val, requested=.false.)
      if (associated(val)) then
        ctrl%tLocalise = .true.
        call getChild(val, "PipekMezey", child=child2, requested=.false.)
        if (associated(child2)) then
          allocate(ctrl%pipekMezeyInp)
          associate(inp => ctrl%pipekMezeyInp)
            call getChildValue(child2, "MaxIterations", inp%maxIter, 100)
            tPipekDense = .true.
            if (.not. geo%tPeriodic) then
              call getChildValue(child2, "Dense", tPipekDense, .false.)
              if (.not. tPipekDense) then
                call init(lr1)
                call getChild(child2, "SparseTolerances", child=child3, requested=.false.)
                if (associated(child3)) then
                  call getChildValue(child3, "", 1, lr1)
                  if (len(lr1) < 1) then
                    call detailedError(child2, "Missing values of tolerances.")
                  end if
                  allocate(inp%sparseTols(len(lr1)))
                  call asVector(lr1, inp%sparseTols)
                else
                  allocate(inp%sparseTols(4))
                  inp%sparseTols = [0.1_dp, 0.01_dp, 1.0E-6_dp, 1.0E-12_dp]
                  call setChildValue(child2, "SparseTolerances", inp%sparseTols)
                end if
                call destruct(lr1)
              end if
            end if
            if (tPipekDense) then
              call getChildValue(child2, "Tolerance", inp%tolerance, 1.0E-4_dp)
            end if
          end associate
        else
          call detailedError(val, "No localisation method chosen")
        end if
      end if

      call getChildValue(node, "WriteEigenvectors", ctrl%tPrintEigVecs, .false.)

    #:if WITH_SOCKETS
      tWriteBandDatDef = .not. allocated(ctrl%socketInput)
    #:else
      tWriteBandDatDef = .true.
    #:endif

      call getChildValue(node, "WriteBandOut", ctrl%tWriteBandDat, tWriteBandDatDef)

    end if

    ! Is this compatible with Poisson solver use?
    call readElectrostaticPotential(node, geo, ctrl)

    call getChildValue(node, "MullikenAnalysis", ctrl%tPrintMulliken, .true.)
    call getChildValue(node, "AtomResolvedEnergies", ctrl%tAtomicEnergy, &
        &.false.)

    call getChildValue(node, "CalculateForces", ctrl%tPrintForces, .false.)

  #:if WITH_TRANSPORT
    call getChild(node, "TunnelingAndDOS", child, requested=.false.)
    if (associated(child)) then
      if (.not.transpar%defined) then
        call error("Block TunnelingAndDos requires Transport block.")
      end if
      if (.not.transpar%taskUpload) then
        call error("Block TunnelingAndDos not compatible with task=contactHamiltonian")
      end if
      call readTunAndDos(child, orb, geo, tundos, transpar, ctrl%tempElec)
    endif
  #:endif

  end subroutine readAnalysis

  !> Read in settings that are influenced by those read from Options{} but belong in Analysis{}
  subroutine readLaterAnalysis(node, ctrl)

    !> Node to parse
    type(fnode), pointer :: node

    !> Control structure to fill
    type(TControl), intent(inout) :: ctrl

    if (ctrl%tPrintEigVecs .or. ctrl%lrespini%tPrintEigVecs) then
      call getChildValue(node, "EigenvectorsAsText", ctrl%tPrintEigVecsTxt, .false.)
    end if

  end subroutine readLaterAnalysis


  !> Reads W values if required by settings in the Hamiltonian or the excited state
  subroutine readSpinConstants(hamNode, geo, slako, ctrl)

    !> node for Hamitonian data
    type(fnode), pointer :: hamNode

    !> geometry of the system
    type(TGeometry), intent(in) :: geo

    !> Slater-Koster structure
    type(TSlater), intent(in) :: slako

    !> control structure
    type(TControl), intent(inout) :: ctrl

    type(fnode), pointer :: child
    logical :: tLRNeedsSpinConstants, tShellResolvedW
    integer :: iSp1

    tLRNeedsSpinConstants = .false.

    if (ctrl%lrespini%tInit) then
      select case (ctrl%lrespini%sym)
      case ("T", "B", " ")
        tLRNeedsSpinConstants = .true.
      case ("S")
        tLRNeedsSpinConstants = .false.
      case default
      end select
    end if

    if (tLRNeedsSpinConstants .or. ctrl%tSpin .or. ctrl%reksIni%tREKS) then
      allocate(ctrl%spinW(slako%orb%mShell, slako%orb%mShell, geo%nSpecies))
      ctrl%spinW(:,:,:) = 0.0_dp

      call getChild(hamNode, "SpinConstants", child)
      if (.not.ctrl%tShellResolved) then
        call getChildValue(child, "ShellResolvedSpin", tShellResolvedW, .false.)
      else
        tShellResolvedW = .true.
      end if

      if (tShellResolvedW) then
        ! potentially unique values for each shell
        do iSp1 = 1, geo%nSpecies
          call getChildValue(child, geo%speciesNames(iSp1),&
              & ctrl%spinW(:slako%orb%nShell(iSp1), :slako%orb%nShell(iSp1), iSp1))
        end do
      else
        ! only one value per atom
        do iSp1 = 1, geo%nSpecies
          call getChildValue(child, geo%speciesNames(iSp1),ctrl%spinW(1, 1, iSp1))
          ctrl%spinW(:slako%orb%nShell(iSp1), :slako%orb%nShell(iSp1), iSp1) =&
              & ctrl%spinW(1, 1, iSp1)
        end do
      end if
    end if

  end subroutine readSpinConstants


  !> Reads customised Hubbard U values that over-ride the SK file values
  subroutine readCustomisedHubbards(node, geo, orb, tShellResolvedScc, hubbU)

    !> input data to parse
    type(fnode), pointer, intent(in) :: node

    !> geometry of the system
    type(TGeometry), intent(in) :: geo

    !> atomic orbital information
    type(TOrbitals), intent(in) :: orb

    !> is this a shell resolved calculation, or only one U value per atom
    logical, intent(in) :: tShellResolvedScc

    !> hubbard U values on exit
    real(dp), allocatable, intent(out) :: hubbU(:,:)

    type(fnode), pointer :: child, child2
    integer :: iSp1

    call getChild(node, "CustomisedHubbards", child, requested=.false.)
    if (associated(child)) then
      allocate(hubbU(orb%mShell, geo%nSpecies))
      hubbU(:,:) = 0.0_dp
      do iSp1 = 1, geo%nSpecies
        call getChild(child, geo%speciesNames(iSp1), child2, requested=.false.)
        if (.not. associated(child2)) then
          cycle
        end if
        if (tShellResolvedScc) then
          call getChildValue(child2, "", hubbU(:orb%nShell(iSp1), iSp1))
        else
          call getChildValue(child2, "", hubbU(1, iSp1))
          hubbU(:orb%nShell(iSp1), iSp1) = hubbU(1, iSp1)
        end if
      end do
    end if

  end subroutine readCustomisedHubbards

#:if WITH_TRANSPORT
  !> Read geometry information for transport calculation
  subroutine readTransportGeometry(root, geom, transpar)

    !> Root node containing the current block
    type(fnode), pointer :: root

    !> geometry of the system, which may be modified for some types of calculation
    type(TGeometry), intent(inout) :: geom

    !> Parameters of the transport calculation
    type(TTransPar), intent(inout) :: transpar

    type(fnode), pointer :: pGeom, pDevice, pNode, pTask, pTaskType
    type(string) :: buffer, modifier
    type(fnode), pointer :: pTmp, field
    type(fnodeList), pointer :: pNodeList
    integer :: ii, contact
    real(dp) :: acc, contactRange(2), lateralContactSeparation, plCutoff
    type(TListInt) :: li
    type(TWrappedInt1), allocatable :: iAtInRegion(:)
    real(dp), allocatable :: contVec(:,:)
    integer, allocatable :: nPLs(:)

    transpar%defined = .true.
    transpar%tPeriodic1D = .not. geom%tPeriodic

    !! Note: we parse first the task because we need to know it to define the
    !! mandatory contact entries. On the other hand we need to wait that
    !! contacts are parsed to resolve the name of the contact for task =
    !! contacthamiltonian
    call getChildValue(root, "Task", pTaskType, child=pTask, default='uploadcontacts')
    call getNodeName(pTaskType, buffer)

    call getChild(root, "Device", pDevice)
    call getChildValue(pDevice, "AtomRange", transpar%idxdevice)
    call getChild(pDevice, "FirstLayerAtoms", pTmp, requested=.false.)
    call readFirstLayerAtoms(pTmp, transpar%PL, transpar%nPLs, transpar%idxdevice)
    if (.not.associated(pTmp)) then
      call setChildValue(pDevice, "FirstLayerAtoms", transpar%PL)
    end if

    call getChildren(root, "Contact", pNodeList)
    transpar%ncont = getLength(pNodeList)
    allocate(transpar%contacts(transpar%ncont))

    call readContacts(pNodeList, transpar%contacts, geom, char(buffer))

    select case (char(buffer))
    case ("contacthamiltonian")

      transpar%taskUpload = .false.
      call getChildValue(pTaskType, "ContactId", buffer, child=pTmp)
      contact = getContactByName(transpar%contacts(:)%name, tolower(trim(unquote(char(buffer)))),&
          & pTmp)
      transpar%taskContInd = contact
      if (.not. geom%tPeriodic) then
        call getChildValue(pTaskType, "ContactSeparation", lateralContactSeparation, 1000.0_dp,&
            & modifier=modifier, child=field)
        call convertByMul(char(modifier),lengthUnits,field,lateralContactSeparation)
      end if

      call reduceGeometry(transpar%contacts(contact)%lattice, transpar%contacts(contact)%idxrange,&
          & lateralContactSeparation, geom)

      transpar%ncont = 0

      call getChildValue(root, "writeBinaryContact", transpar%tWriteBinShift, .true.)

    case ("uploadcontacts")

      transpar%taskUpload = .true.

      call getChildValue(root, "readBinaryContact", transpar%tReadBinShift, .true.)

    case default

      call getNodeHSDName(pTaskType, buffer)
      call detailedError(pTask, "Invalid task '" // char(buffer) // "'")

   end select

   call destroyNodeList(pNodeList)

  end subroutine readTransportGeometry


  !> Reduce the geometry for the contact calculation
  subroutine reduceGeometry(contactVec, contactRange, lateralContactSeparation, geom)

    !> Vector between principle layers in the contact
    real(dp), intent(in) :: contactVec(3)

    !> Range of atoms in the contact
    integer, intent(in) :: contactRange(2)

    !> Lateral separation distance between contacts in a periodic box
    real(dp), intent(in) :: lateralContactSeparation

    !> atomic geometry
    type(TGeometry), intent(inout) :: geom

    real(dp) :: contUnitVec(3), dots(3), newLatVecs(3, 3), newOrigin(3)
    real(dp) :: minProj, maxProj
    logical :: mask(3)
    integer :: ind, indPrev, indNext, ii

    if (geom%tPeriodic) then
      contUnitVec = contactVec / sqrt(sum(contactVec**2, dim=1))
      dots = abs(matmul(contUnitVec, geom%latVecs))
      mask = (abs(dots - sqrt(sum(geom%latVecs, dim=1)**2)) < 1e-8_dp)
      if (count(mask) /= 1) then
        call error("Too many lattice vectors parallel to the contact")
      end if
      ! Workaround for bug in Intel compiler (can not use index function)
      ind = 1
      do while (.not. mask(ind))
        ind = ind + 1
      end do
      newLatVecs = geom%latVecs
      newLatVecs(:,ind) = 2.0_dp * contactVec
      newOrigin = geom%origin
    else
      newLatVecs(:,1) = 2.0_dp * contactVec
      mask = abs(contactVec) > 1e-8_dp
      ! Workaround for bug in Intel compiler (can not use index function)
      ind = 1
      do while (.not. mask(ind))
        ind = ind + 1
      end do
      ! Note: ind is one-based, substract 1 before modulo and add 1 after.
      indNext = modulo(ind + 1 - 1, 3) + 1
      indPrev = modulo(ind - 1 - 1, 3) + 1
      newLatVecs(indNext, 2) = -newLatVecs(ind, 1)
      newLatVecs(ind, 2) = newLatVecs(indNext, 1)
      newLatVecs(indPrev, 2) = 0.0_dp
      newLatVecs(:,3) = cross3(newLatVecs(:,1), newLatVecs(:,2))
      newLatVecs(:,2) = newLatVecs(:,2) / sqrt(sum(newLatVecs(:,2)**2))
      newLatVecs(:,3) = newLatVecs(:,3) / sqrt(sum(newLatVecs(:,3)**2))
      newOrigin(:) = 0.0_dp
    end if
    call reduce(geom, contactRange(1), contactRange(2))
    if (.not. geom%tPeriodic) then
      do ii = 2, 3
        minProj = minval(matmul(newLatVecs(:,ii), geom%coords))
        maxProj = maxval(matmul(newLatVecs(:,ii), geom%coords))
        newLatVecs(:,ii) = ((maxProj - minProj) + lateralContactSeparation) * newLatVecs(:,ii)
      end do
    end if
    call setLattice(geom, newOrigin, newLatVecs)

  end subroutine reduceGeometry


  !> Reads settings for the first layer atoms in principal layers
  subroutine readFirstLayerAtoms(pnode, pls, npl, idxdevice, check)

    type(fnode), pointer, intent(in) :: pnode

    !> Start atoms in the principal layers
    integer, allocatable, intent(out) :: pls(:)

    !> Number of principal layers
    integer, intent(out) :: npl

    !> Atoms range of the device
    integer, intent(in) :: idxdevice(2)

    !> Optional setting to turn on/off check (defaults to on if absent)
    logical, optional, intent(in) :: check


    type(TListInt) :: li
    logical :: checkidx

    checkidx = .true.
    if (present(check)) checkidx = check

    if (associated(pnode)) then
        call init(li)
        call getChildValue(pnode, "", li)
        npl = len(li)
        allocate(pls(npl))
        call asArray(li, pls)
        call destruct(li)
        if (checkidx) then
          if (any(pls < idxdevice(1) .or. &
                  pls > idxdevice(2))) then
             call detailedError(pnode, "First layer atoms must be between " &
               &// i2c(idxdevice(1)) // " and " // i2c(idxdevice(2)) // ".")
          end if
        end if
      else
         npl = 1
         allocate(pls(npl))
         pls = (/ 1 /)
      end if

  end subroutine readFirstLayerAtoms


  !> Reads Green's function settings
  subroutine readGreensFunction(pNode, greendens, transpar, tempElec)

    !> Input tree
    type(fnode), pointer :: pTmp

    !> Settings for Green's function solver
    type(TNEGFGreenDensInfo), intent(inout) :: greendens

    !> Transport solver settings
    type(TTransPar), intent(inout) :: transpar

    !> Electron temperature
    real(dp), intent(in) :: tempElec

    type(fnode), pointer :: pGeom, pDevice, pNode, pTask, pTaskType
    type(fnodeList), pointer :: pNodeList
    type(fnode), pointer :: field, child1, child2
    real(dp) :: Estep
    integer :: defValue, ii, nfermi
    type(string) :: buffer, modifier
    logical :: realAxisConv, equilibrium

    type(TListInt) :: li
    type(TListReal) :: fermiBuffer

    greendens%defined = .true.

    if (.not. transpar%defined) then
      !! Fermi level: in case of collinear spin we accept two values
      !! (up and down)
      call init(fermiBuffer)
      call getChildValue(pNode, "FermiLevel", fermiBuffer, modifier=modifier)
      if ( len(fermiBuffer) .eq. 1) then
        call asArray(fermiBuffer, greendens%oneFermi)
        greendens%oneFermi(2) = greendens%oneFermi(1)
      else if ( len(fermiBuffer) .eq. 2) then
        call asArray(fermiBuffer, greendens%oneFermi)
      else
        call detailedError(pNode, "FermiLevel accepts 1 or 2 (for collinear spin) values")
      end if
      call destruct(fermiBuffer)
      call convertByMul(char(modifier), energyUnits, pNode, greendens%oneFermi)

      call getChild(pNode, "FirstLayerAtoms", pTmp, requested=.false.)
      call readFirstLayerAtoms(pTmp, greendens%PL, greendens%nPLs,&
                                &transpar%idxdevice, check = .false.)
      if (.not.associated(pTmp)) then
        call setChildValue(pNode, "FirstLayerAtoms", greendens%PL)
      end if
      !call getChild(pNode, "ContactPLs", pTmp, requested=.false.)
      !if (associated(pTmp)) then
      !  call init(li)
      !  call getChildValue(pTmp, "", li)
      !  allocate(transpar%cblk(len(li)))
      !  call asArray(li,transpar%cblk)
      !  call destruct(li)
      !end if
      allocate(greendens%kbT(1))
      greendens%kbT(:) = tempElec
    else
      if (transpar%ncont > 0) then
        allocate(greendens%kbT(transpar%ncont))
        do ii = 1, transpar%ncont
          if (transpar%contacts(ii)%kbT .ge. 0.0_dp) then
            greendens%kbT(ii) = transpar%contacts(ii)%kbT
          else
            greendens%kbT(ii) = tempElec
          end if
        enddo
      end if
    end if

    call getChildValue(pNode, "LocalCurrents", greendens%doLocalCurr, .false.)
    call getChildValue(pNode, "Verbosity", greendens%verbose, 51)
    call getChildValue(pNode, "Delta", greendens%delta, 1.0e-5_dp, modifier=modifier, child=field)
    call convertByMul(char(modifier), energyUnits, field, greendens%delta)
    call getChildValue(pNode, "ReadSurfaceGFs", greendens%readSGF, .false.)
    call getChildValue(pNode, "SaveSurfaceGFs", greendens%saveSGF, .not.greendens%readSGF)
    call getChildValue(pNode, "ContourPoints", greendens%nP(1:2), [ 20, 20 ])
    call getChildValue(pNode, "EnclosedPoles",  greendens%nPoles, 3)
    call getChildValue(pNode, "LowestEnergy", greendens%enLow, -2.0_dp, modifier=modifier,&
        & child=field)
    call convertByMul(char(modifier), energyUnits, field, greendens%enLow)
    call getChildValue(pNode, "FermiCutoff", greendens%nkT, 10)
      ! Fermi energy had not been set by other means yet

      ! Non equilibrium integration along real axis:
      ! The code will perform the integration if the number of points is larger
      ! than zero, no matter if there's bias or not.
      ! Therefore I restored the default on the energy step, as it works at zero
      ! bias and it scales flawlessy with increasing bias
      ! It is still allowed to directly set the number of points, if prefered
      ! libNEGF only wants the number of points in input
      call getChild(pNode, "RealAxisPoints", child1, requested=.false.)
      call getChild(pNode, "RealAxisStep", child2, requested=.false., &
          & modifier=buffer)
      realAxisConv = .false.
      ! Set a bool to verify if all contacts are at the same potential (if so,
      ! no points are needed)
      equilibrium = .true.
      do ii = 2, transpar%ncont
        if (transpar%contacts(1)%potential .ne. transpar%contacts(ii)%potential &
           & .or. transpar%contacts(1)%kbT .ne. transpar%contacts(ii)%kbT ) then
           equilibrium = .false.
        end if
      end do

      ! Both Points and Step cannot be specified
      if  (associated (child1) .and. associated(child2)) then
        call detailedError(child1, "RealAxisPoints and RealAxisStep " &
                            &// " cannot be specified together.")
      ! If only one is specified, take it as valid value
      else if (associated(child1)) then
        call getChildValue(pNode, "RealAxisPoints", greendens%nP(3))
      else if (associated(child2)) then
        call getChildValue(pNode, "RealAxisStep", Estep, child=child2, &
             & modifier=modifier)
        call convertByMul(char(modifier), energyUnits, child2, Estep)
        realAxisConv = .true.
      ! If the system is under equilibrium we set the number of
      ! points to zero
      else if (equilibrium) then
        call getChildValue(pNode, "RealAxisPoints", greendens%nP(3), &
          & 0, child=child1)
      else
        !Default is a point every 1500H
        call getChildValue(pNode, "RealAxisStep", Estep, 6.65e-4_dp, &
                          &modifier=modifier, child=child2)
        realAxisConv = .true.
      end if
      ! RealAxisConv means that we have a step and we convert it in a number
      ! of points
      if (realAxisConv) then
        defValue = int(1.0_dp/Estep &
          & * (maxval(transpar%contacts(:)%potential) &
          & - minval(transpar%contacts(:)%potential) + &
          & 2 * greendens%nKT * maxval(greendens%kbT)))
        greendens%nP(3) = defvalue
        !call getChildValue(pNode, "RealAxisPoints", greendens%nP(3), &
        !    & defvalue, child=child1)
      end if

  end subroutine readGreensFunction


  !> Read in Poisson related data
  subroutine readPoisson(pNode, poisson, tPeriodic, transpar, latVecs)

    !> Input tree
    type(fnode), pointer :: pNode

    !> data type for Poisson solver settings
    type(TPoissonInfo), intent(inout) :: poisson

    !> Is this a periodic calculation
    logical, intent(in) :: tPeriodic

    !> Lattice vectors if periodic
    real(dp), allocatable, intent(in) :: latVecs(:,:)

    !> Parameters of the transport calculation
    type(TTransPar), intent(inout) :: transpar

    type(fnode), pointer :: pTmp, pTmp2, pChild, field
    type(string) :: buffer, modifier
    character(lc) :: strTmp
    real(dp) :: denstol, gatelength_l
    integer :: ii, ibc, bctype
    logical :: needsPoissonBox

    poisson%defined = .true.
    needsPoissonBox = (.not. tPeriodic) .or. transpar%tPeriodic1D .or. (transpar%nCont == 1)

    if (needsPoissonBox) then
      if (transpar%nCont == 1 .and. .not. transpar%tPeriodic1D) then
        poisson%poissBox(:) = 0.0_dp
        do ii = 1, 3
          if (ii == transpar%contacts(1)%dir) then
            call getChildValue(pNode, "PoissonThickness", poisson%poissBox(ii), modifier=modifier,&
                & child=field)
            call convertByMul(char(modifier), lengthUnits, field, poisson%poissBox)
          else
            poisson%poissBox(ii) = sqrt(sum(latVecs(:,ii)**2))
          end if
        end do
      else
        call getChildValue(pNode, "PoissonBox", poisson%poissBox, modifier=modifier, child=field)
        call convertByMul(char(modifier), lengthUnits, field, poisson%poissBox)
      end if
    end if

    poisson%foundBox = needsPoissonBox
    call getChildValue(pNode, "MinimalGrid", poisson%poissGrid, [ 0.3_dp, 0.3_dp, 0.3_dp ],&
        & modifier=modifier, child=field)
    call convertByMul(char(modifier), lengthUnits, field, poisson%poissGrid)
    call getChildValue(pNode, "NumericalNorm", poisson%numericNorm, .false.)
    call getChild(pNode, "AtomDensityCutoff", pTmp, requested=.false., modifier=modifier)
    call getChild(pNode, "AtomDensityTolerance", pTmp2, requested=.false.)
    if (associated(pTmp) .and. associated(pTmp2)) then
      call detailedError(pNode, "Either one of the tags AtomDensityCutoff or AtomDensityTolerance&
          & can be specified.")
    else if (associated(pTmp)) then
      call getChildValue(pTmp, "", poisson%maxRadAtomDens, default=14.0_dp, modifier=modifier)
      call convertByMul(char(modifier), lengthUnits, pTmp, poisson%maxRadAtomDens)
      if (poisson%maxRadAtomDens <= 0.0_dp) then
        call detailedError(pTmp2, "Atom density cutoff must be > 0")
      end if
    else
      call getChildValue(pNode, "AtomDensityTolerance", denstol, 1e-6_dp, child=pTmp2)
      if (denstol <= 0.0_dp) then
        call detailedError(pTmp2, "Atom density tolerance must be > 0")
      end if
      ! Negative value to signal automatic determination
      poisson%maxRadAtomDens = -denstol
    end if

    call getChildValue(pNode, "CutoffCheck", poisson%cutoffcheck, .true.)
    call getChildValue(pNode, "Verbosity", poisson%verbose, 51)
    call getChildValue(pNode, "SavePotential", poisson%savePotential, .false.)
    call getChildValue(pNode, "PoissonAccuracy", poisson%poissAcc, 1.0e-6_dp)
    call getChildValue(pNode, "BuildBulkPotential", poisson%bulkBC, .true.)
    call getChildValue(pNode, "ReadOldBulkPotential", poisson%readBulkPot, .false.)
    call getChildValue(pNode, "RecomputeAfterDensity", poisson%solvetwice, .false.)
    call getChildValue(pNode, "MaxPoissonIterations", poisson%maxPoissIter, 60)

    poisson%overrideBC(:) = 0
    call getChild(pNode, "OverrideDefaultBC", pTmp, requested=.false.)
    if (associated(pTmp)) then
      call getPoissonBoundaryConditionOverrides(pTmp, [ 1, 2 ], poisson%overrideBC)
    end if

    call getChildValue(pNode, "OverrideBulkBC", pTmp, "none")
    poisson%overrBulkBC(:) = -1
    if (associated(pNode)) then
      call getPoissonBoundaryConditionOverrides(pTmp, [ 0, 1, 2 ], poisson%overrBulkBC)
    end if

    call getChildValue(pNode, "BoundaryRegion", pTmp, "global")
    call getNodeName(pTmp, buffer)
    select case(char(buffer))
    case ("global")
      poisson%localBCType = "G"
    case ("square")
      poisson%localBCType = "S"
      call getChildValue(pTmp, "BufferLength", poisson%bufferLocBC, 9.0_dp, modifier=modifier,&
          & child=field)
      call convertByMul(char(modifier), lengthUnits, field, poisson%bufferLocBC)
    case ("circle")
      poisson%localBCType = "C"
      call getChildValue(pTmp, "BufferLength", poisson%bufferLocBC, 9.0_dp, modifier=modifier,&
          & child=field)
      call convertByMul(char(modifier), lengthUnits, field, poisson%bufferLocBC)
    case default
      call getNodeHSDName(pTmp, buffer)
      call detailedError(pTmp, "Invalid boundary region type '" // char(buffer) // "'")
    end select

    call getChildValue(pNode, "BoxExtension", poisson%bufferBox, 0.0_dp, modifier=modifier,&
        & child=field)
    call convertByMul(char(modifier), lengthUnits, field, poisson%bufferBox)
    if (poisson%bufferBox.lt.0.0_dp) then
      call detailedError(pNode, "BoxExtension must be a positive number")
    endif

    ! PARSE GATE OPTIONS
    call getChildValue(pNode,"Gate",pTmp2,"none",child=pChild)
    call getNodeName(pTmp2, buffer)

    select case(char(buffer))
    case ("none")
      poisson%gateType = "N"
    case ("planar")
      poisson%gateType = "P"
      call getChildValue(pTmp2, "GateLength", poisson%gateLength_l, 0.0_dp, modifier= modifier,&
          & child=field)
      call convertByMul(char(modifier), lengthUnits, field, poisson%gateLength_l)

      gatelength_l = poisson%gateLength_l !avoids a warning on intents
      call getChildValue(pTmp2, "GateLength_l", poisson%gateLength_l, gateLength_l,&
          & modifier=modifier, child=field)
      call convertByMul(char(modifier), lengthUnits, field, poisson%gateLength_l)

      call getChildValue(pTmp2, "GateLength_t", poisson%gateLength_t, poisson%gateLength_l,&
          & modifier=modifier, child=field)
      call convertByMul(char(modifier), lengthUnits, field, poisson%gateLength_t)

      call getChildValue(pTmp2, "GateDistance", poisson%gateRad, 0.0_dp, modifier=modifier,&
          & child=field)
      call convertByMul(char(modifier), lengthUnits, field, poisson%gateRad)

      call getChildValue(pTmp2, "GatePotential", poisson%gatepot, 0.0_dp, modifier=modifier,&
          & child=field)
      call convertByMul(char(modifier), energyUnits, field, poisson%gatepot)

      !call getChildValue(pTmp2, "GateDirection", poisson%gatedir, 2)
      poisson%gatedir = 2

    case ("cylindrical")
      poisson%gateType = "C"
      call getChildValue(pTmp2, "GateLength",poisson%gateLength_l, 0.0_dp, modifier= modifier,&
          & child=field)
      call convertByMul(char(modifier), lengthUnits, field, poisson%gateLength_l)

      call getChildValue(pTmp2, "GateRadius", poisson%gateRad, 0.0_dp, modifier=modifier,&
          & child=field)
      call convertByMul(char(modifier), lengthUnits, field, poisson%gateRad)

      call getChildValue(pTmp2, "GatePotential", poisson%gatepot, 0.0_dp, modifier=modifier,&
          & child=field)
      call convertByMul(char(modifier), lengthUnits, field, poisson%gatepot)

    case default
      call getNodeHSDName(pTmp2, buffer)
      call detailedError(pTmp2, "Invalid gate type '" // char(buffer) // "'")

    end select

    call getChildValue(pNode, "MaxParallelNodes", poisson%maxNumNodes, 1)

    poisson%scratch = "contacts"

  end subroutine readPoisson


  !> Over-rides the boundary conditions on the Poisson solver
  subroutine getPoissonBoundaryConditionOverrides(pNode, availableConditions, overrideBC)

    !> Input data tree
    type(fnode), pointer, intent(in) :: pNode

    !> List of conditions that can be set as choices
    integer, intent(in) :: availableConditions(:)

    !> Array of boundary condition types on the 6 faces of the box, 0 for use of default
    integer, intent(inout) :: overrideBC(:)

    integer, parameter :: PERIODIC_BC = 0
    integer, parameter :: DIRICHLET_BC = 1
    integer, parameter :: NEUMANN_BC = 2
    character(10), parameter :: bcstr(0:2) = &
        & [ character(10) :: "Periodic", "Dirichlet", "Neumann" ]
    integer :: bctype, iBC
    integer :: faceBC, oppositeBC
    integer :: ii
    type(TListString) :: lStr
    type(fnode), pointer :: pNode2, pChild
    character(lc) :: strTmp

    do iBC = 1, size(availableConditions)
      bctype = availableConditions(iBC)
      call getChild(pNode, trim(bcstr(bctype)), pNode2, requested=.false.)
      if (associated(pNode2)) then
        call init(lStr)
        call getChildValue(pNode2, "boundaries", lStr, child=pChild)
        if (len(lStr).gt.6) then
          call detailedError(pChild,"boundaries must be 6 or less")
        end if
        do ii = 1, len(lStr)
          call get(lStr, strTmp, ii)
          select case(trim(strTmp))
          case("x")
            overrideBC(1) = bctype
            overrideBC(2) = bctype
          case("xmin")
            overrideBC(1) = bctype
          case("xmax")
            overrideBC(2) = bctype
          case("y")
            overrideBC(3) = bctype
            overrideBC(4) = bctype
          case("ymin")
            overrideBC(3) = bctype
          case("ymax")
            overrideBC(4) = bctype
          case("z")
            overrideBC(5) = bctype
            overrideBC(6) = bctype
          case("zmin")
            overrideBC(5) = bctype
          case("zmax")
            overrideBC(6) = bctype
          end select
        end do
        call destruct(lStr)
      end if
    end do

    ! If face is set to periodic, opposite one should be the same
    do ii = 1, 3
      faceBC = overrideBC(2 * ii)
      oppositeBC = overrideBC(2 * ii - 1)
      if (faceBC == PERIODIC_BC &
          & .and. oppositeBC /= faceBC) then
        call detailedError(pChild, &
            & "periodic override must be set both min max")
      end if
    end do

  end subroutine getPoissonBoundaryConditionOverrides


  !> Sanity checking of atom ranges and returning contact vector and direction.
  subroutine getContactVector(atomrange, geom, id, name, pContact, contactLayerTol, contactVec,&
      & contactDir)

    !> Range of atoms in the contact
    integer, intent(in) :: atomrange(2)

    !> Atomic geometry, including the contact atoms
    type(TGeometry), intent(in) :: geom

    !> Index for this contact
    integer, intent(in) :: id

    !> Contact name
    character(mc), intent(in) :: name

    !> Node in the parser, needed for error handling
    type(fnode), pointer :: pContact

    !> Allowed discrepancy in positions of atoms between the contact's two  principle layers
    real(dp), intent(in) :: contactLayerTol

    !> Vector direction between principal layers in the contact
    real(dp), intent(out) :: contactVec(3)

    !> Which supercell vector the contact vector is parallel to
    integer, intent(out) :: contactDir

    integer :: iStart, iStart2, iEnd, ii
    logical :: mask(3)
    character(lc) :: errorStr

    !! Sanity check for the atom ranges
    iStart = atomrange(1)
    iEnd = atomrange(2)
    if (iStart < 1 .or. iEnd < 1 .or. iStart > geom%nAtom .or. iEnd > geom%nAtom) then
      call detailedError(pContact, "Invalid atom range '" // i2c(iStart) &
          &// " " // i2c(iEnd) // "', values should be between " // i2c(1) &
          &// " and " // i2c(geom%nAtom) // ".")
    end if
    if (iEnd < iStart) then
      call detailedError(pContact, "Invalid atom order in contact '" // i2c(iStart) // " " //&
          & i2c(iEnd) // "', should be asscending order.")
    end if

    if (mod(iEnd - iStart + 1, 2) /= 0) then
      call detailedError(pContact, "Nr. of atoms in the contact must be even")
    end if

    ! Determining intra-contact layer vector
    iStart2 = iStart + (iEnd - iStart + 1) / 2
    contactVec = geom%coords(:,iStart) - geom%coords(:,iStart2)

    if (any(sum( (geom%coords(:,iStart:iStart2-1) - geom%coords(:,iStart2:iEnd)&
        & - spread(contactVec, dim=2, ncopies=iStart2-iStart))**2, dim=1) > contactLayerTol**2))&
        & then
      write(stdout,"(1X,A,I0,A,I0)")'Contact vector defined from atoms ', iStart, ' and ',iStart2
      write(stdout,"(1X,A,I0,'-',I0)")'Contact layer 1 atoms: ',iStart, iStart2-1
      write(stdout,"(1X,A,I0,'-',I0)")'Contact layer 2 atoms: ',iStart2, iEnd
      do ii = 0, iStart2 -1 -iStart
        if (sum((geom%coords(:,ii+iStart)-geom%coords(:,ii+iStart2) - contactVec)**2)&
            & > contactLayerTol**2) then
          write(stdout,"(1X,A,I0,A,I0,A)")'Atoms ',iStart+ii, ' and ', iStart2+ii,&
              & ' inconsistent with the contact vector.'
          exit
        end if
      end do
      write(stdout,*)'Mismatches in atomic positions in the two layers:'
      write(stdout,"(3F20.12)")((geom%coords(:,iStart:iStart2-1) - geom%coords(:,iStart2:iEnd)&
          & - spread(contactVec(:), dim=2, ncopies=iStart2-iStart))) * Bohr__AA

      write (errorStr,"('Contact ',A,' (',A,') does not consist of two rigidly shifted layers')")&
          & i2c(id), trim(name)
      call error(errorStr)

    end if

    ! Determine to which axis the contact vector is parallel.
    mask = (abs(abs(contactVec) - sqrt(sum(contactVec**2))) < 1.0e-8_dp)
    if (count(mask) /= 1) then
      call warning("Contact vector " // i2c(id) // " not parallel to any of the coordinate axis.")
      contactDir = 0
    else
      ! Workaround for bug in Intel compiler (can not use index function)
      contactDir = 1
      do while (.not. mask(contactDir))
        contactDir = contactDir + 1
      end do
    end if

  end subroutine getContactVector


  !> Read dephasing block
  subroutine readDephasing(node, orb, geom, tp, tundos)

    !> Input tree node
    type(fnode), pointer :: node

    !> Atomic orbital information
    type(TOrbitals), intent(in) :: orb

    !> Atomic geometry, including the contact atoms
    type(TGeometry), intent(in) :: geom

    !> Parameters of the transport calculation
    type(TTransPar), intent(inout) :: tp

    !> Parameters of tunneling and dos calculation
    type(TNEGFTunDos), intent(inout) :: tundos

    type(string) :: model
    type(fnode), pointer :: value1, child

    call getChild(node, "VibronicElastic", child, requested=.false.)
    if (associated(child)) then
      tp%tDephasingVE = .true.
      call readElPh(child, tundos%elph, geom, orb, tp)
    end if

    call getChildValue(node, "BuettikerProbes", value1, "", child=child, &
        &allowEmptyValue=.true., dummyValue=.true.)
    if (associated(value1)) then
      tp%tDephasingBP = .true.
      call readDephasingBP(child, tundos%bp, geom, orb, tp)
    end if

    ! Lowdin transformations involve dense matrices and works only in small systems
    ! For the dftb+ official release the options are disabled
    tp%tOrthonormal = .false.
    tp%tOrthonormalDevice = .false.
    !call getChildValue(node, "Orthonormal", tp%tOrthonormal, .false.)
    !call getChildValue(node, "OrthonormalDevice", tp%tOrthonormalDevice, .false.)
    tp%tNoGeometry = .false.
    tp%NumStates = 0

  end subroutine readDephasing


  !> Read Electron-Phonon blocks (for density and/or current calculation)
  subroutine readElPh(node, elph, geom, orb, tp)

    !> Input node in the tree
    type(fnode), pointer :: node

    !> container for electron-phonon parameters
    type(TElPh), intent(inout) :: elph

    !> Geometry type
    type(TGeometry), intent(in) :: geom

    !> Orbitals infos
    type(TOrbitals), intent(in) :: orb

    !> Transport parameter type
    type(TTransPar), intent(in) :: tp


    logical :: block_model, semilocal_model

    elph%defined = .true.
    !! Only local el-ph model is defined (elastic for now)
    elph%model = 1

    call getChildValue(node, "MaxSCBAIterations", elph%scba_niter, default=100)
    call getChildValue(node, "atomBlock", block_model, default=.false.)
    if (block_model) then
      elph%model = 2
    endif

    !BUG: semilocal model crashes because of access of S before its allocation
    !     this because initDephasing was moved into initprogram
    call getChildValue(node, "semiLocal", semilocal_model, default=.false.)
    if (semilocal_model) then
      call detailedError(node, "semilocal dephasing causes crash and has been "//&
           & "temporarily disabled")
      elph%model = 3
    endif

    call readCoupling(node, elph, geom, orb, tp)

  end subroutine readElPh


  !> Read Buettiker probe dephasing blocks (for density and/or current calculation)
  subroutine readDephasingBP(node, elph, geom, orb, tp)

    !> Node in input document tree
    type(fnode), pointer :: node

    !> container for buttiker-probes parameters
    type(TElPh), intent(inout) :: elph

    !> Geometry type
    type(TGeometry), intent(in) :: geom

    !> Orbitals infos
    type(TOrbitals), intent(in) :: orb

    !> Transport parameter type
    type(TTransPar), intent(inout) :: tp

    logical :: block_model, semilocal_model
    type(string) :: model
    type(fnode), pointer :: dephModel

    call detailedError(node,"Buettiker probes are still under development")

    elph%defined = .true.
    call getChildValue(node, "", dephModel)
    call getNodeName2(dephModel, model)

    select case(char(model))
    case("dephasingprobes")
      !! Currently only zeroCurrent condition is implemented
      !! This corresponds to elastic dephasing probes
      tp%tZeroCurrent=.true.
      !! Only local bp model is defined (elastic for now)
    case("voltageprobes")
      call detailedError(dephModel,"voltageProbes have been not implemented yet")
      tp%tZeroCurrent=.false.
    case default
      call detailedError(dephModel,"unkown model")
    end select

    elph%model = 1

    call getChildValue(dephModel, "MaxSCBAIterations", elph%scba_niter, default=100)

    call getChildValue(dephModel, "atomBlock", block_model, default=.false.)
    if (block_model) then
      elph%model = 2
    endif

    !BUG: semilocal model crashes because of access of S before its allocation
    !     this because initDephasing occurs in initprogram
    call getChildValue(dephModel, "semiLocal", semilocal_model, default=.false.)
    if (semilocal_model) then
      call detailedError(dephModel, "semilocal dephasing is not working yet")
      elph%model = 3
    endif

    call readCoupling(dephModel, elph, geom, orb, tp)

  end subroutine readDephasingBP


  !> Reads coupling strength and mode for dephasing
  !> 2 modes support, constant or specified per each orbital
  subroutine readCoupling(node, elph, geom, orb, tp)

    !> Node in the input tree
    type(fnode), pointer :: node

    !> container for buttiker-probes parameters
    type(TElPh), intent(inout) :: elph

    !> Geometry type
    type(TGeometry), intent(in) :: geom

    !> Orbitals infos
    type(TOrbitals), intent(in) :: orb

    !> Transport parameter type
    type(TTransPar), intent(in) :: tp

    type(string) :: buffer, method, modifier, modifier2
    type(fnode), pointer :: val, child, child2, child3, child4, field
    type(fnodeList), pointer :: children
    integer :: norbs, ii, jj, iAt
    integer :: atm_range(2)
    real(dp) :: rTmp
    integer, allocatable :: tmpI1(:)
    real(dp), allocatable :: atmCoupling(:)

    !! Allocate coupling array
    norbs = 0
    if (tp%defined) then
      atm_range(1) = tp%idxdevice(1)
      atm_range(2) = tp%idxdevice(2)
    else
      atm_range(1) = 1
      atm_range(2) = geom%nAtom
    endif
    do ii=atm_range(1), atm_range(2)
      norbs = norbs + orb%nOrbAtom(ii)
    enddo
    allocate(elph%coupling(norbs))
    elph%coupling(:) = 0.d0

    elph%orbsperatm = orb%nOrbAtom(atm_range(1):atm_range(2))

    call getChildValue(node, "Coupling", val, "", child=child, &
        & allowEmptyValue=.true., modifier=modifier, dummyValue=.true., list=.false.)

    call getNodeName(val, method)

    ! This reads also things like:  "Coupling [eV] = 0.34"
    !if (is_numeric(char(method))) then
    !  call getChildValue(node, "Coupling", rTmp, child=field)
    !  call convertByMul(char(modifier), energyUnits, field, rTmp)
    !  elph%coupling = rTmp
    !  return
    !end if

    select case (char(method))
    case ("allorbitals")
      call getChild(child, "AllOrbitals", child2, requested=.false.)
      call getChildValue(child2, "", elph%coupling, child=field)
      call convertByMul(char(modifier), energyUnits, field, elph%coupling)

    case ("atomcoupling")
      call getChild(child, "AtomCoupling", child2, requested=.false.)
      allocate(atmCoupling(atm_range(2)-atm_range(1)+1))
      atmCoupling = 0.d0
      call getChildren(child2, "AtomList", children)
      do ii = 1, getLength(children)
        call getItem1(children, ii, child3)
        call getChildValue(child3, "Atoms", buffer, child=child4, multiple=.true.)
        call convAtomRangeToInt(char(buffer), geom%speciesNames, geom%species, child4, tmpI1)
        call getChildValue(child3, "Value", rTmp, child=field, modifier=modifier2)
        ! If not defined, use common unit modifier defined after Coupling
        if (len(modifier2)==0) then
          call convertByMul(char(modifier), energyUnits, field, rTmp)
        else
          call convertByMul(char(modifier2), energyUnits, field, rTmp)
        end if
        do jj=1, size(tmpI1)
          iAt = tmpI1(jj)
          if (atmCoupling(iAt) /= 0.0_dp) then
            call detailedWarning(child3, "Previous setting of coupling &
                &for atom" // i2c(iAt) // " has been overwritten")
          end if
          atmCoupling(iAt) = rTmp
        enddo
      enddo
      ! Transform atom coupling in orbital coupling
      norbs = 0
      do ii=atm_range(1), atm_range(2)
        elph%coupling(norbs + 1:norbs + orb%nOrbAtom(ii)) = atmCoupling(ii)
        norbs = norbs + orb%nOrbAtom(ii)
      enddo
      deallocate(atmCoupling)

    case ("constant")
      call getChildValue(child, "Constant", rtmp, child=field)
      call convertByMul(char(modifier), energyUnits, field, rTmp)
      elph%coupling = rTmp

    case default
      call detailedError(node, "Coupling definition unknown")
    end select

  end subroutine readCoupling


  !> Read Tunneling and Dos options from analysis block
  subroutine readTunAndDos(root, orb, geo, tundos, transpar, tempElec)
    type(fnode), pointer :: root
    type(TOrbitals), intent(in) :: orb
    type(TGeometry), intent(in) :: geo

    !> tundos is the container to be filled
    type(TNEGFTunDos), intent(inout) :: tundos
    type(TTransPar), intent(inout) :: transpar
    real(dp), intent(in) :: tempElec

    type(fnode), pointer :: pTmp, field
    type(fnode), pointer :: pGeom, pDevice, pNode
    type(fnodeList), pointer :: pNodeList
    integer :: ii, jj, ind, ncont, nKT
    real(dp) :: eRange(2), eRangeDefault(2)
    type(string) :: buffer, modifier
    type(TWrappedInt1), allocatable :: iAtInRegion(:)
    logical, allocatable :: tShellResInRegion(:)
    character(lc), allocatable :: regionLabelPrefixes(:)
    type(TListReal) :: temperature

    tundos%defined = .true.

    ! ncont is needed for contact option allocation
    ncont = transpar%ncont

    call getChildValue(root, "Verbosity", tundos%verbose, 51)
    call getChildValue(root, "WriteLDOS", tundos%writeLDOS, .true.)
    call getChildValue(root, "WriteTunn", tundos%writeTunn, .true.)

    ! Read Temperature. Can override contact definition
    allocate(tundos%kbT(ncont))
    call getChild(root, "ContactTemperature", pTmp, modifier=modifier, requested=.false.)
    if (associated(pTmp)) then
      call init(temperature)
      call getChildValue(pTmp, "", temperature)
      if (len(temperature) .ne. ncont) then
        call detailedError(root, "ContactTemperature does not match the number of contacts")
      end if
      call asArray(temperature, tundos%kbT)
      call destruct(temperature)
      call convertByMul(char(modifier), energyUnits, pTmp, tundos%kbT)
    else
      do ii = 1, ncont
        if (transpar%contacts(ii)%kbT >= 0) then
          tundos%kbT(ii) = transpar%contacts(ii)%kbT
        else
          tundos%kbT(ii) = tempElec
        end if
      end do
    end if

    ! Parsing of energy range
    ! If the calculation is in equilibrium (all potentials to 0.0)
    ! then an energy range and step must be specified (it is assumed
    ! that the user use this filed to calculate a DOS or T(E) )
    ! If the calculation is out of equilibrium, a default similar to
    ! GreensFunction RealAxisStep is set to ensure that the current
    ! can be calculated without manually specify the energy parameters.

    if (all(transpar%contacts(:)%potential.eq.0.0)) then
      ! No default meaningful
      call getChildValue(root, "EnergyRange", eRange, modifier=modifier,&
      & child=field)
      call convertByMul(char(modifier), energyUnits, field, eRange)
      call getChildValue(root, "EnergyStep", tundos%estep,&
      & modifier=modifier, child=field)
      call convertByMul(char(modifier), energyUnits, field, tundos%estep)
    else
      ! Default meaningful
      ! nKT is set to GreensFunction default, i.e. 10
      ! I avoid an explicit nKT option because I find it confusing here
      ! (it makes sense only out of equilibrium)
      ! Emin = min(-mu); Emax=max(-mu) where mu is Vi-min(Efi)
      ! Note: if Efi != min(Efi) a built in potential is added in poisson
      ! to aling the leads, we don't need to include it here
      nKT = 10
      eRangeDefault(1) = minval(-1.0*transpar%contacts(:)%potential) + &
                        & minval(1.0*transpar%contacts(:)%eFermi(1)) -   &
                        & nKT * maxval(tundos%kbT)
      eRangeDefault(2) = maxval(-1.0*transpar%contacts(:)%potential) + &
                        & minval(transpar%contacts(:)%eFermi(1)) +   &
                        & nKT * maxval(tundos%kbT)
      call getChildValue(root, "EnergyStep", tundos%estep, 6.65e-4_dp, &
                          &modifier=modifier, child=field)
      call convertByMul(char(modifier), energyUnits, field, tundos%estep)
      call getChildValue(root, "EnergyRange", eRange, eRangeDefault, &
                          modifier=modifier, child=field)
      call convertByMul(char(modifier), energyUnits, field, eRange)
    end if

    tundos%emin = eRange(1)
    tundos%emax = eRange(2)
    ! Terminal currents
    call getChild(root, "TerminalCurrents", pTmp, requested=.false.)
      if (associated(pTmp)) then
        call getChildren(pTmp, "EmitterCollector", pNodeList)
        allocate(tundos%ni(getLength(pNodeList)))
        allocate(tundos%nf(getLength(pNodeList)))
        do ii = 1, getLength(pNodeList)
          call getItem1(pNodeList, ii, pNode)
          call getEmitterCollectorByName(pNode, tundos%ni(ii), tundos%nf(ii),&
              & transpar%contacts(:)%name)
        end do
        call destroyNodeList(pNodeList)
      else
        allocate(tundos%ni(ncont-1) )
        allocate(tundos%nf(ncont-1) )
        call setChild(root, "TerminalCurrents", pTmp)
        ind = 1
        do ii = 1, 1
          do jj = ii + 1, ncont
            call setChildValue(pTmp, "EmitterCollector", &
                &(/ transpar%contacts(ii)%name, transpar%contacts(jj)%name /))
            tundos%ni(ind) = ii
            tundos%nf(ind) = jj
            ind = ind + 1
          end do
        end do
      end if
      call getChildValue(root, "Delta", tundos%delta, &
          &1.0e-5_dp, modifier=modifier, child=field)
      call convertByMul(char(modifier), energyUnits, field, &
          &tundos%delta)
      call getChildValue(root, "BroadeningDelta", tundos%broadeningDelta, &
          &0.0_dp, modifier=modifier, child=field)
      call convertByMul(char(modifier), energyUnits, field, &
          &tundos%broadeningDelta)

      call readPDOSRegions(root, geo, transpar%idxdevice, iAtInRegion, &
          & tShellResInRegion, regionLabelPrefixes)
      call transformPdosRegionInfo(iAtInRegion, tShellResInRegion, &
          & regionLabelPrefixes, orb, geo%species, tundos%dosOrbitals, &
          & tundos%dosLabels)

  end subroutine readTunAndDos


  !> Read bias information, used in Analysis and Green's function eigensolver
  subroutine readContacts(pNodeList, contacts, geom, task)
    type(fnodeList), pointer :: pNodeList
    type(ContactInfo), allocatable, dimension(:), intent(inout) :: contacts
    type(TGeometry), intent(in) :: geom
    character(*), intent(in) :: task

    real(dp) :: contactLayerTol, vec(3)
    integer :: ii, jj
    type(fnode), pointer :: field, pNode, pTmp, pWide, child1, child2
    type(string) :: buffer, modifier
    type(TListReal) :: fermiBuffer

    do ii = 1, size(contacts)

      contacts(ii)%wideBand = .false.
      contacts(ii)%wideBandDos = 0.0_dp

      call getItem1(pNodeList, ii, pNode)
      call getChildValue(pNode, "Id", buffer, child=pTmp)
      buffer = tolower(trim(unquote(char(buffer))))
      if (len(buffer) > mc) then
        call detailedError(pTmp, "Contact id may not be longer than " // i2c(mc) // " characters.")
      end if
      contacts(ii)%name = char(buffer)
      if (any(contacts(1:ii-1)%name == contacts(ii)%name)) then
        call detailedError(pTmp, "Contact id '" // trim(contacts(ii)%name) //  "' already in use")
      end if

      call getChildValue(pNode, "PLShiftTolerance", contactLayerTol, 1e-5_dp, modifier=modifier,&
          & child=field)
      call convertByMul(char(modifier), lengthUnits, field, contactLayerTol)

      call getChildValue(pNode, "AtomRange", contacts(ii)%idxrange, child=pTmp)
      call getContactVector(contacts(ii)%idxrange, geom, ii, contacts(ii)%name, pTmp,&
        & contactLayerTol, contacts(ii)%lattice, contacts(ii)%dir)
      contacts(ii)%length = sqrt(sum(contacts(ii)%lattice**2))

      ! Contact temperatures. A negative default is used so it is quite clear when the user sets a
      ! different value. In such a case this overrides values defined in the Filling block
      call getChild(pNode,"Temperature", field, modifier=modifier, requested=.false.)
      if (associated(field)) then
        call getChildValue(pNode, "Temperature", contacts(ii)%kbT, 0.0_dp, modifier=modifier,&
            & child=field)
        call convertByMul(char(modifier), energyUnits, field, contacts(ii)%kbT)
      else
        contacts(ii)%kbT = -1.0_dp ! -1.0 simply means 'not defined'
      end if

      if (task .eq. "uploadcontacts") then
        call getChildValue(pNode, "Potential", contacts(ii)%potential, 0.0_dp, modifier=modifier,&
            & child=field)
        call convertByMul(char(modifier), energyUnits, field, contacts(ii)%potential)

        call getChildValue(pNode, "WideBand", contacts(ii)%wideBand, .false.)

        if (contacts(ii)%wideBand) then

          ! WideBandApproximation is defined as energy spacing between levels of the contact. In the
          ! code the inverse value (Density of states) is used. Convert the negf input
          ! value. Default is 20 / e eV.
          call getChildValue(pNode, "LevelSpacing", contacts(ii)%wideBandDos, 0.735_dp,&
              & modifier=modifier, child=field)
          call convertByMul(char(modifier), energyUnits, field, contacts(ii)%wideBandDos)
          contacts(ii)%wideBandDos = 1.d0 / contacts(ii)%wideBandDos

        end if


        ! Fermi level: in case of collinear spin we accept two values (up and down)
        ! call init(fermiBuffer)
        ! call getChildValue(pNode, "FermiLevel", fermiBuffer, modifier=modifier)
        ! if ( len(fermiBuffer) .eq. 1) then
        !   call asArray(fermiBuffer, contacts(ii)%eFermi)
        !   contacts(ii)%eFermi(2) = contacts(ii)%eFermi(1)
        ! else if ( len(fermiBuffer) .eq. 2) then
        !   call asArray(fermiBuffer, contacts(ii)%eFermi)
        ! else
        !   call detailedError(pNode, "FermiLevel accepts 1 or 2 (for collinear spin) values")
        ! end if
        ! call destruct(fermiBuffer)


        call getChildValue(pNode, "FermiLevel", child1, "", child=child2, allowEmptyValue=.true.,&
            & modifier=modifier)
        call getNodeName2(child1, buffer)
        if (char(buffer) == "") then
          contacts(ii)%tFermiSet = .false.
          call detailedWarning(pNode, "Missing Fermi level(s) - required in solver block")
        else
          call init(fermiBuffer)
          call getChildValue(child2, "", fermiBuffer, modifier=modifier)
          select case(len(fermiBuffer))
          case (1)
            call asArray(fermiBuffer, contacts(ii)%eFermi(1:1))
            contacts(ii)%eFermi(2) = contacts(ii)%eFermi(1)
          case (2)
            call asArray(fermiBuffer, contacts(ii)%eFermi(:2))
          case default
            call detailedError(pNode, "FermiLevel accepts 1 or 2 (for collinear spin) values")
          end select
          call destruct(fermiBuffer)
          call convertByMul(char(modifier), energyUnits, child2, contacts(ii)%eFermi)

          contacts(ii)%tFermiSet = .true.

          ! NOTE: These options have been commented out: there is a problem in parallel execution
          ! since one single file is accessed by all processors causing rush conditions
          ! The options are therefore disabled for the official dftb+ release
          !call getChildValue(pNode, "WriteSelfEnergy", contacts(ii)%tWriteSelfEnergy, .false.)
          !call getChildValue(pNode, "WriteSurfaceGF", contacts(ii)%tWriteSurfaceGF, .false.)
          !call getChildValue(pNode, "ReadSelfEnergy", contacts(ii)%tReadSelfEnergy, .false.)
          !call getChildValue(pNode, "ReadSurfaceGF", contacts(ii)%tReadSurfaceGF, .false.)
          contacts(ii)%tWriteSelfEnergy = .false.
          contacts(ii)%tWriteSurfaceGF = .false.
          contacts(ii)%tReadSelfEnergy = .false.
          contacts(ii)%tReadSurfaceGF = .false.
        end if

      end if

    end do

  end subroutine readContacts


  !> Read in Fermi levels
  subroutine getFermiLevels(pNode, eFermis, nodeModifier)

    !> Document tree node to start from
    type(fnode), pointer :: pNode

    !> Fermi energies for contacts
    real(dp), intent(out) :: eFermis(:)

    !> Any node modifiers in action
    type(string), intent(in) :: nodeModifier

    real(dp) :: eFermi
    type(fnode), pointer :: pChild
    type(string) :: modifier

    call getChild(pNode, "SetForAll", pChild, requested=.false.)
    if (associated(pChild)) then
      call getChildValue(pChild, "", eFermi)
      call convertByMul(char(nodeModifier), energyUnits, pNode, eFermi)
      eFermis(:) = eFermi
    else
      call getChildValue(pNode, "", eFermis, modifier=modifier, child=pChild)
      call convertByMul(char(modifier), energyUnits, pChild, eFermis)
    end if

  end subroutine getFermiLevels


  !> Get contacts for terminal currents by name
  subroutine getEmitterCollectorByName(pNode, emitter, collector, contactNames)

    !> Node in the input tree for error reporting
    type(fnode), pointer :: pNode

    !> Contact number for emitting
    integer, intent(out) :: emitter

    !> Contact number for collecting
    integer, intent(out) :: collector

    !> Labels of contacts
    character(len=*), intent(in) :: contactNames(:)

    type(TListString) :: lString
    character(len=mc) :: buffer
    integer :: ind
    logical :: tFound

    call init(lString)
    call getChildValue(pNode, "", lString)
    if (len(lString) /= 2) then
      call detailedError(pNode, "You must provide two contacts")
    end if
    call get(lString, buffer, 1)
    emitter = getContactByName(contactNames, buffer, pNode)
    call get(lString, buffer, 2)
    collector = getContactByName(contactNames, buffer, pNode)
    call destruct(lString)

  end subroutine getEmitterCollectorByName


  !> Getting the contact by name
  function getContactByName(contactNames, contName, pNode) result(contact)

    !> Node in the input tree for error reporting
    type(fnode), pointer :: pNode

    !> All of the contact labels
    character(len=*), intent(in) :: contactNames(:)

    !> Specific contact label to identify
    character(len=*), intent(in) :: contName

    !> Contact number
    integer :: contact

    logical :: tFound

    tFound = .false.
    do contact = 1, size(contactNames)
      tFound = (contactNames(contact) == contName)
      if (tFound) then
        exit
      end if
    end do
    if (.not. tFound) then
      call detailedError(pNode, "Invalid collector contact name '" // trim(contName) // "'")
    end if

  end function getContactByName


  !> Read the names of regions to calculate PDOS for
  subroutine readPDOSRegions(node, geo, idxdevice, iAtInregion, tShellResInRegion, regionLabels)

    !> Node to be parsed
    type(fnode), pointer, intent(in) :: node

    !> Geometry of the system
    type(TGeometry), intent(in) :: geo

    !> Is the region to be projected by shell
    integer, intent(in) :: idxdevice(2)

    !> Atoms in a given region
    type(TWrappedInt1), allocatable, intent(out) :: iAtInRegion(:)

    !> Is the region to be projected by shell
    logical, allocatable, intent(out) :: tShellResInRegion(:)

    !> Labels for the regions
    character(lc), allocatable, intent(out) :: regionLabels(:)

    integer :: nReg, iReg
    integer, allocatable :: tmpI1(:)
    type(fnodeList), pointer :: children
    type(fnode), pointer :: child, child2
    type(string) :: buffer
    character(lc) :: strTmp

    call getChildren(node, "Region", children)
    nReg = getLength(children)

    if (nReg == 0) then
      write(strTmp,"(I0, ':', I0)") idxdevice(1), idxdevice(2)
      call setChild(node, "Region", child)
      call setChildValue(child, "Atoms", trim(strTmp))
      call setChildValue(child, "Label", "localDOS")
      call getChildren(node, "Region", children)
      nReg = getLength(children)
    end if

    allocate(tShellResInRegion(nReg))
    allocate(regionLabels(nReg))
    allocate(iAtInRegion(nReg))
    do iReg = 1, nReg
      call getItem1(children, iReg, child)
      call getChildValue(child, "Atoms", buffer, child=child2, multiple=.true.)
      call convAtomRangeToInt(char(buffer), geo%speciesNames, geo%species, child2, tmpI1,&
          & iShift=idxdevice(1)-1, maxRange=(idxdevice(2)-idxdevice(1)+1))
      if (any(tmpI1<idxdevice(1)) .or. any(tmpI1>idxdevice(2))) then
        call error("Atoms in PDOS regions must be within the device range")
      end if
      iAtInRegion(iReg)%data = tmpI1
      call getChildValue(child, "ShellResolved", tShellResInRegion(iReg), .false., child=child2)
      if (tShellResInRegion(iReg)) then
        if (.not. all(geo%species(tmpI1) == geo%species(tmpI1(1)))) then
          call detailedError(child2, "Shell resolved PDOS can only summed up over atoms of the same&
              & type")
        end if
      end if
      write(strTmp, "('region',I0)") iReg
      call getChildValue(child, "Label", buffer, trim(strTmp))
      regionLabels(iReg) = unquote(char(buffer))
    end do
    call destroyNodeList(children)

  end subroutine readPDOSRegions


  !> Some assignment and consistency check in negf/poisson containers before calling initialization
  subroutine finalizeNegf(input)

    !> Input structure for DFTB+
    type(TInputData), intent(inout) :: input

    integer :: ii

    !! Check consistency between different deltas
    if (input%ginfo%tundos%defined.and.input%ginfo%greendens%defined) then
      if (input%ginfo%tundos%delta.ne.input%ginfo%greendens%delta) then
        call error("Delta parameter must be the same in GreensFunction and TunnelingAndDos")
      end if
    end if

    !! Assign spin degeneracy to every block which may use it
    if (input%ginfo%tundos%defined) then
      if (input%ctrl%tSpin) input%ginfo%tundos%gSpin = 1
      if (.not.input%ctrl%tSpin) input%ginfo%tundos%gSpin = 2
    end if
    if (input%ginfo%greendens%defined) then
      if (input%ctrl%tSpin) input%ginfo%greendens%gSpin = 1
      if (.not.input%ctrl%tSpin) input%ginfo%greendens%gSpin = 2
    end if
    !!!!!!!!!!!!!!!!!!!!!!!!!!!!!!!!!!!!!!!!!!!!!!!!!!!!!!!!!!!!!!!!!!!!!!!!

    !! Inheritance of first layer indexes to green solver when transport is defined
    if (input%transpar%defined .and. input%ginfo%greendens%defined) then
      input%ginfo%greendens%nPLs = input%transpar%nPLs
      input%ginfo%greendens%PL = input%transpar%PL
    end if

    !! Not orthogonal directions in transport are only allowed if no Poisson
    if (input%poisson%defined.and.input%transpar%defined) then
      do ii = 1, input%transpar%ncont
        ! If dir is  any value but x,y,z (1,2,3) it is considered oriented along
        ! a direction not parallel to any coordinate axis
        if (input%transpar%contacts(ii)%dir.lt.1 .or. &
          &input%transpar%contacts(ii)%dir.gt.3 ) then
          call error("Contact " // i2c(ii) // " not parallel to any &
            & coordinate axis is not compatible with Poisson solver")
        end if
      end do
    end if

    !! Temporarily not supporting surface green function read/load
    !! for spin polarized, because spin is handled outside of libnegf
    if (input%ginfo%greendens%defined) then
      if (input%ctrl%tSpin .and. input%ginfo%greendens%saveSGF) then
        call error("SaveSurfaceGFs must be disabled in collinear spin calculations")
      end if
      if  (input%ctrl%tSpin .and. input%ginfo%greendens%readSGF) then
        call error("ReadSurfaceGFs must be disabled in collinear spin calculations")
      end if
    end if

  end subroutine finalizeNegf
#:endif


  !> This subroutine overrides the neutral (reference) atom electronic occupation
  subroutine readCustomReferenceOcc(root, orb, referenceOcc, geo, iAtInRegion, customOcc)

    !> Node to be parsed
    type(fnode), pointer, intent(in) :: root

    !> Orbital information
    type(TOrbitals), intent(in) :: orb

    !> Default reference occupations
    real(dp), intent(in) :: referenceOcc(:,:)

    !> Geometry information
    type(TGeometry), intent(in) :: geo

    !> Atom indices corresponding to user defined reference atomic charges
    type(TWrappedInt1), allocatable, intent(out) :: iAtInRegion(:)

    !> User-defined reference atomic charges
    real(dp), allocatable, intent(out) :: customOcc(:,:)

    type(fnode), pointer :: node, container, child
    type(fnodeList), pointer :: nodes
    type(string) :: buffer
    integer :: nCustomOcc, iCustomOcc, iShell, iSpecie, nAtom
    character(sc), allocatable :: shellNamesTmp(:)
    logical, allocatable :: atomOverriden(:)

    call getChild(root, "CustomisedOccupations", container, requested=.false.)
    if (.not. associated(container)) then
      return
    end if

    call getChildren(container, "ReferenceOccupation", nodes)
    nCustomOcc = getLength(nodes)
    nAtom = size(geo%species)
    allocate(iAtInRegion(nCustomOcc))
    allocate(customOcc(orb%mShell, nCustomOcc))
    allocate(atomOverriden(nAtom))
    atomOverriden(:) = .false.
    customOcc(:,:) = 0.0_dp

    do iCustomOcc = 1, nCustomOcc
      call getItem1(nodes, iCustomOcc, node)
      call getChildValue(node, "Atoms", buffer, child=child, multiple=.true.)
      call convAtomRangeToInt(char(buffer), geo%speciesNames, geo%species, child,&
          & iAtInRegion(iCustomOcc)%data)
      if (any(atomOverriden(iAtInRegion(iCustomOcc)%data))) then
        call detailedError(child, "Atom region contains atom(s) which have&
            & already been overriden")
      end if
      atomOverriden(iAtInRegion(iCustomOcc)%data) = .true.
      iSpecie = geo%species(iAtInRegion(iCustomOcc)%data(1))
      if (any(geo%species(iAtInRegion(iCustomOcc)%data) /= iSpecie)) then
        call detailedError(child, "All atoms in a ReferenceOccupation&
            & declaration must have the same type.")
      end if
      call getShellNames(iSpecie, orb, shellNamesTmp)
      do iShell = 1, orb%nShell(iSpecie)
          call getChildValue(node, shellNamesTmp(iShell), customOcc(iShell, iCustomOcc), &
            & default=referenceOcc(iShell, iSpecie))
      end do
      deallocate(shellNamesTmp)
    end do
    if (associated(nodes)) then
      call destroyNodeList(nodes)
    end if

  end subroutine readCustomReferenceOcc


  !> Reads the parallel block.
  subroutine readParallel(root, input)

    !> Root node eventually containing the current block
    type(fnode), pointer, intent(in) :: root

    !> Input structure to be filled
    type(TInputData), intent(inout) :: input

    type(fnode), pointer :: node, pTmp

    call getChild(root, "Parallel", child=node, requested=.false.)
    if (withMpi .and. .not. associated(node)) then
      call setChild(root, "Parallel", node)
    end if
    if (associated(node)) then
      if (.not. withMpi) then
        call detailedWarning(node, "Settings will be read but ignored (compiled without MPI&
            & support)")
      end if
      allocate(input%ctrl%parallelOpts)
      call getChildValue(node, "Groups", input%ctrl%parallelOpts%nGroup, 1, child=pTmp)
      call getChildValue(node, "UseOmpThreads", input%ctrl%parallelOpts%tOmpThreads, .not. withMpi)
      call readBlacs(node, input%ctrl%parallelOpts%blacsOpts)
    end if

  end subroutine readParallel


  !> Reads the blacs block
  subroutine readBlacs(root, blacsOpts)

    !> Root node eventually containing the current block
    type(fnode), pointer, intent(in) :: root

    !> Blacs settings
    type(TBlacsOpts), intent(inout) :: blacsOpts

    type(fnode), pointer :: node

    call getChild(root, "Blacs", child=node, requested=.false.)
    if (withScalapack .and. .not. associated(node)) then
      call setChild(root, "Blacs", node)
    end if
    if (associated(node)) then
      if (.not. withScalapack) then
        call detailedWarning(node, "Settings will be read but ignored (compiled without SCALAPACK&
            & support)")
      end if
      call getChildValue(node, "BlockSize", blacsOpts%blockSize, 32)
    end if

  end subroutine readBlacs


  !> Reads the settings for electrostatic potential plotting
  subroutine readElectrostaticPotential(node, geo, ctrl)

    !> Node containing optional electrostatic settings
    type(fnode), pointer, intent(in) :: node

    !> geometry of the system
    type(TGeometry), intent(in) :: geo

    !> Control structure
    type(TControl), intent(inout) :: ctrl

    type(fnode), pointer :: child, child2, child3
    type(string) :: buffer, modifier
    type(TListRealR1) :: lr1

    call getChild(node, "ElectrostaticPotential", child, requested=.false.)
    if (.not. associated(child)) then
      return
    end if

    if (.not. ctrl%tSCC) then
      call error("Electrostatic potentials only available in an SCC calculation")
    end if
    allocate(ctrl%elStatPotentialsInp)
    call getChildValue(child, "OutputFile", buffer, "ESP.dat")
    ctrl%elStatPotentialsInp%espOutFile = unquote(char(buffer))
    ctrl%elStatPotentialsInp%tAppendEsp = .false.
    if (ctrl%isGeoOpt .or. ctrl%tMD) then
      call getChildValue(child, "AppendFile", ctrl%elStatPotentialsInp%tAppendEsp, .false.)
    end if
    call init(lr1)
    ! discrete points
    call getChildValue(child, "Points", child2, "", child=child3, modifier=modifier,&
        & allowEmptyValue=.true.)
    call getNodeName2(child2, buffer)
    if (char(buffer) /= "") then
      call getChildValue(child3, "", 3, lr1, modifier=modifier)
      allocate(ctrl%elStatPotentialsInp%espGrid(3,len(lr1)))
      call asArray(lr1, ctrl%elStatPotentialsInp%espGrid)
      if (geo%tPeriodic .and. (char(modifier) == "F" .or. char(modifier) == "f")) then
        ctrl%elStatPotentialsInp%espGrid = matmul(geo%latVecs, ctrl%elStatPotentialsInp%espGrid)
      else
        call convertByMul(char(modifier), lengthUnits, child3,&
            & ctrl%elStatPotentialsInp%espGrid)
      end if
    end if
    call destruct(lr1)

    ! grid specification for points instead
    call getChild(child, "Grid", child=child2, modifier=modifier, requested=.false.)
    if (associated(child2)) then
      if (allocated(ctrl%elStatPotentialsInp%espGrid)) then
        call error("Both grid and point specification not both currently possible")
      end if
      if (geo%tPeriodic) then
        call readGrid(ctrl%elStatPotentialsInp%espGrid, child2, modifier,&
            & latVecs=geo%latVecs, nPoints=ctrl%elStatPotentialsInp%gridDimensioning,&
            & origin=ctrl%elStatPotentialsInp%origin,&
            & axes=ctrl%elStatPotentialsInp%axes)
      else
        call readGrid(ctrl%elStatPotentialsInp%espGrid, child2, modifier,&
            & nPoints=ctrl%elStatPotentialsInp%gridDimensioning,&
            & origin=ctrl%elStatPotentialsInp%origin,&
            & axes=ctrl%elStatPotentialsInp%axes)
      end if
    end if
    if (.not.allocated(ctrl%elStatPotentialsInp%espGrid)) then
      call detailedError(child,"Either a grid or set of points must be specified")
    end if
    call getChildValue(child, "Softening", ctrl%elStatPotentialsInp%softenESP, 1.0E-6_dp,&
        & modifier=modifier, child=child2)
    call convertByMul(char(modifier), lengthUnits, child2, ctrl%elStatPotentialsInp%softenEsp)

  end subroutine readElectrostaticPotential


  !> Read in a grid specification
  subroutine readGrid(points, node, modifier, latVecs, nPoints, origin, axes)

    !> Points in the grid
    real(dp), allocatable, intent(out) :: points(:,:)

    !> input data to parse
    type(fnode), pointer, intent(in) :: node

    !> unit modifier for the grid
    type(string), intent(in) :: modifier

    !> geometry of the system
    real(dp), intent(in), optional :: latVecs(:,:)

    !> Number of grid points in each direction, if required
    integer, intent(out), optional :: nPoints(3)

    !> origin of grid if required
    real(dp), intent(out), optional :: origin(3)

    !> axes of the grid if required
    real(dp), intent(out), optional :: axes(3,3)

    type(fnode), pointer :: child
    real(dp) :: r3Tmp(3), r3Tmpb(3)
    integer :: i3Tmp(3), iPt, ii, jj, kk
    logical :: tPeriodic
    real(dp) :: axes_(3,3), r33Tmp(3,3)

    tPeriodic = present(latvecs)

    if (.not.tPeriodic .and. (char(modifier) == "F" .or. char(modifier) == "f")) then
      call detailedError(node, "Fractional grid specification only available for periodic&
          & geometries")
    end if

    call getChildValue(node, "Spacing", r3Tmp, child=child)
    call getChildValue(node, "Origin", r3Tmpb, child=child)
    call getChildValue(node, "GridPoints", i3Tmp, child=child)
    if (any(i3Tmp < 1)) then
      call detailedError(child,"Grid must be at least 1x1x1")
    end if
    if (any(abs(r3Tmp) < epsilon(1.0_dp) .and. i3Tmp > 1)) then
      call detailedError(child,"Grid spacings must be non-zero")
    end if
    allocate(points(3,product(i3Tmp)))
    if (present(nPoints)) then
      nPoints = i3Tmp
    end if

    !  length not fraction modifier
    if (.not.(tPeriodic .and. (char(modifier) == "F" .or. char(modifier) == "f"))) then
      call convertByMul(char(modifier), lengthUnits, child, r3Tmp)
      call convertByMul(char(modifier), lengthUnits, child, r3Tmpb)
    end if

    points = 0.0_dp
    iPt = 0
    do ii = 0, i3Tmp(1)-1
      do jj = 0, i3Tmp(2)-1
        do kk = 0, i3Tmp(3)-1
          iPt = iPt + 1
          points(1,iPt) = ii * r3Tmp(1) + r3Tmpb(1)
          points(2,iPt) = jj * r3Tmp(2) + r3Tmpb(2)
          points(3,iPt) = kk * r3Tmp(3) + r3Tmpb(3)
        end do
      end do
    end do

    ! transformation matrix on directions, could use a 4x4 homogeneous coordinate transform instead
    if (.not.(char(modifier) == "F" .or. char(modifier) == "f") .or. .not.tPeriodic) then
      r33Tmp = reshape([1,0,0,0,1,0,0,0,1],[3,3])
      call getChildValue(node, "Directions", axes_, r33Tmp, child=child)
      if (abs(determinant33(axes_)) < epsilon(1.0_dp)) then
        call detailedError(child, "Dependent axis directions")
      end if
      do ii = 1, 3
        axes_(:,ii) = axes_(:,ii) / sqrt(sum(axes_(:,ii)**2))
      end do
      points = matmul(axes_,points)
      if (present(axes)) then
        axes = axes_*spread(r3Tmp,2,3)
      end if
    end if

    if (present(origin)) then
      origin = r3Tmpb
    end if

    ! Fractional specification of points
    if (tPeriodic .and. (char(modifier) == "F" .or. char(modifier) == "f")) then
      points = matmul(latVecs,points)
      if (present(origin)) then
        origin = matmul(latVecs,origin)
      end if
      if (present(axes)) then
        axes = latVecs * spread(r3Tmp,2,3)
      end if
    end if

  end subroutine readGrid

  function is_numeric(string) result(is)
    character(len=*), intent(in) :: string
    logical :: is

    real :: x
    integer :: err

    read(string,*,iostat=err) x
    is = (err == 0)
  end function is_numeric


  !> Parse range separation input
  subroutine parseRangeSeparated(node, input)
    type(fnode), pointer, intent(in) :: node
    type(TRangeSepInp), allocatable, intent(out) :: input

    type(fnode), pointer :: child1, value1, child2, value2, child3
    type(string) :: buffer, modifier

    call getChildValue(node, "RangeSeparated", value1, "None", child=child1)
    call getNodeName(value1, buffer)

    select case (char(buffer))

    case ("none")
      continue

    case ("lc")
      allocate(input)
      call getChildValue(value1, "Screening", value2, "Thresholded", child=child2)
      call getNodeName(value2, buffer)
      select case(char(buffer))
      case ("neighbourbased")
        input%rangeSepAlg = rangeSepTypes%neighbour
        call getChildValue(value2, "CutoffReduction", input%cutoffRed, 0.0_dp,&
            & modifier=modifier, child=child3)
        call convertByMul(char(modifier), lengthUnits, child3, input%cutoffRed)
      case ("thresholded")
        input%rangeSepAlg = rangeSepTypes%threshold
        call getChildValue(value2, "Threshold", input%screeningThreshold, 1e-6_dp)
        call getChildValue(value2, "CutoffReduction", input%cutoffRed, 0.0_dp,&
            & modifier=modifier, child=child3)
        call convertByMul(char(modifier), lengthUnits, child3, input%cutoffRed)
      case ("matrixbased")
        input%rangeSepAlg = rangeSepTypes%matrixBased
        ! In this case, CutoffRedunction is not used so it should be set to zero.
        input%cutoffRed = 0.0_dp
      case default
        call getNodeHSdName(value2, buffer)
        call detailedError(child2, "Invalid screening method '" // char(buffer) // "'")
      end select

    case default
      call getNodeHSDName(value1, buffer)
      call detailedError(child1, "Invalid Algorithm '" // char(buffer) // "'")
    end select

  end subroutine parseRangeSeparated


  !> Reads the REKS block
  subroutine readReks(node, ctrl, geo)

    !> Node to parse
    type(fnode), pointer, intent(in) :: node

    !> Control structure to fill
    type(TControl), intent(inout) :: ctrl

    !> geometry of the system
    type(TGeometry), intent(in) :: geo

    type(fnode), pointer :: child22, child44

    ! SSR(2,2) or SSR(4,4) stuff
    call getChild(node, "SSR22", child22, requested=.false.)
    call getChild(node, "SSR44", child44, requested=.false.)

    if (associated(child22)) then

      ctrl%reksIni%tREKS = .true.
      ctrl%reksIni%tSSR22 = .true.
      call readSSR22(child22, ctrl, geo)

    else if (associated(child44)) then

      ctrl%reksIni%tREKS = .true.
      ctrl%reksIni%tSSR44 = .true.
      call detailedError(child44, "SSR(4,4) is not implemented yet.")

    end if

  end subroutine readReks


  !> Reads the SSR(2,2) block
  subroutine readSSR22(node, ctrl, geo)

    !> Node to parse
    type(fnode), pointer, intent(in) :: node

    !> Control structure to fill
    type(TControl), intent(inout) :: ctrl

    !> geometry of the system
    type(TGeometry), intent(in) :: geo

    !> Minimized energy functional; 1: PPS, 2: (PPS+OSS)/2
    call getChildValue(node, "EnergyFunctional", ctrl%reksIni%Efunction, default=2)
    !> Calculated energy states in SA-REKS
    !> 1: calculate states included in 'EnergyFuncitonal'
    !> 2: calculate all possible states
    call getChildValue(node, "EnergyLevel", ctrl%reksIni%Elevel, default=1)
    !> Calculate SSR state (SI term is included)
    !> 1: calculate SSR state, 0: calculate SA-REKS state
    call getChildValue(node, "UseSsrState", ctrl%reksIni%useSSR, default=1)

    !> Target SSR state
    call getChildValue(node, "TargetState", ctrl%reksIni%rstate, default=1)
    !> Target microstate
    call getChildValue(node, "TargetStateL", ctrl%reksIni%Lstate, default=0)

    !> Initial guess for eigenvectors in REKS
    !> 1: diagonalize H0, 2: read external file, 'eigenvec.bin'
    call getChildValue(node, "InitialGuess", ctrl%reksIni%guess, default=1)
    !> Maximum iteration used in FON optimization
    call getChildValue(node, "FonMaxIter", ctrl%reksIni%FonMaxIter, default=20)
    !> Shift value in SCC cycle
    call getChildValue(node, "Shift", ctrl%reksIni%shift, default=0.3_dp)

    !> Read "SpinTuning" block with 'nType' elements
    call readSpinTuning(node, ctrl, geo%nSpecies)

    !> Calculate transition dipole moments
    call getChildValue(node, "TransitionDipole", ctrl%reksIni%tTDP, default=.false.)

    !> Algorithms to calculate analytic gradients
    !> 1: preconditioned conjugate gradient (PCG)
    !> 2: conjugate gradient (CG)
    !> 3: direct inverse-matrix multiplication
    call getChildValue(node, "GradientLevel", ctrl%reksIni%Glevel, default=1)
    !> Maximum iteration used in calculation of gradient with PCG and CG
    call getChildValue(node, "CGmaxIter", ctrl%reksIni%CGmaxIter, default=20)
    !> Tolerance used in calculation of gradient with PCG and CG
    call getChildValue(node, "GradientTolerance", ctrl%reksIni%Glimit, default=1.0E-8_dp)

    !> Calculate relaxed density of SSR or SA-REKS state
    call getChildValue(node, "RelaxedDensity", ctrl%reksIni%tRD, default=.false.)
    !> Calculate nonadiabatic coupling vectors
    call getChildValue(node, "NonAdiabaticCoupling", ctrl%reksIni%tNAC, default=.false.)

    !> Print level in standard output file
    call getChildValue(node, "VerbosityLevel", ctrl%reksIni%Plevel, default=1)
    !> Memory level used in calculation of gradient
    call getChildValue(node, "MemoryLevel", ctrl%reksIni%Mlevel, default=2)

  end subroutine readSSR22


  !> Reads SpinTuning block in REKS input
  subroutine readSpinTuning(node, ctrl, nType)

    !> Node to get the information from
    type(fnode), pointer :: node

    !> Control structure to be filled
    type(TControl), intent(inout) :: ctrl

    !> Number of types for atoms
    integer, intent(in) :: nType

    type(fnode), pointer :: value1, child
    type(string) :: buffer, modifier
    type(TListRealR1) :: realBuffer
    integer :: nAtom, iType
    real(dp), allocatable :: tmpTuning(:,:)

    call getChildValue(node, "SpinTuning", value1, "", child=child, &
        & modifier=modifier, allowEmptyValue=.true.)
    call getNodeName2(value1, buffer)
    if (char(buffer) == "") then
      ! no 'SpinTuning' block in REKS input
      allocate(ctrl%reksIni%Tuning(nType))
      do iType = 1, nType
        ctrl%reksIni%Tuning(iType) = 1.0_dp
      end do
    else
      ! 'SpinTuning' block in REKS input
      call init(realBuffer)
      call getChildValue(child, "", 1, realBuffer, modifier=modifier)
      nAtom = len(realBuffer)
      if (nAtom /= nType) then
        call detailedError(node, "Incorrect number of 'SpinTuning' block: " &
            & // i2c(nAtom) // " supplied, " &
            & // i2c(nType) // " required.")
      end if
      allocate(tmpTuning(1,nAtom))
      call asArray(realBuffer, tmpTuning)
      call destruct(realBuffer)
      allocate(ctrl%reksIni%Tuning(nType))
      ctrl%reksIni%Tuning(:) = tmpTuning(1,:)
    end if

  end subroutine readSpinTuning


end module dftbp_parser<|MERGE_RESOLUTION|>--- conflicted
+++ resolved
@@ -205,13 +205,10 @@
     call getChildValue(root, "ExcitedState", dummy, "", child=child, list=.true., &
         & allowEmptyValue=.true., dummyValue=.true.)
     call readExcited(child, input%geom, input%ctrl)
-<<<<<<< HEAD
-=======
 
     call getChildValue(root, "Reks", dummy, "", child=child, list=.true., &
         & allowEmptyValue=.true., dummyValue=.true.)
     call readReks(child, input%ctrl, input%geom)
->>>>>>> 06996e67
 
     call getChildValue(root, "Options", dummy, "", child=child, list=.true., &
         & allowEmptyValue=.true., dummyValue=.true.)
@@ -4509,8 +4506,6 @@
         call getChildValue(child2, geo%speciesNames(iSp1), ctrl%pprpa%hhubbard(iSp1))
       end do
 
-<<<<<<< HEAD
-=======
       call getChildValue(child, "TammDancoff", ctrl%pprpa%tTDA, default=.false.)
 
       call getChild(child, "NrOfVirtualStates", child2, requested=.false.)
@@ -4523,7 +4518,6 @@
         ctrl%pprpa%tConstVir = .true.
       end if
 
->>>>>>> 06996e67
     end if
 
   end subroutine readExcited
