!--------------------------------------------------------------------------------------------------!
!  DFTB+: general package for performing fast atomistic simulations                                !
!  Copyright (C) 2006 - 2020  DFTB+ developers group                                               !
!                                                                                                  !
!  See the LICENSE file for terms of usage and distribution.                                       !
!--------------------------------------------------------------------------------------------------!

#:include 'common.fypp'

!> Fills the derived type with the input parameters from an HSD or an XML file.
module dftbp_parser
  use dftbp_globalenv
  use dftbp_assert
  use dftbp_accuracy
  use dftbp_constants
  use dftbp_inputdata
  use dftbp_typegeometryhsd
  use dftbp_hsdparser, only : getNodeHSDName, parseHSD
  use dftbp_hsdutils
  use dftbp_hsdutils2
  use dftbp_specieslist, only : readSpeciesList
  use dftbp_charmanip
  use dftbp_message
  use dftbp_linkedlist
  use dftbp_unitconversion
  use dftbp_oldcompat
  use dftbp_inputconversion
  use dftbp_lapackroutines, only : matinv
  use dftbp_periodic
  use dftbp_coordnumber
  use dftbp_dispersions
  use dftbp_dftd4param, only : getEeqChi, getEeqGam, getEeqKcn, getEeqRad
  use dftbp_encharges, only : TEeqInput
  use dftbp_simplealgebra, only: cross3, determinant33
  use dftbp_slakocont
  use dftbp_slakoeqgrid
  use dftbp_repcont
  use dftbp_repspline
  use dftbp_reppoly
  use dftbp_dftbplusu
  use dftbp_commontypes
  use dftbp_oldskdata
  use dftbp_xmlutils, only : removeChildNodes
  use dftbp_xmlf90
  use dftbp_orbitals
  use dftbp_rangeseparated
  use dftbp_timeprop
  use dftbp_forcetypes, only : forceTypes
  use dftbp_mixer, only : mixerTypes
  use dftbp_geoopt, only : geoOptTypes
  use dftbp_halogenx, only : halogenXSpecies1, halogenXSpecies2
#:if WITH_SOCKETS
  use dftbp_ipisocket, only : IPI_PROTOCOLS
#:endif
  use dftbp_elsiiface
  use dftbp_elecsolvers, only : electronicSolverTypes
  use dftbp_etemp, only : fillingTypes
  use dftbp_hamiltoniantypes
  use dftbp_wrappedintr
  use dftbp_tempprofile, only : identifyTempProfile
  use dftbp_reks
  use dftbp_plumed, only : withPlumed
  use dftbp_arpack, only : withArpack
  use poisson_init
#:if WITH_TRANSPORT
  use libnegf_vars
#:endif
  use dftbp_solvparser, only : readSolvation, readCM5
  implicit none
  private

  public :: parserVersion, rootTag
  public :: TParserFlags
  public :: readHsdFile, parseHsdTree


  !> Tag at the head of the input document tree
  character(len=*), parameter :: rootTag = "dftbplusinput"

  !> Version of the current parser
  integer, parameter :: parserVersion = 9


  !> Version of the oldest parser for which compatibility is still maintained
  integer, parameter :: minVersion = 1


  !> Container type for parser related flags.
  type TParserFlags

    !> stop after parsing?
    logical :: tStop

    !> Continue despite unprocessed nodes
    logical :: tIgnoreUnprocessed

    !> HSD output?
    logical :: tWriteHSD
  end type TParserFlags


contains

  !> Reads the HSD input from a file
  subroutine readHsdFile(hsdFile, hsdTree)

    !> Name of the input file
    character(*), intent(in) :: hsdFile

    !> Data tree representation of the input
    type(fnode), pointer :: hsdTree

    call parseHSD(rootTag, hsdFile, hsdTree)

  end subroutine readHsdFile


  !> Parse input from an HSD/XML file
  subroutine parseHsdTree(hsdTree, input, parserFlags)

    !> Tree representation of the input
    type(fnode), pointer :: hsdTree

    !> Returns initialised input variables on exit
    type(TInputData), intent(out) :: input

    !> Special block containings parser related settings
    type(TParserFlags), intent(out) :: parserFlags

    type(fnode), pointer :: root, tmp, driverNode, hamNode, analysisNode, child, dummy
    logical :: hasInputVersion, tReadAnalysis
    integer :: inputVersion
    type(string) :: versionString

    write(stdout, '(A,1X,I0,/)') 'Parser version:', parserVersion
    write(stdout, "(A)") repeat("-", 80)

    call getChild(hsdTree, rootTag, root)

    call getChild(root, "InputVersion", child, requested=.false.)
    hasInputVersion = associated(child)
    if (hasInputVersion) then
      call getChildValue(child, "", versionString)
      call getParserVersion(child, unquote(char(versionString)), inputVersion)
      if (inputVersion /= parserVersion) then
        call removeChildNodes(child)
        call destroyNode(child)
      end if
    end if
    ! Handle parser options
    call getChildValue(root, "ParserOptions", dummy, "", child=child, list=.true.,&
        & allowEmptyValue=.true., dummyValue=.true.)
    if (hasInputVersion) then
      call readParserOptions(child, root, parserFlags, inputVersion)
    else
      call readParserOptions(child, root, parserFlags)
    end if

    call getChild(root, "Geometry", tmp)
    call readGeometry(tmp, input)

    call getChildValue(root, "Reks", dummy, "None", child=child)
    call readReks(child, dummy, input%ctrl, input%geom)

    call getChild(root, "Transport", child, requested=.false.)

  #:if WITH_TRANSPORT

    ! Read in transport and modify geometry if it is only a contact calculation
    if (associated(child)) then
      call readTransportGeometry(child, input%geom, input%transpar)
    else
      input%transpar%ncont=0
      allocate(input%transpar%contacts(0))
      ! set range of atoms in the 'device', as there are no contacts
      input%transpar%idxdevice(1) = 1
      input%transpar%idxdevice(2) = input%geom%nAtom
    end if

    call getChild(root, "Dephasing", child, requested=.false.)
    if (associated(child)) then
      call detailedError(child, "Be patient... Dephasing feature will be available soon!")
      !call readDephasing(child, input%slako%orb, input%geom, input%transpar, input%ginfo%tundos)
    end if

    ! electronic Hamiltonian
    call getChildValue(root, "Hamiltonian", hamNode)
    call readHamiltonian(hamNode, input%ctrl, input%geom, input%slako, input%transpar,&
        & input%ginfo%greendens, input%poisson)

  #:else

    if (associated(child)) then
      call detailedError(child, "Program has been compiled without transport enabled")
    end if

    ! electronic Hamiltonian
    call getChildValue(root, "Hamiltonian", hamNode)
    call readHamiltonian(hamNode, input%ctrl, input%geom, input%slako, input%poisson)

  #:endif

    call getChildValue(root, "Driver", driverNode, "", child=child, allowEmptyValue=.true.)
  #:if WITH_TRANSPORT
    call readDriver(driverNode, child, input%geom, input%ctrl, input%transpar)
  #:else
    call readDriver(driverNode, child, input%geom, input%ctrl)
  #:endif

    tReadAnalysis = .true.
    call getChild(root, "ElectronDynamics", child=child, requested=.false.)
    if (associated(child)) then
      allocate(input%ctrl%elecDynInp)
      call readElecDynamics(child, input%ctrl%elecDynInp, input%geom, input%ctrl%masses)
      if (input%ctrl%elecDynInp%tReadRestart .and. .not.input%ctrl%elecDynInp%tPopulations) then
        tReadAnalysis = .false.
      end if

    end if

    if (tReadAnalysis) then
      ! Analysis of properties
      call getChildValue(root, "Analysis", dummy, "", child=analysisNode, list=.true., &
          & allowEmptyValue=.true., dummyValue=.true.)

    #:if WITH_TRANSPORT
      call readAnalysis(analysisNode, input%ctrl, input%geom, input%slako%orb, input%transpar, &
          & input%ginfo%tundos)

      call finalizeNegf(input)
    #:else
      call readAnalysis(analysisNode, input%ctrl, input%geom, input%slako%orb)
    #:endif

    end if

    call getChildValue(root, "ExcitedState", dummy, "", child=child, list=.true., &
        & allowEmptyValue=.true., dummyValue=.true.)
    call readExcited(child, input%geom, input%ctrl)

<<<<<<< HEAD
    ! Hamiltonian settings that need to know settings from the REKS block
=======
    call getChildValue(root, "Reks", dummy, "None", child=child)
    call readReks(child, dummy, input%ctrl, input%geom)

    ! Hamiltonian settings that need to know settings from the blocks above
>>>>>>> 4c5baa85
    call readLaterHamiltonian(hamNode, input%ctrl, driverNode, input%geom)

    call getChildValue(root, "Options", dummy, "", child=child, list=.true., &
        & allowEmptyValue=.true., dummyValue=.true.)
    call readOptions(child, input%ctrl)

    ! W values if needed by Hamiltonian or excited state calculation
    call readSpinConstants(hamNode, input%geom, input%slako, input%ctrl)

    ! analysis settings that need to know settings from the options block
    if (tReadAnalysis) then
      call readLaterAnalysis(analysisNode, input%ctrl)
    end if

    ! read parallel calculation settings
    call readParallel(root, input)

    ! input data strucutre has been initialised
    input%tInitialized = .true.

  end subroutine parseHsdTree


  !> Read in parser options (options not passed to the main code)
  subroutine readParserOptions(node, root, flags, implicitVersion)

    !> Node to get the information from
    type(fnode), pointer :: node

    !> Root of the entire tree (in case it needs to be converted, for example because of compability
    !> options)
    type(fnode), pointer :: root

    !> Contains parser flags on exit.
    type(TParserFlags), intent(out) :: flags

    !> Parser version implied by version number
    integer, intent(in), optional :: implicitVersion

    integer :: inputVersion
    type(fnode), pointer :: child

    if (present(implicitVersion)) then
      call getChild(node, "ParserVersion", child, requested=.false.)
      if (associated(child)) then
        call detailedError(child, "Cannot have both ParserVersion and InputVersion")
      end if
      inputVersion = implicitVersion
    else
      ! Check if input needs compatibility conversion.
      call getChildValue(node, "ParserVersion", inputVersion, parserVersion, &
          &child=child)
    end if
    if (inputVersion < 1 .or. inputVersion > parserVersion) then
      call detailedError(child, "Invalid parser version (" // i2c(inputVersion)&
          &// ")")
    elseif (inputVersion < minVersion) then
      call detailedError(child, &
          &"Sorry, no compatibility mode for parser version " &
          &// i2c(inputVersion) // " (too old)")
    elseif (inputVersion /= parserVersion) then
      write(stdout, "(A,I2,A,I2,A)") "***  Converting input from version ", &
          &inputVersion, " to version ", parserVersion, " ..."
      call convertOldHSD(root, inputVersion, parserVersion)
      write(stdout, "(A,/)") "***  Done."
    end if

    call getChildValue(node, "WriteHSDInput", flags%tWriteHSD, .true.)
    if (.not. flags%tWriteHSD) then
      call detailedWarning(node, "WriteHSDInput turned off. You are not guaranteed" // newline // &
          &" to able to obtain the same results with a later version of the code!" // newline // &
          & "(the dftb_pin.hsd file DOES guarantee this)")
    end if
    call getChildValue(node, "StopAfterParsing", flags%tStop, .false.)

    call getChildValue(node, "IgnoreUnprocessedNodes", &
        &flags%tIgnoreUnprocessed, .false.)

  end subroutine readParserOptions


  !> Read in Geometry
  subroutine readGeometry(node, input)

    !> Node to get the information from
    type(fnode), pointer :: node

    !> Input structure to be filled
    type(TInputData), intent(inout) :: input

    type(fnode), pointer :: value1, child
    type(string) :: buffer

    call getChildValue(node, "", value1, child=child)
    call getNodeName(value1, buffer)
    input%geom%tPeriodic = .false.
    input%geom%tHelical = .false.
    select case (char(buffer))
    case ("genformat")
      call readTGeometryGen(value1, input%geom)
    case ("xyzformat")
      call readTGeometryXyz(value1, input%geom)
    case ("vaspformat")
      call readTGeometryVasp(value1, input%geom)
    case default
      call setUnprocessed(value1)
      call readTGeometryHSD(child, input%geom)
    end select

  end subroutine readGeometry


  !> Read in driver properties
#:if WITH_TRANSPORT
  subroutine readDriver(node, parent, geom, ctrl, transpar)
#:else
  subroutine readDriver(node, parent, geom, ctrl)
#:endif

    !> Node to get the information from
    type(fnode), pointer :: node

    !> Parent of node (for error messages)
    type(fnode), pointer :: parent

    !> geometry of the system
    type(TGeometry), intent(in) :: geom

    !> Control structure to be filled
    type(TControl), intent(inout) :: ctrl

  #:if WITH_TRANSPORT
    !> Transport parameters
    type(TTransPar), intent(in) :: transpar
  #:endif

    type(fnode), pointer :: child, child2, child3, value1, value2, field

    type(string) :: buffer, buffer2, modifier
  #:if WITH_SOCKETS
    character(lc) :: sTmp
  #:endif

    ! range of default atoms to move
    character(mc) :: atomsRange

    atomsRange = "1:-1"
  #:if WITH_TRANSPORT
    if (transpar%defined) then
      ! only those atoms in the device region
      write(atomsRange,"(I0,':',I0)")transpar%idxdevice
    end if
  #:endif

    ctrl%isGeoOpt = .false.
    ctrl%tCoordOpt = .false.
    ctrl%tLatOpt = .false.

    ctrl%iGeoOpt = geoOptTypes%none
    ctrl%tMD = .false.
    ctrl%iThermostat = 0
    ctrl%tForces = .false.
    ctrl%tSetFillingTemp = .false.

    call getNodeName2(node, buffer)
    driver: select case (char(buffer))
    case ("")
      continue
    case ("none")
      continue
    case ("steepestdescent")
      ! Steepest downhill optimisation

      ctrl%iGeoOpt = geoOptTypes%steepestDesc
      ctrl%tForces = .true.
      ctrl%restartFreq = 1

      call getChildValue(node, "LatticeOpt", ctrl%tLatOpt, .false.)
      if (ctrl%tLatOpt) then
        call getChildValue(node, "Pressure", ctrl%pressure, 0.0_dp, &
            & modifier=modifier, child=child)
        call convertByMul(char(modifier), pressureUnits, child, &
            & ctrl%pressure)
        call getChildValue(node, "FixAngles", ctrl%tLatOptFixAng, .false.)
        if (ctrl%tLatOptFixAng) then
          call getChildValue(node, "FixLengths", ctrl%tLatOptFixLen, &
              & (/.false.,.false.,.false./))
        else
          call getChildValue(node, "Isotropic", ctrl%tLatOptIsotropic, .false.)
        end if
        call getChildValue(node, "MaxLatticeStep", ctrl%maxLatDisp, 0.2_dp)
      end if
      call getChildValue(node, "MovedAtoms", buffer2, trim(atomsRange), child=child, &
          &multiple=.true.)
      call convAtomRangeToInt(char(buffer2), geom%speciesNames, geom%species, child,&
          & ctrl%indMovedAtom)

      ctrl%nrMoved = size(ctrl%indMovedAtom)
      ctrl%tCoordOpt = (ctrl%nrMoved /= 0)
      if (ctrl%tCoordOpt) then
        call getChildValue(node, "MaxAtomStep", ctrl%maxAtomDisp, 0.2_dp)
      end if
      call getChildValue(node, "MaxForceComponent", ctrl%maxForce, 1e-4_dp, &
          &modifier=modifier, child=field)
      call convertByMul(char(modifier), forceUnits, field, ctrl%maxForce)
      call getChildValue(node, "MaxSteps", ctrl%maxRun, 200)
      call getChildValue(node, "StepSize", ctrl%deltaT, 100.0_dp, &
          &modifier=modifier, child=field)
      call convertByMul(char(modifier), timeUnits, field, ctrl%deltaT)
      call getChildValue(node, "OutputPrefix", buffer2, "geo_end")
      ctrl%outFile = unquote(char(buffer2))
      call getChildValue(node, "AppendGeometries", ctrl%tAppendGeo, .false.)
      call getChildValue(node, "ConvergentForcesOnly", ctrl%isSccConvRequired, .true.)
      call readGeoConstraints(node, ctrl, geom%nAtom)
      if (ctrl%tLatOpt) then
        if (ctrl%nrConstr/=0) then
          call error("Lattice optimisation and constraints currently&
              & incompatible.")
        end if
        if (ctrl%nrMoved/=0.and.ctrl%nrMoved<geom%nAtom) then
          call error("Subset of optimising atoms not currently possible with&
              & lattice optimisation.")
        end if
      end if
      ctrl%isGeoOpt = ctrl%tLatOpt .or. ctrl%tCoordOpt

    case ("conjugategradient")
      ! Conjugate gradient location optimisation

      ctrl%iGeoOpt = geoOptTypes%conjugateGrad
      ctrl%tForces = .true.
      ctrl%restartFreq = 1
      call getChildValue(node, "LatticeOpt", ctrl%tLatOpt, .false.)
      if (ctrl%tLatOpt) then
        call getChildValue(node, "Pressure", ctrl%pressure, 0.0_dp, &
            & modifier=modifier, child=child)
        call convertByMul(char(modifier), pressureUnits, child, &
            & ctrl%pressure)
        call getChildValue(node, "FixAngles", ctrl%tLatOptFixAng, .false.)
        if (ctrl%tLatOptFixAng) then
          call getChildValue(node, "FixLengths", ctrl%tLatOptFixLen, &
              & (/.false.,.false.,.false./))
        else
          call getChildValue(node, "Isotropic", ctrl%tLatOptIsotropic, .false.)
        end if
        call getChildValue(node, "MaxLatticeStep", ctrl%maxLatDisp, 0.2_dp)
      end if
      call getChildValue(node, "MovedAtoms", buffer2, trim(atomsRange), child=child, &
          &multiple=.true.)
      call convAtomRangeToInt(char(buffer2), geom%speciesNames, geom%species, child,&
          & ctrl%indMovedAtom)

      ctrl%nrMoved = size(ctrl%indMovedAtom)
      ctrl%tCoordOpt = (ctrl%nrMoved /= 0)
      if (ctrl%tCoordOpt) then
        call getChildValue(node, "MaxAtomStep", ctrl%maxAtomDisp, 0.2_dp)
      end if
      call getChildValue(node, "MaxForceComponent", ctrl%maxForce, 1e-4_dp, &
          &modifier=modifier, child=field)
      call convertByMul(char(modifier), forceUnits, field, ctrl%maxForce)
      call getChildValue(node, "MaxSteps", ctrl%maxRun, 200)
      call getChildValue(node, "OutputPrefix", buffer2, "geo_end")
      ctrl%outFile = unquote(char(buffer2))
      call getChildValue(node, "AppendGeometries", ctrl%tAppendGeo, .false.)
      call getChildValue(node, "ConvergentForcesOnly", ctrl%isSccConvRequired, .true.)
      call readGeoConstraints(node, ctrl, geom%nAtom)
      if (ctrl%tLatOpt) then
        if (ctrl%nrConstr/=0) then
          call error("Lattice optimisation and constraints currently&
              & incompatible.")
        end if
        if (ctrl%nrMoved/=0.and.ctrl%nrMoved<geom%nAtom) then
          call error("Subset of optimising atoms not currently possible with&
              & lattice optimisation.")
        end if
      end if
      ctrl%isGeoOpt = ctrl%tLatOpt .or. ctrl%tCoordOpt

    case("gdiis")
      ! Gradient DIIS optimisation, only stable in the quadratic region

      ctrl%iGeoOpt = geoOptTypes%diis
      ctrl%tForces = .true.
      ctrl%restartFreq = 1
      call getChildValue(node, "alpha", ctrl%deltaGeoOpt, 1.0E-1_dp)
      call getChildValue(node, "Generations", ctrl%iGenGeoOpt, 8)
      call getChildValue(node, "LatticeOpt", ctrl%tLatOpt, .false.)
      if (ctrl%tLatOpt) then
        call getChildValue(node, "Pressure", ctrl%pressure, 0.0_dp, &
            & modifier=modifier, child=child)
        call convertByMul(char(modifier), pressureUnits, child, &
            & ctrl%pressure)
        call getChildValue(node, "FixAngles", ctrl%tLatOptFixAng, .false.)
        if (ctrl%tLatOptFixAng) then
          call getChildValue(node, "FixLengths", ctrl%tLatOptFixLen, &
              & (/.false.,.false.,.false./))
        else
          call getChildValue(node, "Isotropic", ctrl%tLatOptIsotropic, .false.)
        end if
        call getChildValue(node, "MaxLatticeStep", ctrl%maxLatDisp, 0.2_dp)
      end if
      call getChildValue(node, "MovedAtoms", buffer2, trim(atomsRange), child=child, &
          &multiple=.true.)
      call convAtomRangeToInt(char(buffer2), geom%speciesNames, geom%species, child,&
          & ctrl%indMovedAtom)

      ctrl%nrMoved = size(ctrl%indMovedAtom)
      ctrl%tCoordOpt = (ctrl%nrMoved /= 0)
      call getChildValue(node, "MaxForceComponent", ctrl%maxForce, 1e-4_dp, &
          &modifier=modifier, child=field)
      call convertByMul(char(modifier), forceUnits, field, ctrl%maxForce)
      call getChildValue(node, "MaxSteps", ctrl%maxRun, 200)
      call getChildValue(node, "OutputPrefix", buffer2, "geo_end")
      ctrl%outFile = unquote(char(buffer2))
      call getChildValue(node, "AppendGeometries", ctrl%tAppendGeo, .false.)
      call getChildValue(node, "ConvergentForcesOnly", ctrl%isSccConvRequired, .true.)
      call readGeoConstraints(node, ctrl, geom%nAtom)
      if (ctrl%tLatOpt) then
        if (ctrl%nrConstr/=0) then
          call error("Lattice optimisation and constraints currently&
              & incompatible.")
        end if
        if (ctrl%nrMoved/=0.and.ctrl%nrMoved<geom%nAtom) then
          call error("Subset of optimising atoms not currently possible with&
              & lattice optimisation.")
        end if
      end if
      ctrl%isGeoOpt = ctrl%tLatOpt .or. ctrl%tCoordOpt

    case ("lbfgs")

      ctrl%iGeoOpt = geoOptTypes%lbfgs

      ctrl%tForces = .true.
      ctrl%restartFreq = 1
      call getChildValue(node, "LatticeOpt", ctrl%tLatOpt, .false.)
      if (ctrl%tLatOpt) then
        call getChildValue(node, "Pressure", ctrl%pressure, 0.0_dp, &
            & modifier=modifier, child=child)
        call convertByMul(char(modifier), pressureUnits, child, &
            & ctrl%pressure)
        call getChildValue(node, "FixAngles", ctrl%tLatOptFixAng, .false.)
        if (ctrl%tLatOptFixAng) then
          call getChildValue(node, "FixLengths", ctrl%tLatOptFixLen, &
              & (/.false.,.false.,.false./))
        else
          call getChildValue(node, "Isotropic", ctrl%tLatOptIsotropic, .false.)
        end if
        call getChildValue(node, "MaxLatticeStep", ctrl%maxLatDisp, 0.2_dp)
      end if
      call getChildValue(node, "MovedAtoms", buffer2, trim(atomsRange), child=child, &
          &multiple=.true.)
      call convAtomRangeToInt(char(buffer2), geom%speciesNames, geom%species, child,&
          & ctrl%indMovedAtom)

      ctrl%nrMoved = size(ctrl%indMovedAtom)
      ctrl%tCoordOpt = (ctrl%nrMoved /= 0)
      if (ctrl%tCoordOpt) then
        call getChildValue(node, "MaxAtomStep", ctrl%maxAtomDisp, 0.2_dp)
      end if
      call getChildValue(node, "MaxForceComponent", ctrl%maxForce, 1e-4_dp, &
          &modifier=modifier, child=field)
      call convertByMul(char(modifier), forceUnits, field, ctrl%maxForce)
      call getChildValue(node, "MaxSteps", ctrl%maxRun, 200)
      call getChildValue(node, "OutputPrefix", buffer2, "geo_end")
      ctrl%outFile = unquote(char(buffer2))
      call getChildValue(node, "AppendGeometries", ctrl%tAppendGeo, .false.)
      call getChildValue(node, "ConvergentForcesOnly", ctrl%isSccConvRequired, .true.)
      call readGeoConstraints(node, ctrl, geom%nAtom)
      if (ctrl%tLatOpt) then
        if (ctrl%nrConstr/=0) then
          call error("Lattice optimisation and constraints currently&
              & incompatible.")
        end if
        if (ctrl%nrMoved/=0.and.ctrl%nrMoved<geom%nAtom) then
          call error("Subset of optimising atoms not currently possible with&
              & lattice optimisation.")
        end if
      end if
      ctrl%isGeoOpt = ctrl%tLatOpt .or. ctrl%tCoordOpt

      allocate(ctrl%lbfgsInp)
      call getChildValue(node, "Memory", ctrl%lbfgsInp%memory, 20)

    case("secondderivatives")
      ! currently only numerical derivatives of forces is implemented

      ctrl%tDerivs = .true.
      ctrl%tForces = .true.
      call getChildValue(node, "Atoms", buffer2, trim(atomsRange), child=child, &
          &multiple=.true.)
      call convAtomRangeToInt(char(buffer2), geom%speciesNames, geom%species, child,&
          & ctrl%indMovedAtom)
      ctrl%nrMoved = size(ctrl%indMovedAtom)
      if (ctrl%nrMoved == 0) then
        call error("No atoms specified for derivatives calculation.")
      end if
      call getChildValue(node, "Delta", ctrl%deriv2ndDelta, 1.0E-4_dp, &
          & modifier=modifier, child=field)
      call convertByMul(char(modifier), lengthUnits, field, ctrl%deriv2ndDelta)
      ctrl%isSccConvRequired = .true.

    case ("velocityverlet")
      ! molecular dynamics

      ctrl%tForces = .true.
      ctrl%tMD = .true.

      call getChildValue(node, "MDRestartFrequency", ctrl%restartFreq, 1)
      call getChildValue(node, "MovedAtoms", buffer2, trim(atomsRange), child=child, &
          &multiple=.true.)
      call convAtomRangeToInt(char(buffer2), geom%speciesNames, geom%species, child,&
          & ctrl%indMovedAtom)
      ctrl%nrMoved = size(ctrl%indMovedAtom)
      if (ctrl%nrMoved == 0) then
        call error("No atoms specified for molecular dynamics.")
      end if
      call readInitialVelocities(node, ctrl, geom%nAtom)

      call getChildValue(node, "KeepStationary", ctrl%tMDstill,.true.)
      if (ctrl%tMDstill .and. geom%nAtom == 1) then
        call error("Removing translational freedom with only one atom not&
            & possible.")
      end if

      call getChildValue(node, "TimeStep", ctrl%deltaT, modifier=modifier, &
          &child=field)
      call convertByMul(char(modifier), timeUnits, field, ctrl%deltaT)

      call getChildValue(node, "Thermostat", value1, child=child)
      call getNodeName(value1, buffer2)

      call getChildValue(node, "ConvergentForcesOnly", ctrl%isSccConvRequired, .true.)

      thermostat: select case(char(buffer2))
      case ("berendsen")
        ctrl%iThermostat = 2
        ! Read temperature or temperature profiles
        call getChildValue(value1, "Temperature", value2, modifier=modifier, &
            &child=child2)
        call getNodeName(value2, buffer)

        select case(char(buffer))
        case (textNodeName)
          call readTemperature(child2, ctrl)
        case ("temperatureprofile")
          call readTemperatureProfile(value2, char(modifier), ctrl)
        case default
          call detailedError(value2, "Invalid method name.")
        end select

        !call getChildValue(value1, "CouplingStrength", ctrl%wvScale)
        call getChild(value1, "CouplingStrength", child=child2, &
            & requested=.false.)
        if (associated(child2)) then
          call getChildValue(child2, "", ctrl%wvScale)
          call getChild(value1, "Timescale",child=child2,modifier=modifier,&
              &requested=.false.)
          if (associated(child2)) call error("Only Coupling strength OR &
              &Timescale can be set for Berendsen thermostats.")
        else
          call getChild(value1, "Timescale",child=child2,modifier=modifier,&
              &requested=.false.)
          if (associated(child2)) then
            call getChildValue(child2, "", ctrl%wvScale, &
                & modifier=modifier, child=child3)
            call convertByMul(char(modifier), timeUnits, child3, &
                & ctrl%wvScale)
            ctrl%wvScale = ctrl%deltaT / ctrl%wvScale
          else
            call error("Either CouplingStrength or Timescale must be set&
                & for Berendsen thermostats.")
          end if
        end if

      case ("nosehoover")
        ctrl%iThermostat = 3
        ! Read temperature or temperature profiles
        call getChildValue(value1, "Temperature", value2, modifier=modifier, child=child2)
        call getNodeName(value2, buffer)

        select case(char(buffer))
        case (textNodeName)
          call readTemperature(child2, ctrl)
        case ("temperatureprofile")
          call readTemperatureProfile(value2, char(modifier), ctrl)
        case default
          call detailedError(value2, "Invalid method name.")
        end select

        call getChildValue(value1, "CouplingStrength", ctrl%wvScale, modifier=modifier, child=field)
        call convertByMul(char(modifier), freqUnits, field, ctrl%wvScale)

        call getChildValue(value1, "ChainLength", ctrl%nh_npart, 3)
        call getChildValue(value1, "Order", ctrl%nh_nys, 3)
        call getChildValue(value1, "IntegratorSteps", ctrl%nh_nc, 1)

        call getChild(value1, "Restart",  child=child3, requested=.false.)
        if (associated(child3)) then
          allocate(ctrl%xnose(ctrl%nh_npart))
          allocate(ctrl%vnose(ctrl%nh_npart))
          allocate(ctrl%gnose(ctrl%nh_npart))
          call getChildValue(child3,"x",ctrl%xnose)
          call getChildValue(child3,"v",ctrl%vnose)
          call getChildValue(child3,"g",ctrl%gnose)
          ctrl%tInitNHC = .true.
        else
          ctrl%tInitNHC = .false.
        end if

      case ("andersen")
        ctrl%iThermostat = 1
        ! Read temperature or temperature profiles
        call getChildValue(value1, "Temperature", value2, modifier=modifier, child=child2)
        call getNodeName(value2, buffer)

        select case(char(buffer))
        case (textNodeName)
          call readTemperature(child2, ctrl)
        case ("temperatureprofile")
          call readTemperatureProfile(value2, char(modifier), ctrl)
        case default
          call detailedError(value2, "Invalid method name.")
        end select

        call getChildValue(value1, "ReselectProbability", ctrl%wvScale, &
            &child=child3)
        if (ctrl%wvScale <= 0.0_dp .or. ctrl%wvScale > 1.0_dp) then
          call detailedError(child3, &
              &"ReselectProbability must be in the range (0,1]!")
        end if
        call getChildValue(value1, "ReselectIndividually", ctrl%tRescale)

      case ("none")
        ctrl%iThermostat = 0
        allocate(ctrl%tempSteps(1))
        allocate(ctrl%tempValues(1))

        if (ctrl%tReadMDVelocities) then
          ! without a thermostat, if we know the initial velocities, we do not
          ! need a temperature, so just set it to something 'safe'
          ctrl%tempAtom = minTemp
        else
          call readMDInitTemp(value1, ctrl%tempAtom, minTemp)
        end if
      case default
        call getNodeHSDName(value1, buffer2)
        call detailedError(child, "Invalid thermostat '" // char(buffer2) // "'")
      end select thermostat

      if (ctrl%maxRun < -1) then
        call getChildValue(node, "Steps", ctrl%maxRun)
      end if

      call getChildValue(node, "OutputPrefix", buffer2, "geo_end")
      ctrl%outFile = unquote(char(buffer2))

      call getChildValue(node, "Plumed", ctrl%tPlumed, default=.false., child=child)
      if (ctrl%tPlumed .and. .not. withPlumed) then
        call detailedError(child, "Metadynamics can not be used since code has been compiled&
            & without PLUMED support")
      end if

      if (geom%tPeriodic) then

        call getChild(node, "Barostat", child, requested=.false.)
        if (.not. associated(child)) then
          call setChild(node, "Barostat", child)
          ctrl%tBarostat = .false.
          ctrl%pressure = 0.0_dp
          ctrl%BarostatStrength = 0.0_dp
        else
          if (ctrl%nrMoved /= geom%nAtom) then
            call error("Dynamics for a subset of atoms is not currently&
                & possible when using a barostat")
          end if
          call getChildValue(child, "Pressure", ctrl%pressure, &
              & modifier=modifier, child=child2)
          call convertByMul(char(modifier), pressureUnits, child2, &
              & ctrl%pressure)
          call getChild(child, "Coupling", child=child2, requested=.false.)
          if (associated(child2)) then
            call getChildValue(child2, "", ctrl%BarostatStrength)
            call getChild(child, "Timescale",child=child2,modifier=modifier,&
                &requested=.false.)
            if (associated(child2)) call error("Only Coupling strength OR &
                &Timescale can be set for Barostatting.")
          else
            call getChild(child, "Timescale",child=child2,modifier=modifier,&
                &requested=.false.)
            if (associated(child2)) then
              call getChildValue(child2, "", ctrl%BarostatStrength, &
                  & modifier=modifier, child=child3)
              call convertByMul(char(modifier), timeUnits, child3, &
                  & ctrl%BarostatStrength)
              ctrl%BarostatStrength = ctrl%deltaT / ctrl%BarostatStrength
            else
              call error("Either Coupling strength or Timescale must be set&
                  & for Barostatting.")
            end if
          end if
          call getChildValue(child, "Isotropic", ctrl%tIsotropic, .true.)
          ctrl%tBarostat = .true.
        end if
      end if

      call readXlbomdOptions(node, ctrl%xlbomd)

      call getInputMasses(node, geom, ctrl%masses)

    case ("socket")
      ! external socket control of the run (once initialised from input)
    #:if WITH_SOCKETS
      ctrl%tForces = .true.
      allocate(ctrl%socketInput)
      call getChild(node, 'File', child=child2, requested=.false.)
      call getChild(node, 'Host', child=child3, requested=.false.)
      if (associated(child2) .eqv. associated(child3)) then
        call error('Either Host or File (but not both) must be set for socket&
            & communication')
      end if

      ! File communiation
      if (associated(child2)) then
        call getChildValue(child2, "", buffer2)
        ctrl%socketInput%host = unquote(char(buffer2))
        ! zero it to signal to initprogram to use a unix file
        ctrl%socketInput%port = 0
      else
        call getChildValue(child3, "", buffer2)
        ctrl%socketInput%host = unquote(char(buffer2))
        call getChildValue(node, "Port", ctrl%socketInput%port, child=field)
        if (ctrl%socketInput%port <= 0) then
          call detailedError(field, "Invalid port number")
        end if
      end if

      call getChildValue(node, "Protocol", value1, "i-PI", child=child)
      call getNodeName(value1, buffer)
      select case(char(buffer))
      case("i-pi")
        ctrl%socketInput%protocol = IPI_PROTOCOLS%IPI_1
        ! want a file path
        if (ctrl%socketInput%port == 0) then
          call getChildValue(node, "Prefix", buffer2, "/tmp/ipi_")
          sTmp = unquote(char(buffer2))
          ctrl%socketInput%host = trim(sTmp) // trim(ctrl%socketInput%host)
        end if

      case default
        call detailedError(child, "Invalid protocol '" // char(buffer) // "'")
      end select
      call getChildValue(node, "Verbosity", ctrl%socketInput%verbosity, 0)
      call getChildValue(node, "MaxSteps", ctrl%maxRun, 200)

    #:else
      call detailedError(node, "Program had been compiled without socket support")
    #:endif

    case default
      call getNodeHSDName(node, buffer)
      call detailedError(parent, "Invalid driver '" // char(buffer) // "'")

    end select driver

  end subroutine readDriver


  !> Extended lagrangian options for XLBOMD
  subroutine readXlbomdOptions(node, input)

    !> node in the input tree
    type(fnode), pointer :: node

    !> extracted settings on exit
    type(TXLBOMDInp), allocatable, intent(out) :: input

    type(fnode), pointer :: pXlbomd, pXlbomdFast, pRoot, pChild
    integer :: nKappa
    logical :: tXlbomdFast

    call getChild(node, 'Xlbomd', pXlbomd, requested=.false.)
    call getChild(node, 'XlbomdFast', pXlbomdFast, requested=.false.)
    if (.not. (associated(pXlbomd) .or. associated(pXlbomdFast))) then
      return
    end if
    if (associated(pXlbomd) .and. associated(pXlbomdFast)) then
      call detailedError(pXlbomdFast, "Blocks 'Xlbomd' and 'XlbomdFast' are&
          & mutually exclusive")
    end if
    if (associated(pXlbomdFast)) then
      tXlbomdFast = .true.
      pRoot => pXlbomdFast
    else
      tXlbomdFast = .false.
      pRoot => pXlbomd
    end if
    allocate(input)
    call getChildValue(pRoot, 'IntegrationSteps', input%nKappa, 5, child=pChild)
    ! Workaround for nagfor 6.1 as the derived type in the array comparison
    ! is not recognized as such
    nKappa = input%nKappa
    if (all([5, 6, 7] /= nKappa)) then
      call detailedError(pChild, 'Invalid number of integration steps (must be&
          & 5, 6 or 7)')
    end if
    call getChildValue(pRoot, 'PreSteps', input%nPreSteps, 0)

    ! Since inverse Jacobian is not enabled, we can set FullSccSteps
    ! to its minimal value (no averaging of inverse Jacobians is done)
    !call getChildValue(child, 'FullSccSteps', input%nFullSccSteps, &
    !    & input%nKappa + 1, child=child2)
    input%nFullSccSteps = input%nKappa + 1
    !if (input%nFullSccSteps < input%nKappa + 1) then
    !  call detailedError(child2, 'Nr. of full SCC steps must be greater by&
    !      & one than integration steps')
    !end if

    if (tXlbomdFast) then
      call getChildValue(pRoot, 'TransientSteps', input%nTransientSteps, 10)
      input%minSccIter = 1
      input%maxSccIter = 1
      ! Dummy value as minSccIter and maxSccIter have been set to 1.
      input%sccTol = 1e-5_dp
      call getChildValue(pRoot, 'Scale', input%scale, 1.0_dp, child=pChild)
      if (input%scale <= 0.0_dp .or. input%scale > 1.0_dp) then
        call detailedError(pChild, 'Scaling value must be in the interval&
            & (0.0, 1.0]')
      end if

      !! Inverse Jacobian is experimental feature so far.
      !call getChildValue(child, "UseJacobianKernel", &
      !    & input%useInverseJacobian, .false.)
      !if (input%useInverseJacobian) then
      !  call getChildValue(child, "ReadJacobianKernel", &
      !      & input%readInverseJacobian, .false.)
      !end if
      input%useInverseJacobian = .false.
      input%readInverseJacobian = .false.
    else
      input%nTransientSteps = 0
      call getChildValue(pRoot, 'MinSccIterations', input%minSCCIter, 1)
      call getChildValue(pRoot, 'MaxSccIterations', input%maxSCCIter, 200)
      if (input%maxSCCIter <= 0) then
        call detailedError(pRoot,"MaxSccIterations must be >= 1");
      end if
      call getChildValue(pRoot, 'SccTolerance', input%sccTol, 1e-5_dp)
      input%scale = 1.0_dp
      input%useInverseJacobian = .false.
      input%readInverseJacobian = .false.
    end if

  end subroutine readXlbomdOptions


  !> Reads geometry constraints
  subroutine readGeoConstraints(node, ctrl, nAtom)

    !> Node to get the information from
    type(fnode), pointer :: node

    !> Control structure to be filled
    type(TControl), intent(inout) :: ctrl

    !> Nr. of atoms in the system
    integer, intent(in) :: nAtom

    type(fnode), pointer :: value1, child
    type(string) :: buffer
    type(TListIntR1) :: intBuffer
    type(TListRealR1) :: realBuffer

    call getChildValue(node, "Constraints", value1, "", child=child, allowEmptyValue=.true.)
    call getNodeName2(value1, buffer)
    if (char(buffer) == "") then
      ctrl%nrConstr = 0
    else
      call init(intBuffer)
      call init(realBuffer)
      call getChildValue(child, "", 1, intBuffer, 3, realBuffer)
      ctrl%nrConstr = len(intBuffer)
      allocate(ctrl%conAtom(ctrl%nrConstr))
      allocate(ctrl%conVec(3, ctrl%nrConstr))
      call asVector(intBuffer, ctrl%conAtom)
      if (.not.all(ctrl%conAtom<=nAtom)) then
        call detailedError(node,"Non-existent atom specified in constraint")
      end if
      call asArray(realBuffer, ctrl%conVec)
      call destruct(intBuffer)
      call destruct(realBuffer)
    end if

  end subroutine readGeoConstraints


  !> Reads MD velocities
  subroutine readInitialVelocities(node, ctrl, nAtom)

    !> Node to get the information from
    type(fnode), pointer :: node

    !> Control structure to be filled
    type(TControl), intent(inout) :: ctrl

    !> Total number of all atoms
    integer, intent(in) :: nAtom

    type(fnode), pointer :: value1, child
    type(string) :: buffer, modifier
    type(TListRealR1) :: realBuffer
    integer :: nVelocities
    real(dp), allocatable :: tmpVelocities(:,:)

    call getChildValue(node, "Velocities", value1, "", child=child, &
        & modifier=modifier, allowEmptyValue=.true.)
    call getNodeName2(value1, buffer)
    if (char(buffer) == "") then
      ctrl%tReadMDVelocities = .false.
    else
      call init(realBuffer)
      call getChildValue(child, "", 3, realBuffer, modifier=modifier)
      nVelocities = len(realBuffer)
      if (nVelocities /= nAtom) then
        call detailedError(node, "Incorrect number of specified velocities: " &
            & // i2c(3*nVelocities) // " supplied, " &
            & // i2c(3*nAtom) // " required.")
      end if
      allocate(tmpVelocities(3, nVelocities))
      call asArray(realBuffer, tmpVelocities)
      if (len(modifier) > 0) then
        call convertByMul(char(modifier), VelocityUnits, child, &
            & tmpVelocities)
      end if
      call destruct(realBuffer)
      allocate(ctrl%initialVelocities(3, ctrl%nrMoved))
      ctrl%initialVelocities(:,:) = tmpVelocities(:,ctrl%indMovedAtom(:))
      ctrl%tReadMDVelocities = .true.
    end if

  end subroutine readInitialVelocities


  !> Reads atomic masses from input file, eventually overwriting those in the SK files
  subroutine getInputMasses(node, geo, masses)

    !> relevant node of input data
    type(fnode), pointer :: node

    !> geometry object, which contains atomic species information
    type(TGeometry), intent(in) :: geo

    !> masses to be returned
    real(dp), allocatable, intent(out) :: masses(:)

    type(fnode), pointer :: child, child2, child3, val
    type(fnodeList), pointer :: children
    integer, allocatable :: pTmpI1(:)
    type(string) :: buffer, modifier
    real(dp) :: rTmp
    integer :: ii, jj, iAt

    call getChildValue(node, "Masses", val, "", child=child, allowEmptyValue=.true.,&
        & dummyValue=.true., list=.true.)

    ! Read individual atom specifications
    call getChildren(child, "Mass", children)
    if (getLength(children) == 0) then
      return
    end if

    allocate(masses(geo%nAtom))
    masses(:) = -1.0_dp
    do ii = 1, getLength(children)
      call getItem1(children, ii, child2)
      call getChildValue(child2, "Atoms", buffer, child=child3, multiple=.true.)
      call convAtomRangeToInt(char(buffer), geo%speciesNames, geo%species, child3, pTmpI1)
      call getChildValue(child2, "MassPerAtom", rTmp, modifier=modifier, child=child)
      call convertByMul(char(modifier), massUnits, child, rTmp)
      do jj = 1, size(pTmpI1)
        iAt = pTmpI1(jj)
        if (masses(iAt) >= 0.0_dp) then
          call detailedWarning(child3, "Previous setting for the mass  of atom" // i2c(iAt) //&
              & " overwritten")
        end if
        masses(iAt) = rTmp
      end do
      deallocate(pTmpI1)
    end do
    call destroyNodeList(children)

  end subroutine getInputMasses


  !> Reads Hamiltonian
#:if WITH_TRANSPORT
  subroutine readHamiltonian(node, ctrl, geo, slako, tp, greendens, poisson)
#:else
  subroutine readHamiltonian(node, ctrl, geo, slako, poisson)
#:endif

    !> Node to get the information from
    type(fnode), pointer :: node

    !> Control structure to be filled
    type(TControl), intent(inout) :: ctrl

    !> Geometry structure to be filled
    type(TGeometry), intent(in) :: geo

    !> Slater-Koster structure to be filled
    type(TSlater), intent(inout) :: slako

  #:if WITH_TRANSPORT
    !> Transport parameters
    type(TTransPar), intent(inout)  :: tp

    !> Green's function paramenters
    type(TNEGFGreenDensInfo), intent(inout) :: greendens
  #:endif

    !> Poisson solver paramenters
    type(TPoissonInfo), intent(inout) :: poisson

    type(string) :: buffer

    call getNodeName(node, buffer)
    select case (char(buffer))
    case ("dftb")
  #:if WITH_TRANSPORT
      call readDFTBHam(node, ctrl, geo, slako, tp, greendens, poisson)
  #:else
      call readDFTBHam(node, ctrl, geo, slako, poisson)
  #:endif
    case default
      call detailedError(node, "Invalid Hamiltonian")
    end select

  end subroutine readHamiltonian


  !> Reads DFTB-Hamiltonian
#:if WITH_TRANSPORT
  subroutine readDFTBHam(node, ctrl, geo, slako, tp, greendens, poisson)
#:else
  subroutine readDFTBHam(node, ctrl, geo, slako, poisson)
#:endif

    !> Node to get the information from
    type(fnode), pointer :: node

    !> Control structure to be filled
    type(TControl), intent(inout) :: ctrl

    !> Geometry structure to be filled
    type(TGeometry), intent(in) :: geo

    !> Slater-Koster structure to be filled
    type(TSlater), intent(inout) :: slako

  #:if WITH_TRANSPORT
    !> Transport parameters
    type(TTransPar), intent(inout)  :: tp

    !> Green's function paramenters
    type(TNEGFGreenDensInfo), intent(inout) :: greendens

  #:endif

    !> Poisson solver paramenters
    type(TPoissonInfo), intent(inout) :: poisson

    type(fnode), pointer :: value1, child, child2, child3
    type(fnodeList), pointer :: children
    type(string) :: buffer, buffer2, modifier
    type(TListInt) :: li
    type(TListInt), allocatable :: liN(:)
    type(TListIntR1), allocatable :: li1N(:)
    type(TListReal), allocatable :: lrN(:)
    type(TListCharLc), allocatable :: skFiles(:,:)
    type(TListString) :: lStr
    type(TListIntR1), allocatable :: angShells(:)
    logical, allocatable :: repPoly(:,:)
    integer :: iSp1, iSp2, ii
    character(lc) :: prefix, suffix, separator, elem1, elem2, strTmp
    character(lc) :: errorStr
    logical :: tLower, tExist
    integer, allocatable :: pTmpI1(:)
    real(dp) :: rTmp
    integer, allocatable :: iTmpN(:)
    integer :: nShell, skInterMeth
    logical :: tBadIntegratingKPoints
    real(dp) :: rSKCutOff

    !> For range separation
    type(TRangeSepSKTag) :: rangeSepSK

    ctrl%hamiltonian = hamiltonianTypes%dftb

    call readMaxAngularMomentum(node, ctrl, geo, angShells)

    ! Orbitals and angular momenta for the given shells (once the SK files contain the full
    ! information about the basis, this will be moved to the SK reading routine).
    allocate(slako%orb)
    call setupOrbitals(slako%orb, geo, angShells)

    ! Slater-Koster files
    allocate(skFiles(geo%nSpecies, geo%nSpecies))
    do iSp1 = 1, geo%nSpecies
      do iSp2 = 1, geo%nSpecies
        call init(skFiles(iSp2, iSp1))
      end do
    end do
    call getChildValue(node, "SlaterKosterFiles", value1, child=child)
    call getNodeName(value1, buffer)
    select case(char(buffer))
    case ("type2filenames")
      call getChildValue(value1, "Prefix", buffer2, "")
      prefix = unquote(char(buffer2))
      call getChildValue(value1, "Suffix", buffer2, "")
      suffix = unquote(char(buffer2))
      call getChildValue(value1, "Separator", buffer2, "")
      separator = unquote(char(buffer2))
      call getChildValue(value1, "LowerCaseTypeName", tLower, .false.)
      do iSp1 = 1, geo%nSpecies
        if (tLower) then
          elem1 = tolower(geo%speciesNames(iSp1))
        else
          elem1 = geo%speciesNames(iSp1)
        end if
        do iSp2 = 1, geo%nSpecies
          if (tLower) then
            elem2 = tolower(geo%speciesNames(iSp2))
          else
            elem2 = geo%speciesNames(iSp2)
          end if
          strTmp = trim(prefix) // trim(elem1) // trim(separator) &
              &// trim(elem2) // trim(suffix)
          call append(skFiles(iSp2, iSp1), strTmp)
          inquire(file=strTmp, exist=tExist)
          if (.not. tExist) then
            call detailedError(value1, "SK file with generated name '" &
                &// trim(strTmp) // "' does not exist.")
          end if
        end do
      end do
    case default
      call setUnprocessed(value1)
      do iSp1 = 1, geo%nSpecies
        do iSp2 = 1, geo%nSpecies
          strTmp = trim(geo%speciesNames(iSp1)) // "-" &
              &// trim(geo%speciesNames(iSp2))
          call init(lStr)
          call getChildValue(child, trim(strTmp), lStr, child=child2)
          if (len(lStr) /= len(angShells(iSp1)) * len(angShells(iSp2))) then
            call detailedError(child2, "Incorrect number of Slater-Koster &
                &files")
          end if
          do ii = 1, len(lStr)
            call get(lStr, strTmp, ii)
            inquire(file=strTmp, exist=tExist)
            if (.not. tExist) then
              call detailedError(child2, "SK file '" // trim(strTmp) &
                  &// "' does not exist'")
            end if
            call append(skFiles(iSp2, iSp1), strTmp)
          end do
          call destruct(lStr)
        end do
      end do
    end select

    ! Which repulsive is defined by polynomial? (Default: None)
    allocate(repPoly(geo%nSpecies, geo%nSpecies))
    call getChildValue(node, "PolynomialRepulsive", value1, "", child=child, &
        &list=.true., allowEmptyValue=.true., dummyValue=.true.)
    call getNodeName2(value1, buffer)
    select case (char(buffer))
    case ("")
      repPoly(:,:) = .false.
    case("setforall")
      call getChildValue(value1, "", repPoly(1,1))
      repPoly(:,:) = repPoly(1,1)
    case default
      do iSp1 = 1, geo%nSpecies
        do iSp2 = 1, geo%nSpecies
          strTmp = trim(geo%speciesNames(iSp1)) // "-" &
              &// trim(geo%speciesNames(iSp2))
          call getChildValue(child, trim(strTmp), repPoly(iSp2, iSp1), .false.)
        end do
      end do
      if (.not. all(repPoly .eqv. transpose(repPoly))) then
        call detailedError(value1, "Assymetric definition (both A-B and B-A must&
            & be defined for using polynomial repulsive)")
      end if
    end select

    ! SCC
    call getChildValue(node, "SCC", ctrl%tSCC, .false.)

    if (ctrl%tSCC) then
      call getChildValue(node, "ShellResolvedSCC", ctrl%tShellResolved, .false.)
    else
      ctrl%tShellResolved = .false.
    end if

    call getChildValue(node, "OldSKInterpolation", ctrl%oldSKInter, .false.)
    if (ctrl%oldSKInter) then
      skInterMeth = skEqGridOld
    else
      skInterMeth = skEqGridNew
    end if

    call parseRangeSeparated(node, ctrl%rangeSepInp)

    if (.not. allocated(ctrl%rangeSepInp)) then
      call getChild(node, "TruncateSKRange", child, requested=.false.)
      if (associated(child)) then
        call warning("Artificially truncating the SK table, this is normally a bad idea!")
        call SKTruncations(child, rSKCutOff, skInterMeth)
        call readSKFiles(skFiles, geo%nSpecies, slako, slako%orb, angShells, ctrl%tShellResolved,&
            & skInterMeth, repPoly, rSKCutOff)
      else
        rSKCutOff = 0.0_dp
        call readSKFiles(skFiles, geo%nSpecies, slako, slako%orb, angShells, ctrl%tShellResolved,&
            & skInterMeth, repPoly)
      end if

    else

      call readSKFiles(skFiles, geo%nSpecies, slako, slako%orb, angShells, ctrl%tShellResolved,&
          & skInterMeth, repPoly, rangeSepSK=rangeSepSK)
      ctrl%rangeSepInp%omega = rangeSepSk%omega
    end if


    do iSp1 = 1, geo%nSpecies
      call destruct(angShells(iSp1))
      do iSp2 = 1, geo%nSpecies
        call destruct(skFiles(iSp2, iSp1))
      end do
    end do
    deallocate(angShells)
    deallocate(skFiles)
    deallocate(repPoly)

    ! SCC parameters
    ifSCC: if (ctrl%tSCC) then

      ! get charge mixing options
      call readSccOptions(node, ctrl, geo)

      ! DFTB hydrogen bond corrections
      call readHCorrection(node, geo, ctrl)

      !> TI-DFTB varibles for Delta DFTB
      call getChild(node, "NonAufbau", child, requested=.false.)
      if (associated(child)) then
        ctrl%isNonAufbau = .true.
        call getChildValue(child, "SpinPurify", ctrl%isSpinPurify, .true.)
        call getChildValue(child, "GroundGuess", ctrl%isGroundGuess, .false.)
        ctrl%nrChrg = 0.0_dp
        ctrl%tSpin = .true.
        ctrl%t2Component = .false.
        ctrl%nrSpinPol = 0.0_dp
        ctrl%tSpinSharedEf = .false.
      else
        ctrl%isNonAufbau = .false.
      end if

    end if ifSCC

    ! Customize the reference atomic charges for virtual doping
    call readCustomReferenceOcc(node, slako%orb, slako%skOcc, geo, &
        & ctrl%customOccAtoms, ctrl%customOccFillings)

    ! Spin calculation
    if (ctrl%reksInp%reksAlg == reksTypes%noReks  .and. .not.ctrl%isNonAufbau) then
    #:if WITH_TRANSPORT
      call readSpinPolarisation(node, ctrl, geo, tp)
    #:else
      call readSpinPolarisation(node, ctrl, geo)
    #:endif
    end if

    ! temporararily removed until debugged
    !if (.not. ctrl%tscc) then
    !  !! In a non-SCC calculation it is possible to upload charge shifts
    !  !! This is useful if the calculation can jump directly to the Analysis block
    !  call getChildValue(node, "ReadShifts", ctrl%tReadShifts, .false.)
    !end if
    ctrl%tReadShifts = .false.

    ! External electric field
    call readExternal(node, ctrl, geo)

    call getChild(node, "SpinOrbit", child, requested=.false.)
    if (.not. associated(child)) then
      ctrl%tSpinOrbit = .false.
      allocate(ctrl%xi(0,0))
    else
      if (ctrl%tSpin .and. .not. ctrl%t2Component) then
        call error("Spin-orbit coupling incompatible with collinear spin.")
      end if

      ctrl%tSpinOrbit = .true.
      ctrl%t2Component = .true.

      call getChildValue(child, "Dual", ctrl%tDualSpinOrbit, .true.)

      allocate(ctrl%xi(slako%orb%mShell,geo%nSpecies))
      ctrl%xi = 0.0_dp
      do iSp1 = 1, geo%nSpecies
        call getChildValue(child, geo%speciesNames(iSp1), &
            & ctrl%xi(:slako%orb%nShell(iSp1),iSp1), modifier=modifier, &
            & child=child2 )
        call convertByMul(char(modifier), energyUnits, child2, &
            & ctrl%xi(:slako%orb%nShell(iSp1),iSp1))
      end do
    end if

    ! Electronic solver
  #:if WITH_TRANSPORT
    call readSolver(node, ctrl, geo, tp, greendens, poisson)
  #:else
    call readSolver(node, ctrl, geo, poisson)
  #:endif


    ! Charge
    call getChildValue(node, "Charge", ctrl%nrChrg, 0.0_dp)

    ! K-Points
    call readKPoints(node, ctrl, geo, tBadIntegratingKPoints)

    call getChild(node, "OrbitalPotential", child, requested=.false.)
    if (.not. associated(child)) then
      ctrl%tDFTBU = .false.
      ctrl%DFTBUfunc = 0
    else
      call getChildValue(child, "Functional", buffer, "fll")
      select case(tolower(char(buffer)))
      case ("fll")
        ctrl%DFTBUfunc = plusUFunctionals%fll
      case ("psic")
        ctrl%DFTBUfunc = plusUFunctionals%pSic
      case default
        call detailedError(child,"Unknown orbital functional :"// char(buffer))
      end select

      allocate(ctrl%nUJ(geo%nSpecies))
      ctrl%nUJ = 0

      ! to hold list of U-J values for each atom
      allocate(lrN(geo%nSpecies))
      ! to hold count of U-J values for each atom
      allocate(liN(geo%nSpecies))
      ! to hold list of shells for each U-J block of values
      allocate(li1N(geo%nSpecies))

      do iSp1 = 1, geo%nSpecies
        call init(lrN(iSp1))
        call init(liN(iSp1))
        call init(li1N(iSp1))
        call getChildren(child, trim(geo%speciesNames(iSp1)), children)
        ctrl%nUJ(iSp1) = getLength(children)
        do ii = 1, ctrl%nUJ(iSp1)
          call getItem1(children, ii, child2)

          call init(li)
          call getChildValue(child2,"Shells",li)
          allocate(pTmpI1(len(li)))
          call asArray(li,pTmpI1)
          call append(li1N(iSp1),pTmpI1)
          call append(liN(iSp1),size(pTmpI1))
          deallocate(pTmpI1)
          call destruct(li)

          call getChildValue(child2, "uj", rTmp, 0.0_dp, modifier=modifier, &
              & child=child3)
          call convertByMul(char(modifier), energyUnits, child3, rTmp)
          if (rTmp < 0.0_dp) then
            write(errorStr,"(F12.8)")rTmp
            call detailedError(child2,"Negative value of U-J:"//errorStr)
          end if
          if (rTmp <= 1.0E-10_dp) then
            write(errorStr,"(F12.8)")rTmp
            call detailedError(child2,"Invalid value of U-J, too small: " &
                & //errorStr)
          end if
          call append(lrN(iSp1),rTmp)
        end do
      end do

      do iSp1 = 1, geo%nSpecies
        ctrl%nUJ(iSp1) = len(lrN(iSp1))
      end do
      allocate(ctrl%UJ(maxval(ctrl%nUJ),geo%nSpecies))
      ctrl%UJ = 0.0_dp
      allocate(ctrl%niUJ(maxval(ctrl%nUJ),geo%nSpecies))
      ctrl%niUJ = 0
      do iSp1 = 1, geo%nSpecies
        call asArray(lrN(iSp1),ctrl%UJ(1:len(lrN(iSp1)),iSp1))
        allocate(iTmpN(len(liN(iSp1))))
        call asArray(liN(iSp1),iTmpN)
        ctrl%niUJ(1:len(liN(iSp1)),iSp1) = iTmpN(:)
        deallocate(iTmpN)
        call destruct(lrN(iSp1))
        call destruct(liN(iSp1))
      end do
      allocate(ctrl%iUJ(maxval(ctrl%niUJ),maxval(ctrl%nUJ),geo%nSpecies))
      ctrl%iUJ = 0
      do iSp1 = 1, geo%nSpecies
        do ii = 1, ctrl%nUJ(iSp1)
          allocate(iTmpN(ctrl%niUJ(ii,iSp1)))
          call get(li1N(iSp1),iTmpN,ii)
          ctrl%iUJ(1:ctrl%niUJ(ii,iSp1),ii,iSp1) = iTmpN(:)
          deallocate(iTmpN)
        end do
        call destruct(li1N(iSp1))
      end do

      deallocate(li1N)
      deallocate(lrN)
      deallocate(liN)

      ! sanity check time
      allocate(iTmpN(slako%orb%mShell))
      do iSp1 = 1, geo%nSpecies
        iTmpN = 0
        ! loop over number of blocks for that species
        do ii = 1, ctrl%nUJ(iSp1)
          iTmpN(ctrl%iUJ(1:ctrl%niUJ(ii,iSp1),ii,iSp1)) = &
              & iTmpN(ctrl%iUJ(1:ctrl%niUJ(ii,iSp1),ii,iSp1)) + 1
        end do
        if (any(iTmpN(:)>1)) then
          write(stdout, *)'Multiple copies of shells present in OrbitalPotential!'
          write(stdout, "(A,A3,A,I2)") &
              & 'The count for the occurance of shells of species ', &
              & trim(geo%speciesNames(iSp1)),' are:'
          write(stdout, *)iTmpN(1:slako%orb%nShell(iSp1))
          call abortProgram()
        end if
      end do
      deallocate(iTmpN)

      ctrl%tDFTBU = .true.

    end if

    ! On-site
    call getChildValue(node, "OnSiteCorrection", value1, "", child=child, allowEmptyValue=.true.,&
        & dummyValue=.true.)
    if (associated(value1)) then
      allocate(ctrl%onSiteElements(slako%orb%mShell, slako%orb%mShell, 2, geo%nSpecies))
      do iSp1 = 1, geo%nSpecies
        call getChildValue(child, trim(geo%speciesNames(iSp1))//"uu",&
            & ctrl%onSiteElements(:slako%orb%nShell(iSp1), :slako%orb%nShell(iSp1), 1, iSp1))
        call getChildValue(child, trim(geo%speciesNames(iSp1))//"ud",&
            & ctrl%onSiteElements(:slako%orb%nShell(iSp1), :slako%orb%nShell(iSp1), 2, iSp1))
      end do
    end if

    ! Dispersion
    call getChildValue(node, "Dispersion", value1, "", child=child, &
        &allowEmptyValue=.true., dummyValue=.true.)
    if (associated(value1)) then
      allocate(ctrl%dispInp)
      call readDispersion(child, geo, ctrl%dispInp, ctrl%nrChrg, ctrl%tSCC,&
        & ctrl%isSccConvRequired)
    end if

    ! Solvation
    call getChildValue(node, "Solvation", value1, "", child=child, &
        &allowEmptyValue=.true., dummyValue=.true.)
    if (associated(value1)) then
      allocate(ctrl%solvInp)
      call readSolvation(child, geo, ctrl%solvInp)
    end if

    if (ctrl%tLatOpt .and. .not. geo%tPeriodic) then
      call error("Lattice optimization only applies for periodic structures.")
    end if

  #:if WITH_TRANSPORT
    call readElectrostatics(node, ctrl, geo, tp, poisson)
  #:else
    call readElectrostatics(node, ctrl, geo, poisson)
  #:endif

    ! Third order stuff
    ctrl%t3rd = .false.
    ctrl%t3rdFull = .false.
    if (ctrl%tSCC) then
      call getChildValue(node, "ThirdOrder", ctrl%t3rd, .false.)
      call getChildValue(node, "ThirdOrderFull", ctrl%t3rdFull, .false.)
      if (ctrl%t3rd .and. ctrl%t3rdFull) then
        call detailedError(node, "You must choose either ThirdOrder or&
            & ThirdOrderFull")
      end if
      if (ctrl%t3rd .and. ctrl%tShellResolved) then
        call error("Only full third-order DFTB is compatible with orbital&
            & resolved SCC")
      end if
      if (ctrl%t3rd .or. ctrl%t3rdFull) then
        call getChild(node, 'HubbardDerivs', child, requested=.true.)
        allocate(ctrl%HubDerivs(slako%orb%mShell, geo%nSpecies))
        ctrl%hubDerivs(:,:) = 0.0_dp
        do iSp1 = 1, geo%nSpecies
          nShell = slako%orb%nShell(iSp1)
          if (ctrl%tShellResolved) then
            call getChildValue(child, geo%speciesNames(iSp1),&
                & ctrl%hubDerivs(1:nShell, iSp1))
          else
            call getChildValue(child, geo%speciesNames(iSp1),&
                & ctrl%hubDerivs(1, iSp1))
            ctrl%hubDerivs(2:nShell, iSp1) = ctrl%hubDerivs(1, iSp1)
          end if
        end do
        if (ctrl%t3rd) then
          allocate(ctrl%thirdOrderOn(geo%nAtom, 2))
          ctrl%thirdOrderOn(:,1) = 0.0_dp
          ctrl%thirdOrderOn(:,2) = ctrl%hubDerivs(1, geo%species)
        end if

        ! Halogen correction to the DFTB3 model
        block
          logical :: tHalogenInteraction
          integer :: iSp1, iSp2

          if (.not. geo%tPeriodic) then
            tHalogenInteraction = .false.
            iSp1Loop: do iSp1 = 1, geo%nSpecies
              if (any(geo%speciesNames(iSp1) == halogenXSpecies1)) then
                do iSp2 = 1, geo%nSpecies
                  if (any(geo%speciesNames(iSp2) == halogenXSpecies2)) then
                    tHalogenInteraction = .true.
                    exit iSp1Loop
                  end if
                end do
              end if
            end do iSp1Loop
            if (tHalogenInteraction) then
              call getChildValue(node, "HalogenXCorr", ctrl%tHalogenX, .false.)
            end if
          end if
        end block

      end if
    end if

    call readDifferentiation(node, ctrl)

    if (ctrl%tSCC) then
      ! Force type
      call readForceOptions(node, ctrl)
    else
      ctrl%forceType = forceTypes%orig
    end if

    call readCustomisedHubbards(node, geo, slako%orb, ctrl%tShellResolved, ctrl%hubbU)

  end subroutine readDFTBHam


  !> Reads xTB-Hamiltonian
#:if WITH_TRANSPORT
  subroutine readXTBHam(node, ctrl, geo, tp, greendens, poisson)
#:else
  subroutine readXTBHam(node, ctrl, geo, poisson)
#:endif

    !> Node to get the information from
    type(fnode), pointer :: node

    !> Control structure to be filled
    type(TControl), intent(inout) :: ctrl

    !> Geometry structure to be filled
    type(TGeometry), intent(in) :: geo

  #:if WITH_TRANSPORT
    !> Transport parameters
    type(TTransPar), intent(inout)  :: tp

    !> Green's function paramenters
    type(TNEGFGreenDensInfo), intent(inout) :: greendens

  #:endif

    !> Poisson solver paramenters
    type(TPoissonInfo), intent(inout) :: poisson

    type(fnode), pointer :: value1, child
    integer :: gfnLevel
    logical :: tBadIntegratingKPoints
    logical :: tSCCdefault

    ctrl%hamiltonian = hamiltonianTypes%xtb

    call getChildValue(node, "gfn", gfnLevel, child=child)
    select case(gfnLevel)
    case default
      call detailedError(child, "Invalid GFN level specified")
    case(0)
      tSCCdefault = .false.
    case(1)
      tSCCdefault = .true.
    case(2)
      tSCCdefault = .true.
    end select

    call getChildValue(node, "ShellResolvedSCC", ctrl%tShellResolved, .true.)

    ! SCC parameters
    call getChildValue(node, "SCC", ctrl%tSCC, tSCCdefault)
    ifSCC: if (ctrl%tSCC) then

      ! get charge mixing options etc.
      call readSccOptions(node, ctrl, geo)

      !> TI-DFTB varibles for Delta DFTB
      call getChild(node, "NonAufbau", child, requested=.false.)
      if (associated(child)) then
        ctrl%isNonAufbau = .true.
        call getChildValue(child, "SpinPurify", ctrl%isSpinPurify, .true.)
        call getChildValue(child, "GroundGuess", ctrl%isGroundGuess, .false.)
        ctrl%nrChrg = 0.0_dp
        ctrl%tSpin = .true.
        ctrl%t2Component = .false.
        ctrl%nrSpinPol = 0.0_dp
        ctrl%tSpinSharedEf = .false.
      else
        ctrl%isNonAufbau = .false.
      end if

    end if ifSCC

    ! Spin calculation
    if (ctrl%reksInp%reksAlg == reksTypes%noReks .and. .not.ctrl%isNonAufbau) then
    #:if WITH_TRANSPORT
      call readSpinPolarisation(node, ctrl, geo, tp)
    #:else
      call readSpinPolarisation(node, ctrl, geo)
    #:endif
    end if

    ! temporararily removed until debugged
    !if (.not. ctrl%tscc) then
    !  !! In a non-SCC calculation it is possible to upload charge shifts
    !  !! This is useful if the calculation can jump directly to the Analysis block
    !  call getChildValue(node, "ReadShifts", ctrl%tReadShifts, .false.)
    !end if
    ctrl%tReadShifts = .false.

    ! Electronic solver
  #:if WITH_TRANSPORT
    call readSolver(node, ctrl, geo, tp, greendens, poisson)
  #:else
    call readSolver(node, ctrl, geo, poisson)
  #:endif

    ! Charge
    call getChildValue(node, "Charge", ctrl%nrChrg, 0.0_dp)

    ! K-Points
    call readKPoints(node, ctrl, geo, tBadIntegratingKPoints)

    ! Dispersion
    call getChildValue(node, "Dispersion", value1, "", child=child, &
        &allowEmptyValue=.true., dummyValue=.true.)
    if (associated(value1)) then
      allocate(ctrl%dispInp)
      call readDispersion(child, geo, ctrl%dispInp, ctrl%nrChrg, ctrl%tSCC,&
        & ctrl%isSccConvRequired)
    end if

    ! Solvation
    call getChildValue(node, "Solvation", value1, "", child=child, &
        &allowEmptyValue=.true., dummyValue=.true.)
    if (associated(value1)) then
      allocate(ctrl%solvInp)
      call readSolvation(child, geo, ctrl%solvInp)
    end if

    if (ctrl%tLatOpt .and. .not. geo%tPeriodic) then
      call error("Lattice optimization only applies for periodic structures.")
    end if

  #:if WITH_TRANSPORT
    call readElectrostatics(node, ctrl, geo, tp, poisson)
  #:else
    call readElectrostatics(node, ctrl, geo, poisson)
  #:endif

    ! Third order stuff
    ctrl%t3rd = .true.
    ctrl%t3rdFull = .false.

    call readDifferentiation(node, ctrl)

    if (ctrl%tSCC) then
      ! Force type
      call readForceOptions(node, ctrl)
    else
      ctrl%forceType = forceTypes%orig
    end if

    call error("xTB calculation currently not supported")

  end subroutine readXTBHam


  !> Read in maximal angular momenta or selected shells
  subroutine readMaxAngularMomentum(node, ctrl, geo, angShells)

    !> Node to get the information from
    type(fnode), pointer :: node

    !> Control structure to be filled
    type(TControl), intent(inout) :: ctrl

    !> Geometry structure to be filled
    type(TGeometry), intent(in) :: geo

    !> List containing the angular momenta of the shells
    type(TListIntR1), allocatable, intent(out) :: angShells(:)

    type(fnode), pointer :: value1, child, child2
    type(string) :: buffer
    integer :: iSp1, ii, jj, kk
    character(lc) :: strTmp
    integer :: nShell
    character(1) :: tmpCh
    type(TListString) :: lStr
    logical :: tShellIncl(4), tFound
    integer :: angShell(maxL+1), angShellOrdered(maxL+1)

    do ii = 1, maxL+1
      angShellOrdered(ii) = ii - 1
    end do
    call getChild(node, "MaxAngularMomentum", child)
    allocate(angShells(geo%nSpecies))
    do iSp1 = 1, geo%nSpecies
      call init(angShells(iSp1))
      call getChildValue(child, geo%speciesNames(iSp1), value1, child=child2)
      call getNodeName(value1, buffer)
      select case(char(buffer))
      case("selectedshells")
        call init(lStr)
        call getChildValue(value1, "", lStr)
        do ii = 1, len(lStr)
          call get(lStr, strTmp, ii)
          strTmp = tolower(unquote(trim(strTmp)))
          if (len_trim(strTmp) > 4 .or. len_trim(strTmp) < 1) then
            call detailedError(value1, "Invalid shell selection '" &
                &// trim(strTmp) &
                &// "'. Nr. of selected shells must be between 1 and 4.")
          end if
          tShellIncl(:) = .false.
          nShell = len_trim(strTmp)
          do jj = 1, nShell
            tmpCh = strTmp(jj:jj)
            tFound = .false.
            do kk = 1, size(shellNames)
              if (tmpCh == trim(shellNames(kk))) then
                if (tShellIncl(kk)) then
                  call detailedError(value1, "Double selection of the same shell&
                      & '" // tmpCh // "' in shell selection block '" &
                      &// trim(strTmp) // "'")
                end if
                tShellIncl(kk) = .true.
                angShell(jj) = kk - 1
                tFound = .true.
                exit
              end if
            end do
            if (.not. tFound) then
              call detailedError(value1, "Invalid shell name '" // tmpCh // "'")
            end if
          end do
          call append(angShells(iSp1), angShell(1:nShell))
        end do
        call destruct(lStr)

      case(textNodeName)
        call getChildValue(child2, "", buffer)
        strTmp = unquote(char(buffer))
        do jj = 1, size(shellNames)
          if (trim(strTmp) == trim(shellNames(jj))) then
            call append(angShells(iSp1), angShellOrdered(:jj))
          end if
        end do
        if (len(angShells(iSp1)) < 1) then
          call detailedError(child2, "Invalid orbital name '" // &
              &trim(strTmp) // "'")
        end if

      case default
        call getNodeHSDName(value1, buffer)
        call detailedError(child2, "Invalid shell specification method '" //&
            & char(buffer) // "'")
      end select
    end do

  end subroutine readMaxAngularMomentum


  !> Setup information about the orbitals of the species/atoms from angShell lists
  subroutine setupOrbitals(orb, geo, angShells)

    !> Information about the orbitals of the species/atoms in the system
    class(TOrbitals), intent(out) :: orb

    !> Geometry structure to be filled
    type(TGeometry), intent(in) :: geo

    !> List containing the angular momenta of the shells,
    !> must be inout, since intoArray requires inout arguments
    type(TListIntR1), intent(inout) :: angShells(:)

    integer :: nShell, iSp1, iSh1, ii, jj, ind
    integer :: angShell(maxL+1)

    allocate(orb%nShell(geo%nSpecies))
    allocate(orb%nOrbSpecies(geo%nSpecies))
    allocate(orb%nOrbAtom(geo%nAtom))
    orb%mOrb = 0
    orb%mShell = 0
    do iSp1 = 1, geo%nSpecies
      orb%nShell(iSp1) = 0
      orb%nOrbSpecies(iSp1) = 0
      do ii = 1, len(angShells(iSp1))
        call intoArray(angShells(iSp1), angShell, nShell, ii)
        orb%nShell(iSp1) = orb%nShell(iSp1) + nShell
        do jj = 1, nShell
          orb%nOrbSpecies(iSp1) = orb%nOrbSpecies(iSp1) &
              &+ 2 * angShell(jj) + 1
        end do
      end do
    end do
    orb%mShell = maxval(orb%nShell)
    orb%mOrb = maxval(orb%nOrbSpecies)
    orb%nOrbAtom(:) = orb%nOrbSpecies(geo%species(:))
    orb%nOrb = sum(orb%nOrbAtom)

    allocate(orb%angShell(orb%mShell, geo%nSpecies))
    allocate(orb%iShellOrb(orb%mOrb, geo%nSpecies))
    allocate(orb%posShell(orb%mShell+1, geo%nSpecies))
    orb%angShell(:,:) = 0
    do iSp1 = 1, geo%nSpecies
      ind = 1
      iSh1 = 1
      do ii = 1, len(angShells(iSp1))
        call intoArray(angShells(iSp1), angShell, nShell, ii)
        do jj = 1, nShell
          orb%posShell(iSh1, iSp1) = ind
          orb%angShell(iSh1, iSp1) = angShell(jj)
          orb%iShellOrb(ind:ind+2*angShell(jj), iSp1) = iSh1
          ind = ind + 2 * angShell(jj) + 1
          iSh1 = iSh1 + 1
        end do
        orb%posShell(iSh1, iSp1) = ind
      end do
    end do

  end subroutine setupOrbitals


#:if WITH_TRANSPORT
  subroutine readElectrostatics(node, ctrl, geo, tp, poisson)
#:else
  subroutine readElectrostatics(node, ctrl, geo, poisson)
#:endif

    !> Node to get the information from
    type(fnode), pointer :: node

    !> Control structure to be filled
    type(TControl), intent(inout) :: ctrl

    !> Geometry structure to be filled
    type(TGeometry), intent(in) :: geo

  #:if WITH_TRANSPORT
    !> Transport parameters
    type(TTransPar), intent(inout)  :: tp
  #:endif

    !> Poisson solver paramenters
    type(TPoissonInfo), intent(inout) :: poisson

    type(fnode), pointer :: value1, child
    type(string) :: buffer

    ctrl%tPoisson = .false.

    ! Read in which kind of electrostatics method to use.
    call getChildValue(node, "Electrostatics", value1, "GammaFunctional", child=child)
    call getNodeName(value1, buffer)
    select case (char(buffer))
    case ("gammafunctional")
    #:if WITH_TRANSPORT
      if (tp%taskUpload .and. ctrl%tSCC) then
        call detailedError(child, "GammaFunctional not available, if you upload contacts in an SCC&
            & calculation.")
      end if
    #:endif
    case ("poisson")
      ctrl%tPoisson = .true.
    #:if WITH_TRANSPORT
      call readPoisson(value1, poisson, geo%tPeriodic, tp, geo%latVecs)
    #:else
      call readPoisson(value1, poisson, geo%tPeriodic, geo%latVecs)
    #:endif
    case default
      call getNodeHSDName(value1, buffer)
      call detailedError(child, "Unknown electrostatics '" // char(buffer) // "'")
    end select

  end subroutine readElectrostatics


  !> Spin calculation
#:if WITH_TRANSPORT
  subroutine readSpinPolarisation(node, ctrl, geo, tp)
#:else
  subroutine readSpinPolarisation(node, ctrl, geo)
#:endif

    !> Relevant node in input tree
    type(fnode), pointer :: node

    !> Control structure to be filled
    type(TControl), intent(inout) :: ctrl

    !> Geometry structure to be filled
    type(TGeometry), intent(in) :: geo

  #:if WITH_TRANSPORT
    !> Transport parameters
    type(TTransPar), intent(inout)  :: tp
  #:endif

    type(fnode), pointer :: value1, child
    type(string) :: buffer

    call getChildValue(node, "SpinPolarisation", value1, "", child=child, &
        &allowEmptyValue=.true.)
    call getNodeName2(value1, buffer)
    select case(char(buffer))
    case ("")
      ctrl%tSpin = .false.
      ctrl%t2Component = .false.
      ctrl%nrSpinPol = 0.0_dp

    case ("colinear", "collinear")
      ctrl%tSpin = .true.
      ctrl%t2Component = .false.
      call getChildValue(value1, 'UnpairedElectrons', ctrl%nrSpinPol, 0.0_dp)
      call getChildValue(value1, 'RelaxTotalSpin', ctrl%tSpinSharedEf, .false.)
      if (.not. ctrl%tReadChrg) then
        call getInitialSpins(value1, geo, 1, ctrl%initialSpins)
      end if

    case ("noncolinear", "noncollinear")
      ctrl%tSpin = .true.
      ctrl%t2Component = .true.
      if (.not. ctrl%tReadChrg) then
        call getInitialSpins(value1, geo, 3, ctrl%initialSpins)
      end if

    case default
      call getNodeHSDName(value1, buffer)
      call detailedError(child, "Invalid spin polarisation type '" //&
          & char(buffer) // "'")
    end select

  end subroutine readSpinPolarisation


  ! External electric field
  subroutine readExternal(node, ctrl, geo)

    !> Relevant node in input tree
    type(fnode), pointer :: node

    !> Control structure to be filled
    type(TControl), intent(inout) :: ctrl

    !> Geometry structure to be filled
    type(TGeometry), intent(in) :: geo

    type(fnode), pointer :: value1, child, child2, child3
    type(fnodeList), pointer :: children
    type(string) :: modifier
    type(string) :: buffer, buffer2
    real(dp) :: rTmp
    integer :: ind, ii
    integer :: fp, iErr
    integer :: nElem
    real(dp), allocatable :: tmpR1(:)
    real(dp), allocatable :: tmpR2(:,:)
    type(TListRealR2) :: lCharges
    type(TListRealR1) :: lBlurs
    type(TListRealR1) :: lr1

    call getChildValue(node, "ElectricField", value1, "", child=child, &
        &allowEmptyValue=.true., dummyValue=.true., list=.true.)

    ! external applied field
    call getChild(child, "External",child2,requested=.false.)
    if (associated(child2)) then
      call getChildValue(child2, "Strength", ctrl%EFieldStrength, &
          & modifier=modifier, child=child3)
      call convertByMul(char(modifier), EFieldUnits, child3, &
          & ctrl%EFieldStrength)
      call getChildValue(child2, "Direction", ctrl%EfieldVector)
      if (sum(ctrl%EfieldVector**2) < 1e-8_dp) then
        call detailedError(child2,"Vector too small")
      else
        ctrl%EfieldVector = ctrl%EfieldVector/sqrt(sum(ctrl%EfieldVector**2))
      end if
      ctrl%tEField = .true.
      ctrl%tMulliken = .true.
      call getChildValue(child2, "Frequency", ctrl%EFieldOmega, 0.0_dp, &
          & modifier=modifier, child=child3)
      call convertByMul(char(modifier), freqUnits, child3, &
          & ctrl%EFieldOmega)
      if (ctrl%EFieldOmega > 0.0) then
        ctrl%EFieldOmega = 2.0_dp * pi * ctrl%EFieldOmega !angular frequency
        ctrl%tTDEfield = .true.
      else
        ctrl%tTDEfield = .false.
        ctrl%EFieldOmega = 0.0_dp
      end if
      ctrl%EfieldPhase = 0
      if (ctrl%tTDEfield) then
        call getChildValue(child2, "Phase", ctrl%EfieldPhase, 0)
      end if
    else
      ctrl%tEField = .false.
    end if

    ! Point charges present
    call getChildren(child, "PointCharges", children)
    if (getLength(children) > 0) then

      if (.not.ctrl%tSCC) then
        call error("External charges can only be used in an SCC calculation")
      end if
      call init(lCharges)
      call init(lBlurs)
      ctrl%nExtChrg = 0
      do ii = 1, getLength(children)
        call getItem1(children, ii, child2)
        call getChildValue(child2, "CoordsAndCharges", value1, &
            &modifier=modifier, child=child3)
        call getNodeName(value1, buffer)
        select case(char(buffer))
        case (textNodeName)
          call init(lr1)
          call getChildValue(child3, "", 4, lr1, modifier=modifier)
          allocate(tmpR2(4, len(lr1)))
          call asArray(lr1, tmpR2)
          ctrl%nExtChrg = ctrl%nExtChrg + len(lr1)
          call destruct(lr1)
        case ("directread")
          call getChildValue(value1, "Records", ind)
          call getChildValue(value1, "File", buffer2)
          allocate(tmpR2(4, ind))
          open(newunit=fp, file=unquote(char(buffer2)), form="formatted", status="old",&
              & action="read", iostat=iErr)
          if (iErr /= 0) then
            call detailedError(value1, "Could not open file '" &
                &// trim(unquote(char(buffer2))) // "' for direct reading" )
          end if
          read(fp, *, iostat=iErr) tmpR2
          if (iErr /= 0) then
            call detailedError(value1, "Error during direct reading '" &
                &// trim(unquote(char(buffer2))) // "'")
          end if
          close(fp)
          ctrl%nExtChrg = ctrl%nExtChrg + ind
        case default
          call detailedError(value1, "Invalid block name")
        end select
        call convertByMul(char(modifier), lengthUnits, child3, tmpR2(1:3,:))
        call append(lCharges, tmpR2)
        call getChildValue(child2, "GaussianBlurWidth", rTmp, 0.0_dp, &
            &modifier=modifier, child=child3)
        if (rTmp < 0.0_dp) then
          call detailedError(child3, "Gaussian blur width may not be &
              &negative")
        end if
        call convertByMul(char(modifier), lengthUnits, child3, rTmp)
        allocate(tmpR1(size(tmpR2, dim=2)))
        tmpR1(:) = rTmp
        call append(lBlurs, tmpR1)
        deallocate(tmpR1)
        deallocate(tmpR2)
      end do

      allocate(ctrl%extChrg(4, ctrl%nExtChrg))
      ind = 1
      do ii = 1, len(lCharges)
        call intoArray(lCharges, ctrl%extChrg(:, ind:), nElem, ii)
        ind = ind + nElem
      end do
      call destruct(lCharges)

      allocate(ctrl%extChrgBlurWidth(ctrl%nExtChrg))
      ind = 1
      do ii = 1, len(lBlurs)
        call intoArray(lBlurs, ctrl%extChrgBlurWidth(ind:), nElem, ii)
        ind = ind + nElem
      end do
      call destruct(lBlurs)
    else
      ctrl%nExtChrg = 0
    end if
    call destroyNodeList(children)

  end subroutine readExternal


  !> Filling of electronic levels
  subroutine readFilling(node, ctrl, geo, temperatureDefault)

    !> Relevant node in input tree
    type(fnode), pointer :: node

    !> Control structure to be filled
    type(TControl), intent(inout) :: ctrl

    !> Geometry structure to be filled
    type(TGeometry), intent(in) :: geo

    !> Default temperature for filling
    real(dp), intent(in) :: temperatureDefault

    type(fnode), pointer :: value1, child, child2, child3, field
    type(string) :: buffer, modifier
    character(lc) :: errorStr

    call getChildValue(node, "Filling", value1, "Fermi", child=child)
    call getNodeName(value1, buffer)

    select case (char(buffer))
    case ("fermi")
      ctrl%iDistribFn = fillingTypes%Fermi ! Fermi function
    case ("methfesselpaxton")
      ! Set the order of the Methfessel-Paxton step function approximation, defaulting to 2nd order
      call getChildValue(value1, "Order", ctrl%iDistribFn, 2)
      if (ctrl%iDistribFn < 1) then
        call getNodeHSDName(value1, buffer)
        write(errorStr, "(A,A,A,I4)")"Unsuported filling mode for '", &
            & char(buffer),"' :",ctrl%iDistribFn
        call detailedError(child, errorStr)
      end if
      ctrl%iDistribFn = fillingTypes%Methfessel + ctrl%iDistribFn
    case default
      call getNodeHSDName(value1, buffer)
      call detailedError(child, "Invalid filling method '" //char(buffer)// "'")
    end select

    if (.not. ctrl%tSetFillingTemp) then
      call getChildValue(value1, "Temperature", ctrl%tempElec, temperatureDefault, &
          &modifier=modifier, child=field)
      call convertByMul(char(modifier), energyUnits, field, ctrl%tempElec)
      if (ctrl%tempElec < minTemp) then
        ctrl%tempElec = minTemp
      end if
    end if

    call getChild(value1, "FixedFermiLevel", child=child2, modifier=modifier, requested=.false.)
    ctrl%tFixEf = associated(child2)
    if (ctrl%tFixEf) then
      if (ctrl%tSpin .and. .not.ctrl%t2Component) then
        allocate(ctrl%Ef(2))
      else
        allocate(ctrl%Ef(1))
      end if
      call getChildValue(child2, "", ctrl%Ef, modifier=modifier, child=child3)
      call convertByMul(char(modifier), energyUnits, child3, ctrl%Ef)
    end if

    if (geo%tPeriodic .and. .not.ctrl%tFixEf) then
      call getChildValue(value1, "IndependentKFilling", ctrl%tFillKSep, .false.)
    end if

  end subroutine readFilling


  !> Electronic Solver
#:if WITH_TRANSPORT
  subroutine readSolver(node, ctrl, geo, tp, greendens, poisson)
#:else
  subroutine readSolver(node, ctrl, geo, poisson)
#:endif

    !> Relevant node in input tree
    type(fnode), pointer :: node

    !> Control structure to be filled
    type(TControl), intent(inout) :: ctrl

    !> Geometry structure to be filled
    type(TGeometry), intent(in) :: geo

  #:if WITH_TRANSPORT
    !> Transport parameters
    type(TTransPar), intent(inout)  :: tp

    !> Green's function paramenters
    type(TNEGFGreenDensInfo), intent(inout) :: greendens

  #:endif

    !> Poisson solver paramenters
    type(TPoissonInfo), intent(inout) :: poisson

    type(fnode), pointer :: value1, child
    type(string) :: buffer, modifier

    integer :: iTmp

    ! Electronic solver
    call getChildValue(node, "Solver", value1, "RelativelyRobust")
    call getNodeName(value1, buffer)

    select case(char(buffer))

    case ("qr")
      ctrl%solver%isolver = electronicSolverTypes%qr

    case ("divideandconquer")
      ctrl%solver%isolver = electronicSolverTypes%divideandconquer

    case ("relativelyrobust")
      ctrl%solver%isolver = electronicSolverTypes%relativelyrobust

  #:if WITH_GPU
    case ("magma")
      ctrl%solver%isolver = electronicSolverTypes%magma_gvd
  #:endif

    case ("elpa")
      allocate(ctrl%solver%elsi)
      call getChildValue(value1, "Sparse", ctrl%solver%elsi%elsiCsr, .false.)
      if (ctrl%solver%elsi%elsiCsr) then
        ctrl%solver%isolver = electronicSolverTypes%elpadm
      else
        ctrl%solver%isolver = electronicSolverTypes%elpa
      end if
      ctrl%solver%elsi%iSolver = ctrl%solver%isolver
      call getChildValue(value1, "Mode", ctrl%solver%elsi%elpaSolver, 2)
    case ("omm")
      ctrl%solver%isolver = electronicSolverTypes%omm
      allocate(ctrl%solver%elsi)
      ctrl%solver%elsi%iSolver = ctrl%solver%isolver
      call getChildValue(value1, "nIterationsELPA", ctrl%solver%elsi%ommIterationsElpa, 5)
      call getChildValue(value1, "Tolerance", ctrl%solver%elsi%ommTolerance, 1.0E-10_dp)
      call getChildValue(value1, "Choleskii", ctrl%solver%elsi%ommCholesky, .true.)

    case ("pexsi")
      ctrl%solver%isolver = electronicSolverTypes%pexsi
      allocate(ctrl%solver%elsi)
      ctrl%solver%elsi%iSolver = ctrl%solver%isolver
    #:if ELSI_VERSION > 2.5
      call getChildValue(value1, "Method", ctrl%solver%elsi%pexsiMethod, 3)
    #:else
      call getChildValue(value1, "Method", ctrl%solver%elsi%pexsiMethod, 2)
    #:endif
      select case(ctrl%solver%elsi%pexsiMethod)
      case(1)
        iTmp = 60
      case(2)
        iTmp = 20
      case(3)
        iTmp = 30
      end select
      call getChildValue(value1, "Poles", ctrl%solver%elsi%pexsiNPole, iTmp)
      if (ctrl%solver%elsi%pexsiNPole < 10) then
        call detailedError(value1, "Too few PEXSI poles")
      end if
      select case(ctrl%solver%elsi%pexsiMethod)
      case(1)
        if (mod(ctrl%solver%elsi%pexsiNPole,10) /= 0 .or. ctrl%solver%elsi%pexsiNPole > 120) then
          call detailedError(value1, "Unsupported number of PEXSI poles for method 1")
        end if
      case(2,3)
        if (mod(ctrl%solver%elsi%pexsiNPole,5) /= 0 .or. ctrl%solver%elsi%pexsiNPole > 40) then
          call detailedError(value1, "Unsupported number of PEXSI poles for this method")
        end if
      end select
      call getChildValue(value1, "ProcsPerPole", ctrl%solver%elsi%pexsiNpPerPole, 1)
      call getChildValue(value1, "muPoints", ctrl%solver%elsi%pexsiNMu, 2)
      call getChildValue(value1, "SymbolicFactorProcs", ctrl%solver%elsi%pexsiNpSymbo, 1)
      call getChildValue(value1, "SpectralRadius", ctrl%solver%elsi%pexsiDeltaE, 10.0_dp,&
          & modifier=modifier, child=child)
      call convertByMul(char(modifier), energyUnits, child, ctrl%solver%elsi%pexsiDeltaE)

    case ("ntpoly")
      ctrl%solver%isolver = electronicSolverTypes%ntpoly
      allocate(ctrl%solver%elsi)
      ctrl%solver%elsi%iSolver = ctrl%solver%isolver
      if (ctrl%tSpin) then
        call detailedError(value1, "Solver does not currently support spin polarisation")
      end if
      call getChildValue(value1, "PurificationMethod", ctrl%solver%elsi%ntpolyMethod, 2)
      call getChildValue(value1, "Tolerance", ctrl%solver%elsi%ntpolyTolerance, 1.0E-5_dp)
      call getChildValue(value1, "Truncation", ctrl%solver%elsi%ntpolyTruncation, 1.0E-10_dp)

  #:if WITH_TRANSPORT
    case ("greensfunction")
      ctrl%solver%isolver = electronicSolverTypes%GF
      if (tp%defined .and. .not.tp%taskUpload) then
        call detailederror(node, "greensfunction solver cannot be used "// &
            &  "when task = contactHamiltonian")
      end if
      call readGreensFunction(value1, greendens, tp, ctrl%tempElec)
      ! fixEf also avoids checks of total charge in initQFromFile
      ctrl%tFixEf = .true.
    case ("transportonly")
      if (ctrl%isGeoOpt .or. ctrl%tMD) then
        call detailederror(node, "transportonly cannot be used with relaxations or md")
      end if
      if (tp%defined .and. .not.tp%taskUpload) then
        call detailederror(node, "transportonly cannot be used when "// &
            &  "task = contactHamiltonian")
      end if
      call readGreensFunction(value1, greendens, tp, ctrl%tempElec)
      ctrl%solver%isolver = electronicSolverTypes%OnlyTransport
      ctrl%tFixEf = .true.
  #:endif

    case default
      call detailedError(value1, "Unknown electronic solver")

    end select

    if ((ctrl%solver%isolver == electronicSolverTypes%omm .or.&
        & ctrl%solver%isolver == electronicSolverTypes%pexsi ) .and. .not.ctrl%tSpinSharedEf&
        & .and. ctrl%tSpin .and. .not. ctrl%t2Component) then
      call detailedError(value1, "This solver currently requires spin values to be relaxed")
    end if
    if (ctrl%solver%isolver == electronicSolverTypes%pexsi .and. .not.withPEXSI) then
      call error("Not compiled with PEXSI support via ELSI")
    end if
    if (any(ctrl%solver%isolver == [electronicSolverTypes%elpa, electronicSolverTypes%omm,&
        & electronicSolverTypes%pexsi, electronicSolverTypes%ntpoly])) then
      if (.not.withELSI) then
        call error("Not compiled with ELSI supported solvers")
      end if
    end if

    if (any(ctrl%solver%isolver == [electronicSolverTypes%omm, electronicSolverTypes%pexsi,&
        & electronicSolverTypes%ntpoly])) then
      call getChildValue(value1, "Sparse", ctrl%solver%elsi%elsiCsr, .true.)
      if (.not.ctrl%solver%elsi%elsiCsr) then
        if (any(ctrl%solver%isolver == [electronicSolverTypes%pexsi,electronicSolverTypes%ntpoly]))&
            & then
          call getChildValue(value1, "Threshold", ctrl%solver%elsi%elsi_zero_def, 1.0E-15_dp)
        end if
      end if
    end if

  #:if WITH_TRANSPORT
    if (all(ctrl%solver%isolver /= [electronicSolverTypes%GF,electronicSolverTypes%OnlyTransport])&
        & .and. tp%taskUpload) then
      call detailedError(value1, "Eigensolver incompatible with transport calculation&
          & (GreensFunction or TransportOnly required)")
    end if
  #:endif
  end subroutine readSolver


  !> K-Points
  subroutine readKPoints(node, ctrl, geo, tBadIntegratingKPoints)

    !> Relevant node in input tree
    type(fnode), pointer :: node

    !> Control structure to be filled
    type(TControl), intent(inout) :: ctrl

    !> Geometry structure
    type(TGeometry), intent(in) :: geo

    !> Is this k-point grid usable to integrate properties like the energy, charges, ...?
    logical, intent(out) :: tBadIntegratingKPoints

    integer :: ii
    character(lc) :: errorStr

    ! Assume SCC can has usual default number of steps if needed
    tBadIntegratingKPoints = .false.

    ! K-Points
    if (geo%tPeriodic) then

      call getEuclideanKSampling(tBadIntegratingKPoints, ctrl, node, geo)

    else if (geo%tHelical) then

      call getHelicalKSampling(tBadIntegratingKPoints, ctrl, node, geo)

    end if

    if (ctrl%tSCC) then
      if (tBadIntegratingKPoints) then
        ! prevent full SCC with these points
        ii = 1
      else
        ii = 100
      end if
      call getChildValue(node, "MaxSCCIterations", ctrl%maxIter, ii)
    end if

    if (tBadIntegratingKPoints .and. ctrl%tSCC .and. ctrl%maxIter /= 1) then
      write(errorStr, "(A,I3)") "SCC cycle with these k-points probably will&
          & not correctly calculate many properties, SCC iterations set to:", ctrl%maxIter
      call warning(errorStr)
    end if
    if (tBadIntegratingKPoints .and. ctrl%tSCC .and. .not.ctrl%tReadChrg) then
      call warning("It is strongly suggested you use the ReadInitialCharges option.")
    end if

  end subroutine readKPoints


  !> K-points in Euclidean space
  subroutine getEuclideanKSampling(tBadIntegratingKPoints, ctrl, node, geo)

    !> Is this k-point grid usable to integrate properties like the energy, charges, ...?
    logical, intent(out) :: tBadIntegratingKPoints

    !> Relevant node in input tree
    type(fnode), pointer :: node

    !> Control structure to be filled
    type(TControl), intent(inout) :: ctrl

    !> Geometry structure
    type(TGeometry), intent(in) :: geo

    type(fnode), pointer :: value1, child
    type(string) :: buffer, modifier
    integer :: ind, ii, jj, kk
    real(dp) :: coeffsAndShifts(3, 4)
    real(dp) :: rTmp3(3)
    type(TListIntR1) :: li1
    type(TListRealR1) :: lr1
    integer, allocatable :: tmpI1(:)
    real(dp), allocatable :: kpts(:,:)

    call getChildValue(node, "KPointsAndWeights", value1, child=child, &
        &modifier=modifier)
    call getNodeName(value1, buffer)
    select case(char(buffer))

    case ("supercellfolding")
      tBadIntegratingKPoints = .false.
      if (len(modifier) > 0) then
        call detailedError(child, "No modifier is allowed, if the &
            &SupercellFolding scheme is used.")
      end if
      call getChildValue(value1, "", coeffsAndShifts)
      if (abs(determinant33(coeffsAndShifts(:,1:3))) - 1.0_dp < -1e-6_dp) then
        call detailedError(value1, "Determinant of the supercell matrix must &
            &be greater than 1")
      end if
      if (any(abs(modulo(coeffsAndShifts(:,1:3) + 0.5_dp, 1.0_dp) - 0.5_dp) &
          &> 1e-6_dp)) then
        call detailedError(value1, "The components of the supercell matrix &
            &must be integers.")
      end if
      if (.not.ctrl%tSpinOrbit) then
        call getSuperSampling(coeffsAndShifts(:,1:3), modulo(coeffsAndShifts(:,4), 1.0_dp),&
            & ctrl%kPoint, ctrl%kWeight, reduceByInversion=.true.)
      else
        call getSuperSampling(coeffsAndShifts(:,1:3), modulo(coeffsAndShifts(:,4), 1.0_dp),&
            & ctrl%kPoint, ctrl%kWeight, reduceByInversion=.false.)
      end if
      ctrl%nKPoint = size(ctrl%kPoint, dim=2)

    case ("klines")
      ! probably unable to integrate charge for SCC
      tBadIntegratingKPoints = .true.
      call init(li1)
      call init(lr1)
      call getChildValue(value1, "", 1, li1, 3, lr1)
      if (len(li1) < 1) then
        call detailedError(value1, "At least one line must be specified.")
      end if
      allocate(tmpI1(len(li1)))
      allocate(kpts(3, 0:len(lr1)))
      call asVector(li1, tmpI1)
      call asArray(lr1, kpts(:,1:len(lr1)))
      kpts(:,0) = (/ 0.0_dp, 0.0_dp, 0.0_dp /)
      call destruct(li1)
      call destruct(lr1)
      if (any(tmpI1 < 0)) then
        call detailedError(value1, "Interval steps must be greater equal to &
            &zero.")
      end if
      ctrl%nKPoint = sum(tmpI1)
      if (ctrl%nKPoint < 1) then
        call detailedError(value1, "Sum of the interval steps must be greater &
            &than zero.")
      end if
      ii = 1
      do while (tmpI1(ii) == 0)
        ii = ii + 1
      end do
      allocate(ctrl%kPoint(3, ctrl%nKPoint))
      allocate(ctrl%kWeight(ctrl%nKPoint))
      ind = 1
      do jj = ii, size(tmpI1)
        if (tmpI1(jj) == 0) then
          cycle
        end if
        rTmp3 = (kpts(:,jj) - kpts(:,jj-1)) / real(tmpI1(jj), dp)
        do kk = 1, tmpI1(jj)
          ctrl%kPoint(:,ind) = kpts(:,jj-1) + real(kk, dp) * rTmp3
          ind = ind + 1
        end do
      end do
      ctrl%kWeight(:) = 1.0_dp
      if (len(modifier) > 0) then
        select case (tolower(char(modifier)))
        case ("relative")
        case ("absolute")
          ctrl%kPoint(:,:) =  matmul(transpose(geo%latVecs), ctrl%kPoint)
          kpts(:,:) = matmul(transpose(geo%latVecs), kpts)
        case default
          call detailedError(child, "Invalid modifier: '" // char(modifier) &
              &// "'")
        end select
      end if
      deallocate(tmpI1)
      deallocate(kpts)

    case (textNodeName)

      ! no idea, but assume user knows what they are doing
      tBadIntegratingKPoints = .false.

      call init(lr1)
      call getChildValue(child, "", 4, lr1, modifier=modifier)
      if (len(lr1) < 1) then
        call detailedError(child, "At least one k-point must be defined.")
      end if
      ctrl%nKPoint = len(lr1)
      allocate(kpts(4, ctrl%nKPoint))
      call asArray(lr1, kpts)
      call destruct(lr1)
      if (len(modifier) > 0) then
        select case (tolower(char(modifier)))
        case ("relative")
          continue
        case ("absolute")
          kpts(1:3,:) =  matmul(transpose(geo%latVecs), kpts(1:3,:))
        case default
          call detailedError(child, "Invalid modifier: '" // char(modifier) &
              &// "'")
        end select
      end if
      allocate(ctrl%kPoint(3, ctrl%nKPoint))
      allocate(ctrl%kWeight(ctrl%nKPoint))
      ctrl%kPoint(:,:) = kpts(1:3, :)
      ctrl%kWeight(:) = kpts(4, :)
      deallocate(kpts)
    case default
      call detailedError(value1, "Invalid K-point scheme")
    end select

  end subroutine getEuclideanKSampling


  !> K-points for helical boundaries
  subroutine getHelicalKSampling(tBadIntegratingKPoints, ctrl, node, geo)

    !> Is this k-point grid usable to integrate properties like the energy, charges, ...?
    logical, intent(out) :: tBadIntegratingKPoints

    !> Relevant node in input tree
    type(fnode), pointer :: node

    !> Control structure to be filled
    type(TControl), intent(inout) :: ctrl

    !> Geometry structure
    type(TGeometry), intent(in) :: geo

    type(string) :: buffer
    type(fnode), pointer :: value1, child
    type(TListRealR1) :: lr1
    real(dp):: rTmp3(3), rTmp22(2,2)
    integer :: iTmp, iTmp2(2), kk, ii, jj
    real(dp), allocatable :: kPts(:,:)
    character(lc) :: errorStr

    ! assume the user knows what they are doing
    tBadIntegratingKPoints = .false.

    call getChildValue(node, "KPointsAndWeights", value1, child=child)
    call getNodeName(value1, buffer)
    select case(char(buffer))
    case ("helicaluniform")
      call getChildValue(value1, "", rTmp3(:2))
      if (abs(modulo(rTmp3(1) + 0.5_dp, 1.0_dp) - 0.5_dp) > 1e-6_dp) then
        call detailedError(value1, "The k-point grid must be integer values.")
      end if
      iTmp = nint(rTmp3(1))
      if (iTmp < 1) then
        call detailedError(node, "Number of grid points must be above 0")
      end if
      if (.not.ctrl%tSpinOrbit) then
        ctrl%nKPoint = iTmp * nint(geo%latvecs(3,1))
        allocate(ctrl%kPoint(2, ctrl%nKPoint))
        ctrl%kPoint = 0.0_dp
        allocate(ctrl%kWeight(ctrl%nKPoint))
        ctrl%kWeight = 1.0_dp / real(iTmp,dp)
        do ii = 0, iTmp-1
          ctrl%kPoint(1,ii+1) = ii * 0.5_dp*ctrl%kWeight(ii+1) + 0.5_dp*rTmp3(2)/rTmp3(1)
        end do
        ctrl%kWeight = 1.0_dp / real(ctrl%nKPoint,dp)
        do ii = 2, nint(geo%latvecs(3,1))
          ctrl%kPoint(1,(ii-1)*iTmp+1:ii*iTmp) = ctrl%kPoint(1,1:iTmp)
          ctrl%kPoint(2,(ii-1)*iTmp+1:ii*iTmp) = real(ii-1,dp)/nint(geo%latvecs(3,1))
        end do
      else
        call error("Helical boundaries not yet added for spin-orbit")
      end if
    case ("helicalsampled")
      call getChildValue(value1, "", rTmp22)
      iTmp2 = nint(rTmp22(:,1))
      if (any(abs(iTmp2-rTmp22(:,1)) > 1e-6_dp)) then
        call detailedError(value1, "The k-point grid must be integers.")
      end if
      if (any(iTmp2 < 1)) then
        call detailedError(node, "Number of grid points must be above 0")
      end if
      if (iTmp2(2) > nint(geo%latvecs(3,1))) then
        write(errorStr, '("The k-point grid for the helix rotational operation (",I0,&
            & ") is larger than the rotation order (",I0,").")')iTmp2(2), nint(geo%latvecs(3,1))
        call detailedError(node, errorStr)
      end if
      if (.not.ctrl%tSpinOrbit) then
        ctrl%nKPoint = product(iTmp2)
        allocate(ctrl%kPoint(2, ctrl%nKPoint))
        ctrl%kPoint = 0.0_dp
        allocate(ctrl%kWeight(ctrl%nKPoint))

        kk = 1
        do ii = 0, iTmp2(1)-1
          do jj = 0, iTmp2(2)-1

            ctrl%kPoint(1,kk) = ii * 0.5_dp / rTmp22(1,1) + 0.5_dp*rTmp22(1,2)/rTmp22(1,1)

            ctrl%kPoint(2,kk) = jj * 1.0_dp / rTmp22(2,1) + 0.5_dp*rTmp22(2,2)/rTmp22(2,1)

            kk = kk + 1

          end do
        end do

        ctrl%kWeight = 1.0_dp / real(ctrl%nKPoint,dp)

      else
        call error("Helical boundaries not yet added for spin-orbit")
      end if

    case (textNodeName)

      call init(lr1)
      call getChildValue(child, "", 3, lr1)
      if (len(lr1) < 1) then
        call detailedError(child, "At least one k-point must be defined.")
      end if
      ctrl%nKPoint = len(lr1)
      allocate(kpts(3, ctrl%nKPoint))
      call asArray(lr1, kpts)
      call destruct(lr1)
      allocate(ctrl%kPoint(2, ctrl%nKPoint))
      allocate(ctrl%kWeight(ctrl%nKPoint))
      ! first two are point values
      ctrl%kPoint(:2,:) = kpts(:2, :)
      ! last one is the weight
      ctrl%kWeight(:) = kpts(3, :)
      deallocate(kpts)

    case default
      call detailedError(value1, "Invalid K-point scheme")
    end select

  end subroutine getHelicalKSampling


  !> SCC options that are need for different hamiltonian choices
  subroutine readSccOptions(node, ctrl, geo)

    !> Relevant node in input tree
    type(fnode), pointer :: node

    !> Control structure to be filled
    type(TControl), intent(inout) :: ctrl

    !> Geometry structure to be filled
    type(TGeometry), intent(in) :: geo

    type(fnode), pointer :: value1, value2, child, child2
    type(string) :: buffer, buffer2
    type(TListRealR1) :: lr1

    ctrl%tMulliken = .true.

    call getChildValue(node, "ReadInitialCharges", ctrl%tReadChrg, .false.)
    if (.not. ctrl%tReadChrg) then
      call getInitialCharges(node, geo, ctrl%initialCharges)
    end if

    call getChildValue(node, "SCCTolerance", ctrl%sccTol, 1.0e-5_dp)

    ! temporararily removed until debugged
    !call getChildValue(node, "WriteShifts", ctrl%tWriteShifts, .false.)
    ctrl%tWriteShifts = .false.

    if (geo%tPeriodic) then
      call getChildValue(node, "EwaldParameter", ctrl%ewaldAlpha, 0.0_dp)
      call getChildValue(node, "EwaldTolerance", ctrl%tolEwald, 1.0e-9_dp)
    end if

  end subroutine readSccOptions


  !> Force evaluation options that are need for different hamiltonian choices
  subroutine readForceOptions(node, ctrl)

    !> Relevant node in input tree
    type(fnode), pointer :: node

    !> Control structure to be filled
    type(TControl), intent(inout) :: ctrl

    type(fnode), pointer :: child
    type(string) :: buffer

    call getChildValue(node, "ForceEvaluation", buffer, "Traditional", child=child)
    select case (tolower(unquote(char(buffer))))
    case("traditional")
      ctrl%forceType = forceTypes%orig
    case("dynamicst0")
      ctrl%forceType = forceTypes%dynamicT0
    case("dynamics")
      ctrl%forceType = forceTypes%dynamicTFinite
    case default
      call detailedError(child, "Invalid force evaluation method.")
    end select

  end subroutine readForceOptions


  !> Options for truncation of the SK data sets at a fixed distance
  subroutine SKTruncations(node, truncationCutOff, skInterMeth)

    !> Relevant node in input tree
    type(fnode), pointer :: node

    !> This is the resulting cutoff distance
    real(dp), intent(out) :: truncationCutOff

    !> Method of the sk interpolation
    integer, intent(in) :: skInterMeth

    logical :: tHardCutOff
    type(fnode), pointer :: field
    type(string) :: modifier

    ! Artificially truncate the SK table
    call getChildValue(node, "SKMaxDistance", truncationCutOff, modifier=modifier, child=field)
    call convertByMul(char(modifier), lengthUnits, field, truncationCutOff)

    call getChildValue(node, "HardCutOff", tHardCutOff, .true.)
    if (tHardCutOff) then
      ! Adjust by the length of the tail appended to the cutoff
      select case(skInterMeth)
      case(skEqGridOld)
        truncationCutOff = truncationCutOff - distFudgeOld
      case(skEqGridNew)
        truncationCutOff = truncationCutOff - distFudge
      end select
    end if
    if (truncationCutOff < epsilon(0.0_dp)) then
      call detailedError(field, "Truncation is shorter than the minimum distance over which SK data&
          & goes to 0")
    end if

  end subroutine SKTruncations


  !> Reads inital charges
  subroutine getInitialCharges(node, geo, initCharges)

    !> relevant node in input tree
    type(fnode), pointer :: node

    !> geometry, including atomic type information
    type(TGeometry), intent(in) :: geo

    !> initial atomic charges
    real(dp), allocatable :: initCharges(:)

    type(fnode), pointer :: child, child2, child3, val
    type(fnodeList), pointer :: children
    integer, allocatable :: pTmpI1(:)
    type(string) :: buffer
    real(dp) :: rTmp
    integer :: ii, jj, iAt

    call getChildValue(node, "InitialCharges", val, "", child=child, &
        &allowEmptyValue=.true., dummyValue=.true., list=.true.)

    ! Read either all atom charges, or individual atom specifications
    call getChild(child, "AllAtomCharges", child2, requested=.false.)
    if (associated(child2)) then
      allocate(initCharges(geo%nAtom))
      call getChildValue(child2, "", initCharges)
    else
      call getChildren(child, "AtomCharge", children)
      if (getLength(children) > 0) then
        allocate(initCharges(geo%nAtom))
        initCharges = 0.0_dp
      end if
      do ii = 1, getLength(children)
        call getItem1(children, ii, child2)
        call getChildValue(child2, "Atoms", buffer, child=child3, multiple=.true.)
        call convAtomRangeToInt(char(buffer), geo%speciesNames, geo%species, child3, pTmpI1)
        call getChildValue(child2, "ChargePerAtom", rTmp)
        do jj = 1, size(pTmpI1)
          iAt = pTmpI1(jj)
          if (initCharges(iAt) /= 0.0_dp) then
            call detailedWarning(child3, "Previous setting for the charge &
                &of atom" // i2c(iAt) // " overwritten")
          end if
          initCharges(iAt) = rTmp
        end do
        deallocate(pTmpI1)
      end do
      call destroyNodeList(children)
    end if

  end subroutine getInitialCharges


  !> Reads initial spins
  subroutine getInitialSpins(node, geo, nSpin, initSpins)

    !> relevant node in input data
    type(fnode), pointer :: node

    !> geometry, including atomic information
    type(TGeometry), intent(in) :: geo

    !> number of spin channels
    integer, intent(in) :: nSpin

    !> initial spins on return
    real(dp), allocatable :: initSpins(:,:)

    type(fnode), pointer :: child, child2, child3, val
    type(fnodeList), pointer :: children
    integer, allocatable :: pTmpI1(:)
    type(string) :: buffer
    real(dp), allocatable :: rTmp(:)
    integer :: ii, jj, iAt

    @:ASSERT(nSpin == 1 .or. nSpin == 3)

    call getChildValue(node, "InitialSpins", val, "", child=child, &
        &allowEmptyValue=.true., dummyValue=.true., list=.true.)

    ! Read either all atom spins, or individual spin specifications
    call getChild(child, "AllAtomSpins", child2, requested=.false.)
    if (associated(child2)) then
      allocate(initSpins(nSpin, geo%nAtom))
      call getChildValue(child2, "", initSpins)
    else
      call getChildren(child, "AtomSpin", children)
      if (getLength(children) > 0) then
        allocate(initSpins(nSpin, geo%nAtom))
        initSpins = 0.0_dp
      end if
      allocate(rTmp(nSpin))
      do ii = 1, getLength(children)
        call getItem1(children, ii, child2)
        call getChildValue(child2, "Atoms", buffer, child=child3, multiple=.true.)
        call convAtomRangeToInt(char(buffer), geo%speciesNames, geo%species, child3, pTmpI1)
        call getChildValue(child2, "SpinPerAtom", rTmp)
        do jj = 1, size(pTmpI1)
          iAt = pTmpI1(jj)
          if (any(initSpins(:,iAt) /= 0.0_dp)) then
            call detailedWarning(child3, "Previoius setting for the spin &
                &of atom" // i2c(iAt) // " overwritten")
          end if
          initSpins(:,iAt) = rTmp
        end do
        deallocate(pTmpI1)
      end do
      deallocate(rTmp)
      call destroyNodeList(children)
    end if

  end subroutine getInitialSpins


  !> Reads numerical differentiation method to be used
  subroutine readDifferentiation(node, ctrl)

    !> relevant node in input tree
    type(fnode), pointer, intent(in) :: node

    !> control structure to fill
    type(TControl), intent(inout) :: ctrl


    !> default of a reasonable choice for round off when using a second order finite difference
    !> formula
    real(dp), parameter :: defDelta = epsilon(1.0_dp)**0.25_dp

    type(string) :: buffer, modifier
    type(fnode), pointer :: val, child

    call getChildValue(node, "Differentiation", val, "FiniteDiff",&
        & child=child)
    call getNodeName(val, buffer)
    select case (char(buffer))
    case ("finitediff")
      ctrl%iDerivMethod = 1
      call getChildValue(val, "Delta", ctrl%deriv1stDelta, defDelta,&
          & modifier=modifier, child=child)
      call convertByMul(char(modifier), lengthUnits, child,&
          & ctrl%deriv1stDelta)
    case ("richardson")
      ctrl%iDerivMethod = 2
    case default
      call getNodeHSDName(val, buffer)
      call detailedError(child, "Invalid derivative calculation '" &
          & // char(buffer) // "'")
    end select

  end subroutine readDifferentiation


  !> Reads the H corrections (H5, Damp)
  subroutine readHCorrection(node, geo, ctrl)

    !> Node containing the h-bond correction sub-block.
    type(fnode), pointer, intent(in) :: node

    !> Geometry.
    type(TGeometry), intent(in) :: geo

    !> Control structure
    type(TControl), intent(inout) :: ctrl

    type(fnode), pointer :: value1, child, child2
    type(string) :: buffer
    real(dp) :: h5ScalingDef
    integer :: iSp

    ! X-H interaction corrections including H5 and damping
    ctrl%tDampH = .false.
    ctrl%h5SwitchedOn = .false.
    call getChildValue(node, "HCorrection", value1, "None", child=child)
    call getNodeName(value1, buffer)
    select case (char(buffer))
    case ("none")
      ! nothing to do
    case ("damping")
      ! Switch the correction on
      ctrl%tDampH = .true.
      call getChildValue(value1, "Exponent", ctrl%dampExp)
    case ("h5")
      ! Switch the correction on
      ctrl%h5SwitchedOn = .true.

      call getChildValue(value1, "RScaling", ctrl%h5RScale, 0.714_dp)
      call getChildValue(value1, "WScaling", ctrl%h5WScale, 0.25_dp)

      allocate(ctrl%h5ElementPara(geo%nSpecies))
      call getChild(value1, "H5Scaling", child2, requested=.false.)
      if (.not. associated(child2)) then
        call setChild(value1, "H5scaling", child2)
      end if
      do iSp = 1, geo%nSpecies
        select case (geo%speciesNames(iSp))
        case ("O")
          h5ScalingDef = 0.06_dp
        case ("N")
          h5ScalingDef = 0.18_dp
        case ("S")
          h5ScalingDef = 0.21_dp
        case default
          ! Default value is -1, this indicates that the element should be ignored
          h5ScalingDef = -1.0_dp
        end select
        call getChildValue(child2, geo%speciesNames(iSp), ctrl%h5ElementPara(iSp), h5ScalingDef)
      end do
    case default
      call getNodeHSDName(value1, buffer)
      call detailedError(child, "Invalid HCorrection '" // char(buffer) // "'")
    end select

  end subroutine readHCorrection


  !> Reads Slater-Koster files
  !> Should be replaced with a more sophisticated routine, once the new SK-format has been
  !> established
  subroutine readSKFiles(skFiles, nSpecies, slako, orb, angShells, orbRes, skInterMeth, repPoly,&
      & truncationCutOff, rangeSepSK)

    !> List of SK file names to read in for every interaction
    type(TListCharLc), intent(inout) :: skFiles(:,:)

    !> Nr. of species in the system
    integer, intent(in) :: nSpecies

    !> Data type for slako information
    type(TSlater), intent(inout) :: slako

    !> Information about the orbitals in the system
    type(TOrbitals), intent(in) :: orb

    !> For every species, a list of rank one arrays. Each array contains the angular momenta to pick
    !> from the appropriate SK-files.
    type(TListIntR1), intent(inout) :: angShells(:)

    !> Are the Hubbard Us different for each l-shell?
    logical, intent(in) :: orbRes

    !> Method of the sk interpolation
    integer, intent(in) :: skInterMeth

    !> is this a polynomial or spline repulsive?
    logical, intent(in) :: repPoly(:,:)

    !> Distances to artificially truncate tables of SK integrals
    real(dp), intent(in), optional :: truncationCutOff

    !> if calculation range separated then read omega from end of SK file
    type(TRangeSepSKTag), intent(inout), optional :: rangeSepSK

    integer :: iSp1, iSp2, nSK1, nSK2, iSK1, iSK2, ind, nInteract, iSh1
    integer :: angShell(maxL+1), nShell
    logical :: readRep, readAtomic
    character(lc) :: fileName
    real(dp), allocatable, target :: skHam(:,:), skOver(:,:)
    real(dp) :: dist
    type(TOldSKData), allocatable :: skData12(:,:), skData21(:,:)
    type(TSlakoEqGrid), allocatable :: pSlakoEqGrid1, pSlakoEqGrid2
    type(TRepSplineIn) :: repSplineIn1, repSplineIn2
    type(TRepPolyIn) :: repPolyIn1, repPolyIn2
    type(TRepSpline), allocatable :: pRepSpline
    type(TRepPoly), allocatable :: pRepPoly

    ! if artificially cutting the SK tables
    integer :: nEntries

    @:ASSERT(size(skFiles, dim=1) == size(skFiles, dim=2))
    @:ASSERT((size(skFiles, dim=1) > 0) .and. (size(skFiles, dim=1) == nSpecies))
    @:ASSERT(all(shape(repPoly) == shape(skFiles)))

    allocate(slako%skSelf(orb%mShell, nSpecies))
    allocate(slako%skHubbU(orb%mShell, nSpecies))
    allocate(slako%skOcc(orb%mShell, nSpecies))
    allocate(slako%mass(nSpecies))
    slako%skSelf(:,:) = 0.0_dp
    slako%skHubbU(:,:) = 0.0_dp
    slako%skOcc(:,:) = 0.0_dp

    allocate(slako%skHamCont)
    call init(slako%skHamCont, nSpecies)
    allocate(slako%skOverCont)
    call init(slako%skOverCont, nSpecies)
    allocate(slako%repCont)
    call init(slako%repCont, nSpecies)

    write(stdout, "(A)") "Reading SK-files:"
    lpSp1: do iSp1 = 1, nSpecies
      nSK1 = len(angShells(iSp1))
      lpSp2: do iSp2 = iSp1, nSpecies
        nSK2 = len(angShells(iSp2))
        allocate(skData12(nSK2, nSK1))
        allocate(skData21(nSK1, nSK2))
        ind = 1
        do iSK1 = 1, nSK1
          do iSK2 = 1, nSK2
            readRep = (iSK1 == 1 .and. iSK2 == 1)
            readAtomic = (iSp1 == iSp2 .and. iSK1 == iSK2)
            call get(skFiles(iSp2, iSp1), fileName, ind)
            if (.not. present(rangeSepSK)) then
              if (readRep .and. repPoly(iSp2, iSp1)) then
                call readFromFile(skData12(iSK2,iSK1), fileName, readAtomic, repPolyIn=repPolyIn1)
              elseif (readRep) then
                call readFromFile(skData12(iSK2,iSK1), fileName, readAtomic, iSp1, iSp2,&
                    & repSplineIn=repSplineIn1)
              else
                call readFromFile(skData12(iSK2,iSK1), fileName, readAtomic)
              end if
            else
              if (readRep .and. repPoly(iSp2, iSp1)) then
                call readFromFile(skData12(iSK2,iSK1), fileName, readAtomic, repPolyIn=repPolyIn1,&
                    & rangeSepSK=rangeSepSK)
              elseif (readRep) then
                call readFromFile(skData12(iSK2,iSK1), fileName, readAtomic, iSp1, iSp2,&
                    & repSplineIn=repSplineIn1, rangeSepSK=rangeSepSK)
              else
                call readFromFile(skData12(iSK2,iSK1), fileName, readAtomic, rangeSepSK=rangeSepSK)
              end if
            end if
            ind = ind + 1
          end do
        end do
        if (iSp1 == iSp2) then
          skData21 = skData12
          if (repPoly(iSp1, iSp2)) then
            repPolyIn2 = repPolyIn1
          else
            repSplineIn2 = repSplineIn1
          end if
          ind = 1
          do iSK1 = 1, nSK1
            call intoArray(angShells(iSp1), angShell, nShell, iSK1)
            do iSh1 = 1, nShell
              slako%skSelf(ind, iSp1) = &
                  &skData12(iSK1,iSK1)%skSelf(angShell(iSh1)+1)
              slako%skOcc(ind:ind, iSp1) = &
                  &skData12(iSK1,iSK1)%skOcc(angShell(iSh1)+1)
              slako%skHubbU(ind, iSp1) = &
                  &skData12(iSK1,iSK1)%skHubbU(angShell(iSh1)+1)
              ind = ind + 1
            end do
          end do
          if (.not. orbRes) then
            slako%skHubbU(2:,iSp1) = slako%skHubbU(1,iSp1)
          end if
          slako%mass(iSp1) = skData12(1,1)%mass
        else
          ind = 1
          do iSK2 = 1, nSK2
            do iSK1 = 1, nSK1
              readRep = (iSK1 == 1 .and. iSK2 == 1)
              call get(sKFiles(iSp1, iSp2), fileName, ind)
              if (readRep .and. repPoly(iSp1, iSp2)) then
                call readFromFile(skData21(iSK1,iSK2), fileName, readAtomic, &
                    &repPolyIn=repPolyIn2)
              elseif (readRep) then
                call readFromFile(skData21(iSK1,iSK2), fileName, readAtomic, &
                    &iSp2, iSp1, repSplineIn=repSplineIn2)
              else
                call readFromFile(skData21(iSK1,iSK2), fileName, readAtomic)
              end if
              ind = ind + 1
            end do
          end do
        end if

        ! Check for SK and repulsive consistentcy
        call checkSKCompElec(skData12, skData21, iSp1, iSp2)
        if (repPoly(iSp1, iSp2)) then
          call checkSKCompRepPoly(repPolyIn1, repPolyIn2, iSp1, iSp2)
        else
          call checkSKCompRepSpline(repSplineIn1, repSplineIn2, iSp1, iSp2)
        end if

        ! Create full H/S table for all interactions of iSp1-iSp2
        nInteract = getNSKIntegrals(iSp1, iSp2, orb)
        allocate(skHam(size(skData12(1,1)%skHam, dim=1), nInteract))
        allocate(skOver(size(skData12(1,1)%skOver, dim=1), nInteract))
        call getFullTable(skHam, skOver, skData12, skData21, angShells(iSp1),&
            & angShells(iSp2))

        ! Add H/S tables to the containers for iSp1-iSp2
        dist = skData12(1,1)%dist
        if (present(truncationCutOff)) then
          nEntries = floor(truncationCutOff / dist)
          nEntries = min(nEntries, size(skData12(1,1)%skHam, dim=1))
        else
          nEntries = size(skData12(1,1)%skHam, dim=1)
        end if
        allocate(pSlakoEqGrid1, pSlakoEqGrid2)
        call init(pSlakoEqGrid1, dist, skHam(:nEntries,:), skInterMeth)
        call init(pSlakoEqGrid2, dist, skOver(:nEntries,:), skInterMeth)
        call addTable(slako%skHamCont, pSlakoEqGrid1, iSp1, iSp2)
        call addTable(slako%skOverCont, pSlakoEqGrid2, iSp1, iSp2)
        deallocate(skHam)
        deallocate(skOver)
        if (iSp1 /= iSp2) then
          ! Heteronuclear interactions: the same for the reverse interaction
          allocate(skHam(size(skData12(1,1)%skHam, dim=1), nInteract))
          allocate(skOver(size(skData12(1,1)%skOver, dim=1), nInteract))
          call getFullTable(skHam, skOver, skData21, skData12, angShells(iSp2),&
              & angShells(iSp1))
          allocate(pSlakoEqGrid1, pSlakoEqGrid2)
          call init(pSlakoEqGrid1, dist, skHam(:nEntries,:), skInterMeth)
          call init(pSlakoEqGrid2, dist, skOver(:nEntries,:), skInterMeth)
          call addTable(slako%skHamCont, pSlakoEqGrid1, iSp2, iSp1)
          call addTable(slako%skOverCont, pSlakoEqGrid2, iSp2, iSp1)
          deallocate(skHam)
          deallocate(skOver)
        end if
        deallocate(skData12)
        deallocate(skData21)

        ! Add repulsives to the containers.
        if (repPoly(iSp2, iSp1)) then
          allocate(pRepPoly)
          call init(pRepPoly, repPolyIn1)
          call addRepulsive(slako%repCont, pRepPoly, iSp1, iSp2)
          deallocate(pRepPoly)
        else
          allocate(pRepSpline)
          call init(pRepSpline, repSplineIn1)
          call addRepulsive(slako%repCont, pRepSpline, iSp1, iSp2)
          deallocate(pRepSpline)
          deallocate(repSplineIn1%xStart)
          deallocate(repSplineIn1%spCoeffs)
        end if
        if (iSp1 /= iSp2) then
          if (repPoly(iSp1, iSp2)) then
            allocate(pRepPoly)
            call init(pRepPoly, repPolyIn2)
            call addRepulsive(slako%repCont, pRepPoly, iSp2, iSp1)
            deallocate(pRepPoly)
          else
            allocate(pRepSpline)
            call init(pRepSpline, repSplineIn2)
            call addRepulsive(slako%repCont, pRepSpline, iSp2, iSp1)
            deallocate(pRepSpline)
            deallocate(repSplineIn2%xStart)
            deallocate(repSplineIn2%spCoeffs)
          end if
        end if
      end do lpSp2
    end do lpSp1
    write(stdout, "(A)") "Done."

  end subroutine readSKFiles


  !> Checks if the provided set of SK-tables for a the interactions A-B and B-A are consistent
  subroutine checkSKCompElec(skData12, skData21, sp1, sp2)

    !> Slater-Koster integral set for the interaction A-B
    type(TOldSKData), intent(in), target :: skData12(:,:)

    !> Slater-Koster integral set for the interaction B-A
    type(TOldSKData), intent(in), target :: skData21(:,:)

    !> Species number for A (for error messages)
    integer, intent(in) :: sp1

    !> Species number for B (for error messages)
    integer, intent(in) :: sp2

    integer :: iSK1, iSK2, nSK1, nSK2
    integer :: nGrid
    real(dp) :: dist
    type(TOldSKData), pointer :: pSK12, pSK21
    character(lc) :: errorStr

    nSK1 = size(skData12, dim=2)
    nSK2 = size(skData12, dim=1)

    @:ASSERT(size(skData21, dim=1) == nSK1)
    @:ASSERT(size(skData21, dim=2) == nSK2)

    nGrid = skData12(1,1)%nGrid
    dist = skData12(1,1)%dist

    ! All SK files should have the same grid separation and table length
    nGrid = skData12(1,1)%nGrid
    dist = skData12(1,1)%dist
    do iSK1 = 1, nSK1
      do iSK2 = 1, nSK2
        pSK12 => skData12(iSK2, iSK1)
        pSK21 => skData21(iSK1, iSK2)

        if (pSK12%dist /= dist .or. pSK21%dist /= dist) then
          write (errorStr, "(A,I2,A,I2)") "Incompatible SK grid separations &
              &for species ", sp1, ", ", sp2
          call error(errorStr)
        end if
        if (pSK12%nGrid /= nGrid .or. pSK21%nGrid /= nGrid) then
          write (errorStr, "(A,I2,A,I2)") "Incompatible SK grid lengths for &
              &species pair ", sp1, ", ", sp2
          call error(errorStr)
        end if
      end do
    end do

  end subroutine checkSKCompElec


  !> Checks if the provided repulsive splines for A-B and B-A are compatible
  subroutine checkSKCompRepSpline(repIn1, repIn2, sp1, sp2)

    !> Repulsive spline for interaction A-B
    type(TRepSplineIn), intent(in) :: repIn1

    !> Repulsive spline for interaction B-A
    type(TRepSplineIn), intent(in) :: repIn2

    !> Number of species A (for error messages only)
    integer, intent(in) :: sp1

    !> Number of species B (for error messages only)
    integer, intent(in) :: sp2


    !> Tolerance for the agreement in the repulsive data
    real(dp), parameter :: tolRep = 1.0e-8_dp


    !> string for error return
    character(lc) :: errorStr

    ! Repulsives for A-B and B-A should be the same
    if (size(repIn1%xStart) /= size(repIn2%xStart)) then
      write(errorStr, "(A,I2,A,I2,A)") "Incompatible nr. of repulsive &
          &intervals for species pair ", sp1, "-", sp2, "."
      call error(errorStr)
    end if
    if (maxval(abs(repIn1%xStart - repIn2%xStart)) > tolRep) then
      write(errorStr, "(A,I2,A,I2,A)") "Incompatible repulsive spline &
          &intervals for species pair ", sp1, "-", sp2, "."
      call error(errorStr)
    end if
    if (maxval(abs(repIn1%spCoeffs - repIn2%spCoeffs)) > tolRep &
        &.or. maxval(abs(repIn1%spLastCoeffs - repIn2%spLastCoeffs)) &
        &> tolRep) then
      write(errorStr, "(A,I2,A,I2,A)") "Incompatible repulsive spline &
          &coefficients for species pair ", sp1, "-", sp2, "."
      call error(errorStr)
    end if
    if (maxval(abs(repIn1%expCoeffs - repIn2%expCoeffs)) > tolRep) then
      write(errorStr, "(A,I2,A,I2,A)") "Incompatible repulsive spline &
          &exp. coefficients for species pair ", sp1, "-", sp2, "."
      call error(errorStr)
    end if
    if (abs(repIn1%cutoff - repIn2%cutoff) > tolRep) then
      write(errorStr, "(A,I2,A,I2,A)") "Incompatible repulsive spline &
          &cutoffs for species pair ", sp1, "-", sp2, "."
      call error(errorStr)
    end if

  end subroutine checkSKCompRepSpline


  !> Checks if repulsive polynomials for A-B and B-A are compatible
  subroutine checkSKCompRepPoly(repIn1, repIn2, sp1, sp2)

    !> Repulsive polynomial for interaction A-B
    type(TRepPolyIn), intent(in) :: repIn1

    !> Repulsive polynomial for interaction B-A
    type(TRepPolyIn), intent(in) :: repIn2

    !> Number of species A (for error messages only)
    integer, intent(in) :: sp1

    !> Number of species B (for error messages only)
    integer, intent(in) :: sp2


    !> for error string return
    character(lc) :: errorStr

    if (any(repIn1%polyCoeffs /= repIn2%polyCoeffs)) then
      write(errorStr, "(A,I2,A,I2,A)") "Incompatible repulsive polynomial &
          &coefficients  for the species pair ", sp1, "-", sp2, "."
      call error(errorStr)
    end if
    if (repIn1%cutoff /= repIn2%cutoff) then
      write(errorStr, "(A,I2,A,I2,A)") "Incompatible repulsive cutoffs  &
          &for the species pair ", sp1, "-", sp2, "."
      call error(errorStr)
    end if

  end subroutine checkSKCompRepPoly


  !> Returns the nr. of Slater-Koster integrals necessary to describe the interactions between two
  !> species
  pure function getNSKIntegrals(sp1, sp2, orb) result(nInteract)

    !> Index of the first species
    integer, intent(in) :: sp1

    !> Index of the second species
    integer, intent(in) :: sp2

    !> Information about the orbitals in the system
    type(TOrbitals), intent(in) :: orb

    !> Nr. of Slater-Koster interactions
    integer :: nInteract

    integer :: iSh1, iSh2

    nInteract = 0
    do iSh1 = 1, orb%nShell(sp1)
      do iSh2 = 1, orb%nShell(sp2)
        nInteract = nInteract + min(orb%angShell(iSh2, sp2), orb%angShell(iSh1, sp1)) + 1
      end do
    end do

  end function getNSKIntegrals


  !> Creates from the columns of the Slater-Koster files for A-B and B-A a full table for A-B,
  !> containing all integrals.
  subroutine getFullTable(skHam, skOver, skData12, skData21, angShells1, angShells2)

    !> Resulting table of H integrals
    real(dp), intent(out) :: skHam(:,:)

    !> Resulting table of S integrals
    real(dp), intent(out) :: skOver(:,:)

    !> Contains all SK files describing interactions for A-B
    type(TOldSKData), intent(in), target :: skData12(:,:)

    !> Contains all SK files describing interactions for B-A
    type(TOldSKData), intent(in), target :: skData21(:,:)

    !> Angular momenta to pick from the SK-files for species A
    type(TListIntR1), intent(inout) :: angShells1

    !> Angular momenta to pick from the SK-files for species B
    type(TListIntR1), intent(inout) :: angShells2

    integer :: ind, iSK1, iSK2, iSh1, iSh2, nSh1, nSh2, l1, l2, lMin, lMax, mm
    integer :: angShell1(maxL+1), angShell2(maxL+1)
    real(dp), pointer :: pHam(:,:), pOver(:,:)


    !> Maps (mm, l1, l2 ) onto an element in the SK table.
    !> l2 >= l1 (l1 = 0, 1, ...; l2 = 0, 1, ...), m <= l1.
    integer, parameter :: skMap(0:maxL, 0:maxL, 0:maxL) &
        &= reshape((/&
        &20, 0,  0,  0,  19,  0,  0,  0,  18,  0,  0,  0,  17,  0,  0,  0,&
        & 0, 0,  0,  0,  15, 16,  0,  0,  13, 14,  0,  0,  11, 12,  0,  0,&
        & 0, 0,  0,  0,   0,  0,  0,  0,   8,  9, 10,  0,   5,  6,  7,  0,&
        & 0, 0,  0,  0,   0,  0,  0,  0,   0,  0,  0,  0,   1,  2,  3,  4/),&
        &(/maxL + 1, maxL + 1, maxL + 1/))

    ind = 1
    do iSK1 = 1, len(angShells1)
      call intoArray(angShells1, angShell1, nSh1, iSK1)
      do iSh1 = 1, nSh1
        l1 = angShell1(iSh1)
        do iSK2 = 1, len(angShells2)
          call intoArray(angShells2, angShell2, nSh2, iSK2)
          do iSh2 = 1, nSh2
            l2 = angShell2(iSh2)
            if (l1 <= l2) then
              pHam => skData12(iSK2,iSK1)%skHam
              pOver => skData12(iSK2,iSK1)%skOver
              lMin = l1
              lMax = l2
            else
              pHam => skData21(iSK1,iSK2)%skHam
              pOver => skData21(iSK1,iSK2)%skOver
              lMin = l2
              lMax = l1
            end if
            do mm = 0, lMin
              ! Safety check, if array size are appropriate
              @:ASSERT(all(shape(skHam) >= (/ size(pHam, dim=1), ind /)))
              @:ASSERT(all(shape(skOver) >= (/ size(pOver, dim=1), ind /)))
              @:ASSERT(size(pHam, dim=1) == size(pOver, dim=1))
              skHam(:,ind) = pHam(:,skMap(mm,lMax,lMin))
              skOver(:,ind) = pOver(:,skMap(mm,lMax,lMin))
              ind = ind + 1
            end do
          end do
        end do
      end do
    end do

  end subroutine getFullTable


  !> Reads the option block
  subroutine readOptions(node, ctrl)

    !> Node to parse
    type(fnode), pointer :: node

    !> Control structure to fill
    type(TControl), intent(inout) :: ctrl

    type(fnode), pointer :: child
    logical :: tWriteDetailedOutDef

  #:if WITH_SOCKETS
    tWriteDetailedOutDef = .not. allocated(ctrl%socketInput)
  #:else
    tWriteDetailedOutDef = .true.
  #:endif
    call getChildValue(node, "WriteDetailedOut", ctrl%tWriteDetailedOut, tWriteDetailedOutDef)

    call getChildValue(node, "WriteAutotestTag", ctrl%tWriteTagged, .false.)
    call getChildValue(node, "WriteDetailedXML", ctrl%tWriteDetailedXML, &
        &.false.)
    call getChildValue(node, "WriteResultsTag", ctrl%tWriteResultsTag, &
        &.false.)


    if (.not.(ctrl%tMD.or.ctrl%isGeoOpt)) then
      if (ctrl%tSCC) then
        call getChildValue(node, "RestartFrequency", ctrl%restartFreq, 20)
      else
        ctrl%restartFreq = 0
      end if
    end if
    call getChildValue(node, "RandomSeed", ctrl%iSeed, 0, child=child)
    if (ctrl%iSeed < 0) then
      call detailedError(child, "Random seed must be greater or equal zero")
    end if
    call getChildValue(node, "WriteHS", ctrl%tWriteHS, .false.)
    call getChildValue(node, "WriteRealHS", ctrl%tWriteRealHS, .false.)
    call getChildValue(node, "MinimiseMemoryUsage", ctrl%tMinMemory, .false., child=child)
    if (ctrl%tMinMemory) then
      call detailedWarning(child, "Memory minimisation is not working currently, normal calculation&
          & will be used instead")
    end if
    call getChildValue(node, "ShowFoldedCoords", ctrl%tShowFoldedCoord, .false.)
  #:if DEBUG > 0
    call getChildValue(node, "TimingVerbosity", ctrl%timingLevel, -1)
  #:else
    call getChildValue(node, "TimingVerbosity", ctrl%timingLevel, 1)
  #:endif

    if (ctrl%tReadChrg) then
      call getChildValue(node, "ReadChargesAsText", ctrl%tReadChrgAscii, .false.)
    end if
    call getChildValue(node, "WriteChargesAsText", ctrl%tWriteChrgAscii, .false.)

    ctrl%tSkipChrgChecksum = .false.
    if (.not. ctrl%tFixEf .and. ctrl%tReadChrg) then
      call getChildValue(node, "SkipChargeTest", ctrl%tSkipChrgChecksum, .false.)
    end if

  end subroutine readOptions


  !> Reads in dispersion related settings
  subroutine readDispersion(node, geo, input, nrChrg, tSCC, isSccConvRequired)

    !> Node to parse
    type(fnode), pointer :: node

    !> geometry, including atomic information
    type(TGeometry), intent(in) :: geo

    !> dispersion data on exit
    type(TDispersionInp), intent(out) :: input

    !> net charge
    real(dp), intent(in) :: nrChrg

    !> SCC calculation?
    logical, intent(in) :: tScc

    !> use only converged SCC charges
    logical :: isSccConvRequired

    type(fnode), pointer :: dispModel
    type(string) :: buffer

    call getChildValue(node, "", dispModel)
    call getNodeName(dispModel, buffer)
    select case (char(buffer))
    case ("slaterkirkwood")
      allocate(input%slakirk)
      call readDispSlaKirk(dispModel, geo, input%slakirk)
    case ("lennardjones")
      allocate(input%uff)
      call readDispVdWUFF(dispModel, geo, input%uff)
    case ("dftd3")
  #:if WITH_DFTD3
      allocate(input%dftd3)
      call readDispDFTD3(dispModel, geo, input%dftd3)
  #:else
      call detailedError(node, "Program had been compiled without DFTD3 support")
  #:endif
    case ("simpledftd3")
      allocate(input%sdftd3)
      call readSimpleDFTD3(dispModel, geo, input%sdftd3)
    case ("dftd4")
      allocate(input%dftd4)
      call readDispDFTD4(dispModel, geo, input%dftd4, nrChrg)
    case ("ts")
  #:if WITH_MBD
      allocate(input%mbd)
      call readDispTs(dispModel, input%mbd)
  #:else
      call detailedError(node, "Program must be compiled with the mbd library for TS-dispersion")
  #:endif
    case ("mbd")
  #:if WITH_MBD
      allocate(input%mbd)
      call readDispMbd(dispModel, input%mbd)
  #:else
      call detailedError(node, "Program must be compiled with the mbd library for MBD-dispersion")
  #:endif
    case default
      call detailedError(node, "Invalid dispersion model name.")
    end select

    select case (char(buffer))
    case ("ts", "mbd")
      if (tSCC) then
        call getChildValue(node, "ConvergentSCCOnly", isSccConvRequired, .true.)
      end if
    end select

  end subroutine readDispersion


  !> Reads in the dispersion input data for the Slater-Kirkwood dispersion model
  subroutine readDispSlaKirk(node, geo, input)

    !> Node to process
    type(fnode), pointer :: node

    !> Geometry of the current system
    type(TGeometry), intent(in) :: geo

    !> Contains the input for the dispersion module on exit
    type(TDispSlaKirkInp), intent(out) :: input

    type(fnode), pointer :: value1, value2, child, child2, child3
    type(string) :: buffer, modifier, modifier2, modifiers(3)
    real(dp), allocatable :: tmpR2(:,:), tmp2R2(:,:), rCutoffs(:)
    real(dp) :: mCutoff, rTmp
    integer :: iAt1, iAt2f, iSp1, iSp2, iNeigh
    integer, allocatable :: nNeighs(:)
    real(dp), allocatable :: cellVec(:,:), rCellVec(:,:)
    real(dp), allocatable :: coords(:,:)
    integer, allocatable :: img2CentCell(:), iCellVec(:)
    integer :: nAllAtom
    type(TNeighbourList) :: neighs

    allocate(tmpR2(3, geo%nAtom))
    allocate(input%polar(geo%nAtom))
    allocate(input%rWaals(geo%nAtom))
    allocate(input%charges(geo%nAtom))
    call getChildValue(node, "PolarRadiusCharge", value1, child=child, modifier=modifier)
    call getNodeName(value1, buffer)
    select case (char(buffer))
    case (textNodeName)
      call getChildValue(child, "", tmpR2, modifier=modifier)
      if (len(modifier) > 0) then
        call splitModifier(char(modifier), child, modifiers)
        call convertByMul(char(modifiers(1)), volumeUnits, child, tmpR2(1,:),&
            &.false.)
        call convertByMul(char(modifiers(2)), lengthUnits, child, tmpR2(2,:),&
            &.false.)
        call convertByMul(char(modifiers(3)), chargeUnits, child, tmpR2(3,:),&
            &.false.)
      end if

    case ("hybriddependentpol")
      if (len(modifier) > 0) then
        call detailedError(child, "PolarRadiusCharge is not allowed to carry &
            &a modifier, if the HybridDependentPol method is used.")
      end if
      allocate(rCutoffs(geo%nSpecies))
      allocate(tmp2R2(13, geo%nSpecies))
      do iSp1 = 1, geo%nSpecies
        call getChildValue(value1, geo%speciesNames(iSp1), value2, &
            &child=child2, dummyValue=.true.)
        call getChildValue(child2, "CovalentRadius", rCutoffs(iSp1), &
            &modifier=modifier2, child=child3)
        call convertByMul(char(modifier2), lengthUnits, child3, &
            &rCutoffs(iSp1))
        call getChildValue(child2, "HybridPolarisations", tmp2R2(:, iSp1), &
            &modifier=modifier2, child=child3)
        if (len(modifier2) > 0) then
          call splitModifier(char(modifier2), child, modifiers)
          call convertByMul(char(modifiers(1)), volumeUnits, child, &
              &tmp2R2(1:6, iSp1), .false.)
          call convertByMul(char(modifiers(2)), lengthUnits, child, &
              &tmp2R2(7:12, iSp1), .false.)
          call convertByMul(char(modifiers(3)), chargeUnits, child, &
              &tmp2R2(13, iSp1), .false.)
        end if
      end do
      mCutoff = 2.0_dp * maxval(rCutoffs)
      if (geo%tPeriodic) then
        call getCellTranslations(cellVec, rCellVec, geo%latVecs, geo%recVecs2p, mCutoff)
      else
        allocate(cellVec(3, 1))
        allocate(rCellVec(3, 1))
        cellVec(:, 1) = (/ 0.0_dp, 0.0_dp, 0.0_dp /)
        rCellVec(:, 1) = (/ 0.0_dp, 0.0_dp, 0.0_dp /)
      end if
      call init(neighs, geo%nAtom, 10)
      if (geo%tPeriodic) then
        ! Make some guess for the nr. of all interacting atoms
        nAllAtom = int((real(geo%nAtom, dp)**(1.0_dp/3.0_dp) + 3.0_dp)**3)
      else
        nAllAtom = geo%nAtom
      end if
      allocate(coords(3, nAllAtom))
      allocate(img2CentCell(nAllAtom))
      allocate(iCellVec(nAllAtom))
      call updateNeighbourList(coords, img2CentCell, iCellVec, neighs, &
          &nAllAtom, geo%coords, mCutoff, rCellVec)
      allocate(nNeighs(geo%nAtom))
      nNeighs(:) = 0
      do iAt1 = 1, geo%nAtom
        iSp1 = geo%species(iAt1)
        do iNeigh = 1, neighs%nNeighbour(iAt1)
          iAt2f = img2CentCell(neighs%iNeighbour(iNeigh, iAt1))
          iSp2 = geo%species(iAt2f)
          rTmp = rCutoffs(iSp1) + rCutoffs(iSp2)
          if (neighs%neighDist2(iNeigh, iAt1) <= rTmp**2) then
            nNeighs(iAt1) = nNeighs(iAt1) + 1
            nNeighs(iAt2f) = nNeighs(iAt2f) + 1
          end if
        end do
      end do
      do iAt1 = 1, geo%nAtom
        iSp1 = geo%species(iAt1)
        if (nNeighs(iAt1) <= 4 ) then
          tmpR2(1, iAt1) = tmp2R2(1+nNeighs(iAt1), iSp1)
          tmpR2(2, iAt1) = tmp2R2(7+nNeighs(iAt1), iSp1)
        else
          tmpR2(1, iAt1) = tmp2R2(6, iSp1)
          tmpR2(2, iAt1) = tmp2R2(12, iSp1)
        end if
        tmpR2(3, iAt1) = tmp2R2(13, iSp1)
      end do

    case default
      call detailedError(value1, "Invalid method for PolarRadiusCharge.")
    end select

    input%polar(:) = tmpR2(1,:)
    input%rWaals(:) = tmpR2(2,:)
    input%charges(:) = tmpR2(3,:)

  end subroutine readDispSlaKirk


  !> Reads in initialization data for the UFF dispersion model
  subroutine readDispVdWUFF(node, geo, input)

    !> Node to process
    type(fnode), pointer :: node

    !> Geometry of the system
    type(TGeometry), intent(in) :: geo

    !> Filled input structure on exit
    type(TDispUffInp), intent(out) :: input

    type(string) :: buffer
    type(fnode), pointer :: child, value1, child2
    integer :: iSp
    logical :: found

    call getChildValue(node, "Parameters", value1, child=child)
    allocate(input%distances(geo%nSpecies))
    allocate(input%energies(geo%nSpecies))
    call getNodeName(value1, buffer)
    select case(char(buffer))
    case("uffparameters")
      do iSp = 1, geo%nSpecies
        call getUffValues(geo%speciesNames(iSp), input%distances(iSp), &
            &input%energies(iSp), found)
        if (.not. found) then
          call detailedError(value1, "UFF parameters for species '" // geo&
              &%speciesNames(iSp) // "' not found.")
        end if
      end do
    case default
      call setUnprocessed(value1)
      do iSp = 1, geo%nSpecies
        call getChild(child, geo%speciesNames(iSp), child2)
        call getChildValue(child2, "Distance", input%distances(iSp), &
            &modifier=buffer)
        call convertByMul(char(buffer), lengthUnits, child, &
            &input%distances(iSp))
        call getChildValue(child2, "Energy", input%energies(iSp), &
            &modifier=buffer)
        call convertByMul(char(buffer), energyUnits, child, &
            &input%energies(iSp))
      end do
    end select

  end subroutine readDispVdWUFF

#:if WITH_DFTD3


  !> Reads in initialization data for the DFTD3 dispersion module
  subroutine readDispDFTD3(node, geo, input)

    !> Node to process.
    type(fnode), pointer :: node

    !> Geometry of the system
    type(TGeometry), intent(in) :: geo

    !> Filled input structure on exit.
    type(TDispDftD3Inp), intent(out) :: input

    integer :: iSp
    integer, allocatable :: izpDefault(:)
    type(fnode), pointer :: child, childval
    type(string) :: buffer
    integer, parameter :: d3MaxNum = 94
    logical :: unknownSpecies

    call getChildValue(node, "Damping", childval, child=child)
    call getNodeName(childval, buffer)
    select case (char(buffer))
    case ("beckejohnson")
      input%tBeckeJohnson = .true.
      call getChildValue(childval, "a1", input%a1)
      call getChildValue(childval, "a2", input%a2)
      ! Alpha is not used in BJ-damping, however, there are unused terms,
      ! which are calculated with alpha nevertheless, so set the default
      ! as found in dftd3 code.
      input%alpha6 = 14.0_dp
    case ("zerodamping")
      input%tBeckeJohnson = .false.
      call getChildValue(childval, "sr6", input%sr6)
      ! Although according to the documentation, this parameter is not used
      ! when calculating zero damping, results do change, when this parameter
      ! is changed. We set it to the value found in dftd3 code
      input%sr8 = 1.0_dp
      call getChildValue(childval, "alpha6", input%alpha6, default=14.0_dp)
    case default
      call getNodeHSDName(childval, buffer)
      call detailedError(child, "Invalid damping method '" // char(buffer) // "'")
    end select
    call getChildValue(node, "s6", input%s6)
    call getChildValue(node, "s8", input%s8)
    call getChildValue(node, "cutoff", input%cutoff, default=sqrt(9000.0_dp), &
        & modifier=buffer, child=child)
    call convertByMul(char(buffer), lengthUnits, child, input%cutoff)
    call getChildValue(node, "cutoffcn", input%cutoffCN, default=40.0_dp, &
        & modifier=buffer, child=child)
    call convertByMul(char(buffer), lengthUnits, child, input%cutoffCN)
    call getChildValue(node, "threebody", input%threebody, default=.false.)
    ! D3H5 - additional H-H repulsion
    call getChildValue(node, "hhrepulsion", input%hhrepulsion, default=.false.)

    ! Initialize default atomic numbers
    allocate(izpDefault(size(geo%speciesNames)))
    do iSp = 1, size(geo%speciesNames)
      izpDefault(iSp) = symbolToNumber(geo%speciesNames(iSp))
    end do

    ! See if we find user specified overwrites for atomic numbers
    call getChild(node, "AtomicNumbers", child, requested=.false.)
    if (associated(child)) then
      allocate(input%izp(size(geo%speciesNames)))
      call readSpeciesList(child, geo%speciesNames, input%izp, izpDefault)
      deallocate(izpDefault)
    else
      call move_alloc(izpDefault, input%izp)
    end if

    unknownSpecies = .false.
    do iSp = 1, size(geo%speciesNames)
      if (input%izp(iSp) <= 0 .or. input%izp(iSp) > d3MaxNum) then
        unknownSpecies = .true.
        call warning("Species '"//trim(geo%speciesNames(iSp))// &
          & "' is not supported by DFT-D3")
      end if
    end do
    if (unknownSpecies) then
      call detailedError(node, "DFT-D3 does not support all species present")
    end if

    input%numgrad = .false.

  end subroutine readDispDFTD3

#:endif


  !> Reads in initialization data for the simple D3 dispersion model.
  subroutine readSimpleDFTD3(node, geo, input)

    !> Node to process.
    type(fnode), pointer :: node

    !> Geometry of the system
    type(TGeometry), intent(in) :: geo

    !> Filled input structure on exit.
    type(TSimpleDftD3Input), intent(out) :: input

    type(fnode), pointer :: value1, child, childval
    type(string) :: buffer

    call getChildValue(node, "s6", input%s6, default=1.0_dp)
    call getChildValue(node, "s8", input%s8)
    call getChildValue(node, "s10", input%s10, default=0.0_dp)
    call getChildValue(node, "a1", input%a1)
    call getChildValue(node, "a2", input%a2)
    call getChildValue(node, "alpha", input%alpha, default=14.0_dp)
    call getChildValue(node, "weightingFactor", input%weightingFactor, default=4.0_dp)
    call getChildValue(node, "cutoffInter", input%cutoffInter, default=64.0_dp, modifier=buffer,&
        & child=child)
    call convertByMul(char(buffer), lengthUnits, child, input%cutoffInter)

    call readCoordinationNumber(node, input%cnInput, geo, "exp", 0.0_dp)

  end subroutine readSimpleDFTD3


  !> Reads in initialization data for the D4 dispersion model.
  !>
  !> The D4 dispersion model is usually constructed in a failsafe way, so
  !> it only requires to know the damping parameters s8, a1 and a2.
  !> Here we additionally require a s9, since the non-addititive contributions
  !> tend to be expensive especially in the tight-binding context, s9 = 0.0_dp
  !> will disable the calculation.
  subroutine readDispDFTD4(node, geo, input, nrChrg)

    !> Node to process.
    type(fnode), pointer :: node

    !> Geometry of the system
    type(TGeometry), intent(in) :: geo

    !> Filled input structure on exit.
    type(TDispDftD4Inp), intent(out) :: input

    !> Net charge of the system.
    real(dp), intent(in) :: nrChrg

    integer :: iSp
    integer, allocatable :: izpDefault(:)
    type(fnode), pointer :: value1, child
    type(string) :: buffer
    real(dp), allocatable :: d4Chi(:), d4Gam(:), d4Kcn(:), d4Rad(:)
    integer, parameter :: d4MaxNum = 86
    logical :: unknownSpecies

    call getChildValue(node, "s6", input%s6, default=1.0_dp)
    call getChildValue(node, "s8", input%s8)
    call getChildValue(node, "s9", input%s9)
    call getChildValue(node, "s10", input%s10, default=0.0_dp)
    call getChildValue(node, "a1", input%a1)
    call getChildValue(node, "a2", input%a2)
    call getChildValue(node, "alpha", input%alpha, default=16.0_dp)
    call getChildValue(node, "WeightingFactor", input%weightingFactor, default=6.0_dp)
    call getChildValue(node, "ChargeSteepness", input%chargeSteepness, default=2.0_dp)
    call getChildValue(node, "ChargeScale", input%chargeScale, default=3.0_dp)
    call getChildValue(node, "CutoffInter", input%cutoffInter, default=64.0_dp, modifier=buffer,&
        & child=child)
    call convertByMul(char(buffer), lengthUnits, child, input%cutoffInter)
    call getChildValue(node, "CutoffThree", input%cutoffThree, default=40.0_dp, modifier=buffer,&
        & child=child)
    call convertByMul(char(buffer), lengthUnits, child, input%cutoffThree)

    call getChildValue(node, "ChargeModel", value1, "EEQ", child=child)
    call getNodeName(value1, buffer)
    select case(char(buffer))
    case default
      call detailedError(value1, "Unknown method '"//char(buffer)//"' for ChargeModel")
    case ("eeq")
      allocate(d4Chi(geo%nSpecies))
      d4Chi(:) = getEeqChi(geo%speciesNames)
      allocate(d4Gam(geo%nSpecies))
      d4Gam(:) = getEeqGam(geo%speciesNames)
      allocate(d4Kcn(geo%nSpecies))
      d4Kcn(:) = getEeqKcn(geo%speciesNames)
      allocate(d4Rad(geo%nSpecies))
      d4Rad(:) = getEeqRad(geo%speciesNames)
      call readEeqModel(value1, input%eeqInput, geo, nrChrg, d4Chi, d4Gam, d4Kcn, d4Rad)
    end select

    ! Initialize default atomic numbers
    allocate(izpDefault(size(geo%speciesNames)))
    do iSp = 1, size(geo%speciesNames)
      izpDefault(iSp) = symbolToNumber(geo%speciesNames(iSp))
    end do

    ! See if we find user specified overwrites for atomic numbers
    call getChild(node, "AtomicNumbers", child, requested=.false.)
    if (associated(child)) then
      allocate(input%izp(size(geo%speciesNames)))
      call readSpeciesList(child, geo%speciesNames, input%izp, izpDefault)
      deallocate(izpDefault)
    else
      call move_alloc(izpDefault, input%izp)
    end if

    call readCoordinationNumber(node, input%cnInput, geo, "Cov", 0.0_dp)

    unknownSpecies = .false.
    do iSp = 1, size(geo%speciesNames)
      if (input%izp(iSp) <= 0 .or. input%izp(iSp) > d4MaxNum) then
        unknownSpecies = .true.
        call warning("Species '"//trim(geo%speciesNames(iSp))// &
          & "' is not supported by DFT-D4")
      end if
    end do
    if (unknownSpecies) then
      call detailedError(node, "DFT-D4 does not support all species present")
    end if

  end subroutine readDispDFTD4


  !> Read settings regarding the EEQ charge model
  subroutine readEeqModel(node, input, geo, nrChrg, kChiDefault, kGamDefault, &
      & kKcnDefault, kRadDefault)

    !> Node to process.
    type(fnode), pointer :: node

    !> Geometry of the system
    type(TGeometry), intent(in) :: geo

    !> Filled input structure on exit.
    type(TEeqInput), intent(out) :: input

    !> Net charge of the system.
    real(dp), intent(in) :: nrChrg

    !> Electronegativities default values
    real(dp), intent(in) :: kChiDefault(:)

    !> Chemical hardnesses default values
    real(dp), intent(in) :: kGamDefault(:)

    !> CN scaling default values
    real(dp), intent(in) :: kKcnDefault(:)

    !> Charge widths default values
    real(dp), intent(in) :: kRadDefault(:)

    type(fnode), pointer :: value1, child
    type(string) :: buffer

    input%nrChrg = nrChrg

    allocate(input%chi(geo%nSpecies))
    allocate(input%gam(geo%nSpecies))
    allocate(input%kcn(geo%nSpecies))
    allocate(input%rad(geo%nSpecies))

    call getChildValue(node, "Chi", value1, "Defaults", child=child)
    call getNodeName(value1, buffer)
    select case(char(buffer))
    case default
      call detailedError(child, "Unknown method '"//char(buffer)//"' for chi")
    case ("defaults")
      call readSpeciesList(value1, geo%speciesNames, input%chi, kChiDefault)
    case ("values")
      call readSpeciesList(value1, geo%speciesNames, input%chi)
    end select

    call getChildValue(node, "Gam", value1, "Defaults", child=child)
    call getNodeName(value1, buffer)
    select case(char(buffer))
    case default
      call detailedError(child, "Unknown method '"//char(buffer)//"' for gam")
    case ("defaults")
      call readSpeciesList(value1, geo%speciesNames, input%gam, kGamDefault)
    case ("values")
      call readSpeciesList(value1, geo%speciesNames, input%gam)
    end select

    call getChildValue(node, "Kcn", value1, "Defaults", child=child)
    call getNodeName(value1, buffer)
    select case(char(buffer))
    case default
      call detailedError(child, "Unknown method '"//char(buffer)//"' for kcn")
    case ("defaults")
      call readSpeciesList(value1, geo%speciesNames, input%kcn, kKcnDefault)
    case ("values")
      call readSpeciesList(value1, geo%speciesNames, input%kcn)
    end select

    call getChildValue(node, "Rad", value1, "Defaults", child=child)
    call getNodeName(value1, buffer)
    select case(char(buffer))
    case default
      call detailedError(child, "Unknown method '"//char(buffer)//"' for rad")
    case ("defaults")
      call readSpeciesList(value1, geo%speciesNames, input%rad, kRadDefault)
    case ("values")
      call readSpeciesList(value1, geo%speciesNames, input%rad)
    end select

    call getChildValue(node, "Cutoff", input%cutoff, default=40.0_dp, modifier=buffer,&
        & child=child)
    call convertByMul(char(buffer), lengthUnits, child, input%cutoff)

    call getChildValue(node, "EwaldParameter", input%parEwald, 0.0_dp)
    call getChildValue(node, "EwaldTolerance", input%tolEwald, 1.0e-9_dp)

    call readCoordinationNumber(node, input%cnInput, geo, "Erf", 8.0_dp)

  end subroutine readEeqModel


  !> Read in coordination number settings
  subroutine readCoordinationNumber(node, input, geo, cnDefault, cutDefault)

    !> Node to get the information from
    type(fnode), pointer :: node

    !> Control structure to be filled
    type(TCNInput), intent(inout) :: input

    !> Geometry structure to be filled
    type(TGeometry), intent(in) :: geo

    !> Default value for the coordination number type
    character(len=*), intent(in) :: cnDefault

    !> Default value for the maximum CN used for cutting (0 turns it off)
    real(dp), intent(in) :: cutDefault

    type(fnode), pointer :: value1, value2, child, child2, field
    type(string) :: buffer, modifier
    real(dp), allocatable :: kENDefault(:), kRadDefault(:)

    call getChildValue(node, "CoordinationNumber", value1, cnDefault, child=child)
    call getNodeName(value1, buffer)

    select case(char(buffer))
    case default
      call detailedError(child, "Invalid coordination number type specified")
    case("exp")
      input%cnType = cnType%exp
    case("erf")
      input%cnType = cnType%erf
    case("cov")
      input%cnType = cnType%cov
    case("gfn")
      input%cnType = cnType%gfn
    end select

    call getChildValue(value1, "CutCN", input%maxCN, cutDefault, &
        & child=child2)

    call getChildValue(value1, "Cutoff", input%rCutoff, 40.0_dp, &
        & modifier=modifier, child=field)
    call convertByMul(char(modifier), lengthUnits, field, input%rCutoff)

    allocate(input%en(geo%nSpecies))
    if (input%cnType == cnType%cov) then
      call getChildValue(value1, "Electronegativities", value2, "PaulingEN", child=child2)
      call getNodeName(value2, buffer)
      select case(char(buffer))
      case default
        call detailedError(child2, "Unknown method '" // char(buffer) //&
            & "' to generate electronegativities")
      case("paulingen")
        allocate(kENDefault(geo%nSpecies))
        kENDefault(:) = getElectronegativity(geo%speciesNames)
        call readSpeciesList(value2, geo%speciesNames, input%en, kENDefault)
        deallocate(kENDefault)
      case("values")
        call readSpeciesList(value2, geo%speciesNames, input%en)
      end select
      if (any(input%en <= 0.0_dp)) then
        call detailedError(value1, "Electronegativities are not defined for all species")
      end if
    else
      ! array is not used, but should still be populated with dummies
      input%en(:) = 0.0_dp
    end if

    allocate(input%covRad(geo%nSpecies))
    call getChildValue(value1, "Radii", value2, "CovalentRadiiD3", child=child2)
    call getNodeName(value2, buffer)
    select case(char(buffer))
    case default
      call detailedError(child2, "Unknown method '"//char(buffer)//"' to generate radii")
    case("covalentradiid3")
      allocate(kRadDefault(geo%nSpecies))
      kRadDefault(:) = getCovalentRadius(geo%speciesNames)
      call readSpeciesList(value2, geo%speciesNames, input%covRad, kRadDefault)
      deallocate(kRadDefault)
    case("values")
      call readSpeciesList(value2, geo%speciesNames, input%covRad)
    end select

    if (any(input%covRad <= 0.0_dp)) then
      call detailedError(value1, "Covalent radii are not defined for all species")
    end if

  end subroutine readCoordinationNumber


#:if WITH_MBD

  !> Reads in settings for Tkatchenko-Scheffler dispersion
  subroutine readDispTs(node, input)

    !> data to parse
    type(fnode), pointer, intent(in) :: node

    !> control data coming back
    type(TDispMbdInp), intent(out) :: input

    type(string) :: buffer
    type(fnode), pointer :: child

    input%method = 'ts'
    call getChildValue(node, "EnergyAccuracy", input%ts_ene_acc, input%ts_ene_acc, modifier=buffer,&
        & child=child)
    call convertByMul(char(buffer), energyUnits, child, input%ts_ene_acc)
    call getChildValue(node, "ForceAccuracy", input%ts_f_acc, input%ts_f_acc, modifier=buffer,&
        & child=child)
    call convertByMul(char(buffer), forceUnits, child, input%ts_f_acc)
    call getChildValue(node, "Damping", input%ts_d, input%ts_d)
    call getChildValue(node, "RangeSeparation", input%ts_sr, input%ts_sr)
    call getChildValue(node, "ReferenceSet", buffer, 'ts', child=child)
    input%vdw_params_kind = tolower(unquote(char(buffer)))
    call checkManyBodyDispRefName(input%vdw_params_kind, child)
    call getChildValue(node, "LogLevel", input%log_level, input%log_level)
  end subroutine readDispTs


  !> Reads in many-body dispersion settings
  subroutine readDispMbd(node, input)

    !> data to parse
    type(fnode), pointer, intent(in) :: node

    !> control data coming back
    type(TDispMbdInp), intent(out) :: input

    type(string) :: buffer
    type(fnode), pointer :: child

    input%method = 'mbd-rsscs'
    call getChildValue(node, "Beta", input%mbd_beta, input%mbd_beta)
    call getChildValue(node, "NOmegaGrid", input%n_omega_grid, input%n_omega_grid)
    call getChildValue(node, "KGrid", input%k_grid)
    call getChildValue(node, "KGridShift", input%k_grid_shift, input%k_grid_shift)
    call getChildValue(node, "ReferenceSet", buffer, 'ts', child=child)
    input%vdw_params_kind = tolower(unquote(char(buffer)))
    call checkManyBodyDispRefName(input%vdw_params_kind, child)
    call getChildValue(node, "LogLevel", input%log_level, input%log_level)
  end subroutine readDispMbd


  !> Check the dispersion label matches allowed cases
  subroutine checkManyBodyDispRefName(name, node)

    !> Label
    character(*), intent(in) :: name

    !> data tree for error useage
    type(fnode), pointer, intent(in) :: node

    if (name /= 'ts' .and. name /= 'tssurf') then
      call detailedError(node, 'Invalid reference set name for TS/MBD-dispersion')
    end if

  end subroutine checkManyBodyDispRefName

#:endif

  !> reads in value of temperature for MD with sanity checking of the input
  subroutine readTemperature(node, ctrl)

    !> data to parse
    type(fnode), pointer :: node

    !> control data coming back
    type(TControl), intent(inout) :: ctrl

    type(string) :: modifier

    allocate(ctrl%tempSteps(1))
    allocate(ctrl%tempValues(1))
    allocate(ctrl%tempMethods(1))
    ctrl%tempMethods(1) = 1
    ctrl%tempSteps(1) = 1
    call getChildValue(node, "", ctrl%tempValues(1), modifier=modifier)
    call convertByMul(char(modifier), energyUnits, node, ctrl%tempValues(1))
    if (ctrl%tempValues(1) < 0.0_dp) then
      call detailedError(node, "Negative temperature.")
    end if
    if (ctrl%tempValues(1) < minTemp) then
      ctrl%tempValues(1) = minTemp
    end if

  end subroutine readTemperature


  !> reads a temperature profile for MD with sanity checking of the input
  subroutine readTemperatureProfile(node, modifier, ctrl)

    !> parser node contaning the relevant part of the user input
    type(fnode), pointer :: node

    !> unit modifier for the profile
    character(len=*), intent(in) :: modifier

    !> Control structure to populate
    type(TControl), intent(inout) :: ctrl

    type(TListString) :: ls
    type(TListIntR1) :: li1
    type(TListRealR1) :: lr1
    character(len=20), allocatable :: tmpC1(:)
    integer :: ii
    logical :: success

    call init(ls)
    call init(li1)
    call init(lr1)
    call getChildValue(node, "", ls, 1, li1, 1, lr1)
    if (len(ls) < 1) then
      call detailedError(node, "At least one annealing step must be &
          &specified.")
    end if
    allocate(tmpC1(len(ls)))
    allocate(ctrl%tempSteps(len(li1)))
    allocate(ctrl%tempValues(len(lr1)))
    call asArray(ls, tmpC1)
    call asVector(li1, ctrl%tempSteps)
    call asVector(lr1, ctrl%tempValues)
    call destruct(ls)
    call destruct(li1)
    call destruct(lr1)
    allocate(ctrl%tempMethods(size(tmpC1)))
    do ii = 1, size(tmpC1)
      call identifyTempProfile(ctrl%tempMethods(ii), tmpC1(ii), success)
      if (success) then
        cycle
      end if
      call detailedError(node, "Invalid annealing method name '" // trim(tmpC1(ii)) // "'.")
    end do

    if (any(ctrl%tempSteps < 0)) then
      call detailedError(node, "Step values must not be negative.")
    end if

    ii = sum(ctrl%tempSteps)
    if (ii < 1) then
      call detailedError(node, "Sum of steps in the profile must be &
          &greater than zero.")
    end if
    ctrl%maxRun = ii - 1

    if (any(ctrl%tempValues < 0.0_dp)) then
      call detailedError(node, "Negative temperature.")
    end if

    call convertByMul(modifier, energyUnits, node, ctrl%tempValues)
    if (any(ctrl%tempValues < minTemp)) then
      ctrl%tempValues = max(ctrl%tempValues, minTemp)
    end if
    deallocate(tmpC1)

  end subroutine readTemperatureProfile


  !> Reads the excited state data block
  subroutine readExcited(node, geo, ctrl)

    !> Node to parse
    type(fnode), pointer :: node

    !> geometry object, which contains atomic species information
    type(TGeometry), intent(in) :: geo

    !> Control structure to fill
    type(TControl), intent(inout) :: ctrl

    type(fnode), pointer :: child
    type(fnode), pointer :: child2
    type(fnode), pointer :: value
    type(string) :: buffer

  #:if WITH_ARPACK
    type(string) :: modifier

    ! Linear response stuff
    call getChild(node, "Casida", child, requested=.false.)

    if (associated(child) .and. .not. withArpack) then
      call detailedError(child, 'This DFTB+ binary has been compiled without support for linear&
          & response calculations (requires the ARPACK/ngARPACK libraries).')
    end if

    ctrl%lrespini%tInit = .false.
    ctrl%lrespini%tPrintEigVecs = .false.

    if (associated(child)) then

      ctrl%lrespini%tInit = .true.

      if (ctrl%tSpin) then
        ctrl%lrespini%sym = ' '
      else
        call getChildValue(child, "Symmetry", buffer, child=child2)
        select case (unquote(char(buffer)))
        case ("Singlet" , "singlet")
          ctrl%lrespini%sym = 'S'
        case ("Triplet" , "triplet")
          ctrl%lrespini%sym = 'T'
        case ("Both" , "both")
          ctrl%lrespini%sym = 'B'
        case default
          call detailedError(child2, "Invalid symmetry value '"  // char(buffer) // &
              & "' (must be 'Singlet', 'Triplet' or 'Both').")
        end select
        if (allocated(ctrl%rangeSepInp) .and. ctrl%lrespini%sym /= 'S') then
           call detailedError(child2, "Invalid symmetry value '"  // char(buffer) // &
              & "' (only 'Singlet' for LC-DFTB).")
        endif
      end if

      call getChildValue(child, "NrOfExcitations", ctrl%lrespini%nexc)

      call getChild(child, "StateOfInterest", child2, requested=.false.)
      if (.not. associated(child2)) then
        ctrl%lrespini%nstat = 0
        call setChildValue(child, "StateOfInterest", 0)
      else
        call getChildValue(child2, "", buffer)
        if (tolower(unquote(char(buffer))) == "brightest") then
          if (ctrl%lrespini%sym /= "S" .or. ctrl%tSpin) then
            call detailedError(child2, "Brightest mode only allowed for spin unpolarised singlet&
                & excitations.")
          end if
          ctrl%lrespini%nstat = -1
        else
          call getChildValue(child2, "", ctrl%lrespini%nstat)
          if (ctrl%lrespini%nstat > ctrl%lrespini%nexc) then
            call detailedError(child2, "Invalid value, must be within range of NrOfExcitations")
          elseif (ctrl%lrespini%sym == "B" .and. ctrl%lrespini%nstat /= 0) then
            call detailedError(child2, "You cannot specify a particular excited state if symmetry&
                & is 'B'")
          end if
        end if
      end if

      call getChildValue(child, "EnergyWindow", ctrl%lrespini%energyWindow, 0.0_dp, &
          & modifier=modifier, child=child2)
      ctrl%lrespini%tEnergyWindow = ctrl%lrespini%energyWindow /= 0.0_dp
      call convertByMul(char(modifier), energyUnits, child2, ctrl%lrespini%energyWindow)
      call getChildValue(child, "OscillatorWindow", ctrl%lrespini%oscillatorWindow, 0.0_dp, &
          & modifier=modifier,  child=child2)
      ctrl%lrespini%tOscillatorWindow = ctrl%lrespini%oscillatorWindow /= 0.0_dp
      call convertByMul(char(modifier), dipoleUnits, child2, ctrl%lrespini%oscillatorWindow)
      call getChildValue(child, "CacheCharges", ctrl%lrespini%tCacheCharges, default=.true.)
      call getChildValue(child, "WriteMulliken", ctrl%lrespini%tMulliken, default=.false.)
      call getChildValue(child, "WriteCoefficients", ctrl%lrespini%tCoeffs, default=.false.)
      ctrl%lrespini%tGrndState = .false.
      if (ctrl%lrespini%tCoeffs) then
        call getChildValue(child, "TotalStateCoeffs", ctrl%lrespini%tGrndState, .false.)
      end if
      call getChildValue(child, "WriteEigenvectors", ctrl%lrespini%tPrintEigVecs, .false.)
      call getChildValue(child, "WriteDensityMatrix", ctrl%lrespini%tWriteDensityMatrix, .false.)
      call getChildValue(child, "WriteXplusY", ctrl%lrespini%tXplusY, default=.false.)
      call getChildValue(child, "WriteSPTransitions", ctrl%lrespini%tSPTrans, default=.false.)
      call getChildValue(child, "WriteTransitions", ctrl%lrespini%tTrans, default=.false.)
      call getChildValue(child, "WriteTransitionDipole", ctrl%lrespini%tTradip, default=.false.)
      if (allocated(ctrl%rangeSepInp)) then
        call getChildValue(child, "WriteTransitionCharges", ctrl%lrespini%tTransQ, default=.false.)
      end if
      call getChildValue(child, "WriteStatusArnoldi", ctrl%lrespini%tArnoldi, default=.false.)
      call getChildValue(child, "TestArnoldi", ctrl%lrespini%tDiagnoseArnoldi, default=.false.)

      if (ctrl%tForces .or. ctrl%tPrintForces) then
        call getChildValue(child, "ExcitedStateForces", ctrl%tCasidaForces, default=.true.)
      end if

    end if

  #:endif

    !pp-RPA
    call getChild(node, "PP-RPA", child, requested=.false.)

    if (associated(child)) then

      allocate(ctrl%pprpa)

      if (ctrl%tSpin) then
        ctrl%pprpa%sym = ' '
      else
        call getChildValue(child, "Symmetry", buffer, child=child2)
        select case (unquote(char(buffer)))
        case ("Singlet" , "singlet")
          ctrl%pprpa%sym = 'S'
        case ("Triplet" , "triplet")
          ctrl%pprpa%sym = 'T'
        case ("Both" , "both")
          ctrl%pprpa%sym = 'B'
        case default
          call detailedError(child2, "Invalid symmetry value '"  // char(buffer) // &
              & "' (must be 'Singlet', 'Triplet' or 'Both').")
        end select
      end if

      call getChildValue(child, "NrOfExcitations", ctrl%pprpa%nexc)

      call getChildValue(child, "HHubbard", value, child=child2)
      allocate(ctrl%pprpa%hhubbard(geo%nSpecies))
      call readSpeciesList(child2, geo%speciesNames, ctrl%pprpa%hhubbard)

      call getChildValue(child, "TammDancoff", ctrl%pprpa%tTDA, default=.false.)

      call getChild(child, "NrOfVirtualStates", child2, requested=.false.)
      if (.not. associated(child2)) then
        ctrl%pprpa%nvirtual = 0
        ctrl%pprpa%tConstVir = .false.
        call setChildValue(child, "NrOfVirtualStates", 0)
      else
        call getChildValue(child2, "", ctrl%pprpa%nvirtual)
        ctrl%pprpa%tConstVir = .true.
      end if

    end if

  end subroutine readExcited


  !> Reads the analysis block
#:if WITH_TRANSPORT
  subroutine readAnalysis(node, ctrl, geo, orb, transpar, tundos)
#:else
  subroutine readAnalysis(node, ctrl, geo, orb)
#:endif

    !> Node to parse
    type(fnode), pointer :: node

    !> Control structure to fill
    type(TControl), intent(inout) :: ctrl

    !> Geometry of the system
    type(TGeometry), intent(in) :: geo

    !> Orbital
    type(TOrbitals), intent(in) :: orb

  #:if WITH_TRANSPORT
    !> Transport parameters
    type(TTransPar), intent(inout) :: transpar

    !> Tunneling and Dos parameters
    type(TNEGFTunDos), intent(inout) :: tundos
  #:endif

    type(fnode), pointer :: val, child, child2, child3
    type(fnodeList), pointer :: children
    integer, allocatable :: pTmpI1(:)
    type(string) :: buffer
    integer :: nReg, iReg
    character(lc) :: strTmp
    type(TListRealR1) :: lr1
    logical :: tPipekDense
    logical :: tWriteBandDatDef, tHaveEigenDecomposition

    tHaveEigenDecomposition = .false.
    if (any(ctrl%solver%isolver == [electronicSolverTypes%qr,&
        & electronicSolverTypes%divideandconquer, electronicSolverTypes%relativelyrobust,&
        & electronicSolverTypes%elpa])) then
      tHaveEigenDecomposition = .true.
    end if

    if (tHaveEigenDecomposition) then

      call getChildValue(node, "ProjectStates", val, "", child=child, &
          & allowEmptyValue=.true., list=.true.)
      call getChildren(child, "Region", children)
      nReg = getLength(children)
      ctrl%tProjEigenvecs = (nReg > 0)
      if (ctrl%tProjEigenvecs) then
        allocate(ctrl%tShellResInRegion(nReg))
        allocate(ctrl%tOrbResInRegion(nReg))
        allocate(ctrl%RegionLabel(nReg))
        call init(ctrl%iAtInRegion)
        do iReg = 1, nReg
          call getItem1(children, iReg, child2)
          call getChildValue(child2, "Atoms", buffer, child=child3, multiple=.true.)
          call convAtomRangeToInt(char(buffer), geo%speciesNames, geo%species, child3, pTmpI1)
          call append(ctrl%iAtInRegion, pTmpI1)
          call getChildValue(child2, "ShellResolved", &
              & ctrl%tShellResInRegion(iReg), .false., child=child3)
          if (ctrl%tShellResInRegion(iReg)) then
            if (.not. all(geo%species(pTmpI1) == geo%species(pTmpI1(1)))) then
              call detailedError(child3, "Shell resolved PDOS only allowed for &
                  &regions where all atoms belong to the same species")
            end if
          end if
          call getChildValue(child2, "OrbitalResolved", &
              & ctrl%tOrbResInRegion(iReg), .false., child=child3)
          if (ctrl%tOrbResInRegion(iReg)) then
            if (.not. all(geo%species(pTmpI1) == geo%species(pTmpI1(1)))) then
              call detailedError(child3, "Orbital resolved PDOS only allowed for &
                  &regions where all atoms belong to the same species")
            end if
          end if
          deallocate(pTmpI1)
          write(strTmp, "('region',I0)") iReg
          call getChildValue(child2, "Label", buffer, trim(strTmp))
          ctrl%RegionLabel(iReg) = unquote(char(buffer))
        end do
      end if

      call getChild(node, "Localise", child=val, requested=.false.)
      if (associated(val)) then
        ctrl%tLocalise = .true.
        call getChild(val, "PipekMezey", child=child2, requested=.false.)
        if (associated(child2)) then
          allocate(ctrl%pipekMezeyInp)
          associate(inp => ctrl%pipekMezeyInp)
            call getChildValue(child2, "MaxIterations", inp%maxIter, 100)
            tPipekDense = .true.
            if (.not. geo%tPeriodic) then
              call getChildValue(child2, "Dense", tPipekDense, .false.)
              if (.not. tPipekDense) then
                call init(lr1)
                call getChild(child2, "SparseTolerances", child=child3, requested=.false.)
                if (associated(child3)) then
                  call getChildValue(child3, "", 1, lr1)
                  if (len(lr1) < 1) then
                    call detailedError(child2, "Missing values of tolerances.")
                  end if
                  allocate(inp%sparseTols(len(lr1)))
                  call asVector(lr1, inp%sparseTols)
                else
                  allocate(inp%sparseTols(4))
                  inp%sparseTols = [0.1_dp, 0.01_dp, 1.0E-6_dp, 1.0E-12_dp]
                  call setChildValue(child2, "SparseTolerances", inp%sparseTols)
                end if
                call destruct(lr1)
              end if
            end if
            if (tPipekDense) then
              call getChildValue(child2, "Tolerance", inp%tolerance, 1.0E-4_dp)
            end if
          end associate
        else
          call detailedError(val, "No localisation method chosen")
        end if
      end if

      call getChildValue(node, "WriteEigenvectors", ctrl%tPrintEigVecs, .false.)

    #:if WITH_SOCKETS
      tWriteBandDatDef = .not. allocated(ctrl%socketInput)
    #:else
      tWriteBandDatDef = .true.
    #:endif

      call getChildValue(node, "WriteBandOut", ctrl%tWriteBandDat, tWriteBandDatDef)

    end if

    ! Is this compatible with Poisson solver use?
    call readElectrostaticPotential(node, geo, ctrl)

    call getChildValue(node, "MullikenAnalysis", ctrl%tPrintMulliken, .true.)
    if (ctrl%tPrintMulliken) then
      call getChildValue(node, "WriteNetCharges", ctrl%tNetAtomCharges, default=.false.)
      call getChild(node, "CM5", child, requested=.false.)
      if (associated(child)) then
        allocate(ctrl%cm5Input)
        call readCM5(child, ctrl%cm5Input, geo)
      end if
    end if
    call getChildValue(node, "AtomResolvedEnergies", ctrl%tAtomicEnergy, &
        &.false.)

    call getChildValue(node, "CalculateForces", ctrl%tPrintForces, .false.)

  #:if WITH_TRANSPORT
    call getChild(node, "TunnelingAndDOS", child, requested=.false.)
    if (associated(child)) then
      if (.not.transpar%defined) then
        call error("Block TunnelingAndDos requires Transport block.")
      end if
      if (.not.transpar%taskUpload) then
        call error("Block TunnelingAndDos not compatible with task=contactHamiltonian")
      end if
      call readTunAndDos(child, orb, geo, tundos, transpar, ctrl%tempElec)
    endif
  #:endif


  end subroutine readAnalysis

  !> Read in settings that are influenced by those read from Options{} but belong in Analysis{}
  subroutine readLaterAnalysis(node, ctrl)

    !> Node to parse
    type(fnode), pointer :: node

    !> Control structure to fill
    type(TControl), intent(inout) :: ctrl

    if (ctrl%tPrintEigVecs .or. ctrl%lrespini%tPrintEigVecs) then
      call getChildValue(node, "EigenvectorsAsText", ctrl%tPrintEigVecsTxt, .false.)
    end if

  end subroutine readLaterAnalysis


  !> Read in hamiltonian settings that are influenced by those read from REKS{}, electronDynamics{}
  subroutine readLaterHamiltonian(hamNode, ctrl, driverNode, geo)

    !> Hamiltonian node to parse
    type(fnode), pointer :: hamNode

    !> Control structure to fill
    type(TControl), intent(inout) :: ctrl

    !> Geometry driver node to parse
    type(fnode), pointer :: driverNode

    !> Geometry structure to be filled
    type(TGeometry), intent(in) :: geo

    type(fnode), pointer :: value1, value2, child, child2
    type(string) :: buffer, buffer2
    type(TListRealR1) :: lr1

    if (ctrl%reksInp%reksAlg == reksTypes%noReks) then

      if (ctrl%tSCC) then

        call getChildValue(hamNode, "Mixer", value1, "Broyden", child=child)
        call getNodeName(value1, buffer)
        select case(char(buffer))

        case ("broyden")

          ctrl%iMixSwitch = mixerTypes%broyden
          call getChildValue(value1, "MixingParameter", ctrl%almix, 0.2_dp)
          call getChildValue(value1, "InverseJacobiWeight", ctrl%broydenOmega0, 0.01_dp)
          call getChildValue(value1, "MinimalWeight", ctrl%broydenMinWeight, 1.0_dp)
          call getChildValue(value1, "MaximalWeight", ctrl%broydenMaxWeight, 1.0e5_dp)
          call getChildValue(value1, "WeightFactor", ctrl%broydenWeightFac, 1.0e-2_dp)

        case ("anderson")

          ctrl%iMixSwitch = mixerTypes%anderson
          call getChildValue(value1, "MixingParameter", ctrl%almix, 0.05_dp)
          call getChildValue(value1, "Generations", ctrl%iGenerations, 4)
          call getChildValue(value1, "InitMixingParameter", ctrl%andersonInitMixing, 0.01_dp)
          call getChildValue(value1, "DynMixingParameters", value2, "", child=child,&
              & allowEmptyValue=.true.)
          call getNodeName2(value2, buffer2)
          if (char(buffer2) == "") then
            ctrl%andersonNrDynMix = 0
          else
            call init(lr1)
            call getChildValue(child, "", 2, lr1, child=child2)
            if (len(lr1) < 1) then
              call detailedError(child2, "At least one dynamic mixing parameter must be defined.")
            end if
            ctrl%andersonNrDynMix = len(lr1)
            allocate(ctrl%andersonDynMixParams(2, ctrl%andersonNrDynMix))
            call asArray(lr1, ctrl%andersonDynMixParams)
            call destruct(lr1)
          end if
          call getChildValue(value1, "DiagonalRescaling", ctrl%andersonOmega0, 1.0e-2_dp)

        case ("simple")

          ctrl%iMixSwitch = mixerTypes%simple
          call getChildValue(value1, "MixingParameter", ctrl%almix, 0.05_dp)

        case("diis")

          ctrl%iMixSwitch = mixerTypes%diis
          call getChildValue(value1, "InitMixingParameter", ctrl%almix, 0.2_dp)
          call getChildValue(value1, "Generations", ctrl%iGenerations, 6)
          call getChildValue(value1, "UseFromStart", ctrl%tFromStart, .true.)

        case default

          call getNodeHSDName(value1, buffer)
          call detailedError(child, "Invalid mixer '" // char(buffer) // "'")

        end select

      end if

      if (ctrl%tMD) then
        if (ctrl%iThermostat /= 0) then
          call getChildValue(driverNode, "Thermostat", child, child=child2)
          call getChildValue(child, "AdaptFillingTemp", ctrl%tSetFillingTemp, .false.)
        end if
      end if

    end if

    hamNeedsT: if (ctrl%reksInp%reksAlg == reksTypes%noReks) then

      if (allocated(ctrl%elecDynInp)) then
        if (ctrl%elecDynInp%tReadRestart .and. .not.ctrl%elecDynInp%tPopulations) then
          exit hamNeedsT
        end if
      end if

      ! Filling (temperature only read, if AdaptFillingTemp was not set for the selected MD
      ! thermostat.)
      select case(ctrl%hamiltonian)
      case(hamiltonianTypes%xtb)
        call readFilling(hamNode, ctrl, geo, 300.0_dp*Boltzmann)
      case(hamiltonianTypes%dftb)
        call readFilling(hamNode, ctrl, geo, 0.0_dp)
      end select

    end if hamNeedsT

  end subroutine readLaterHamiltonian


  !> Reads W values if required by settings in the Hamiltonian or the excited state
  subroutine readSpinConstants(hamNode, geo, slako, ctrl)

    !> node for Hamiltonian data
    type(fnode), pointer :: hamNode

    !> geometry of the system
    type(TGeometry), intent(in) :: geo

    !> Slater-Koster structure
    type(TSlater), intent(in) :: slako

    !> control structure
    type(TControl), intent(inout) :: ctrl

    type(fnode), pointer :: child
    logical :: tLRNeedsSpinConstants, tShellResolvedW
    integer :: iSp1

    tLRNeedsSpinConstants = .false.

    if (ctrl%lrespini%tInit) then
      select case (ctrl%lrespini%sym)
      case ("T", "B", " ")
        tLRNeedsSpinConstants = .true.
      case ("S")
        tLRNeedsSpinConstants = .false.
      case default
      end select
    end if

    if (tLRNeedsSpinConstants .or. ctrl%tSpin .or. &
        & ctrl%reksInp%reksAlg /= reksTypes%noReks) then
      allocate(ctrl%spinW(slako%orb%mShell, slako%orb%mShell, geo%nSpecies))
      ctrl%spinW(:,:,:) = 0.0_dp

      call getChild(hamNode, "SpinConstants", child)
      if (.not.ctrl%tShellResolved) then
        call getChildValue(child, "ShellResolvedSpin", tShellResolvedW, .false.)
      else
        tShellResolvedW = .true.
      end if

      if (tShellResolvedW) then
        ! potentially unique values for each shell
        do iSp1 = 1, geo%nSpecies
          call getChildValue(child, geo%speciesNames(iSp1),&
              & ctrl%spinW(:slako%orb%nShell(iSp1), :slako%orb%nShell(iSp1), iSp1))
        end do
      else
        ! only one value per atom
        do iSp1 = 1, geo%nSpecies
          call getChildValue(child, geo%speciesNames(iSp1),ctrl%spinW(1, 1, iSp1))
          ctrl%spinW(:slako%orb%nShell(iSp1), :slako%orb%nShell(iSp1), iSp1) =&
              & ctrl%spinW(1, 1, iSp1)
        end do
      end if
    end if

  end subroutine readSpinConstants


  !> Reads customised Hubbard U values that over-ride the SK file values
  subroutine readCustomisedHubbards(node, geo, orb, tShellResolvedScc, hubbU)

    !> input data to parse
    type(fnode), pointer, intent(in) :: node

    !> geometry of the system
    type(TGeometry), intent(in) :: geo

    !> atomic orbital information
    type(TOrbitals), intent(in) :: orb

    !> is this a shell resolved calculation, or only one U value per atom
    logical, intent(in) :: tShellResolvedScc

    !> hubbard U values on exit
    real(dp), allocatable, intent(out) :: hubbU(:,:)

    type(fnode), pointer :: child, child2
    integer :: iSp1

    call getChild(node, "CustomisedHubbards", child, requested=.false.)
    if (associated(child)) then
      allocate(hubbU(orb%mShell, geo%nSpecies))
      hubbU(:,:) = 0.0_dp
      do iSp1 = 1, geo%nSpecies
        call getChild(child, geo%speciesNames(iSp1), child2, requested=.false.)
        if (.not. associated(child2)) then
          cycle
        end if
        if (tShellResolvedScc) then
          call getChildValue(child2, "", hubbU(:orb%nShell(iSp1), iSp1))
        else
          call getChildValue(child2, "", hubbU(1, iSp1))
          hubbU(:orb%nShell(iSp1), iSp1) = hubbU(1, iSp1)
        end if
      end do
    end if

  end subroutine readCustomisedHubbards


  !> Reads the electron dynamics block
  subroutine readElecDynamics(node, input, geom, masses)

    !> input data to parse
    type(fnode), pointer :: node

    !> ElecDynamicsInp instance
    type(TElecDynamicsInp), intent(inout) :: input

    !> geometry of the system
    type(TGeometry), intent(in) :: geom

    !> masses to be returned
    real(dp), allocatable, intent(inout) :: masses(:)

    type(fnode), pointer :: value1, child
    type(string) :: buffer, buffer2, modifier
    logical :: ppRangeInvalid, tNeedFieldStrength
    real (dp) :: defPpRange(2)
    logical :: defaultWrite

  #:if WITH_MPI
    if (associated(node)) then
      call detailedError(node, 'This DFTB+ binary has been compiled with MPI settings and &
          & electron dynamics are not currently available for distributed parallel calculations.')
    end if
  #:endif

    call getChildValue(node, "Steps", input%steps)
    call getChildValue(node, "TimeStep", input%dt, modifier=modifier, child=child)
    call convertByMul(char(modifier), timeUnits, child, input%dt)

    call getChildValue(node, "Populations", input%tPopulations, .false.)
    call getChildValue(node, "WriteFrequency", input%writeFreq, 50)
    call getChildValue(node, "Restart", input%tReadRestart, .false.)
    if (input%tReadRestart) then
      call getChildValue(node, "RestartFromAscii", input%tReadRestartAscii, .false.)
    end if
    call getChildValue(node, "WriteRestart", input%tWriteRestart, .true.)
    if (input%tWriteRestart) then
      call getChildValue(node, "WriteAsciiRestart", input%tWriteRestartAscii, .false.)
    end if
    call getChildValue(node, "RestartFrequency", input%restartFreq, max(input%Steps / 10, 1))
    call getChildValue(node, "Forces", input%tForces, .false.)
    call getChildValue(node, "WriteBondEnergy", input%tBondE, .false.)
    call getChildValue(node, "WriteBondPopulation", input%tBondP, .false.)
    call getChildValue(node, "Pump", input%tPump, .false.)
    call getChildValue(node, "FillingsFromFile", input%tFillingsFromFile, .false.)

    if (input%tPump) then
      call getChildValue(node, "PumpProbeFrames", input%tdPPFrames)
      defPpRange = [0.0_dp, input%steps * input%dt]
      call getChildValue(node, "PumpProbeRange", input%tdPpRange, defPprange, modifier=modifier,&
          & child=child)
      call convertByMul(char(modifier), timeUnits, child, input%tdPpRange)

      ppRangeInvalid = (input%tdPpRange(2) <= input%tdPpRange(1))&
          & .or. (input%tdPprange(1) < defPpRange(1))&
          & .or. (input%tdPpRange(2) > defPpRange(2))
      if (ppRangeInvalid) then
        call detailederror(child, "Wrong definition of PumpProbeRange, either incorrect order&
            & or outside of simulation time range")
      end if
    end if

    call getChildValue(node, "Probe", input%tProbe, .false.)
    if (input%tPump .and. input%tProbe) then
      call detailedError(child, "Pump and probe cannot be simultaneously true.")
    end if

    call getChildValue(node, "EulerFrequency", input%eulerFreq, 0)
    if ((input%eulerFreq < 50) .and. (input%eulerFreq > 0)) then
      call detailedError(child, "Wrong number of Euler steps, should be above 50")
    end if
    if (input%eulerFreq >= 50) then
      input%tEulers = .true.
    else
      input%tEulers = .false.
    end if

    ! assume this is required (needed for most perturbations, but not none)
    tNeedFieldStrength = .true.

    defaultWrite = .true.

    !! Different perturbation types
    call getChildValue(node, "Perturbation", value1, "None", child=child)
    call getNodeName(value1, buffer)
    select case(char(buffer))

    case ("kick")
      input%pertType = pertTypes%kick
      call getChildValue(value1, "PolarizationDirection", buffer2)
      input%polDir = directionConversion(unquote(char(buffer2)), value1)

      call getChildValue(value1, "SpinType", buffer2, "Singlet")
      select case(unquote(char(buffer2)))
      case ("singlet", "Singlet")
        input%spType = tdSpinTypes%singlet
      case ("triplet", "Triplet")
        input%spType = tdSpinTypes%triplet
      case default
        call detailedError(value1, "Unknown spectrum spin type " // char(buffer2))
      end select

      defaultWrite = .false.

    case ("laser")
      input%pertType = pertTypes%laser
      call getChildValue(value1, "PolarizationDirection", input%reFieldPolVec)
      call getChildValue(value1, "ImagPolarizationDirection", input%imFieldPolVec, &
          & [0.0_dp, 0.0_dp, 0.0_dp])
      call getChildValue(value1, "LaserEnergy", input%omega, modifier=modifier, child=child)
      call convertByMul(char(modifier), energyUnits, child, input%omega)
      call getChildValue(value1, "Phase", input%phase, 0.0_dp)
      call getChildValue(value1, "ExcitedAtoms", buffer, "1:-1", child=child, multiple=.true.)
      call convAtomRangeToInt(char(buffer), geom%speciesNames, geom%species, child,&
          & input%indExcitedAtom)

      input%nExcitedAtom = size(input%indExcitedAtom)
      if (input%nExcitedAtom == 0) then
        call error("No atoms specified for laser excitation.")
      end if

      defaultWrite = .true.

    case ("kickandlaser")
      input%pertType = pertTypes%kickAndLaser
      call getChildValue(value1, "KickPolDir", buffer2)
      input%polDir = directionConversion(unquote(char(buffer2)), value1)
      call getChildValue(value1, "SpinType", input%spType, tdSpinTypes%singlet)
      call getChildValue(value1, "LaserPolDir", input%reFieldPolVec)
      call getChildValue(value1, "LaserImagPolDir", input%imFieldPolVec, [0.0_dp, 0.0_dp, 0.0_dp])
      call getChildValue(value1, "LaserEnergy", input%omega, modifier=modifier, child=child)
      call convertByMul(char(modifier), energyUnits, child, input%omega)
      call getChildValue(value1, "Phase", input%phase, 0.0_dp)
      call getChildValue(value1, "LaserStrength", input%tdLaserField, modifier=modifier,&
          & child=child)
      call convertByMul(char(modifier), EFieldUnits, child, input%tdLaserField)

      call getChildValue(value1, "ExcitedAtoms", buffer, "1:-1", child=child, multiple=.true.)
      call convAtomRangeToInt(char(buffer), geom%speciesNames, geom%species, child,&
          & input%indExcitedAtom)
      input%nExcitedAtom = size(input%indExcitedAtom)
      if (input%nExcitedAtom == 0) then
        call error("No atoms specified for laser excitation.")
      end if

      defaultWrite = .false.

    case ("none")
      input%pertType = pertTypes%noTDPert
      tNeedFieldStrength = .false.

      defaultWrite = .true.

    case default
      call detailedError(child, "Unknown perturbation type " // char(buffer))
    end select

    if (tNeedFieldStrength) then
      call getChildValue(node, "FieldStrength", input%tdfield, modifier=modifier, child=child)
      call convertByMul(char(modifier), EFieldUnits, child, input%tdfield)
    end if

    call getChildValue(node, "WriteEnergyAndCharges", input%tdWriteExtras, defaultWrite)

    !! Different envelope functions
    call getChildValue(node, "EnvelopeShape", value1, "Constant")
    call getNodeName(value1, buffer)
    select case(char(buffer))

    case("constant")
      input%envType = envTypes%constant

    case("gaussian")
      input%envType = envTypes%gaussian
      call getChildValue(value1, "Time0", input%time0, 0.0_dp, modifier=modifier, child=child)
      call convertByMul(char(modifier), timeUnits, child, input%Time0)

      call getChildValue(value1, "Time1", input%time1, modifier=modifier, child=child)
      call convertByMul(char(modifier), timeUnits, child, input%Time1)

    case("sin2")
      input%envType = envTypes%sin2
      call getChildValue(value1, "Time0", input%time0, 0.0_dp, modifier=modifier, child=child)
      call convertByMul(char(modifier), timeUnits, child, input%Time0)

      call getChildValue(value1, "Time1", input%time1, modifier=modifier, child=child)
      call convertByMul(char(modifier), timeUnits, child, input%Time1)

    case("fromfile")
      input%envType = envTypes%fromFile
      call getChildValue(value1, "Time0", input%time0, 0.0_dp, modifier=modifier, child=child)
      call convertByMul(char(modifier), timeUnits, child, input%Time0)

    case default
      call detailedError(value1, "Unknown envelope shape " // char(buffer))
    end select

    !! Non-adiabatic molecular dynamics
    call getChildValue(node, "IonDynamics", input%tIons, .false.)
    if (input%tIons) then
      call getChildValue(node, "MovedAtoms", buffer, "1:-1", child=child, multiple=.true.)
      call convAtomRangeToInt(char(buffer), geom%speciesNames, geom%species, child,&
          & input%indMovedAtom)

      input%nMovedAtom = size(input%indMovedAtom)
      call readInitialVelocitiesNAMD(node, input, geom%nAtom)
      if (input%tReadMDVelocities) then
        ! without a thermostat, if we know the initial velocities, we do not need a temperature, so
        ! just set it to something 'safe'
        input%tempAtom = minTemp
      else
        if (.not. input%tReadRestart) then
          ! previously lower limit was minTemp:
          call readMDInitTemp(node, input%tempAtom, 0.0_dp)
        end if
        call getInputMasses(node, geom, masses)
      end if
    end if

  end subroutine readElecDynamics


  !> Read in initial ion temperature for simple MD
  subroutine readMDInitTemp(node, tempAtom, minimumTemp)

    !> input data to parse
    type(fnode), pointer :: node

    !> Ionic temperature
    real(dp), intent(out) :: tempAtom

    !> Lowest possible ion temperature
    real(dp), intent(in) :: minimumTemp

    type(fnode), pointer :: child
    type(string) :: modifier

    call getChildValue(node, "InitialTemperature", tempAtom, modifier=modifier, child=child)
    if (tempAtom < 0.0_dp) then
      call detailedError(node, "Negative temperature")
    end if
    call convertByMul(char(modifier), energyUnits, node, tempAtom)
    tempAtom = max(tempAtom, minimumTemp)

  end subroutine readMDInitTemp


  !> Converts direction label text string into corresponding numerical value
  function directionConversion(direction, node) result(iX)

    !> Direction label
    character(*), intent(in) :: direction

    !> input tree for error return
    type(fnode), pointer :: node

    !> direction indicator (1 - 4) for (x,y,z,all)
    integer :: iX

    select case(trim(direction))
    case ("x", "X")
      iX = 1
    case ("y", "Y")
      iX = 2
    case ("z", "Z")
      iX = 3
    case ("all", "All", "ALL")
      iX = 4
    case default
      call detailedError(node, "Wrongly specified polarization direction " // trim(direction)&
          & // ". Must be x, y, z or all.")
    end select

  end function directionConversion


  !> Reads MD velocities
  subroutine readInitialVelocitiesNAMD(node, input, nAtom)

    !> Node to get the information from
    type(fnode), pointer :: node

    !> ElecDynamicsInp object structure to be filled
    type(TElecDynamicsInp), intent(inout) :: input

    !> Total number of all atoms
    integer, intent(in) :: nAtom

    type(fnode), pointer :: value1, child
    type(string) :: buffer, modifier
    type(TListRealR1) :: realBuffer
    integer :: nVelocities
    real(dp), pointer :: tmpVelocities(:,:)

    call getChildValue(node, "Velocities", value1, "", child=child, &
         & modifier=modifier, allowEmptyValue=.true.)
    call getNodeName2(value1, buffer)
    if (char(buffer) == "") then
       input%tReadMDVelocities = .false.
    else
       call init(realBuffer)
       call getChildValue(child, "", 3, realBuffer, modifier=modifier)
       nVelocities = len(realBuffer)
       if (nVelocities /= nAtom) then
          call detailedError(node, "Incorrect number of specified velocities: " &
               & // i2c(3*nVelocities) // " supplied, " &
               & // i2c(3*nAtom) // " required.")
       end if
       allocate(tmpVelocities(3, nVelocities))
       call asArray(realBuffer, tmpVelocities)
       if (len(modifier) > 0) then
          call convertByMul(char(modifier), VelocityUnits, child, &
               & tmpVelocities)
       end if
       call destruct(realBuffer)
       allocate(input%initialVelocities(3, input%nMovedAtom))
       input%initialVelocities(:,:) = tmpVelocities(:, input%indMovedAtom(:))
       input%tReadMDVelocities = .true.
    end if

  end subroutine readInitialVelocitiesNAMD


#:if WITH_TRANSPORT
  !> Read geometry information for transport calculation
  subroutine readTransportGeometry(root, geom, transpar)

    !> Root node containing the current block
    type(fnode), pointer :: root

    !> geometry of the system, which may be modified for some types of calculation
    type(TGeometry), intent(inout) :: geom

    !> Parameters of the transport calculation
    type(TTransPar), intent(inout) :: transpar

    type(fnode), pointer :: pDevice, pTask, pTaskType
    type(string) :: buffer, modifier
    type(fnode), pointer :: pTmp, field
    type(fnodeList), pointer :: pNodeList
    integer :: contact
    real(dp) :: lateralContactSeparation

    transpar%defined = .true.
    transpar%tPeriodic1D = .not. geom%tPeriodic

    !! Note: we parse first the task because we need to know it to define the
    !! mandatory contact entries. On the other hand we need to wait that
    !! contacts are parsed to resolve the name of the contact for task =
    !! contacthamiltonian
    call getChildValue(root, "Task", pTaskType, child=pTask, default='uploadcontacts')
    call getNodeName(pTaskType, buffer)

    call getChild(root, "Device", pDevice)
    call getChildValue(pDevice, "AtomRange", transpar%idxdevice)
    call getChild(pDevice, "FirstLayerAtoms", pTmp, requested=.false.)
    call readFirstLayerAtoms(pTmp, transpar%PL, transpar%nPLs, transpar%idxdevice)
    if (.not.associated(pTmp)) then
      call setChildValue(pDevice, "FirstLayerAtoms", transpar%PL)
    end if

    call getChildren(root, "Contact", pNodeList)
    transpar%ncont = getLength(pNodeList)
    allocate(transpar%contacts(transpar%ncont))

    call readContacts(pNodeList, transpar%contacts, geom, char(buffer))

    select case (char(buffer))
    case ("contacthamiltonian")

      transpar%taskUpload = .false.
      call getChildValue(pTaskType, "ContactId", buffer, child=pTmp)
      contact = getContactByName(transpar%contacts(:)%name, tolower(trim(unquote(char(buffer)))),&
          & pTmp)
      transpar%taskContInd = contact
      if (.not. geom%tPeriodic) then
        call getChildValue(pTaskType, "ContactSeparation", lateralContactSeparation, 1000.0_dp,&
            & modifier=modifier, child=field)
        call convertByMul(char(modifier),lengthUnits,field,lateralContactSeparation)
      end if

      call reduceGeometry(transpar%contacts(contact)%lattice, transpar%contacts(contact)%idxrange,&
          & lateralContactSeparation, geom)

      transpar%ncont = 0

      call getChildValue(root, "writeBinaryContact", transpar%tWriteBinShift, .true.)

    case ("uploadcontacts")

      transpar%taskUpload = .true.

      call getChildValue(root, "readBinaryContact", transpar%tReadBinShift, .true.)

    case default

      call getNodeHSDName(pTaskType, buffer)
      call detailedError(pTask, "Invalid task '" // char(buffer) // "'")

   end select

   call destroyNodeList(pNodeList)

  end subroutine readTransportGeometry


  !> Reduce the geometry for the contact calculation
  subroutine reduceGeometry(contactVec, contactRange, lateralContactSeparation, geom)

    !> Vector between principle layers in the contact
    real(dp), intent(in) :: contactVec(3)

    !> Range of atoms in the contact
    integer, intent(in) :: contactRange(2)

    !> Lateral separation distance between contacts in a periodic box
    real(dp), intent(in) :: lateralContactSeparation

    !> atomic geometry
    type(TGeometry), intent(inout) :: geom

    real(dp) :: contUnitVec(3), dots(3), newLatVecs(3, 3), newOrigin(3)
    real(dp) :: minProj, maxProj
    logical :: mask(3)
    integer :: ind, indPrev, indNext, ii

    if (geom%tPeriodic) then
      contUnitVec = contactVec / sqrt(sum(contactVec**2, dim=1))
      dots = abs(matmul(contUnitVec, geom%latVecs))
      mask = (abs(dots - sqrt(sum(geom%latVecs, dim=1)**2)) < 1e-8_dp)
      if (count(mask) /= 1) then
        call error("Too many lattice vectors parallel to the contact")
      end if
      ! Workaround for bug in Intel compiler (can not use index function)
      ind = 1
      do while (.not. mask(ind))
        ind = ind + 1
      end do
      newLatVecs = geom%latVecs
      newLatVecs(:,ind) = 2.0_dp * contactVec
      newOrigin = geom%origin
    else
      newLatVecs(:,1) = 2.0_dp * contactVec
      mask = abs(contactVec) > 1e-8_dp
      ! Workaround for bug in Intel compiler (can not use index function)
      ind = 1
      do while (.not. mask(ind))
        ind = ind + 1
      end do
      ! Note: ind is one-based, substract 1 before modulo and add 1 after.
      indNext = modulo(ind + 1 - 1, 3) + 1
      indPrev = modulo(ind - 1 - 1, 3) + 1
      newLatVecs(indNext, 2) = -newLatVecs(ind, 1)
      newLatVecs(ind, 2) = newLatVecs(indNext, 1)
      newLatVecs(indPrev, 2) = 0.0_dp
      newLatVecs(:,3) = cross3(newLatVecs(:,1), newLatVecs(:,2))
      newLatVecs(:,2) = newLatVecs(:,2) / sqrt(sum(newLatVecs(:,2)**2))
      newLatVecs(:,3) = newLatVecs(:,3) / sqrt(sum(newLatVecs(:,3)**2))
      newOrigin(:) = 0.0_dp
    end if
    call reduce(geom, contactRange(1), contactRange(2))
    if (.not. geom%tPeriodic) then
      do ii = 2, 3
        minProj = minval(matmul(newLatVecs(:,ii), geom%coords))
        maxProj = maxval(matmul(newLatVecs(:,ii), geom%coords))
        newLatVecs(:,ii) = ((maxProj - minProj) + lateralContactSeparation) * newLatVecs(:,ii)
      end do
    end if
    call setLattice(geom, newOrigin, newLatVecs)

  end subroutine reduceGeometry


  !> Reads settings for the first layer atoms in principal layers
  subroutine readFirstLayerAtoms(pnode, pls, npl, idxdevice, check)

    type(fnode), pointer, intent(in) :: pnode

    !> Start atoms in the principal layers
    integer, allocatable, intent(out) :: pls(:)

    !> Number of principal layers
    integer, intent(out) :: npl

    !> Atoms range of the device
    integer, intent(in) :: idxdevice(2)

    !> Optional setting to turn on/off check (defaults to on if absent)
    logical, optional, intent(in) :: check


    type(TListInt) :: li
    logical :: checkidx

    checkidx = .true.
    if (present(check)) checkidx = check

    if (associated(pnode)) then
        call init(li)
        call getChildValue(pnode, "", li)
        npl = len(li)
        allocate(pls(npl))
        call asArray(li, pls)
        call destruct(li)
        if (checkidx) then
          if (any(pls < idxdevice(1) .or. &
                  pls > idxdevice(2))) then
             call detailedError(pnode, "First layer atoms must be between " &
               &// i2c(idxdevice(1)) // " and " // i2c(idxdevice(2)) // ".")
          end if
        end if
      else
         npl = 1
         allocate(pls(npl))
         pls = (/ 1 /)
      end if

  end subroutine readFirstLayerAtoms


  !> Reads Green's function settings
  subroutine readGreensFunction(pNode, greendens, transpar, tempElec)

    !> Input tree
    type(fnode), pointer :: pTmp

    !> Settings for Green's function solver
    type(TNEGFGreenDensInfo), intent(inout) :: greendens

    !> Transport solver settings
    type(TTransPar), intent(inout) :: transpar

    !> Electron temperature
    real(dp), intent(in) :: tempElec

    type(fnode), pointer :: pNode
    type(fnode), pointer :: field, child1, child2
    real(dp) :: Estep
    integer :: defValue, ii
    type(string) :: buffer, modifier
    logical :: realAxisConv, equilibrium

    type(TListReal) :: fermiBuffer

    greendens%defined = .true.

    if (.not. transpar%defined) then
      !! Fermi level: in case of collinear spin we accept two values
      !! (up and down)
      call init(fermiBuffer)
      call getChildValue(pNode, "FermiLevel", fermiBuffer, modifier=modifier)
      if ( len(fermiBuffer) .eq. 1) then
        call asArray(fermiBuffer, greendens%oneFermi)
        greendens%oneFermi(2) = greendens%oneFermi(1)
      else if ( len(fermiBuffer) .eq. 2) then
        call asArray(fermiBuffer, greendens%oneFermi)
      else
        call detailedError(pNode, "FermiLevel accepts 1 or 2 (for collinear spin) values")
      end if
      call destruct(fermiBuffer)
      call convertByMul(char(modifier), energyUnits, pNode, greendens%oneFermi)

      call getChild(pNode, "FirstLayerAtoms", pTmp, requested=.false.)
      call readFirstLayerAtoms(pTmp, greendens%PL, greendens%nPLs,&
                                &transpar%idxdevice, check = .false.)
      if (.not.associated(pTmp)) then
        call setChildValue(pNode, "FirstLayerAtoms", greendens%PL)
      end if
      !call getChild(pNode, "ContactPLs", pTmp, requested=.false.)
      !if (associated(pTmp)) then
      !  call init(li)
      !  call getChildValue(pTmp, "", li)
      !  allocate(transpar%cblk(len(li)))
      !  call asArray(li,transpar%cblk)
      !  call destruct(li)
      !end if
      allocate(greendens%kbT(1))
      greendens%kbT(:) = tempElec
    else
      if (transpar%ncont > 0) then
        allocate(greendens%kbT(transpar%ncont))
        do ii = 1, transpar%ncont
          if (transpar%contacts(ii)%kbT .ge. 0.0_dp) then
            greendens%kbT(ii) = transpar%contacts(ii)%kbT
          else
            greendens%kbT(ii) = tempElec
          end if
        enddo
      end if
    end if

    call getChildValue(pNode, "LocalCurrents", greendens%doLocalCurr, .false.)
    call getChildValue(pNode, "Verbosity", greendens%verbose, 51)
    call getChildValue(pNode, "Delta", greendens%delta, 1.0e-5_dp, modifier=modifier, child=field)
    call convertByMul(char(modifier), energyUnits, field, greendens%delta)
    call getChildValue(pNode, "ReadSurfaceGFs", greendens%readSGF, .false.)
    call getChildValue(pNode, "SaveSurfaceGFs", greendens%saveSGF, .not.greendens%readSGF)
    call getChildValue(pNode, "ContourPoints", greendens%nP(1:2), [ 20, 20 ])
    call getChildValue(pNode, "EnclosedPoles",  greendens%nPoles, 3)
    call getChildValue(pNode, "LowestEnergy", greendens%enLow, -2.0_dp, modifier=modifier,&
        & child=field)
    call convertByMul(char(modifier), energyUnits, field, greendens%enLow)
    call getChildValue(pNode, "FermiCutoff", greendens%nkT, 10)
      ! Fermi energy had not been set by other means yet

      ! Non equilibrium integration along real axis:
      ! The code will perform the integration if the number of points is larger
      ! than zero, no matter if there's bias or not.
      ! Therefore I restored the default on the energy step, as it works at zero
      ! bias and it scales flawlessy with increasing bias
      ! It is still allowed to directly set the number of points, if prefered
      ! libNEGF only wants the number of points in input
      call getChild(pNode, "RealAxisPoints", child1, requested=.false.)
      call getChild(pNode, "RealAxisStep", child2, requested=.false., &
          & modifier=buffer)
      realAxisConv = .false.
      ! Set a bool to verify if all contacts are at the same potential (if so,
      ! no points are needed)
      equilibrium = .true.
      do ii = 2, transpar%ncont
        if (transpar%contacts(1)%potential .ne. transpar%contacts(ii)%potential &
           & .or. transpar%contacts(1)%kbT .ne. transpar%contacts(ii)%kbT ) then
           equilibrium = .false.
        end if
      end do

      ! Both Points and Step cannot be specified
      if  (associated (child1) .and. associated(child2)) then
        call detailedError(child1, "RealAxisPoints and RealAxisStep " &
                            &// " cannot be specified together.")
      ! If only one is specified, take it as valid value
      else if (associated(child1)) then
        call getChildValue(pNode, "RealAxisPoints", greendens%nP(3))
      else if (associated(child2)) then
        call getChildValue(pNode, "RealAxisStep", Estep, child=child2, &
             & modifier=modifier)
        call convertByMul(char(modifier), energyUnits, child2, Estep)
        realAxisConv = .true.
      ! If the system is under equilibrium we set the number of
      ! points to zero
      else if (equilibrium) then
        call getChildValue(pNode, "RealAxisPoints", greendens%nP(3), &
          & 0, child=child1)
      else
        !Default is a point every 1500H
        call getChildValue(pNode, "RealAxisStep", Estep, 6.65e-4_dp, &
                          &modifier=modifier, child=child2)
        realAxisConv = .true.
      end if
      ! RealAxisConv means that we have a step and we convert it in a number
      ! of points
      if (realAxisConv) then
        defValue = int(1.0_dp/Estep &
          & * (maxval(transpar%contacts(:)%potential) &
          & - minval(transpar%contacts(:)%potential) + &
          & 2 * greendens%nKT * maxval(greendens%kbT)))
        greendens%nP(3) = defvalue
        !call getChildValue(pNode, "RealAxisPoints", greendens%nP(3), &
        !    & defvalue, child=child1)
      end if

  end subroutine readGreensFunction
#:endif


  !> Read in Poisson related data
#:if WITH_TRANSPORT
  subroutine readPoisson(pNode, poisson, tPeriodic, transpar, latVecs)
#:else
  subroutine readPoisson(pNode, poisson, tPeriodic, latVecs)
#:endif

    !> Input tree
    type(fnode), pointer :: pNode

    !> data type for Poisson solver settings
    type(TPoissonInfo), intent(inout) :: poisson

    !> Is this a periodic calculation
    logical, intent(in) :: tPeriodic

  #:if WITH_TRANSPORT
    !> Parameters of the transport calculation
    type(TTransPar), intent(inout) :: transpar
  #:endif

    !> Lattice vectors if periodic
    real(dp), allocatable, intent(in) :: latVecs(:,:)

    type(fnode), pointer :: pTmp, pTmp2, pChild, field
    type(string) :: buffer, modifier
    real(dp) :: denstol, gatelength_l
    logical :: needsPoissonBox

  #:if WITH_TRANSPORT
    integer :: ii
  #:endif

    poisson%defined = .true.
    needsPoissonBox = .not. tPeriodic
  #:if WITH_TRANSPORT
    needsPoissonBox = needsPoissonBox .or. transpar%tPeriodic1D .or. transpar%nCont == 1
  #:endif

    if (needsPoissonBox) then
    #:if WITH_TRANSPORT
      if (transpar%nCont == 1 .and. .not. transpar%tPeriodic1D) then
        poisson%poissBox(:) = 0.0_dp
        do ii = 1, 3
          if (ii == transpar%contacts(1)%dir) then
            call getChildValue(pNode, "PoissonThickness", poisson%poissBox(ii), modifier=modifier,&
                & child=field)
            call convertByMul(char(modifier), lengthUnits, field, poisson%poissBox)
          else
            poisson%poissBox(ii) = sqrt(sum(latVecs(:,ii)**2))
          end if
        end do
      else
        call getChildValue(pNode, "PoissonBox", poisson%poissBox, modifier=modifier, child=field)
        call convertByMul(char(modifier), lengthUnits, field, poisson%poissBox)
      end if
    #:else
      call getChildValue(pNode, "PoissonBox", poisson%poissBox, modifier=modifier, child=field)
      call convertByMul(char(modifier), lengthUnits, field, poisson%poissBox)
    #:endif
    end if

    poisson%foundBox = needsPoissonBox
    call getChildValue(pNode, "MinimalGrid", poisson%poissGrid, [ 0.3_dp, 0.3_dp, 0.3_dp ],&
        & modifier=modifier, child=field)
    call convertByMul(char(modifier), lengthUnits, field, poisson%poissGrid)
    call getChildValue(pNode, "NumericalNorm", poisson%numericNorm, .false.)
    call getChild(pNode, "AtomDensityCutoff", pTmp, requested=.false., modifier=modifier)
    call getChild(pNode, "AtomDensityTolerance", pTmp2, requested=.false.)
    if (associated(pTmp) .and. associated(pTmp2)) then
      call detailedError(pNode, "Either one of the tags AtomDensityCutoff or AtomDensityTolerance&
          & can be specified.")
    else if (associated(pTmp)) then
      call getChildValue(pTmp, "", poisson%maxRadAtomDens, default=14.0_dp, modifier=modifier)
      call convertByMul(char(modifier), lengthUnits, pTmp, poisson%maxRadAtomDens)
      if (poisson%maxRadAtomDens <= 0.0_dp) then
        call detailedError(pTmp2, "Atom density cutoff must be > 0")
      end if
    else
      call getChildValue(pNode, "AtomDensityTolerance", denstol, 1e-6_dp, child=pTmp2)
      if (denstol <= 0.0_dp) then
        call detailedError(pTmp2, "Atom density tolerance must be > 0")
      end if
      ! Negative value to signal automatic determination
      poisson%maxRadAtomDens = -denstol
    end if

    call getChildValue(pNode, "CutoffCheck", poisson%cutoffcheck, .true.)
    call getChildValue(pNode, "Verbosity", poisson%verbose, 51)
    call getChildValue(pNode, "SavePotential", poisson%savePotential, .false.)
    call getChildValue(pNode, "PoissonAccuracy", poisson%poissAcc, 1.0e-6_dp)
    call getChildValue(pNode, "BuildBulkPotential", poisson%bulkBC, .true.)
    call getChildValue(pNode, "ReadOldBulkPotential", poisson%readBulkPot, .false.)
    call getChildValue(pNode, "RecomputeAfterDensity", poisson%solvetwice, .false.)
    call getChildValue(pNode, "MaxPoissonIterations", poisson%maxPoissIter, 60)

    poisson%overrideBC(:) = 0
    call getChild(pNode, "OverrideDefaultBC", pTmp, requested=.false.)
    if (associated(pTmp)) then
      call getPoissonBoundaryConditionOverrides(pTmp, [ 1, 2 ], poisson%overrideBC)
    end if

    call getChildValue(pNode, "OverrideBulkBC", pTmp, "none")
    poisson%overrBulkBC(:) = -1
    if (associated(pNode)) then
      call getPoissonBoundaryConditionOverrides(pTmp, [ 0, 1, 2 ], poisson%overrBulkBC)
    end if

    call getChildValue(pNode, "BoundaryRegion", pTmp, "global")
    call getNodeName(pTmp, buffer)
    select case(char(buffer))
    case ("global")
      poisson%localBCType = "G"
    case ("square")
      poisson%localBCType = "S"
      call getChildValue(pTmp, "BufferLength", poisson%bufferLocBC, 9.0_dp, modifier=modifier,&
          & child=field)
      call convertByMul(char(modifier), lengthUnits, field, poisson%bufferLocBC)
    case ("circle")
      poisson%localBCType = "C"
      call getChildValue(pTmp, "BufferLength", poisson%bufferLocBC, 9.0_dp, modifier=modifier,&
          & child=field)
      call convertByMul(char(modifier), lengthUnits, field, poisson%bufferLocBC)
    case default
      call getNodeHSDName(pTmp, buffer)
      call detailedError(pTmp, "Invalid boundary region type '" // char(buffer) // "'")
    end select

    call getChildValue(pNode, "BoxExtension", poisson%bufferBox, 0.0_dp, modifier=modifier,&
        & child=field)
    call convertByMul(char(modifier), lengthUnits, field, poisson%bufferBox)
    if (poisson%bufferBox.lt.0.0_dp) then
      call detailedError(pNode, "BoxExtension must be a positive number")
    endif

    ! PARSE GATE OPTIONS
    call getChildValue(pNode,"Gate",pTmp2,"none",child=pChild)
    call getNodeName(pTmp2, buffer)

    select case(char(buffer))
    case ("none")
      poisson%gateType = "N"
    case ("planar")
      poisson%gateType = "P"
      call getChildValue(pTmp2, "GateLength", poisson%gateLength_l, 0.0_dp, modifier= modifier,&
          & child=field)
      call convertByMul(char(modifier), lengthUnits, field, poisson%gateLength_l)

      gatelength_l = poisson%gateLength_l !avoids a warning on intents
      call getChildValue(pTmp2, "GateLength_l", poisson%gateLength_l, gateLength_l,&
          & modifier=modifier, child=field)
      call convertByMul(char(modifier), lengthUnits, field, poisson%gateLength_l)

      call getChildValue(pTmp2, "GateLength_t", poisson%gateLength_t, poisson%gateLength_l,&
          & modifier=modifier, child=field)
      call convertByMul(char(modifier), lengthUnits, field, poisson%gateLength_t)

      call getChildValue(pTmp2, "GateDistance", poisson%gateRad, 0.0_dp, modifier=modifier,&
          & child=field)
      call convertByMul(char(modifier), lengthUnits, field, poisson%gateRad)

      call getChildValue(pTmp2, "GatePotential", poisson%gatepot, 0.0_dp, modifier=modifier,&
          & child=field)
      call convertByMul(char(modifier), energyUnits, field, poisson%gatepot)

      !call getChildValue(pTmp2, "GateDirection", poisson%gatedir, 2)
      poisson%gatedir = 2

    case ("cylindrical")
      poisson%gateType = "C"
      call getChildValue(pTmp2, "GateLength",poisson%gateLength_l, 0.0_dp, modifier= modifier,&
          & child=field)
      call convertByMul(char(modifier), lengthUnits, field, poisson%gateLength_l)

      call getChildValue(pTmp2, "GateRadius", poisson%gateRad, 0.0_dp, modifier=modifier,&
          & child=field)
      call convertByMul(char(modifier), lengthUnits, field, poisson%gateRad)

      call getChildValue(pTmp2, "GatePotential", poisson%gatepot, 0.0_dp, modifier=modifier,&
          & child=field)
      call convertByMul(char(modifier), lengthUnits, field, poisson%gatepot)

    case default
      call getNodeHSDName(pTmp2, buffer)
      call detailedError(pTmp2, "Invalid gate type '" // char(buffer) // "'")

    end select

    call getChildValue(pNode, "MaxParallelNodes", poisson%maxNumNodes, 1)

    poisson%scratch = "contacts"

  end subroutine readPoisson


  !> Over-rides the boundary conditions on the Poisson solver
  subroutine getPoissonBoundaryConditionOverrides(pNode, availableConditions, overrideBC)

    !> Input data tree
    type(fnode), pointer, intent(in) :: pNode

    !> List of conditions that can be set as choices
    integer, intent(in) :: availableConditions(:)

    !> Array of boundary condition types on the 6 faces of the box, 0 for use of default
    integer, intent(inout) :: overrideBC(:)

    integer, parameter :: PERIODIC_BC = 0
    integer, parameter :: DIRICHLET_BC = 1
    integer, parameter :: NEUMANN_BC = 2
    character(10), parameter :: bcstr(0:2) = &
        & [ character(10) :: "Periodic", "Dirichlet", "Neumann" ]
    integer :: bctype, iBC
    integer :: faceBC, oppositeBC
    integer :: ii
    type(TListString) :: lStr
    type(fnode), pointer :: pNode2, pChild
    character(lc) :: strTmp

    do iBC = 1, size(availableConditions)
      bctype = availableConditions(iBC)
      call getChild(pNode, trim(bcstr(bctype)), pNode2, requested=.false.)
      if (associated(pNode2)) then
        call init(lStr)
        call getChildValue(pNode2, "boundaries", lStr, child=pChild)
        if (len(lStr).gt.6) then
          call detailedError(pChild,"boundaries must be 6 or less")
        end if
        do ii = 1, len(lStr)
          call get(lStr, strTmp, ii)
          select case(trim(strTmp))
          case("x")
            overrideBC(1) = bctype
            overrideBC(2) = bctype
          case("xmin")
            overrideBC(1) = bctype
          case("xmax")
            overrideBC(2) = bctype
          case("y")
            overrideBC(3) = bctype
            overrideBC(4) = bctype
          case("ymin")
            overrideBC(3) = bctype
          case("ymax")
            overrideBC(4) = bctype
          case("z")
            overrideBC(5) = bctype
            overrideBC(6) = bctype
          case("zmin")
            overrideBC(5) = bctype
          case("zmax")
            overrideBC(6) = bctype
          end select
        end do
        call destruct(lStr)
      end if
    end do

    ! If face is set to periodic, opposite one should be the same
    do ii = 1, 3
      faceBC = overrideBC(2 * ii)
      oppositeBC = overrideBC(2 * ii - 1)
      if (faceBC == PERIODIC_BC &
          & .and. oppositeBC /= faceBC) then
        call detailedError(pChild, &
            & "periodic override must be set both min max")
      end if
    end do

  end subroutine getPoissonBoundaryConditionOverrides

#:if WITH_TRANSPORT
  !> Sanity checking of atom ranges and returning contact vector and direction.
  subroutine getContactVector(atomrange, geom, id, name, pContact, contactLayerTol, contactVec,&
      & contactDir)

    !> Range of atoms in the contact
    integer, intent(in) :: atomrange(2)

    !> Atomic geometry, including the contact atoms
    type(TGeometry), intent(in) :: geom

    !> Index for this contact
    integer, intent(in) :: id

    !> Contact name
    character(mc), intent(in) :: name

    !> Node in the parser, needed for error handling
    type(fnode), pointer :: pContact

    !> Allowed discrepancy in positions of atoms between the contact's two  principle layers
    real(dp), intent(in) :: contactLayerTol

    !> Vector direction between principal layers in the contact
    real(dp), intent(out) :: contactVec(3)

    !> Which supercell vector the contact vector is parallel to
    integer, intent(out) :: contactDir

    integer :: iStart, iStart2, iEnd, ii
    logical :: mask(3)
    character(lc) :: errorStr

    !! Sanity check for the atom ranges
    iStart = atomrange(1)
    iEnd = atomrange(2)
    if (iStart < 1 .or. iEnd < 1 .or. iStart > geom%nAtom .or. iEnd > geom%nAtom) then
      call detailedError(pContact, "Invalid atom range '" // i2c(iStart) &
          &// " " // i2c(iEnd) // "', values should be between " // i2c(1) &
          &// " and " // i2c(geom%nAtom) // ".")
    end if
    if (iEnd < iStart) then
      call detailedError(pContact, "Invalid atom order in contact '" // i2c(iStart) // " " //&
          & i2c(iEnd) // "', should be asscending order.")
    end if

    if (mod(iEnd - iStart + 1, 2) /= 0) then
      call detailedError(pContact, "Nr. of atoms in the contact must be even")
    end if

    ! Determining intra-contact layer vector
    iStart2 = iStart + (iEnd - iStart + 1) / 2
    contactVec = geom%coords(:,iStart) - geom%coords(:,iStart2)

    if (any(sum( (geom%coords(:,iStart:iStart2-1) - geom%coords(:,iStart2:iEnd)&
        & - spread(contactVec, dim=2, ncopies=iStart2-iStart))**2, dim=1) > contactLayerTol**2))&
        & then
      write(stdout,"(1X,A,I0,A,I0)")'Contact vector defined from atoms ', iStart, ' and ',iStart2
      write(stdout,"(1X,A,I0,'-',I0)")'Contact layer 1 atoms: ',iStart, iStart2-1
      write(stdout,"(1X,A,I0,'-',I0)")'Contact layer 2 atoms: ',iStart2, iEnd
      do ii = 0, iStart2 -1 -iStart
        if (sum((geom%coords(:,ii+iStart)-geom%coords(:,ii+iStart2) - contactVec)**2)&
            & > contactLayerTol**2) then
          write(stdout,"(1X,A,I0,A,I0,A)")'Atoms ',iStart+ii, ' and ', iStart2+ii,&
              & ' inconsistent with the contact vector.'
          exit
        end if
      end do
      write(stdout,*)'Mismatches in atomic positions in the two layers:'
      write(stdout,"(3F20.12)")((geom%coords(:,iStart:iStart2-1) - geom%coords(:,iStart2:iEnd)&
          & - spread(contactVec(:), dim=2, ncopies=iStart2-iStart))) * Bohr__AA

      write (errorStr,"('Contact ',A,' (',A,') does not consist of two rigidly shifted layers')")&
          & i2c(id), trim(name)
      call error(errorStr)

    end if

    ! Determine to which axis the contact vector is parallel.
    mask = (abs(abs(contactVec) - sqrt(sum(contactVec**2))) < 1.0e-8_dp)
    if (count(mask) /= 1) then
      call warning("Contact vector " // i2c(id) // " not parallel to any of the coordinate axis.")
      contactDir = 0
    else
      ! Workaround for bug in Intel compiler (can not use index function)
      contactDir = 1
      do while (.not. mask(contactDir))
        contactDir = contactDir + 1
      end do
    end if

  end subroutine getContactVector


  !> Read dephasing block
  subroutine readDephasing(node, orb, geom, tp, tundos)

    !> Input tree node
    type(fnode), pointer :: node

    !> Atomic orbital information
    type(TOrbitals), intent(in) :: orb

    !> Atomic geometry, including the contact atoms
    type(TGeometry), intent(in) :: geom

    !> Parameters of the transport calculation
    type(TTransPar), intent(inout) :: tp

    !> Parameters of tunneling and dos calculation
    type(TNEGFTunDos), intent(inout) :: tundos

    type(fnode), pointer :: value1, child

    call getChild(node, "VibronicElastic", child, requested=.false.)
    if (associated(child)) then
      tp%tDephasingVE = .true.
      call readElPh(child, tundos%elph, geom, orb, tp)
    end if

    call getChildValue(node, "BuettikerProbes", value1, "", child=child, &
        &allowEmptyValue=.true., dummyValue=.true.)
    if (associated(value1)) then
      tp%tDephasingBP = .true.
      call readDephasingBP(child, tundos%bp, geom, orb, tp)
    end if

    ! Lowdin transformations involve dense matrices and works only in small systems
    ! For the dftb+ official release the options are disabled
    tp%tOrthonormal = .false.
    tp%tOrthonormalDevice = .false.
    !call getChildValue(node, "Orthonormal", tp%tOrthonormal, .false.)
    !call getChildValue(node, "OrthonormalDevice", tp%tOrthonormalDevice, .false.)
    tp%tNoGeometry = .false.
    tp%NumStates = 0

  end subroutine readDephasing


  !> Read Electron-Phonon blocks (for density and/or current calculation)
  subroutine readElPh(node, elph, geom, orb, tp)

    !> Input node in the tree
    type(fnode), pointer :: node

    !> container for electron-phonon parameters
    type(TElPh), intent(inout) :: elph

    !> Geometry type
    type(TGeometry), intent(in) :: geom

    !> Orbitals infos
    type(TOrbitals), intent(in) :: orb

    !> Transport parameter type
    type(TTransPar), intent(in) :: tp


    logical :: block_model, semilocal_model

    elph%defined = .true.
    !! Only local el-ph model is defined (elastic for now)
    elph%model = 1

    call getChildValue(node, "MaxSCBAIterations", elph%scba_niter, default=100)
    call getChildValue(node, "atomBlock", block_model, default=.false.)
    if (block_model) then
      elph%model = 2
    endif

    !BUG: semilocal model crashes because of access of S before its allocation
    !     this because initDephasing was moved into initprogram
    call getChildValue(node, "semiLocal", semilocal_model, default=.false.)
    if (semilocal_model) then
      call detailedError(node, "semilocal dephasing causes crash and has been "//&
           & "temporarily disabled")
      elph%model = 3
    endif

    call readCoupling(node, elph, geom, orb, tp)

  end subroutine readElPh


  !> Read Buettiker probe dephasing blocks (for density and/or current calculation)
  subroutine readDephasingBP(node, elph, geom, orb, tp)

    !> Node in input document tree
    type(fnode), pointer :: node

    !> container for buttiker-probes parameters
    type(TElPh), intent(inout) :: elph

    !> Geometry type
    type(TGeometry), intent(in) :: geom

    !> Orbitals infos
    type(TOrbitals), intent(in) :: orb

    !> Transport parameter type
    type(TTransPar), intent(inout) :: tp

    logical :: block_model, semilocal_model
    type(string) :: model
    type(fnode), pointer :: dephModel

    call detailedError(node,"Buettiker probes are still under development")

    elph%defined = .true.
    call getChildValue(node, "", dephModel)
    call getNodeName2(dephModel, model)

    select case(char(model))
    case("dephasingprobes")
      !! Currently only zeroCurrent condition is implemented
      !! This corresponds to elastic dephasing probes
      tp%tZeroCurrent=.true.
      !! Only local bp model is defined (elastic for now)
    case("voltageprobes")
      call detailedError(dephModel,"voltageProbes have been not implemented yet")
      tp%tZeroCurrent=.false.
    case default
      call detailedError(dephModel,"unkown model")
    end select

    elph%model = 1

    call getChildValue(dephModel, "MaxSCBAIterations", elph%scba_niter, default=100)

    call getChildValue(dephModel, "atomBlock", block_model, default=.false.)
    if (block_model) then
      elph%model = 2
    endif

    !BUG: semilocal model crashes because of access of S before its allocation
    !     this because initDephasing occurs in initprogram
    call getChildValue(dephModel, "semiLocal", semilocal_model, default=.false.)
    if (semilocal_model) then
      call detailedError(dephModel, "semilocal dephasing is not working yet")
      elph%model = 3
    endif

    call readCoupling(dephModel, elph, geom, orb, tp)

  end subroutine readDephasingBP


  !> Reads coupling strength and mode for dephasing
  !> 2 modes support, constant or specified per each orbital
  subroutine readCoupling(node, elph, geom, orb, tp)

    !> Node in the input tree
    type(fnode), pointer :: node

    !> container for buttiker-probes parameters
    type(TElPh), intent(inout) :: elph

    !> Geometry type
    type(TGeometry), intent(in) :: geom

    !> Orbitals infos
    type(TOrbitals), intent(in) :: orb

    !> Transport parameter type
    type(TTransPar), intent(in) :: tp

    type(string) :: buffer, method, modifier, modifier2
    type(fnode), pointer :: val, child, child2, child3, child4, field
    type(fnodeList), pointer :: children
    integer :: norbs, ii, jj, iAt
    integer :: atm_range(2)
    real(dp) :: rTmp
    integer, allocatable :: tmpI1(:)
    real(dp), allocatable :: atmCoupling(:)

    !! Allocate coupling array
    norbs = 0
    if (tp%defined) then
      atm_range(1) = tp%idxdevice(1)
      atm_range(2) = tp%idxdevice(2)
    else
      atm_range(1) = 1
      atm_range(2) = geom%nAtom
    endif
    do ii=atm_range(1), atm_range(2)
      norbs = norbs + orb%nOrbAtom(ii)
    enddo
    allocate(elph%coupling(norbs))
    elph%coupling(:) = 0.d0

    elph%orbsperatm = orb%nOrbAtom(atm_range(1):atm_range(2))

    call getChildValue(node, "Coupling", val, "", child=child, &
        & allowEmptyValue=.true., modifier=modifier, dummyValue=.true., list=.false.)

    call getNodeName(val, method)

    ! This reads also things like:  "Coupling [eV] = 0.34"
    !if (is_numeric(char(method))) then
    !  call getChildValue(node, "Coupling", rTmp, child=field)
    !  call convertByMul(char(modifier), energyUnits, field, rTmp)
    !  elph%coupling = rTmp
    !  return
    !end if

    select case (char(method))
    case ("allorbitals")
      call getChild(child, "AllOrbitals", child2, requested=.false.)
      call getChildValue(child2, "", elph%coupling, child=field)
      call convertByMul(char(modifier), energyUnits, field, elph%coupling)

    case ("atomcoupling")
      call getChild(child, "AtomCoupling", child2, requested=.false.)
      allocate(atmCoupling(atm_range(2)-atm_range(1)+1))
      atmCoupling = 0.d0
      call getChildren(child2, "AtomList", children)
      do ii = 1, getLength(children)
        call getItem1(children, ii, child3)
        call getChildValue(child3, "Atoms", buffer, child=child4, multiple=.true.)
        call convAtomRangeToInt(char(buffer), geom%speciesNames, geom%species, child4, tmpI1)
        call getChildValue(child3, "Value", rTmp, child=field, modifier=modifier2)
        ! If not defined, use common unit modifier defined after Coupling
        if (len(modifier2)==0) then
          call convertByMul(char(modifier), energyUnits, field, rTmp)
        else
          call convertByMul(char(modifier2), energyUnits, field, rTmp)
        end if
        do jj=1, size(tmpI1)
          iAt = tmpI1(jj)
          if (atmCoupling(iAt) /= 0.0_dp) then
            call detailedWarning(child3, "Previous setting of coupling &
                &for atom" // i2c(iAt) // " has been overwritten")
          end if
          atmCoupling(iAt) = rTmp
        enddo
      enddo
      ! Transform atom coupling in orbital coupling
      norbs = 0
      do ii=atm_range(1), atm_range(2)
        elph%coupling(norbs + 1:norbs + orb%nOrbAtom(ii)) = atmCoupling(ii)
        norbs = norbs + orb%nOrbAtom(ii)
      enddo
      deallocate(atmCoupling)

    case ("constant")
      call getChildValue(child, "Constant", rtmp, child=field)
      call convertByMul(char(modifier), energyUnits, field, rTmp)
      elph%coupling = rTmp

    case default
      call detailedError(node, "Coupling definition unknown")
    end select

  end subroutine readCoupling


  !> Read Tunneling and Dos options from analysis block
  subroutine readTunAndDos(root, orb, geo, tundos, transpar, tempElec)
    type(fnode), pointer :: root
    type(TOrbitals), intent(in) :: orb
    type(TGeometry), intent(in) :: geo

    !> tundos is the container to be filled
    type(TNEGFTunDos), intent(inout) :: tundos
    type(TTransPar), intent(inout) :: transpar
    real(dp), intent(in) :: tempElec

    type(fnode), pointer :: pTmp, pNode, field
    type(fnodeList), pointer :: pNodeList
    integer :: ii, jj, ind, ncont, nKT
    real(dp) :: eRange(2), eRangeDefault(2)
    type(string) :: modifier
    type(TWrappedInt1), allocatable :: iAtInRegion(:)
    logical, allocatable :: tShellResInRegion(:)
    character(lc), allocatable :: regionLabelPrefixes(:)
    type(TListReal) :: temperature

    tundos%defined = .true.

    ! ncont is needed for contact option allocation
    ncont = transpar%ncont

    call getChildValue(root, "Verbosity", tundos%verbose, 51)
    call getChildValue(root, "WriteLDOS", tundos%writeLDOS, .true.)
    call getChildValue(root, "WriteTunn", tundos%writeTunn, .true.)

    ! Read Temperature. Can override contact definition
    allocate(tundos%kbT(ncont))
    call getChild(root, "ContactTemperature", pTmp, modifier=modifier, requested=.false.)
    if (associated(pTmp)) then
      call init(temperature)
      call getChildValue(pTmp, "", temperature)
      if (len(temperature) .ne. ncont) then
        call detailedError(root, "ContactTemperature does not match the number of contacts")
      end if
      call asArray(temperature, tundos%kbT)
      call destruct(temperature)
      call convertByMul(char(modifier), energyUnits, pTmp, tundos%kbT)
    else
      do ii = 1, ncont
        if (transpar%contacts(ii)%kbT >= 0) then
          tundos%kbT(ii) = transpar%contacts(ii)%kbT
        else
          tundos%kbT(ii) = tempElec
        end if
      end do
    end if

    ! Parsing of energy range
    ! If the calculation is in equilibrium (all potentials to 0.0)
    ! then an energy range and step must be specified (it is assumed
    ! that the user use this filed to calculate a DOS or T(E) )
    ! If the calculation is out of equilibrium, a default similar to
    ! GreensFunction RealAxisStep is set to ensure that the current
    ! can be calculated without manually specify the energy parameters.

    if (all(transpar%contacts(:)%potential.eq.0.0)) then
      ! No default meaningful
      call getChildValue(root, "EnergyRange", eRange, modifier=modifier,&
      & child=field)
      call convertByMul(char(modifier), energyUnits, field, eRange)
      call getChildValue(root, "EnergyStep", tundos%estep,&
      & modifier=modifier, child=field)
      call convertByMul(char(modifier), energyUnits, field, tundos%estep)
    else
      ! Default meaningful
      ! nKT is set to GreensFunction default, i.e. 10
      ! I avoid an explicit nKT option because I find it confusing here
      ! (it makes sense only out of equilibrium)
      ! Emin = min(-mu); Emax=max(-mu) where mu is Vi-min(Efi)
      ! Note: if Efi != min(Efi) a built in potential is added in poisson
      ! to aling the leads, we don't need to include it here
      nKT = 10
      eRangeDefault(1) = minval(-1.0*transpar%contacts(:)%potential) + &
                        & minval(1.0*transpar%contacts(:)%eFermi(1)) -   &
                        & nKT * maxval(tundos%kbT)
      eRangeDefault(2) = maxval(-1.0*transpar%contacts(:)%potential) + &
                        & minval(transpar%contacts(:)%eFermi(1)) +   &
                        & nKT * maxval(tundos%kbT)
      call getChildValue(root, "EnergyStep", tundos%estep, 6.65e-4_dp, &
                          &modifier=modifier, child=field)
      call convertByMul(char(modifier), energyUnits, field, tundos%estep)
      call getChildValue(root, "EnergyRange", eRange, eRangeDefault, &
                          modifier=modifier, child=field)
      call convertByMul(char(modifier), energyUnits, field, eRange)
    end if

    tundos%emin = eRange(1)
    tundos%emax = eRange(2)
    ! Terminal currents
    call getChild(root, "TerminalCurrents", pTmp, requested=.false.)
      if (associated(pTmp)) then
        call getChildren(pTmp, "EmitterCollector", pNodeList)
        allocate(tundos%ni(getLength(pNodeList)))
        allocate(tundos%nf(getLength(pNodeList)))
        do ii = 1, getLength(pNodeList)
          call getItem1(pNodeList, ii, pNode)
          call getEmitterCollectorByName(pNode, tundos%ni(ii), tundos%nf(ii),&
              & transpar%contacts(:)%name)
        end do
        call destroyNodeList(pNodeList)
      else
        allocate(tundos%ni(ncont-1) )
        allocate(tundos%nf(ncont-1) )
        call setChild(root, "TerminalCurrents", pTmp)
        ind = 1
        do ii = 1, 1
          do jj = ii + 1, ncont
            call setChildValue(pTmp, "EmitterCollector", &
                &(/ transpar%contacts(ii)%name, transpar%contacts(jj)%name /))
            tundos%ni(ind) = ii
            tundos%nf(ind) = jj
            ind = ind + 1
          end do
        end do
      end if
      call getChildValue(root, "Delta", tundos%delta, &
          &1.0e-5_dp, modifier=modifier, child=field)
      call convertByMul(char(modifier), energyUnits, field, &
          &tundos%delta)
      call getChildValue(root, "BroadeningDelta", tundos%broadeningDelta, &
          &0.0_dp, modifier=modifier, child=field)
      call convertByMul(char(modifier), energyUnits, field, &
          &tundos%broadeningDelta)

      call readPDOSRegions(root, geo, transpar%idxdevice, iAtInRegion, &
          & tShellResInRegion, regionLabelPrefixes)
    
      if (allocated(iAtInRegion)) then
        call transformPdosRegionInfo(iAtInRegion, tShellResInRegion, &
            & regionLabelPrefixes, orb, geo%species, tundos%dosOrbitals, &
            & tundos%dosLabels)
      end if   

  end subroutine readTunAndDos


  !> Read bias information, used in Analysis and Green's function eigensolver
  subroutine readContacts(pNodeList, contacts, geom, task)
    type(fnodeList), pointer :: pNodeList
    type(ContactInfo), allocatable, dimension(:), intent(inout) :: contacts
    type(TGeometry), intent(in) :: geom
    character(*), intent(in) :: task

    real(dp) :: contactLayerTol
    integer :: ii
    type(fnode), pointer :: field, pNode, pTmp, child1, child2
    type(string) :: buffer, modifier
    type(TListReal) :: fermiBuffer

    do ii = 1, size(contacts)

      contacts(ii)%wideBand = .false.
      contacts(ii)%wideBandDos = 0.0_dp

      call getItem1(pNodeList, ii, pNode)
      call getChildValue(pNode, "Id", buffer, child=pTmp)
      buffer = tolower(trim(unquote(char(buffer))))
      if (len(buffer) > mc) then
        call detailedError(pTmp, "Contact id may not be longer than " // i2c(mc) // " characters.")
      end if
      contacts(ii)%name = char(buffer)
      if (any(contacts(1:ii-1)%name == contacts(ii)%name)) then
        call detailedError(pTmp, "Contact id '" // trim(contacts(ii)%name) //  "' already in use")
      end if

      call getChildValue(pNode, "PLShiftTolerance", contactLayerTol, 1e-5_dp, modifier=modifier,&
          & child=field)
      call convertByMul(char(modifier), lengthUnits, field, contactLayerTol)

      call getChildValue(pNode, "AtomRange", contacts(ii)%idxrange, child=pTmp)
      call getContactVector(contacts(ii)%idxrange, geom, ii, contacts(ii)%name, pTmp,&
        & contactLayerTol, contacts(ii)%lattice, contacts(ii)%dir)
      contacts(ii)%length = sqrt(sum(contacts(ii)%lattice**2))

      ! Contact temperatures. A negative default is used so it is quite clear when the user sets a
      ! different value. In such a case this overrides values defined in the Filling block
      call getChild(pNode,"Temperature", field, modifier=modifier, requested=.false.)
      if (associated(field)) then
        call getChildValue(pNode, "Temperature", contacts(ii)%kbT, 0.0_dp, modifier=modifier,&
            & child=field)
        call convertByMul(char(modifier), energyUnits, field, contacts(ii)%kbT)
      else
        contacts(ii)%kbT = -1.0_dp ! -1.0 simply means 'not defined'
      end if

      if (task .eq. "uploadcontacts") then
        call getChildValue(pNode, "Potential", contacts(ii)%potential, 0.0_dp, modifier=modifier,&
            & child=field)
        call convertByMul(char(modifier), energyUnits, field, contacts(ii)%potential)

        call getChildValue(pNode, "WideBand", contacts(ii)%wideBand, .false.)

        if (contacts(ii)%wideBand) then

          ! WideBandApproximation is defined as energy spacing between levels of the contact. In the
          ! code the inverse value (Density of states) is used. Convert the negf input
          ! value. Default is 20 / e eV.
          call getChildValue(pNode, "LevelSpacing", contacts(ii)%wideBandDos, 0.735_dp,&
              & modifier=modifier, child=field)
          call convertByMul(char(modifier), energyUnits, field, contacts(ii)%wideBandDos)
          contacts(ii)%wideBandDos = 1.d0 / contacts(ii)%wideBandDos

        end if


        ! Fermi level: in case of collinear spin we accept two values (up and down)
        ! call init(fermiBuffer)
        ! call getChildValue(pNode, "FermiLevel", fermiBuffer, modifier=modifier)
        ! if ( len(fermiBuffer) .eq. 1) then
        !   call asArray(fermiBuffer, contacts(ii)%eFermi)
        !   contacts(ii)%eFermi(2) = contacts(ii)%eFermi(1)
        ! else if ( len(fermiBuffer) .eq. 2) then
        !   call asArray(fermiBuffer, contacts(ii)%eFermi)
        ! else
        !   call detailedError(pNode, "FermiLevel accepts 1 or 2 (for collinear spin) values")
        ! end if
        ! call destruct(fermiBuffer)


        call getChildValue(pNode, "FermiLevel", child1, "", child=child2, allowEmptyValue=.true.,&
            & modifier=modifier)
        call getNodeName2(child1, buffer)
        if (char(buffer) == "") then
          contacts(ii)%tFermiSet = .false.
          call detailedWarning(pNode, "Missing Fermi level - required to be set in solver block or&
              & read from a contact shift file")
        else
          call init(fermiBuffer)
          call getChildValue(child2, "", fermiBuffer, modifier=modifier)
          select case(len(fermiBuffer))
          case (1)
            call asArray(fermiBuffer, contacts(ii)%eFermi(1:1))
            contacts(ii)%eFermi(2) = contacts(ii)%eFermi(1)
          case (2)
            call asArray(fermiBuffer, contacts(ii)%eFermi(:2))
          case default
            call detailedError(pNode, "FermiLevel accepts 1 or 2 (for collinear spin) values")
          end select
          call destruct(fermiBuffer)
          call convertByMul(char(modifier), energyUnits, child2, contacts(ii)%eFermi)

          contacts(ii)%tFermiSet = .true.

          ! NOTE: These options have been commented out: there is a problem in parallel execution
          ! since one single file is accessed by all processors causing rush conditions
          ! The options are therefore disabled for the official dftb+ release
          !call getChildValue(pNode, "WriteSelfEnergy", contacts(ii)%tWriteSelfEnergy, .false.)
          !call getChildValue(pNode, "WriteSurfaceGF", contacts(ii)%tWriteSurfaceGF, .false.)
          !call getChildValue(pNode, "ReadSelfEnergy", contacts(ii)%tReadSelfEnergy, .false.)
          !call getChildValue(pNode, "ReadSurfaceGF", contacts(ii)%tReadSurfaceGF, .false.)
          contacts(ii)%tWriteSelfEnergy = .false.
          contacts(ii)%tWriteSurfaceGF = .false.
          contacts(ii)%tReadSelfEnergy = .false.
          contacts(ii)%tReadSurfaceGF = .false.
        end if

      end if

    end do

  end subroutine readContacts


  !> Read in Fermi levels
  subroutine getFermiLevels(pNode, eFermis, nodeModifier)

    !> Document tree node to start from
    type(fnode), pointer :: pNode

    !> Fermi energies for contacts
    real(dp), intent(out) :: eFermis(:)

    !> Any node modifiers in action
    type(string), intent(in) :: nodeModifier

    real(dp) :: eFermi
    type(fnode), pointer :: pChild
    type(string) :: modifier

    call getChild(pNode, "SetForAll", pChild, requested=.false.)
    if (associated(pChild)) then
      call getChildValue(pChild, "", eFermi)
      call convertByMul(char(nodeModifier), energyUnits, pNode, eFermi)
      eFermis(:) = eFermi
    else
      call getChildValue(pNode, "", eFermis, modifier=modifier, child=pChild)
      call convertByMul(char(modifier), energyUnits, pChild, eFermis)
    end if

  end subroutine getFermiLevels


  !> Get contacts for terminal currents by name
  subroutine getEmitterCollectorByName(pNode, emitter, collector, contactNames)

    !> Node in the input tree for error reporting
    type(fnode), pointer :: pNode

    !> Contact number for emitting
    integer, intent(out) :: emitter

    !> Contact number for collecting
    integer, intent(out) :: collector

    !> Labels of contacts
    character(len=*), intent(in) :: contactNames(:)

    type(TListString) :: lString
    character(len=mc) :: buffer

    call init(lString)
    call getChildValue(pNode, "", lString)
    if (len(lString) /= 2) then
      call detailedError(pNode, "You must provide two contacts")
    end if
    call get(lString, buffer, 1)
    emitter = getContactByName(contactNames, buffer, pNode)
    call get(lString, buffer, 2)
    collector = getContactByName(contactNames, buffer, pNode)
    call destruct(lString)

  end subroutine getEmitterCollectorByName


  !> Getting the contact by name
  function getContactByName(contactNames, contName, pNode) result(contact)

    !> Node in the input tree for error reporting
    type(fnode), pointer :: pNode

    !> All of the contact labels
    character(len=*), intent(in) :: contactNames(:)

    !> Specific contact label to identify
    character(len=*), intent(in) :: contName

    !> Contact number
    integer :: contact

    logical :: tFound

    tFound = .false.
    do contact = 1, size(contactNames)
      tFound = (contactNames(contact) == contName)
      if (tFound) then
        exit
      end if
    end do
    if (.not. tFound) then
      call detailedError(pNode, "Invalid collector contact name '" // trim(contName) // "'")
    end if

  end function getContactByName


  !> Read the names of regions to calculate PDOS for
  subroutine readPDOSRegions(node, geo, idxdevice, iAtInregion, tShellResInRegion, regionLabels)

    !> Node to be parsed
    type(fnode), pointer, intent(in) :: node

    !> Geometry of the system
    type(TGeometry), intent(in) :: geo

    !> Is the region to be projected by shell
    integer, intent(in) :: idxdevice(2)

    !> Atoms in a given region
    type(TWrappedInt1), allocatable, intent(out) :: iAtInRegion(:)

    !> Is the region to be projected by shell
    logical, allocatable, intent(out) :: tShellResInRegion(:)

    !> Labels for the regions
    character(lc), allocatable, intent(out) :: regionLabels(:)

    integer :: nReg, iReg
    integer, allocatable :: tmpI1(:)
    type(fnodeList), pointer :: children
    type(fnode), pointer :: child, child2
    type(string) :: buffer
    character(lc) :: strTmp
    logical :: do_ldos

    call getChildren(node, "Region", children)
    nReg = getLength(children)

    if (nReg == 0) then
      call getChildValue(node, "ComputeLDOS", do_ldos, .true.)
      if (do_ldos) then
        write(strTmp,"(I0, ':', I0)") idxdevice(1), idxdevice(2)
        call setChild(node, "Region", child)
        call setChildValue(child, "Atoms", trim(strTmp))
        call setChildValue(child, "Label", "localDOS")
        call getChildren(node, "Region", children)
        nReg = getLength(children)
      else
        return
      end if    
    end if

    allocate(tShellResInRegion(nReg))
    allocate(regionLabels(nReg))
    allocate(iAtInRegion(nReg))
    do iReg = 1, nReg
      call getItem1(children, iReg, child)
      call getChildValue(child, "Atoms", buffer, child=child2, multiple=.true.)
      call convAtomRangeToInt(char(buffer), geo%speciesNames, geo%species, child2, tmpI1,&
          & iShift=idxdevice(1)-1, maxRange=(idxdevice(2)-idxdevice(1)+1))
      if (any(tmpI1<idxdevice(1)) .or. any(tmpI1>idxdevice(2))) then
        call error("Atoms in PDOS regions must be within the device range")
      end if
      iAtInRegion(iReg)%data = tmpI1
      call getChildValue(child, "ShellResolved", tShellResInRegion(iReg), .false., child=child2)
      if (tShellResInRegion(iReg)) then
        if (.not. all(geo%species(tmpI1) == geo%species(tmpI1(1)))) then
          call detailedError(child2, "Shell resolved PDOS can only summed up over atoms of the same&
              & type")
        end if
      end if
      write(strTmp, "('region',I0)") iReg
      call getChildValue(child, "Label", buffer, trim(strTmp))
      regionLabels(iReg) = unquote(char(buffer))
    end do
    call destroyNodeList(children)

  end subroutine readPDOSRegions


  !> Some assignment and consistency check in negf/poisson containers before calling initialization
  subroutine finalizeNegf(input)

    !> Input structure for DFTB+
    type(TInputData), intent(inout) :: input

    integer :: ii

    !! Check consistency between different deltas
    if (input%ginfo%tundos%defined.and.input%ginfo%greendens%defined) then
      if (input%ginfo%tundos%delta.ne.input%ginfo%greendens%delta) then
        call error("Delta parameter must be the same in GreensFunction and TunnelingAndDos")
      end if
    end if

    !! Assign spin degeneracy to every block which may use it
    if (input%ginfo%tundos%defined) then
      if (input%ctrl%tSpin) input%ginfo%tundos%gSpin = 1
      if (.not.input%ctrl%tSpin) input%ginfo%tundos%gSpin = 2
    end if
    if (input%ginfo%greendens%defined) then
      if (input%ctrl%tSpin) input%ginfo%greendens%gSpin = 1
      if (.not.input%ctrl%tSpin) input%ginfo%greendens%gSpin = 2
    end if
    !!!!!!!!!!!!!!!!!!!!!!!!!!!!!!!!!!!!!!!!!!!!!!!!!!!!!!!!!!!!!!!!!!!!!!!!

    !! Inheritance of first layer indexes to green solver when transport is defined
    if (input%transpar%defined .and. input%ginfo%greendens%defined) then
      input%ginfo%greendens%nPLs = input%transpar%nPLs
      input%ginfo%greendens%PL = input%transpar%PL
    end if

    !! Not orthogonal directions in transport are only allowed if no Poisson
    if (input%poisson%defined.and.input%transpar%defined) then
      do ii = 1, input%transpar%ncont
        ! If dir is  any value but x,y,z (1,2,3) it is considered oriented along
        ! a direction not parallel to any coordinate axis
        if (input%transpar%contacts(ii)%dir.lt.1 .or. &
          &input%transpar%contacts(ii)%dir.gt.3 ) then
          call error("Contact " // i2c(ii) // " not parallel to any &
            & coordinate axis is not compatible with Poisson solver")
        end if
      end do
    end if

    !! Temporarily not supporting surface green function read/load
    !! for spin polarized, because spin is handled outside of libnegf
    if (input%ginfo%greendens%defined) then
      if (input%ctrl%tSpin .and. input%ginfo%greendens%saveSGF) then
        call error("SaveSurfaceGFs must be disabled in collinear spin calculations")
      end if
      if  (input%ctrl%tSpin .and. input%ginfo%greendens%readSGF) then
        call error("ReadSurfaceGFs must be disabled in collinear spin calculations")
      end if
    end if

  end subroutine finalizeNegf
#:endif


  !> This subroutine overrides the neutral (reference) atom electronic occupation
  subroutine readCustomReferenceOcc(root, orb, referenceOcc, geo, iAtInRegion, customOcc)

    !> Node to be parsed
    type(fnode), pointer, intent(in) :: root

    !> Orbital information
    type(TOrbitals), intent(in) :: orb

    !> Default reference occupations
    real(dp), intent(in) :: referenceOcc(:,:)

    !> Geometry information
    type(TGeometry), intent(in) :: geo

    !> Atom indices corresponding to user defined reference atomic charges
    type(TWrappedInt1), allocatable, intent(out) :: iAtInRegion(:)

    !> User-defined reference atomic charges
    real(dp), allocatable, intent(out) :: customOcc(:,:)

    type(fnode), pointer :: node, container, child
    type(fnodeList), pointer :: nodes
    type(string) :: buffer
    integer :: nCustomOcc, iCustomOcc, iShell, iSpecie, nAtom
    character(sc), allocatable :: shellNamesTmp(:)
    logical, allocatable :: atomOverriden(:)

    call getChild(root, "CustomisedOccupations", container, requested=.false.)
    if (.not. associated(container)) then
      return
    end if

    call getChildren(container, "ReferenceOccupation", nodes)
    nCustomOcc = getLength(nodes)
    nAtom = size(geo%species)
    allocate(iAtInRegion(nCustomOcc))
    allocate(customOcc(orb%mShell, nCustomOcc))
    allocate(atomOverriden(nAtom))
    atomOverriden(:) = .false.
    customOcc(:,:) = 0.0_dp

    do iCustomOcc = 1, nCustomOcc
      call getItem1(nodes, iCustomOcc, node)
      call getChildValue(node, "Atoms", buffer, child=child, multiple=.true.)
      call convAtomRangeToInt(char(buffer), geo%speciesNames, geo%species, child,&
          & iAtInRegion(iCustomOcc)%data)
      if (any(atomOverriden(iAtInRegion(iCustomOcc)%data))) then
        call detailedError(child, "Atom region contains atom(s) which have&
            & already been overriden")
      end if
      atomOverriden(iAtInRegion(iCustomOcc)%data) = .true.
      iSpecie = geo%species(iAtInRegion(iCustomOcc)%data(1))
      if (any(geo%species(iAtInRegion(iCustomOcc)%data) /= iSpecie)) then
        call detailedError(child, "All atoms in a ReferenceOccupation&
            & declaration must have the same type.")
      end if
      call getShellNames(iSpecie, orb, shellNamesTmp)
      do iShell = 1, orb%nShell(iSpecie)
          call getChildValue(node, shellNamesTmp(iShell), customOcc(iShell, iCustomOcc), &
            & default=referenceOcc(iShell, iSpecie))
      end do
      deallocate(shellNamesTmp)
    end do
    if (associated(nodes)) then
      call destroyNodeList(nodes)
    end if

  end subroutine readCustomReferenceOcc


  !> Reads the parallel block.
  subroutine readParallel(root, input)

    !> Root node eventually containing the current block
    type(fnode), pointer, intent(in) :: root

    !> Input structure to be filled
    type(TInputData), intent(inout) :: input

    type(fnode), pointer :: node, pTmp

    call getChild(root, "Parallel", child=node, requested=.false.)
    if (withMpi .and. .not. associated(node)) then
      call setChild(root, "Parallel", node)
    end if
    if (associated(node)) then
      if (.not. withMpi) then
        call detailedWarning(node, "Settings will be read but ignored (compiled without MPI&
            & support)")
      end if
      allocate(input%ctrl%parallelOpts)
      call getChildValue(node, "Groups", input%ctrl%parallelOpts%nGroup, 1, child=pTmp)
      call getChildValue(node, "UseOmpThreads", input%ctrl%parallelOpts%tOmpThreads, .not. withMpi)
      call readBlacs(node, input%ctrl%parallelOpts%blacsOpts)
    end if

  end subroutine readParallel


  !> Reads the blacs block
  subroutine readBlacs(root, blacsOpts)

    !> Root node eventually containing the current block
    type(fnode), pointer, intent(in) :: root

    !> Blacs settings
    type(TBlacsOpts), intent(inout) :: blacsOpts

    type(fnode), pointer :: node

    call getChild(root, "Blacs", child=node, requested=.false.)
    if (withScalapack .and. .not. associated(node)) then
      call setChild(root, "Blacs", node)
    end if
    if (associated(node)) then
      if (.not. withScalapack) then
        call detailedWarning(node, "Settings will be read but ignored (compiled without SCALAPACK&
            & support)")
      end if
      call getChildValue(node, "BlockSize", blacsOpts%blockSize, 32)
    end if

  end subroutine readBlacs


  !> Reads the settings for electrostatic potential plotting
  subroutine readElectrostaticPotential(node, geo, ctrl)

    !> Node containing optional electrostatic settings
    type(fnode), pointer, intent(in) :: node

    !> geometry of the system
    type(TGeometry), intent(in) :: geo

    !> Control structure
    type(TControl), intent(inout) :: ctrl

    type(fnode), pointer :: child, child2, child3
    type(string) :: buffer, modifier
    type(TListRealR1) :: lr1

    call getChild(node, "ElectrostaticPotential", child, requested=.false.)
    if (.not. associated(child)) then
      return
    end if

    if (.not. ctrl%tSCC) then
      call error("Electrostatic potentials only available in an SCC calculation")
    end if
    allocate(ctrl%elStatPotentialsInp)
    call getChildValue(child, "OutputFile", buffer, "ESP.dat")
    ctrl%elStatPotentialsInp%espOutFile = unquote(char(buffer))
    ctrl%elStatPotentialsInp%tAppendEsp = .false.
    if (ctrl%isGeoOpt .or. ctrl%tMD) then
      call getChildValue(child, "AppendFile", ctrl%elStatPotentialsInp%tAppendEsp, .false.)
    end if
    call init(lr1)
    ! discrete points
    call getChildValue(child, "Points", child2, "", child=child3, modifier=modifier,&
        & allowEmptyValue=.true.)
    call getNodeName2(child2, buffer)
    if (char(buffer) /= "") then
      call getChildValue(child3, "", 3, lr1, modifier=modifier)
      allocate(ctrl%elStatPotentialsInp%espGrid(3,len(lr1)))
      call asArray(lr1, ctrl%elStatPotentialsInp%espGrid)
      if (geo%tPeriodic .and. (char(modifier) == "F" .or. char(modifier) == "f")) then
        ctrl%elStatPotentialsInp%espGrid = matmul(geo%latVecs, ctrl%elStatPotentialsInp%espGrid)
      else
        call convertByMul(char(modifier), lengthUnits, child3,&
            & ctrl%elStatPotentialsInp%espGrid)
      end if
    end if
    call destruct(lr1)

    ! grid specification for points instead
    call getChild(child, "Grid", child=child2, modifier=modifier, requested=.false.)
    if (associated(child2)) then
      if (allocated(ctrl%elStatPotentialsInp%espGrid)) then
        call error("Both grid and point specification not both currently possible")
      end if
      if (geo%tPeriodic) then
        call readGrid(ctrl%elStatPotentialsInp%espGrid, child2, modifier,&
            & latVecs=geo%latVecs, nPoints=ctrl%elStatPotentialsInp%gridDimensioning,&
            & origin=ctrl%elStatPotentialsInp%origin,&
            & axes=ctrl%elStatPotentialsInp%axes)
      else
        call readGrid(ctrl%elStatPotentialsInp%espGrid, child2, modifier,&
            & nPoints=ctrl%elStatPotentialsInp%gridDimensioning,&
            & origin=ctrl%elStatPotentialsInp%origin,&
            & axes=ctrl%elStatPotentialsInp%axes)
      end if
    end if
    if (.not.allocated(ctrl%elStatPotentialsInp%espGrid)) then
      call detailedError(child,"Either a grid or set of points must be specified")
    end if
    call getChildValue(child, "Softening", ctrl%elStatPotentialsInp%softenESP, 1.0E-6_dp,&
        & modifier=modifier, child=child2)
    call convertByMul(char(modifier), lengthUnits, child2, ctrl%elStatPotentialsInp%softenEsp)

  end subroutine readElectrostaticPotential


  !> Read in a grid specification
  subroutine readGrid(points, node, modifier, latVecs, nPoints, origin, axes)

    !> Points in the grid
    real(dp), allocatable, intent(out) :: points(:,:)

    !> input data to parse
    type(fnode), pointer, intent(in) :: node

    !> unit modifier for the grid
    type(string), intent(in) :: modifier

    !> geometry of the system
    real(dp), intent(in), optional :: latVecs(:,:)

    !> Number of grid points in each direction, if required
    integer, intent(out), optional :: nPoints(3)

    !> origin of grid if required
    real(dp), intent(out), optional :: origin(3)

    !> axes of the grid if required
    real(dp), intent(out), optional :: axes(3,3)

    type(fnode), pointer :: child
    real(dp) :: r3Tmp(3), r3Tmpb(3)
    integer :: i3Tmp(3), iPt, ii, jj, kk
    logical :: tPeriodic
    real(dp) :: axes_(3,3), r33Tmp(3,3)

    tPeriodic = present(latvecs)

    if (.not.tPeriodic .and. (char(modifier) == "F" .or. char(modifier) == "f")) then
      call detailedError(node, "Fractional grid specification only available for periodic&
          & geometries")
    end if

    call getChildValue(node, "Spacing", r3Tmp, child=child)
    call getChildValue(node, "Origin", r3Tmpb, child=child)
    call getChildValue(node, "GridPoints", i3Tmp, child=child)
    if (any(i3Tmp < 1)) then
      call detailedError(child,"Grid must be at least 1x1x1")
    end if
    if (any(abs(r3Tmp) < epsilon(1.0_dp) .and. i3Tmp > 1)) then
      call detailedError(child,"Grid spacings must be non-zero")
    end if
    allocate(points(3,product(i3Tmp)))
    if (present(nPoints)) then
      nPoints = i3Tmp
    end if

    !  length not fraction modifier
    if (.not.(tPeriodic .and. (char(modifier) == "F" .or. char(modifier) == "f"))) then
      call convertByMul(char(modifier), lengthUnits, child, r3Tmp)
      call convertByMul(char(modifier), lengthUnits, child, r3Tmpb)
    end if

    points = 0.0_dp
    iPt = 0
    do ii = 0, i3Tmp(1)-1
      do jj = 0, i3Tmp(2)-1
        do kk = 0, i3Tmp(3)-1
          iPt = iPt + 1
          points(1,iPt) = ii * r3Tmp(1) + r3Tmpb(1)
          points(2,iPt) = jj * r3Tmp(2) + r3Tmpb(2)
          points(3,iPt) = kk * r3Tmp(3) + r3Tmpb(3)
        end do
      end do
    end do

    ! transformation matrix on directions, could use a 4x4 homogeneous coordinate transform instead
    if (.not.(char(modifier) == "F" .or. char(modifier) == "f") .or. .not.tPeriodic) then
      r33Tmp = reshape([1,0,0,0,1,0,0,0,1],[3,3])
      call getChildValue(node, "Directions", axes_, r33Tmp, child=child)
      if (abs(determinant33(axes_)) < epsilon(1.0_dp)) then
        call detailedError(child, "Dependent axis directions")
      end if
      do ii = 1, 3
        axes_(:,ii) = axes_(:,ii) / sqrt(sum(axes_(:,ii)**2))
      end do
      points = matmul(axes_,points)
      if (present(axes)) then
        axes = axes_*spread(r3Tmp,2,3)
      end if
    end if

    if (present(origin)) then
      origin = r3Tmpb
    end if

    ! Fractional specification of points
    if (tPeriodic .and. (char(modifier) == "F" .or. char(modifier) == "f")) then
      points = matmul(latVecs,points)
      if (present(origin)) then
        origin = matmul(latVecs,origin)
      end if
      if (present(axes)) then
        axes = latVecs * spread(r3Tmp,2,3)
      end if
    end if

  end subroutine readGrid

  function is_numeric(string) result(is)
    character(len=*), intent(in) :: string
    logical :: is

    real :: x
    integer :: err

    read(string,*,iostat=err) x
    is = (err == 0)
  end function is_numeric


  !> Parse range separation input
  subroutine parseRangeSeparated(node, input)
    type(fnode), pointer, intent(in) :: node
    type(TRangeSepInp), allocatable, intent(out) :: input

    type(fnode), pointer :: child1, value1, child2, value2, child3
    type(string) :: buffer, modifier

    call getChildValue(node, "RangeSeparated", value1, "None", child=child1)
    call getNodeName(value1, buffer)

    select case (char(buffer))

    case ("none")
      continue

    case ("lc")
      allocate(input)
      call getChildValue(value1, "Screening", value2, "Thresholded", child=child2)
      call getNodeName(value2, buffer)
      select case(char(buffer))
      case ("neighbourbased")
        input%rangeSepAlg = rangeSepTypes%neighbour
        call getChildValue(value2, "CutoffReduction", input%cutoffRed, 0.0_dp,&
            & modifier=modifier, child=child3)
        call convertByMul(char(modifier), lengthUnits, child3, input%cutoffRed)
      case ("thresholded")
        input%rangeSepAlg = rangeSepTypes%threshold
        call getChildValue(value2, "Threshold", input%screeningThreshold, 1e-6_dp)
        call getChildValue(value2, "CutoffReduction", input%cutoffRed, 0.0_dp,&
            & modifier=modifier, child=child3)
        call convertByMul(char(modifier), lengthUnits, child3, input%cutoffRed)
      case ("matrixbased")
        input%rangeSepAlg = rangeSepTypes%matrixBased
        ! In this case, CutoffRedunction is not used so it should be set to zero.
        input%cutoffRed = 0.0_dp
      case default
        call getNodeHSdName(value2, buffer)
        call detailedError(child2, "Invalid screening method '" // char(buffer) // "'")
      end select

    case default
      call getNodeHSDName(value1, buffer)
      call detailedError(child1, "Invalid Algorithm '" // char(buffer) // "'")
    end select

  end subroutine parseRangeSeparated


  !> Reads the REKS block
  subroutine readReks(node, dummy, ctrl, geo)

    !> Node to parse
    type(fnode), pointer, intent(in) :: node

    !> Node to parse
    type(fnode), pointer, intent(in) :: dummy

    !> Control structure to fill
    type(TControl), intent(inout) :: ctrl

    !> geometry of the system
    type(TGeometry), intent(in) :: geo

    type(string) :: buffer

    ! SSR(2,2) or SSR(4,4) stuff
    call getNodeName(dummy, buffer)

    select case (char(buffer))
    case ("none")
      ctrl%reksInp%reksAlg = reksTypes%noReks
    case ("ssr22")
      ctrl%reksInp%reksAlg = reksTypes%ssr22
      call readSSR22(dummy, ctrl, geo)
    case ("ssr44")
      ctrl%reksInp%reksAlg = reksTypes%ssr44
      call detailedError(node, "SSR(4,4) is not implemented yet.")
    case default
      call getNodeHSDName(dummy, buffer)
      call detailedError(node, "Invalid Algorithm '" // char(buffer) // "'")
    end select

  end subroutine readReks


  !> Reads the SSR(2,2) block
  subroutine readSSR22(node, ctrl, geo)

    !> Node to parse
    type(fnode), pointer, intent(in) :: node

    !> Control structure to fill
    type(TControl), intent(inout) :: ctrl

    !> geometry of the system
    type(TGeometry), intent(in) :: geo

    type(fnode), pointer :: child1, value2, child2
    type(TListString) :: strBuffer
    type(string) :: buffer2
    character(sc), allocatable :: tmpFunc(:)
    integer :: ii, nFunc
    logical :: tFunc = .true.


    !> Read 'Energy' block
    call getChild(node, "Energy", child=child1)

    !> Read 'Functional' block in 'Energy' block
    call init(strBuffer)
    call getChildValue(child1, "Functional", strBuffer)
    allocate(tmpFunc(len(strBuffer)))
    call asArray(strBuffer, tmpFunc)
    call destruct(strBuffer)

    !> Decide the energy functionals to be included in SA-REKS(2,2)
    nFunc = size(tmpFunc, dim=1)
    if (nFunc == 1) then
      if (trim(tmpFunc(1)) == "PPS") then
        !> Minimized energy functional : PPS
        ctrl%reksInp%Efunction = 1
      else
        tFunc = .false.
      end if
    else if (nFunc == 2) then
      if (trim(tmpFunc(1)) == "PPS" .and. trim(tmpFunc(2)) == "OSS") then
        !> Minimized energy functional : (PPS+OSS)/2
        ctrl%reksInp%Efunction = 2
      else
        tFunc = .false.
      end if
    else
      tFunc = .false.
    end if

    if (.not. tFunc) then
      write(stdOut,'(A)',advance="no") "Current Functional : "
      do ii = 1, nFunc
        if (ii == nFunc) then
          write(stdOut,'(A)') "'" // trim(tmpFunc(ii)) // "'"
        else
          write(stdOut,'(A)',advance="no") "'" // trim(tmpFunc(ii)) // "' "
        end if
      end do
      call detailedError(child1, "Invalid Functional")
    end if

    !> Decide the energy states in SA-REKS
    !> If true, it includes all possible states in current active space
    !> If false, it includes the states used in minimized energy functional
    call getChildValue(child1, "IncludeAllStates", ctrl%reksInp%tAllStates, default=.false.)
    !> Calculate SSR state with inclusion of SI, otherwise calculate SA-REKS state
    call getChildValue(child1, "StateInteractions", ctrl%reksInp%tSSR, default=.false.)


    !> Target SSR state
    call getChildValue(node, "TargetState", ctrl%reksInp%rstate, default=1)
    !> Target microstate
    call getChildValue(node, "TargetMicrostate", ctrl%reksInp%Lstate, default=0)

    !> Read initial guess for eigenvectors in REKS
    !> If true, initial eigenvectors are obtained from 'eigenvec.bin'
    !> If false, initial eigenvectors are obtained from diagonalization of H0
    call getChildValue(node, "ReadEigenvectors", ctrl%reksInp%tReadMO, default=.false.)
    !> Maximum iteration used in FON optimization
    call getChildValue(node, "FonMaxIter", ctrl%reksInp%FonMaxIter, default=20)
    !> Shift value in SCC cycle
    call getChildValue(node, "Shift", ctrl%reksInp%shift, default=0.3_dp)

    !> Read "SpinTuning" block with 'nType' elements
    call readSpinTuning(node, ctrl, geo%nSpecies)

    !> Calculate transition dipole moments
    call getChildValue(node, "TransitionDipole", ctrl%reksInp%tTDP, default=.false.)


    !> Read 'Gradient' block
    !> Algorithms to calculate analytical gradients
    call getChildValue(node, "Gradient", value2, "ConjugateGradient", child=child2)
    call getNodeName(value2, buffer2)

    select case (char(buffer2))
    case ("conjugategradient")
      !> Maximum iteration used in calculation of gradient with PCG and CG
      call getChildValue(value2, "CGmaxIter", ctrl%reksInp%CGmaxIter, default=20)
      !> Tolerance used in calculation of gradient with PCG and CG
      call getChildValue(value2, "Tolerance", ctrl%reksInp%Glimit, default=1.0E-8_dp)
      !> Use preconditioner for conjugate gradient algorithm
      call getChildValue(value2, "Preconditioner", ctrl%reksInp%tPrecond, default=.false.)
      !> Save 'A' and 'Hxc' to memory in gradient calculation
      call getChildValue(value2, "SaveMemory", ctrl%reksInp%tSaveMem, default=.false.)
      if (ctrl%reksInp%tPrecond) then
        !> 1: preconditioned conjugate gradient (PCG)
        ctrl%reksInp%Glevel = 1
      else
        !> 2: conjugate gradient (CG)
        ctrl%reksInp%Glevel = 2
      end if
    case ("direct")
      !> 3: direct inverse-matrix multiplication
      ctrl%reksInp%Glevel = 3
    case default
      call getNodeHSDName(value2, buffer2)
      call detailedError(child2, "Invalid Algorithm '" // char(buffer2) // "'")
    end select

    !> Calculate relaxed density of SSR or SA-REKS state
    call getChildValue(node, "RelaxedDensity", ctrl%reksInp%tRD, default=.false.)
    !> Calculate nonadiabatic coupling vectors
    call getChildValue(node, "NonAdiabaticCoupling", ctrl%reksInp%tNAC, default=.false.)

    !> Print level in standard output file
    call getChildValue(node, "VerbosityLevel", ctrl%reksInp%Plevel, default=1)

  end subroutine readSSR22


  !> Reads SpinTuning block in REKS input
  subroutine readSpinTuning(node, ctrl, nType)

    !> Node to get the information from
    type(fnode), pointer :: node

    !> Control structure to be filled
    type(TControl), intent(inout) :: ctrl

    !> Number of types for atoms
    integer, intent(in) :: nType

    type(fnode), pointer :: value1, child
    type(string) :: buffer, modifier
    type(TListRealR1) :: realBuffer
    integer :: nAtom, iType
    real(dp), allocatable :: tmpTuning(:,:)

    call getChildValue(node, "SpinTuning", value1, "", child=child, &
        & modifier=modifier, allowEmptyValue=.true.)
    call getNodeName2(value1, buffer)
    if (char(buffer) == "") then
      ! no 'SpinTuning' block in REKS input
      allocate(ctrl%reksInp%Tuning(nType))
      do iType = 1, nType
        ctrl%reksInp%Tuning(iType) = 1.0_dp
      end do
    else
      ! 'SpinTuning' block in REKS input
      call init(realBuffer)
      call getChildValue(child, "", 1, realBuffer, modifier=modifier)
      nAtom = len(realBuffer)
      if (nAtom /= nType) then
        call detailedError(node, "Incorrect number of 'SpinTuning' block: " &
            & // i2c(nAtom) // " supplied, " &
            & // i2c(nType) // " required.")
      end if
      allocate(tmpTuning(1,nAtom))
      call asArray(realBuffer, tmpTuning)
      call destruct(realBuffer)
      allocate(ctrl%reksInp%Tuning(nType))
      ctrl%reksInp%Tuning(:) = tmpTuning(1,:)
    end if

  end subroutine readSpinTuning


  subroutine getParserVersion(node, versionString, parserVersion)
    type(fnode), pointer :: node
    character(len=*), intent(in) :: versionString
    integer, intent(out) :: parserVersion

    select case(trim(versionString))
    ! upcoming release
    !case("20.2")
      !parserVersion = 9
    case("20.1")
      parserVersion = 8
    case("19.1")
      parserVersion = 7
    case("18.2")
      parserVersion = 6
    case("17.1", "18.1")
      parserVersion = 5
    case default
      call detailedError(node, "Program version '"//trim(versionString)// &
        & "' is not recognized")
    end select

  end subroutine getParserVersion

end module dftbp_parser<|MERGE_RESOLUTION|>--- conflicted
+++ resolved
@@ -238,14 +238,11 @@
         & allowEmptyValue=.true., dummyValue=.true.)
     call readExcited(child, input%geom, input%ctrl)
 
-<<<<<<< HEAD
     ! Hamiltonian settings that need to know settings from the REKS block
-=======
     call getChildValue(root, "Reks", dummy, "None", child=child)
     call readReks(child, dummy, input%ctrl, input%geom)
 
     ! Hamiltonian settings that need to know settings from the blocks above
->>>>>>> 4c5baa85
     call readLaterHamiltonian(hamNode, input%ctrl, driverNode, input%geom)
 
     call getChildValue(root, "Options", dummy, "", child=child, list=.true., &
