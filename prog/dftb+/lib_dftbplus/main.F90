!--------------------------------------------------------------------------------------------------!
!  DFTB+: general package for performing fast atomistic simulations                                !
!  Copyright (C) 2006 - 2020  DFTB+ developers group                                               !
!                                                                                                  !
!  See the LICENSE file for terms of usage and distribution.                                       !
!--------------------------------------------------------------------------------------------------!

#:include 'common.fypp'
#:include 'error.fypp'

!> The main routines for DFTB+
module dftbp_main
#:if WITH_MPI
  use dftbp_mpifx
#:endif
#:if WITH_SCALAPACK
  use dftbp_scalapackfx
  use dftbp_scalafxext
#:endif
#:if WITH_SOCKETS
  use dftbp_ipisocket, only : IpiSocketComm
#:endif
  use dftbp_elecsolvers, only : TElectronicSolver, electronicSolverTypes
  use dftbp_assert
  use dftbp_constants
  use dftbp_globalenv
  use dftbp_environment
  use dftbp_densedescr
  use dftbp_inputdata
  use dftbp_hamiltoniantypes
  use dftbp_nonscc
  use dftbp_eigenvects
  use dftbp_repulsive
  use dftbp_etemp
  use dftbp_populations
  use dftbp_densitymatrix
  use dftbp_forces
  use dftbp_stress
  use dftbp_scc
  use dftbp_hamiltonian
  use dftbp_getenergies, only : calcEnergies, calcRepulsiveEnergy, calcDispersionEnergy, sumEnergies
  use dftbp_sccinit
  use dftbp_onsitecorrection
  use dftbp_periodic
  use dftbp_mixer
  use dftbp_geoopt
  use dftbp_numderivs2
  use dftbp_spin
  use dftbp_dftbplusu
  use dftbp_mdcommon
  use dftbp_energytypes, only : TEnergies
  use dftbp_potentials
  use dftbp_orbitalequiv
  use dftbp_parser
  use dftbp_sparse2dense
#:if not WITH_SCALAPACK
  use dftbp_blasroutines, only : symm, hemm
#:endif
  use dftbp_hsdutils
  use dftbp_charmanip
  use dftbp_shift
  use dftbp_spinorbit
  use dftbp_angmomentum
  use dftbp_elecconstraints
  use dftbp_pmlocalisation, only : TPipekMezey
  use dftbp_linresp
  use dftbp_linresptypes
  use dftbp_pprpa, only : ppRPAenergies
#:if WITH_ARPACK
  use dftbp_RS_LinearResponse
#:endif
  use dftbp_mainio
  use dftbp_commontypes
  use dftbp_dispersions, only : TDispersionIface
  use dftbp_solvation, only : TSolvation
  use dftbp_cm5, only : TChargeModel5
  use dftbp_xmlf90
  use dftbp_thirdorder, only : TThirdOrder
  use dftbp_rangeseparated, only : TRangeSepFunc
  use dftbp_simplealgebra
  use dftbp_message
  use dftbp_repcont
  use dftbp_halogenx
  use dftbp_xlbomd
  use dftbp_slakocont
  use dftbp_linkedlist
  use dftbp_lapackroutines
  use dftbp_mdcommon
  use dftbp_mdintegrator
  use dftbp_tempprofile
  use dftbp_elstatpot, only : TElStatPotentials
  use dftbp_elstattypes, only : elstatTypes
  use dftbp_forcetypes, only : forceTypes
  use dftbp_timeprop
  use dftbp_qdepextpotproxy, only : TQDepExtPotProxy
  use dftbp_taggedoutput, only : TTaggedWriter
  use dftbp_reks
  use dftbp_plumed, only : TPlumedCalc, TPlumedCalc_final
  use dftbp_determinants
#:if WITH_TRANSPORT
  use libnegf_vars, only : TTransPar
  use negf_int
#:endif
  use dftbp_transportio
  use dftbp_initprogram, only : TDftbPlusMain, TCutoffs, TNegfInt, autotestTag, bandOut, fCharges,&
      & fShifts, fStopScc, mdOut, userOut, fStopDriver, hessianOut, resultsTag
  use dftbp_blockpothelper, only : appendBlockReduced
  implicit none

  private
  public :: runDftbPlus
  public :: processGeometry

  !> O(N^2) density matrix creation
  logical, parameter :: tDensON2 = .false.

  !> Should further output be appended to detailed.out?
  logical, parameter :: tAppendDetailedOut = .false.


contains

  !> The main DFTB program itself
  subroutine runDftbPlus(this, env)

    !> Global variables
    type(TDftbPlusMain), intent(inout) :: this

    !> Environment settings
    type(TEnvironment), intent(inout) :: env


    !> Geometry steps so far
    integer :: iGeoStep

    !> Lattice geometry steps so far
    integer :: iLatGeoStep

    !> Do we have the final geometry?
    logical :: tGeomEnd

    !> do we take an optimization step on the lattice or the internal coordinates if optimizing both
    !> in a periodic geometry
    logical :: tCoordStep

    !> if scc/geometry driver should be stopped
    logical :: tStopScc, tStopDriver

    !> locality measure for the wavefunction
    real(dp) :: localisation

    !> flag to write out geometries (and charge data if scc) when moving atoms about - in the case
    !> of drivers like conjugate gradient/steepest descent the geometries are written anyway
    logical :: tWriteRestart

    !> lattice vectors returned by the optimizer
    real(dp) :: constrLatDerivs(9)

    !> MD instantaneous thermal energy
    real(dp) :: tempIon

    !> Whether charges should be written
    logical :: tWriteCharges

    !> Should the geometry loop be stopped early
    logical :: tExitGeoOpt

    !> Which state is being calculated in the determinant loop?
    integer :: iDet
    logical :: isUnReduced

    call initGeoOptParameters(this%tCoordOpt, this%nGeoSteps, tGeomEnd, tCoordStep, tStopDriver,&
        & iGeoStep, iLatGeoStep)

    ! If the geometry is periodic, need to update lattice information in geometry loop
    this%tLatticeChanged = this%tPeriodic

    ! As first geometry iteration, require updates for coordinates in dependent routines
    this%tCoordsChanged = .true.

    ! Main geometry loop
    geoOpt: do iGeoStep = 0, this%nGeoSteps
      tWriteRestart = env%tGlobalLead .and. needsRestartWriting(this%isGeoOpt, this%tMd, iGeoStep,&
          & this%nGeoSteps, this%restartFreq)

      if (.not. this%tRestartNoSC) then
        call printGeoStepInfo(this%tCoordOpt, this%tLatOpt, iLatGeoStep, iGeoStep)
      end if

      ! DFTB Determinant Loop
      ! Will pass though loop once, unless specified in input to perform multiple determiants
      lpDets : do iDet = 1, this%nDets

        this%deltaDftb%iDeterminant = iDet

        call preDetCharges(isUnReduced, iDet, this%nDets, iGeoStep, this%deltaDftb, this%qInput,&
            & this%qDets, this%qBlockIn, this%qBlockDets, this%deltaRhoIn, this%deltaRhoDets)
        if (isUnReduced) then
          call reduceCharges(this%orb, this%nIneqOrb, this%iEqOrbitals, this%qInput, this%qInpRed,&
              & this%qBlockIn, this%dftbU, this%iEqBlockDftbu, this%qiBlockIn,&
              & this%iEqBlockDftbuLS, this%iEqBlockOnSite, this%iEqBlockOnSiteLS)
        end if

        call processGeometry(this, env, iGeoStep, iLatGeoStep, tWriteRestart, tStopScc, tExitGeoOpt)

        call postDetCharges(iDet, this%nDets, this%qOutput, this%qDets, this%qBlockDets,&
            & this%qBlockOut, this%deltaRhoDets, this%deltaRhoOut)

      end do lpDets

      call this%deltaDftb%postProcessDets(this%dftbEnergy, this%qOutput, this%qDets,&
          & this%qBlockOut, this%qBlockDets, this%dipoleMoment, this%totalStress,&
          & this%tripletStress, this%mixedStress, this%derivs, this%tripletderivs, this%mixedderivs)

      if (this%tWriteDetailedOut .and. this%deltaDftb%nDeterminant() > 1) then
        call writeDetailedOut2Dets(this%fdDetailedOut, userOut, tAppendDetailedOut,&
            & this%dftbEnergy, this%electronicSolver, this%deltaDftb, this%q0, this%orb,&
            & this%qOutput, this%qDets, this%qBlockDets, this%species, this%iAtInCentralRegion,&
            & this%tPrintMulliken, this%cm5Cont)
      end if

      if (.not.this%tRestartNoSC) then
        call printEnergies(this%dftbEnergy, this%electronicSolver,&
            & this%deltaDftb)
      end if

      if (this%tStress) then

        call printVolume(this%cellVol)

        ! MD case includes the atomic kinetic energy contribution, so print that later
        if (.not. (this%tMD .or. this%tHelical)) then
          call printPressureAndFreeEnergy(this%extPressure, this%intPressure,&
              & this%dftbEnergy(this%deltaDftb%iDeterminant)%EGibbs)
        end if
      end if

      call postprocessDerivs(this%derivs, this%conAtom, this%conVec, this%tLatOpt,&
          & this%totalLatDeriv, this%extLatDerivs, this%normOrigLatVec, this%tLatOptFixAng,&
          & this%tLatOptFixLen, this%tLatOptIsotropic, constrLatDerivs)

      if (tExitGeoOpt) then
        exit geoOpt
      end if

      call printMaxForces(this%derivs, constrLatDerivs, this%tCoordOpt, this%tLatOpt,&
          & this%indMovedAtom)
    #:if WITH_SOCKETS
      if (this%tSocket) then
        call sendEnergyAndForces(env, this%socket, this%dftbEnergy(this%deltaDftb%iFinal),&
            & this%derivs, this%totalStress, this%cellVol)
      end if
    #:endif
      tWriteCharges =  allocated(this%qInput) .and. tWriteRestart .and. this%tMulliken&
          & .and. this%tSccCalc .and. .not. this%tDerivs&
          & .and. this%maxSccIter > 1 .and. this%deltaDftb%nDeterminant() == 1
      if (tWriteCharges) then
        call writeCharges(fCharges, this%tWriteChrgAscii, this%orb, this%qInput, this%qBlockIn,&
            & this%qiBlockIn, this%deltaRhoIn)
      end if

      if (this%tForces) then
        call getNextGeometry(this, env, iGeoStep, tWriteRestart, constrLatDerivs, tCoordStep,&
            & tGeomEnd, tStopDriver, iLatGeoStep, tempIon, tExitGeoOpt)
        if (tExitGeoOpt) then
          exit geoOpt
        end if
      end if

      if (this%tWriteDetailedOut .and. this%tMd) then
        call writeDetailedOut6(this%fdDetailedOut, this%dftbEnergy(this%deltaDftb%iFinal), tempIon)
      end if

      if (tGeomEnd) then
        call env%globalTimer%stopTimer(globalTimers%postSCC)
        exit geoOpt
      end if

      tStopDriver = tStopScc .or. tStopDriver .or. hasStopFile(fStopDriver)
      if (tStopDriver) then
        call env%globalTimer%stopTimer(globalTimers%postSCC)
        exit geoOpt
      end if
      call env%globalTimer%stopTimer(globalTimers%postSCC)
    end do geoOpt

    call env%globalTimer%startTimer(globalTimers%postGeoOpt)

  #:if WITH_SOCKETS
    if (this%tSocket .and. env%tGlobalLead) then
      call this%socket%shutdown()
    end if
  #:endif

    if (allocated(this%plumedCalc)) then
      call TPlumedCalc_final(this%plumedCalc)
    end if

    tGeomEnd = this%tMD .or. tGeomEnd .or. this%tDerivs

    if (env%tGlobalLead) then
      if (this%tWriteDetailedOut) then
        call writeDetailedOut7(this%fdDetailedOut, this%isGeoOpt, tGeomEnd, this%tMd, this%tDerivs,&
            & this%tEField, this%absEField, this%dipoleMoment, this%deltaDftb)
      end if

      call writeFinalDriverStatus(this%isGeoOpt, tGeomEnd, this%tMd, this%tDerivs)

      if (this%tMD) then
        call writeMdOut3(this%fdMd, mdOut)
      end if
    end if

    if (env%tGlobalLead .and. this%tDerivs) then
      call getHessianMatrix(this%derivDriver, this%pDynMatrix)
      call writeHessianOut(hessianOut, this%pDynMatrix)
    else
      nullify(this%pDynMatrix)
    end if

    if (this%tWriteShifts) then
      call writeShifts(fShifts, this%orb, this%potential%intShell)
    endif

    ! Here time propagation is called
    if (allocated(this%electronDynamics)) then
      call runDynamics(this%electronDynamics, this%eigvecsReal, this%ham, this%H0, this%species,&
          & this%q0, this%referenceN0, this%over, this%filling, this%neighbourList,&
          & this%nNeighbourSK, this%nNeighbourLC, this%denseDesc%iAtomStart, this%iSparseStart,&
<<<<<<< HEAD
          & this%img2CentCell, this%orb, this%coord0, this%spinW, this%pRepCont, env,&
=======
          & this%img2CentCell, this%orb, this%coord0, this%spinW, this%pRepCont, this%scc, env,&
>>>>>>> 1ec65582
          & this%tDualSpinOrbit, this%xi, this%thirdOrd, this%solvation, this%rangeSep,&
          & this%qDepExtPot, this%dftbU, this%iAtInCentralRegion, this%tFixEf, this%Ef, this%coord,&
          & this%onsiteElements, this%skHamCont, this%skOverCont, this%latVec, this%invLatVec,&
          & this%iCellVec, this%rCellVec, this%cellVec, this%electronicSolver, this%eigvecsCplx,&
          & this%taggedWriter, this%refExtPot)
    end if

  #:if WITH_TRANSPORT
    if (this%tContCalc) then
      ! Note: shift and charges are saved in QM representation (not UD)
      call writeContactShifts(this%transpar%contacts(this%transpar%taskContInd)%name, this%orb,&
          & this%potential%intShell, this%qOutput, this%Ef, this%potential%intBlock,&
          & this%qBlockOut, .not.this%transpar%tWriteBinShift)
    end if

    if (this%tLocalCurrents) then
      call this%negfInt%local_currents(env, this%parallelKS%localKS, this%ham, this%over,&
          & this%neighbourList, this%nNeighbourSK, this%cutOff%skCutoff, this%denseDesc%iAtomStart,&
          & this%iSparseStart, this%img2CentCell, this%iCellVec, this%cellVec, this%rCellVec,&
          & this%orb, this%kPoint, this%kWeight, this%coord0Fold, this%species0, this%speciesName,&
          & this%mu, this%lCurrArray)
    end if

    if (this%tTunn) then
      call this%negfInt%calc_current(env, this%parallelKS%localKS, this%ham, this%over,&
          & this%neighbourList%iNeighbour, this%nNeighbourSK, this%densedesc%iAtomStart,&
          & this%iSparseStart, this%img2CentCell, this%iCellVec, this%cellVec, this%orb,&
          & this%kPoint, this%kWeight, this%tunneling, this%current, this%ldos, this%leadCurrents,&
          & this%writeTunn, this%tWriteLDOS, this%regionLabelLDOS, this%mu)
    end if

  #:endif

    if (allocated(this%pipekMezey)) then
      ! NOTE: the canonical DFTB ground state orbitals are over-written after this point
      if (withMpi) then
        call error("Pipek-Mezey localisation does not yet work with MPI")
      end if
      if (this%nSpin > 2) then
        call error("Pipek-Mezey localisation not implemented for non-colinear DFTB")
      end if
      call calcPipekMezeyLocalisation(env, this%pipekMezey, this%tPrintEigvecsTxt, this%nEl,&
          & this%filling, this%over, this%kPoint, this%neighbourList, this%nNeighbourSk,&
          & this%denseDesc, this%iSparseStart, this%img2CentCell, this%iCellVec, this%cellVec,&
          & this%runId, this%orb, this%species, this%speciesName, this%parallelKS, localisation,&
          & this%eigvecsReal, this%SSqrReal, this%eigvecsCplx, this%SSqrCplx, this%tHelical,&
          & this%coord)
    end if

    if (this%tWriteAutotest.and..not.this%tRestartNoSC) then
      if (this%tPeriodic) then
        this%cellVol = abs(determinant33(this%latVec))
        this%dftbEnergy(this%deltaDftb%iFinal)%EGibbs =&
            & this%dftbEnergy(this%deltaDftb%iFinal)%EMermin + this%extPressure * this%cellVol
      end if
      call writeAutotestTag(autotestTag, this%electronicSolver, this%tPeriodic, this%cellVol,&
          & this%tMulliken, this%qOutput, this%derivs, this%chrgForces, this%excitedDerivs,&
          & this%tStress, this%totalStress, this%pDynMatrix,&
          & this%dftbEnergy(this%deltaDftb%iFinal), this%extPressure, this%coord0, this%tLocalise,&
          & localisation, this%esp, this%taggedWriter, this%tunneling, this%ldos, this%lCurrArray)
    end if
    if (this%tWriteResultsTag) then
      call writeResultsTag(resultsTag, this%dftbEnergy(this%deltaDftb%iFinal), this%derivs,&
          & this%chrgForces, this%nEl, this%Ef, this%eigen, this%filling, this%electronicSolver,&
          & this%tStress, this%totalStress, this%pDynMatrix, this%tPeriodic, this%cellVol,&
          & this%tMulliken, this%qOutput, this%q0, this%taggedWriter, this%cm5Cont)
    end if
    if (this%tWriteDetailedXML) then
      call writeDetailedXml(this%runId, this%speciesName, this%species0, this%pCoord0Out,&
          & this%tPeriodic, this%tHelical, this%latVec, this%origin, this%tRealHS, this%nKPoint,&
          & this%nSpin, size(this%eigen, dim=1), this%nOrb, this%kPoint, this%kWeight,&
          & this%filling, this%occNatural)
    end if

    call env%globalTimer%stopTimer(globalTimers%postGeoOpt)

  #:if WITH_TRANSPORT
    if (this%electronicSolver%iSolver == electronicSolverTypes%GF .or. &
      & this%electronicSolver%iSolver == electronicSolverTypes%OnlyTransport) then
      call TNegfInt_final(this%negfInt)
    end if
  #:endif

  end subroutine runDftbPlus


  !> Set up charges before determinant calculations
  subroutine preDetCharges(isUnReduced, iDet, nDets, iGeoStep, deltaDftb, qInput, qDets, qBlockIn,&
      & qBlockDets, deltaRhoIn, deltaRhoDets)

    !> Are charge reductions required after this routine
    logical, intent(out) :: isUnReduced

    !> The current determinant being processed
    integer, intent(in) :: iDet

    !> Total number of determinants
    integer, intent(in) :: nDets

    !> Geometry step
    integer, intent(in) :: iGeoStep

    !> Determinant derived type
    type(TDftbDeterminants), intent(in) :: deltaDftb

    !> input charges
    real(dp), intent(inout) :: qInput(:,:,:)

    !> input charges from multiple determinants
    real(dp), intent(inout), allocatable :: qDets(:,:,:,:)

    !> block charge input (if needed for orbital potentials)
    real(dp), intent(inout), allocatable :: qBlockIn(:,:,:,:)

    !> block charge input (if needed for orbital potentials), from multiple determinants
    real(dp), intent(inout), allocatable :: qBlockDets(:,:,:,:,:)

    !> delta density matrix as input for next SCC cycle (if needed for range sep. potentials)
    real(dp), intent(inout), allocatable :: deltaRhoIn(:)

    !> delta density matrix (if needed for range sep. potentials), from multiple determinants
    real(dp), intent(inout), allocatable :: deltaRhoDets(:,:)

    isUnReduced = .false.
    if (nDets > 1) then
      if (iGeoStep == 0) then
        if (deltaDftb%iGround > 0 .and. iDet /= deltaDftb%iGround) then
          qInput(:,:,:) = qDets(:,:,:,deltaDftb%iGround)
          if (allocated(qBlockIn)) then
            qBlockIn(:,:,:,:) = qBlockDets(:,:,:,:,deltaDftb%iGround)
          end if
          if (allocated(deltaRhoIn)) then
            deltaRhoIn(:) = deltaRhoDets(:,deltaDftb%iGround)
          end if
          isUnReduced = .true.
        end if
      else
        qInput(:,:,:) = qDets(:,:,:,iDet)
        if (allocated(qBlockIn)) then
          qBlockIn(:,:,:,:) = qBlockDets(:,:,:,:,iDet)
        end if
        if (allocated(deltaRhoIn)) then
          deltaRhoIn(:) = deltaRhoDets(:,iDet)
        end if
        isUnReduced = .true.
      end if
    end if

  end subroutine preDetCharges


  !> Store (if necessary) charges after determinant calculations
  subroutine postDetCharges(iDet, nDets, qOutput, qDets, qBlockDets, qBlockOut, deltaRhoDets,&
      & deltaRhoOut)

    !> The current determinant being processed
    integer, intent(in) :: iDet

    !> Total number of determinants
    integer, intent(in) :: nDets

    !> output charges
    real(dp), intent(inout) :: qOutput(:,:,:)

    !> output charges from multiple determinants
    real(dp), intent(inout), allocatable :: qDets(:,:,:,:)

    !> block charge output (if needed for orbital potentials), from multiple determinants
    real(dp), intent(inout), allocatable :: qBlockDets(:,:,:,:,:)

    !> block charge output (if needed for orbital potentials)
    real(dp), intent(inout), allocatable :: qBlockOut(:,:,:,:)

    !> delta density matrix (if needed for range sep. potentials), from multiple determinants
    real(dp), intent(inout), allocatable :: deltaRhoDets(:,:)

    !> delta density matrix as input for next SCC cycle (if needed for range sep. potentials)
    real(dp), intent(inout), allocatable :: deltaRhoOut(:)

    if (nDets > 1) then
      qDets(:,:,:,iDet) = qOutput(:,:,:)
      if (allocated(qBlockOut)) then
        qBlockDets(:,:,:,:,iDet) = qBlockOut
      end if
      if (allocated(deltaRhoDets)) then
        deltaRhoDets(:,iDet) = deltaRhoOut
      end if
    end if

  end subroutine postDetCharges


  !> Process current geometry
  subroutine processGeometry(this, env, iGeoStep, iLatGeoStep, tWriteRestart, tStopScc,&
      & tExitGeoOpt, stat)

    !> Global variables
    type(TDftbPlusMain), intent(inout) :: this

    !> Environment settings
    type(TEnvironment), intent(inout) :: env

    !> Current geometry step
    integer, intent(in) :: iGeoStep

    !> Current lattice step
    integer, intent(in) :: iLatGeoStep

    !> flag to write out geometries (and charge data if scc)
    logical, intent(in) :: tWriteRestart

    !> if scc driver should be stopped
    logical, intent(out) :: tStopScc

    !> Whether main code should exit the geometry optimisation loop
    logical, intent(out) :: tExitGeoOpt

    !> Status of operation
    integer, intent(out), optional :: stat

    ! Charge error in the last iterations
    real(dp) :: sccErrorQ, diffElec

    ! Loop variables
    integer :: iSccIter

    ! energy in previous scc cycles
    real(dp) :: Eold

    ! whether scc converged
    logical :: tConverged

    ! Whether scc restart info should be written in current iteration
    logical :: tWriteSccRestart

    ! Charge difference
    real(dp), allocatable :: dQ(:,:,:)

    ! loop index
    integer :: iSpin

    real(dp), allocatable :: dipoleTmp(:)

    if (this%tDipole) then
      allocate(dipoleTmp(3))
    end if

    call env%globalTimer%startTimer(globalTimers%preSccInit)

    if (allocated(this%qDepExtPot)) then
      allocate(dQ(this%orb%mShell, this%nAtom, this%nSpin))
    end if

    call this%electronicSolver%reset()
    tExitGeoOpt = .false.

    if (this%tMD .and. tWriteRestart) then
      call writeMdOut1(this%fdMd, mdOut, iGeoStep, this%pMDIntegrator)
    end if

    if (this%tLatticeChanged) then
      call handleLatticeChange(this%latVec, this%scc, this%tStress, this%extPressure,&
          & this%cutOff%mCutOff, this%dispersion, this%solvation, this%cm5Cont, this%recVec,&
          & this%invLatVec, this%cellVol, this%recCellVol, this%extLatDerivs, this%cellVec,&
          & this%rCellVec)
    end if

    if (this%tCoordsChanged) then
      call handleCoordinateChange(env, this%coord0, this%latVec, this%invLatVec, this%species0,&
          & this%cutOff, this%orb, this%tPeriodic, this%tHelical, this%scc, this%dispersion,&
          & this%solvation, this%thirdOrd, this%rangeSep, this%reks, this%img2CentCell,&
          & this%iCellVec, this%neighbourList, this%nAllAtom, this%coord0Fold, this%coord,&
          & this%species, this%rCellVec, this%nNeighbourSk, this%nNeighbourRep, this%nNeighbourLC,&
          & this%ham, this%over, this%H0, this%rhoPrim, this%iRhoPrim, this%iHam, this%ERhoPrim,&
          & this%iSparseStart, this%cm5Cont, stat)
        @:HANDLE_ERROR(stat)
    end if

    #:if WITH_TRANSPORT
      if (this%tNegf) then
        call setupNegfStuff(this%negfInt, this%denseDesc, this%transpar, this%ginfo,&
            & this%neighbourList, this%nNeighbourSK, this%img2CentCell, this%orb)
      end if
    #:endif

    if (this%tSccCalc .and. .not. allocated(this%reks) .and. .not.&
        & this%tRestartNoSC) then
      call reset(this%pChrgMixer, this%nMixElements)
    end if

    if (this%electronicSolver%isElsiSolver .and. .not. this%tLargeDenseMatrices) then
      call this%electronicSolver%elsi%updateGeometry(env, this%neighbourList, this%nNeighbourSK,&
          & this%denseDesc%iAtomStart, this%iSparseStart, this%img2CentCell)
    end if

    call env%globalTimer%startTimer(globalTimers%sparseH0S)
    select case(this%hamiltonianType)
    case default
      call error("Invalid Hamiltonian")
    case(hamiltonianTypes%dftb)
      call buildH0(env, this%H0, this%skHamCont, this%atomEigVal, this%coord, this%nNeighbourSk,&
          & this%neighbourList%iNeighbour, this%species, this%iSparseStart, this%orb)
      call buildS(env, this%over, this%skOverCont, this%coord, this%nNeighbourSk,&
          & this%neighbourList%iNeighbour, this%species, this%iSparseStart, this%orb)
    case(hamiltonianTypes%xtb)
      ! TODO
      call error("xTB calculation currently not supported")
    end select
    call env%globalTimer%stopTimer(globalTimers%sparseH0S)

    if (this%tSetFillingTemp) then
      call this%temperatureProfile%getTemperature(this%tempElec)
    end if

    call this%electronicSolver%updateElectronicTemp(this%tempElec)

    call calcRepulsiveEnergy(this%coord, this%species, this%img2CentCell, this%nNeighbourRep,&
        & this%neighbourList, this%pRepCont, this%dftbEnergy(this%deltaDftb%iDeterminant)%atomRep,&
        & this%dftbEnergy(this%deltaDftb%iDeterminant)%ERep, this%iAtInCentralRegion)

    if (allocated(this%halogenXCorrection)) then
      call this%halogenXCorrection%getEnergies(this%dftbEnergy(&
          & this%deltaDftb%iDeterminant)%atomHalogenX, this%coord, this%species,&
          & this%neighbourList, this%img2CentCell)
      this%dftbEnergy(this%deltaDftb%iDeterminant)%EHalogenX =&
          & sum(this%dftbEnergy(this%deltaDftb%iDeterminant)%atomHalogenX(this%iAtInCentralRegion))
    end if

    call resetExternalPotentials(this%refExtPot, this%potential)

    if (this%tReadShifts) then
      call readShifts(fShifts, this%orb, this%nAtom, this%nSpin,&
          & this%potential%extShell)
    end if

    call setUpExternalElectricField(this%tEField, this%tTDEField, this%tPeriodic,&
        & this%EFieldStrength, this%EFieldVector, this%EFieldOmega, this%EFieldPhase,&
        & this%neighbourList, this%nNeighbourSk, this%iCellVec, this%img2CentCell, this%cellVec,&
        & this%deltaT, iGeoStep, this%coord0Fold, this%coord, this%potential%extAtom(:,1),&
        & this%potential%extGrad, this%EField, this%absEField)

    call mergeExternalPotentials(this%orb, this%species, this%potential)

    ! For non-scc calculations with transport only, jump out of geometry loop
    if (this%electronicSolver%iSolver == electronicSolverTypes%OnlyTransport) then
      if (this%tWriteDetailedOut) then
        call openDetailedOut(this%fdDetailedOut, userOut, tAppendDetailedOut)
      end if
      ! We need to define hamltonian by adding the potential
      call getSccHamiltonian(this%H0, this%over, this%nNeighbourSK, this%neighbourList,&
          & this%species, this%orb, this%iSparseStart, this%img2CentCell, this%potential,&
          & allocated(this%reks), this%ham, this%iHam)
      tExitGeoOpt = .true.
      return
    end if

    if (this%electronicSolver%iSolver == electronicSolverTypes%pexsi) then
      call this%electronicSolver%elsi%initPexsiDeltaVRanges(this%tSccCalc, this%potential)
    end if

    if (.not.this%tRestartNoSC) then
      call initSccLoop(this%tSccCalc, this%xlbomdIntegrator, this%minSccIter, this%maxSccIter,&
          & this%sccTol, tConverged, this%tNegf, this%reks)
    else
      tConverged = .true.
    end if

    call env%globalTimer%stopTimer(globalTimers%preSccInit)

    call env%globalTimer%startTimer(globalTimers%scc)

    REKS_SCC: if (allocated(this%reks)) then

      lpSCC_REKS: do iSccIter = 1, this%maxSccIter

        if (iSccIter == 1) then
          call getReksInitialSettings(env, this%denseDesc, this%h0, this%over, this%neighbourList,&
              & this%nNeighbourSK, this%iSparseStart, this%img2CentCell, this%electronicSolver,&
              & iGeoStep, this%HSqrReal, this%SSqrReal, this%eigvecsReal, this%eigen, this%reks)
        end if

        call getDensityMatrixL(env, this%denseDesc, this%neighbourList, this%nNeighbourSK,&
            & this%iSparseStart, this%img2CentCell, this%orb, this%species, this%coord,&
            & this%tHelical, this%eigvecsReal, this%parallelKS, this%rhoPrim, this%SSqrReal,&
            & this%rhoSqrReal, this%q0, this%deltaRhoOutSqr, this%reks)
        call getMullikenPopulationL(env, this%denseDesc, this%neighbourList, this%nNeighbourSK,&
            & this%img2CentCell, this%iSparseStart, this%orb, this%rhoPrim, this%over,&
            & this%iRhoPrim, this%qBlockOut, this%qiBlockOut, this%reks)

        call getHamiltonianLandEnergyL(env, this%denseDesc, this%scc, this%orb, this%species,&
            & this%neighbourList, this%nNeighbourSK, this%iSparseStart, this%img2CentCell, this%H0,&
            & this%over, this%spinW, this%cellVol, this%extPressure, this%dftbEnergy(1), this%q0,&
            & this%iAtInCentralRegion, this%solvation, this%thirdOrd, this%potential,&
            & this%rangeSep, this%nNeighbourLC, this%tDualSpinOrbit, this%xi, this %tExtField,&
            & this%isXlbomd, this%dftbU, this%dftbEnergy(1)%TS, this%qDepExtPot, this %qBlockOut,&
            & this%qiBlockOut, this%tFixEf, this%Ef, this%rhoPrim, this%onSiteElements, this%iHam,&
            & this%dispersion, this%reks)
        call optimizeFONsAndWeights(this%eigvecsReal, this%filling, this%dftbEnergy(1), this%reks)

        call getFockandDiag(env, this%denseDesc, this%neighbourList, this%nNeighbourSK,&
            & this%iSparseStart, this%img2CentCell, this%eigvecsReal, this%electronicSolver,&
            & this%eigen, this%reks)

        ! Creates (delta) density matrix for averaged state from real eigenvectors.
        call getDensityFromRealEigvecs(env, this%denseDesc, this%filling(:,1,:),&
            & this%neighbourList, this%nNeighbourSK, this%iSparseStart, this%img2CentCell,&
            & this%orb, this%species, this%denseDesc%iAtomStart, this%coord, this%tHelical,&
            & this%eigVecsReal, this%parallelKS, this%rhoPrim, this%SSqrReal, this%rhoSqrReal,&
            & this%deltaRhoOutSqr)
        ! For rangeseparated calculations deduct atomic charges from deltaRho
        if (this%isRangeSep) then
          call denseSubtractDensityOfAtoms(this%q0, this%denseDesc%iAtomStart, this%deltaRhoOutSqr)
        end if
        call getMullikenPopulation(this%rhoPrim, this%over, this%orb, this%neighbourList,&
            & this%nNeighbourSK, this%img2CentCell, this%iSparseStart, this%qOutput,&
            & iRhoPrim=this%iRhoPrim, qBlock=this%qBlockOut, qiBlock=this%qiBlockOut,&
            & qNetAtom=this%qNetAtom)

        ! Check charge convergece and guess new eigenvectors
        tStopScc = hasStopFile(fStopScc)
        if (this%isRangeSep) then
          call getReksNextInputDensity(sccErrorQ, this%sccTol, tConverged, iSccIter,&
              & this%minSccIter, this%maxSccIter, iGeoStep, tStopScc, this%eigvecsReal,&
              & this%deltaRhoOut, this%deltaRhoIn, this%deltaRhoDiff, this%reks)
        else
          call getReksNextInputCharges(this%qInput, this%qOutput, this%qDiff, sccErrorQ,&
              & this%sccTol, tConverged, iSccIter, this%minSccIter, this%maxSccIter, iGeoStep,&
              & tStopScc, this%eigvecsReal, this%reks)
        end if

        if (allocated(this%dispersion)) then
          call this%dispersion%updateOnsiteCharges(this%qNetAtom, this%orb, this%referenceN0,&
              & this%species0, tConverged)
          call calcDispersionEnergy(this%dispersion, this%dftbEnergy(1)%atomDisp,&
              & this%dftbEnergy(1)%Edisp, this%iAtInCentralRegion)
          call sumEnergies(this%dftbEnergy(1))
        end if

        call getSccInfo(iSccIter, this%dftbEnergy(1)%Etotal, Eold, diffElec)
        call printReksSccInfo(iSccIter, this%dftbEnergy(1)%Etotal, diffElec, sccErrorQ,&
            & this%reks)

        if (tConverged .or. tStopScc) then

          call printReksSAInfo(this%reks, this%dftbEnergy(1)%Etotal)

          call getStateInteraction(env, this%denseDesc, this%neighbourList, this%nNeighbourSK,&
              & this%iSparseStart, this%img2CentCell, this%coord, this%iAtInCentralRegion,&
              & this%eigvecsReal, this%electronicSolver, this%eigen, this%qOutput, this%q0,&
              & this%tDipole, dipoleTmp, this%reks)

          call getReksEnProperties(this%eigvecsReal, this%coord0, this%reks)

          if (this%tWriteDetailedOut) then
            ! In this routine the correct Etotal is evaluated.
            ! If TargetStateL > 0, certain microstate
            ! is optimized. If not, SSR state is optimized.
            call openDetailedOut(this%fdDetailedOut, userOut, tAppendDetailedOut)
            call writeReksDetailedOut1(this%fdDetailedOut, this%nGeoSteps, iGeoStep, this%tMD,&
                & this%tDerivs, this%tCoordOpt, this%tLatOpt, iLatGeoStep, iSccIter,&
                & this%dftbEnergy(1), diffElec, sccErrorQ, this%indMovedAtom, this%pCoord0Out,&
                & this%q0, this%qOutput, this%orb, this%species, this%tPrintMulliken,&
                & this%extPressure, this%cellVol, this%dftbEnergy(1)%TS, this%tAtomicEnergy,&
                & this%dispersion, this%tPeriodic, this%tSccCalc, this%invLatVec, this%kPoint,&
                & this%iAtInCentralRegion, this%electronicSolver, this%reks,&
                & allocated(this%thirdOrd), this%isRangeSep)
          end if
          if (this%tWriteBandDat) then
            call writeBandOut(bandOut, this%eigen, this%filling, this%kWeight)
          end if

          exit lpSCC_REKS
        end if
      end do lpSCC_REKS

    else ! not REKS_SCC

      ! Standard spin free or unrestricted DFTB

      lpSCC: do iSccIter = 1, this%maxSccIter

        call resetInternalPotentials(this%tDualSpinOrbit, this%xi, this%orb, this%species,&
            & this%potential)

        if (this%tSccCalc) then

          call getChargePerShell(this%qInput, this%orb, this%species, this%chargePerShell)

        #:if WITH_TRANSPORT
          ! Overrides input charges with uploaded contact charges
          if (this%tUpload) then
            call overrideContactCharges(this%qInput, this%chargeUp, this%transpar, this%qBlockIn,&
                & this%blockUp)
          end if
        #:endif

          call addChargePotentials(env, this%scc, .true., this%qInput, this%q0,&
              & this%chargePerShell, this%orb, this%species, this%neighbourList, this%img2CentCell,&
              & this%spinW, this%solvation, this%thirdOrd, this%potential, this%dispersion)

          call addBlockChargePotentials(this%qBlockIn, this%qiBlockIn, this%dftbU, this%tImHam,&
              & this%species, this%orb, this%potential)

          if (allocated(this%onSiteElements) .and. (iSCCIter > 1 .or. this%tReadChrg)) then
            call addOnsShift(this%potential%intBlock, this%potential%iOrbitalBlock, this%qBlockIn,&
                & this%qiBlockIn, this%q0, this%onSiteElements, this%species, this%orb)
          end if

        end if

        ! All potentials are added up into intBlock
        this%potential%intBlock = this%potential%intBlock +&
            & this%potential%extBlock

        if (allocated(this%qDepExtPot)) then
          call getChargePerShell(this%qInput, this%orb, this%species, dQ, qRef=this%q0)
          call this%qDepExtPot%addPotential(sum(dQ(:,:,1), dim=1), dQ(:,:,1), this%orb,&
              & this%species, this%potential%intBlock)
        end if

        if (this%electronicSolver%iSolver == electronicSolverTypes%pexsi .and. this%tSccCalc) then
          call this%electronicSolver%elsi%updatePexsiDeltaVRanges(this%potential)
        end if

        call getSccHamiltonian(this%H0, this%over, this%nNeighbourSK, this%neighbourList,&
            & this%species, this%orb, this%iSparseStart, this%img2CentCell, this%potential,&
            & allocated(this%reks), this%ham, this%iHam)

        if (this%tWriteRealHS .or. this%tWriteHS&
            & .and. any(this%electronicSolver%iSolver&
            & == [electronicSolverTypes%qr, electronicSolverTypes%divideandconquer,&
            & electronicSolverTypes%relativelyrobust, electronicSolverTypes%magma_gvd])) then
          call writeHSAndStop(env, this%tWriteHS, this%tWriteRealHS, this%tRealHS, this%over,&
              & this%neighbourList, this%nNeighbourSK, this%denseDesc%iAtomStart,&
              & this%iSparseStart, this%img2CentCell, this%kPoint, this%iCellVec, this%cellVec,&
              & this%ham, this%iHam)
        end if

        call convertToUpDownRepr(this%ham, this%iHam)

        call getDensity(env, this%negfInt, iSccIter, this%denseDesc, this%ham, this%over,&
            & this%neighbourList, this%nNeighbourSk, this%iSparseStart, this%img2CentCell,&
            & this%iCellVec, this%cellVec, this%kPoint, this%kWeight, this%orb, this%tHelical,&
            & this%coord, this%species, this%electronicSolver, this%tRealHS, this%tSpinSharedEf,&
            & this%tSpinOrbit, this%tDualSpinOrbit, this%tFillKSep, this%tFixEf, this%tMulliken,&
            & this%iDistribFn, this%tempElec, this%nEl, this%parallelKS, this%Ef, this%mu,&
            & this%dftbEnergy(this%deltaDftb%iDeterminant), this%rangeSep, this%eigen,&
            & this%filling, this%rhoPrim, this%iHam, this%xi, this%orbitalL, this%HSqrReal,&
            & this%SSqrReal, this%eigvecsReal, this%iRhoPrim, this%HSqrCplx, this%SSqrCplx,&
            & this%eigvecsCplx, this%rhoSqrReal, this%deltaRhoInSqr, this%deltaRhoOutSqr,&
            & this%qOutput, this%nNeighbourLC, this%tLargeDenseMatrices, this%deltaDftb)

        !> For rangeseparated calculations deduct atomic charges from deltaRho
        if (this%isRangeSep) then
          select case(this%nSpin)
          case(2)
            do iSpin = 1, 2
              call denseSubtractDensityOfAtoms(this%q0, this%denseDesc%iAtomStart,&
                  & this%deltaRhoOutSqr, iSpin)
            end do
          case(1)
            call denseSubtractDensityOfAtoms(this%q0, this%denseDesc%iAtomStart,&
                & this%deltaRhoOutSqr)
          case default
            call error("Range separation not implemented for non-colinear spin")
          end select
        end if

        if (this%tWriteBandDat .and. this%deltaDftb%nDeterminant() == 1) then
          call writeBandOut(bandOut, this%eigen, this%filling, this%kWeight)
        end if

        if (this%tMulliken) then
          call getMullikenPopulation(this%rhoPrim, this%over, this%orb, this%neighbourList,&
              & this%nNeighbourSk, this%img2CentCell, this%iSparseStart, this%qOutput,&
              & iRhoPrim=this%iRhoPrim, qBlock=this%qBlockOut, qiBlock=this%qiBlockOut,&
              & qNetAtom=this%qNetAtom)
        end if

      #:if WITH_TRANSPORT
        ! Override charges with uploaded contact charges
        if (this%tUpload) then
          call overrideContactCharges(this%qOutput, this%chargeUp, this%transpar, this%qBlockIn,&
              & this%blockUp)
        end if
      #:endif

        ! For non-dual spin-orbit orbitalL is determined during getDensity() call above
        if (this%tDualSpinOrbit) then
          call getLDual(this%orbitalL, this%qiBlockOut, this%orb, this%species)
        end if

        ! Note: if XLBOMD is active, potential created with input charges is needed later,
        ! therefore it should not be overwritten here.
        if (this%tSccCalc .and. .not. this%isXlbomd) then
          call resetInternalPotentials(this%tDualSpinOrbit, this%xi, this%orb, this%species,&
              & this%potential)
          call getChargePerShell(this%qOutput, this%orb, this%species, this%chargePerShell)

          call addChargePotentials(env, this%scc, this%updateSccAfterDiag, this%qOutput,&
              & this%q0, this%chargePerShell, this%orb, this%species, this%neighbourList,&
              & this%img2CentCell, this%spinW, this%solvation, this%thirdOrd, this%potential,&
              & this%dispersion)

          call addBlockChargePotentials(this%qBlockOut, this%qiBlockOut, this%dftbU, this%tImHam,&
              & this%species, this%orb, this%potential)

          if (allocated(this%onSiteElements)) then
            call addOnsShift(this%potential%intBlock, this%potential%iOrbitalBlock, this%qBlockOut,&
                & this%qiBlockOut, this%q0, this%onSiteElements, this%species, this%orb)
          end if

          this%potential%intBlock = this%potential%intBlock + this%potential%extBlock
        end if

        if (allocated(this%qDepExtPot)) then
          call getChargePerShell(this%qOutput, this%orb, this%species, dQ, qRef=this%q0)
          call this%qDepExtPot%addPotential(sum(dQ(:,:,1), dim=1), dQ(:,:,1), this%orb,&
              & this%species, this%potential%intBlock)
        end if

        call calcEnergies(this%scc, this%qOutput, this%q0, this%chargePerShell, this%species,&
            & this%tExtField, this%isXlbomd, this%dftbU, this%tDualSpinOrbit, this%rhoPrim,&
            & this%H0, this%orb, this%neighbourList, this%nNeighbourSk, this%img2CentCell,&
            & this%iSparseStart, this%cellVol, this%extPressure,&
            & this%dftbEnergy(this%deltaDftb%iDeterminant)%TS, this%potential,&
            & this%dftbEnergy(this%deltaDftb%iDeterminant), this%thirdOrd, this%solvation,&
            & this%rangeSep, this%reks, this%qDepExtPot, this%qBlockOut, this%qiBlockOut,&
            & this%xi, this%iAtInCentralRegion, this%tFixEf, this%Ef, this%onSiteElements)

        tStopScc = hasStopFile(fStopScc)

        ! Mix charges Input/Output
        if (this%tSccCalc) then
          if(.not. this%isRangeSep) then
            call getNextInputCharges(env, this%pChrgMixer, this%qOutput, this%qOutRed, this%orb,&
                & this%nIneqOrb, this%iEqOrbitals, iGeoStep, iSccIter, this%minSccIter,&
                & this%maxSccIter, this%sccTol, tStopScc, this%tMixBlockCharges, this%tReadChrg,&
                & this%qInput, this%qInpRed, sccErrorQ, tConverged, this%dftbU, this%qBlockOut,&
                & this%iEqBlockDftbU, this%qBlockIn, this%qiBlockOut, this%iEqBlockDftbULS,&
                & this%species0, this%qiBlockIn, this%iEqBlockOnSite, this%iEqBlockOnSiteLS)
          else
            call getNextInputDensity(this%SSqrReal, this%over, this%neighbourList,&
                & this%nNeighbourSK, this%denseDesc%iAtomStart, this%iSparseStart,&
                & this%img2CentCell, this%pChrgMixer, this%qOutput, this%orb, this%tHelical,&
                & this%species, this%coord, iGeoStep, iSccIter, this%minSccIter, this%maxSccIter,&
                & this%sccTol, tStopScc, this%tReadChrg, this%q0, this%qInput, sccErrorQ,&
                & tConverged, this%deltaRhoOut, this%deltaRhoIn, this%deltaRhoDiff, this%qBlockIn,&
                & this%qBlockOut)
          end if

          call getSccInfo(iSccIter, this%dftbEnergy(this%deltaDftb%iDeterminant)%Eelec, Eold,&
              & diffElec)
          if (this%tNegf) then
            call printSccHeader()
          end if
          call printSccInfo(allocated(this%dftbU), iSccIter,&
              & this%dftbEnergy(this%deltaDftb%iDeterminant)%Eelec, diffElec, sccErrorQ)

          if (this%tNegf) then
            call printBlankLine()
          end if

          tWriteSccRestart = env%tGlobalLead .and. needsSccRestartWriting(this%restartFreq,&
              & iGeoStep, iSccIter, this%minSccIter, this%maxSccIter, this%tMd, this%isGeoOpt,&
              & this%tDerivs, tConverged, this%tReadChrg, tStopScc)
          if (tWriteSccRestart) then
            call writeCharges(fCharges, this%tWriteChrgAscii, this%orb, this%qInput, this%qBlockIn,&
                & this%qiBlockIn, this%deltaRhoIn)
          end if
        end if

        if (allocated(this%dispersion)) then
          call this%dispersion%updateOnsiteCharges(this%qNetAtom, this%orb, this%referenceN0,&
              & this%species0, tConverged)
          call calcDispersionEnergy(this%dispersion,&
              & this%dftbEnergy(this%deltaDftb%iDeterminant)%atomDisp,&
              & this%dftbEnergy(this%deltaDftb%iDeterminant)%Edisp, this%iAtInCentralRegion)
        end if

        call sumEnergies(this%dftbEnergy(this%deltaDftb%iDeterminant))

        if (this%tWriteDetailedOut .and. this%deltaDftb%nDeterminant() == 1) then
          call openDetailedOut(this%fdDetailedOut, userOut, tAppendDetailedOut)
          call writeDetailedOut1(this%fdDetailedOut, this%iDistribFn, this%nGeoSteps, iGeoStep,&
              & this%tMD, this%tDerivs, this%tCoordOpt, this%tLatOpt, iLatGeoStep, iSccIter,&
              & this%dftbEnergy(this%deltaDftb%iDeterminant), diffElec, sccErrorQ,&
              & this%indMovedAtom, this%pCoord0Out, this%tPeriodic, this%tSccCalc, this%tNegf,&
              & this%invLatVec, this%kPoint)
          call writeDetailedOut2(this%fdDetailedOut, this%q0, this%qInput, this%qOutput, this%orb,&
              & this%species, allocated(this%dftbU), this%tImHam .or. this%tSpinOrbit,&
              & this%tPrintMulliken, this%orbitalL, this%qBlockOut, this%nSpin,&
              & allocated(this%onSiteElements), this%iAtInCentralRegion, this%cm5Cont,&
              & this%qNetAtom)
          call writeDetailedOut3(this%fdDetailedOut, this%qInput, this%qOutput,&
              & this%dftbEnergy(this%deltaDftb%iDeterminant), this%species, allocated(this%dftbU),&
              & this%tPrintMulliken, this%Ef, this%extPressure, this%cellVol, this%tAtomicEnergy,&
              & this%dispersion, this%tEField, this%tPeriodic, this%nSpin, this%tSpin,&
              & this%tSpinOrbit, this%tSccCalc, allocated(this%onSiteElements), this%tNegf,&
              & this%iAtInCentralRegion, this%electronicSolver, allocated(this%halogenXCorrection),&
              & this%isRangeSep, allocated(this%thirdOrd), allocated(this%solvation))
        end if

        if (tConverged .or. tStopScc) then
          exit lpSCC
        end if

      end do lpSCC

    end if REKS_SCC

    if (allocated(this%dispersion)) then
      ! If we get to this point for a dispersion model, if it is charge dependent it may require
      ! evaluation post-hoc if SCC was not achieved but the input settings are to proceed with
      ! non-converged SCC.
      call this%dispersion%updateOnsiteCharges(this%qNetAtom, this%orb, this%referenceN0,&
          & this%species0, tConverged .or. .not. this%isSccConvRequired)
      call calcDispersionEnergy(this%dispersion,&
          & this%dftbEnergy(this%deltaDftb%iDeterminant)%atomDisp,&
          & this%dftbEnergy(this%deltaDftb%iDeterminant)%Edisp,&
          & this%iAtInCentralRegion)
      call sumEnergies(this%dftbEnergy(this%deltaDftb%iDeterminant))
    end if

    if (this%tWriteDetailedOut .and. this%deltaDftb%nDeterminant() == 1) then
      close(this%fdDetailedOut)
      call openDetailedOut(this%fdDetailedOut, userOut, tAppendDetailedOut)
      if (allocated(this%reks)) then
        call writeReksDetailedOut1(this%fdDetailedOut, this%nGeoSteps, iGeoStep, this%tMD,&
            & this%tDerivs, this%tCoordOpt, this%tLatOpt, iLatGeoStep, iSccIter,&
            & this%dftbEnergy(1), diffElec, sccErrorQ, this%indMovedAtom, this%pCoord0Out,&
            & this%q0, this%qOutput, this%orb, this%species, this%tPrintMulliken,&
            & this%extPressure, this%cellVol, this%dftbEnergy(1)%TS, this%tAtomicEnergy,&
            & this%dispersion, this%tPeriodic, this%tSccCalc, this%invLatVec, this%kPoint,&
            & this%iAtInCentralRegion, this%electronicSolver, this%reks,&
            & allocated(this%thirdOrd), this%isRangeSep)
      else
        call writeDetailedOut1(this%fdDetailedOut, this%iDistribFn, this%nGeoSteps, iGeoStep,&
            & this%tMD, this%tDerivs, this%tCoordOpt, this%tLatOpt, iLatGeoStep, iSccIter,&
            & this%dftbEnergy(this%deltaDftb%iDeterminant), diffElec, sccErrorQ,&
            & this%indMovedAtom, this%pCoord0Out, this%tPeriodic, this%tSccCalc, this%tNegf,&
            & this%invLatVec, this%kPoint)
        call writeDetailedOut2(this%fdDetailedOut, this%q0, this%qInput, this%qOutput, this%orb,&
            & this%species, allocated(this%dftbU), this%tImHam.or.this%tSpinOrbit,&
            & this%tPrintMulliken, this%orbitalL, this%qBlockOut, this%nSpin,&
            & allocated(this%onSiteElements), this%iAtInCentralRegion, this%cm5Cont, this%qNetAtom)
        call writeDetailedOut3(this%fdDetailedOut, this%qInput, this%qOutput,&
            & this%dftbEnergy(this%deltaDftb%iDeterminant), this%species, allocated(this%dftbU),&
            & this%tPrintMulliken, this%Ef, this%extPressure, this%cellVol, this%tAtomicEnergy,&
            & this%dispersion, this%tEField, this%tPeriodic, this%nSpin, this%tSpin,&
            & this%tSpinOrbit, this%tSccCalc, allocated(this%onSiteElements), this%tNegf,&
            & this%iAtInCentralRegion, this%electronicSolver, allocated(this%halogenXCorrection),&
            & this%isRangeSep, allocated(this%thirdOrd), allocated(this%solvation))
      end if
    end if

    call env%globalTimer%stopTimer(globalTimers%scc)

    if (allocated(this%scc)) then
      call this%scc%finishSccLoop(env)
    end if

    call env%globalTimer%startTimer(globalTimers%postSCC)

    if (this%isLinResp) then
      if (.not. this%isRS_LinResp) then
        call calculateLinRespExcitations(env, this%linearResponse, this%parallelKS, this%scc,&
            & this%qOutput, this%q0, this%over, this%eigvecsReal, this%eigen(:,1,:),&
            & this%filling(:,1,:), this%coord, this%species, this%speciesName, this%orb,&
            & this%skHamCont, this%skOverCont, autotestTag, this%taggedWriter, this%runId,&
            & this%neighbourList, this%nNeighbourSK, this%denseDesc, this%iSparseStart,&
            & this%img2CentCell, this%tWriteAutotest, this%tCasidaForces, this%tLinRespZVect,&
            & this%tPrintExcitedEigvecs, this%tPrintEigvecsTxt, this%nonSccDeriv,&
            & this%dftbEnergy(1), this%energiesCasida, this%SSqrReal, this%rhoSqrReal,&
            & this%excitedDerivs, this%dQAtomEx, this%occNatural)
      else
        call calculateLinRespExcitations_RS(env, this%linearResponse, this%parallelKS,&
            & this%scc, this%qOutput, this%q0, this%over, this%eigvecsReal, this%eigen(:,1,:),&
            & this%filling(:,1,:), this%coord0, this%species, this%speciesName, this%orb,&
            & this%skHamCont, this%skOverCont, autotestTag, this%taggedWriter, this%runId,&
            & this%neighbourList, this%nNeighbourSK, this%denseDesc, this%iSparseStart,&
            & this%img2CentCell, this%tWriteAutotest, this%tCasidaForces, this%tLinRespZVect,&
            & this%tPrintExcitedEigvecs, this%tPrintEigvecsTxt, this%nonSccDeriv,&
            & this%dftbEnergy(1), this%energiesCasida, this%SSqrReal, this%deltaRhoOutSqr,&
            & this%excitedDerivs, this%dQAtomEx, this%occNatural, this%rangeSep)
      end if
    end if

    if (allocated(this%ppRPA)) then
      call unpackHS(this%SSqrReal, this%over, this%neighbourList%iNeighbour, this%nNeighbourSK,&
          & this%denseDesc%iAtomStart, this%iSparseStart, this%img2CentCell)
      call blockSymmetrizeHS(this%SSqrReal, this%denseDesc%iAtomStart)
      if (withMpi) then
        call error("pp-RPA calc. does not work with MPI yet")
      end if
      call ppRPAenergies(this%ppRPA, this%denseDesc, this%eigvecsReal, this%eigen(:,1,:),&
          & this%scc, this%SSqrReal, this%species0, this%nEl(1), this%neighbourList%iNeighbour,&
          & this%img2CentCell, this%orb, this%tWriteAutotest, autotestTag, this%taggedWriter)
    end if

    if (this%isXlbomd) then
      call getXlbomdCharges(this%xlbomdIntegrator, this%qOutRed, this%pChrgMixer, this%orb,&
          & this%nIneqOrb, this%iEqOrbitals, this%qInput, this%qInpRed, this%dftbU,&
          & this%iEqBlockDftbU, this%qBlockIn, this%species0, this%iEqBlockDftbuLs, this%qiBlockIn,&
          & this%iEqBlockOnSite, this%iEqBlockOnSiteLS)
    end if

    if (this%tDipole .and. .not. allocated(this%reks) .and. .not. this%tRestartNoSC) then
      call getDipoleMoment(this%qOutput, this%q0, this%coord,&
          & this%dipoleMoment(:,this%deltaDftb%iDeterminant), this%iAtInCentralRegion)
    #:block DEBUG_CODE
      call checkDipoleViaHellmannFeynman(this%rhoPrim, this%q0, this%coord0, this%over, this%orb,&
          & this%neighbourList, this%nNeighbourSk, this%species, this%iSparseStart,&
          & this%img2CentCell)
    #:endblock DEBUG_CODE
    end if

    call env%globalTimer%startTimer(globalTimers%eigvecWriting)

    if (this%tPrintEigVecs) then
      call writeEigenvectors(env, this%runId, this%neighbourList, this%nNeighbourSk, this%cellVec,&
          & this%iCellVec, this%denseDesc, this%iSparseStart, this%img2CentCell, this%species,&
          & this%speciesName, this%orb, this%kPoint, this%over, this%parallelKS,&
          & this%tPrintEigvecsTxt, this%eigvecsReal, this%SSqrReal, this%eigvecsCplx, this%SSqrCplx)
    end if

    if (this%tProjEigenvecs) then
      call writeProjectedEigenvectors(env, this%regionLabels, this%eigen, this%neighbourList,&
          & this%nNeighbourSk, this%cellVec, this%iCellVec, this%denseDesc, this%iSparseStart,&
          & this%img2CentCell, this%orb, this%over, this%kPoint, this%kWeight, this%iOrbRegion,&
          & this%parallelKS, this%eigvecsReal, this%SSqrReal, this%eigvecsCplx, this%SSqrCplx)
    end if
    call env%globalTimer%stopTimer(globalTimers%eigvecWriting)

    ! MD geometry files are written only later, once velocities for the current geometry are known
    if (this%isGeoOpt .and. tWriteRestart) then
      if (.not. (this%deltaDftb%isSpinPurify .and.&
          & this%deltaDftb%iDeterminant == determinants%triplet)) then
        call writeCurrentGeometry(this%geoOutFile, this%pCoord0Out, this%tLatOpt, this%tMd,&
            & this%tAppendGeo, this%tFracCoord, this%tPeriodic, this%tHelical, this%tPrintMulliken,&
            & this%species0, this%speciesName, this%latVec, this%origin, iGeoStep, iLatGeoStep,&
            & this%nSpin, this%qOutput, this%velocities)
      endif
    end if

    if (this%tForces) then
      call env%globalTimer%startTimer(globalTimers%forceCalc)
      if (allocated(this%reks)) then
        call getReksGradients(env, this%denseDesc, this%scc, this%rangeSep, this%dispersion,&
            & this%neighbourList, this%nNeighbourSK, this%nNeighbourRep, this%iSparseStart,&
            & this%img2CentCell, this%orb, this%nonSccDeriv, this%skHamCont, this%skOverCont,&
            & this%pRepCont, this%coord, this%coord0, this%species, this%q0, this%eigvecsReal,&
            & this%chrgForces, this%over, this%spinW, this%derivs, this%tWriteAutotest,&
            & autotestTag, this%taggedWriter, this%reks)
        call getReksGradProperties(env, this%denseDesc, this%neighbourList, this%nNeighbourSK,&
            & this%iSparseStart, this%img2CentCell, this%eigvecsReal, this%orb,&
            & this%iAtInCentralRegion, this%coord, this%coord0, this%over, this%rhoPrim,&
            & this%qOutput, this%q0, this%tDipole, dipoleTmp, this%chrgForces, this%reks)
      else
        call env%globalTimer%startTimer(globalTimers%energyDensityMatrix)
        call getEnergyWeightedDensity(env, this%negfInt, this%electronicSolver, this%denseDesc,&
            & this%forceType, this%filling, this%eigen, this%kPoint, this%kWeight,&
            & this%neighbourList, this%nNeighbourSK, this%orb, this%iSparseStart,&
            & this%img2CentCell, this%iCellVec, this%cellVec, this%tRealHS, this%ham, this%over,&
            & this%parallelKS, this%tHelical, this%species, this%coord, iSccIter, this%mu,&
            & this%ERhoPrim, this%eigvecsReal, this%SSqrReal, this%eigvecsCplx, this%SSqrCplx)
        call env%globalTimer%stopTimer(globalTimers%energyDensityMatrix)
        call getGradients(env, this%scc, this%tExtField, this%isXlbomd, this%nonSccDeriv,&
            & this%EField, this%rhoPrim, this%ERhoPrim, this%qOutput, this%q0, this%skHamCont,&
            & this%skOverCont, this%pRepCont, this%neighbourList, this%nNeighbourSk,&
            & this%nNeighbourRep, this%species, this%img2CentCell, this%iSparseStart, this%orb,&
            & this%potential, this%coord, this%derivs, this%groundDerivs, this%tripletderivs,&
            & this%mixedderivs, this%iRhoPrim, this%thirdOrd, this%solvation, this%qDepExtPot,&
            & this%chrgForces, this%dispersion, this%rangeSep, this%SSqrReal, this%over,&
            & this%denseDesc, this%deltaRhoOutSqr, this%halogenXCorrection, this%tHelical,&
            & this%coord0, this%deltaDftb)

        if (this%tCasidaForces) then
          this%derivs(:,:) = this%derivs + this%excitedDerivs
        end if
      end if

      call env%globalTimer%stopTimer(globalTimers%forceCalc)

      call updateDerivsByPlumed(env, this%plumedCalc, this%nAtom, iGeoStep, this%derivs,&
          & this%dftbEnergy(this%deltaDftb%iDeterminant)%EMermin, this%coord0, this%mass,&
          & this%tPeriodic, this%latVec)

      if (this%tStress) then
        call env%globalTimer%startTimer(globalTimers%stressCalc)
        if (allocated(this%reks)) then
          call getReksStress(env, this%denseDesc, this%scc, this%nonSccDeriv, this%skHamCont,&
              & this%skOverCont, this%pRepCont, this%neighbourList, this%nNeighbourSk,&
              & this%nNeighbourRep, this%species, this%img2CentCell, this%iSparseStart, this%orb,&
              & this%dispersion, this%coord, this%q0, this%invLatVec, this%cellVol,&
              & this%totalStress, this%totalLatDeriv, this%intPressure, this%reks)
        else
          call getStress(env, this%scc, this%thirdOrd, this%tExtField, this%nonSccDeriv,&
              & this%rhoPrim, this%ERhoPrim, this%qOutput, this%q0, this%skHamCont,&
              & this%skOverCont, this%pRepCont, this%neighbourList, this%nNeighbourSk,&
              & this%nNeighbourRep, this%species, this%img2CentCell, this%iSparseStart, this%orb,&
              & this%potential, this%coord, this%latVec, this%invLatVec, this%cellVol, this%coord0,&
              & this%totalStress, this%totalLatDeriv, this%intPressure, this%iRhoPrim,&
              & this%solvation, this%dispersion, this%halogenXCorrection, this%deltaDftb,&
              & this%tripletStress, this%mixedStress)
        end if
        call env%globalTimer%stopTimer(globalTimers%stressCalc)

      end if

    end if

    if (this%tWriteDetailedOut  .and. this%deltaDftb%nDeterminant() == 1) then
      call writeDetailedOut4(this%fdDetailedOut, this%tSccCalc, tConverged, this%isXlbomd,&
          & this%isLinResp, this%isGeoOpt, this%tMD, this%tPrintForces, this%tStress,&
          & this%tPeriodic, this%dftbEnergy(this%deltaDftb%iDeterminant), this%totalStress,&
          & this%totalLatDeriv, this%derivs, this%chrgForces, this%indMovedAtom, this%cellVol,&
          & this%intPressure, this%geoOutFile, this%iAtInCentralRegion)
    end if

    if (allocated(this%dispersion)) then
      if (.not.this%dispersion%energyAvailable()) then
        call warning("Dispersion contributions are not included in the energy")
      end if
    end if

    if (this%tSccCalc .and. .not. this%isXlbomd .and. .not. tConverged&
        & .and. .not. this%tRestartNoSC) then
      call warning("SCC is NOT converged, maximal SCC iterations exceeded")
      if (this%isSccConvRequired) then
        call env%shutdown()
      end if
    end if

    if (this%tSccCalc .and. allocated(this%esp)&
        & .and. (.not. (this%isGeoOpt .or. this%tMD)&
        & .or. needsRestartWriting(this%isGeoOpt, this%tMd, iGeoStep, this%nGeoSteps,&
        & this%restartFreq))) then
      call this%esp%evaluate(env, this%scc, this%EField)
      call writeEsp(this%esp, env, iGeoStep, this%nGeoSteps)
    end if

  end subroutine processGeometry


  !> Process geometry for constrains
  subroutine postprocessDerivs(derivs, conAtom, conVec, tLatOpt, totalLatDerivs,&
      & extLatDerivs, normLatVecs, tLatOptFixAng, tLatOptFixLen, tLatOptIsotropic,&
      & constrLatDerivs)

    !> On input energy derivatives, on exit resulting projected derivatives
    real(dp), intent(inout), allocatable :: derivs(:,:)

    !> Atoms being constrained
    integer, allocatable, intent(in) :: conAtom(:)

    !> Vector to project out forces
    real(dp), allocatable, intent(in) :: conVec(:,:)

    !> Whether lattice optimisation is on
    logical, intent(in) :: tLatOpt

    !> Derivative of total energy with respect to lattice vectors
    real(dp), intent(in) :: totalLatDerivs(:,:)

    !> derivative of cell volume wrt to lattice vectors, needed for pV term
    real(dp), intent(in) :: extLatDerivs(:,:)

    !> Unit normals parallel to lattice vectors
    real(dp), intent(in) :: normLatVecs(:,:)

    !> Are the angles of the lattice being fixed during optimisation?
    logical, intent(in) :: tLatOptFixAng

    !> Are the magnitude of the lattice vectors fixed
    logical, intent(in) :: tLatOptFixLen(:)

    !> Is the optimisation isotropic
    logical, intent(in) :: tLatOptIsotropic

    !> Lattice vectors returned by the optimizer
    real(dp), intent(out) :: constrLatDerivs(:)

    if (allocated(conAtom)) then
      call constrainForces(conAtom, conVec, derivs)
    end if

    if (tLatOpt) then
      ! Only include the extLatDerivs contribution if not MD, as the barostat would otherwise
      ! take care of this, hence add it here rather than to totalLatDeriv itself
      call constrainLatticeDerivs(totalLatDerivs + extLatDerivs, normLatVecs, tLatOptFixAng,&
          & tLatOptFixLen, tLatOptIsotropic, constrLatDerivs)
    end if

  end subroutine postprocessDerivs


  !> Next geometry step from driver
  subroutine getNextGeometry(this, env, iGeoStep, tWriteRestart, constrLatDerivs,&
      & tCoordStep, tGeomEnd, tStopDriver, iLatGeoStep, tempIon, tExitGeoOpt)

    !> Global variables
    type(TDftbPlusMain), intent(inout) :: this

    !> Environment settings
    type(TEnvironment), intent(inout) :: env

    !> Current geometry step
    integer, intent(in) :: iGeoStep

    !> flag to write out geometries (and charge data if scc)
    logical, intent(in) :: tWriteRestart

    !> lattice vectors returned by the optimizer
    real(dp), intent(in) :: constrLatDerivs(:)

    !> do we take an optimization step on the lattice or the internal coordinates if optimizing both
    !> in a periodic geometry
    logical, intent(inout) :: tCoordStep

    !> Do we have the final geometry?
    logical, intent(inout) :: tGeomEnd

    !> If geometry driver should be stopped
    logical, intent(inout) :: tStopDriver

    !> Current lattice step
    integer, intent(inout) :: iLatGeoStep

    !> MD instantaneous thermal energy
    real(dp), intent(out) :: tempIon

    !> Whether geometry optimisation should be stop
    logical, intent(out) :: tExitGeoOpt


    !> Difference between last calculated and new geometry.
    real(dp) :: diffGeo

    !> Has this completed?
    logical :: tCoordEnd

    ! initially assume that coordinates and lattice vectors won't be updated
    this%tCoordsChanged = .false.
    this%tLatticeChanged = .false.

    tExitGeoOpt = .false.

    if (this%tDerivs) then
      call getNextDerivStep(this%derivDriver, this%derivs, this%indMovedAtom, this%coord0, tGeomEnd)
      if (tGeomEnd) then
        call env%globalTimer%stopTimer(globalTimers%postSCC)
        tExitGeoOpt = .true.
        return
      end if
      this%tCoordsChanged = .true.
    else if (this%isGeoOpt) then
      this%tCoordsChanged = .true.
      if (tCoordStep) then
        call getNextCoordinateOptStep(this%pGeoCoordOpt, this%dftbEnergy(this%deltaDftb%iFinal),&
            & this%derivs, this%indMovedAtom, this%coord0, diffGeo, tCoordEnd,&
            & .not. this%tCasidaForces)
        if (.not. this%tLatOpt) then
          tGeomEnd = tCoordEnd
        end if
        if (.not. tGeomEnd .and. tCoordEnd .and. diffGeo < tolSameDist) then
          tCoordStep = .false.
        end if
      else
        call getNextLatticeOptStep(this%pGeoLatOpt, this%dftbEnergy(this%deltaDftb%iDeterminant),&
            & constrLatDerivs, this%origLatVec, this%tLatOptFixAng, this%tLatOptFixLen,&
            & this%tLatOptIsotropic, this%indMovedAtom, this%latVec, this%coord0, diffGeo, tGeomEnd)
        iLatGeoStep = iLatGeoStep + 1
        this%tLatticeChanged = .true.
        if (.not. tGeomEnd .and. this%tCoordOpt) then
          tCoordStep = .true.
          call reset(this%pGeoCoordOpt,&
              & reshape(this%coord0(:, this%indMovedAtom), [this%nMovedCoord]))
        end if
      end if
      if (tGeomEnd .and. diffGeo < tolSameDist) then
        call env%globalTimer%stopTimer(globalTimers%postSCC)
        tExitGeoOpt = .true.
        return
      end if
    else if (this%tMD) then
      ! New MD coordinates saved in a temporary variable, as writeCurrentGeometry() below
      ! needs the old ones to write out consistent geometries and velocities.
      this%newCoords(:,:) = this%coord0
      call getNextMdStep(this%pMdIntegrator, this%pMdFrame, this%temperatureProfile, this%derivs,&
          & this%movedMass, this%mass, this%cellVol, this%invLatVec, this%species0,&
          & this%indMovedAtom, this%tStress, this%tBarostat,&
          & this%dftbEnergy(this%deltaDftb%iDeterminant), this%newCoords, this%latVec,&
          & this%intPressure, this%totalStress, this%totalLatDeriv, this%velocities, tempIon)
      this%tCoordsChanged = .true.
      this%tLatticeChanged = this%tBarostat
      call printMdInfo(this%tSetFillingTemp, this%tEField, this%tPeriodic, this%tempElec,&
          & this%absEField, tempIon, this%intPressure, this%extPressure,&
          & this%dftbEnergy(this%deltaDftb%iDeterminant))
      if (tWriteRestart) then
        if (this%tPeriodic) then
          this%cellVol = abs(determinant33(this%latVec))
          this%dftbEnergy(this%deltaDftb%iDeterminant)%EGibbs =&
              & this%dftbEnergy(this%deltaDftb%iDeterminant)%EMermin&
              & + this%extPressure * this%cellVol
        end if
        call writeMdOut2(this%fdMd, this%tStress, this%tBarostat, this%tPeriodic, this%isLinResp,&
            & this%tEField, this%tFixEf, this%tPrintMulliken,&
            & this%dftbEnergy(this%deltaDftb%iDeterminant), this%energiesCasida, this%latVec,&
            & this%cellVol, this%intPressure, this%extPressure, tempIon, this%absEField,&
            & this%qOutput, this%q0, this%dipoleMoment)
        call writeCurrentGeometry(this%geoOutFile, this%pCoord0Out, .false., .true., .true.,&
            & this%tFracCoord, this%tPeriodic, this%tHelical, this%tPrintMulliken, this%species0,&
            & this%speciesName, this%latVec, this%origin, iGeoStep, iLatGeoStep, this%nSpin,&
            & this%qOutput, this%velocities)
      end if
      this%coord0(:,:) = this%newCoords
      if (this%tWriteDetailedOut  .and. this%deltaDftb%nDeterminant() == 1) then
        call writeDetailedOut5(this%fdDetailedOut, this%tPrintForces, this%tSetFillingTemp,&
            & this%tPeriodic, this%tStress, this%totalStress, this%totalLatDeriv,&
            & this%dftbEnergy(this%deltaDftb%iDeterminant), this%tempElec, this%extPressure,&
            & this%intPressure, tempIon)
      end if
    else if (this%tSocket .and. iGeoStep < this%nGeoSteps) then
      ! Only receive geometry from socket, if there are still geometry iterations left
    #:if WITH_SOCKETS
      call receiveGeometryFromSocket(env, this%socket, this%tPeriodic, this%coord0, this%latVec,&
          & this%tCoordsChanged, this%tLatticeChanged, tStopDriver)
    #:else
      call error("Internal error: code compiled without socket support")
    #:endif
    end if

  end subroutine getNextGeometry



  !> Initialises some parameters before geometry loop starts.
  subroutine initGeoOptParameters(tCoordOpt, nGeoSteps, tGeomEnd, tCoordStep, tStopDriver,&
      & iGeoStep, iLatGeoStep)

    !> Are atomic coordinates changing
    logical, intent(in) :: tCoordOpt

    !> Number of geometry steps
    integer, intent(in) :: nGeoSteps

    !> Have the geometry changes terminated
    logical, intent(out) :: tGeomEnd

    !> Are the atomic coordinates changing
    logical, intent(out) :: tCoordStep

    !> Should the geometry driver stop
    logical, intent(out) :: tStopDriver

    !> Step of the geometry driver
    integer, intent(out) :: iGeoStep

    !> Number of steps changing the lattice vectors
    integer, intent(out) :: iLatGeoStep

    tGeomEnd = (nGeoSteps == 0)

    tCoordStep = .false.
    if (tCoordOpt) then
      tCoordStep = .true.
    end if
    tStopDriver = .false.

    iGeoStep = 0
    iLatGeoStep = 0

  end subroutine initGeoOptParameters


  !> Does the operations that are necessary after a lattice vector update
  subroutine handleLatticeChange(latVecs, sccCalc, tStress, extPressure, mCutOff, dispersion,&
      & solvation, cm5Cont, recVecs, recVecs2p, cellVol, recCellVol, extLatDerivs,&
      & cellVecs, rCellVecs)

    !> lattice vectors
    real(dp), intent(in) :: latVecs(:,:)

    !> Module variables
    type(TScc), allocatable, intent(inout) :: sccCalc

    !> evaluate stress
    logical, intent(in) :: tStress

    !> External presure
    real(dp), intent(in) :: extPressure

    !> Maximum distance for interactions
    real(dp), intent(inout) :: mCutOff

    !> Dispersion interactions object
    class(TDispersionIface), allocatable, intent(inout) :: dispersion

    !> Solvation model
    class(TSolvation), allocatable, intent(inout) :: solvation

    !> Charge model 5
    type(TChargeModel5), allocatable, intent(inout) :: cm5Cont

    !> Reciprocal lattice vectors
    real(dp), intent(out) :: recVecs(:,:)

    !> Reciprocal lattice vectors in units of 2 pi
    real(dp), intent(out) :: recVecs2p(:,:)

    !> Unit cell volume
    real(dp), intent(out) :: cellVol

    !> reciprocal lattice unit cell volume
    real(dp), intent(out) :: recCellVol

    !> derivative of pV term
    real(dp), intent(out) :: extLatDerivs(:,:)

    !> translation vectors to lattice cells in units of lattice constants
    real(dp), allocatable, intent(out) :: cellVecs(:,:)

    !> Vectors to unit cells in absolute units
    real(dp), allocatable, intent(out) :: rCellVecs(:,:)

    cellVol = abs(determinant33(latVecs))
    recVecs2p(:,:) = latVecs
    call matinv(recVecs2p)
    recVecs2p = transpose(recVecs2p)
    recVecs = 2.0_dp * pi * recVecs2p
    recCellVol = abs(determinant33(recVecs))
    if (tStress) then
      call derivDeterminant33(extLatDerivs, latVecs)
      extLatDerivs(:,:) = extPressure * extLatDerivs
    end if
    if (allocated(sccCalc)) then
      call sccCalc%updateLatVecs(latVecs, recVecs, cellVol)
      mCutOff = max(mCutOff, sccCalc%getCutOff())
    end if
    if (allocated(dispersion)) then
      call dispersion%updateLatVecs(latVecs)
      mCutOff = max(mCutOff, dispersion%getRCutOff())
    end if
    if (allocated(solvation)) then
      call solvation%updateLatVecs(latVecs)
      mCutOff = max(mCutOff, solvation%getRCutOff())
    end if
    if (allocated(cm5Cont)) then
       call cm5Cont%updateLatVecs(latVecs)
       mCutoff = max(mCutOff, cm5Cont%getRCutOff())
    end if
    call getCellTranslations(cellVecs, rCellVecs, latVecs, recVecs2p, mCutOff)

  end subroutine handleLatticeChange


  !> Does the operations that are necessary after atomic coordinates change
  subroutine handleCoordinateChange(env, coord0, latVec, invLatVec, species0, cutOff,&
      & orb, tPeriodic, tHelical, sccCalc, dispersion, solvation, thirdOrd, rangeSep, reks,&
      & img2CentCell, iCellVec, neighbourList, nAllAtom, coord0Fold, coord, species, rCellVec,&
      & nNeighbourSK, nNeighbourRep, nNeighbourLC, ham, over, H0, rhoPrim, iRhoPrim, iHam,&
      & ERhoPrim, iSparseStart, cm5Cont, stat)

    !> Environment settings
    type(TEnvironment), intent(in) :: env

    !> Central cell coordinates
    real(dp), intent(in) :: coord0(:,:)

    !> Lattice vectors if periodic
    real(dp), intent(in) :: latVec(:,:)

    !> Inverse of the lattice vectors
    real(dp), intent(in) :: invLatVec(:,:)

    !> chemical species of central cell atoms
    integer, intent(in) :: species0(:)

    !> Longest cut-off distances that neighbour maps are generated for
    type(TCutoffs), intent(in) :: cutOff

    !> Atomic orbital information
    type(TOrbitals), intent(in) :: orb

    !> Is the geometry periodic
    logical, intent(in) :: tPeriodic

    !> Is the geometry helical
    logical, intent(in) :: tHelical

    !> SCC module internal variables
    type(TScc), allocatable, intent(inout) :: sccCalc

    !> Dispersion interactions
    class(TDispersionIface), allocatable, intent(inout) :: dispersion

    !> Solvation model
    class(TSolvation), allocatable, intent(inout) :: solvation

    !> Third order SCC interactions
    type(TThirdOrder), allocatable, intent(inout) :: thirdOrd

    !> Range separation contributions
    type(TRangeSepFunc), allocatable, intent(inout) :: rangeSep

    !> data type for REKS
    type(TReksCalc), allocatable, intent(inout) :: reks

    !> Image atoms to their equivalent in the central cell
    integer, allocatable, intent(inout) :: img2CentCell(:)

    !> Index for which unit cell an atom is in
    integer, allocatable, intent(inout) :: iCellVec(:)

    !> List of neighbouring atoms
    type(TNeighbourList), intent(inout) :: neighbourList

    !> Total number of atoms including images
    integer, intent(out) :: nAllAtom

    !> Central cell atomic coordinates, folded inside the central cell
    real(dp), intent(out) :: coord0Fold(:,:)

    !> Coordinates of all atoms including images
    real(dp), allocatable, intent(inout) :: coord(:,:)

    !> Species of all atoms including images
    integer, allocatable, intent(inout) :: species(:)

    !> Vectors to units cells in absolute units
    real(dp), allocatable, intent(in) :: rCellVec(:,:)

    !> Number of neighbours of each real atom
    integer, intent(out) :: nNeighbourSK(:)

    !> Number of neighbours of each real atom close enough for repulsive interactions
    integer, intent(out) :: nNeighbourRep(:)

    !> Number of neighbours for each of the atoms for the exchange contributions in the long range
    !> functional
    integer, intent(inout), allocatable :: nNeighbourLC(:)

    !> Sparse hamiltonian storage
    real(dp), allocatable, intent(inout) :: ham(:,:)

    !> sparse overlap storage
    real(dp), allocatable, intent(inout) :: over(:)

    !> Non-SCC hamiltonian storage
    real(dp), allocatable, intent(inout) :: h0(:)

    !> Sparse density matrix storage
    real(dp), allocatable, intent(inout) :: rhoPrim(:,:)

    !> Imaginary part of sparse density matrix storage
    real(dp), allocatable, intent(inout) :: iRhoPrim(:,:)

    !> Imaginary part of sparse hamiltonian storage
    real(dp), allocatable, intent(inout) :: iHam(:,:)

    !> energy weighted density matrix storage
    real(dp), allocatable, intent(inout) :: ERhoPrim(:)

    !> index array for location of atomic blocks in large sparse arrays
    integer, allocatable, intent(inout) :: iSparseStart(:,:)

    !> Charge model 5
    type(TChargeModel5), allocatable, intent(inout) :: cm5Cont

    !> Status of operation
    integer, intent(out), optional :: stat

    !> Total size of orbitals in the sparse data structures, where the decay of the overlap sets the
    !> sparsity pattern
    integer :: sparseSize

    coord0Fold(:,:) = coord0
    if (tPeriodic .or. tHelical) then
      call foldCoordToUnitCell(coord0Fold, latVec, invLatVec)
    end if

    if (tHelical) then
      call updateNeighbourListAndSpecies(coord, species, img2CentCell, iCellVec, neighbourList,&
          & nAllAtom, coord0Fold, species0, cutoff%mCutoff, rCellVec, helicalBoundConds=latVec)
    else
      call updateNeighbourListAndSpecies(coord, species, img2CentCell, iCellVec, neighbourList,&
          & nAllAtom, coord0Fold, species0, cutoff%mCutOff, rCellVec)
    end if

    call getNrOfNeighboursForAll(nNeighbourSK, neighbourList, cutoff%skCutOff)

    call getSparseDescriptor(neighbourList%iNeighbour, nNeighbourSK, img2CentCell, orb,&
        & iSparseStart, sparseSize)
    call reallocateSparseArrays(sparseSize, reks, ham, over, H0,&
        & rhoPrim, iHam, iRhoPrim, ERhoPrim)

    ! count neighbours for repulsive interactions between atoms
    call getNrOfNeighboursForAll(nNeighbourRep, neighbourList, cutoff%repCutOff)

    if (allocated(nNeighbourLC)) then
      ! count neighbours for repulsive interactions between atoms
      call getNrOfNeighboursForAll(nNeighbourLC, neighbourList, cutoff%lcCutOff)
    end if

    if (allocated(sccCalc)) then
      call sccCalc%updateCoords(env, coord0, coord, species, neighbourList)
    end if

    if (allocated(dispersion)) then
      call dispersion%updateCoords(env, neighbourList, img2CentCell, coord, species0, stat)
      @:HANDLE_ERROR(stat)
    end if
    if (allocated(solvation)) then
      call solvation%updateCoords(env, neighbourList, img2CentCell, coord, species0)
    end if
    if (allocated(thirdOrd)) then
      call thirdOrd%updateCoords(neighbourList, species)
    end if
    if (allocated(rangeSep)) then
      call rangeSep%updateCoords(coord0)
    end if
    if (allocated(cm5Cont)) then
       call cm5Cont%updateCoords(neighbourList, img2CentCell, coord, species)
    end if


  end subroutine handleCoordinateChange


#:if WITH_TRANSPORT

  !> Initialise transport
  subroutine setupNegfStuff(negfInt, denseDescr, transpar, ginfo, neighbourList, nNeighbourSK,&
      & img2CentCell, orb)

    !> NEGF interface
    type(TNegfInt), intent(inout) :: negfInt

    !> Dense matrix descriptor
    type(TDenseDescr), intent(in) :: denseDescr

    !> Transport settings
    type(TTransPar), intent(in) :: transpar

    !> libNEGF data
    type(TNEGFInfo), intent(in) :: ginfo

    !> Atomic orbital information
    type(TOrbitals), intent(in) :: orb

    !> Image atoms to their equivalent in the central cell
    integer, intent(in) :: img2CentCell(:)

    !> List of neighbouring atoms
    type(TNeighbourList), intent(in) :: neighbourList

    !> Number of neighbours of each real atom
    integer, intent(in) :: nNeighbourSK(:)

    ! known issue about the PLs: We need an automatic partitioning
    call negfInt%setup_csr(denseDescr%iAtomStart, neighbourList%iNeighbour, nNeighbourSK,&
        & img2CentCell, orb)

    call negfInt%setup_str(denseDescr, transpar, ginfo%greendens, neighbourList%iNeighbour,&
        & nNeighbourSK, img2CentCell)

    call negfInt%setup_dephasing(ginfo%tundos)  !? why tundos

  end subroutine setupNegfStuff

#:endif


  !> Decides, whether restart file should be written during the run.
  function needsRestartWriting(isGeoOpt, tMd, iGeoStep, nGeoSteps, restartFreq)&
      & result(tWriteRestart)

    !> Are geometries being optimised
    logical, intent(in) :: isGeoOpt

    !> Is this a molecular dynamics run
    logical, intent(in) :: tMd

    !> Current geometry step
    integer, intent(in) :: iGeoStep

    !> Number of geometry steps in total
    integer, intent(in) :: nGeoSteps

    !> Frequency of restart in geometry steps
    integer, intent(in) :: restartFreq

    !> Should a restart file be written?
    logical :: tWriteRestart

    if (restartFreq > 0 .and. (isGeoOpt .or. tMD)) then
      tWriteRestart = (iGeoStep == nGeoSteps .or. (mod(iGeoStep, restartFreq) == 0))
    else
      tWriteRestart = .false.
    end if

  end function needsRestartWriting


  !> Ensures that sparse array have enough storage to hold all necessary elements.
  subroutine reallocateSparseArrays(sparseSize, reks, ham, over,&
      & H0, rhoPrim, iHam, iRhoPrim, ERhoPrim)

    !> Size of the sparse overlap
    integer, intent(in) :: sparseSize

    !> data type for REKS
    type(TReksCalc), allocatable, intent(inout) :: reks

    !> Sparse storage for hamiltonian (sparseSize,nSpin)
    real(dp), allocatable, intent(inout) :: ham(:,:)

    !> Sparse storage for overlap
    real(dp), allocatable, intent(inout) :: over(:)

    !> Sparse storage for non-SCC hamiltonian
    real(dp), allocatable, intent(inout) :: H0(:)

    !> Sparse storage for density matrix
    real(dp), allocatable, intent(inout) :: rhoPrim(:,:)

    !> Sparse storage for imaginary hamiltonian (not reallocated if not initially allocated)
    real(dp), allocatable, intent(inout) :: iHam(:,:)

    !> Sparse storage for imaginary part of density matrix (not reallocated if not initially
    !> allocated)
    real(dp), allocatable, intent(inout) :: iRhoPrim(:,:)

    !> Sparse storage for energy weighted density matrix (not reallocated if not initially
    !> allocated)
    real(dp), allocatable, intent(inout) :: ERhoPrim(:)

    integer :: nSpin

    #:block DEBUG_CODE
      @:ASSERT(size(H0) == size(over))
      if (.not. allocated(reks)) then
        @:ASSERT(size(ham, dim=1) == size(over))
        @:ASSERT(all(shape(rhoPrim) == shape(ham)))
        if (allocated(iRhoPrim)) then
          @:ASSERT(all(shape(iRhoPrim) == shape(rhoPrim)))
          @:ASSERT(all(shape(iHam) == shape(ham)))
        end if
        if (allocated(ERhoPrim)) then
          @:ASSERT(size(ERhoPrim) == size(rhoPrim, dim=1))
        end if
      end if
    #:endblock DEBUG_CODE

    if (allocated(reks)) then
      if (size(over, dim=1) == sparseSize) then
        ! When the size of sparse matrices are different,
        ! phase of MOs can affect gradient of REKS
        return
      end if
    else
      if (size(ham, dim=1) >= sparseSize) then
        ! Sparse matrices are big enough
        return
      end if
    end if

    nSpin = size(rhoPrim, dim=2)
    if (.not. allocated(reks)) then
      deallocate(ham)
    end if
    deallocate(over)
    deallocate(H0)
    deallocate(rhoPrim)
    if (.not. allocated(reks)) then
      allocate(ham(sparseSize, nSpin))
    end if
    allocate(over(sparseSize))
    allocate(H0(sparseSize))
    allocate(rhoPrim(sparseSize, nSpin))
    if (allocated(iRhoPrim)) then
      deallocate(iRhoPrim)
      deallocate(iHam)
      allocate(iRhoPrim(sparseSize, nSpin))
      allocate(iHam(sparseSize, nSpin))
    end if
    if (allocated(ERhoPrim)) then
      deallocate(ERhoPrim)
      allocate(ERhoPrim(sparseSize))
    end if
    if (allocated(reks)) then
      call reks%reallocate(sparseSize)
    end if

  end subroutine reallocateSparseArrays


  !> Initialise basic variables before the scc loop.
  subroutine initSccLoop(tSccCalc, xlbomdIntegrator, minSccIter, maxSccIter, sccTol, tConverged,&
      & tNegf, reks)

    !> Is this an SCC calculation?
    logical, intent(in) :: tSccCalc

    !> Details for extended Lagrange integrator (of used)
    type(TXLBOMD), allocatable, intent(inout) :: xlbomdIntegrator

    !> Minimum number of SCC cycles that can be used
    integer, intent(inout) :: minSccIter

    !> Maximum number of SCC cycles
    integer, intent(inout) :: maxSccIter

    !> Tolerance for SCC convergence
    real(dp), intent(inout) :: sccTol

    !> Has SCC convergence been achieved?
    logical, intent(out) :: tConverged

    !> Is this a transport calculation?
    logical, intent(in) :: tNegf

    !> data type for REKS
    type(TReksCalc), allocatable, intent(inout) :: reks

    if (allocated(xlbomdIntegrator)) then
      call xlbomdIntegrator%getSCCParameters(minSccIter, maxSccIter, sccTol)
    end if

    tConverged = (.not. tSccCalc)

    if (allocated(reks)) then
      if (tSccCalc) then
        call printReksSccHeader(reks)
      end if
    else
      if (tSccCalc .and. .not. tNegf) then
        call printSccHeader()
      end if
    end if

  end subroutine initSccLoop


#:if WITH_TRANSPORT

  !> Replace charges with those from the stored contact values
  subroutine overrideContactCharges(qOrb, qOrbUp, transpar, qBlock, qBlockUp)

    !> input charges
    real(dp), intent(inout) :: qOrb(:,:,:)

    !> uploaded charges
    real(dp), intent(in) :: qOrbUp(:,:,:)

    !> Transport parameters
    type(TTransPar), intent(in) :: transpar

    !> block charges, for example from DFTB+U
    real(dp), allocatable, intent(inout) :: qBlock(:,:,:,:)

    !> uploaded block charges
    real(dp), allocatable, intent(in) :: qBlockUp(:,:,:,:)

    integer :: ii, iStart, iEnd

    do ii = 1, transpar%ncont
      iStart = transpar%contacts(ii)%idxrange(1)
      iEnd = transpar%contacts(ii)%idxrange(2)
      qOrb(:,iStart:iEnd,:) = qOrbUp(:,iStart:iEnd,:)
    end do

    @:ASSERT(allocated(qBlock) .eqv. allocated(qBlockUp))
    if (allocated(qBlock)) then
      do ii = 1, transpar%ncont
        iStart = transpar%contacts(ii)%idxrange(1)
        iEnd = transpar%contacts(ii)%idxrange(2)
        qBlock(:,:,iStart:iEnd,:) = qBlockUp(:,:,iStart:iEnd,:)
      end do
    end if

  end subroutine overrideContactCharges

#:endif


  !> Transform the hamiltonian from QM to UD representation
  !> Hack due to not using Pauli-type structure for diagonalisation
  !> For collinear spin, qm2ud will produce the right potential:
  !> (Vq, uB*Bz*\sigma_z) -> (Vq + uB*Bz*\sigma_z, Vq - uB*Bz*\sigma_z)
  !> For non-collinear spin-orbit, all blocks are multiplied by 1/2:
  !> (Vq/2, uL* Lx*\sigma_x/2, uL* Ly*\sigma_y/2, uL* Lz*\sigma_z/2)
  subroutine convertToUpDownRepr(Ham, iHam)
    real(dp), intent(inout) :: Ham(:,:)
    real(dp), intent(inout), allocatable :: iHam(:,:)

    integer :: nSpinBlocks

    nSpinBlocks = size(ham, dim=2)

    if (nSpinBlocks > 1) then
      ham = 2.0_dp * ham
      if (allocated(iHam)) then
        iHam = 2.0_dp * iHam
      end if
    end if

    if (nSpinBlocks /= 4) then
      call qm2ud(ham)
      if (allocated(iHam)) then
        call qm2ud(iHam)
      end if
    end if

  end subroutine convertToUpDownRepr


  !> Returns the sparse density matrix.
  !>
  !> All operations (e.g. non-dual spin orbit coupling), which need access to full (unpacked)
  !> Hamiltonian or the full (unpacked) density matrix, must also invoked from within this routine,
  !> as those unpacked quantities do not exist elsewhere.
  !>
  subroutine getDensity(env, negfInt, iScc, denseDesc, ham, over, neighbourList, nNeighbourSK,&
      & iSparseStart, img2CentCell, iCellVec, cellVec, kPoint, kWeight, orb, tHelical, coord,&
      & species, electronicSolver, tRealHS, tSpinSharedEf, tSpinOrbit, tDualSpinOrbit, tFillKSep,&
      & tFixEf, tMulliken, iDistribFn, tempElec, nEl, parallelKS, Ef, mu, energy, rangeSep, eigen,&
      & filling, rhoPrim, iHam, xi, orbitalL, HSqrReal, SSqrReal, eigvecsReal, iRhoPrim, HSqrCplx,&
      & SSqrCplx, eigvecsCplx, rhoSqrReal, deltaRhoInSqr, deltaRhoOutSqr, qOutput, nNeighbourLC,&
      & tLargeDenseMatrices, deltaDftb)

    !> Environment settings
    type(TEnvironment), intent(inout) :: env

    !> NEGF interface
    type(TNegfInt), intent(inout) :: negfInt

    !> SCC iteration counter (needed by GF)
    integer, intent(in) :: iSCC

    !> Dense matrix descriptor
    type(TDenseDescr), intent(in) :: denseDesc

    !> hamiltonian in sparse storage
    real(dp), intent(in) :: ham(:,:)

    !> sparse overlap matrix
    real(dp), intent(in) :: over(:)

    !> list of neighbours for each atom
    type(TNeighbourList), intent(in) :: neighbourList

    !> Number of neighbours for each of the atoms
    integer, intent(in) :: nNeighbourSK(:)

    !> Index array for the start of atomic blocks in sparse arrays
    integer, intent(in) :: iSparseStart(:,:)

    !> map from image atoms to the original unique atom
    integer, intent(in) :: img2CentCell(:)

    !> Index for which unit cell atoms are associated with
    integer, intent(in) :: iCellVec(:)

    !> Vectors (in units of the lattice constants) to cells of the lattice
    real(dp), intent(in) :: cellVec(:,:)

    !> k-points
    real(dp), intent(in) :: kPoint(:,:)

    !> Weights for k-points
    real(dp), intent(in) :: kWeight(:)

    !> Atomic orbital information
    type(TOrbitals), intent(in) :: orb

    !> Is the geometry helical
    logical, intent(in) :: tHelical

    !> Coordinates of all atoms including images
    real(dp), allocatable, intent(inout) :: coord(:,:)

    !> species of all atoms in the system
    integer, intent(in) :: species(:)

    !> Electronic solver information
    type(TElectronicSolver), intent(inout) :: electronicSolver

    !> Is the hamiltonian real (no k-points/molecule/gamma point)?
    logical, intent(in) :: tRealHS

    !> Is the Fermi level common accross spin channels?
    logical, intent(in) :: tSpinSharedEf

    !> Are spin orbit interactions present
    logical, intent(in) :: tSpinOrbit

    !> Are block population spin orbit interactions present
    logical, intent(in) :: tDualSpinOrbit

    !> Fill k-points separately if true (no charge transfer accross the BZ)
    logical, intent(in) :: tFillKSep

    !> Whether fixed Fermi level(s) should be used. (No charge conservation!)
    logical, intent(in) :: tFixEf

    !> Should Mulliken populations be generated/output
    logical, intent(in) :: tMulliken

    !> occupation function for electronic states
    integer, intent(in) :: iDistribFn

    !> Electronic temperature
    real(dp), intent(in) :: tempElec

    !> Number of electrons
    real(dp), intent(in) :: nEl(:)

    !> K-points and spins to process
    type(TParallelKS), intent(in) :: parallelKS

    !> Fermi level(s)
    real(dp), intent(inout) :: Ef(:)

    !> Electrochemical potentials (contact, spin)
    real(dp), allocatable, intent(in) :: mu(:,:)

    !> Energy contributions and total
    type(TEnergies), intent(inout) :: energy

    !> Data for rangeseparated calculation
    type(TRangeSepFunc), allocatable, intent(inout) :: rangeSep

    !> eigenvalues (level, kpoint, spin)
    real(dp), intent(out) :: eigen(:,:,:)

    !> occupations (level, kpoint, spin)
    real(dp), intent(out) :: filling(:,:,:)

    !> sparse density matrix
    real(dp), intent(out) :: rhoPrim(:,:)

    !> imaginary part of hamiltonian
    real(dp), intent(in), allocatable :: iHam(:,:)

    !> spin orbit constants
    real(dp), intent(in), allocatable :: xi(:,:)

    !> orbital moments of atomic shells
    real(dp), intent(inout), allocatable :: orbitalL(:,:,:)

    !> imaginary part of density matrix
    real(dp), intent(inout), allocatable :: iRhoPrim(:,:)

    !> dense real hamiltonian storage
    real(dp), intent(inout), allocatable :: HSqrReal(:,:)

    !> dense real overlap storage
    real(dp), intent(inout), allocatable :: SSqrReal(:,:)

    !> real eigenvectors on exit
    real(dp), intent(inout), allocatable :: eigvecsReal(:,:,:)

    !> dense complex (k-points) hamiltonian storage
    complex(dp), intent(inout), allocatable :: HSqrCplx(:,:)

    !> dense complex (k-points) overlap storage
    complex(dp), intent(inout), allocatable :: SSqrCplx(:,:)

    !> complex eigenvectors on exit
    complex(dp), intent(inout), allocatable :: eigvecsCplx(:,:,:)

    !> Dense density matrix
    real(dp), intent(inout), allocatable :: rhoSqrReal(:,:,:)

    !> Change in density matrix during last SCC iteration
    real(dp), pointer, intent(inout) :: deltaRhoInSqr(:,:,:)

    !> Change in density matrix after SCC step
    real(dp), pointer, intent(inout) :: deltaRhoOutSqr(:,:,:)

    !> Output electrons
    real(dp), intent(inout) :: qOutput(:,:,:)

    !> Number of neighbours for each of the atoms for the exchange contributions in the long range
    !> functional
    integer, intent(in), allocatable :: nNeighbourLC(:)

    !> Are dense matrices for H, S, etc. being used
    logical, intent(in) :: tLargeDenseMatrices

    !> Determinant derived type
    type(TDftbDeterminants), intent(inout) :: deltaDftb

    integer :: nSpin, iKS, iSp, iK, nAtom
    complex(dp), allocatable :: rhoSqrCplx(:,:)
    logical :: tImHam

    nSpin = size(ham, dim=2)
    tImHam = allocated(iRhoPrim)

    select case (electronicSolver%iSolver)

    case (electronicSolverTypes%GF)

      call env%globalTimer%startTimer(globalTimers%densityMatrix)
    #:if WITH_TRANSPORT
      call negfInt%calcdensity_green(iSCC, env, parallelKS%localKS, ham, over,&
          & neighbourlist%iNeighbour, nNeighbourSK, denseDesc%iAtomStart, iSparseStart,&
          & img2CentCell, iCellVec, cellVec, orb, kPoint, kWeight, mu, rhoPrim, energy%Eband, Ef,&
          & energy%E0, energy%TS)
    #:else
      call error("Internal error: getDensity : GF-solver although code compiled without transport")
    #:endif
      call ud2qm(rhoPrim)
      call env%globalTimer%stopTimer(globalTimers%densityMatrix)

    case (electronicSolverTypes%onlyTransport)

      call error("OnlyTransport solver cannot calculate the density matrix")

    case(electronicSolverTypes%qr, electronicSolverTypes%divideandconquer,&
        & electronicSolverTypes%relativelyrobust, electronicSolverTypes%elpa,&
        & electronicSolverTypes%magma_gvd)

      call getDensityFromDenseDiag(env, denseDesc, ham, over, neighbourList, nNeighbourSK,&
          & iSparseStart, img2CentCell, iCellVec, cellVec, kPoint, kWeight, orb,&
          & denseDesc%iAtomStart, tHelical, coord, species, electronicSolver, tRealHS,&
          & tSpinSharedEf, tSpinOrbit, tDualSpinOrbit, tFillKSep, tFixEf, tMulliken, iDistribFn,&
          & tempElec, nEl, parallelKS, Ef, energy, rangeSep, eigen, filling, rhoPrim, iHam, xi,&
          & orbitalL, HSqrReal, SSqrReal, eigvecsReal, iRhoPrim, HSqrCplx, SSqrCplx, eigvecsCplx,&
          & rhoSqrReal, deltaRhoInSqr, deltaRhoOutSqr, qOutput, nNeighbourLC, deltaDftb)

    case(electronicSolverTypes%omm, electronicSolverTypes%pexsi, electronicSolverTypes%ntpoly,&
        &electronicSolverTypes%elpadm)

      call env%globalTimer%startTimer(globalTimers%densityMatrix)

      call electronicSolver%elsi%getDensity(env, denseDesc, ham, over, neighbourList, nNeighbourSK,&
          & iSparseStart, img2CentCell, iCellVec, cellVec, kPoint, kWeight, tHelical, orb, species,&
          & coord, tRealHS, tSpinSharedEf, tSpinOrbit, tDualSpinOrbit, tMulliken, parallelKS, Ef,&
          & energy, rhoPrim, energy%Eband, energy%TS, iHam, xi, orbitalL, HSqrReal, SSqrReal,&
          & iRhoPrim, HSqrCplx, SSqrCplx)
      call env%globalTimer%stopTimer(globalTimers%densityMatrix)

    end select

  end subroutine getDensity


  !> Returns the density matrix using dense diagonalisation.
  subroutine getDensityFromDenseDiag(env, denseDesc, ham, over, neighbourList, nNeighbourSK,&
      & iSparseStart, img2CentCell, iCellVec, cellVec, kPoint, kWeight, orb, iAtomStart, tHelical,&
      & coord, species, electronicSolver, tRealHS, tSpinSharedEf, tSpinOrbit, tDualSpinOrbit,&
      & tFillKSep, tFixEf, tMulliken, iDistribFn, tempElec, nEl, parallelKS, Ef, energy, rangeSep,&
      & eigen, filling, rhoPrim, iHam, xi, orbitalL, HSqrReal, SSqrReal, eigvecsReal, iRhoPrim,&
      & HSqrCplx, SSqrCplx, eigvecsCplx, rhoSqrReal, deltaRhoInSqr, deltaRhoOutSqr, qOutput,&
      & nNeighbourLC, deltaDftb)

    !> Environment settings
    type(TEnvironment), intent(inout) :: env

    !> Dense matrix descriptor
    type(TDenseDescr), intent(in) :: denseDesc

    !> hamiltonian in sparse storage
    real(dp), intent(in) :: ham(:,:)

    !> sparse overlap matrix
    real(dp), intent(in) :: over(:)

    !> list of neighbours for each atom
    type(TNeighbourList), intent(in) :: neighbourList

    !> Number of neighbours for each of the atoms
    integer, intent(in) :: nNeighbourSK(:)

    !> Index array for the start of atomic blocks in sparse arrays
    integer, intent(in) :: iSparseStart(:,:)

    !> map from image atoms to the original unique atom
    integer, intent(in) :: img2CentCell(:)

    !> Index for which unit cell atoms are associated with
    integer, intent(in) :: iCellVec(:)

    !> Vectors (in units of the lattice constants) to cells of the lattice
    real(dp), intent(in) :: cellVec(:,:)

    !> k-points
    real(dp), intent(in) :: kPoint(:,:)

    !> Weights for k-points
    real(dp), intent(in) :: kWeight(:)

    !> Atomic orbital information
    type(TOrbitals), intent(in) :: orb

    !> Start of atomic blocks in dense arrays
    integer, allocatable, intent(in) :: iAtomStart(:)

    !> Is the geometry helical
    logical, intent(in) :: tHelical

    !> Coordinates of all atoms including images
    real(dp), allocatable, intent(inout) :: coord(:,:)

    !> species of all atoms in the system
    integer, intent(in) :: species(:)

    !> Electronic solver information
    type(TElectronicSolver), intent(inout) :: electronicSolver

    !> Is the hamiltonian real (no k-points/molecule/gamma point)?
    logical, intent(in) :: tRealHS

    !> Is the Fermi level common accross spin channels?
    logical, intent(in) :: tSpinSharedEf

    !> Are spin orbit interactions present
    logical, intent(in) :: tSpinOrbit

    !> Are block population spin orbit interactions present
    logical, intent(in) :: tDualSpinOrbit

    !> Fill k-points separately if true (no charge transfer accross the BZ)
    logical, intent(in) :: tFillKSep

    !> Whether fixed Fermi level(s) should be used. (No charge conservation!)
    logical, intent(in) :: tFixEf

    !> Should Mulliken populations be generated/output
    logical, intent(in) :: tMulliken

    !> occupation function for electronic states
    integer, intent(in) :: iDistribFn

    !> Electronic temperature
    real(dp), intent(in) :: tempElec

    !> Number of electrons
    real(dp), intent(in) :: nEl(:)

    !> K-points and spins to process
    type(TParallelKS), intent(in) :: parallelKS

    !> Fermi level(s)
    real(dp), intent(inout) :: Ef(:)

    !> Energy contributions and total
    type(TEnergies), intent(inout) :: energy

    !> Data for rangeseparated calculation
    type(TRangeSepFunc), allocatable, intent(inout) :: rangeSep

    !> eigenvalues (level, kpoint, spin)
    real(dp), intent(out) :: eigen(:,:,:)

    !> occupations (level, kpoint, spin)
    real(dp), intent(out) :: filling(:,:,:)

    !> sparse density matrix
    real(dp), intent(out) :: rhoPrim(:,:)

    !> imaginary part of hamiltonian
    real(dp), intent(in), allocatable :: iHam(:,:)

    !> spin orbit constants
    real(dp), intent(in), allocatable :: xi(:,:)

    !> orbital moments of atomic shells
    real(dp), intent(inout), allocatable :: orbitalL(:,:,:)

    !> imaginary part of density matrix
    real(dp), intent(inout), allocatable :: iRhoPrim(:,:)

    !> dense real hamiltonian storage
    real(dp), intent(inout), allocatable :: HSqrReal(:,:)

    !> dense real overlap storage
    real(dp), intent(inout), allocatable :: SSqrReal(:,:)

    !> real eigenvectors on exit
    real(dp), intent(inout), allocatable :: eigvecsReal(:,:,:)

    !> dense complex (k-points) hamiltonian storage
    complex(dp), intent(inout), allocatable :: HSqrCplx(:,:)

    !> dense complex (k-points) overlap storage
    complex(dp), intent(inout), allocatable :: SSqrCplx(:,:)

    !> complex eigenvectors on exit
    complex(dp), intent(inout), allocatable :: eigvecsCplx(:,:,:)

    !> Dense density matrix
    real(dp), intent(inout), allocatable :: rhoSqrReal(:,:,:)

    !> Change in density matrix during last rangesep SCC cycle
    real(dp), pointer, intent(in) :: deltaRhoInSqr(:,:,:)

    !> Change in density matrix during this SCC step for rangesep
    real(dp), pointer, intent(inout) :: deltaRhoOutSqr(:,:,:)

    !> Output electrons
    real(dp), intent(inout) :: qOutput(:,:,:)

    !> Number of neighbours for each of the atoms for the exchange contributions in the long range
    !> functional
    integer, intent(in), allocatable :: nNeighbourLC(:)

    !> Determinant derived type
    type(TDftbDeterminants), intent(inout) :: deltaDftb

    integer :: nSpin

    nSpin = size(ham, dim=2)
    call env%globalTimer%startTimer(globalTimers%diagonalization)
    if (nSpin /= 4) then
      if (tRealHS) then
        call buildAndDiagDenseRealHam(env, denseDesc, ham, over, species, neighbourList,&
            & nNeighbourSK, iSparseStart, img2CentCell, orb, iAtomStart, tHelical, coord,&
            & electronicSolver, parallelKS, rangeSep, deltaRhoInSqr, qOutput, nNeighbourLC,&
            & HSqrReal, SSqrReal, eigVecsReal, eigen(:,1,:))
      else
        call buildAndDiagDenseCplxHam(env, denseDesc, ham, over, kPoint, neighbourList,&
            & nNeighbourSK, iSparseStart, img2CentCell, iCellVec, cellVec, electronicSolver,&
            & parallelKS, tHelical, orb, species, coord, HSqrCplx, SSqrCplx, eigVecsCplx, eigen)
      end if
    else
      call buildAndDiagDensePauliHam(env, denseDesc, ham, over, kPoint, neighbourList,&
          & nNeighbourSK, iSparseStart, img2CentCell, iCellVec, cellVec, orb, electronicSolver,&
          & parallelKS, eigen(:,:,1), HSqrCplx, SSqrCplx, eigVecsCplx, iHam, xi, species)
    end if
    call env%globalTimer%stopTimer(globalTimers%diagonalization)

    call getFillingsAndBandEnergies(eigen, nEl, nSpin, tempElec, kWeight, tSpinSharedEf,&
        & tFillKSep, tFixEf, iDistribFn, Ef, filling, energy%Eband, energy%TS, energy%E0, deltaDftb)

    call env%globalTimer%startTimer(globalTimers%densityMatrix)
    if (nSpin /= 4) then
      if (tRealHS) then
        call getDensityFromRealEigvecs(env, denseDesc, filling(:,1,:), neighbourList, nNeighbourSK,&
            & iSparseStart, img2CentCell, orb, species, denseDesc%iAtomStart, coord, tHelical,&
            & eigVecsReal, parallelKS, rhoPrim, SSqrReal, rhoSqrReal, deltaRhoOutSqr)
      else
        call getDensityFromCplxEigvecs(env, denseDesc, filling, kPoint, kWeight, neighbourList,&
            & nNeighbourSK, iSparseStart, img2CentCell, iCellVec, cellVec, orb,&
            & parallelKS, tHelical, species, coord, eigvecsCplx, rhoPrim, SSqrCplx)
      end if
      call ud2qm(rhoPrim)
    else
      ! Pauli structure of eigenvectors
      filling(:,:,1) = 2.0_dp * filling(:,:,1)
      call getDensityFromPauliEigvecs(env, denseDesc, tRealHS, tSpinOrbit, tDualSpinOrbit,&
          & tMulliken, kPoint, kWeight, filling(:,:,1), neighbourList, nNeighbourSK, orb,&
          & iSparseStart, img2CentCell, iCellVec, cellVec, species, parallelKS, deltaDftb,&
          & eigVecsCplx, SSqrCplx, energy, rhoPrim, xi, orbitalL, iRhoPrim)
      filling(:,:,1) = 0.5_dp * filling(:,:,1)
    end if
    call env%globalTimer%stopTimer(globalTimers%densityMatrix)

  end subroutine getDensityFromDenseDiag


  !> Builds and diagonalises dense Hamiltonians.
  subroutine buildAndDiagDenseRealHam(env, denseDesc, ham, over, species, neighbourList,&
      & nNeighbourSK, iSparseStart, img2CentCell, orb, iAtomStart, tHelical, coord,&
      & electronicSolver, parallelKS, rangeSep, deltaRhoInSqr, qOutput, nNeighbourLC, HSqrReal,&
      & SSqrReal, eigvecsReal, eigen)

    !> Environment settings
    type(TEnvironment), intent(inout) :: env

    !> Dense matrix descriptor
    type(TDenseDescr), intent(in) :: denseDesc

    !> hamiltonian in sparse storage
    real(dp), intent(in) :: ham(:,:)

    !> sparse overlap matrix
    real(dp), intent(in) :: over(:)

    !> list of neighbours for each atom
    type(TNeighbourList), intent(in) :: neighbourList

    !> Number of neighbours for each of the atoms
    integer, intent(in) :: nNeighbourSK(:)

    !> Index array for the start of atomic blocks in sparse arrays
    integer, intent(in) :: iSparseStart(:,:)

    !> map from image atoms to the original unique atom
    integer, intent(in) :: img2CentCell(:)

    !> Atomic orbital information
    type(TOrbitals), intent(in) :: orb

    !> species of all atoms in the system
    integer, intent(in) :: species(:)

    !> Start of atomic blocks in dense arrays
    integer, allocatable, intent(in) :: iAtomStart(:)

    !> Is the geometry helical
    logical, intent(in) :: tHelical

    !> Coordinates of all atoms including images
    real(dp), allocatable, intent(inout) :: coord(:,:)

    !> Electronic solver information
    type(TElectronicSolver), intent(inout) :: electronicSolver

    !> K-points and spins to be handled
    type(TParallelKS), intent(in) :: parallelKS

    !>Data for rangeseparated calcualtion
    type(TRangeSepFunc), allocatable, intent(inout) :: rangeSep

    !> Change in density matrix during last rangesep SCC cycle
    real(dp), pointer, intent(in) :: deltaRhoInSqr(:,:,:)

    !> Output electrons
    real(dp), intent(inout) :: qOutput(:,:,:)

    !> Number of neighbours for each of the atoms for the exchange contributions in the long range
    !> functional
    integer, intent(in), allocatable :: nNeighbourLC(:)

    !> dense hamiltonian matrix
    real(dp), intent(out) :: HSqrReal(:,:)

    !> dense overlap matrix
    real(dp), intent(out) :: SSqrReal(:,:)

    !> Eigenvectors on eixt
    real(dp), intent(out) :: eigvecsReal(:,:,:)

    !> eigenvalues
    real(dp), intent(out) :: eigen(:,:)

    integer :: iKS, iSpin

    eigen(:,:) = 0.0_dp
    do iKS = 1, parallelKS%nLocalKS
      iSpin = parallelKS%localKS(2, iKS)
    #:if WITH_SCALAPACK
      call env%globalTimer%startTimer(globalTimers%sparseToDense)
      if (tHelical) then
        call unpackHSHelicalRealBlacs(env%blacs, ham(:,iSpin), neighbourList%iNeighbour,&
            & nNeighbourSK, iSparseStart, img2CentCell, orb, species, coord, denseDesc, HSqrReal)
        if (.not. electronicSolver%hasCholesky(1)) then
          call unpackHSHelicalRealBlacs(env%blacs, over, neighbourList%iNeighbour,&
              & nNeighbourSK, iSparseStart, img2CentCell, orb, species, coord, denseDesc, SSqrReal)
        end if
      else
        call unpackHSRealBlacs(env%blacs, ham(:,iSpin), neighbourList%iNeighbour, nNeighbourSK,&
            & iSparseStart, img2CentCell, denseDesc, HSqrReal)
        if (.not. electronicSolver%hasCholesky(1)) then
          call unpackHSRealBlacs(env%blacs, over, neighbourList%iNeighbour, nNeighbourSK,&
              & iSparseStart, img2CentCell, denseDesc, SSqrReal)
        end if
      end if
      call env%globalTimer%stopTimer(globalTimers%sparseToDense)
      call diagDenseMtxBlacs(electronicSolver, 1, 'V', denseDesc%blacsOrbSqr, HSqrReal, SSqrReal,&
          & eigen(:,iSpin), eigvecsReal(:,:,iKS))
    #:else
      call env%globalTimer%startTimer(globalTimers%sparseToDense)
      if (tHelical) then
        call unpackHelicalHS(HSqrReal, ham(:,iSpin), neighbourList%iNeighbour, nNeighbourSK,&
            & denseDesc%iAtomStart, iSparseStart, img2CentCell, orb, species, coord)
        call unpackHelicalHS(SSqrReal, over, neighbourList%iNeighbour, nNeighbourSK,&
            & denseDesc%iAtomStart, iSparseStart, img2CentCell, orb, species, coord)
      else
        call unpackHS(HSqrReal, ham(:,iSpin), neighbourList%iNeighbour, nNeighbourSK,&
            & denseDesc%iAtomStart, iSparseStart, img2CentCell)
        call unpackHS(SSqrReal, over, neighbourList%iNeighbour, nNeighbourSK, denseDesc%iAtomStart,&
            & iSparseStart, img2CentCell)
      end if
      call env%globalTimer%stopTimer(globalTimers%sparseToDense)

      ! Add rangeseparated contribution
      ! Assumes deltaRhoInSqr only used by rangeseparation
      ! Should this be used elsewhere, need to pass isRangeSep
      if (allocated(rangeSep)) then
        call denseMulliken(deltaRhoInSqr, SSqrReal, denseDesc%iAtomStart, qOutput)
        call rangeSep%addLRHamiltonian(env, deltaRhoInSqr(:,:,iSpin), over,&
            & neighbourList%iNeighbour,  nNeighbourLC, denseDesc%iAtomStart, iSparseStart,&
            & orb, HSqrReal, SSqrReal)
      end if

      call diagDenseMtx(env, electronicSolver, 'V', HSqrReal, SSqrReal, eigen(:,iSpin))
      eigvecsReal(:,:,iKS) = HSqrReal
    #:endif
    end do

  #:if WITH_SCALAPACK
    ! Distribute all eigenvalues to all nodes via global summation
    call mpifx_allreduceip(env%mpi%interGroupComm, eigen, MPI_SUM)
  #:endif

  end subroutine buildAndDiagDenseRealHam


  !> Builds and diagonalises dense k-point dependent Hamiltonians.
  subroutine buildAndDiagDenseCplxHam(env, denseDesc, ham, over, kPoint, neighbourList,&
      & nNeighbourSK, iSparseStart, img2CentCell, iCellVec, cellVec, electronicSolver, parallelKS,&
      & tHelical, orb, species, coord, HSqrCplx, SSqrCplx, eigvecsCplx, eigen)

    !> Environment settings
    type(TEnvironment), intent(inout) :: env

    !> Dense matrix descriptor
    type(TDenseDescr), intent(in) :: denseDesc

    !> hamiltonian in sparse storage
    real(dp), intent(in) :: ham(:,:)

    !> sparse overlap matrix
    real(dp), intent(in) :: over(:)

    !> k-points
    real(dp), intent(in) :: kPoint(:,:)

    !> list of neighbours for each atom
    type(TNeighbourList), intent(in) :: neighbourList

    !> Number of neighbours for each of the atoms
    integer, intent(in) :: nNeighbourSK(:)

    !> Index array for the start of atomic blocks in sparse arrays
    integer, intent(in) :: iSparseStart(:,:)

    !> map from image atoms to the original unique atom
    integer, intent(in) :: img2CentCell(:)

    !> Index for which unit cell atoms are associated with
    integer, intent(in) :: iCellVec(:)

    !> Vectors (in units of the lattice constants) to cells of the lattice
    real(dp), intent(in) :: cellVec(:,:)

    !> Electronic solver information
    type(TElectronicSolver), intent(inout) :: electronicSolver

    !> K-points and spins to be handled
    type(TParallelKS), intent(in) :: parallelKS

    !> Is the geometry helical
    logical, intent(in) :: tHelical

    !> Atomic orbital information
    type(TOrbitals), intent(in) :: orb

    !> species of all atoms in the system
    integer, intent(in) :: species(:)

    !> atomic coordinates
    real(dp), intent(in) :: coord(:,:)

    !> dense hamiltonian matrix
    complex(dp), intent(out) :: HSqrCplx(:,:)

    !> dense overlap matrix
    complex(dp), intent(out) :: SSqrCplx(:,:)

    !> Complex eigenvectors
    complex(dp), intent(out) :: eigvecsCplx(:,:,:)

    !> eigenvalues
    real(dp), intent(out) :: eigen(:,:,:)

    integer :: iKS, iK, iSpin

    eigen(:,:,:) = 0.0_dp
    do iKS = 1, parallelKS%nLocalKS
      iK = parallelKS%localKS(1, iKS)
      iSpin = parallelKS%localKS(2, iKS)
    #:if WITH_SCALAPACK
      call env%globalTimer%startTimer(globalTimers%sparseToDense)
      if (tHelical) then
        call unpackHSHelicalCplxBlacs(env%blacs, ham(:,iSpin), kPoint(:,iK),&
            & neighbourList%iNeighbour, nNeighbourSK, iCellVec, cellVec, iSparseStart,&
            & img2CentCell, orb, species, coord, denseDesc, HSqrCplx)
        if (.not. electronicSolver%hasCholesky(iKS)) then
          call unpackHSHelicalCplxBlacs(env%blacs, over, kPoint(:,iK), neighbourList%iNeighbour,&
              & nNeighbourSK, iCellVec, cellVec, iSparseStart, img2CentCell, orb, species, coord,&
              & denseDesc, SSqrCplx)
        end if
      else
        call unpackHSCplxBlacs(env%blacs, ham(:,iSpin), kPoint(:,iK), neighbourList%iNeighbour,&
            & nNeighbourSK, iCellVec, cellVec, iSparseStart, img2CentCell, denseDesc, HSqrCplx)
        if (.not. electronicSolver%hasCholesky(iKS)) then
          call unpackHSCplxBlacs(env%blacs, over, kPoint(:,iK), neighbourList%iNeighbour,&
              & nNeighbourSK, iCellVec, cellVec, iSparseStart, img2CentCell, denseDesc, SSqrCplx)
        end if
      end if
      call env%globalTimer%stopTimer(globalTimers%sparseToDense)
      call diagDenseMtxBlacs(electronicSolver, iKS, 'V', denseDesc%blacsOrbSqr, HSqrCplx, SSqrCplx,&
          & eigen(:,iK,iSpin), eigvecsCplx(:,:,iKS))
    #:else
      call env%globalTimer%startTimer(globalTimers%sparseToDense)
      if (tHelical) then
        call unpackHelicalHS(HSqrCplx, ham(:,iSpin), kPoint(:,iK), neighbourList%iNeighbour,&
            & nNeighbourSK, iCellVec, cellVec, denseDesc%iAtomStart, iSparseStart, img2CentCell,&
            & orb, species, coord)
        call unpackHelicalHS(SSqrCplx, over, kPoint(:,iK), neighbourList%iNeighbour, nNeighbourSK,&
            & iCellVec, cellVec, denseDesc%iAtomStart, iSparseStart, img2CentCell, orb, species,&
            & coord)
      else
        call unpackHS(HSqrCplx, ham(:,iSpin), kPoint(:,iK), neighbourList%iNeighbour, nNeighbourSK,&
            & iCellVec, cellVec, denseDesc%iAtomStart, iSparseStart, img2CentCell)
        call unpackHS(SSqrCplx, over, kPoint(:,iK), neighbourList%iNeighbour, nNeighbourSK,&
            & iCellVec, cellVec, denseDesc%iAtomStart, iSparseStart, img2CentCell)
      end if
      call env%globalTimer%stopTimer(globalTimers%sparseToDense)
      call diagDenseMtx(env, electronicSolver, 'V', HSqrCplx, SSqrCplx, eigen(:,iK,iSpin))
      eigvecsCplx(:,:,iKS) = HSqrCplx
    #:endif
    end do

  #:if WITH_SCALAPACK
    call mpifx_allreduceip(env%mpi%interGroupComm, eigen, MPI_SUM)
  #:endif

  end subroutine buildAndDiagDenseCplxHam


  !> Builds and diagonalizes Pauli two-component Hamiltonians.
  subroutine buildAndDiagDensePauliHam(env, denseDesc, ham, over, kPoint, neighbourList,&
      & nNeighbourSK, iSparseStart, img2CentCell, iCellVec, cellVec, orb, electronicSolver,&
      & parallelKS, eigen, HSqrCplx, SSqrCplx, eigvecsCplx, iHam, xi, species)

    !> Environment settings
    type(TEnvironment), intent(inout) :: env

    !> Dense matrix descriptor
    type(TDenseDescr), intent(in) :: denseDesc

    !> hamiltonian in sparse storage
    real(dp), intent(in) :: ham(:,:)

    !> sparse overlap matrix
    real(dp), intent(in) :: over(:)

    !> k-points
    real(dp), intent(in) :: kPoint(:,:)

    !> list of neighbours for each atom
    type(TNeighbourList), intent(in) :: neighbourList

    !> Number of neighbours for each of the atoms
    integer, intent(in) :: nNeighbourSK(:)

    !> Index array for the start of atomic blocks in sparse arrays
    integer, intent(in) :: iSparseStart(:,:)

    !> map from image atoms to the original unique atom
    integer, intent(in) :: img2CentCell(:)

    !> Index for which unit cell atoms are associated with
    integer, intent(in) :: iCellVec(:)

    !> Vectors (in units of the lattice constants) to cells of the lattice
    real(dp), intent(in) :: cellVec(:,:)

    !> atomic orbital information
    type(TOrbitals), intent(in) :: orb

    !> Electronic solver information
    type(TElectronicSolver), intent(inout) :: electronicSolver

    !> K-points and spins to be handled
    type(TParallelKS), intent(in) :: parallelKS

    !> eigenvalues (orbital, kpoint)
    real(dp), intent(out) :: eigen(:,:)

    !> dense hamiltonian matrix
    complex(dp), intent(out) :: HSqrCplx(:,:)

    !> dense overlap matrix
    complex(dp), intent(out) :: SSqrCplx(:,:)

    !> eigenvectors
    complex(dp), intent(out) :: eigvecsCplx(:,:,:)

    !> imaginary part of the hamiltonian
    real(dp), intent(in), allocatable :: iHam(:,:)

    !> spin orbit constants
    real(dp), intent(in), allocatable :: xi(:,:)

    !> species of atoms
    integer, intent(in), optional :: species(:)

    integer :: iKS, iK

    eigen(:,:) = 0.0_dp
    do iKS = 1, parallelKS%nLocalKS
      iK = parallelKS%localKS(1, iKS)
      call env%globalTimer%startTimer(globalTimers%sparseToDense)
    #:if WITH_SCALAPACK
      if (allocated(iHam)) then
        call unpackHPauliBlacs(env%blacs, ham, kPoint(:,iK), neighbourList%iNeighbour,&
            & nNeighbourSK, iCellVec, cellVec, iSparseStart, img2CentCell, orb%mOrb, denseDesc,&
            & HSqrCplx, iorig=iHam)
      else
        call unpackHPauliBlacs(env%blacs, ham, kPoint(:,iK), neighbourList%iNeighbour,&
            & nNeighbourSK, iCellVec, cellVec, iSparseStart, img2CentCell, orb%mOrb, denseDesc,&
            & HSqrCplx)
      end if
      if (.not. electronicSolver%hasCholesky(iKS)) then
        call unpackSPauliBlacs(env%blacs, over, kPoint(:,iK), neighbourList%iNeighbour,&
            & nNeighbourSK, iCellVec, cellVec, iSparseStart, img2CentCell, orb%mOrb, denseDesc,&
            & SSqrCplx)
      end if
    #:else
      if (allocated(iHam)) then
        call unpackHPauli(ham, kPoint(:,iK), neighbourList%iNeighbour, nNeighbourSK, iSparseStart,&
            & denseDesc%iAtomStart, img2CentCell, iCellVec, cellVec, HSqrCplx, iHam=iHam)
      else
        call unpackHPauli(ham, kPoint(:,iK), neighbourList%iNeighbour, nNeighbourSK, iSparseStart,&
            & denseDesc%iAtomStart, img2CentCell, iCellVec, cellVec, HSqrCplx)
      end if
      call unpackSPauli(over, kPoint(:,iK), neighbourList%iNeighbour, nNeighbourSK,&
          & denseDesc%iAtomStart, iSparseStart, img2CentCell, iCellVec, cellVec, SSqrCplx)
    #:endif
      if (allocated(xi) .and. .not. allocated(iHam)) then
        call addOnsiteSpinOrbitHam(env, xi, species, orb, denseDesc, HSqrCplx)
      end if
      call env%globalTimer%stopTimer(globalTimers%sparseToDense)
    #:if WITH_SCALAPACK
      call diagDenseMtxBlacs(electronicSolver, iKS, 'V', denseDesc%blacsOrbSqr, HSqrCplx, SSqrCplx,&
          & eigen(:,iK), eigvecsCplx(:,:,iKS))
    #:else
      call diagDenseMtx(env, electronicSolver, 'V', HSqrCplx, SSqrCplx, eigen(:,iK))
      eigvecsCplx(:,:,iKS) = HSqrCplx
    #:endif
    end do

  #:if WITH_SCALAPACK
    call mpifx_allreduceip(env%mpi%interGroupComm, eigen, MPI_SUM)
  #:endif

  end subroutine buildAndDiagDensePauliHam


  !> Creates sparse density matrix from real eigenvectors.
  subroutine getDensityFromRealEigvecs(env, denseDesc, filling, neighbourList, nNeighbourSK,&
      & iSparseStart, img2CentCell, orb, species, iAtomStart, coord, tHelical, eigvecs, parallelKS,&
      & rhoPrim, work, rhoSqrReal, deltaRhoOutSqr)

    !> Environment settings
    type(TEnvironment), intent(inout) :: env

    !> Dense matrix descriptor
    type(TDenseDescr), intent(in) :: denseDesc

    !> Filling
    real(dp), intent(in) :: filling(:,:)

    !> list of neighbours for each atom
    type(TNeighbourList), intent(in) :: neighbourList

    !> Number of neighbours for each of the atoms
    integer, intent(in) :: nNeighbourSK(:)

    !> Index array for the start of atomic blocks in sparse arrays
    integer, intent(in) :: iSparseStart(:,:)

    !> map from image atoms to the original unique atom
    integer, intent(in) :: img2CentCell(:)

    !> Atomic orbital information
    type(TOrbitals), intent(in) :: orb

    !> species of atoms
    integer, intent(in), optional :: species(:)

    !> Start of atomic blocks in dense arrays
    integer, allocatable, intent(in) :: iAtomStart(:)

    !> K-points and spins to process
    type(TParallelKS), intent(in) :: parallelKS

    !> all coordinates
    real(dp), intent(in) :: coord(:,:)

    !> Is the geometry helical
    logical, intent(in) :: tHelical

    !> eigenvectors
    real(dp), intent(inout) :: eigvecs(:,:,:)

    !> sparse density matrix
    real(dp), intent(out) :: rhoPrim(:,:)

    !> work space array
    real(dp), intent(out) :: work(:,:)

    !> Dense density matrix if needed
    real(dp), intent(inout), allocatable  :: rhoSqrReal(:,:,:)

    !> Change in density matrix during this SCC step for rangesep
    real(dp), pointer, intent(inout) :: deltaRhoOutSqr(:,:,:)

    integer :: iKS, iSpin

    rhoPrim(:,:) = 0.0_dp
    do iKS = 1, parallelKS%nLocalKS
      iSpin = parallelKS%localKS(2, iKS)

    #:if WITH_SCALAPACK
      call makeDensityMtxRealBlacs(env%blacs%orbitalGrid, denseDesc%blacsOrbSqr, filling(:,iSpin),&
          & eigvecs(:,:,iKS), work)
      call env%globalTimer%startTimer(globalTimers%denseToSparse)
      if (tHelical) then
        call packRhoHelicalRealBlacs(env%blacs, denseDesc, work, neighbourList%iNeighbour,&
            & nNeighbourSK, iSparseStart, img2CentCell, orb, species, coord, rhoPrim(:,iSpin))
      else
        call packRhoRealBlacs(env%blacs, denseDesc, work, neighbourList%iNeighbour, nNeighbourSK,&
            & orb%mOrb, iSparseStart, img2CentCell, rhoPrim(:,iSpin))
      end if
      call env%globalTimer%stopTimer(globalTimers%denseToSparse)
    #:else
      !> Either pack density matrix or delta density matrix
      if(.not. associated(deltaRhoOutSqr)) then
        if (tDensON2) then
          call makeDensityMatrix(work, eigvecs(:,:,iKS), filling(:,iSpin),&
              & neighbourlist%iNeighbour, nNeighbourSK, orb, denseDesc%iAtomStart, img2CentCell)
        else
          call makeDensityMatrix(work, eigvecs(:,:,iKS), filling(:,iSpin))
        end if
        call env%globalTimer%startTimer(globalTimers%denseToSparse)
        if (tHelical) then
          call packHelicalHS(rhoPrim(:,iSpin), work, neighbourlist%iNeighbour, nNeighbourSK,&
              & denseDesc%iAtomStart, iSparseStart, img2CentCell, orb, species, coord)
        else
          call packHS(rhoPrim(:,iSpin), work, neighbourlist%iNeighbour, nNeighbourSK, orb%mOrb,&
              & denseDesc%iAtomStart, iSparseStart, img2CentCell)
        end if
        call env%globalTimer%stopTimer(globalTimers%denseToSparse)
      else
        ! Rangeseparated case: pack delta density matrix
        call makeDensityMatrix(deltaRhoOutSqr(:,:,iSpin),&
            & eigvecs(:,:,iKS), filling(:,iSpin))
        call env%globalTimer%startTimer(globalTimers%denseToSparse)
        if (tHelical) then
          call packHelicalHS(rhoPrim(:,iSpin), deltaRhoOutSqr(:,:,iSpin), neighbourlist%iNeighbour,&
              & nNeighbourSK, denseDesc%iAtomStart, iSparseStart, img2CentCell, orb, species, coord)
        else
          call packHS(rhoPrim(:,iSpin), deltaRhoOutSqr(:,:,iSpin), neighbourlist%iNeighbour,&
              & nNeighbourSK, orb%mOrb, denseDesc%iAtomStart, iSparseStart, img2CentCell)
        end if
        call env%globalTimer%stopTimer(globalTimers%denseToSparse)
      end if
    #:endif

      if (allocated(rhoSqrReal)) then
        rhoSqrReal(:,:,iSpin) = work
      end if
    end do

  #:if WITH_SCALAPACK
    ! Add up and distribute density matrix contribution from each group
    call mpifx_allreduceip(env%mpi%globalComm, rhoPrim, MPI_SUM)
  #:endif

  end subroutine getDensityFromRealEigvecs


  !> Creates sparse density matrix from complex eigenvectors.
  subroutine getDensityFromCplxEigvecs(env, denseDesc, filling, kPoint, kWeight, neighbourList,&
      & nNeighbourSK, iSparseStart, img2CentCell, iCellVec, cellVec, orb, parallelKS, tHelical,&
      & species, coord, eigvecs, rhoPrim, work)

    !> Environment settings
    type(TEnvironment), intent(inout) :: env

    !> Dense matrix descriptor
    type(TDenseDescr), intent(in) :: denseDesc

    !> Occupations of single particle states in the ground state
    real(dp), intent(in) :: filling(:,:,:)

    !> k-points
    real(dp), intent(in) :: kPoint(:,:)

    !> Weights for k-points
    real(dp), intent(in) :: kWeight(:)

    !> list of neighbours for each atom
    type(TNeighbourList), intent(in) :: neighbourList

    !> Number of neighbours for each of the atoms
    integer, intent(in) :: nNeighbourSK(:)

    !> Index array for the start of atomic blocks in sparse arrays
    integer, intent(in) :: iSparseStart(:,:)

    !> map from image atoms to the original unique atom
    integer, intent(in) :: img2CentCell(:)

    !> Index for which unit cell atoms are associated with
    integer, intent(in) :: iCellVec(:)

    !> Vectors (in units of the lattice constants) to cells of the lattice
    real(dp), intent(in) :: cellVec(:,:)

    !> Atomic orbital information
    type(TOrbitals), intent(in) :: orb

    !> K-points and spins to process
    type(TParallelKS), intent(in) :: parallelKS

    !> Is the geometry helical
    logical, intent(in) :: tHelical

    !> species for atoms
    integer, intent(in) :: species(:)

    !> all coordinates
    real(dp), intent(in) :: coord(:,:)

    !> eigenvectors of the system
    complex(dp), intent(inout) :: eigvecs(:,:,:)

    !> density matrix in sparse storage
    real(dp), intent(out) :: rhoPrim(:,:)

    !> workspace array
    complex(dp), intent(out) :: work(:,:)

    integer :: iKS, iK, iSpin

    rhoPrim(:,:) = 0.0_dp

    do iKS = 1, parallelKS%nLocalKS
      iK = parallelKS%localKS(1, iKS)
      iSpin = parallelKS%localKS(2, iKS)
    #:if WITH_SCALAPACK
      call makeDensityMtxCplxBlacs(env%blacs%orbitalGrid, denseDesc%blacsOrbSqr, filling(:,iK&
          &,iSpin), eigvecs(:,:,iKS), work)
      call env%globalTimer%startTimer(globalTimers%denseToSparse)
      if (tHelical) then
        call packRhoHelicalCplxBlacs(env%blacs, denseDesc, work, kPoint(:,iK), kWeight(iK),&
            & neighbourList%iNeighbour, nNeighbourSK, iCellVec, cellVec, iSparseStart,&
            & img2CentCell, orb, species, coord, rhoPrim(:,iSpin))
      else
        call packRhoCplxBlacs(env%blacs, denseDesc, work, kPoint(:,iK), kWeight(iK),&
            & neighbourList%iNeighbour, nNeighbourSK, orb%mOrb, iCellVec, cellVec, iSparseStart,&
            & img2CentCell, rhoPrim(:,iSpin))
      end if
      call env%globalTimer%stopTimer(globalTimers%denseToSparse)
    #:else
      if (tDensON2) then
        call makeDensityMatrix(work, eigvecs(:,:,iKS), filling(:,iK,iSpin),&
            & neighbourlist%iNeighbour, nNeighbourSK, orb, denseDesc%iAtomStart, img2CentCell)
      else
        call makeDensityMatrix(work, eigvecs(:,:,iKS), filling(:,iK,iSpin))
      end if
      call env%globalTimer%startTimer(globalTimers%denseToSparse)
      if (tHelical) then
        call packHelicalHS(rhoPrim(:,iSpin), work, kPoint(:,iK), kWeight(iK),&
            & neighbourList%iNeighbour, nNeighbourSK, orb%mOrb, iCellVec, cellVec,&
            & denseDesc%iAtomStart, iSparseStart, img2CentCell, orb, species, coord)
      else
        call packHS(rhoPrim(:,iSpin), work, kPoint(:,iK), kWeight(iK), neighbourList%iNeighbour,&
            & nNeighbourSK, orb%mOrb, iCellVec, cellVec, denseDesc%iAtomStart, iSparseStart,&
            & img2CentCell)
      end if
      call env%globalTimer%stopTimer(globalTimers%denseToSparse)
    #:endif
    end do

  #:if WITH_SCALAPACK
    ! Add up and distribute density matrix contribution from each group
    call mpifx_allreduceip(env%mpi%globalComm, rhoPrim, MPI_SUM)
  #:endif

  end subroutine getDensityFromCplxEigvecs


  !> Creates sparse density matrix from two component complex eigenvectors.
  subroutine getDensityFromPauliEigvecs(env, denseDesc, tRealHS, tSpinOrbit, tDualSpinOrbit,&
      & tMulliken, kPoint, kWeight, filling, neighbourList, nNeighbourSK, orb, iSparseStart,&
      & img2CentCell, iCellVec, cellVec, species, parallelKS, deltaDftb, eigvecs, work, dftbEnergy,&
      & rhoPrim, xi, orbitalL, iRhoPrim)

    !> Environment settings
    type(TEnvironment), intent(inout) :: env

    !> Dense matrix descriptor
    type(TDenseDescr), intent(in) :: denseDesc

    !> Is the hamiltonian real (no k-points/molecule/gamma point)?
    logical, intent(in) :: tRealHS

    !> Are spin orbit interactions present
    logical, intent(in) :: tSpinOrbit

    !> Are block population spin orbit interactions present
    logical, intent(in) :: tDualSpinOrbit

    !> Should Mulliken populations be generated/output
    logical, intent(in) :: tMulliken

    !> k-points
    real(dp), intent(in) :: kPoint(:,:)

    !> Weights for k-points
    real(dp), intent(in) :: kWeight(:)

    !> occupations of molecular orbitals/Bloch states
    real(dp), intent(in) :: filling(:,:)

    !> list of neighbours for each atom
    type(TNeighbourList), intent(in) :: neighbourList

    !> Number of neighbours for each of the atoms
    integer, intent(in) :: nNeighbourSK(:)

    !> Atomic orbital information
    type(TOrbitals), intent(in) :: orb

    !> Index array for the start of atomic blocks in sparse arrays
    integer, intent(in) :: iSparseStart(:,:)

    !> map from image atoms to the original unique atom
    integer, intent(in) :: img2CentCell(:)

    !> Index for which unit cell atoms are associated with
    integer, intent(in) :: iCellVec(:)

    !> Vectors (in units of the lattice constants) to cells of the lattice
    real(dp), intent(in) :: cellVec(:,:)

    !> species of all atoms in the system
    integer, intent(in) :: species(:)

    !> K-points and spins to process
    type(TParallelKS), intent(in) :: parallelKS

    !> Determinant derived type
    type(TDftbDeterminants), intent(inout) :: deltaDftb

    !> eigenvectors
    complex(dp), intent(inout) :: eigvecs(:,:,:)

    !> work space array
    complex(dp), intent(inout) :: work(:,:)

    !> Energy contributions and total
    type(TEnergies), intent(inout) :: dftbEnergy

    !> sparse stored density matrix
    real(dp), intent(out) :: rhoPrim(:,:)

    !> spin orbit constants
    real(dp), intent(in), allocatable :: xi(:,:)

    !> Angular momentum of atomic shells
    real(dp), intent(inout), allocatable :: orbitalL(:,:,:)

    !> imaginary part of density matrix  if required
    real(dp), intent(inout), allocatable :: iRhoPrim(:,:)


    real(dp), allocatable :: rVecTemp(:), orbitalLPart(:,:,:)
    integer :: nAtom
    integer :: iKS, iK
    logical :: tImHam

    nAtom = size(orb%nOrbAtom)
    tImHam = allocated(iRhoPrim)

    rhoPrim(:,:) = 0.0_dp
    if (allocated(iRhoPrim)) then
      iRhoPrim(:,:) = 0.0_dp
    end if
    work(:,:) = 0.0_dp

    if (tSpinOrbit .and. .not. tDualSpinOrbit) then
      dftbEnergy%atomLS(:) = 0.0_dp
      allocate(rVecTemp(nAtom))
    end if

    if (tMulliken .and. tSpinOrbit .and. .not. tDualSpinOrbit) then
      allocate(orbitalLPart(3, orb%mShell, nAtom))
      orbitalL(:,:,:) = 0.0_dp
    end if

    do iKS = 1, parallelKS%nLocalKS
      iK = parallelKS%localKS(1, iKS)

    #:if WITH_SCALAPACK
      call makeDensityMtxCplxBlacs(env%blacs%orbitalGrid, denseDesc%blacsOrbSqr, filling(:,iK),&
          & eigvecs(:,:,iKS), work)
    #:else
      call makeDensityMatrix(work, eigvecs(:,:,iKS), filling(:,iK))
    #:endif
      if (tSpinOrbit .and. .not. tDualSpinOrbit) then
        call getOnsiteSpinOrbitEnergy(env, rVecTemp, work, denseDesc, xi, orb, species)
        dftbEnergy%atomLS = dftbEnergy%atomLS + kWeight(iK) * rVecTemp
        if (tMulliken) then
          orbitalLPart(:,:,:) = 0.0_dp
          call getLOnsite(env, orbitalLPart, work, denseDesc, orb, species)
          orbitalL(:,:,:) = orbitalL + kWeight(iK) * orbitalLPart
        end if
      end if

      call env%globalTimer%startTimer(globalTimers%denseToSparse)
    #:if WITH_SCALAPACK
      if (tImHam) then
        call packRhoPauliBlacs(env%blacs, denseDesc, work, kPoint(:,iK), kWeight(iK),&
            & neighbourList%iNeighbour, nNeighbourSK, orb%mOrb, iCellVec, cellVec, iSparseStart,&
            & img2CentCell, rhoPrim, iRhoPrim)
      else
        call packRhoPauliBlacs(env%blacs, denseDesc, work, kPoint(:,iK), kWeight(iK),&
            & neighbourList%iNeighbour, nNeighbourSK, orb%mOrb, iCellVec, cellVec, iSparseStart,&
            & img2CentCell, rhoPrim)
      end if
    #:else
      if (tRealHS) then
        call packHSPauli(rhoPrim, work, neighbourlist%iNeighbour, nNeighbourSK, orb%mOrb,&
            & denseDesc%iAtomStart, iSparseStart, img2CentCell)
        if (tImHam) then
          call packHSPauliImag(iRhoPrim, work, neighbourlist%iNeighbour, nNeighbourSK, orb%mOrb,&
              & denseDesc%iAtomStart, iSparseStart, img2CentCell)
        end if
      else
        call packHS(rhoPrim, work, kPoint(:,iK), kWeight(iK), neighbourList%iNeighbour,&
            & nNeighbourSK, orb%mOrb, iCellVec, cellVec, denseDesc%iAtomStart, iSparseStart,&
            & img2CentCell)
        if (tImHam) then
          call iPackHS(iRhoPrim, work, kPoint(:,iK), kWeight(iK), neighbourlist%iNeighbour,&
              & nNeighbourSK, orb%mOrb, iCellVec, cellVec, denseDesc%iAtomStart, iSparseStart,&
              & img2CentCell)
        end if
      end if
    #:endif
      call env%globalTimer%stopTimer(globalTimers%denseToSparse)
    end do

  #:if WITH_SCALAPACK
    call env%globalTimer%startTimer(globalTimers%denseToSparse)
    ! Add up and distribute contributions from each group
    call mpifx_allreduceip(env%mpi%globalComm, rhoPrim, MPI_SUM)
    if (allocated(iRhoPrim)) then
      call mpifx_allreduceip(env%mpi%globalComm, iRhoPrim, MPI_SUM)
    end if
    call mpifx_allreduceip(env%mpi%globalComm, dftbEnergy%atomLS, MPI_SUM)
    if (tMulliken .and. tSpinOrbit .and. .not. tDualSpinOrbit) then
      call mpifx_allreduceip(env%mpi%globalComm, orbitalL, MPI_SUM)
    end if
    call env%globalTimer%stopTimer(globalTimers%denseToSparse)
  #:endif
    if (tSpinOrbit .and. .not. tDualSpinOrbit) then
      dftbEnergy%ELS = sum(dftbEnergy%atomLS)
    end if

  end subroutine getDensityFromPauliEigvecs


  !> Calculates electron fillings and resulting band energy terms.
  subroutine getFillingsAndBandEnergies(eigvals, nElectrons, nSpinBlocks, tempElec, kWeights,&
      & tSpinSharedEf, tFillKSep, tFixEf, iDistribFn, Ef, fillings, Eband, TS, E0, deltaDftb)

    !> Eigenvalue of each level, kpoint and spin channel
    real(dp), intent(inout) :: eigvals(:,:,:)

    !> Nr. of electrons for each spin channel
    real(dp), intent(in) :: nElectrons(:)

    !> Nr. of spin blocks in the Hamiltonian (1 - spin avg, 2 - colinear, 4 - non-colinear)
    integer, intent(in) :: nSpinBlocks

    !> Electronic temperature
    real(dp), intent(in) :: tempElec

    !> Weight of the k-points.
    real(dp), intent(in) :: kWeights(:)

    !> Whether for colinear spin a common Fermi level for both spin channels should be used
    logical, intent(in) :: tSpinSharedEf

    !> Whether each K-point should be filled separately (individual Fermi-level for each k-point)
    logical, intent(in) :: tFillKSep

    !> Whether fixed Fermi level(s) should be used. (No charge conservation!)
    logical, intent(in) :: tFixEf

    !> Selector for the distribution function
    integer, intent(in) :: iDistribFn

    !> Fixed Fermi levels on entry, if tFixEf is .true., otherwise the Fermi levels found for the
    !> given number of electrons on exit
    real(dp), intent(inout) :: Ef(:)

    !> Fillings (orbital, kpoint, spin)
    real(dp), intent(out) :: fillings(:,:,:)

    !> Band energies
    real(dp), intent(out) :: Eband(:)

    !> Band entropies
    real(dp), intent(out) :: TS(:)

    !> Band energies extrapolated to zero Kelvin
    real(dp), intent(out) :: E0(:)

    !> Determinant derived type
    type(TDftbDeterminants), intent(inout) :: deltaDftb

    real(dp) :: EbandTmp(2), TSTmp(2), E0Tmp(2), EfTmp(2), nElecFill(2), kWeightTmp(2)
    integer :: nSpinHams, nKPoints, nLevels, iS, iK, iConfig

    nLevels = size(fillings, dim=1)
    nKPoints = size(fillings, dim=2)
    nSpinHams = size(fillings, dim=3)

    if (nSpinBlocks == 1) then
      ! Filling functions assume one electron per level, but for spin unpolarised we have two
      nElecFill(1) = 0.5_dp * nElectrons(1)
    else
      nElecFill(:nSpinHams) = nElectrons(:nSpinHams)
    end if

    if (tFixEf) then
      ! Fixed value of the Fermi level for each spin channel
      do iS = 1, nSpinHams
        call electronFill(Eband(iS:iS), fillings(:,:,iS:iS), TS(iS:iS), E0(iS:iS), Ef(iS),&
            & eigvals(:,:,iS:iS), tempElec, iDistribFn, kWeights)
      end do
    else if (nSpinHams == 2 .and. tSpinSharedEf) then
      ! Common Fermi level across two colinear spin channels
      TS(:) = 0.0_dp
      E0(:) = 0.0_dp
      Eband(:) = 0.0_dp
      call Efilling(Eband, Ef(1), TS, E0, fillings, eigvals, sum(nElecFill), tempElec, kWeights,&
          & iDistribFn)
      Ef(2) = Ef(1)
    else if (tFillKSep) then
      ! Every spin channel and every k-point filled up individually.
      Eband(:) = 0.0_dp
      Ef(:) = 0.0_dp
      TS(:) = 0.0_dp
      E0(:) = 0.0_dp
      kWeightTmp(:) = 1.0_dp
      do iK = 1, nKPoints
        call deltaDftb%detFilling(fillings(:,iK:iK,:), EBand, EfTmp, TSTmp, E0Tmp, nElecFill,&
            & eigVals(:,iK:iK,:), tempElec, kWeightTmp(:nSpinHams), iDistribFn)
        Eband(:) = Eband + EbandTmp(1) * kWeights(iK)
        Ef(:) = Ef + EfTmp(:nSpinHams) * kWeights(iK)
        TS(:) = TS + TSTmp(:nSpinHams) * kWeights(iK)
        E0(:) = E0 + E0Tmp(:nSpinHams) * kWeights(iK)
      end do
    else
      call deltaDftb%detFilling(fillings, EBand, Ef, TS, E0, nElecFill, eigVals, tempElec,&
          & kWeights, iDistribFn)
    end if

    if (nSpinBlocks == 1) then
      ! Prefactor 2 for spin unpolarised calculations
      Eband(:) = 2.0_dp * Eband
      E0(:) = 2.0_dp * E0
      TS(:) = 2.0_dp * TS
      fillings(:,:,:) = 2.0_dp * fillings
    end if

  end subroutine getFillingsAndBandEnergies


  !> Calculate Mulliken population from sparse density matrix.
  subroutine getMullikenPopulation(rhoPrim, over, orb, neighbourList, nNeighbourSK, img2CentCell,&
      & iSparseStart, qOrb, iRhoPrim, qBlock, qiBlock, qNetAtom)

    !> sparse density matrix
    real(dp), intent(in) :: rhoPrim(:,:)

    !> sparse overlap matrix
    real(dp), intent(in) :: over(:)

    !> Atomic orbital information
    type(TOrbitals), intent(in) :: orb

    !> Atomic neighbours
    type(TNeighbourList), intent(in) :: neighbourList

    !> Number of neighbours for each atom within overlap distance
    integer, intent(in) :: nNeighbourSK(:)

    !> image to actual atom indexing
    integer, intent(in) :: img2CentCell(:)

    !> sparse matrix indexing array
    integer, intent(in) :: iSparseStart(:,:)

    !> orbital charges
    real(dp), intent(out) :: qOrb(:,:,:)

    !> imaginary part of density matrix
    real(dp), intent(in), allocatable :: iRhoPrim(:,:)

    !> Dual atomic charges
    real(dp), intent(inout), allocatable :: qBlock(:,:,:,:)

    !> Imaginary part of dual atomic charges
    real(dp), intent(inout), allocatable :: qiBlock(:,:,:,:)

    !> Onsite Mulliken charges per atom
    real(dp), intent(inout), optional :: qNetAtom(:)

    integer :: iSpin

    qOrb(:,:,:) = 0.0_dp
    do iSpin = 1, size(rhoPrim, dim=2)
      call mulliken(qOrb(:,:,iSpin), over, rhoPrim(:,iSpin), orb, neighbourList%iNeighbour,&
          & nNeighbourSK, img2CentCell, iSparseStart)
    end do

    if (allocated(qBlock)) then
      qBlock(:,:,:,:) = 0.0_dp
      do iSpin = 1, size(rhoPrim, dim=2)
        call mulliken(qBlock(:,:,:,iSpin), over, rhoPrim(:,iSpin), orb, neighbourList%iNeighbour,&
            & nNeighbourSK, img2CentCell, iSparseStart)
      end do
    end if

    if (allocated(qiBlock)) then
      qiBlock(:,:,:,:) = 0.0_dp
      do iSpin = 1, size(iRhoPrim, dim=2)
        call skewMulliken(qiBlock(:,:,:,iSpin), over, iRhoPrim(:,iSpin), orb,&
            & neighbourList%iNeighbour, nNeighbourSK, img2CentCell, iSparseStart)
      end do
    end if

    if (present(qNetAtom)) then
      call getOnsitePopulation(rhoPrim(:,1), orb, iSparseStart, qNetAtom)
    end if

  end subroutine getMullikenPopulation


  !> Checks for the presence of a stop file on disc.
  function hasStopFile(fileName) result(tStop)

    !> name of file to check for
    character(*), intent(in) :: fileName

    !> Is the file present
    logical :: tStop

    inquire(file=fileName, exist=tStop)
    if (tStop) then
      write(stdOut, "(3A)") "Stop file '" // fileName // "' found."
    end if

  end function hasStopFile


  !> Returns input charges for next SCC iteration.
  subroutine getNextInputCharges(env, pChrgMixer, qOutput, qOutRed, orb, nIneqOrb, iEqOrbitals,&
      & iGeoStep, iSccIter, minSccIter, maxSccIter, sccTol, tStopScc, tMixBlockCharges, tReadChrg,&
      & qInput, qInpRed, sccErrorQ, tConverged, dftbU, qBlockOut, iEqBlockDftbU, qBlockIn,&
      & qiBlockOut, iEqBlockDftbuLS, species0, qiBlockIn, iEqBlockOnSite, iEqBlockOnSiteLS)

    !> Environment settings
    type(TEnvironment), intent(in) :: env

    !> Charge mixing object
    type(TMixer), intent(inout) :: pChrgMixer

    !> Output electrons
    real(dp), intent(inout) :: qOutput(:,:,:)

    !> Output electrons reduced by unique orbital types
    real(dp), intent(inout) :: qOutRed(:)

    !> Atomic orbital data
    type(TOrbitals), intent(in) :: orb

    !> Total number of inequivalent atomic orbitals
    integer, intent(in) :: nIneqOrb

    !> Equivalence relations between orbitals
    integer, intent(in) :: iEqOrbitals(:,:,:)

    !> Number of current geometry step
    integer, intent(in) :: iGeoStep

    !> Number of current SCC step
    integer, intent(in) :: iSccIter

    !> minumum number of SCC iterations to perform
    integer, intent(in) :: minSccIter

    !> maximum number of SCC iterations before terminating loop
    integer, intent(in) :: maxSccIter

    !> Tolerance on SCC charges between input and output
    real(dp), intent(in) :: sccTol

    !> Should the SCC loop stop
    logical, intent(in) :: tStopScc

    !> are orbital potentials being used
    logical, intent(in) :: tMixBlockCharges

    !> Were intial charges read from disc?
    logical, intent(in) :: tReadChrg

    !> Resulting input charges for next SCC iteration
    real(dp), intent(inout) :: qInput(:,:,:)

    !> Equivalence reduced input charges
    real(dp), intent(inout) :: qInpRed(:)

    !> SCC error
    real(dp), intent(out) :: sccErrorQ

    !> Has the calculation converged>
    logical, intent(out) :: tConverged

    !> Are there orbital potentials present
    type(TDftbU), intent(in), allocatable :: dftbU

    !> Dual output charges
    real(dp), intent(inout), allocatable :: qBlockOut(:,:,:,:)

    !> equivalence mapping for dual charge blocks
    integer, intent(in), allocatable :: iEqBlockDftbu(:,:,:,:)

    !> block charge input (if needed for orbital potentials)
    real(dp), intent(inout), allocatable :: qBlockIn(:,:,:,:)

    !> Imaginary part of block charges
    real(dp), intent(in), allocatable :: qiBlockOut(:,:,:,:)

    !> Equivalence mappings in the case of spin orbit and DFTB+U
    integer, intent(in), allocatable :: iEqBlockDftbuLS(:,:,:,:)

    !> atomic species for atoms
    integer, intent(in), allocatable :: species0(:)

    !> Imaginary part of block atomic input populations
    real(dp), intent(inout), allocatable :: qiBlockIn(:,:,:,:)

    !> Equivalences for onsite block corrections if needed
    integer, intent(in), allocatable :: iEqBlockOnSite(:,:,:,:)

    !> Equivalences for onsite block corrections if needed for imaginary elements
    integer, intent(in), allocatable :: iEqBlockOnSiteLS(:,:,:,:)

    real(dp), allocatable :: qDiffRed(:)
    integer :: nSpin

    nSpin = size(qOutput, dim=3)

    call reduceCharges(orb, nIneqOrb, iEqOrbitals, qOutput, qOutRed, qBlockOut, dftbU,&
        & iEqBlockDftbu, qiBlockOut, iEqBlockDftbuLS, iEqBlockOnSite, iEqBlockOnSiteLS)
    qDiffRed = qOutRed - qInpRed
    sccErrorQ = maxval(abs(qDiffRed))
    tConverged = (sccErrorQ < sccTol)&
        & .and. (iSccIter >= minSccIter .or. tReadChrg .or. iGeoStep > 0)
    if ((.not. tConverged) .and. (iSccIter /= maxSccIter .and. .not. tStopScc)) then
      ! Avoid mixing of spin unpolarised density for spin polarised cases, this is only a problem in
      ! iteration 1, as there is only the (spin unpolarised!) atomic input density at that
      ! point. (Unless charges had been initialized externally)
      if ((iSCCIter + iGeoStep) == 1 .and. (nSpin > 1 .or. tMixBlockCharges) .and. .not. tReadChrg)&
          & then
        qInpRed(:) = qOutRed
        qInput(:,:,:) = qOutput
        if (allocated(qBlockIn)) then
          qBlockIn(:,:,:,:) = qBlockOut
          if (allocated(qiBlockIn)) then
            qiBlockIn(:,:,:,:) = qiBlockOut
          end if
        end if
      else
        call mix(pChrgMixer, qInpRed, qDiffRed)
      #:if WITH_MPI
        ! Synchronise charges in order to avoid mixers that store a history drifting apart
        call mpifx_allreduceip(env%mpi%globalComm, qInpRed, MPI_SUM)
        qInpRed(:) = qInpRed / env%mpi%globalComm%size
      #:endif
        call expandCharges(qInpRed, orb, nIneqOrb, iEqOrbitals, qInput, dftbU, qBlockIn,&
            & iEqBlockDftbu, species0, qiBlockIn, iEqBlockDftbuLS, iEqBlockOnSite, iEqBlockOnSiteLS)
      end if
    end if

  end subroutine getNextInputCharges


  !> Update delta density matrix rather than merely q for rangeseparation
  subroutine getNextInputDensity(SSqrReal, over, neighbourList, nNeighbourSK, iAtomStart,&
      & iSparseStart, img2CentCell, pChrgMixer, qOutput, orb, tHelical, species, coord, iGeoStep,&
      & iSccIter, minSccIter, maxSccIter, sccTol, tStopScc, tReadChrg, q0, qInput, sccErrorQ,&
      & tConverged, deltaRhoOut, deltaRhoIn, deltaRhoDiff, qBlockIn, qBlockOut)

    !> Square dense overlap storage
    real(dp), allocatable, intent(inout) :: SSqrReal(:,:)

    !> sparse overlap matrix
    real(dp), intent(in) :: over(:)

    !> list of neighbours for each atom
    type(TNeighbourList), intent(in) :: neighbourList

    !> Number of neighbours for each of the atoms
    integer, intent(in) :: nNeighbourSK(:)

    !> Start of atomic blocks in dense arrays
    integer, allocatable, intent(in) :: iAtomStart(:)

    !> Index array for the start of atomic blocks in sparse arrays
    integer, intent(in) :: iSparseStart(:,:)

    !> map from image atoms to the original unique atom
    integer, intent(in) :: img2CentCell(:)

    !> Charge mixing object
    type(TMixer), intent(inout) :: pChrgMixer

    !> Output electrons
    real(dp), intent(inout) :: qOutput(:,:,:)

    !> Atomic orbital data
    type(TOrbitals), intent(in) :: orb

    !> Is the geometry helical
    logical, intent(in) :: tHelical

    !> species for atoms
    integer, intent(in) :: species(:)

    !> all coordinates
    real(dp), intent(in) :: coord(:,:)

    !> Number of current geometry step
    integer, intent(in) :: iGeoStep

    !> Number of current SCC step
    integer, intent(in) :: iSccIter

    !> minumum number of SCC iterations to perform
    integer, intent(in) :: minSccIter

    !> maximum number of SCC iterations before terminating loop
    integer, intent(in) :: maxSccIter

    !> Tolerance on SCC charges between input and output
    real(dp), intent(in) :: sccTol

    !> Should the SCC loop stop
    logical, intent(in) :: tStopScc

    !> Were intial charges read from disc?
    logical, intent(in) :: tReadChrg

    !> reference charges
    real(dp), intent(in) :: q0(:,:,:)

    !> Resulting input charges for next SCC iteration
    real(dp), intent(inout) :: qInput(:,:,:)

    !> SCC error
    real(dp), intent(out) :: sccErrorQ

    !> Has the calculation converged>
    logical, intent(out) :: tConverged

    !> delta density matrix for rangeseparated calculations
    real(dp), intent(inout) :: deltaRhoOut(:)

    !> delta density matrix as input for next SCC cycle
    real(dp), target, intent(inout) :: deltaRhoIn(:)

    !> difference of delta density matrix in and out
    real(dp), intent(inout) :: deltaRhoDiff(:)

    !> block charge input (if needed for orbital potentials)
    real(dp), intent(inout), allocatable :: qBlockIn(:,:,:,:)

    !> Dual output charges
    real(dp), intent(inout), allocatable :: qBlockOut(:,:,:,:)


    integer :: nSpin, iSpin, iAt, iOrb
    real(dp), pointer :: deltaRhoInSqr(:,:,:)

    nSpin = size(qOutput, dim=3)

    deltaRhoDiff(:) = deltaRhoOut - deltaRhoIn
    sccErrorQ = maxval(abs(deltaRhoDiff))
    tConverged = (sccErrorQ < sccTol)&
        & .and. (iSCCiter >= minSCCIter .or. tReadChrg .or. iGeoStep > 0)

    if ((.not. tConverged) .and. (iSCCiter /= maxSccIter .and. .not. tStopScc)) then
      if ((iSCCIter + iGeoStep) == 1 .and. (nSpin > 1 .and. .not. tReadChrg)) then
        deltaRhoIn(:) = deltaRhoOut
        qInput(:,:,:) = qOutput
        if (allocated(qBlockIn)) then
          qBlockIn(:,:,:,:) = qBlockOut
        end if
      else
        call mix(pChrgMixer, deltaRhoIn, deltaRhoDiff)
        if (tHelical) then
          call unpackHelicalHS(SSqrReal, over, neighbourList%iNeighbour, nNeighbourSK, iAtomStart,&
              & iSparseStart, img2CentCell, orb, species, coord)
        else
          call unpackHS(SSqrReal, over, neighbourList%iNeighbour, nNeighbourSK, iAtomStart,&
              & iSparseStart, img2CentCell)
        end if
        deltaRhoInSqr(1:orb%nOrb, 1:orb%nOrb, 1:nSpin) => deltaRhoIn
        call denseMulliken(deltaRhoInSqr, SSqrReal, iAtomStart, qInput)

        ! RangeSep: for spin-unrestricted calculation the initial guess should be equally
        ! distributed to alpha and beta density matrices
        if(nSpin == 2) then
          qInput(:,:,1) = qInput(:,:,1) + q0(:,:,1) * 0.5_dp
          qInput(:,:,2) = qInput(:,:,2) + q0(:,:,1) * 0.5_dp
        else
          qInput(:,:,:) = qInput + q0
        end if

        if (allocated(qBlockIn)) then
          call denseBlockMulliken(deltaRhoInSqr, SSqrReal, iAtomStart, qBlockIn)
          do iSpin = 1, nSpin
            do iAt = 1, size(qInput, dim=2)
              do iOrb = 1, size(qInput, dim=1)
                qBlockIn(iOrb, iOrb, iAt, iSpin) = qInput(iOrb, iAt, iSpin)
              end do
            end do
          end do
        end if

        call ud2qm(qInput)
        if (allocated(qBlockIn)) then
          call ud2qm(qBlockIn)
        end if
      end if
    end if

  end subroutine getNextInputDensity


  !> Reduce charges according to orbital equivalency rules.
  subroutine reduceCharges(orb, nIneqOrb, iEqOrbitals, qOrb, qRed, qBlock, dftbU, iEqBlockDftbu,&
      & qiBlock, iEqBlockDftbuLS, iEqBlockOnSite, iEqBlockOnSiteLS)

    !> Atomic orbital information
    type(TOrbitals), intent(in) :: orb

    !> Number of unique types of atomic orbitals
    integer, intent(in) :: nIneqOrb

    !> equivalence index
    integer, intent(in) :: iEqOrbitals(:,:,:)

    !> Electrons in atomic orbitals
    real(dp), intent(in) :: qOrb(:,:,:)

    !> Reduction of atomic populations
    real(dp), intent(out) :: qRed(:)

    !> Block (dual) populations, if also being reduced
    real(dp), intent(in), allocatable :: qBlock(:,:,:,:)

    !> Are there orbital potentials present
    type(TDftbU), intent(in), allocatable :: dftbU

    !> equivalences for block charges
    integer, intent(in), allocatable :: iEqBlockDftbu(:,:,:,:)

    !> Imaginary part of block charges if present
    real(dp), intent(in), allocatable :: qiBlock(:,:,:,:)

    !> Equivalences for spin orbit if needed
    integer, intent(in), allocatable :: iEqBlockDftbuLS(:,:,:,:)

    !> Equivalences for onsite block corrections if needed
    integer, intent(in), allocatable :: iEqBlockOnSite(:,:,:,:)

    !> Equivalences for onsite block corrections if needed for imaginary part
    integer, intent(in), allocatable :: iEqBlockOnSiteLS(:,:,:,:)

    real(dp), allocatable :: qOrbUpDown(:,:,:), qBlockUpDown(:,:,:,:)

    qRed(:) = 0.0_dp
    qOrbUpDown = qOrb
    call qm2ud(qOrbUpDown)
    call orbitalEquiv_reduce(qOrbUpDown, iEqOrbitals, orb, qRed(1:nIneqOrb))
    if (allocated(qBlock)) then
      qBlockUpDown = qBlock
      call qm2ud(qBlockUpDown)
      if (allocated(iEqBlockOnSite)) then
        ! all blocks are full of unique elements
        call onsBlock_reduce(qBlockUpDown, iEqBlockOnSite, orb, qRed)
        if (allocated(qiBlock)) then
          call onsBlock_reduce(qiBlock, iEqBlockOnSiteLS, orb, qRed, isSkew=.true.)
        end if
      else
        ! only a subset of blocks are covered in +U type operations
        call appendBlockReduced(qBlockUpDown, iEqBlockDFTBU, orb, qRed)
        if (allocated(qiBlock)) then
          call appendBlockReduced(qiBlock, iEqBlockDFTBULS, orb, qRed, isSkew=.true.)
        end if
      end if
    end if

  end subroutine reduceCharges


  !> Expand reduced charges according orbital equivalency rules.
  subroutine expandCharges(qRed, orb, nIneqOrb, iEqOrbitals, qOrb, dftbU, qBlock, iEqBlockDftbu,&
      & species0, qiBlock, iEqBlockDftbuLS, iEqBlockOnSite, iEqBlockOnSiteLS)

    !> Reduction of atomic populations
    real(dp), intent(in) :: qRed(:)

    !> Atomic orbital information
    type(TOrbitals), intent(in) :: orb

    !> Number of unique types of atomic orbitals
    integer, intent(in) :: nIneqOrb

    !> equivalence index
    integer, intent(in) :: iEqOrbitals(:,:,:)

    !> Electrons in atomic orbitals
    real(dp), intent(out) :: qOrb(:,:,:)

    !> Are there orbital potentials present
    type(TDftbU), intent(in), allocatable :: dftbU

    !> Block (dual) populations, if also stored in reduced form
    real(dp), intent(inout), allocatable :: qBlock(:,:,:,:)

    !> equivalences for block charges
    integer, intent(in), allocatable :: iEqBlockDftbU(:,:,:,:)

    !> species of central cell atoms
    integer, intent(in), allocatable :: species0(:)

    !> Imaginary part of block atomic populations
    real(dp), intent(inout), allocatable :: qiBlock(:,:,:,:)

    !> Equivalences for spin orbit if needed
    integer, intent(in), allocatable :: iEqBlockDftbULS(:,:,:,:)

    !> Equivalences for onsite block corrections if needed
    integer, intent(in), allocatable :: iEqBlockOnSite(:,:,:,:)

    !> Equivalences for onsite block corrections if needed for imaginary part
    integer, intent(in), allocatable :: iEqBlockOnSiteLS(:,:,:,:)

    integer :: nSpin

    @:ASSERT(allocated(qBlock) .eqv. (allocated(iEqBlockDftbU) .or. allocated(iEqBlockOnSite)))
    @:ASSERT(.not. allocated(qBlock) .or. allocated(species0))
    @:ASSERT(.not. allocated(qiBlock) .or. allocated(qBlock))
    @:ASSERT(allocated(qiBlock) .eqv. (allocated(iEqBlockDftbuLS) .or. allocated(iEqBlockOnSiteLS)))

    nSpin = size(qOrb, dim=3)
    call OrbitalEquiv_expand(qRed(1:nIneqOrb), iEqOrbitals, orb, qOrb)
    if (allocated(qBlock)) then
      qBlock(:,:,:,:) = 0.0_dp
      if (allocated(iEqBlockOnSite)) then
        ! all blocks are full of unique elements
        call Onsblock_expand(qRed, iEqBlockOnSite, orb, qBlock, orbEquiv=iEqOrbitals)
        if (allocated(qiBlock)) then
          call Onsblock_expand(qRed, iEqBlockOnSiteLS, orb, qiBlock, isSkew=.true.)
        end if
      else
        ! only a subset of blocks are covered in +U type operations
        call dftbU%expandBlock(qRed, iEqBlockDftbu, orb, qBlock, species0, orbEquiv=iEqOrbitals)
        if (allocated(qiBlock)) then
          call dftbU%expandBlock(qRed, iEqBlockDftbuLS, orb, qiBlock, species0, isSkew=.true.)
        end if
      end if
    end if
    if (nSpin == 2) then
      call ud2qm(qOrb)
      if (allocated(qBlock)) then
        call ud2qm(qBlock)
      end if
    end if

  end subroutine expandCharges


  !> Get some info about scc convergence.
  subroutine getSccInfo(iSccIter, Eelec, EelecOld, diffElec)

    !> Iteration number
    integer, intent(in) :: iSccIter

    !> Electronic energy
    real(dp), intent(in) :: Eelec

    !> old electronic energy, overwritten on exit with current value
    real(dp), intent(inout) :: EelecOld

    !> difference in electronic energies between iterations
    real(dp), intent(out) :: diffElec

    if (iSccIter > 1) then
      diffElec = Eelec - EelecOld
    else
      diffElec = 0.0_dp
    end if
    EelecOld = Eelec

  end subroutine getSccInfo


  !> Whether restart information needs to be written in the current scc loop.
  function needsSccRestartWriting(restartFreq, iGeoStep, iSccIter, minSccIter, maxSccIter, tMd,&
      & isGeoOpt, tDerivs, tConverged, tReadChrg, tStopScc) result(tRestart)

    !> frequency of charge  write out
    integer, intent(in) :: restartFreq

    !> current geometry step
    integer, intent(in) :: iGeoStep

    !> current SCC step
    integer, intent(in) :: iSccIter

    !> minimum number of SCC cycles to perform
    integer, intent(in) :: minSccIter

    !> maximum number of SCC cycles to perform
    integer, intent(in) :: maxSccIter

    !> is this molecular dynamics
    logical, intent(in) :: tMd

    !> Is there geometry optimisation
    logical, intent(in) :: isGeoOpt

    !> are finite difference changes happening
    logical, intent(in) :: tDerivs

    !> Is this converged SCC
    logical, intent(in) :: tConverged

    !> have the charges been read from disc
    logical, intent(in) :: tReadChrg

    !> Has the SCC cycle been stopped?
    logical, intent(in) :: tStopScc

    !> resulting decision as to whether to write charges to disc
    logical :: tRestart

    logical :: tEnoughIters, tRestartIter

    ! Do we need restart at all?
    tRestart = (restartFreq > 0 .and. .not. (tMD .or. isGeoOpt .or. tDerivs) .and. maxSccIter > 1)
    if (tRestart) then

      ! Do we have enough iterations already?
      tEnoughIters = (iSccIter >= minSccIter .or. tReadChrg .or. iGeoStep > 0)

      ! Is current iteration the right one for writing a restart file?
      tRestartIter = (iSccIter == maxSccIter .or. tStopScc .or. mod(iSccIter, restartFreq) == 0)

      tRestart = (tConverged .or. (tEnoughIters .and. tRestartIter))
    end if

  end function needsSccRestartWriting


  !> Do the linear response excitation calculation.
  subroutine calculateLinRespExcitations(env, linearResponse, parallelKS, sccCalc, qOutput, q0,&
      & over, eigvecsReal, eigen, filling, coord, species, speciesName, orb, skHamCont,&
      & skOverCont, autotestTag, taggedWriter, runId, neighbourList, nNeighbourSk, denseDesc,&
      & iSparseStart, img2CentCell, tWriteAutotest, tForces, tLinRespZVect, tPrintExcEigvecs,&
      & tPrintExcEigvecsTxt, nonSccDeriv, dftbEnergy, energies, work, rhoSqrReal, excitedDerivs,&
      & dQAtomEx, occNatural)

    !> Environment settings
    type(TEnvironment), intent(in) :: env

    !> excited state settings
    type(TLinResp), intent(inout), allocatable :: linearResponse

    !> K-points and spins to process
    type(TParallelKS), intent(in) :: parallelKS

    !> SCC module internal variables
    type(TScc), intent(in) :: sccCalc

    !> electrons in atomic orbitals
    real(dp), intent(in) :: qOutput(:,:,:)

    !> reference atomic orbital occupations
    real(dp), intent(in) :: q0(:,:,:)

    !> sparse overlap matrix
    real(dp), intent(in) :: over(:)

    !> ground state eigenvectors
    real(dp), intent(in) :: eigvecsReal(:,:,:)

    !> ground state eigenvalues (orbital, kpoint)
    real(dp), intent(in) :: eigen(:,:)

    !> ground state fillings (orbital, kpoint)
    real(dp), intent(in) :: filling(:,:)

    !> all atomic coordinates
    real(dp), intent(in) :: coord(:,:)

    !> species of all atoms in the system
    integer, target, intent(in) :: species(:)

    !> label for each atomic chemical species
    character(*), intent(in) :: speciesName(:)

    !> Atomic orbital information
    type(TOrbitals), intent(in) :: orb

    !> non-SCC hamiltonian information
    type(TSlakoCont), intent(in) :: skHamCont

    !> overlap information
    type(TSlakoCont), intent(in) :: skOverCont

    !> File name for regression data
    character(*), intent(in) :: autotestTag

    !> Tagged writer
    type(TTaggedWriter), intent(inout) :: taggedWriter

    !> Job ID for future identification
    integer, intent(in) :: runId

    !> list of neighbours for each atom
    type(TNeighbourList), intent(in) :: neighbourList

    !> Number of neighbours for each of the atoms
    integer, intent(in) :: nNeighbourSK(:)

    !> Dense matrix descriptor
    type(TDenseDescr), intent(in) :: denseDesc

    !> Index array for the start of atomic blocks in sparse arrays
    integer, intent(in) :: iSparseStart(:,:)

    !> map from image atoms to the original unique atom
    integer, intent(in) :: img2CentCell(:)

    !> should regression test data be written
    logical, intent(in) :: tWriteAutotest

    !> forces to be calculated in the excited state
    logical, intent(in) :: tForces

    !> require the Z vector for excited state properties
    logical, intent(in) :: tLinRespZVect

    !> print natural orbitals of the excited state
    logical, intent(in) :: tPrintExcEigvecs

    !> print natural orbitals also in text form?
    logical, intent(in) :: tPrintExcEigvecsTxt

    !> method for calculating derivatives of S and H0
    type(TNonSccDiff), intent(in) :: nonSccDeriv

    !> Energy contributions and total
    type(TEnergies), intent(inout) :: dftbEnergy

    !> energes of all solved states
    real(dp), intent(inout), allocatable :: energies(:)

    !> Working array of the size of the dense matrices.
    real(dp), intent(out) :: work(:,:)

    !> density matrix in dense form
    real(dp), intent(inout), allocatable :: rhoSqrReal(:,:,:)

    !> excited state energy derivative with respect to atomic coordinates
    real(dp), intent(inout), allocatable :: excitedDerivs(:,:)

    !> Mulliken charges in excited state
    real(dp), intent(out) :: dQAtomEx(:)

    !> natural orbital occupation numbers
    real(dp), intent(inout), allocatable :: occNatural(:)

    real(dp), allocatable :: dQAtom(:,:)
    real(dp), allocatable :: naturalOrbs(:,:,:)
    integer, pointer :: pSpecies0(:)
    integer :: iSpin, nSpin, nAtom, fdAutotest
    logical :: tSpin

    nAtom = size(qOutput, dim=2)
    nSpin = size(eigen, dim=2)
    tSpin = (nSpin == 2)
    pSpecies0 => species(1:nAtom)

    dftbEnergy%Eexcited = 0.0_dp
    allocate(dQAtom(nAtom, nSpin))
    dQAtom(:,:) = sum(qOutput(:,:,:) - q0(:,:,:), dim=1)
    call unpackHS(work, over, neighbourList%iNeighbour, nNeighbourSK, denseDesc%iAtomStart,&
        & iSparseStart, img2CentCell)
    call blockSymmetrizeHS(work, denseDesc%iAtomStart)
    if (allocated(rhoSqrReal)) then
      do iSpin = 1, nSpin
        call blockSymmetrizeHS(rhoSqrReal(:,:,iSpin), denseDesc%iAtomStart)
      end do
    end if
    if (tWriteAutotest) then
      open(newUnit=fdAutotest, file=autotestTag, position="append")
    end if

    if (tLinRespZVect) then
      if (tPrintExcEigVecs) then
        allocate(naturalOrbs(orb%nOrb, orb%nOrb, 1))
      end if
      call addGradients(tSpin, linearResponse, denseDesc%iAtomStart, eigvecsReal, eigen, work,&
          & filling, coord(:,:nAtom), sccCalc, dQAtom, pSpecies0, neighbourList%iNeighbour,&
          & img2CentCell, orb, skHamCont, skOverCont, tWriteAutotest, fdAutotest, taggedWriter,&
          & dftbEnergy%Eexcited, energies, excitedDerivs, nonSccDeriv,&
          & rhoSqrReal, occNatural, naturalOrbs)
      if (tPrintExcEigvecs) then
        call writeRealEigvecs(env, runId, neighbourList, nNeighbourSK, denseDesc, iSparseStart,&
            & img2CentCell, pSpecies0, speciesName, orb, over, parallelKS, tPrintExcEigvecsTxt,&
            & naturalOrbs, work, fileName="excitedOrbs")
      end if
    else
      call linResp_calcExcitations(linearResponse, tSpin, denseDesc, eigvecsReal, eigen, work,&
          & filling, coord(:,:nAtom), sccCalc, dQAtom, pSpecies0, neighbourList%iNeighbour,&
          & img2CentCell, orb, tWriteAutotest, fdAutotest, taggedWriter,&
          & dftbEnergy%Eexcited, energies)
    end if
    dftbEnergy%Etotal = dftbEnergy%Etotal + dftbEnergy%Eexcited
    dftbEnergy%EMermin = dftbEnergy%EMermin + dftbEnergy%Eexcited
    dftbEnergy%EGibbs = dftbEnergy%EGibbs + dftbEnergy%Eexcited
    if (tWriteAutotest) then
      close(fdAutotest)
    end if

  end subroutine calculateLinRespExcitations


  !> Do the linear response excitation calculation with range-separated Hamiltonian.
  subroutine calculateLinRespExcitations_RS(env, linearResponse, parallelKS, sccCalc, qOutput, q0,&
      & over, eigvecsReal, eigen, filling, coord0, species, speciesName, orb, skHamCont,&
      & skOverCont, autotestTag, taggedWriter, runId, neighbourList, nNeighbourSk, denseDesc,&
      & iSparseStart, img2CentCell, tWriteAutotest, tForces, tLinRespZVect, tPrintExcEigvecs,&
      & tPrintExcEigvecsTxt, nonSccDeriv, dftbEnergy, energies, work, deltaRhoOutSqr,&
      & excitedDerivs, dQAtomEx, occNatural, rangeSep)

    !> Environment settings
    type(TEnvironment), intent(in) :: env

    !> excited state settings
    type(TLinResp), intent(inout) :: linearResponse

    !> K-points and spins to process
    type(TParallelKS), intent(in) :: parallelKS

    !> SCC module internal variables
    type(TScc), intent(in) :: sccCalc

    !> electrons in atomic orbitals
    real(dp), intent(in) :: qOutput(:,:,:)

    !> reference atomic orbital occupations
    real(dp), intent(in) :: q0(:,:,:)

    !> sparse overlap matrix
    real(dp), intent(in) :: over(:)

    !> ground state eigenvectors
    real(dp), intent(inout) :: eigvecsReal(:,:,:)

    !> ground state eigenvalues (orbital, kpoint)
    real(dp), intent(in) :: eigen(:,:)

    !> ground state fillings (orbital, kpoint)
    real(dp), intent(in) :: filling(:,:)

    !> central cell coordinates
    real(dp), intent(in) :: coord0(:,:)

    !> species of all atoms in the system
    integer, target, intent(in) :: species(:)

    !> label for each atomic chemical species
    character(*), intent(in) :: speciesName(:)

    !> Atomic orbital information
    type(TOrbitals), intent(in) :: orb

    !> non-SCC hamiltonian information
    type(TSlakoCont), intent(in) :: skHamCont

    !> overlap information
    type(TSlakoCont), intent(in) :: skOverCont

    !> File name for regression data
    character(*), intent(in) :: autotestTag

    !> Tagged writer
    type(TTaggedWriter), intent(inout) :: taggedWriter

    !> Job ID for future identification
    integer, intent(in) :: runId

    !> list of neighbours for each atom
    type(TNeighbourList), intent(in) :: neighbourList

    !> Number of neighbours for each of the atoms
    integer, intent(in) :: nNeighbourSK(:)

    !> Dense matrix descriptor
    type(TDenseDescr), intent(in) :: denseDesc

    !> Index array for the start of atomic blocks in sparse arrays
    integer, intent(in) :: iSparseStart(:,:)

    !> map from image atoms to the original unique atom
    integer, intent(in) :: img2CentCell(:)

    !> should regression test data be written
    logical, intent(in) :: tWriteAutotest

    !> forces to be calculated in the excited state
    logical, intent(in) :: tForces

    !> require the Z vector for excited state properties
    logical, intent(in) :: tLinRespZVect

    !> print natural orbitals of the excited state
    logical, intent(in) :: tPrintExcEigvecs

    !> print natural orbitals also in text form?
    logical, intent(in) :: tPrintExcEigvecsTxt

    !> method for calculating derivatives of S and H0
    type(TNonSccDiff), intent(in) :: nonSccDeriv

    !> Energy contributions and total
    type(TEnergies), intent(inout) :: dftbEnergy

    !> energes of all solved states
    real(dp), intent(inout), allocatable :: energies(:)

    !> Working array of the size of the dense matrices.
    real(dp), intent(out) :: work(:,:)

    !> density matrix in dense form
   !real(dp), intent(inout), allocatable :: rhoSqrReal(:,:,:)
    real(dp), intent(inout) :: deltaRhoOutSqr(:,:,:)

    !> excited state energy derivative with respect to atomic coordinates
    real(dp), intent(inout), allocatable :: excitedDerivs(:,:)

    !> Mulliken charges in excited state
    real(dp), intent(out) :: dQAtomEx(:)

    !> natural orbital occupation numbers
    real(dp), intent(inout), allocatable :: occNatural(:)

    !> Data from rangeseparated calculations
    type(TRangeSepFunc), intent(inout), allocatable :: rangeSep


    real(dp), allocatable :: dQAtom(:)
    real(dp), allocatable :: naturalOrbs(:,:,:)
    integer, pointer :: pSpecies0(:)
    integer :: iSpin, nSpin, nAtom, fdAutotest
    logical :: tSpin
    ! Onsite corrections -- remain dummy as they are not calculated
    logical, parameter :: tOnsite = .false.
    integer :: norb

    nAtom = size(qOutput, dim=2)
    nSpin = size(eigen, dim=2)
    tSpin = (nSpin == 2)
    pSpecies0 => species(1:nAtom)

    norb = size(eigvecsReal, dim=1)

    dftbEnergy%Eexcited = 0.0_dp
    allocate(dQAtom(nAtom))
    dQAtom(:) = sum(qOutput(:,:,1) - q0(:,:,1), dim=1)
    call unpackHS(work, over, neighbourList%iNeighbour, nNeighbourSK, denseDesc%iAtomStart,&
        & iSparseStart, img2CentCell)
    call blockSymmetrizeHS(work, denseDesc%iAtomStart)
    !call unpackHS(SSqrReal, over, neighbourList%iNeighbour, nNeighbour,&
    !     & denseDesc%iAtomStart, iPair, img2CentCell)
    !call blockSymmetrizeHS(SSqrReal, iAtomStart)
    if (tForces) then
      do iSpin = 1, nSpin
        call blockSymmetrizeHS(deltaRhoOutSqr(:,:,iSpin), denseDesc%iAtomStart)
      end do
    end if

    if (tWriteAutotest) then
      open(newUnit=fdAutotest, file=autotestTag, position="append")
    end if

    if (tLinRespZVect) then
      if (tPrintExcEigVecs) then
        allocate(naturalOrbs(orb%nOrb, orb%nOrb, 1))
      end if
      ! WITH FORCES
      excitedDerivs = 0.0_dp
    #:if WITH_ARPACK
      call linRespCalcExcitationsRS(tSpin, tOnsite, linearResponse, denseDesc%iAtomStart,&
          & eigvecsReal, eigen, sccCalc, work, filling, coord0, dQAtom, pSpecies0,&
          & linearResponse%HubbardU, neighbourList%iNeighbour, img2CentCell, orb, rangeSep,&
          & tWriteAutotest, fdAutotest, taggedWriter, dftbEnergy%Eexcited, skHamCont,&
          & skOverCont, nonSccDeriv, deltaRhoOutSqr(:,:,1), excitedDerivs, dQAtomEx)
    #:else
      call error("Should not be here - compiled without ARPACK")
    #:endif
      if (tPrintExcEigvecs) then
        call writeRealEigvecs(env, runId, neighbourList, nNeighbourSK, denseDesc, iSparseStart,&
            & img2CentCell, pSpecies0, speciesName, orb, over, parallelKS, tPrintExcEigvecsTxt,&
            & naturalOrbs, work, fileName="excitedOrbs")
      end if
    else
      ! NO FORCES
    #:if WITH_ARPACK
      call linRespCalcExcitationsRS(tSpin, tOnsite, linearResponse, denseDesc%iAtomStart,&
          & eigvecsReal, eigen, sccCalc, work, filling, coord0, dQAtom, pSpecies0,&
          & linearResponse%HubbardU, neighbourList%iNeighbour, img2CentCell, orb, rangeSep,&
          & tWriteAutotest, fdAutotest, taggedWriter, dftbEnergy%Eexcited)
    #:else
      call error("Should not be here - compiled without ARPACK")
    #:endif
    end if

    dftbEnergy%Etotal = dftbEnergy%Etotal + dftbEnergy%Eexcited
    dftbEnergy%EMermin = dftbEnergy%EMermin + dftbEnergy%Eexcited
    dftbEnergy%EGibbs = dftbEnergy%EGibbs + dftbEnergy%Eexcited
    if (tWriteAutotest) then
      close(fdAutotest)
    end if

  end subroutine calculateLinRespExcitations_RS

  !> Get the XLBOMD charges for the current geometry.
  subroutine getXlbomdCharges(xlbomdIntegrator, qOutRed, pChrgMixer, orb, nIneqOrb, iEqOrbitals,&
      & qInput, qInpRed, dftbU, iEqBlockDftbu, qBlockIn, species0, iEqBlockDftbuLS, qiBlockIn,&
      & iEqBlockOnSite, iEqBlockOnSiteLS)

    !> integrator for the extended Lagrangian
    type(TXLBOMD), intent(inout) :: xlbomdIntegrator

    !> output charges, reduced by equivalences
    real(dp), intent(in) :: qOutRed(:)

    !> SCC mixer
    type(TMixer), intent(inout) :: pChrgMixer

    !> Atomic orbital information
    type(TOrbitals), intent(in) :: orb

    !> number of inequivalent orbitals
    integer, intent(in) :: nIneqOrb

    !> equivalence map
    integer, intent(in) :: iEqOrbitals(:,:,:)

    !> input charges
    real(dp), intent(out) :: qInput(:,:,:)

    !> input charges reduced by equivalences
    real(dp), intent(out) :: qInpRed(:)

    !> Are there orbital potentials present
    type(TDftbU), intent(in), allocatable :: dftbU

    !> +U equivalences
    integer, intent(in), allocatable :: iEqBlockDftbU(:,:,:,:)

    !> central cell species
    integer, intent(in), allocatable :: species0(:)

    !> block input charges
    real(dp), intent(inout), allocatable :: qBlockIn(:,:,:,:)

    !> equivalences for spin orbit
    integer, intent(in), allocatable :: iEqBlockDftbuLS(:,:,:,:)

    !> imaginary part of dual charges
    real(dp), intent(inout), allocatable :: qiBlockIn(:,:,:,:)

    !> Equivalences for onsite block corrections if needed
    integer, intent(inout), allocatable :: iEqBlockOnSite(:,:,:,:)

    !> Equivalences for onsite block corrections if needed for imaginary part
    integer, intent(inout), allocatable :: iEqBlockOnSiteLS(:,:,:,:)

    real(dp), allocatable :: invJacobian(:,:)

    if (xlbomdIntegrator%needsInverseJacobian()) then
      write(stdOut, "(A)") ">> Updating XLBOMD Inverse Jacobian"
      allocate(invJacobian(nIneqOrb, nIneqOrb))
      call getInverseJacobian(pChrgMixer, invJacobian)
      call xlbomdIntegrator%setInverseJacobian(invJacobian)
      deallocate(invJacobian)
    end if
    call xlbomdIntegrator%getNextCharges(qOutRed(1:nIneqOrb), qInpRed(1:nIneqOrb))
    call expandCharges(qInpRed, orb, nIneqOrb, iEqOrbitals, qInput, dftbU, qBlockIn, iEqBlockDftbu,&
        & species0, qiBlockIn, iEqBlockDftbuLS, iEqBlockOnSite, iEqBlockOnSiteLS)

  end subroutine getXlbomdCharges


  !> Calculates dipole moment.
  subroutine getDipoleMoment(qOutput, q0, coord, dipoleMoment, iAtInCentralRegion)

    !> electrons in orbitals
    real(dp), intent(in) :: qOutput(:,:,:)

    !> reference atomic charges
    real(dp), intent(in) :: q0(:,:,:)

    !> atomic coordinates
    real(dp), intent(in) :: coord(:,:)

    !> resulting dipole moment
    real(dp), intent(out) :: dipoleMoment(:)

    !> atoms in the central cell (or device region if transport)
    integer, intent(in) :: iAtInCentralRegion(:)

    integer :: nAtom, ii, iAtom

    nAtom = size(qOutput, dim=2)
    dipoleMoment(:) = 0.0_dp
    do ii = 1, size(iAtInCentralRegion)
      iAtom = iAtInCentralRegion(ii)
      dipoleMoment(:) = dipoleMoment(:)&
          & + sum(q0(:, iAtom, 1) - qOutput(:, iAtom, 1)) * coord(:,iAtom)
    end do

  end subroutine getDipoleMoment


  !> Prints dipole moment calculated by the derivative of H with respect to the external field.
  subroutine checkDipoleViaHellmannFeynman(rhoPrim, q0, coord0, over, orb, neighbourList,&
      & nNeighbourSK, species, iSparseStart, img2CentCell)

    !> Density matrix in sparse storage
    real(dp), intent(in) :: rhoPrim(:,:)

    !> Reference orbital charges
    real(dp), intent(in) :: q0(:,:,:)

    !> Central cell atomic coordinates
    real(dp), intent(in) :: coord0(:,:)

    !> Overlap matrix in sparse storage
    real(dp), intent(in) :: over(:)

    !> Atomic orbital information
    type(TOrbitals), intent(in) :: orb

    !> list of neighbours for each atom
    type(TNeighbourList), intent(in) :: neighbourList

    !> Number of neighbours for each of the atoms
    integer, intent(in) :: nNeighbourSK(:)

    !> species of all atoms in the system
    integer, intent(in) :: species(:)

    !> Index array for the start of atomic blocks in sparse arrays
    integer, intent(in) :: iSparseStart(:,:)

    !> map from image atoms to the original unique atom
    integer, intent(in) :: img2CentCell(:)

    real(dp), allocatable :: hprime(:,:), dipole(:,:), potentialDerivative(:,:)
    integer :: nAtom, sparseSize, iAt, ii

    sparseSize = size(over)
    nAtom = size(q0, dim=2)
    allocate(hprime(sparseSize, 1))
    allocate(dipole(size(q0, dim=1), nAtom))
    allocate(potentialDerivative(nAtom, 1))
    write(stdOut,*)
    write(stdOut, "(A)", advance='no') 'Hellmann Feynman dipole:'

    ! loop over directions
    do ii = 1, 3
      potentialDerivative(:,:) = 0.0_dp
      ! Potential from dH/dE
      potentialDerivative(:,1) = -coord0(ii,:)
      hprime(:,:) = 0.0_dp
      dipole(:,:) = 0.0_dp
      call add_shift(hprime, over, nNeighbourSK, neighbourList%iNeighbour, species, orb,&
          & iSparseStart, nAtom, img2CentCell, potentialDerivative)

      ! evaluate <psi| dH/dE | psi>
      call mulliken(dipole, hprime(:,1), rhoPrim(:,1), orb, neighbourList%iNeighbour, nNeighbourSK,&
          & img2CentCell, iSparseStart)

      ! add nuclei term for derivative wrt E
      do iAt = 1, nAtom
        dipole(1, iAt) = dipole(1, iAt) + sum(q0(:, iAt, 1)) * coord0(ii, iAt)
      end do
      write(stdOut, "(F12.8)", advance='no') sum(dipole)
    end do
    write(stdOut, *) " au"

  end subroutine checkDipoleViaHellmannFeynman


  !> Calculate the energy weighted density matrix
  !>
  !> NOTE: Dense eigenvector and overlap matrices are overwritten.
  !>
  subroutine getEnergyWeightedDensity(env, negfInt, electronicSolver, denseDesc, forceType,&
      & filling, eigen, kPoint, kWeight, neighbourList, nNeighbourSK, orb, iSparseStart,&
      & img2CentCell, iCellVEc, cellVec, tRealHS, ham, over, parallelKS, tHelical, species, coord,&
      & iSCC, mu, ERhoPrim, HSqrReal, SSqrReal, HSqrCplx, SSqrCplx)

    !> Environment settings
    type(TEnvironment), intent(inout) :: env

    !> NEGF interface
    type(TNegfInt), intent(inout) :: negfInt

    !> Electronic solver information
    type(TElectronicSolver), intent(inout) :: electronicSolver

    !> Dense matrix descriptor
    type(TDenseDescr), intent(in) :: denseDesc

    !> Force type
    integer, intent(in) :: forceType

    !> Occupations of single particle states in the ground state
    real(dp), intent(in) :: filling(:,:,:)

    !> Eigenvalues
    real(dp), intent(in) :: eigen(:,:,:)

    !> K-points
    real(dp), intent(in) :: kPoint(:,:)

    !> Weights for k-points
    real(dp), intent(in) :: kWeight(:)

    !> list of neighbours for each atom
    type(TNeighbourList), intent(in) :: neighbourList

    !> Number of neighbours for each of the atoms
    integer, intent(in) :: nNeighbourSK(:)

    !> Atomic orbital information
    type(TOrbitals), intent(in) :: orb

    !> Index array for the start of atomic blocks in sparse arrays
    integer, intent(in) :: iSparseStart(:,:)

    !> map from image atoms to the original unique atom
    integer, intent(in) :: img2CentCell(:)

    !> Index for which unit cell atoms are associated with
    integer, intent(in) :: iCellVec(:)

    !> Vectors (in units of the lattice constants) to cells of the lattice
    real(dp), intent(in) :: cellVec(:,:)

    !> Is the hamiltonian real (no k-points/molecule/gamma point)?
    logical, intent(in) :: tRealHS

    !> Sparse Hamiltonian
    real(dp), intent(in) :: ham(:,:)

    !> Sparse overlap
    real(dp), intent(in) :: over(:)

    !> K-points and spins to process
    type(TParallelKS), intent(in) :: parallelKS

    !> Is the geometry helical
    logical, intent(in) :: tHelical

    !> species of atoms
    integer, intent(in), optional :: species(:)

    !> all coordinates
    real(dp), intent(in) :: coord(:,:)

    !> iteration counter
    integer, intent(in) :: iSCC

    !> Electrochemical potentials per contact and spin
    real(dp), allocatable, intent(in) :: mu(:,:)

    !> Energy weighted sparse matrix
    real(dp), intent(out) :: ERhoPrim(:)

    !> Storage for dense hamiltonian matrix
    real(dp), intent(inout), allocatable :: HSqrReal(:,:,:)

    !> Storage for dense overlap matrix
    real(dp), intent(inout), allocatable :: SSqrReal(:,:)

    !> Storage for dense hamiltonian matrix (complex case)
    complex(dp), intent(inout), allocatable :: HSqrCplx(:,:,:)

    !> Storage for dense overlap matrix (complex case)
    complex(dp), intent(inout), allocatable :: SSqrCplx(:,:)

    integer :: nSpin

    nSpin = size(ham, dim=2)

    call env%globalTimer%startTimer(globalTimers%energyDensityMatrix)

    select case (electronicSolver%iSolver)

    case (electronicSolverTypes%GF)

      if (forceType /= forceTypes%orig) then
        call error("Alternative force evaluation methods are not supported by this electronic&
            & solver.")
      end if

    #:if WITH_TRANSPORT
      if (electronicSolver%iSolver == electronicSolverTypes%GF) then
        call negfInt%calcEdensity_green(iSCC, env, parallelKS%localKS, ham, over,&
            & neighbourlist%iNeighbour, nNeighbourSK, denseDesc%iAtomStart, iSparseStart,&
            & img2CentCell, iCellVec, cellVec, orb, kPoint, kWeight, mu, ERhoPrim)
      end if
    #:endif

    case (electronicSolverTypes%onlyTransport)

      call error("The OnlyTransport solver cannot calculate the energy weighted density matrix")

    case (electronicSolverTypes%qr, electronicSolverTypes%divideandconquer,&
        & electronicSolverTypes%relativelyrobust, electronicSolverTypes%elpa, &
        & electronicSolverTypes%magma_gvd)

      call getEDensityMtxFromEigvecs(env, denseDesc, forceType, filling, eigen, kPoint, kWeight,&
          & neighbourList, nNeighbourSK, orb, iSparseStart, img2CentCell, iCellVec, cellVec,&
          & tRealHS, ham, over, parallelKS, tHelical, species, coord, ERhoPrim, HSqrReal, SSqrReal,&
          & HSqrCplx, SSqrCplx)

    case (electronicSolverTypes%omm, electronicSolverTypes%pexsi, electronicSolverTypes%ntpoly,&
        &electronicSolverTypes%elpadm)

      if (forceType /= forceTypes%orig) then
        call error("Alternative force evaluation methods are not supported by this electronic&
            & solver.")
      end if

      call electronicSolver%elsi%getEDensity(env, denseDesc, nSpin, kPoint, kWeight, neighbourList,&
          & nNeighbourSK, tHelical, orb, species, coord, iSparseStart, img2CentCell, iCellVec,&
          & cellVec, tRealHS, parallelKS, ERhoPrim, SSqrReal, SSqrCplx)

    end select

    call env%globalTimer%stopTimer(globalTimers%energyDensityMatrix)

  end subroutine getEnergyWeightedDensity


  !> Calculates the energy weighted density matrix using eigenvectors
  subroutine getEDensityMtxFromEigvecs(env, denseDesc, forceType, filling, eigen, kPoint, kWeight,&
      & neighbourList, nNeighbourSK, orb, iSparseStart, img2CentCell, iCellVec, cellVec, tRealHS,&
      & ham, over, parallelKS, tHelical, species, coord, ERhoPrim, HSqrReal, SSqrReal, HSqrCplx,&
      & SSqrCplx)

    !> Environment settings
    type(TEnvironment), intent(inout) :: env

    !> Dense matrix descriptor
    type(TDenseDescr), intent(in) :: denseDesc

    !> Force type
    integer, intent(in) :: forceType

    !> Occupations of single particle states in the ground state
    real(dp), intent(in) :: filling(:,:,:)

    !> Eigenvalues
    real(dp), intent(in) :: eigen(:,:,:)

    !> K-points
    real(dp), intent(in) :: kPoint(:,:)

    !> Weights for k-points
    real(dp), intent(in) :: kWeight(:)

    !> list of neighbours for each atom
    type(TNeighbourList), intent(in) :: neighbourList

    !> Number of neighbours for each of the atoms
    integer, intent(in) :: nNeighbourSK(:)

    !> Atomic orbital information
    type(TOrbitals), intent(in) :: orb

    !> Index array for the start of atomic blocks in sparse arrays
    integer, intent(in) :: iSparseStart(:,:)

    !> map from image atoms to the original unique atom
    integer, intent(in) :: img2CentCell(:)

    !> Index for which unit cell atoms are associated with
    integer, intent(in) :: iCellVec(:)

    !> Vectors (in units of the lattice constants) to cells of the lattice
    real(dp), intent(in) :: cellVec(:,:)

    !> Is the hamiltonian real (no k-points/molecule/gamma point)?
    logical, intent(in) :: tRealHS

    !> Sparse Hamiltonian
    real(dp), intent(in) :: ham(:,:)

    !> Sparse overlap
    real(dp), intent(in) :: over(:)

    !> K-points and spins to process
    type(TParallelKS), intent(in) :: parallelKS

    !> Is the geometry helical
    logical, intent(in) :: tHelical

    !> species of atoms
    integer, intent(in), optional :: species(:)

    !> all coordinates
    real(dp), intent(in) :: coord(:,:)

    !> Energy weighted sparse matrix
    real(dp), intent(out) :: ERhoPrim(:)

    !> Storage for dense hamiltonian matrix
    real(dp), intent(inout), allocatable :: HSqrReal(:,:,:)

    !> Storage for dense overlap matrix
    real(dp), intent(inout), allocatable :: SSqrReal(:,:)

    !> Storage for dense hamiltonian matrix (complex case)
    complex(dp), intent(inout), allocatable :: HSqrCplx(:,:,:)

    !> Storage for dense overlap matrix (complex case)
    complex(dp), intent(inout), allocatable :: SSqrCplx(:,:)

    integer :: nSpin

    nSpin = size(ham, dim=2)

    if (nSpin == 4) then
      call getEDensityMtxFromPauliEigvecs(env, denseDesc, filling, eigen, kPoint, kWeight,&
          & neighbourList, nNeighbourSK, orb, iSparseStart, img2CentCell, iCellVec, cellVec,&
          & tRealHS, parallelKS, HSqrCplx, SSqrCplx, ERhoPrim)
    else
      if (tRealHS) then
        call getEDensityMtxFromRealEigvecs(env, denseDesc, forceType, filling, eigen,&
            & neighbourList, nNeighbourSK, orb, iSparseStart, img2CentCell, ham, over,&
            & parallelKS, tHelical, species, coord, HSqrReal, SSqrReal, ERhoPrim)
      else
        call getEDensityMtxFromComplexEigvecs(env, denseDesc, forceType, filling, eigen, kPoint,&
            & kWeight, neighbourList, nNeighbourSK, orb, iSparseStart, img2CentCell, iCellVec,&
            & cellVec, ham, over, parallelKS, tHelical, species, coord, HSqrCplx, SSqrCplx,&
            & ERhoPrim)
      end if
    end if

  end subroutine getEDensityMtxFromEigvecs


  !> Calculates density matrix from real eigenvectors.
  subroutine getEDensityMtxFromRealEigvecs(env, denseDesc, forceType, filling, eigen,&
      & neighbourList, nNeighbourSK, orb, iSparseStart, img2CentCell, ham, over, parallelKS,&
      & tHelical, species, coord, eigvecsReal, work, ERhoPrim)

    !> Environment settings
    type(TEnvironment), intent(in) :: env

    !> Dense matrix descriptor
    type(TDenseDescr), intent(in) :: denseDesc

    !> How to calculate the force
    integer, intent(in) :: forceType

    !> Occupations of single particle states in the ground state
    real(dp), intent(in) :: filling(:,:,:)

    !> Eigenvalues
    real(dp), intent(in) :: eigen(:,:,:)

    !> list of neighbours for each atom
    type(TNeighbourList), intent(in) :: neighbourList

    !> Number of neighbours for each of the atoms
    integer, intent(in) :: nNeighbourSK(:)

    !> Atomic orbital information
    type(TOrbitals), intent(in) :: orb

    !> Index array for the start of atomic blocks in sparse arrays
    integer, intent(in) :: iSparseStart(:,:)

    !> map from image atoms to the original unique atom
    integer, intent(in) :: img2CentCell(:)

    !> Sparse Hamiltonian
    real(dp), intent(in) :: ham(:,:)

    !> Sparse overlap
    real(dp), intent(in) :: over(:)

    !> K-points and spins to process
    type(TParallelKS), intent(in) :: parallelKS

    !> Is the geometry haelical
    logical, intent(in) :: tHelical

    !> species of atoms
    integer, intent(in), optional :: species(:)

    !> all coordinates
    real(dp), intent(in) :: coord(:,:)

    !> Eigenvectors (NOTE: they will be rewritten with work data on exit!)
    real(dp), intent(inout) :: eigvecsReal(:,:,:)

    !> Work array for storing temporary data
    real(dp), intent(out) :: work(:,:)

    !> Energy weighted density matrix
    real(dp), intent(out) :: ERhoPrim(:)

    real(dp), allocatable :: work2(:,:)
    integer :: nLocalRows, nLocalCols
    integer :: iKS, iS

    nLocalRows = size(eigvecsReal, dim=1)
    nLocalCols = size(eigvecsReal, dim=2)
    if (forceType == forceTypes%dynamicT0 .or. forceType == forceTypes%dynamicTFinite) then
      allocate(work2(nLocalRows, nLocalCols))
    end if

    ERhoPrim(:) = 0.0_dp
    do iKS = 1, parallelKS%nLocalKS
      iS = parallelKS%localKS(2, iKS)

      select case (forceType)

      case(forceTypes%orig)
        ! Original (non-consistent) scheme
      #:if WITH_SCALAPACK
        call makeDensityMtxRealBlacs(env%blacs%orbitalGrid, denseDesc%blacsOrbSqr, filling(:,1,iS),&
            & eigvecsReal(:,:,iKS), work, eigen(:,1,iS))
      #:else
        if (tDensON2) then
          call makeDensityMatrix(work, eigvecsReal(:,:,iKS), filling(:,1,iS), eigen(:,1,iS),&
              & neighbourlist%iNeighbour, nNeighbourSK, orb, denseDesc%iAtomStart, img2CentCell)
        else
          call makeDensityMatrix(work, eigvecsReal(:,:,iKS), filling(:,1,iS), eigen(:,1,iS))
        end if
      #:endif

      case(forceTypes%dynamicT0)
        ! Correct force for XLBOMD for T=0K (DHD)
      #:if WITH_SCALAPACK
        if (tHelical) then
          call unpackHSHelicalRealBlacs(env%blacs, ham(:,iS), neighbourList%iNeighbour,&
              & nNeighbourSK, iSparseStart, img2CentCell, orb, species, coord, denseDesc, work)
        else
          call unpackHSRealBlacs(env%blacs, ham(:,iS), neighbourList%iNeighbour, nNeighbourSK,&
              & iSparseStart, img2CentCell, denseDesc, work)
        end if
        call makeDensityMtxRealBlacs(env%blacs%orbitalGrid, denseDesc%blacsOrbSqr, filling(:,1,iS),&
            & eigVecsReal(:,:,iKS), work2)
        call pblasfx_psymm(work2, denseDesc%blacsOrbSqr, work, denseDesc%blacsOrbSqr,&
            & eigvecsReal(:,:,iKS), denseDesc%blacsOrbSqr, side="L")
        call pblasfx_psymm(work2, denseDesc%blacsOrbSqr, eigvecsReal(:,:,iKS),&
            & denseDesc%blacsOrbSqr, work, denseDesc%blacsOrbSqr, side="R", alpha=0.5_dp)
      #:else
        if (tHelical) then
          call unpackHelicalHS(work, ham(:,iS), neighbourlist%iNeighbour, nNeighbourSK,&
              & denseDesc%iAtomStart, iSparseStart, img2CentCell, orb, species, coord)
        else
          call unpackHS(work, ham(:,iS), neighbourlist%iNeighbour, nNeighbourSK,&
              & denseDesc%iAtomStart, iSparseStart, img2CentCell)
        end if
        call blockSymmetrizeHS(work, denseDesc%iAtomStart)
        call makeDensityMatrix(work2, eigvecsReal(:,:,iKS), filling(:,1,iS))
        ! D H
        call symm(eigvecsReal(:,:,iKS), "L", work2, work)
        ! (D H) D
        call symm(work, "R", work2, eigvecsReal(:,:,iKS), alpha=0.5_dp)
      #:endif

      case(forceTypes%dynamicTFinite)
        ! Correct force for XLBOMD for T <> 0K (DHS^-1 + S^-1HD)
      #:if WITH_SCALAPACK
        call makeDensityMtxRealBlacs(env%blacs%orbitalGrid, denseDesc%blacsOrbSqr, filling(:,1,iS),&
            & eigVecsReal(:,:,iKS), work)
        if (tHelical) then
          call unpackHSHelicalRealBlacs(env%blacs, ham(:,iS), neighbourlist%iNeighbour,&
              & nNeighbourSK, iSparseStart, img2CentCell, orb, species, coord, denseDesc, work2)
        else
          call unpackHSRealBlacs(env%blacs, ham(:,iS), neighbourlist%iNeighbour, nNeighbourSK,&
              & iSparseStart, img2CentCell, denseDesc, work2)
        end if
        call pblasfx_psymm(work, denseDesc%blacsOrbSqr, work2, denseDesc%blacsOrbSqr,&
            & eigvecsReal(:,:,iKS), denseDesc%blacsOrbSqr, side="L")
        if (tHelical) then
          call unpackHSHelicalRealBlacs(env%blacs, over, neighbourlist%iNeighbour, nNeighbourSK,&
              & iSparseStart, img2CentCell, orb, species, coord, denseDesc, work)
        else
          call unpackHSRealBlacs(env%blacs, over, neighbourlist%iNeighbour, nNeighbourSK,&
              & iSparseStart, img2CentCell, denseDesc, work)
        end if
        call psymmatinv(denseDesc%blacsOrbSqr, work)
        call pblasfx_psymm(work, denseDesc%blacsOrbSqr, eigvecsReal(:,:,iKS),&
            & denseDesc%blacsOrbSqr, work2, denseDesc%blacsOrbSqr, side="R", alpha=0.5_dp)
        work(:,:) = work2
        call pblasfx_ptran(work2, denseDesc%blacsOrbSqr, work, denseDesc%blacsOrbSqr, alpha=1.0_dp,&
            & beta=1.0_dp)
      #:else
        call makeDensityMatrix(work, eigvecsReal(:,:,iKS), filling(:,1,iS))
        if (tHelical) then
          call unpackHelicalHS(work2, ham(:,iS), neighbourlist%iNeighbour, nNeighbourSK,&
              & denseDesc%iAtomStart, iSparseStart, img2CentCell, orb, species, coord)
        else
          call unpackHS(work2, ham(:,iS), neighbourlist%iNeighbour, nNeighbourSK,&
              & denseDesc%iAtomStart, iSparseStart, img2CentCell)
        end if
        call blocksymmetrizeHS(work2, denseDesc%iAtomStart)
        call symm(eigvecsReal(:,:,iKS), "L", work, work2)
        if (tHelical) then
          call unpackHelicalHS(work, over, neighbourlist%iNeighbour, nNeighbourSK,&
              & denseDesc%iAtomStart, iSparseStart, img2CentCell, orb, species, coord)
        else
          call unpackHS(work, over, neighbourlist%iNeighbour, nNeighbourSK, denseDesc%iAtomStart,&
              & iSparseStart, img2CentCell)
        end if
        call symmatinv(work)
        call symm(work2, "R", work, eigvecsReal(:,:,iKS), alpha=0.5_dp)
        work(:,:) = work2 + transpose(work2)
      #:endif
      end select

    #:if WITH_SCALAPACK
      if (tHelical) then
        call packRhoHelicalRealBlacs(env%blacs, denseDesc, work, neighbourList%iNeighbour,&
            & nNeighbourSK, iSparseStart, img2CentCell, orb, species, coord, ERhoPrim)
      else
        call packRhoRealBlacs(env%blacs, denseDesc, work, neighbourList%iNeighbour, nNeighbourSK,&
            & orb%mOrb, iSparseStart, img2CentCell, ERhoPrim)
      end if
    #:else
      if (tHelical) then
        call packHelicalHS(ERhoPrim, work, neighbourList%iNeighbour, nNeighbourSK,&
            & denseDesc%iAtomStart, iSparseStart, img2CentCell, orb, species, coord)
      else
        call packHS(ERhoPrim, work, neighbourList%iNeighbour, nNeighbourSK, orb%mOrb,&
            & denseDesc%iAtomStart, iSparseStart, img2CentCell)
      end if
    #:endif
    end do

  #:if WITH_SCALAPACK
    ! Add up and distribute energy weighted density matrix contribution from each group
    call mpifx_allreduceip(env%mpi%globalComm, ERhoPrim, MPI_SUM)
  #:endif

  end subroutine getEDensityMtxFromRealEigvecs


  !> Calculates density matrix from complex eigenvectors.
  subroutine getEDensityMtxFromComplexEigvecs(env, denseDesc, forceType, filling, eigen, kPoint,&
      & kWeight, neighbourList, nNeighbourSK, orb, iSparseStart, img2CentCell, iCellVec, cellVec,&
      & ham, over, parallelKS, tHelical, species, coord, eigvecsCplx, work, ERhoPrim)

    !> Environment settings
    type(TEnvironment), intent(in) :: env

    !> Dense matrix descriptor
    type(TDenseDescr), intent(in) :: denseDesc

    integer, intent(in) :: forceType

    !> Occupations of single particle states in the ground state
    real(dp), intent(in) :: filling(:,:,:)

    !> eigen-values of the system
    real(dp), intent(in) :: eigen(:,:,:)

    !> k-points of the system
    real(dp), intent(in) :: kPoint(:,:)

    !> Weights for k-points
    real(dp), intent(in) :: kWeight(:)

    !> list of neighbours for each atom
    type(TNeighbourList), intent(in) :: neighbourList

    !> Number of neighbours for each of the atoms
    integer, intent(in) :: nNeighbourSK(:)

    !> Atomic orbital information
    type(TOrbitals), intent(in) :: orb

    !> Index array for the start of atomic blocks in sparse arrays
    integer, intent(in) :: iSparseStart(:,:)

    !> map from image atoms to the original unique atom
    integer, intent(in) :: img2CentCell(:)

    !> Index for which unit cell atoms are associated with
    integer, intent(in) :: iCellVec(:)

    !> Vectors (in units of the lattice constants) to cells of the lattice
    real(dp), intent(in) :: cellVec(:,:)

    !> Sparse Hamiltonian
    real(dp), intent(in) :: ham(:,:)

    !> Sparse overlap
    real(dp), intent(in) :: over(:)

    !> K-points and spins to process
    type(TParallelKS), intent(in) :: parallelKS

        !> Is the geometry haelical
    logical, intent(in) :: tHelical

    !> species of atoms
    integer, intent(in), optional :: species(:)

    !> all coordinates
    real(dp), intent(in) :: coord(:,:)

    !> Eigenvectors of the system
    complex(dp), intent(inout) :: eigvecsCplx(:,:,:)

    !> work array (sized like overlap matrix)
    complex(dp), intent(inout) :: work(:,:)

    !> Energy weighted sparse density matrix (charge only part)
    real(dp), intent(out) :: ERhoPrim(:)

    complex(dp), allocatable :: work2(:,:)
    integer :: nLocalRows, nLocalCols
    integer :: iKS, iS, iK

    nLocalRows = size(eigvecsCplx, dim=1)
    nLocalCols = size(eigvecsCplx, dim=2)

    if (forceType == forceTypes%dynamicT0 .or. forceType == forceTypes%dynamicTFinite) then
      allocate(work2(nLocalRows, nLocalCols))
    end if

    ERhoPrim(:) = 0.0_dp
    do iKS = 1, parallelKS%nLocalKS
      iK = parallelKS%localKS(1, iKS)
      iS = parallelKS%localKS(2, iKS)

      select case (forceType)

      case(forceTypes%orig)
        ! Original (non-consistent) scheme
      #:if WITH_SCALAPACK
        call makeDensityMtxCplxBlacs(env%blacs%orbitalGrid, denseDesc%blacsOrbSqr,&
            & filling(:,iK,iS), eigvecsCplx(:,:,iKS), work, eigen(:,iK,iS))
      #:else
        if (tDensON2) then
          call makeDensityMatrix(work, eigvecsCplx(:,:,iKS), filling(:,iK,iS),&
              & eigen(:,iK, iS), neighbourlist%iNeighbour, nNeighbourSK, orb, denseDesc%iAtomStart,&
              & img2CentCell)
        else
          call makeDensityMatrix(work, eigvecsCplx(:,:,iKS), filling(:,iK,iS), eigen(:,iK, iS))
        end if
      #:endif

      case(forceTypes%dynamicT0)
        ! Correct force for XLBOMD for T=0K (DHD)
      #:if WITH_SCALAPACK
        if (tHelical) then
          call unpackHSHelicalCplxBlacs(env%blacs, ham(:,iS), kPoint(:,iK),&
              & neighbourList%iNeighbour, nNeighbourSK, iCellVec, cellVec, iSparseStart,&
              & img2CentCell, orb, species, coord, denseDesc, work)
        else
          call unpackHSCplxBlacs(env%blacs, ham(:,iS), kPoint(:,iK), neighbourList%iNeighbour,&
              & nNeighbourSK, iCellVec, cellVec, iSparseStart, img2CentCell, denseDesc, work)
        end if
        call makeDensityMtxCplxBlacs(env%blacs%orbitalGrid, denseDesc%blacsOrbSqr, filling(:,1,iS),&
            & eigvecsCplx(:,:,iKS), work2)
        call pblasfx_phemm(work2, denseDesc%blacsOrbSqr, work, denseDesc%blacsOrbSqr,&
            & eigvecsCplx(:,:,iKS), denseDesc%blacsOrbSqr, side="L")
        call pblasfx_phemm(work2, denseDesc%blacsOrbSqr, eigvecsCplx(:,:,iKS),&
            & denseDesc%blacsOrbSqr, work, denseDesc%blacsOrbSqr, side="R", alpha=(0.5_dp, 0.0_dp))
      #:else
        call makeDensityMatrix(work2, eigvecsCplx(:,:,iKS), filling(:,iK,iS))
        if (tHelical) then
          call unpackHelicalHS(work, ham(:,iS), kPoint(:,iK), neighbourlist%iNeighbour,&
              & nNeighbourSK, iCellVec, cellVec, denseDesc%iAtomStart, iSparseStart, img2CentCell,&
              & orb, species, coord)
        else
          call unpackHS(work, ham(:,iS), kPoint(:,iK), neighbourlist%iNeighbour, nNeighbourSK,&
              & iCellVec, cellVec, denseDesc%iAtomStart, iSparseStart, img2CentCell)
        end if
        call blockHermitianHS(work, denseDesc%iAtomStart)
        call hemm(eigvecsCplx(:,:,iKS), "L", work2, work)
        call hemm(work, "R", work2, eigvecsCplx(:,:,iKS), alpha=(0.5_dp, 0.0_dp))
      #:endif

      case(forceTypes%dynamicTFinite)
        ! Correct force for XLBOMD for T <> 0K (DHS^-1 + S^-1HD)
      #:if WITH_SCALAPACK
        call makeDensityMtxCplxBlacs(env%blacs%orbitalGrid, denseDesc%blacsOrbSqr,&
            & filling(:,iK,iS), eigVecsCplx(:,:,iKS), work)
        if (tHelical) then
          call unpackHSHelicalCplxBlacs(env%blacs, ham(:,iS), kPoint(:,iK),&
              & neighbourlist%iNeighbour, nNeighbourSK, iCellVec, cellVec, iSparseStart,&
              & img2CentCell, orb, species, coord, denseDesc, work2)
        else
          call unpackHSCplxBlacs(env%blacs, ham(:,iS), kPoint(:,iK), neighbourlist%iNeighbour,&
              & nNeighbourSK, iCellVec, cellVec, iSparseStart, img2CentCell, denseDesc, work2)
        end if
        call pblasfx_phemm(work, denseDesc%blacsOrbSqr, work2, denseDesc%blacsOrbSqr,&
            & eigvecsCplx(:,:,iKS), denseDesc%blacsOrbSqr, side="L")
        if (tHelical) then
          call unpackHSHelicalCplxBlacs(env%blacs, over, kPoint(:,iK), neighbourlist%iNeighbour,&
              & nNeighbourSK, iCellVec, cellVec, iSparseStart, img2CentCell, orb, species, coord,&
              & denseDesc, work)
        else
          call unpackHSCplxBlacs(env%blacs, over, kPoint(:,iK), neighbourlist%iNeighbour,&
              & nNeighbourSK, iCellVec, cellVec, iSparseStart, img2CentCell, denseDesc, work)
        end if
        call phermatinv(denseDesc%blacsOrbSqr, work)
        call pblasfx_phemm(work, denseDesc%blacsOrbSqr, eigvecsCplx(:,:,iKS),&
            & denseDesc%blacsOrbSqr, work2, denseDesc%blacsOrbSqr, side="R", alpha=(0.5_dp, 0.0_dp))
        work(:,:) = work2
        call pblasfx_ptranc(work2, denseDesc%blacsOrbSqr, work, denseDesc%blacsOrbSqr,&
            & alpha=(1.0_dp, 0.0_dp), beta=(1.0_dp, 0.0_dp))
      #:else
        call makeDensityMatrix(work, eigvecsCplx(:,:,iKS), filling(:,iK,iS))
        if (tHelical) then
          call unpackHelicalHS(work2, ham(:,iS), kPoint(:,iK), neighbourlist%iNeighbour,&
              & nNeighbourSK, iCellVec, cellVec, denseDesc%iAtomStart, iSparseStart, img2CentCell,&
              & orb, species, coord)
        else
          call unpackHS(work2, ham(:,iS), kPoint(:,iK), neighbourlist%iNeighbour, nNeighbourSK,&
              & iCellVec, cellVec, denseDesc%iAtomStart, iSparseStart, img2CentCell)
        end if
        call blockHermitianHS(work2, denseDesc%iAtomStart)
        call hemm(eigvecsCplx(:,:,iKS), "L", work, work2)
        if  (tHelical) then
          call unpackHelicalHS(work, over, kPoint(:,iK), neighbourlist%iNeighbour, nNeighbourSK,&
              & iCellVec, cellVec, denseDesc%iAtomStart, iSparseStart, img2CentCell, orb, species,&
              & coord)
        else
          call unpackHS(work, over, kPoint(:,iK), neighbourlist%iNeighbour, nNeighbourSK, iCellVec,&
              & cellVec, denseDesc%iAtomStart, iSparseStart, img2CentCell)
        end if
        call hermatinv(work)
        call hemm(work2, "R", work, eigvecsCplx(:,:,iKS), alpha=(0.5_dp, 0.0_dp))
        work(:,:) = work2 + transpose(conjg(work2))
      #:endif
      end select

    #:if WITH_SCALAPACK
      if (tHelical) then
        call packRhoHelicalCplxBlacs(env%blacs, denseDesc, work, kPoint(:,iK), kWeight(iK),&
            & neighbourList%iNeighbour, nNeighbourSK, iCellVec, cellVec, iSparseStart,&
            & img2CentCell, orb, species, coord, ERhoPrim)
      else
        call packRhoCplxBlacs(env%blacs, denseDesc, work, kPoint(:,iK), kWeight(iK),&
            &neighbourList%iNeighbour, nNeighbourSK, orb%mOrb, iCellVec, cellVec, iSparseStart,&
            & img2CentCell, ERhoPrim)
      end if
    #:else
      if (tHelical) then
        call packHelicalHS(ERhoPrim, work, kPoint(:,iK), kWeight(iK), neighbourList%iNeighbour,&
            & nNeighbourSK, orb%mOrb, iCellVec, cellVec, denseDesc%iAtomStart, iSparseStart,&
            & img2CentCell, orb, species, coord)
      else
        call packHS(ERhoPrim, work, kPoint(:,iK), kWeight(iK), neighbourList%iNeighbour,&
            & nNeighbourSK, orb%mOrb, iCellVec, cellVec, denseDesc%iAtomStart, iSparseStart,&
            & img2CentCell)
      end if
    #:endif
    end do

  #:if WITH_SCALAPACK
    ! Add up and distribute energy weighted density matrix contribution from each group
    call mpifx_allreduceip(env%mpi%globalComm, ERhoPrim, MPI_SUM)
  #:endif

  end subroutine getEDensityMtxFromComplexEigvecs


  !> Calculates density matrix from Pauli-type two component eigenvectors.
  subroutine getEDensityMtxFromPauliEigvecs(env, denseDesc, filling, eigen, kPoint, kWeight,&
      & neighbourList, nNeighbourSK, orb, iSparseStart, img2CentCell, iCellVec, cellVec, tRealHS,&
      & parallelKS, eigvecsCplx, work, ERhoPrim)

    !> Environment settings
    type(TEnvironment), intent(in) :: env

    !> Dense matrix descriptor
    type(TDenseDescr), intent(in) :: denseDesc

    !> Occupations of single particle states in the ground state
    real(dp), intent(in) :: filling(:,:,:)

    !> Eigenvalues
    real(dp), intent(in) :: eigen(:,:,:)

    !> K-points
    real(dp), intent(in) :: kPoint(:,:)

    !> Weights for k-points
    real(dp), intent(in) :: kWeight(:)

    !> list of neighbours for each atom
    type(TNeighbourList), intent(in) :: neighbourList

    !> Number of neighbours for each of the atoms
    integer, intent(in) :: nNeighbourSK(:)

    !> Atomic orbital information
    type(TOrbitals), intent(in) :: orb

    !> Index array for the start of atomic blocks in sparse arrays
    integer, intent(in) :: iSparseStart(:,:)

    !> map from image atoms to the original unique atom
    integer, intent(in) :: img2CentCell(:)

    !> Index for which unit cell atoms are associated with
    integer, intent(in) :: iCellVec(:)

    !> Vectors (in units of the lattice constants) to cells of the lattice
    real(dp), intent(in) :: cellVec(:,:)

    !> Is the hamiltonian real (no k-points/molecule/gamma point)?
    logical, intent(in) :: tRealHS

    !> K-points and spins to process
    type(TParallelKS), intent(in) :: parallelKS

    !> Eigenvectors
    complex(dp), intent(inout) :: eigvecsCplx(:,:,:)

    !> Work array
    complex(dp), intent(out) :: work(:,:)

    !> Sparse energy weighted density matrix
    real(dp), intent(out) :: ERhoPrim(:)

    integer :: iKS, iK

    ERhoPrim(:) = 0.0_dp
    do iKS = 1, parallelKS%nLocalKS
      iK = parallelKS%localKS(1, iKS)
    #:if WITH_SCALAPACK
      call makeDensityMtxCplxBlacs(env%blacs%orbitalGrid, denseDesc%blacsOrbSqr, filling(:,iK,1),&
          & eigvecsCplx(:,:,iKS), work, eigen(:,iK,1))
      call packERhoPauliBlacs(env%blacs, denseDesc, work, kPoint(:,iK), kWeight(iK),&
          & neighbourList%iNeighbour, nNeighbourSK, orb%mOrb, iCellVec, cellVec, iSparseStart,&
          & img2CentCell, ERhoPrim)
    #:else
      call makeDensityMatrix(work, eigvecsCplx(:,:,iKS), filling(:,iK,1), eigen(:,iK,1))
      if (tRealHS) then
        call packERho(ERhoPrim, work, neighbourList%iNeighbour, nNeighbourSK, orb%mOrb,&
            & denseDesc%iAtomStart, iSparseStart, img2CentCell)
      else
        call packERho(ERhoPrim, work, kPoint(:,iK), kWeight(iK), neighbourList%iNeighbour,&
            & nNeighbourSK, orb%mOrb, iCellVec, cellVec, denseDesc%iAtomStart, iSparseStart,&
            & img2CentCell)
      end if
    #:endif
    end do

  #:if WITH_SCALAPACK
    ! Add up and distribute energy weighted density matrix contribution from each group
    call mpifx_allreduceip(env%mpi%globalComm, ERhoPrim, MPI_SUM)
  #:endif

  end subroutine getEDensityMtxFromPauliEigvecs


  !> Calculates the gradients
  subroutine getGradients(env, sccCalc, tExtField, isXlbomd, nonSccDeriv, EField, rhoPrim,&
      & ERhoPrim, qOutput, q0, skHamCont, skOverCont, pRepCont, neighbourList, nNeighbourSK,&
      & nNeighbourRep, species, img2CentCell, iSparseStart, orb, potential, coord, derivs,&
      & groundDerivs, tripletderivs, mixedderivs, iRhoPrim, thirdOrd, solvation, qDepExtPot,&
      & chrgForces, dispersion, rangeSep, SSqrReal, over, denseDesc, deltaRhoOutSqr,&
      & halogenXCorrection, tHelical, coord0, deltaDftb)

    !> Environment settings
    type(TEnvironment), intent(inout) :: env

    !> SCC module internal variables
    type(TScc), allocatable, intent(inout) :: sccCalc

    !> external electric field
    logical, intent(in) :: tExtField

    !> extended Lagrangian active?
    logical, intent(in) :: isXlbomd

    !> method for calculating derivatives of S and H0
    type(TNonSccDiff), intent(in) :: nonSccDeriv

    !> Any applied electric field
    real(dp), intent(in) :: Efield(:)

    !> sparse density matrix
    real(dp), intent(in) :: rhoPrim(:,:)

    !> energy  weighted density matrix
    real(dp), intent(in) :: ERhoPrim(:)

    !> electron populations (may be unallocated for non-scc case)
    real(dp), allocatable, intent(in) :: qOutput(:,:,:)

    !> reference atomic charges (may be unallocated for non-scc case)
    real(dp), allocatable, intent(in) :: q0(:,:,:)

    !> non-SCC hamiltonian information
    type(TSlakoCont), intent(in) :: skHamCont

    !> overlap information
    type(TSlakoCont), intent(in) :: skOverCont

    !> repulsive information
    type(TRepCont), intent(in) :: pRepCont

    !> list of neighbours for each atom
    type(TNeighbourList), intent(in) :: neighbourList

    !> Number of neighbours for each of the atoms
    integer, intent(in) :: nNeighbourSK(:)

    !> Number of neighbours for each of the atoms closer than the repulsive cut-off
    integer, intent(in) :: nNeighbourRep(:)

    !> species of all atoms in the system
    integer, intent(in) :: species(:)

    !> map from image atoms to the original unique atom
    integer, intent(in) :: img2CentCell(:)

    !> Index array for the start of atomic blocks in sparse arrays
    integer, intent(in) :: iSparseStart(:,:)

    !> Atomic orbital information
    type(TOrbitals), intent(in) :: orb

    !>  potential acting on the system
    type(TPotentials), intent(in) :: potential

    !> atomic coordinates
    real(dp), intent(in) :: coord(:,:)

    !> derivatives of energy wrt to atomic positions
    real(dp), intent(out) :: derivs(:,:)

    !> derivatives of ground state energy wrt to atomic positions
    real(dp), intent(inout), allocatable :: groundDerivs(:,:)

    !> derivatives of triplet energy wrt to atomic positions (TI-DFTB excited states)
    real(dp), intent(inout), allocatable :: tripletDerivs(:,:)

    !> derivatives of mixed energy wrt to atomic positions (TI-DFTB excited states)
    real(dp), intent(inout), allocatable :: mixedDerivs(:,:)

    !> imaginary part of density matrix
    real(dp), intent(in), allocatable :: iRhoPrim(:,:)

    !> Is 3rd order SCC being used
    type(TThirdOrder), intent(inout), allocatable :: thirdOrd

    !> Solvation model
    class(TSolvation), allocatable, intent(inout) :: solvation

    !> Population dependant external potential
    type(TQDepExtPotProxy), intent(inout), allocatable :: qDepExtPot

    !> forces on external charges
    real(dp), intent(inout), allocatable :: chrgForces(:,:)

    !> dispersion interactions
    class(TDispersionIface), intent(inout), allocatable :: dispersion

    !> Data from rangeseparated calculations
    type(TRangeSepFunc), intent(inout), allocatable :: rangeSep

    !> dense overlap matrix, required for rangeSep
    real(dp), intent(inout), allocatable :: SSqrReal(:,:)

    !> sparse overlap matrix, required for rangeSep
    real(dp), intent(in) :: over(:)

    !> Dense matrix descriptor,required for rangeSep
    type(TDenseDescr), intent(in) :: denseDesc

    !> Change in density matrix during this SCC step for rangesep
    real(dp), pointer, intent(in) :: deltaRhoOutSqr(:,:,:)

    !> Correction for halogen bonds
    type(THalogenX), allocatable, intent(inout) :: halogenXCorrection

    !> Is the geometry helical
    logical, intent(in) :: tHelical

    !> Central cell atomic coordinates
    real(dp), intent(in) :: coord0(:,:)

    !> Determinant derived type
    type(TDftbDeterminants), intent(in) :: deltaDftb

    real(dp), allocatable :: tmpDerivs(:,:)
    real(dp), allocatable :: dQ(:,:,:)
    logical :: tImHam, tExtChrg, tSccCalc
    integer :: nAtom, iAt

    tSccCalc = allocated(sccCalc)
    tImHam = allocated(iRhoPrim)
    tExtChrg = allocated(chrgForces)
    nAtom = size(derivs, dim=2)

    allocate(tmpDerivs(3, nAtom))
    derivs(:,:) = 0.0_dp

    if (.not. (tSccCalc .or. tExtField)) then
      ! No external or internal potentials
      if (tImHam) then
        call derivative_shift(env, derivs, nonSccDeriv, rhoPrim, iRhoPrim, ERhoPrim, skHamCont,&
            & skOverCont, coord, species, neighbourList%iNeighbour, nNeighbourSK, img2CentCell,&
            & iSparseStart, orb, potential%intBlock, potential%iorbitalBlock)
      else
        call derivative_shift(env, derivs, nonSccDeriv, rhoPrim(:,1), ERhoPrim, skHamCont,&
            & skOverCont, coord, species, neighbourList%iNeighbour, nNeighbourSK, img2CentCell,&
            & iSparseStart, orb, tHelical)
      end if
    else
      if (tImHam) then
        call derivative_shift(env, derivs, nonSccDeriv, rhoPrim, iRhoPrim, ERhoPrim, skHamCont,&
            & skOverCont, coord, species, neighbourList%iNeighbour, nNeighbourSK, img2CentCell,&
            & iSparseStart, orb, potential%intBlock, potential%iorbitalBlock)
      else
        call derivative_shift(env, derivs, nonSccDeriv, rhoPrim, ERhoPrim, skHamCont, skOverCont,&
            & coord, species, neighbourList%iNeighbour, nNeighbourSK, img2CentCell, iSparseStart,&
            & orb, potential%intBlock)
      end if

      if (tExtChrg) then
        chrgForces(:,:) = 0.0_dp
        if (isXlbomd) then
          call error("XLBOMD does not work with external charges yet!")
        else
          call sccCalc%addForceDc(env, derivs, species, neighbourList%iNeighbour, img2CentCell,&
              & chrgForces)
        end if
      else if (tSccCalc) then
        if (isXlbomd) then
          call sccCalc%addForceDcXlbomd(env, species, orb, neighbourList%iNeighbour,&
              & img2CentCell, qOutput, q0, derivs)
        else
          call sccCalc%addForceDc(env, derivs, species, neighbourList%iNeighbour, img2CentCell)
        end if
      end if

      if (allocated(thirdOrd)) then
        if (isXlbomd) then
          call thirdOrd%addGradientDcXlbomd(neighbourList, species, coord, img2CentCell, qOutput,&
              & q0, orb, derivs)
        else
          call thirdOrd%addGradientDc(neighbourList, species, coord, img2CentCell, derivs)
        end if
      end if

      if (allocated(qDepExtPot)) then
        allocate(dQ(orb%mShell, nAtom, size(qOutput, dim=3)))
        call getChargePerShell(qOutput, orb, species, dQ, qRef=q0)
        call qDepExtPot%addGradientDc(sum(dQ(:,:,1), dim=1), dQ(:,:,1), derivs)
      end if

      if (tExtField) then
        do iAt = 1, nAtom
          derivs(:, iAt) = derivs(:, iAt)&
              & + sum(qOutput(:, iAt, 1) - q0(:, iAt, 1)) * potential%extGrad(:, iAt)
        end do
      end if

    end if

    if (allocated(solvation)) then
      if (isXlbomd) then
        call error("XLBOMD does not work with solvation yet!")
      else
        call solvation%addGradients(env, neighbourList, species, coord, img2CentCell, derivs)
      end if
    end if

    if (allocated(dispersion)) then
      call dispersion%addGradients(derivs)
    end if

    if (allocated(halogenXCorrection)) then
      call halogenXCorrection%addGradients(derivs, coord, species, neighbourList, img2CentCell)
    end if

    if (allocated(rangeSep)) then
      if (tHelical) then
        call unpackHelicalHS(SSqrReal, over, neighbourList%iNeighbour, nNeighbourSK,&
            & denseDesc%iAtomStart, iSparseStart, img2CentCell, orb, species, coord)
      else
        call unpackHS(SSqrReal, over, neighbourList%iNeighbour, nNeighbourSK, denseDesc%iAtomStart,&
            & iSparseStart, img2CentCell)
      end if
      if (size(deltaRhoOutSqr, dim=3) > 2) then
        call error("Range separated forces do not support non-colinear spin")
      else
        call rangeSep%addLRGradients(derivs, nonSccDeriv, deltaRhoOutSqr, skOverCont, coord,&
            & species, orb, denseDesc%iAtomStart, SSqrReal, neighbourList%iNeighbour, nNeighbourSK)
      end if
    end if


    call getERepDeriv(tmpDerivs, coord, nNeighbourRep, neighbourList%iNeighbour, species, pRepCont,&
        & img2CentCell, tHelical)

    derivs(:,:) = derivs + tmpDerivs

    call helicalTwistFolded(derivs, coord, coord0, nAtom, tHelical)

    if(deltaDftb%isNonAufbau) then
      select case (deltaDftb%whichDeterminant(deltaDftb%iDeterminant))
      case (determinants%ground)
        groundDerivs(:,:) = derivs
      case (determinants%triplet)
        tripletDerivs(:,:) = derivs
      case (determinants%mixed)
        mixedDerivs(:,:) = derivs
      end select
    end if

  end subroutine getGradients


  !> Correct for z folding into central unit cell requiring a twist in helical cases
  pure subroutine helicalTwistFolded(derivs, coord, coord0, nAtom, tHelical)

    use dftbp_quaternions, only : rotate3
    use dftbp_boundarycond, only : zAxis

    !> Derivatives
    real(dp), intent(inout) :: derivs(:,:)

    !> Unfolded atoms
    real(dp), intent(in) :: coord(:,:)

    !> Central cell atoms
    real(dp), intent(in) :: coord0(:,:)

    !> number of atoms
    integer, intent(in) :: nAtom

    !> Is this a helical geometry
    logical, intent(in) :: tHelical

    integer :: ii
    real(dp) :: deltaTheta

    if (tHelical) then
      do ii = 1, nAtom
        deltaTheta = atan2(coord0(2,ii),coord0(1,ii)) - atan2(coord(2,ii),coord(1,ii))
        call rotate3(derivs(:,ii), deltaTheta, zAxis)
      end do
    end if

  end subroutine helicalTwistFolded


  !> use plumed to update derivatives
  subroutine updateDerivsByPlumed(env, plumedCalc, nAtom, iGeoStep, derivs, energy, coord0, mass,&
      & tPeriodic, latVecs)

    !> Environment settings
    type(TEnvironment), intent(in) :: env

    !> PLUMED calculator
    type(TPlumedCalc), allocatable, intent(inout) :: plumedCalc

    !> number of atoms
    integer, intent(in) :: nAtom

    !> steps taken during simulation
    integer, intent(in) :: iGeoStep

    !> the derivatives array
    real(dp), intent(inout), target, contiguous :: derivs(:,:)

    !> current energy
    real(dp), intent(in) :: energy

    !> current atomic positions
    real(dp), intent(in), target, contiguous :: coord0(:,:)

    !> atomic masses array
    real(dp), intent(in), target, contiguous :: mass(:)

    !> periodic?
    logical, intent(in) :: tPeriodic

    !> lattice vectors
    real(dp), intent(in), target, contiguous :: latVecs(:,:)

    if (.not. allocated(plumedCalc)) then
      return
    end if
    derivs(:,:) = -derivs
    call plumedCalc%sendCmdVal("setStep", iGeoStep)
    call plumedCalc%sendCmdPtr("setForces", derivs)
    call plumedCalc%sendCmdVal("setEnergy", energy)
    call plumedCalc%sendCmdPtr("setPositions", coord0)
    call plumedCalc%sendCmdPtr("setMasses", mass)
    if (tPeriodic) then
      call plumedCalc%sendCmdPtr("setBox", latVecs)
    end if
    call plumedCalc%sendCmdVal("calc", 0)
    derivs(:,:) = -derivs

  end subroutine updateDerivsByPlumed


  !> Calculates stress tensor and lattice derivatives.
  subroutine getStress(env, sccCalc, thirdOrd, tExtField, nonSccDeriv, rhoPrim, ERhoPrim, qOutput,&
      & q0, skHamCont, skOverCont, pRepCont, neighbourList, nNeighbourSk, nNeighbourRep, species,&
      & img2CentCell, iSparseStart, orb, potential, coord, latVec, invLatVec, cellVol, coord0,&
      & totalStress, totalLatDeriv, intPressure, iRhoPrim, solvation, dispersion,&
      & halogenXCorrection, deltaDftb, tripletStress, mixedStress)

    !> Environment settings
    type(TEnvironment), intent(in) :: env

    !> SCC module internal variables
    type(TScc), allocatable, intent(in) :: sccCalc

    !> Is 3rd order SCC being used
    type(TThirdOrder), intent(inout), allocatable :: thirdOrd

    !> External field
    logical, intent(in) :: tExtField

    !> method for calculating derivatives of S and H0
    type(TNonSccDiff), intent(in) :: nonSccDeriv

    !> density matrix
    real(dp), intent(in) :: rhoPrim(:,:)

    !> energy weighted density matrix
    real(dp), intent(in) :: ERhoPrim(:)

    !> electrons in orbitals
    real(dp), intent(in) :: qOutput(:,:,:)

    !> refernce charges
    real(dp), intent(in) :: q0(:,:,:)

    !> non-SCC hamiltonian information
    type(TSlakoCont), intent(in) :: skHamCont

    !> overlap information
    type(TSlakoCont), intent(in) :: skOverCont

    !> repulsive information
    type(TRepCont), intent(in) :: pRepCont

    !> list of neighbours for each atom
    type(TNeighbourList), intent(in) :: neighbourList

    !> Number of neighbours for each of the atoms
    integer, intent(in) :: nNeighbourSK(:)

    !> Number of neighbours for each of the atoms closer than the repulsive cut-off
    integer, intent(in) :: nNeighbourRep(:)

    !> species of all atoms in the system
    integer, intent(in) :: species(:)

    !> map from image atoms to the original unique atom
    integer, intent(in) :: img2CentCell(:)

    !> Index array for the start of atomic blocks in sparse arrays
    integer, intent(in) :: iSparseStart(:,:)

    !> Atomic orbital information
    type(TOrbitals), intent(in) :: orb

    !> potentials acting
    type(TPotentials), intent(in) :: potential

    !> coordinates of all atoms
    real(dp), intent(in) :: coord(:,:)

    !> lattice vectors
    real(dp), intent(in) :: latVec(:,:)

    !> inverse of the lattice vectors
    real(dp), intent(in) :: invLatVec(:,:)

    !> unit cell volume
    real(dp), intent(in) :: cellVol

    !> central cell coordinates of atoms
    real(dp), intent(inout) :: coord0(:,:)

    !> stress tensor
    real(dp), intent(out) :: totalStress(:,:)

    !> energy derivatives with respect to lattice vectors
    real(dp), intent(out) :: totalLatDeriv(:,:)

    !> internal pressure in cell
    real(dp), intent(out) :: intPressure

    !> imaginary part of the density matrix (if present)
    real(dp), intent(in), allocatable :: iRhoPrim(:,:)

    !> Solvation model
    class(TSolvation), allocatable, intent(inout) :: solvation

    !> dispersion interactions
    class(TDispersionIface), allocatable, intent(inout) :: dispersion

    !> Correction for halogen bonds
    type(THalogenX), allocatable, intent(inout) :: halogenXCorrection

    !> Determinant derived type
    type(TDftbDeterminants), intent(in) :: deltaDftb

    !> Stress tensor in triplet state (TI-DFTB excited states)
    real(dp), intent(inout), optional :: tripletStress(:,:)

    !> Stress tensor in mixed state (TI-DFTB excited states)
    real(dp), intent(inout), optional :: mixedStress(:,:)

    real(dp) :: tmpStress(3, 3)
    logical :: tImHam

    tImHam = allocated(iRhoPrim)

    if (allocated(sccCalc)) then
      if (tImHam) then
        call getBlockiStress(env, totalStress, nonSccDeriv, rhoPrim, iRhoPrim, ERhoPrim, skHamCont,&
            & skOverCont, coord, species, neighbourList%iNeighbour, nNeighbourSK, img2CentCell,&
            & iSparseStart, orb, potential%intBlock, potential%iorbitalBlock, cellVol)
      else
        call getBlockStress(env, totalStress, nonSccDeriv, rhoPrim, ERhoPrim, skHamCont,&
            & skOverCont, coord, species, neighbourList%iNeighbour, nNeighbourSK, img2CentCell,&
            & iSparseStart, orb, potential%intBlock, cellVol)
      end if
      call sccCalc%addStressDc(totalStress, env, species, neighbourList%iNeighbour, img2CentCell)
      if (allocated(thirdOrd)) then
        call thirdOrd%addStressDc(neighbourList, species, coord, img2CentCell, cellVol, totalStress)
      end if
    else
      if (tImHam) then
        call getBlockiStress(env, totalStress, nonSccDeriv, rhoPrim, iRhoPrim, ERhoPrim, skHamCont,&
            & skOverCont, coord, species, neighbourList%iNeighbour, nNeighbourSK, img2CentCell,&
            & iSparseStart, orb, potential%intBlock, potential%iorbitalBlock, cellVol)
      else
        call getNonSCCStress(env, totalStress, nonSccDeriv, rhoPrim(:,1), ERhoPrim, skHamCont,&
            & skOverCont, coord, species, neighbourList%iNeighbour, nNeighbourSK, img2CentCell,&
            & iSparseStart, orb, cellVol)
      end if
    end if

    if (allocated(solvation)) then
      call solvation%getStress(tmpStress)
      totalStress(:,:) = totalStress + tmpStress
    end if

    if (allocated(dispersion)) then
      call dispersion%getStress(tmpStress)
      totalStress(:,:) = totalStress + tmpStress
    end if

    if (allocated(halogenXCorrection)) then
      call halogenXCorrection%getStress(tmpStress, coord, neighbourList, species, img2CentCell,&
          & cellVol)
      totalStress(:,:) = totalStress + tmpStress
    end if

    if (tExtField) then
      call getExtFieldStress(latVec, cellVol, q0, qOutput, potential%extGrad, coord0, tmpStress)
      totalStress(:,:) = totalStress + tmpStress
    end if

    call getRepulsiveStress(tmpStress, coord, nNeighbourRep, neighbourList%iNeighbour, species,&
        & img2CentCell, pRepCont, cellVol)
    totalStress(:,:) = totalStress + tmpStress

    if(deltaDftb%isNonAufbau) then
      select case (deltaDftb%whichDeterminant(deltaDftb%iDeterminant))
      case (determinants%triplet)
        tripletStress(:,:) = totalStress
      case (determinants%mixed)
        mixedStress(:,:) = totalStress
      end select
    end if

    intPressure = (totalStress(1,1) + totalStress(2,2) + totalStress(3,3)) / 3.0_dp
    totalLatDeriv(:,:) = -cellVol * matmul(totalStress, invLatVec)

  end subroutine getStress


  !> Calculates stress from external electric field.
  subroutine getExtFieldStress(latVec, cellVol, q0, qOutput, extPotGrad, coord0, stress)

    !> lattice vectors
    real(dp), intent(in) :: latVec(:,:)

    !> unit cell volume
    real(dp), intent(in) :: cellVol

    !> reference atomic charges
    real(dp), intent(in) :: q0(:,:,:)

    !> number of electrons in each orbital
    real(dp), intent(in) :: qOutput(:,:,:)

    !> Gradient of the external field
    real(dp), intent(in) :: extPotGrad(:,:)

    !> central cell coordinates of atoms
    real(dp), intent(inout) :: coord0(:,:)

    !> Stress tensor
    real(dp), intent(out) :: stress(:,:)

    real(dp) :: latDerivs(3,3)
    integer :: nAtom
    integer :: iAtom, ii, jj

    nAtom = size(coord0, dim=2)

    latDerivs(:,:) = 0.0_dp
    call cart2frac(coord0, latVec)
    do iAtom = 1, nAtom
      do ii = 1, 3
        do jj = 1, 3
          latDerivs(jj,ii) =  latDerivs(jj,ii)&
              & - sum(q0(:,iAtom,1) - qOutput(:,iAtom,1), dim=1) * extPotGrad(ii, iAtom)&
              & * coord0(jj, iAtom)
        end do
      end do
    end do
    call frac2cart(coord0, latVec)
    stress(:,:) = -matmul(latDerivs, transpose(latVec)) / cellVol

  end subroutine getExtFieldStress


  !> Removes forces components along constraint directions
  subroutine constrainForces(conAtom, conVec, derivs)

    !> atoms being constrained
    integer, intent(in) :: conAtom(:)

    !> vector to project out forces
    real(dp), intent(in) :: conVec(:,:)

    !> on input energy derivatives, on exit resulting projected derivatives
    real(dp), intent(inout) :: derivs(:,:)

    integer :: ii, iAtom

    ! Set force components along constraint vectors zero
    do ii = 1, size(conAtom)
      iAtom = conAtom(ii)
      derivs(:,iAtom) = derivs(:,iAtom)&
          & - conVec(:,ii) * dot_product(conVec(:,ii), derivs(:,iAtom))
    end do

  end subroutine constrainForces


  !> Flattens lattice components and applies lattice optimisation constraints.
  subroutine constrainLatticeDerivs(totalLatDerivs, normLatVecs, tLatOptFixAng,&
      & tLatOptFixLen, tLatOptIsotropic, constrLatDerivs)

    !> energy derivative with respect to lattice vectors
    real(dp), intent(in) :: totalLatDerivs(:,:)

    !> unit normals parallel to lattice vectors
    real(dp), intent(in) :: normLatVecs(:,:)

    !> Are the angles of the lattice being fixed during optimisation?
    logical, intent(in) :: tLatOptFixAng

    !> Are the magnitude of the lattice vectors fixed
    logical, intent(in) :: tLatOptFixLen(:)

    !> is the optimisation isotropic
    logical, intent(in) :: tLatOptIsotropic

    !> lattice vectors returned by the optimizer
    real(dp), intent(out) :: constrLatDerivs(:)

    real(dp) :: tmpLatDerivs(3, 3)
    integer :: ii

    tmpLatDerivs(:,:) = totalLatDerivs
    constrLatDerivs = reshape(tmpLatDerivs, [9])
    if (tLatOptFixAng) then
      ! project forces to be along original lattice
      tmpLatDerivs(:,:) = tmpLatDerivs * normLatVecs
      constrLatDerivs(:) = 0.0_dp
      if (any(tLatOptFixLen)) then
        do ii = 1, 3
          if (.not. tLatOptFixLen(ii)) then
            constrLatDerivs(ii) = sum(tmpLatDerivs(:,ii))
          end if
        end do
      else
        constrLatDerivs(1:3) = sum(tmpLatDerivs, dim=1)
      end if
    elseif (tLatOptIsotropic) then
      tmpLatDerivs(:,:) = tmpLatDerivs * normLatVecs
      constrLatDerivs(:) = 0.0_dp
      constrLatDerivs(1) = sum(tmpLatDerivs)
    end if

  end subroutine constrainLatticeDerivs


  !> Unfold contrained lattice vectors to full one.
  subroutine unconstrainLatticeVectors(constrLatVecs, origLatVecs, tLatOptFixAng, tLatOptFixLen,&
      & tLatOptIsotropic, newLatVecs)

    !> packaged up lattice vectors (depending on optimisation mode)
    real(dp), intent(in) :: constrLatVecs(:)

    !> original vectors at start
    real(dp), intent(in) :: origLatVecs(:,:)

    !> Are the angles of the lattice vectors fixed
    logical, intent(in) :: tLatOptFixAng

    !> are the magnitudes of the lattice vectors fixed
    logical, intent(in) :: tLatOptFixLen(:)

    !> is the optimisation isotropic
    logical, intent(in) :: tLatOptIsotropic

    !> resulting lattice vectors
    real(dp), intent(out) :: newLatVecs(:,:)

    real(dp) :: tmpLatVecs(9)
    integer :: ii

    tmpLatVecs(:) = constrLatVecs
    if (tLatOptFixAng) then
      ! Optimization uses scaling factor of lattice vectors
      if (any(tLatOptFixLen)) then
        do ii = 3, 1, -1
          if (.not. tLatOptFixLen(ii)) then
            tmpLatVecs(3 * ii - 2 : 3 * ii) =  tmpLatVecs(ii) * origLatVecs(:,ii)
          else
            tmpLatVecs(3 * ii - 2 : 3 * ii) =  origLatVecs(:,ii)
          end if
        end do
      else
        tmpLatVecs(7:9) =  tmpLatVecs(3) * origLatVecs(:,3)
        tmpLatVecs(4:6) =  tmpLatVecs(2) * origLatVecs(:,2)
        tmpLatVecs(1:3) =  tmpLatVecs(1) * origLatVecs(:,1)
      end if
    else if (tLatOptIsotropic) then
      ! Optimization uses scaling factor unit cell
      do ii = 3, 1, -1
        tmpLatVecs(3 * ii - 2 : 3 * ii) =  tmpLatVecs(1) * origLatVecs(:,ii)
      end do
    end if
    newLatVecs(:,:) = reshape(tmpLatVecs, [3, 3])

  end subroutine unconstrainLatticeVectors


  !> Returns the coordinates for the next Hessian calculation step.
  subroutine getNextDerivStep(derivDriver, derivs, indMovedAtoms, coord, tGeomEnd)

    !> Driver for the finite difference second derivatives
    type(TNumDerivs), intent(inout) :: derivDriver

    !> first derivatives of energy at the current coordinates
    real(dp), intent(in) :: derivs(:,:)

    !> moving atoms
    integer, intent(in) :: indMovedAtoms(:)

    !> atomic coordinates
    real(dp), intent(out) :: coord(:,:)

    !> has the process terminated
    logical, intent(out) :: tGeomEnd

    real(dp) :: newCoords(3, size(indMovedAtoms))

    call next(derivDriver, newCoords, derivs(:, indMovedAtoms), tGeomEnd)
    coord(:, indMovedAtoms) = newCoords

  end subroutine getNextDerivStep


  !> Returns the coordinates for the next coordinate optimisation step.
  subroutine getNextCoordinateOptStep(pGeoCoordOpt, energy, derivss, indMovedAtom, coord0,&
      & diffGeo, tCoordEnd, tRemoveExcitation)

    !> optimiser for atomic coordinates
    type(TGeoOpt), intent(inout) :: pGeoCoordOpt

    !> energies
    type(TEnergies), intent(in) :: energy

    !> Derivative of energy with respect to atomic coordinates
    real(dp), intent(in) :: derivss(:,:)

    !> numbers of the moving atoms
    integer, intent(in) :: indMovedAtom(:)

    !> central cell atomic coordinates
    real(dp), intent(inout) :: coord0(:,:)

    !> largest change in atomic coordinates
    real(dp), intent(out) :: diffGeo

    !> has the geometry optimisation finished
    logical, intent(out) :: tCoordEnd

    !> remove excited state energy from the step, to be consistent with the forces
    logical, intent(in) :: tRemoveExcitation

    real(dp) :: derivssMoved(3 * size(indMovedAtom))
    real(dp), target :: newCoordsMoved(3 * size(indMovedAtom))
    real(dp), pointer :: pNewCoordsMoved(:,:)

    derivssMoved(:) = reshape(derivss(:, indMovedAtom), [3 * size(indMovedAtom)])
    if (tRemoveExcitation) then
      call next(pGeoCoordOpt, energy%EForceRelated, derivssMoved, newCoordsMoved, tCoordEnd)
    else
      call next(pGeoCoordOpt, energy%EForceRelated + energy%Eexcited, derivssMoved, newCoordsMoved,&
          & tCoordEnd)
    end if
    pNewCoordsMoved(1:3, 1:size(indMovedAtom)) => newCoordsMoved(1 : 3 * size(indMovedAtom))
    diffGeo = maxval(abs(pNewCoordsMoved - coord0(:, indMovedAtom)))
    coord0(:, indMovedAtom) = pNewCoordsMoved

  end subroutine getNextCoordinateOptStep


  !> Returns the coordinates and lattice vectors for the next lattice optimisation step.
  subroutine getNextLatticeOptStep(pGeoLatOpt, energy, constrLatDerivs, origLatVec, tLatOptFixAng,&
      & tLatOptFixLen, tLatOptIsotropic, indMovedAtom, latVec, coord0, diffGeo, tGeomEnd)

    !> lattice vector optimising object
    type(TGeoOpt), intent(inout) :: pGeoLatOpt

    !> Energy contributions and total
    type(TEnergies), intent(inout) :: energy

    !> lattice vectors returned by the optimizer
    real(dp), intent(in) :: constrLatDerivs(:)

    !> Starting lattice vectors
    real(dp), intent(in) :: origLatVec(:,:)

    !> Fix angles between lattice vectors
    logical, intent(in) :: tLatOptFixAng

    !> Fix the magnitudes of lattice vectors
    logical, intent(in) :: tLatOptFixLen(:)

    !> Optimise isotropically
    logical, intent(in) :: tLatOptIsotropic

    !> numbers of the moving atoms
    integer, intent(in) :: indMovedAtom(:)

    !> lattice vectors
    real(dp), intent(inout) :: latVec(:,:)

    !> central cell coordinates of atoms
    real(dp), intent(inout) :: coord0(:,:)

    !> Maximum change in geometry at this step
    real(dp), intent(out) :: diffGeo

    !> has the geometry optimisation finished
    logical, intent(out) :: tGeomEnd

    real(dp) :: newLatVecsFlat(9), newLatVecs(3, 3), oldMovedCoords(3, size(indMovedAtom))

    call next(pGeoLatOpt, energy%EForceRelated, constrLatDerivs, newLatVecsFlat,tGeomEnd)
    call unconstrainLatticeVectors(newLatVecsFlat, origLatVec, tLatOptFixAng, tLatOptFixLen,&
        & tLatOptIsotropic, newLatVecs)
    oldMovedCoords(:,:) = coord0(:, indMovedAtom)
    call cart2frac(coord0, latVec)
    latVec(:,:) = newLatVecs
    call frac2cart(coord0, latVec)
    diffGeo = max(maxval(abs(newLatVecs - latVec)),&
        & maxval(abs(oldMovedCoords - coord0(:, indMovedAtom))))

  end subroutine getNextLatticeOptStep


  !> Delivers data for next MD step (and updates data depending on velocities of current step)
  subroutine getNextMdStep(pMdIntegrator, pMdFrame, temperatureProfile, derivs, movedMass,&
      & mass, cellVol, invLatVec, species0, indMovedAtom, tStress, tBarostat, energy, coord0,&
      & latVec, intPressure, totalStress, totalLatDeriv, velocities, tempIon)

    !> Molecular dynamics integrator
    type(TMdIntegrator), intent(inout) :: pMdIntegrator

    !> Molecular dynamics reference frame information
    type(TMdCommon), intent(in) :: pMdFrame

    !> Temperature profile in MD
    type(TTempProfile), allocatable, intent(inout) :: temperatureProfile

    !> Energy derivative wrt to atom positions
    real(dp), intent(in) :: derivs(:,:)

    !> Masses of moving atoms
    real(dp), intent(in) :: movedMass(:,:)

    !> Masses of each chemical species
    real(dp), intent(in) :: mass(:)

    !> unit cell volume
    real(dp), intent(in) :: cellVol

    !> inverse of the lattice vectors
    real(dp), intent(in) :: invLatVec(:,:)

    !> species of atoms in the central cell
    integer, intent(in) :: species0(:)

    !> numbers of the moving atoms
    integer, intent(in) :: indMovedAtom(:)

    !> Is stress being evaluated?
    logical, intent(in) :: tStress

    !> Is there a barostat
    logical, intent(in) :: tBarostat

    !> Energy contributions and total
    type(TEnergies), intent(inout) :: energy

    !> central cell coordinates of atoms
    real(dp), intent(inout) :: coord0(:,:)

    !> lattice vectors
    real(dp), intent(inout) :: latVec(:,:)

    !> Internal pressure in the unit cell
    real(dp), intent(inout) :: intPressure

    !> Stress tensor
    real(dp), intent(inout) :: totalStress(:,:)

    !> Derivative of energy with respect to lattice vectors
    real(dp), intent(inout) :: totalLatDeriv(:,:)

    !> Atomic velocities
    real(dp), intent(out) :: velocities(:,:)

    !> Atomic kinetic energy
    real(dp), intent(out) :: tempIon

    real(dp) :: movedAccel(3, size(indMovedAtom)), movedVelo(3, size(indMovedAtom))
    real(dp) :: movedCoords(3, size(indMovedAtom))
    real(dp) :: kineticStress(3, 3)

    movedAccel(:,:) = -derivs(:, indMovedAtom) / movedMass
    call next(pMdIntegrator, movedAccel, movedCoords, movedVelo)
    coord0(:, indMovedAtom) = movedCoords
    velocities(:,:) = 0.0_dp
    velocities(:, indMovedAtom) = movedVelo(:,:)

    if (allocated(temperatureProfile)) then
      call temperatureProfile%next()
    end if
    call evalKE(energy%Ekin, movedVelo, movedMass(1,:))
    call evalkT(pMdFrame, tempIon, movedVelo, movedMass(1,:))
    energy%EMerminKin = energy%EMermin + energy%Ekin
    energy%EGibbsKin = energy%EGibbs + energy%Ekin
    energy%EForceRelated = energy%EForceRelated + energy%Ekin

    if (tStress) then
      ! contribution from kinetic energy in MD, now that velocities for this geometry step are
      ! available
      call getKineticStress(kineticStress, mass, species0, velocities, cellVol)
      totalStress = totalStress + kineticStress
      intPressure = (totalStress(1,1) + totalStress(2,2) + totalStress(3,3)) / 3.0_dp
      totalLatDeriv = -cellVol * matmul(totalStress, invLatVec)
    end if

    if (tBarostat) then
      call rescale(pMDIntegrator, coord0, latVec, totalStress)
    end if

  end subroutine getNextMdStep


  !> Calculates and prints Pipek-Mezey localisation
  subroutine calcPipekMezeyLocalisation(env, pipekMezey, tPrintEigvecsTxt, nEl, filling, over,&
      & kPoint, neighbourList, nNeighbourSK, denseDesc,  iSparseStart, img2CentCell, iCellVec,&
      & cellVec, runId, orb, species, speciesName, parallelKS, localisation, eigvecsReal, SSqrReal,&
      & eigvecsCplx, SSqrCplx, tHelical, coord)

    !> Environment settings
    type(TEnvironment), intent(in) :: env

    !> Localisation methods for single electron states (if used)
    type(TPipekMezey), intent(in) :: pipekMezey

    !> Store eigenvectors as a text file
    logical, intent(in) :: tPrintEigVecsTxt

    !> Number of electrons
    real(dp), intent(in) :: nEl(:)

    !> Occupations of single particle states in the ground state
    real(dp), intent(in) :: filling(:,:,:)

    !> sparse overlap matrix
    real(dp), intent(in) :: over(:)

    !> k-points in the system (0,0,0) if molecular
    real(dp), intent(in) :: kPoint(:,:)

    !> list of neighbours for each atom
    type(TNeighbourList), intent(in) :: neighbourList

    !> Number of neighbours for each of the atoms
    integer, intent(in) :: nNeighbourSK(:)

    !> Dense matrix descriptor
    type(TDenseDescr), intent(in) :: denseDesc

    !> Index array for the start of atomic blocks in sparse arrays
    integer, intent(in) :: iSparseStart(:,:)

    !> map from image atoms to the original unique atom
    integer, intent(in) :: img2CentCell(:)

    !> Index for which unit cell atoms are associated with
    integer, intent(in) :: iCellVec(:)

    !> Vectors (in units of the lattice constants) to cells of the lattice
    real(dp), intent(in) :: cellVec(:,:)

    !> Job ID for future identification
    integer, intent(in) :: runId

    !> Atomic orbital information
    type(TOrbitals), intent(in) :: orb

    !> species of all atoms in the system
    integer, intent(in) :: species(:)

    !> label for each atomic chemical species
    character(*), intent(in) :: speciesName(:)

    !> K-points and spins to process
    type(TParallelKS), intent(in) :: parallelKS

    !> Localisation measure of single particle states
    real(dp), intent(out) :: localisation

    !> Storage for dense hamiltonian matrix
    real(dp), intent(inout), allocatable :: eigvecsReal(:,:,:)

    !> Storage for dense overlap matrix
    real(dp), intent(inout), allocatable :: SSqrReal(:,:)

    !> Storage for dense hamiltonian matrix (complex case)
    complex(dp), intent(inout), allocatable :: eigvecsCplx(:,:,:)

    !> Storage for dense overlap matrix (complex case)
    complex(dp), intent(inout), allocatable :: SSqrCplx(:,:)

    !> Is the geometry helical
    logical, intent(in) :: tHelical

    !> atomic coordinates
    real(dp), intent(in) :: coord(:,:)

    integer :: nFilledLev, nAtom, nSpin
    integer :: iSpin, iKS, iK

    nAtom = size(orb%nOrbAtom)
    nSpin = size(nEl)

    if (any(abs(mod(filling, real(3 - nSpin, dp))) > elecTolMax)) then
      call warning("Fractional occupations allocated for electron localisation")
    end if

    if (allocated(eigvecsReal)) then
      if (tHelical) then
        call unpackHelicalHS(SSqrReal,over,neighbourList%iNeighbour, nNeighbourSK,&
            & denseDesc%iAtomStart, iSparseStart, img2CentCell, orb, species, coord)
      else
        call unpackHS(SSqrReal,over,neighbourList%iNeighbour, nNeighbourSK, denseDesc%iAtomStart,&
            & iSparseStart, img2CentCell)
      end if
      do iKS = 1, parallelKS%nLocalKS
        iSpin = parallelKS%localKS(2, iKS)
        nFilledLev = nint(nEl(iSpin) / real(3 - nSpin, dp))
        localisation = pipekMezey%getLocalisation(eigvecsReal(:, 1:nFilledLev, iKS), SSqrReal,&
            & denseDesc%iAtomStart)
        write(stdOut, "(A, E15.8)") 'Original localisation', localisation
        call pipekMezey%calcCoeffs(eigvecsReal(:, 1:nFilledLev, iKS), SSqrReal,&
            & denseDesc%iAtomStart)
        localisation = pipekMezey%getLocalisation(eigvecsReal(:,1:nFilledLev,iKS), SSqrReal,&
            & denseDesc%iAtomStart)
        write(stdOut, "(A, E20.12)") 'Final localisation ', localisation
      end do

      call writeRealEigvecs(env, runId, neighbourList, nNeighbourSK, denseDesc, iSparseStart,&
          & img2CentCell, species(:nAtom), speciesName, orb, over, parallelKS, tPrintEigvecsTxt,&
          & eigvecsReal, SSqrReal, fileName="localOrbs")
    else

      localisation = 0.0_dp
      do iKS = 1, parallelKS%nLocalKS
        iK = parallelKS%localKS(1, iKS)
        iSpin = parallelKS%localKS(2, iKS)
        nFilledLev = nint(nEl(iSpin) / real( 3 - nSpin, dp))
        localisation = localisation + pipekMezey%getLocalisation(&
            & eigvecsCplx(:,:nFilledLev,iKS), SSqrCplx, over, kpoint(:,iK), neighbourList,&
            & nNeighbourSK, iCellVec, cellVec, denseDesc%iAtomStart, iSparseStart, img2CentCell)
      end do
      write(stdOut, "(A, E20.12)") 'Original localisation', localisation

      ! actual localisation calls
      do iKS = 1, parallelKS%nLocalKS
        iK = parallelKS%localKS(1, iKS)
        iSpin = parallelKS%localKS(2, iKS)
        nFilledLev = nint(nEl(iSpin) / real( 3 - nSpin, dp))
        call pipekMezey%calcCoeffs(eigvecsCplx(:,:nFilledLev,iKS), SSqrCplx, over, kpoint(:,iK),&
            & neighbourList, nNeighbourSK, iCellVec, cellVec, denseDesc%iAtomStart, iSparseStart,&
            & img2CentCell)
      end do

      localisation = 0.0_dp
      do iKS = 1, parallelKS%nLocalKS
        iK = parallelKS%localKS(1, iKS)
        iSpin = parallelKS%localKS(2, iKS)
        nFilledLev = nint(nEl(iSpin) / real( 3 - nSpin, dp))
        localisation = localisation + pipekMezey%getLocalisation(&
            & eigvecsCplx(:,:nFilledLev,iKS), SSqrCplx, over, kpoint(:,iK), neighbourList,&
            & nNeighbourSK, iCellVec, cellVec, denseDesc%iAtomStart, iSparseStart, img2CentCell)
      end do
      write(stdOut, "(A, E20.12)") 'Final localisation', localisation

      call writeCplxEigvecs(env, runId, neighbourList, nNeighbourSK, cellVec, iCellVec, denseDesc,&
          & iSparseStart, img2CentCell, species, speciesName, orb, kPoint, over, parallelKS,&
          & tPrintEigvecsTxt, eigvecsCplx, SSqrCplx, fileName="localOrbs")

    end if

  end subroutine calcPipekMezeyLocalisation

  subroutine printMaxForces(derivs, constrLatDerivs, tCoordOpt, tLatOpt, indMovedAtoms)
    real(dp), intent(in), allocatable :: derivs(:,:)
    real(dp), intent(in) :: constrLatDerivs(:)
    logical, intent(in) :: tCoordOpt
    logical, intent(in) :: tLatOpt
    integer, intent(in) :: indMovedAtoms(:)

    if (tCoordOpt) then
      call printMaxForce(maxval(abs(derivs(:, indMovedAtoms))))
    end if
    if (tLatOpt) then
      call printMaxLatticeForce(maxval(abs(constrLatDerivs)))
    end if

  end subroutine printMaxForces


#:if WITH_SOCKETS

  subroutine sendEnergyAndForces(env, socket, energy, derivs, totalStress, cellVol)

    !> Environment
    type(TEnvironment), intent(in) :: env

    !> Socket may be unallocated (as on follower processes)
    type(ipiSocketComm), allocatable, intent(inout) :: socket

    !> energy structure
    type(TEnergies), intent(in) :: energy

    !> energy derivatives
    real(dp), intent(in) :: derivs(:,:)

    !> stress tensor
    real(dp), intent(in) :: totalStress(:,:)

    !> cell volume
    real(dp), intent(in) :: cellVol

    if (env%tGlobalLead) then
      ! stress was computed above in the force evaluation block or is 0 if aperiodic
      call socket%send(energy%ETotal - sum(energy%TS), -derivs, totalStress * cellVol)
    end if
  end subroutine sendEnergyAndForces

#:endif


  !!!!!!!!!!!!!!!!!!!!!!!!!!!!!!!!!!!!!!!!!!!!!!!!!!!!!!!!!!!!!!!!
  !!!! REKS subroutines
  !!!!!!!!!!!!!!!!!!!!!!!!!!!!!!!!!!!!!!!!!!!!!!!!!!!!!!!!!!!!!!!!

  !> Diagonalize H0 to obtain initial guess of eigenvectors
  !> or read eigenvectors in REKS
  !> Save dense overlap matrix elements
  !> Check Gamma point condition and set filling information
  subroutine getReksInitialSettings(env, denseDesc, h0, over, neighbourList, &
      & nNeighbourSK, iSparseStart, img2CentCell, electronicSolver, iGeoStep, &
      & HSqrReal, SSqrReal, eigvecsReal, eigen, reks)

    !> Environment settings
    type(TEnvironment), intent(inout) :: env

    !> Dense matrix descriptor
    type(TDenseDescr), intent(in) :: denseDesc

    !> hamiltonian in sparse storage
    real(dp), intent(in) :: h0(:)

    !> sparse overlap matrix
    real(dp), intent(in) :: over(:)

    !> list of neighbours for each atom
    type(TNeighbourList), intent(in) :: neighbourList

    !> Number of neighbours for each of the atoms
    integer, intent(in) :: nNeighbourSK(:)

    !> Index array for the start of atomic blocks in sparse arrays
    integer, intent(in) :: iSparseStart(:,:)

    !> map from image atoms to the original unique atom
    integer, intent(in) :: img2CentCell(:)

    !> Electronic solver information
    type(TElectronicSolver), intent(inout) :: electronicSolver

    !> Number of current geometry step
    integer, intent(in) :: iGeoStep

    !> dense hamiltonian matrix
    real(dp), intent(out) :: HSqrReal(:,:)

    !> dense overlap matrix
    real(dp), intent(out) :: SSqrReal(:,:)

    !> Eigenvectors on eixt
    real(dp), intent(inout) :: eigvecsReal(:,:,:)

    !> eigenvalues
    real(dp), intent(out) :: eigen(:,:,:)

    !> data type for REKS
    type(TReksCalc), intent(inout) :: reks

    call env%globalTimer%startTimer(globalTimers%sparseToDense)
    call unpackHS(SSqrReal, over, neighbourList%iNeighbour, nNeighbourSK, &
        & denseDesc%iAtomStart, iSparseStart, img2CentCell)
    call env%globalTimer%stopTimer(globalTimers%sparseToDense)

    reks%overSqr(:,:) = SSqrReal
    call blockSymmetrizeHS(reks%overSqr, denseDesc%iAtomStart)

    if (iGeoStep == 0) then

      if (.not. reks%tReadMO) then

        call env%globalTimer%startTimer(globalTimers%sparseToDense)
        call unpackHS(HSqrReal, h0, neighbourList%iNeighbour, nNeighbourSK, &
            & denseDesc%iAtomStart, iSparseStart, img2CentCell)
        call env%globalTimer%stopTimer(globalTimers%sparseToDense)

        eigen(:,:,:) = 0.0_dp
        call env%globalTimer%startTimer(globalTimers%diagonalization)
        call diagDenseMtx(env, electronicSolver, 'V', HSqrReal, SSqrReal, eigen(:,1,1))
        call env%globalTimer%stopTimer(globalTimers%diagonalization)
        eigvecsReal(:,:,1) = HSqrReal

      else

        call readEigenvecs(eigvecsReal(:,:,1))
        call renormalizeEigenvecs(env, electronicSolver, eigvecsReal, reks)

      end if

      call constructMicrostates(reks)

    else

      call renormalizeEigenvecs(env, electronicSolver, eigvecsReal, reks)

    end if

    call checkGammaPoint(denseDesc, neighbourList%iNeighbour, &
        & nNeighbourSK, iSparseStart, img2CentCell, over, reks)

  end subroutine getReksInitialSettings


  !> Normalize eigenvectors with unitary transformation
  subroutine renormalizeEigenvecs(env, electronicSolver, eigvecsReal, reks)

    use dftbp_blasroutines, only : gemm
    use dftbp_eigensolver, only : heev

    !> Environment settings
    type(TEnvironment), intent(inout) :: env

    !> Electronic solver information
    type(TElectronicSolver), intent(inout) :: electronicSolver

    !> Eigenvectors on eixt
    real(dp), intent(inout) :: eigvecsReal(:,:,:)

    !> data type for REKS
    type(TReksCalc), intent(inout) :: reks

    real(dp), allocatable :: tmpMat(:,:)
    real(dp), allocatable :: tmpS(:,:)
    real(dp), allocatable :: tmpC(:,:)
    real(dp), allocatable :: tmpEigen(:)
    real(dp), allocatable :: unitaryMat(:,:)

    integer :: nOrb, ii

    nOrb = size(reks%overSqr,dim=1)

    allocate(tmpMat(nOrb,nOrb))
    allocate(tmpS(nOrb,nOrb))
    allocate(tmpC(nOrb,nOrb))
    allocate(tmpEigen(nOrb))
    allocate(unitaryMat(nOrb,nOrb))

    ! Calculate CSC = C^T_old * S_new * C_old
    tmpMat(:,:) = 0.0_dp
    call gemm(tmpMat, eigvecsReal(:,:,1), reks%overSqr, transA='T')
    tmpC(:,:) = 0.0_dp
    call gemm(tmpC, tmpMat, eigvecsReal(:,:,1))

    ! Diagonalize CSC to obtain a unitary matrix, U = CSC^(-1/2)

    tmpEigen(:) = 0.0_dp
    call env%globalTimer%startTimer(globalTimers%diagonalization)
    ! tmpC becomes eigenvectors (X) of CSC
    call heev(tmpC, tmpEigen, 'U', 'V')
    call env%globalTimer%stopTimer(globalTimers%diagonalization)

    ! Make inverse square root matrix consisting of eigenvalues (s) of CSC
    tmpS(:,:) = 0.0_dp
    do ii = 1, nOrb
      tmpS(ii,ii) = 1.0_dp / max(sqrt(tmpEigen(ii)), epsilon(0.0_dp))
    end do

    ! Calculate a unitary matrix U = CSC^(-1/2) = X * s^(-1/2) * X^T
    tmpMat(:,:) = 0.0_dp
    call gemm(tmpMat, tmpS, tmpC, transB='T')
    unitaryMat(:,:) = 0.0_dp
    call gemm(unitaryMat, tmpC, tmpMat)

    ! C_new = C_old * U
    tmpC(:,:) = 0.0_dp
    call gemm(tmpC, eigvecsReal(:,:,1), unitaryMat)

    eigvecsReal(:,:,1) = tmpC

  end subroutine renormalizeEigenvecs


  !> Creates (delta) density matrix for each microstate from real eigenvectors.
  subroutine getDensityMatrixL(env, denseDesc, neighbourList, nNeighbourSK, iSparseStart,&
      & img2CentCell, orb, species, coord, tHelical, eigvecs, parallelKS, rhoPrim, work,&
      & rhoSqrReal, q0, deltaRhoOutSqr, reks)

    !> Environment settings
    type(TEnvironment), intent(inout) :: env

    !> Dense matrix descriptor
    type(TDenseDescr), intent(in) :: denseDesc

    !> list of neighbours for each atom
    type(TNeighbourList), intent(in) :: neighbourList

    !> Number of neighbours for each of the atoms
    integer, intent(in) :: nNeighbourSK(:)

    !> Index array for the start of atomic blocks in sparse arrays
    integer, intent(in) :: iSparseStart(:,:)

    !> map from image atoms to the original unique atom
    integer, intent(in) :: img2CentCell(:)

    !> Atomic orbital information
    type(TOrbitals), intent(in) :: orb

    !> species of all atoms
    integer, target, intent(in) :: species(:)

    !> Coordinates of all atoms including images
    real(dp), allocatable, intent(inout) :: coord(:,:)

    !> Is the geometry helical
    logical, intent(in) :: tHelical

    !> eigenvectors
    real(dp), intent(inout) :: eigvecs(:,:,:)

    !> K-points and spins to process
    type(TParallelKS), intent(in) :: parallelKS

    !> sparse density matrix
    real(dp), intent(inout) :: rhoPrim(:,:)

    !> work space array
    real(dp), intent(inout) :: work(:,:)

    !> Dense density matrix if needed
    real(dp), intent(inout), allocatable  :: rhoSqrReal(:,:,:)

    !> reference atomic occupations
    real(dp), intent(in) :: q0(:,:,:)

    !> Change in density matrix during this SCC step for rangesep
    real(dp), pointer, intent(inout) :: deltaRhoOutSqr(:,:,:)

    !> data type for REKS
    type(TReksCalc), intent(inout) :: reks

    integer :: iL

    call env%globalTimer%startTimer(globalTimers%densityMatrix)

    if (reks%tForces) then
      reks%rhoSqrL(:,:,:,:) = 0.0_dp
    else
      reks%rhoSpL(:,:,:) = 0.0_dp
    end if

    do iL = 1, reks%Lmax

      call getDensityFromRealEigvecs(env, denseDesc, reks%fillingL(:,:,iL), neighbourList,&
          & nNeighbourSK, iSparseStart, img2CentCell, orb, species, denseDesc%iAtomStart, coord,&
          & tHelical, eigvecs, parallelKS, rhoPrim, work, rhoSqrReal, deltaRhoOutSqr)

      if (reks%tForces) then
        ! reks%rhoSqrL has (my_ud) component
        if (reks%isRangeSep) then
          reks%rhoSqrL(:,:,1,iL) = deltaRhoOutSqr(:,:,1)
        else
          reks%rhoSqrL(:,:,1,iL) = work
        end if
      else
        ! reks%rhoSpL has (my_ud) component
        reks%rhoSpL(:,1,iL) = rhoPrim(:,1)
      end if

      if (reks%isRangeSep) then
        ! reks%deltaRhoSqrL has (my_ud) component
        reks%deltaRhoSqrL(:,:,1,iL) = deltaRhoOutSqr(:,:,1)
      end if

      if (reks%tForces) then
        call symmetrizeHS(reks%rhoSqrL(:,:,1,iL))
      end if
      if (reks%isRangeSep) then
        call symmetrizeHS(reks%deltaRhoSqrL(:,:,1,iL))
        call denseSubtractDensityOfAtoms(q0, denseDesc%iAtomStart, reks%deltaRhoSqrL(:,:,:,iL), 1)
      end if

    end do

    if (reks%tForces) then
      ! reks%rhoSqrL has (my_qm) component
      call ud2qmL(reks%rhoSqrL, reks%Lpaired)
    else
      ! reks%rhoSpL has (my_qm) component
      call ud2qmL(reks%rhoSpL, reks%Lpaired)
    end if

    call env%globalTimer%stopTimer(globalTimers%densityMatrix)

  end subroutine getDensityMatrixL


  !> Calculate Mulliken population for each microstate from sparse density matrix.
  subroutine getMullikenPopulationL(env, denseDesc, neighbourList, nNeighbourSK, &
      & img2CentCell, iSparseStart, orb, rhoPrim, over, iRhoPrim, qBlock, &
      & qiBlock, reks)

    !> Environment settings
    type(TEnvironment), intent(inout) :: env

    !> Dense matrix descriptor
    type(TDenseDescr), intent(in) :: denseDesc

    !> Atomic neighbours
    type(TNeighbourList), intent(in) :: neighbourList

    !> Number of neighbours for each atom within overlap distance
    integer, intent(in) :: nNeighbourSK(:)

    !> image to actual atom indexing
    integer, intent(in) :: img2CentCell(:)

    !> sparse matrix indexing array
    integer, intent(in) :: iSparseStart(:,:)

    !> Atomic orbital information
    type(TOrbitals), intent(in) :: orb

    !> sparse density matrix
    real(dp), intent(inout) :: rhoPrim(:,:)

    !> sparse overlap matrix
    real(dp), intent(in) :: over(:)

    !> imaginary part of density matrix
    real(dp), intent(in), allocatable :: iRhoPrim(:,:)

    !> Dual atomic charges
    real(dp), intent(inout), allocatable :: qBlock(:,:,:,:)

    !> Imaginary part of dual atomic charges
    real(dp), intent(inout), allocatable :: qiBlock(:,:,:,:)

    !> data type for REKS
    type(TReksCalc), intent(inout) :: reks

    integer :: iL

    do iL = 1, reks%Lmax

      if (reks%tForces) then
        rhoPrim(:,1) = 0.0_dp
        call env%globalTimer%startTimer(globalTimers%denseToSparse)
        call packHS(rhoPrim(:,1), reks%rhoSqrL(:,:,1,iL), neighbourlist%iNeighbour, &
            & nNeighbourSK, orb%mOrb, denseDesc%iAtomStart, iSparseStart, img2CentCell)
        call env%globalTimer%stopTimer(globalTimers%denseToSparse)
      else
        rhoPrim(:,1) = reks%rhoSpL(:,1,iL)
      end if

      ! reks%qOutputL has (my_qm) component
      reks%qOutputL(:,:,:,iL) = 0.0_dp
      call getMullikenPopulation(rhoPrim, over, orb, neighbourList, nNeighbourSK, &
          & img2CentCell, iSparseStart, reks%qOutputL(:,:,:,iL), iRhoPrim=iRhoPrim, &
          & qBlock=qBlock, qiBlock=qiBlock)

    end do

    ! reks%qOutputL has (qm) component
    call qmExpandL(reks%qOutputL, reks%Lpaired)

  end subroutine getMullikenPopulationL


  !> Build L, spin dependent Hamiltonian with various contributions
  !> and compute the energy of microstates
  subroutine getHamiltonianLandEnergyL(env, denseDesc, sccCalc, orb, species, neighbourList, &
      & nNeighbourSK, iSparseStart, img2CentCell, H0, over, spinW, cellVol, extPressure, &
      & energy, q0, iAtInCentralRegion, solvation, thirdOrd, potential, rangeSep, nNeighbourLC,&
      & tDualSpinOrbit, xi, tExtField, isXlbomd, dftbU, TS, qDepExtPot, qBlock, qiBlock,&
      & tFixEf, Ef, rhoPrim, onSiteElements, iHam, dispersion, reks)

    !> Environment settings
    type(TEnvironment), intent(inout) :: env

    !> Dense matrix descriptor
    type(TDenseDescr), intent(in) :: denseDesc

    !> SCC module internal variables
    type(TScc), allocatable, intent(inout) :: sccCalc

    !> atomic orbital information
    type(TOrbitals), intent(in) :: orb

    !> species of all atoms
    integer, target, intent(in) :: species(:)

    !> neighbours to atoms
    type(TNeighbourList), intent(in) :: neighbourList

    !> Number of atomic neighbours
    integer, intent(in) :: nNeighbourSK(:)

    !> Index for atomic blocks in sparse data
    integer, intent(in) :: iSparseStart(:,:)

    !> map from image atom to real atoms
    integer, intent(in) :: img2CentCell(:)

    !> non-SCC hamiltonian (sparse)
    real(dp), intent(in) :: H0(:)

    !> sparse overlap matrix
    real(dp), intent(in) :: over(:)

    !> spin constants
    real(dp), allocatable, intent(in) :: spinW(:,:,:)

    !> unit cell volume
    real(dp), intent(in) :: cellVol

    !> external pressure
    real(dp), intent(in) :: extPressure

    !> energy contributions
    type(TEnergies), intent(inout) :: energy

    !> reference atomic occupations
    real(dp), intent(in) :: q0(:,:,:)

    !> Atoms over which to sum the total energies
    integer, intent(in) :: iAtInCentralRegion(:)

    !> Solvation mode
    class(TSolvation), allocatable, intent(inout) :: solvation

    !> third order SCC interactions
    type(TThirdOrder), allocatable, intent(inout) :: thirdOrd

    !> potentials acting
    type(TPotentials), intent(inout) :: potential

    !> Data for rangeseparated calculation
    type(TRangeSepFunc), allocatable, intent(inout) :: rangeSep

    !> Nr. of neighbours for each atom in the long-range functional.
    integer, allocatable, intent(in) :: nNeighbourLC(:)

    !> Is dual spin orbit being used (block potentials)
    logical, intent(in) :: tDualSpinOrbit

    !> Spin orbit constants if required
    real(dp), allocatable, intent(in) :: xi(:,:)

    !> is an external electric field present
    logical, intent(in) :: tExtField

    !> Is the extended Lagrangian being used for MD
    logical, intent(in) :: isXlbomd

    !> Are there orbital potentials present
    type(TDftbU), intent(in), allocatable :: dftbU

    !> electron entropy contribution
    real(dp), intent(in) :: TS(:)

    !> Proxy for querying Q-dependant external potentials
    type(TQDepExtPotProxy), intent(inout), allocatable :: qDepExtPot

    !> block (dual) atomic populations
    real(dp), intent(in), allocatable :: qBlock(:,:,:,:)

    !> Imaginary part of block atomic populations
    real(dp), intent(in), allocatable :: qiBlock(:,:,:,:)

    !> Whether fixed Fermi level(s) should be used. (No charge conservation!)
    logical, intent(in) :: tFixEf

    !> If tFixEf is .true. contains reservoir chemical potential, otherwise the Fermi levels found
    !> from the given number of electrons
    real(dp), intent(inout) :: Ef(:)

    !> sparse density matrix
    real(dp), intent(inout) :: rhoPrim(:,:)

    !> Corrections terms for on-site elements
    real(dp), intent(in), allocatable :: onSiteElements(:,:,:,:)

    !> imaginary part of hamiltonian (if required, signalled by being allocated)
    real(dp), allocatable, intent(inout) :: iHam(:,:)

    !> dispersion interactions
    class(TDispersionIface), allocatable, intent(in) :: dispersion

    !> data type for REKS
    type(TReksCalc), allocatable, intent(inout) :: reks

    real(dp), allocatable :: tmpHamSp(:,:)
    real(dp), allocatable :: tmpEn(:)

    integer, pointer :: pSpecies0(:)
    integer :: sparseSize, nAtom, nSpin, iL, tmpL, rsL

    sparseSize = size(over,dim=1)
    nAtom = size(reks%qOutputL,dim=2)
    nSpin = size(reks%qOutputL,dim=3)
    pSpecies0 => species(1:nAtom)

    allocate(tmpHamSp(sparseSize,1))
    if (reks%isRangeSep) then
      allocate(tmpEn(reks%Lmax))
    end if

    ! Calculate contribution to Hamiltonian except rangeseparated part
    reks%intShellL(:,:,:,:) = 0.0_dp
    reks%intBlockL(:,:,:,:,:) = 0.0_dp
    do iL = 1, reks%Lmax

      ! reks%chargePerShellL has (qm) component
      call getChargePerShell(reks%qOutputL(:,:,:,iL), orb, species,&
          & reks%chargePerShellL(:,:,:,iL))
      call resetInternalPotentials(tDualSpinOrbit, xi, orb, species, potential)
      call addChargePotentials(env, sccCalc, .true., reks%qOutputL(:,:,:,iL), q0,&
          & reks%chargePerShellL(:,:,:,iL), orb, species, neighbourList, img2CentCell, spinW,&
          & solvation, thirdOrd, potential, dispersion)

      ! reks%intShellL, reks%intBlockL has (qm) component
      reks%intShellL(:,:,:,iL) = potential%intShell
      reks%intBlockL(:,:,:,:,iL) = potential%intBlock

      ! qm representation is converted to my_qm representation
      if (iL <= reks%Lpaired) then
        ! If iL = 1, then qm = 1u + 1d, 1u - 1d and my_qm = 1u + 1d
        ! calculate charge part
        potential%intBlock(:,:,:,1) = reks%intBlockL(:,:,:,1,iL)
        tmpHamSp(:,1) = h0
      else
        if (mod(iL,2) == 1) then
          ! If iL = 3, then qm = 3u + 3d, 3u - 3d and my_qm = 3u + 3d
          ! calculate charge part
          potential%intBlock(:,:,:,1) = reks%intBlockL(:,:,:,1,iL)
          tmpHamSp(:,1) = h0
        else
          ! If iL = 4, then qm = 4u + 4d, 4u - 4d and my_qm = 3u - 3d (= -(4u - 4d))
          ! calculate magnetization part
          potential%intBlock(:,:,:,1) = -reks%intBlockL(:,:,:,2,iL)
          tmpHamSp(:,1) = 0.0_dp
        end if
      end if

      ! tmpHamSp has (my_qm) component
      call getSccHamiltonian(H0, over, nNeighbourSK, neighbourList, species, orb,&
          & iSparseStart, img2CentCell, potential, allocated(reks), tmpHamSp, iHam)
      tmpHamSp(:,1) = 2.0_dp * tmpHamSp(:,1)

      if (reks%isRangeSep) then
        ! reks%hamSqrL has (my_qm) component
        reks%hamSqrL(:,:,1,iL) = 0.0_dp
        call env%globalTimer%startTimer(globalTimers%sparseToDense)
        call unpackHS(reks%hamSqrL(:,:,1,iL), tmpHamSp(:,1), neighbourList%iNeighbour, &
            & nNeighbourSK, denseDesc%iAtomStart, iSparseStart, img2CentCell)
        call env%globalTimer%stopTimer(globalTimers%sparseToDense)
        call blockSymmetrizeHS(reks%hamSqrL(:,:,1,iL), denseDesc%iAtomStart)
      else
        ! reks%hamSpL has (my_qm) component
        reks%hamSpL(:,1,iL) = tmpHamSp(:,1)
      end if

    end do

    ! Calculate contribution to Hamiltonian including rangeseparated part
    if (.not. reks%isRangeSep) then
      ! reks%hamSpL has (my_ud) component
      call qm2udL(reks%hamSpL, reks%Lpaired)
    else
      ! reks%hamSqrL has (my_ud) component
      call qm2udL(reks%hamSqrL, reks%Lpaired)
      tmpEn(:) = 0.0_dp
      do iL = 1, reks%Lmax
        ! Add rangeseparated contribution
        call rangeSep%addLRHamiltonian(env, reks%deltaRhoSqrL(:,:,1,iL), over, &
            & neighbourList%iNeighbour, nNeighbourLC, denseDesc%iAtomStart, &
            & iSparseStart, orb, reks%hamSqrL(:,:,1,iL), reks%overSqr)
        ! Calculate the long-range exchange energy for up spin
        call rangeSep%addLREnergy(tmpEn(iL))
      end do
    end if


    ! Calculate energy contribution corresponding to upper Hamiltonian
    do iL = 1, reks%Lmax

      ! Get microstate index for non-SCC and rangeseparation energy contribution
      if (iL <= reks%Lpaired) then
        tmpL = iL
        rsL = iL
      else
        if (mod(iL,2) == 1) then
          tmpL = iL
          rsL = iL + 1
        else
          tmpL = iL - 1
          rsL = iL - 1
        end if
      end if
      ! Set the long-range corrected energy contribution
      if (reks%isRangeSep) then
        energy%Efock = tmpEn(iL) + tmpEn(rsL)
      end if

      if (reks%tForces) then
        rhoPrim(:,1) = 0.0_dp
        call env%globalTimer%startTimer(globalTimers%denseToSparse)
        ! reks%rhoSqrL has (my_qm) component
        call packHS(rhoPrim(:,1), reks%rhoSqrL(:,:,1,tmpL), &
            & neighbourList%iNeighbour, nNeighbourSK, orb%mOrb, &
            & denseDesc%iAtomStart, iSparseStart, img2CentCell)
        call env%globalTimer%stopTimer(globalTimers%denseToSparse)
      else
        ! reks%rhoSpL has (my_qm) component
        rhoPrim(:,1) = reks%rhoSpL(:,1,tmpL)
      end if

      ! Calculate correct charge contribution for each microstate
      call sccCalc%updateCharges(env, reks%qOutputL(:,:,:,iL), q0, orb, species)
      call sccCalc%updateShifts(env, orb, species, neighbourList%iNeighbour, img2CentCell)
      potential%intShell(:,:,:) = reks%intShellL(:,:,:,iL)
      if (allocated(thirdOrd)) then
        call thirdOrd%updateCharges(pSpecies0, neighbourList, &
            & reks%qOutputL(:,:,:,iL), q0, img2CentCell, orb)
      end if

      call calcEnergies(sccCalc, reks%qOutputL(:,:,:,iL), q0, reks%chargePerShellL(:,:,:,iL),&
          & species, tExtField, isXlbomd, dftbU, tDualSpinOrbit, rhoPrim, H0, orb,&
          & neighbourList, nNeighbourSk, img2CentCell, iSparseStart, cellVol, extPressure, TS,&
          & potential, energy, thirdOrd, solvation, rangeSep, reks, qDepExtPot, qBlock, qiBlock,&
          & xi, iAtInCentralRegion, tFixEf, Ef, onSiteElements)
      call sumEnergies(energy)

      ! Assign energy contribution of each microstate
      reks%enLnonSCC(iL) = energy%EnonSCC
      reks%enLSCC(iL) = energy%Escc
      reks%enLspin(iL) = energy%Espin
      if (allocated(thirdOrd)) then
        reks%enL3rd(iL) = energy%e3rd
      end if
      if (reks%isRangeSep) then
        reks%enLfock(iL) = energy%Efock
      end if
      reks%enLtot(iL) = energy%Etotal

      ! REKS is not affected by filling, so TS becomes 0
      energy%EMermin = energy%Etotal
      ! extrapolated to 0 K
      energy%Ezero = energy%Etotal
      energy%EGibbs = energy%EMermin + cellVol * extPressure
      energy%EForceRelated = energy%EGibbs

    end do

    if (reks%Plevel >= 2) then
      call printReksMicrostates(reks, energy%Erep)
    end if

  end subroutine getHamiltonianLandEnergyL


  !> Optimize the fractional occupation numbers (FONs) and weights
  !> Swap the active orbitals when fa < fb
  !> Compute the several energy contributions
  subroutine optimizeFONsAndWeights(eigvecs, filling, energy, reks)

    !> eigenvectors
    real(dp), intent(inout) :: eigvecs(:,:,:)

    !> occupations (level, kpoint, spin)
    real(dp), intent(out) :: filling(:,:,:)

    !> energy contributions
    type(TEnergies), intent(inout) :: energy

    !> data type for REKS
    type(TReksCalc), intent(inout) :: reks

    call optimizeFons(reks)
    call calcWeights(reks)

    call activeOrbSwap(reks, eigvecs(:,:,1))
    call getFilling(reks, filling(:,1,1))

    call calcSaReksEnergy(reks, energy)

    if (reks%Plevel >= 2) then
      call printSaReksEnergy(reks)
    end if

  end subroutine optimizeFONsAndWeights


  !> Returns input charges for next SCC iteration.
  subroutine getReksNextInputCharges(qInput, qOutput, qDiff, sccErrorQ, sccTol, tConverged,&
      & iSccIter, minSccIter, maxSccIter, iGeoStep, tStopScc, eigvecs, reks)

    !> input charges (for potentials)
    real(dp), intent(inout) :: qInput(:, :, :)

    !> Output electrons
    real(dp), intent(inout) :: qOutput(:,:,:)

    !> charge differences between input and output charges
    real(dp), intent(inout) :: qDiff(:,:,:)

    !> SCC error
    real(dp), intent(out) :: sccErrorQ

    !> Tolerance on SCC charges between input and output
    real(dp), intent(in) :: sccTol

    !> Has the calculation converged>
    logical, intent(out) :: tConverged

    !> Number of current SCC step
    integer, intent(in) :: iSccIter

    !> minumum number of SCC iterations to perform
    integer, intent(in) :: minSccIter

    !> maximum number of SCC iterations before terminating loop
    integer, intent(in) :: maxSccIter

    !> Number of current geometry step
    integer, intent(in) :: iGeoStep

    !> Should the SCC loop stop
    logical, intent(in) :: tStopScc

    !> Eigenvectors on eixt
    real(dp), intent(inout) :: eigvecs(:,:,:)

    !> data type for REKS
    type(TReksCalc), intent(inout) :: reks

    qDiff(:,:,:) = qOutput - qInput
    sccErrorQ = maxval(abs(qDiff))

    tConverged = (sccErrorQ < sccTol) &
        & .and. (iSccIter >= minSccIter .or. reks%tReadMO .or. iGeoStep > 0)
    if ((.not. tConverged) .and. (iSccIter /= maxSccIter .and. .not. tStopScc)) then
      qInput(:,:,:) = qOutput
      call guessNewEigvecs(eigvecs(:,:,1), reks%eigvecsFock)
    end if

  end subroutine getReksNextInputCharges


  !> Update delta density matrix rather than merely q for rangeseparation
  subroutine getReksNextInputDensity(sccErrorQ, sccTol, tConverged, &
      & iSccIter, minSccIter, maxSccIter, iGeoStep, tStopScc, &
      & eigvecs, deltaRhoOut, deltaRhoIn, deltaRhoDiff, reks)

    !> SCC error
    real(dp), intent(out) :: sccErrorQ

    !> Tolerance on SCC charges between input and output
    real(dp), intent(in) :: sccTol

    !> Has the calculation converged>
    logical, intent(out) :: tConverged

    !> Number of current SCC step
    integer, intent(in) :: iSccIter

    !> minumum number of SCC iterations to perform
    integer, intent(in) :: minSccIter

    !> maximum number of SCC iterations before terminating loop
    integer, intent(in) :: maxSccIter

    !> Number of current geometry step
    integer, intent(in) :: iGeoStep

    !> Should the SCC loop stop
    logical, intent(in) :: tStopScc

    !> Eigenvectors on eixt
    real(dp), intent(inout) :: eigvecs(:,:,:)

    !> delta density matrix for rangeseparated calculations
    real(dp), intent(inout) :: deltaRhoOut(:)

    !> delta density matrix as inpurt for next SCC cycle
    real(dp), target, intent(inout) :: deltaRhoIn(:)

    !> difference of delta density matrix in and out
    real(dp), intent(inout) :: deltaRhoDiff(:)

    !> data type for REKS
    type(TReksCalc), intent(inout) :: reks

    deltaRhoDiff(:) = deltaRhoOut - deltaRhoIn
    sccErrorQ = maxval(abs(deltaRhoDiff))

    tConverged = (sccErrorQ < sccTol) &
        & .and. (iSccIter >= minSccIter .or. reks%tReadMO .or. iGeoStep > 0)
    if ((.not. tConverged) .and. (iSccIter /= maxSccIter .and. .not. tStopScc)) then
      deltaRhoIn(:) = deltaRhoOut
      call guessNewEigvecs(eigvecs(:,:,1), reks%eigvecsFock)
    end if

  end subroutine getReksNextInputDensity


end module dftbp_main<|MERGE_RESOLUTION|>--- conflicted
+++ resolved
@@ -327,11 +327,7 @@
       call runDynamics(this%electronDynamics, this%eigvecsReal, this%ham, this%H0, this%species,&
           & this%q0, this%referenceN0, this%over, this%filling, this%neighbourList,&
           & this%nNeighbourSK, this%nNeighbourLC, this%denseDesc%iAtomStart, this%iSparseStart,&
-<<<<<<< HEAD
           & this%img2CentCell, this%orb, this%coord0, this%spinW, this%pRepCont, env,&
-=======
-          & this%img2CentCell, this%orb, this%coord0, this%spinW, this%pRepCont, this%scc, env,&
->>>>>>> 1ec65582
           & this%tDualSpinOrbit, this%xi, this%thirdOrd, this%solvation, this%rangeSep,&
           & this%qDepExtPot, this%dftbU, this%iAtInCentralRegion, this%tFixEf, this%Ef, this%coord,&
           & this%onsiteElements, this%skHamCont, this%skOverCont, this%latVec, this%invLatVec,&
