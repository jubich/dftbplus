--- conflicted
+++ resolved
@@ -5412,16 +5412,11 @@
       end if
 
       if (tPoisson) then
-<<<<<<< HEAD
+
         tmpDerivs = 0.0_dp
-      #:if WITH_TRANSPORT
         call poiss_getshift(env, dummyArray, tmpDerivs)
-      #:endif
-=======
-        tmpDerivs(:,:) = 0.0_dp
-        call poiss_getshift(dummyArray, tmpDerivs)
->>>>>>> 74b55432
         derivs(:,:) = derivs + tmpDerivs
+
       else
 
         if (tExtChrg) then
