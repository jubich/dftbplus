!--------------------------------------------------------------------------------------------------!
!  DFTB+: general package for performing fast atomistic simulations                                !
!  Copyright (C) 2006 - 2020  DFTB+ developers group                                               !
!                                                                                                  !
!  See the LICENSE file for terms of usage and distribution.                                       !
!--------------------------------------------------------------------------------------------------!

#:include 'common.fypp'

!> The main routines for DFTB+
module dftbp_main
#:if WITH_MPI
  use dftbp_mpifx
#:endif
#:if WITH_SCALAPACK
  use dftbp_scalapackfx
  use dftbp_scalafxext
#:endif
#:if WITH_SOCKETS
  use dftbp_ipisocket, only : IpiSocketComm
#:endif
  use dftbp_elecsolvers, only : TElectronicSolver, electronicSolverTypes
  use dftbp_assert
  use dftbp_constants
  use dftbp_globalenv
  use dftbp_environment
  use dftbp_densedescr
  use dftbp_inputdata
  use dftbp_nonscc
  use dftbp_eigenvects
  use dftbp_repulsive
  use dftbp_etemp
  use dftbp_populations
  use dftbp_densitymatrix
  use dftbp_forces
  use dftbp_stress
  use dftbp_scc
  use dftbp_sccinit
  use dftbp_onsitecorrection
  use dftbp_externalcharges
  use dftbp_periodic
  use dftbp_mixer
  use dftbp_geoopt
  use dftbp_numderivs2
  use dftbp_spin
  use dftbp_dftbplusu
  use dftbp_mdcommon
  use dftbp_energies
  use dftbp_potentials
  use dftbp_orbitalequiv
  use dftbp_parser
  use dftbp_sparse2dense
#:if not WITH_SCALAPACK
  use dftbp_blasroutines, only : symm, hemm
#:endif
  use dftbp_hsdutils
  use dftbp_charmanip
  use dftbp_shift
  use dftbp_spinorbit
  use dftbp_angmomentum
  use dftbp_elecconstraints
  use dftbp_pmlocalisation, only : TPipekMezey
  use dftbp_linresp
  use dftbp_mainio
  use dftbp_commontypes
  use dftbp_dispersions, only : DispersionIface
  use dftbp_xmlf90
  use dftbp_thirdorder, only : ThirdOrder
  use dftbp_rangeseparated, only : RangeSepFunc
  use dftbp_simplealgebra
  use dftbp_message
  use dftbp_repcont
  use dftbp_halogenx
  use dftbp_xlbomd
  use dftbp_slakocont
  use dftbp_linkedlist
  use dftbp_lapackroutines
  use dftbp_mdcommon
  use dftbp_mdintegrator
  use dftbp_tempprofile
  use dftbp_elstatpot, only : TElStatPotentials
  use dftbp_elstattypes, only : elstatTypes
  use dftbp_forcetypes, only : forceTypes
  use dftbp_initprogram, only : TRefExtPot
  use dftbp_qdepextpotproxy, only : TQDepExtPotProxy
  use dftbp_taggedoutput, only : TTaggedWriter
<<<<<<< HEAD
  use dftbp_rekscommon
  use dftbp_reksen
  use dftbp_reksfon
  use dftbp_reksinterface
  use dftbp_reksproperty
  use dftbp_reksvar
=======
  use dftbp_plumed, only : plumedGlobalCmdVal, plumedGlobalCmdPtr, plumedFinal
>>>>>>> 380593e9
#:if WITH_TRANSPORT
  use libnegf_vars, only : TTransPar
  use negf_int
  use poisson_init
#:endif
  use dftbp_transportio

  implicit none
  private

  public :: runDftbPlus
  public :: processGeometry

  !> O(N^2) density matrix creation
  logical, parameter :: tDensON2 = .false.

  !> Should further output be appended to detailed.out?
  logical, parameter :: tAppendDetailedOut = .false.


contains

  !> The main DFTB program itself
  subroutine runDftbPlus(env)
    use dftbp_initprogram

    !> Environment settings
    type(TEnvironment), intent(inout) :: env

    !> Geometry steps so far
    integer :: iGeoStep

    !> Lattice geometry steps so far
    integer :: iLatGeoStep

    !> Do we have the final geometry?
    logical :: tGeomEnd

    !> do we take an optimization step on the lattice or the internal coordinates if optimizing both
    !> in a periodic geometry
    logical :: tCoordStep

    !> if scc/geometry driver should be stopped
    logical :: tStopScc, tStopDriver

    !> locality measure for the wavefunction
    real(dp) :: localisation

    !> flag to write out geometries (and charge data if scc) when moving atoms about - in the case
    !> of drivers like conjugate gradient/steepest descent the geometries are written anyway
    logical :: tWriteRestart

    !> lattice vectors returned by the optimizer
    real(dp) :: constrLatDerivs(9)

    !> MD instantaneous thermal energy
    real(dp) :: tempIon

    !> Whether charges should be written
    logical :: tWriteCharges

    logical :: tExitGeoOpt


    call initGeoOptParameters(tCoordOpt, nGeoSteps, tGeomEnd, tCoordStep, tStopDriver, iGeoStep,&
        & iLatGeoStep)

    ! If the geometry is periodic, need to update lattice information in geometry loop
    tLatticeChanged = tPeriodic

    ! As first geometry iteration, require updates for coordinates in dependent routines
    tCoordsChanged = .true.

    ! Main geometry loop
    geoOpt: do iGeoStep = 0, nGeoSteps
      tWriteRestart = env%tGlobalMaster&
          & .and. needsRestartWriting(tGeoOpt, tMd, iGeoStep, nGeoSteps, restartFreq)
      call printGeoStepInfo(tCoordOpt, tLatOpt, iLatGeoStep, iGeoStep)
      call processGeometry(env, iGeoStep, iLatGeoStep, tWriteRestart, tStopDriver, tStopScc,&
          & tExitGeoOpt)
      if (tExitGeoOpt) then
        exit geoOpt
      end if
      call postProcessDerivs(derivs, conAtom, conVec, tLatOpt, totalLatDeriv, extLatDerivs,&
          & normOrigLatVec, tLatOptFixAng, tLatOptFixLen, tLatOptIsotropic, constrLatDerivs)
      call printMaxForces(derivs, constrLatDerivs, tCoordOpt, tLatOpt, indMovedAtom)
    #:if WITH_SOCKETS
      if (tSocket) then
        call sendEnergyAndForces(env, socket, energy, TS, derivs, totalStress, cellVol)
      end if
    #:endif
      tWriteCharges = tWriteRestart .and. tMulliken .and. tSccCalc .and. .not. tDerivs&
          & .and. maxSccIter > 1
      if (tWriteCharges) then
        call writeCharges(fCharges, tWriteChrgAscii, orb, qInput, qBlockIn, qiBlockIn, deltaRhoIn)
      end if

      if (tForces) then
        call getNextGeometry(env, iGeoStep, tWriteRestart, constrLatDerivs, tCoordStep, tGeomEnd,&
            & tStopDriver, iLatGeoStep, tempIon, tExitGeoOpt)
        if (tExitGeoOpt) then
          exit geoOpt
        end if
      end if

      if (tWriteDetailedOut .and. tMd) then
        call writeDetailedOut4(fdDetailedOut, energy, tempIon)
      end if

      if (tGeomEnd) then
        call env%globalTimer%stopTimer(globalTimers%postSCC)
        exit geoOpt
      end if

      tStopDriver = tStopScc .or. tStopDriver .or. hasStopFile(fStopDriver)
      if (tStopDriver) then
        call env%globalTimer%stopTimer(globalTimers%postSCC)
        exit geoOpt
      end if
      call env%globalTimer%stopTimer(globalTimers%postSCC)
    end do geoOpt

    call env%globalTimer%startTimer(globalTimers%postGeoOpt)

  #:if WITH_SOCKETS
    if (tSocket .and. env%tGlobalMaster) then
      call socket%shutdown()
    end if
  #:endif

    tGeomEnd = tMD .or. tGeomEnd .or. tDerivs

    if (env%tGlobalMaster) then
      if (tWriteDetailedOut) then
        call writeDetailedOut5(fdDetailedOut, tGeoOpt, tGeomEnd, tMd, tDerivs, tEField, absEField,&
            & dipoleMoment)
      end if

      call writeFinalDriverStatus(tGeoOpt, tGeomEnd, tMd, tDerivs)

      if (tMD) then
        call writeMdOut3(fdMd, mdOut)
      end if
    end if

    if (env%tGlobalMaster .and. tDerivs) then
      call getHessianMatrix(derivDriver, pDynMatrix)
      call writeHessianOut(hessianOut, pDynMatrix)
    else
      nullify(pDynMatrix)
    end if

    if (tWriteShifts) then
      call writeShifts(fShifts, orb, potential%intShell)
    endif

  #:if WITH_TRANSPORT
    if (tContCalc) then
      ! Note: shift and charges are saved in QM representation (not UD)
      call writeContactShifts(transpar%contacts(transpar%taskContInd)%output, orb, &
          & potential%intShell, qOutput, Ef)
    end if

    if (tTunn) then
  #:if WITH_MPI
      call calc_current(env%mpi%globalComm, parallelKS%localKS, ham, over,&
          & neighbourList%iNeighbour, nNeighbourSK, densedesc%iAtomStart, iSparseStart,&
          & img2CentCell, iCellVec, cellVec, orb, kPoint, kWeight, tunneling, current, ldos,&
          & leadCurrents, writeTunn, tWriteLDOS, regionLabelLDOS, mu)
  #:else
      call calc_current(parallelKS%localKS, ham, over,&
          & neighbourList%iNeighbour, nNeighbourSK, densedesc%iAtomStart, iSparseStart,&
          & img2CentCell, iCellVec, cellVec, orb, kPoint, kWeight, tunneling, current, ldos,&
          & leadCurrents, writeTunn, tWriteLDOS, regionLabelLDOS, mu)
  #:endif
    end if

    if (tLocalCurrents) then
  #:if WITH_MPI
      call local_currents(env%mpi%globalComm, parallelKS%localKS, ham, over,&
          & neighbourList, nNeighbourSK, cutOff%skCutoff, denseDesc%iAtomStart, iSparseStart,&
          & img2CentCell, iCellVec, cellVec, rCellVec, orb, kPoint, kWeight, coord0Fold, &
          & species0, speciesName, mu, lCurrArray)
  #:else
      call local_currents(parallelKS%localKS, ham, over,&
          & neighbourList, nNeighbourSK, cutOff%skCutoff, denseDesc%iAtomStart, iSparseStart,&
          & img2CentCell, iCellVec, cellVec, rCellVec, orb, kPoint, kWeight, coord0Fold, &
          & species0, speciesName, mu, lCurrArray)
  #:endif
    end if
  #:endif

    if (allocated(pipekMezey)) then
      ! NOTE: the canonical DFTB ground state orbitals are over-written after this point
      if (withMpi) then
        call error("Pipek-Mezey localisation does not yet work with MPI")
      end if
      if (nSpin > 2) then
        call error("Pipek-Mezey localisation not implemented for non-colinear DFTB")
      end if
      call calcPipekMezeyLocalisation(env, pipekMezey, tPrintEigvecsTxt, nEl, filling, over,&
          & kPoint, neighbourList, nNeighbourSk, denseDesc, iSparseStart, img2CentCell, iCellVec,&
          & cellVec, runId, orb, species, speciesName, parallelKS, localisation, eigvecsReal,&
          & SSqrReal, eigvecsCplx, SSqrCplx)
    end if

    if (tWriteAutotest) then
      if (tPeriodic) then
        cellVol = abs(determinant33(latVec))
        energy%EGibbs = energy%EMermin + extPressure * cellVol
      end if
      call writeAutotestTag(autotestTag, tPeriodic, cellVol, tMulliken, qOutput, derivs,&
          & chrgForces, excitedDerivs, tStress, totalStress, pDynMatrix, energy, extPressure,&
          & coord0, tLocalise, localisation, esp, taggedWriter, tunneling, ldos, tDefinedFreeE,&
          & lCurrArray)
    end if
    if (tWriteResultsTag) then
      call writeResultsTag(resultsTag, energy, derivs, chrgForces, electronicSolver, tStress,&
          & totalStress, pDynMatrix, tPeriodic, cellVol, tMulliken, qOutput, q0, taggedWriter,&
          & tDefinedFreeE)
    end if
    if (tWriteDetailedXML) then
      call writeDetailedXml(runId, speciesName, species0, pCoord0Out, tPeriodic, latVec, tRealHS,&
          & nKPoint, nSpin, size(eigen, dim=1), nOrb, kPoint, kWeight, filling, occNatural)
    end if

    call env%globalTimer%stopTimer(globalTimers%postGeoOpt)

    if (tREKS) then
      call REKS_destroy(reks)
    end if

  #:if WITH_TRANSPORT
    if (tPoisson) then
      call poiss_destroy()
    end if
    if (electronicSolver%iSolver == electronicSolverTypes%GF) then
      call negf_destroy()
    end if
  #:endif

  end subroutine runDftbPlus


  !> Process current geometry
  subroutine processGeometry(env, iGeoStep, iLatGeoStep, tWriteRestart, tStopDriver, tStopScc,&
      & tExitGeoOpt)
    use dftbp_initprogram

    !> Environment settings
    type(TEnvironment), intent(inout) :: env

    !> Current geometry step
    integer, intent(in) :: iGeoStep

    !> Current lattice step
    integer, intent(in) :: iLatGeoStep

    !> flag to write out geometries (and charge data if scc)
    logical, intent(in) :: tWriteRestart

    !> if scc/geometry driver should be stopped
    logical, intent(inout) :: tStopDriver

    !> if scc driver should be stopped
    logical, intent(out) :: tStopScc

    !> Whether main code should exit the geometry optimisation loop
    logical, intent(out) :: tExitGeoOpt

    ! Charge error in the last iterations
    real(dp) :: sccErrorQ, diffElec

    ! Loop variables
    integer :: iSccIter

    ! energy in previous scc cycles
    real(dp) :: Eold

    ! whether scc converged
    logical :: tConverged

    ! Whether scc restart info should be written in current iteration
    logical :: tWriteSccRestart

    ! Charge difference
    real(dp), allocatable :: dQ(:,:,:)

    ! loop index
    integer :: iSpin

    real(dp) :: timeRate
    integer(kind=8) :: countRate, t1, t2

    call system_clock(count_rate=countRate)
    timeRate = dble(countRate)

    call env%globalTimer%startTimer(globalTimers%preSccInit)

    if (allocated(qDepExtPot)) then
      allocate(dQ(orb%mShell, nAtom, nSpin))
    end if

    call electronicSolver%reset()
    tExitGeoOpt = .false.

    if (tMD .and. tWriteRestart) then
      call writeMdOut1(fdMd, mdOut, iGeoStep, pMDIntegrator)
    end if

    if (tLatticeChanged) then
      call handleLatticeChange(latVec, sccCalc, tStress, extPressure, cutOff%mCutOff, dispersion,&
          & recVec, invLatVec, cellVol, recCellVol, extLatDerivs, cellVec, rCellVec)
    end if

    if (tCoordsChanged) then
      call handleCoordinateChange(env, coord0, latVec, invLatVec, species0, cutOff, orb,&
          & tPeriodic, sccCalc, dispersion, thirdOrd, rangeSep, reks, img2CentCell, iCellVec,&
          & neighbourList, nAllAtom, coord0Fold, coord, species, rCellVec, nNeighbourSk,&
          & nNeighbourRep, nNeighbourLC, ham, over, H0, rhoPrim, iRhoPrim, iHam, ERhoPrim,&
          & iSparseStart, tPoisson)
    end if

    #:if WITH_TRANSPORT
      if (tNegf) then
        call initNegfStuff(denseDesc, transpar, ginfo, neighbourList, nNeighbourSK, img2CentCell,&
            & orb)
      end if
    #:endif

    if (tSccCalc .and. .not.tREKS) then
      call reset(pChrgMixer, nMixElements)
    end if

    if (electronicSolver%isElsiSolver .and. .not. tLargeDenseMatrices) then
      call electronicSolver%elsi%updateGeometry(env, neighbourList, nNeighbourSK,&
          & denseDesc%iAtomStart, iSparseStart, img2CentCell)
    end if

    call env%globalTimer%startTimer(globalTimers%sparseH0S)
    call buildH0(env, H0, skHamCont, atomEigVal, coord, nNeighbourSk, neighbourList%iNeighbour,&
        & species, iSparseStart, orb)
    call buildS(env, over, skOverCont, coord, nNeighbourSk, neighbourList%iNeighbour, species,&
        & iSparseStart, orb)
    call env%globalTimer%stopTimer(globalTimers%sparseH0S)

    if (tSetFillingTemp) then
      call getTemperature(temperatureProfile, tempElec)
    end if

    call electronicSolver%updateElectronicTemp(tempElec)

    call calcRepulsiveEnergy(coord, species, img2CentCell, nNeighbourRep, neighbourList,&
        & pRepCont, energy%atomRep, energy%ERep, iAtInCentralRegion)

    if (tDispersion) then
      call calcDispersionEnergy(dispersion, energy%atomDisp, energy%Edisp, iAtInCentralRegion)
    end if

    if (allocated(halogenXCorrection)) then
      call halogenXCorrection%getEnergies(energy%atomHalogenX, coord, species, neighbourList,&
          & img2CentCell)
      energy%EHalogenX = sum(energy%atomHalogenX(iAtInCentralRegion))
    end if

    call resetExternalPotentials(refExtPot, potential)

    if (tReadShifts) then
      call readShifts(fShifts, orb, nAtom, nSpin, potential%extShell)
    end if

    call setUpExternalElectricField(tEField, tTDEField, tPeriodic, EFieldStrength,&
        & EFieldVector, EFieldOmega, EFieldPhase, neighbourList, nNeighbourSk, iCellVec,&
        & img2CentCell, cellVec, deltaT, iGeoStep, coord0Fold, coord, potential%extAtom(:,1),&
        & potential%extGrad, EField, absEField)

    call mergeExternalPotentials(orb, species, potential)

    ! For non-scc calculations with transport only, jump out of geometry loop
    if (electronicSolver%iSolver == electronicSolverTypes%OnlyTransport) then
      if (tWriteDetailedOut) then
        call openDetailedOut(fdDetailedOut, userOut, tAppendDetailedOut, iGeoStep, 1)
      end if
      ! We need to define hamltonian by adding the potential
      call getSccHamiltonian(H0, over, nNeighbourSK, neighbourList, species, orb, iSparseStart,&
          & img2CentCell, potential, ham, iHam)
      tExitGeoOpt = .true.
      return
    end if

    if (electronicSolver%iSolver == electronicSolverTypes%pexsi) then
      call electronicSolver%elsi%initPexsiDeltaVRanges(tSccCalc, potential)
    end if

    if (tREKS) then
      call initReksSccLoop(tSccCalc, tConverged, reks)
    else
      call initSccLoop(tSccCalc, xlbomdIntegrator, minSccIter, maxSccIter, sccTol, tConverged, tNegf)
    end if

    call env%globalTimer%stopTimer(globalTimers%preSccInit)

    call env%globalTimer%startTimer(globalTimers%scc)

    if (tREKS) then
      lpSCC_REKS: do iSccIter = 1, maxSccIter

        call system_clock(t1)

        if (iSccIter == 1) then
          call getReksInitialSettings(env, denseDesc, h0, over, neighbourList, &
              & nNeighbourSK, iSparseStart, img2CentCell, electronicSolver, &
              & HSqrReal, SSqrReal, eigvecsReal, eigen, reks)
        end if

        call getDensityLFromRealEigvecs(env, denseDesc, neighbourList, &
            & nNeighbourSK, iSparseStart, img2CentCell, orb, eigvecsReal, q0, reks)
        call getMullikenPopulationL(env, denseDesc, neighbourList, &
            & nNeighbourSK, img2CentCell, iSparseStart, orb, over, reks)

        call getHamiltonianLandEnergyL(env, denseDesc, sccCalc, orb, &
            & species, neighbourList, nNeighbourSK, iSparseStart, &
            & img2CentCell, electrostatics, H0, over, spinW, cellVol, &
            & extPressure, energy, q0, iAtInCentralRegion, thirdOrd, &
            & rangeSep, nNeighbourLC, reks)
        call optimizeFONsAndWeights(eigvecsReal, filling, energy, reks)

        call getFockandDiag(env, denseDesc, neighbourList, &
            & nNeighbourSK, iSparseStart, img2CentCell, eigvecsReal, &
            & electronicSolver, eigen, reks%hamSqrL, reks%hamSpL, &
            & reks%weight, reks%fillingL, reks%shift, reks%Nc, reks%Na, &
            & reks%Lpaired, reks%tRangeSep, reks%fockFc, reks%fockFa, &
            & reks%fock, reks%eigvecsFock)

        call getSysDensityFromRealEigvecs(env, denseDesc, neighbourList, &
            & nNeighbourSK, iSparseStart, img2CentCell, orb, eigvecsReal, &
            & filling, rhoPrim, q0, deltaRhoOutSqr, reks)
        call getMullikenPopulation(rhoPrim, over, orb, neighbourList, nNeighbourSK, img2CentCell,&
            & iSparseStart, qOutput, iRhoPrim=iRhoPrim, qBlock=qBlockOut, qiBlock=qiBlockOut)

        ! check charge convergece and guess new eigenvectors
        tStopScc = hasStopFile(fStopScc)
        if (tRangeSep) then
          call getReksNextInputDensity(sccErrorQ, sccTol, tConverged, &
              & iSccIter, minSccIter, maxSccIter, iGeoStep, tStopScc, &
              & eigvecsReal, deltaRhoOut, deltaRhoIn, deltaRhoDiff, reks)
        else
          call getReksNextInputCharges(orb, nIneqOrb, iEqOrbitals, qOutput,&
              & qOutRed, qInpRed, qDiffRed, sccErrorQ, sccTol, tConverged, iSccIter,&
              & minSccIter, maxSccIter, iGeoStep, tStopScc, eigvecsReal, reks)
        end if

        call system_clock(t2)

        call getSccInfo(iSccIter, energy%Etotal, Eold, diffElec)
        call printReksSccInfo(iSccIter, energy%Etotal, diffElec, sccErrorQ, &
            & t1/timeRate, t2/timeRate, reks%FONs, reks%tSSR22, reks%tSSR44)

        if (tConverged .or. tStopScc) then

          call printReksSAInfo(energy%Etotal, reks%enLtot, reks%energy, &
              & reks%FONs, reks%Efunction, reks%Plevel, reks%tSSR22, reks%tSSR44)

          call getStateInteraction(env, denseDesc, neighbourList, nNeighbourSK,&
              & iSparseStart, img2CentCell, coord, iAtInCentralRegion, eigvecsReal,&
              & electronicSolver, eigen, qOutput, q0, tDipole, dipoleMoment, reks)

          call getReksEnProperties(eigvecsReal, coord0, reks)

          if (tWriteDetailedOut) then
            ! In this routine the correct Etotal is evaluated.
            ! If TargetStateL > 0, certain microstate
            ! is optimized. If not, SSR state is optimized.
            call openDetailedOut(fdDetailedOut, userOut, &
                & tAppendDetailedOut, iGeoStep, iSccIter)
            call writeReksDetailedOut1(fdDetailedOut, nGeoSteps, iGeoStep, &
                & tMD, tDerivs, tCoordOpt, tLatOpt, iLatGeoStep, iSccIter, &
                & energy, diffElec, sccErrorQ, indMovedAtom, pCoord0Out, q0, qOutput,&
                & orb, species, tPrintMulliken, extPressure, cellVol, tAtomicEnergy,&
                & tDispersion, tPeriodic, tSccCalc, invLatVec, kPoint, iAtInCentralRegion, &
                & electronicSolver, tDefinedFreeE, reks%FONs, reks%energy, reks%rstate, &
                & reks%Lstate, reks%enLnonSCC, reks%enLscc, reks%enLspin, reks%enL3rd, &
                & reks%enLfock, reks%enLtot, allocated(thirdOrd), tRangeSep, &
                & t1/timeRate, t2/timeRate)
          end if
          if (tWriteBandDat) then
            call writeBandOut(bandOut, eigen, filling, kWeight)
          end if

          exit lpSCC_REKS
        end if
      end do lpSCC_REKS
    else

      lpSCC: do iSccIter = 1, maxSccIter

        call resetInternalPotentials(tDualSpinOrbit, xi, orb, species, potential)

        if (tSccCalc) then

          call getChargePerShell(qInput, orb, species, chargePerShell)

        #:if WITH_TRANSPORT
          ! Overrides input charges with uploaded contact charges
          if (tUpload) then
            call overrideContactCharges(qInput, chargeUp, transpar)
          end if
        #:endif

          call addChargePotentials(env, sccCalc, qInput, q0, chargePerShell, orb, species,&
              & neighbourList, img2CentCell, spinW, thirdOrd, potential, electrostatics, tPoisson,&
              & tUpload, shiftPerLUp)

          call addBlockChargePotentials(qBlockIn, qiBlockIn, tDftbU, tImHam, species, orb,&
              & nDftbUFunc, UJ, nUJ, iUJ, niUJ, potential)

          if (allocated(onSiteElements) .and. (iSCCIter > 1 .or. tReadChrg)) then
            call addOnsShift(potential%intBlock, potential%iOrbitalBlock, qBlockIn, qiBlockIn, q0,&
                & onSiteElements, species, orb)
          end if

        end if

        ! All potentials are added up into intBlock
        potential%intBlock = potential%intBlock + potential%extBlock

        if (allocated(qDepExtPot)) then
          call getChargePerShell(qInput, orb, species, dQ, qRef=q0)
          call qDepExtPot%addPotential(sum(dQ(:,:,1), dim=1), dQ(:,:,1), orb, species,&
              & potential%intBlock)
        end if

        if (electronicSolver%iSolver == electronicSolverTypes%pexsi .and. tSccCalc) then
          call electronicSolver%elsi%updatePexsiDeltaVRanges(potential)
        end if

        call getSccHamiltonian(H0, over, nNeighbourSK, neighbourList, species, orb, iSparseStart,&
            & img2CentCell, potential, ham, iHam)

        if (tWriteRealHS .or. tWriteHS .and. any(electronicSolver%iSolver ==&
            & [electronicSolverTypes%qr, electronicSolverTypes%divideandconquer,&
            & electronicSolverTypes%relativelyrobust, electronicSolverTypes%magma_gvd])) then
          call writeHSAndStop(env, tWriteHS, tWriteRealHS, tRealHS, over, neighbourList,&
              & nNeighbourSK, denseDesc%iAtomStart, iSparseStart, img2CentCell, kPoint, iCellVec,&
              & cellVec, ham, iHam)
        end if

        call convertToUpDownRepr(ham, iHam)

        call getDensity(env, iSccIter, denseDesc, ham, over, neighbourList, nNeighbourSk,&
            & iSparseStart, img2CentCell, iCellVec, cellVec, kPoint, kWeight, orb, species,&
            & electronicSolver, tRealHS, tSpinSharedEf, tSpinOrbit, tDualSpinOrbit, tFillKSep,&
            & tFixEf, tMulliken, iDistribFn, tempElec, nEl, parallelKS, Ef, mu, energy, rangeSep,&
            & eigen, filling, rhoPrim, Eband, TS, E0, iHam, xi, orbitalL, HSqrReal, SSqrReal,&
            & eigvecsReal, iRhoPrim, HSqrCplx, SSqrCplx, eigvecsCplx, rhoSqrReal, deltaRhoInSqr,&
            & deltaRhoOutSqr, qOutput, nNeighbourLC, tLargeDenseMatrices)

        !> For rangeseparated calculations deduct atomic charges from deltaRho
        if (tRangeSep) then
          select case(nSpin)
          case(2)
            do iSpin = 1, 2
              call denseSubtractDensityOfAtoms(q0, denseDesc%iAtomStart, deltaRhoOutSqr, iSpin)
            end do
          case(1)
            call denseSubtractDensityOfAtoms(q0, denseDesc%iAtomStart, deltaRhoOutSqr)
          case default
            call error("Range separation not implemented for non-colinear spin")
          end select
        end if

        if (tWriteBandDat) then
          call writeBandOut(bandOut, eigen, filling, kWeight)
        end if

        if (tMulliken) then
          call getMullikenPopulation(rhoPrim, over, orb, neighbourList, nNeighbourSk, img2CentCell,&
              & iSparseStart, qOutput, iRhoPrim=iRhoPrim, qBlock=qBlockOut, qiBlock=qiBlockOut)
        end if

        #:if WITH_TRANSPORT
          ! Override charges with uploaded contact charges
          if (tUpload) then
            call overrideContactCharges(qOutput, chargeUp, transpar)
          end if
        #:endif

        ! For non-dual spin-orbit orbitalL is determined during getDensity() call above
        if (tDualSpinOrbit) then
          call getLDual(orbitalL, qiBlockOut, orb, species)
        end if

        ! Note: if XLBOMD is active, potential created with input charges is needed later,
        ! therefore it should not be overwritten here.
        if (tSccCalc .and. .not. tXlbomd) then
          call resetInternalPotentials(tDualSpinOrbit, xi, orb, species, potential)
          call getChargePerShell(qOutput, orb, species, chargePerShell)

          call addChargePotentials(env, sccCalc, qOutput, q0, chargePerShell, orb, species,&
              & neighbourList, img2CentCell, spinW, thirdOrd, potential, electrostatics,&
              & tPoissonTwice, tUpload, shiftPerLUp)

          call addBlockChargePotentials(qBlockOut, qiBlockOut, tDftbU, tImHam, species, orb,&
              & nDftbUFunc, UJ, nUJ, iUJ, niUJ, potential)

          if (allocated(onSiteElements)) then
            call addOnsShift(potential%intBlock, potential%iOrbitalBlock, qBlockOut, qiBlockOut,&
                & q0, onSiteElements, species, orb)
          end if

          potential%intBlock = potential%intBlock + potential%extBlock
        end if

        if (allocated(qDepExtPot)) then
          call getChargePerShell(qOutput, orb, species, dQ, qRef=q0)
          call qDepExtPot%addPotential(sum(dQ(:,:,1), dim=1), dQ(:,:,1), orb, species,&
              & potential%intBlock)
        end if

        call getEnergies(sccCalc, qOutput, q0, chargePerShell, species, tExtField, tXlbomd,&
            & tDftbU, tDualSpinOrbit, rhoPrim, H0, orb, neighbourList, nNeighbourSk, img2CentCell,&
            & iSparseStart, cellVol, extPressure, TS, potential, energy, thirdOrd, rangeSep,&
            & qDepExtPot, qBlockOut, qiBlockOut, nDftbUFunc, UJ, nUJ, iUJ, niUJ, xi,&
            & iAtInCentralRegion, tFixEf, Ef, onSiteElements)

        tStopScc = hasStopFile(fStopScc)

        ! Mix charges Input/Output
        if (tSccCalc) then
          if(.not. tRangeSep) then
            call getNextInputCharges(env, pChrgMixer, qOutput, qOutRed, orb, nIneqOrb, iEqOrbitals,&
                & iGeoStep, iSccIter, minSccIter, maxSccIter, sccTol, tStopScc, tMixBlockCharges,&
                & tReadChrg, qInput, qInpRed, sccErrorQ, tConverged, qBlockOut, iEqBlockDftbU,&
                & qBlockIn, qiBlockOut, iEqBlockDftbULS, species0, nUJ, iUJ, niUJ, qiBlockIn,&
                & iEqBlockOnSite, iEqBlockOnSiteLS)
          else
            call getNextInputDensity(SSqrReal, over, neighbourList, nNeighbourSK,&
                & denseDesc%iAtomStart, iSparseStart, img2CentCell, pChrgMixer, qOutput, orb,&
                & iGeoStep, iSccIter, minSccIter, maxSccIter, sccTol, tStopScc, tReadChrg, q0,&
                & qInput, sccErrorQ, tConverged, deltaRhoOut, deltaRhoIn, deltaRhoDiff,&
                & qBlockIn, qBlockOut)
          end if

          call getSccInfo(iSccIter, energy%Eelec, Eold, diffElec)
          if (tNegf) then
            call printSccHeader()
          end if
          call printSccInfo(tDftbU, iSccIter, energy%Eelec, diffElec, sccErrorQ)

          if (tNegf) then
            call printBlankLine()
          end if

          tWriteSccRestart = env%tGlobalMaster .and. &
              & needsSccRestartWriting(restartFreq, iGeoStep, iSccIter, minSccIter, maxSccIter,&
              & tMd, tGeoOpt, tDerivs, tConverged, tReadChrg, tStopScc)
          if (tWriteSccRestart) then
            call writeCharges(fCharges, tWriteChrgAscii, orb, qInput, qBlockIn, qiBlockIn, deltaRhoIn)
          end if
        end if

        if (tWriteDetailedOut) then
          call openDetailedOut(fdDetailedOut, userOut, tAppendDetailedOut, iGeoStep, iSccIter)
          call writeDetailedOut1(fdDetailedOut, iDistribFn, nGeoSteps, iGeoStep, tMD, tDerivs,&
              & tCoordOpt, tLatOpt, iLatGeoStep, iSccIter, energy, diffElec, sccErrorQ, indMovedAtom,&
              & pCoord0Out, q0, qInput, qOutput, eigen, filling, orb, species, tDFTBU,&
              & tImHam.or.tSpinOrbit, tPrintMulliken, orbitalL, qBlockOut, Ef, Eband, TS, E0,&
              & extPressure, cellVol, tAtomicEnergy, tDispersion, tEField, tPeriodic, nSpin, tSpin,&
              & tSpinOrbit, tSccCalc, allocated(onSiteElements), tNegf, invLatVec, kPoint,&
              & iAtInCentralRegion, electronicSolver, tDefinedFreeE, allocated(halogenXCorrection),&
              & tRangeSep, allocated(thirdOrd))
        end if

        if (tConverged .or. tStopScc) then
          exit lpSCC
        end if

      end do lpSCC

    end if

    call env%globalTimer%stopTimer(globalTimers%scc)

    #:if WITH_TRANSPORT
      if (tPoisson) then
        call poiss_savepotential()
      end if
    #:endif

    call env%globalTimer%startTimer(globalTimers%postSCC)

    if (tLinResp) then
      if (withMpi) then
        call error("Linear response calc. does not work with MPI yet")
      end if
      call ensureLinRespConditions(t3rd, tRealHS, tPeriodic, tCasidaForces)
      call calculateLinRespExcitations(env, lresp, parallelKS, sccCalc, qOutput, q0, over,&
          & eigvecsReal, eigen(:,1,:), filling(:,1,:), coord0, species, speciesName, orb,&
          & skHamCont, skOverCont, autotestTag, taggedWriter, runId, neighbourList, nNeighbourSK,&
          & denseDesc, iSparseStart, img2CentCell, tWriteAutotest, tCasidaForces, tLinRespZVect,&
          & tPrintExcitedEigvecs, tPrintEigvecsTxt, nonSccDeriv, energy, energiesCasida, SSqrReal,&
          & rhoSqrReal, excitedDerivs, occNatural)
    end if

    if (tXlbomd) then
      call getXlbomdCharges(xlbomdIntegrator, qOutRed, pChrgMixer, orb, nIneqOrb, iEqOrbitals,&
          & qInput, qInpRed, iEqBlockDftbU, qBlockIn, species0, nUJ, iUJ, niUJ, iEqBlockDftbuLs,&
          & qiBlockIn, iEqBlockOnSite, iEqBlockOnSiteLS)
    end if

    if (tDipole) then
      call getDipoleMoment(qOutput, q0, coord, dipoleMoment, iAtInCentralRegion)
    #:call DEBUG_CODE
      call checkDipoleViaHellmannFeynman(rhoPrim, q0, coord0, over, orb, neighbourList,&
          & nNeighbourSk, species, iSparseStart, img2CentCell)
    #:endcall DEBUG_CODE
    end if

    call env%globalTimer%startTimer(globalTimers%eigvecWriting)

    if (tPrintEigVecs) then
      call writeEigenvectors(env, runId, neighbourList, nNeighbourSk, cellVec, iCellVec, denseDesc,&
          & iSparseStart, img2CentCell, species, speciesName, orb, kPoint, over, parallelKS,&
          & tPrintEigvecsTxt, eigvecsReal, SSqrReal, eigvecsCplx, SSqrCplx)
    end if

    if (tProjEigenvecs) then
      call writeProjectedEigenvectors(env, regionLabels, eigen, neighbourList, nNeighbourSk,&
          & cellVec, iCellVec, denseDesc, iSparseStart, img2CentCell, orb, over, kPoint, kWeight,&
          & iOrbRegion, parallelKS, eigvecsReal, SSqrReal, eigvecsCplx, SSqrCplx)
    end if
    call env%globalTimer%stopTimer(globalTimers%eigvecWriting)

    ! MD geometry files are written only later, once velocities for the current geometry are known
    if (tGeoOpt .and. tWriteRestart) then
      call writeCurrentGeometry(geoOutFile, pCoord0Out, tLatOpt, tMd, tAppendGeo, tFracCoord,&
          & tPeriodic, tPrintMulliken, species0, speciesName, latVec, iGeoStep, iLatGeoStep,&
          & nSpin, qOutput, velocities)
    end if

    call printEnergies(energy, TS, electronicSolver, tDefinedFreeE)

    if (tForces) then
      call env%globalTimer%startTimer(globalTimers%forceCalc)
      if (tREKS) then
        call getReksGradients(env, denseDesc, sccCalc, rangeSep, dispersion, &
            & neighbourList, nNeighbourSK, nNeighbourRep, iSparseStart, img2CentCell, &
            & orb, nonSccDeriv, skHamCont, skOverCont, pRepCont, coord, coord0, &
            & species, q0, eigvecsReal, chrgForces, over, spinW, derivs, tWriteAutotest, &
            & autotestTag, taggedWriter, reks)
        call getReksGradProperties(env, denseDesc, neighbourList, nNeighbourSK, &
            & iSparseStart, img2CentCell, eigvecsReal, orb, iAtInCentralRegion, &
            & coord, coord0, over, rhoPrim, qOutput, q0, tDipole, dipoleMoment, &
            & chrgForces, reks)
      else
        call env%globalTimer%startTimer(globalTimers%energyDensityMatrix)
        call getEnergyWeightedDensity(env, electronicSolver, denseDesc, forceType, filling, eigen,&
            & kPoint, kWeight, neighbourList, nNeighbourSk, orb, iSparseStart, img2CentCell,&
            & iCellVec, cellVec, tRealHS, ham, over, parallelKS, iSccIter, mu, ERhoPrim, eigvecsReal,&
            & SSqrReal, eigvecsCplx, SSqrCplx)
        call env%globalTimer%stopTimer(globalTimers%energyDensityMatrix)
        call getGradients(env, sccCalc, tExtField, tXlbomd, nonSccDeriv, EField, rhoPrim, ERhoPrim,&
            & qOutput, q0, skHamCont, skOverCont, pRepCont, neighbourList, nNeighbourSk,&
            & nNeighbourRep, species, img2CentCell, iSparseStart, orb, potential, coord, derivs,&
            & iRhoPrim, thirdOrd, qDepExtPot, chrgForces, dispersion, rangeSep, SSqrReal, over,&
            & denseDesc, deltaRhoOutSqr, tPoisson, halogenXCorrection)

        if (tCasidaForces) then
          derivs(:,:) = derivs + excitedDerivs
        end if
      end if
      call env%globalTimer%stopTimer(globalTimers%forceCalc)

      if (tPlumed) then
        call updateDerivsByPlumed(nAtom, iGeoStep, derivs, energy%EMermin, coord0, mass, tPeriodic,&
          & latVec)
        if (iGeoStep >= nGeoSteps) then
          call plumedFinal()
        end if
      end if

      if (tStress) then
        call env%globalTimer%startTimer(globalTimers%stressCalc)
        if (tREKS) then
          call getReksStress(env, denseDesc, sccCalc, nonSccDeriv, skHamCont, &
              & skOverCont, pRepCont, neighbourList, nNeighbourSk, nNeighbourRep, &
              & species, img2CentCell, iSparseStart, orb, dispersion, coord, q0, &
              & invLatVec, cellVol, totalStress, totalLatDeriv, intPressure, reks)
        else
          call getStress(env, sccCalc, thirdOrd, tExtField, nonSccDeriv, rhoPrim, ERhoPrim, qOutput,&
              & q0, skHamCont, skOverCont, pRepCont, neighbourList, nNeighbourSk, nNeighbourRep,&
              & species, img2CentCell, iSparseStart, orb, potential, coord, latVec,&
              & invLatVec, cellVol, coord0, totalStress, totalLatDeriv, intPressure, iRhoPrim,&
              & dispersion, halogenXCorrection)
        end if
        call env%globalTimer%stopTimer(globalTimers%stressCalc)
        call printVolume(cellVol)

        ! MD case includes the atomic kinetic energy contribution, so print that later
        if (.not. tMD) then
          call printPressureAndFreeEnergy(extPressure, intPressure, energy%EGibbs)
        end if
      end if

    end if

    if (tWriteDetailedOut) then
      call writeDetailedOut2(fdDetailedOut, tSccCalc, tConverged, tXlbomd, tLinResp, tGeoOpt,&
          & tMD, tPrintForces, tStress, tPeriodic, energy, totalStress, totalLatDeriv, derivs, &
          & chrgForces, indMovedAtom, cellVol, intPressure, geoOutFile, iAtInCentralRegion)
    end if

    if (tSccCalc .and. .not. tXlbomd .and. .not. tConverged) then
      call warning("SCC is NOT converged, maximal SCC iterations exceeded")
      if (tUseConvergedForces) then
        call env%shutdown()
      end if
    end if

    if (tSccCalc .and. allocated(esp) .and. (.not. (tGeoOpt .or. tMD) .or. &
        & needsRestartWriting(tGeoOpt, tMd, iGeoStep, nGeoSteps, restartFreq))) then
      call esp%evaluate(env, sccCalc, EField)
      call writeEsp(esp, env, iGeoStep, nGeoSteps)
    end if

  end subroutine processGeometry


  subroutine postprocessDerivs(derivs, conAtom, conVec, tLatOpt, totalLatDerivs,&
      & extLatDerivs, normLatVecs, tLatOptFixAng, tLatOptFixLen, tLatOptIsotropic,&
      & constrLatDerivs)

    !> On input energy derivatives, on exit resulting projected derivatives
    real(dp), intent(inout), allocatable :: derivs(:,:)

    !> Atoms being constrained
    integer, allocatable, intent(in) :: conAtom(:)

    !> Vector to project out forces
    real(dp), allocatable, intent(in) :: conVec(:,:)

    !> Whether lattice optimisation is on
    logical, intent(in) :: tLatOpt

    !> Derivative of total energy with respect to lattice vectors
    real(dp) :: totalLatDerivs(:,:)

    !> derivative of cell volume wrt to lattice vectors, needed for pV term
    real(dp), intent(in) :: extLatDerivs(:,:)

    !> Unit normals parallel to lattice vectors
    real(dp), intent(in) :: normLatVecs(:,:)

    !> Are the angles of the lattice being fixed during optimisation?
    logical, intent(in) :: tLatOptFixAng

    !> Are the magnitude of the lattice vectors fixed
    logical, intent(in) :: tLatOptFixLen(:)

    !> Is the optimisation isotropic
    logical, intent(in) :: tLatOptIsotropic

    !> Lattice vectors returned by the optimizer
    real(dp), intent(out) :: constrLatDerivs(:)

    if (allocated(conAtom)) then
      call constrainForces(conAtom, conVec, derivs)
    end if

    if (tLatOpt) then
      ! Only include the extLatDerivs contribution if not MD, as the barostat would otherwise
      ! take care of this, hence add it here rather than to totalLatDeriv itself
      call constrainLatticeDerivs(totalLatDerivs + extLatDerivs, normLatVecs, tLatOptFixAng,&
          & tLatOptFixLen, tLatOptIsotropic, constrLatDerivs)
    end if

  end subroutine postprocessDerivs


  subroutine getNextGeometry(env, iGeoStep, tWriteRestart, constrLatDerivs, tCoordStep, tGeomEnd,&
      & tStopDriver, iLatGeoStep, tempIon, tExitGeoOpt)
    use dftbp_initprogram

    !> Environment settings
    type(TEnvironment), intent(inout) :: env

    !> Current geometry step
    integer, intent(in) :: iGeoStep

    !> flag to write out geometries (and charge data if scc)
    logical, intent(in) :: tWriteRestart

    !> lattice vectors returned by the optimizer
    real(dp), intent(in) :: constrLatDerivs(:)

    !> do we take an optimization step on the lattice or the internal coordinates if optimizing both
    !> in a periodic geometry
    logical, intent(inout) :: tCoordStep

    !> Do we have the final geometry?
    logical, intent(inout) :: tGeomEnd

    !> If geometry driver should be stopped
    logical, intent(inout) :: tStopDriver

    !> Current lattice step
    integer, intent(inout) :: iLatGeoStep

    !> MD instantaneous thermal energy
    real(dp), intent(out) :: tempIon

    !> Whether geometry optimisation should be stop
    logical, intent(out) :: tExitGeoOpt


    !> Difference between last calculated and new geometry.
    real(dp) :: diffGeo

    !> Has this completed?
    logical :: tCoordEnd

    ! initially assume that coordinates and lattice vectors won't be updated
    tCoordsChanged = .false.
    tLatticeChanged = .false.

    tExitGeoOpt = .false.

    if (tDerivs) then
      call getNextDerivStep(derivDriver, derivs, indMovedAtom, coord0, tGeomEnd)
      if (tGeomEnd) then
        call env%globalTimer%stopTimer(globalTimers%postSCC)
        tExitGeoOpt = .true.
        return
      end if
      tCoordsChanged = .true.
    else if (tGeoOpt) then
      tCoordsChanged = .true.
      if (tCoordStep) then
        call getNextCoordinateOptStep(pGeoCoordOpt, energy, derivs, indMovedAtom, coord0, diffGeo,&
            & tCoordEnd, .not. tCasidaForces)
        if (.not. tLatOpt) then
          tGeomEnd = tCoordEnd
        end if
        if (.not. tGeomEnd .and. tCoordEnd .and. diffGeo < tolSameDist) then
          tCoordStep = .false.
        end if
      else
        call getNextLatticeOptStep(pGeoLatOpt, energy, constrLatDerivs, origLatVec, tLatOptFixAng,&
            & tLatOptFixLen, tLatOptIsotropic, indMovedAtom, latVec, coord0, diffGeo, tGeomEnd)
        iLatGeoStep = iLatGeoStep + 1
        tLatticeChanged = .true.
        if (.not. tGeomEnd .and. tCoordOpt) then
          tCoordStep = .true.
          call reset(pGeoCoordOpt, reshape(coord0(:, indMovedAtom), [nMovedCoord]))
        end if
      end if
      if (tGeomEnd .and. diffGeo < tolSameDist) then
        call env%globalTimer%stopTimer(globalTimers%postSCC)
        tExitGeoOpt = .true.
        return
      end if
    else if (tMD) then
      ! New MD coordinates saved in a temporary variable, as writeCurrentGeometry() below
      ! needs the old ones to write out consistent geometries and velocities.
      newCoords(:,:) = coord0
      call getNextMdStep(pMdIntegrator, pMdFrame, temperatureProfile, derivs, movedMass, mass,&
          & cellVol, invLatVec, species0, indMovedAtom, tStress, tBarostat, energy, newCoords,&
          & latVec, intPressure, totalStress, totalLatDeriv, velocities, tempIon)
      tCoordsChanged = .true.
      tLatticeChanged = tBarostat
      call printMdInfo(tSetFillingTemp, tEField, tPeriodic, tempElec, absEField, tempIon,&
          & intPressure, extPressure, energy)
      if (tWriteRestart) then
        if (tPeriodic) then
          cellVol = abs(determinant33(latVec))
          energy%EGibbs = energy%EMermin + extPressure * cellVol
        end if
        call writeMdOut2(fdMd, tStress, tBarostat, tLinResp, tEField, tFixEf, tPrintMulliken,&
            & energy, energiesCasida, latVec, cellVol, intPressure, extPressure, tempIon,&
            & absEField, qOutput, q0, dipoleMoment)
        call writeCurrentGeometry(geoOutFile, pCoord0Out, .false., .true., .true., tFracCoord,&
            & tPeriodic, tPrintMulliken, species0, speciesName, latVec, iGeoStep, iLatGeoStep,&
            & nSpin, qOutput, velocities)
      end if
      coord0(:,:) = newCoords
      if (tWriteDetailedOut) then
        call writeDetailedOut3(fdDetailedOut, tPrintForces, tSetFillingTemp, tPeriodic, tStress,&
            & totalStress, totalLatDeriv, energy, tempElec, extPressure, intPressure, tempIon)
      end if
    else if (tSocket .and. iGeoStep < nGeoSteps) then
      ! Only receive geometry from socket, if there are still geometry iterations left
    #:if WITH_SOCKETS
      call receiveGeometryFromSocket(env, socket, tPeriodic, coord0, latVec, tCoordsChanged,&
          & tLatticeChanged, tStopDriver)
    #:else
      call error("Internal error: code compiled without socket support")
    #:endif
    end if

  end subroutine getNextGeometry



  !> Initialises some parameters before geometry loop starts.
  subroutine initGeoOptParameters(tCoordOpt, nGeoSteps, tGeomEnd, tCoordStep, tStopDriver, iGeoStep&
      &, iLatGeoStep)

    !> Are atomic coordinates changing
    logical, intent(in) :: tCoordOpt

    !> Number of geometry steps
    integer, intent(in) :: nGeoSteps

    !> Have the geometry changes terminated
    logical, intent(out) :: tGeomEnd

    !> Are the atomic coordinates changing
    logical, intent(out) :: tCoordStep

    !> Should the geometry driver stop
    logical, intent(out) :: tStopDriver

    !> Step of the geometry driver
    integer, intent(out) :: iGeoStep

    !> Number of steps changing the lattice vectors
    integer, intent(out) :: iLatGeoStep

    tGeomEnd = (nGeoSteps == 0)

    tCoordStep = .false.
    if (tCoordOpt) then
      tCoordStep = .true.
    end if
    tStopDriver = .false.

    iGeoStep = 0
    iLatGeoStep = 0

  end subroutine initGeoOptParameters


  !> Does the operations that are necessary after a lattice vector update
  subroutine handleLatticeChange(latVecs, sccCalc, tStress, extPressure, mCutOff, dispersion,&
      & recVecs, recVecs2p, cellVol, recCellVol, extLatDerivs, cellVecs, rCellVecs)

    !> lattice vectors
    real(dp), intent(in) :: latVecs(:,:)

    !> Module variables
    type(TScc), allocatable, intent(inout) :: sccCalc

    !> evaluate stress
    logical, intent(in) :: tStress

    !> External presure
    real(dp), intent(in) :: extPressure

    !> Maximum distance for interactions
    real(dp), intent(inout) :: mCutOff

    !> Dispersion interactions object
    class(DispersionIface), allocatable, intent(inout) :: dispersion

    !> Reciprocal lattice vectors
    real(dp), intent(out) :: recVecs(:,:)

    !> Reciprocal lattice vectors in units of 2 pi
    real(dp), intent(out) :: recVecs2p(:,:)

    !> Unit cell volume
    real(dp), intent(out) :: cellVol

    !> reciprocal lattice unit cell volume
    real(dp), intent(out) :: recCellVol

    !> derivative of pV term
    real(dp), intent(out) :: extLatDerivs(:,:)

    !> translation vectors to lattice cells in units of lattice constants
    real(dp), allocatable, intent(out) :: cellVecs(:,:)

    !> Vectors to unit cells in absolute units
    real(dp), allocatable, intent(out) :: rCellVecs(:,:)

    cellVol = abs(determinant33(latVecs))
    recVecs2p(:,:) = latVecs
    call matinv(recVecs2p)
    recVecs2p = transpose(recVecs2p)
    recVecs = 2.0_dp * pi * recVecs2p
    recCellVol = abs(determinant33(recVecs))
    if (tStress) then
      call derivDeterminant33(extLatDerivs, latVecs)
      extLatDerivs(:,:) = extPressure * extLatDerivs
    end if
    if (allocated(sccCalc)) then
      call sccCalc%updateLatVecs(latVecs, recVecs, cellVol)
      mCutOff = max(mCutOff, sccCalc%getCutOff())
    end if
    if (allocated(dispersion)) then
      call dispersion%updateLatVecs(latVecs)
      mCutOff = max(mCutOff, dispersion%getRCutOff())
    end if
    call getCellTranslations(cellVecs, rCellVecs, latVecs, recVecs2p, mCutOff)

  end subroutine handleLatticeChange


  !> Does the operations that are necessary after atomic coordinates change
  subroutine handleCoordinateChange(env, coord0, latVec, invLatVec, species0, cutOff, orb,&
      & tPeriodic, sccCalc, dispersion, thirdOrd, rangeSep, reks, img2CentCell, iCellVec,&
      & neighbourList, nAllAtom, coord0Fold, coord, species, rCellVec, nNeighbourSK,&
      & nNeighbourRep, nNeighbourLC, ham, over, H0, rhoPrim, iRhoPrim, iHam, ERhoPrim,&
      & iSparseStart, tPoisson)

    use dftbp_initprogram, only : OCutoffs

    !> Environment settings
    type(TEnvironment), intent(in) :: env

    !> Central cell coordinates
    real(dp), intent(in) :: coord0(:,:)

    !> Lattice vectors if periodic
    real(dp), intent(in) :: latVec(:,:)

    !> Inverse of the lattice vectors
    real(dp), intent(in) :: invLatVec(:,:)

    !> chemical species of central cell atoms
    integer, intent(in) :: species0(:)

    !> Longest cut-off distances that neighbour maps are generated for
    type(OCutoffs), intent(in) :: cutOff

    !> Atomic orbital information
    type(TOrbitals), intent(in) :: orb

    !> Is the geometry periodic
    logical, intent(in) :: tPeriodic

    !> SCC module internal variables
    type(TScc), allocatable, intent(inout) :: sccCalc

    !> Dispersion interactions
    class(DispersionIface), allocatable, intent(inout) :: dispersion

    !> Third order SCC interactions
    type(ThirdOrder), allocatable, intent(inout) :: thirdOrd

    !> Range separation contributions
    type(RangeSepFunc), allocatable, intent(inout) :: rangeSep

    !> data type for REKS
    type(TReksCalc), allocatable, intent(inout) :: reks

    !> Image atoms to their equivalent in the central cell
    integer, allocatable, intent(inout) :: img2CentCell(:)

    !> Index for which unit cell an atom is in
    integer, allocatable, intent(inout) :: iCellVec(:)

    !> List of neighbouring atoms
    type(TNeighbourList), intent(inout) :: neighbourList

    !> Total number of atoms including images
    integer, intent(out) :: nAllAtom

    !> Central cell atomic coordinates, folded inside the central cell
    real(dp), intent(out) :: coord0Fold(:,:)

    !> Coordinates of all atoms including images
    real(dp), allocatable, intent(inout) :: coord(:,:)

    !> Species of all atoms including images
    integer, allocatable, intent(inout) :: species(:)

    !> Vectors to units cells in absolute units
    real(dp), allocatable, intent(in) :: rCellVec(:,:)

    !> Number of neighbours of each real atom
    integer, intent(out) :: nNeighbourSK(:)

    !> Number of neighbours of each real atom close enough for repulsive interactions
    integer, intent(out) :: nNeighbourRep(:)

    !> Number of neighbours for each of the atoms for the exchange contributions in the long range
    !> functional
    integer, intent(inout), allocatable :: nNeighbourLC(:)

    !> Sparse hamiltonian storage
    real(dp), allocatable, intent(inout) :: ham(:,:)

    !> sparse overlap storage
    real(dp), allocatable, intent(inout) :: over(:)

    !> Non-SCC hamitonian storage
    real(dp), allocatable, intent(inout) :: h0(:)

    !> Sparse density matrix storage
    real(dp), allocatable, intent(inout) :: rhoPrim(:,:)

    !> Imaginary part of sparse density matrix storage
    real(dp), allocatable, intent(inout) :: iRhoPrim(:,:)

    !> Imaginary part of sparse hamiltonian storage
    real(dp), allocatable, intent(inout) :: iHam(:,:)

    !> energy weighted density matrix storage
    real(dp), allocatable, intent(inout) :: ERhoPrim(:)

    !> index array for location of atomic blocks in large sparse arrays
    integer, allocatable, intent(inout) :: iSparseStart(:,:)

    !> Transport variables
    logical, intent(in) :: tPoisson

    !> Total size of orbitals in the sparse data structures, where the decay of the overlap sets the
    !> sparsity pattern
    integer :: sparseSize

    coord0Fold(:,:) = coord0
    if (tPeriodic) then
      call foldCoordToUnitCell(coord0Fold, latVec, invLatVec)
    end if

    call updateNeighbourListAndSpecies(coord, species, img2CentCell, iCellVec, neighbourList,&
        & nAllAtom, coord0Fold, species0, cutoff%mCutOff, rCellVec)

    call getNrOfNeighboursForAll(nNeighbourSK, neighbourList, cutoff%skCutOff)

    call getSparseDescriptor(neighbourList%iNeighbour, nNeighbourSK, img2CentCell, orb,&
        & iSparseStart, sparseSize)
    call reallocateSparseArrays(sparseSize, reks, ham, over, H0,&
        & rhoPrim, iHam, iRhoPrim, ERhoPrim)

    ! count neighbours for repulsive interactions between atoms
    call getNrOfNeighboursForAll(nNeighbourRep, neighbourList, cutoff%repCutOff)

    if (allocated(nNeighbourLC)) then
      ! count neighbours for repulsive interactions between atoms
      call getNrOfNeighboursForAll(nNeighbourLC, neighbourList, cutoff%lcCutOff)
    end if

    ! Notify various modules about coordinate changes
  #:if WITH_TRANSPORT
    if (tPoisson) then
      !! TODO: poiss_updcoords pass coord0 and not coord0Fold because the
      !! folding can mess up the contact position. Could we have the supercell
      !! centered on the input atomic structure?
      call poiss_updcoords(coord0)
    end if
  #:endif

    if (allocated(sccCalc)) then
      call sccCalc%updateCoords(env, coord, species, neighbourList)
    end if

    if (allocated(dispersion)) then
      call dispersion%updateCoords(neighbourList, img2CentCell, coord, species0)
    end if
    if (allocated(thirdOrd)) then
      call thirdOrd%updateCoords(neighbourList, species)
    end if
    if (allocated(rangeSep)) then
       call rangeSep%updateCoords(coord0)
    end if


  end subroutine handleCoordinateChange


#:if WITH_TRANSPORT

  !> Initialise transport
  subroutine initNegfStuff(denseDescr, transpar, ginfo, neighbourList, nNeighbourSK, img2CentCell,&
      & orb)

    !> Dense matrix descriptor
    type(TDenseDescr), intent(in) :: denseDescr

    !> Transport settings
    type(TTransPar), intent(in) :: transpar

    !> libNEGF data
    type(TNEGFInfo), intent(in) :: ginfo

    !> Atomic orbital information
    type(TOrbitals), intent(in) :: orb

    !> Image atoms to their equivalent in the central cell
    integer, intent(in) :: img2CentCell(:)

    !> List of neighbouring atoms
    type(TNeighbourList), intent(in) :: neighbourList

    !> Number of neighbours of each real atom
    integer, intent(in) :: nNeighbourSK(:)

    ! known issue about the PLs: We need an automatic partitioning
    call negf_init_csr(denseDescr%iAtomStart, neighbourList%iNeighbour, nNeighbourSK, img2CentCell,&
        & orb)

    call negf_init_str(denseDescr, transpar, ginfo%greendens, neighbourList%iNeighbour,&
        & nNeighbourSK, img2CentCell)

    call negf_init_dephasing(ginfo%tundos)  !? why tundos

  end subroutine initNegfStuff

#:endif


  !> Decides, whether restart file should be written during the run.
  function needsRestartWriting(tGeoOpt, tMd, iGeoStep, nGeoSteps, restartFreq) result(tWriteRestart)

    !> Are geometries being optimised
    logical, intent(in) :: tGeoOpt

    !> Is this a molecular dynamics run
    logical, intent(in) :: tMd

    !> Current geometry step
    integer, intent(in) :: iGeoStep

    !> Number of geometry steps in total
    integer, intent(in) :: nGeoSteps

    !> Frequency of restart in geometry steps
    integer, intent(in) :: restartFreq

    !> Should a restart file be written?
    logical :: tWriteRestart

    if (restartFreq > 0 .and. (tGeoOpt .or. tMD)) then
      tWriteRestart = (iGeoStep == nGeoSteps .or. (mod(iGeoStep, restartFreq) == 0))
    else
      tWriteRestart = .false.
    end if

  end function needsRestartWriting


  !> Ensures that sparse array have enough storage to hold all necessary elements.
  subroutine reallocateSparseArrays(sparseSize, reks, ham, over,&
      & H0, rhoPrim, iHam, iRhoPrim, ERhoPrim)

    !> Size of the sparse overlap
    integer, intent(in) :: sparseSize

    !> data type for REKS
    type(TReksCalc), allocatable, intent(inout) :: reks

    !> Sparse storage for hamitonian (sparseSize,nSpin)
    real(dp), allocatable, intent(inout) :: ham(:,:)

    !> Sparse storage for overlap
    real(dp), allocatable, intent(inout) :: over(:)

    !> Sparse storage for non-SCC hamitonian
    real(dp), allocatable, intent(inout) :: H0(:)

    !> Sparse storage for density matrix
    real(dp), allocatable, intent(inout) :: rhoPrim(:,:)

    !> Sparse storage for imaginary hamitonian (not reallocated if not initially allocated)
    real(dp), allocatable, intent(inout) :: iHam(:,:)

    !> Sparse storage for imaginary part of density matrix (not reallocated if not initially
    !> allocated)
    real(dp), allocatable, intent(inout) :: iRhoPrim(:,:)

    !> Sparse storage for energy weighted density matrix (not reallocated if not initially
    !> allocated)
    real(dp), allocatable, intent(inout) :: ERhoPrim(:)

    integer :: nSpin

    #:call ASSERT_CODE
      @:ASSERT(size(over) == size(ham, dim=1))
      @:ASSERT(size(H0) == size(ham, dim=1))
      @:ASSERT(all(shape(rhoPrim) == shape(ham)))
      if (allocated(iRhoPrim)) then
        @:ASSERT(all(shape(iRhoPrim) == shape(ham)))
        @:ASSERT(all(shape(iHam) == shape(ham)))
      end if
      if (allocated(ERhoPrim)) then
        @:ASSERT(size(ERhoPrim) == size(ham, dim=1))
      end if
    #:endcall ASSERT_CODE

    if (allocated(reks)) then
      if (size(over, dim=1) == sparseSize) then
        ! When the size of sparse matrices are different,
        ! phase of MOs can affect gradient of REKS
        return
      end if
    else
      if (size(ham, dim=1) >= sparseSize) then
        ! Sparse matrices are big enough
        return
      end if
    end if

    nSpin = size(rhoPrim, dim=2)
    if (.not. allocated(reks)) then
      deallocate(ham)
    end if
    deallocate(over)
    deallocate(H0)
    deallocate(rhoPrim)
    if (.not. allocated(reks)) then
      allocate(ham(sparseSize, nSpin))
    end if
    allocate(over(sparseSize))
    allocate(H0(sparseSize))
    allocate(rhoPrim(sparseSize, nSpin))
    if (allocated(iRhoPrim)) then
      deallocate(iRhoPrim)
      deallocate(iHam)
      allocate(iRhoPrim(sparseSize, nSpin))
      allocate(iHam(sparseSize, nSpin))
    end if
    if (allocated(ERhoPrim)) then
      deallocate(ERhoPrim)
      allocate(ERhoPrim(sparseSize))
    end if
    if (allocated(reks)) then
      call REKS_reallocate(reks, sparseSize)
    end if

  end subroutine reallocateSparseArrays


  !> Calculates repulsive energy for current geometry
  subroutine calcRepulsiveEnergy(coord, species, img2CentCell, nNeighbourRep, neighbourList,&
      & pRepCont, Eatom, Etotal, iAtInCentralRegion)

    !> All atomic coordinates
    real(dp), intent(in) :: coord(:,:)

    !> All atoms chemical species
    integer, intent(in) :: species(:)

    !> Image atom indices to central cell atoms
    integer, intent(in) :: img2CentCell(:)

    !> Number of neighbours for each atom within the repulsive distance
    integer, intent(in) :: nNeighbourRep(:)

    !> List of neighbours for each atom
    type(TNeighbourList), intent(in) :: neighbourList

    !> Repulsive interaction data
    type(ORepCont), intent(in) :: pRepCont

    !> Energy for each atom
    real(dp), intent(out) :: Eatom(:)

    !> Total energy
    real(dp), intent(out) :: Etotal

    !> atoms in the central cell (or device region if transport)
    integer, intent(in) :: iAtInCentralRegion(:)

    call getERep(Eatom, coord, nNeighbourRep, neighbourList%iNeighbour, species, pRepCont,&
        & img2CentCell)
    Etotal = sum(Eatom(iAtInCentralRegion))

  end subroutine calcRepulsiveEnergy


  !> Calculates dispersion energy for current geometry.
  subroutine calcDispersionEnergy(dispersion, Eatom, Etotal, iAtInCentralRegion)

    !> dispersion interactions
    class(DispersionIface), intent(inout) :: dispersion

    !> energy per atom
    real(dp), intent(out) :: Eatom(:)

    !> total energy
    real(dp), intent(out) :: Etotal

    !> atoms in the central cell (or device region if transport)
    integer, intent(in) :: iAtInCentralRegion(:)

    call dispersion%getEnergies(Eatom)
    Etotal = sum(Eatom(iAtInCentralRegion))

  end subroutine calcDispersionEnergy


  !> Sets the external potential components to zero
  subroutine resetExternalPotentials(refExtPot, potential)

    !> Reference external potential (usually set via API)
    type(TRefExtPot), intent(in) :: refExtPot

    !> Potential contributions
    type(TPotentials), intent(inout) :: potential

    if (allocated(refExtPot%atomPot)) then
      potential%extAtom(:,:) = refExtPot%atomPot
    else
      potential%extAtom(:,:) = 0.0_dp
    end if
    if (allocated(refExtPot%shellPot)) then
      potential%extShell(:,:,:) = refExtPot%shellPot
    else
      potential%extShell(:,:,:) = 0.0_dp
    end if
    potential%extBlock(:,:,:,:) = 0.0_dp
    if (allocated(refExtPot%potGrad)) then
      potential%extGrad(:,:) = refExtPot%potGrad
    else
      potential%extGrad(:,:) = 0.0_dp
    end if

  end subroutine resetExternalPotentials


  !> Merges atomic and shell resolved external potentials into blocked one
  subroutine mergeExternalPotentials(orb, species, potential)

    !> Atomic orbital information
    type(TOrbitals), intent(in) :: orb

    !> species for atoms
    integer, intent(in) :: species(:)

    !> Potential energy contributions
    type(TPotentials), intent(inout) :: potential

    call total_shift(potential%extShell, potential%extAtom, orb, species)
    call total_shift(potential%extBlock, potential%extShell, orb, species)

  end subroutine mergeExternalPotentials


  !> Sets up electric external field
  subroutine setUpExternalElectricField(tEfield, tTimeDepEField, tPeriodic, EFieldStrength,&
      & EFieldVector, EFieldOmega, EFieldPhase, neighbourList, nNeighbourSK, iCellVec,&
      & img2CentCell, cellVec, deltaT, iGeoStep, coord0Fold, coord, extAtomPot, extPotGrad, EField,&
      & absEField)

    !> Whether electric field should be considered at all
    logical, intent(in) :: tEfield

    !> Is there an electric field that varies with geometry step during MD?
    logical, intent(in) :: tTimeDepEField

    !> Is this a periodic geometry
    logical, intent(in) :: tPeriodic

    !> What is the field strength
    real(dp), intent(in) :: EFieldStrength

    !> What is the field direction
    real(dp), intent(in) :: EFieldVector(:)

    !> Is there an angular frequency for the applied field
    real(dp), intent(in) :: EFieldOmega

    !> What is the phase of the field
    integer, intent(in) :: EFieldPhase

    !> Atomic neighbours
    type(TNeighbourList), intent(in) :: neighbourList

    !> Number of neighbours for each atom
    integer, intent(in) :: nNeighbourSK(:)

    !> Index for unit cells
    integer, intent(in) :: iCellVec(:)

    !> Image atom to central cell atom number
    integer, intent(in) :: img2CentCell(:)

    !> Vectors (in units of the lattice constants) to cells of the lattice
    real(dp), intent(in) :: cellVec(:,:)

    !> Time step in MD
    real(dp), intent(in) :: deltaT

    !> Number of the geometry step
    integer, intent(in) :: iGeoStep

    !> Atomic coordinates in central cell
    real(dp), allocatable, intent(in) :: coord0Fold(:,:)

    !> all coordinates
    real(dp), intent(in) :: coord(:,:)

    !> Potentials on atomic sites
    real(dp), intent(inout) :: extAtomPot(:)

    !> Gradient of potential on atomic sites with respect of nucleus positions. Shape: (3, nAtom)
    real(dp), intent(inout) :: extPotGrad(:,:)

    !> Resulting electric field
    real(dp), intent(out) :: EField(:)

    !> Magnitude of the field
    real(dp), intent(out) :: absEField

    integer :: nAtom
    integer :: iAt1, iAt2, iNeigh
    character(lc) :: tmpStr

    if (.not. tEField) then
      EField(:) = 0.0_dp
      absEField = 0.0_dp
      return
    end if

    nAtom = size(nNeighbourSK)

    Efield(:) = EFieldStrength * EfieldVector
    if (tTimeDepEField) then
      Efield(:) = Efield * sin(EfieldOmega * deltaT * real(iGeoStep + EfieldPhase, dp))
    end if
    absEfield = sqrt(sum(Efield**2))
    if (tPeriodic) then
      do iAt1 = 1, nAtom
        do iNeigh = 1, nNeighbourSK(iAt1)
          iAt2 = neighbourList%iNeighbour(iNeigh, iAt1)
          ! overlap between atom in central cell and non-central cell
          if (iCellVec(iAt2) /= 0) then
            ! component of electric field projects onto vector between cells
            if (abs(dot_product(cellVec(:, iCellVec(iAt2)), EfieldVector)) > epsilon(1.0_dp)) then
              write(tmpStr, "(A, I0, A, I0, A)") 'Interaction between atoms ', iAt1, ' and ',&
                  & img2CentCell(iAt2), ' crosses the saw-tooth discontinuity in the electric&
                  & field.'
              call error(tmpStr)
            end if
          end if
        end do
      end do
      do iAt1 = 1, nAtom
        extAtomPot(iAt1) = extAtomPot(iAt1) + dot_product(coord0Fold(:, iAt1), Efield)
      end do
    else
      do iAt1 = 1, nAtom
        extAtomPot(iAt1) = extAtomPot(iAt1) + dot_product(coord(:, iAt1), Efield)
      end do
    end if
    extPotGrad(:,:) = extPotGrad + spread(EField, 2, nAtom)

  end subroutine setUpExternalElectricField


  !> Initialise basic variables before the scc loop.
  subroutine initSccLoop(tSccCalc, xlbomdIntegrator, minSccIter, maxSccIter, sccTol, tConverged,&
      & tNegf)

    !> Is this an SCC calculation?
    logical, intent(in) :: tSccCalc

    !> Details for extended Lagrange integrator (of used)
    type(Xlbomd), allocatable, intent(inout) :: xlbomdIntegrator

    !> Minimum number of SCC cycles that can be used
    integer, intent(inout) :: minSccIter

    !> Maximum number of SCC cycles
    integer, intent(inout) :: maxSccIter

    !> Tolerance for SCC convergence
    real(dp), intent(inout) :: sccTol

    !> Has SCC convergence been achieved?
    logical, intent(out) :: tConverged

    !> Is this a transport calculation?
    logical, intent(in) :: tNegf

    if (allocated(xlbomdIntegrator)) then
      call xlbomdIntegrator%getSCCParameters(minSccIter, maxSccIter, sccTol)
    end if

    tConverged = (.not. tSccCalc)

    if (tSccCalc .and. .not. tNegf) then
      call printSccHeader()
    end if

  end subroutine initSccLoop


  !> Initialise basic variables before the REKS scc loop.
  subroutine initReksSccLoop(tSccCalc, tConverged, reks)

    !> Is this an SCC calculation?
    logical, intent(in) :: tSccCalc

    !> Has SCC convergence been achieved?
    logical, intent(out) :: tConverged

    !> data type for REKS
    type(TReksCalc), intent(inout) :: reks

    tConverged = (.not. tSccCalc)

    if (tSccCalc) then
      call printReksSccHeader(reks%tSSR22, reks%tSSR44)
    end if

  end subroutine initReksSccLoop


  !> Reset internal potential related quantities
  subroutine resetInternalPotentials(tDualSpinOrbit, xi, orb, species, potential)

    !> Is dual spin orbit being used (block potentials)
    logical, intent(in) :: tDualSpinOrbit

    !> Spin orbit constants if required
    real(dp), allocatable, intent(in) :: xi(:,:)

    !> atomic orbital information
    type(TOrbitals), intent(in) :: orb

    !> chemical species
    integer, intent(in) :: species(:)

    !> potentials in the system
    type(TPotentials), intent(inout) :: potential

    @:ASSERT(.not. tDualSpinOrbit .or. allocated(xi))

    potential%intAtom(:,:) = 0.0_dp
    potential%intShell(:,:,:) = 0.0_dp
    potential%intBlock(:,:,:,:) = 0.0_dp
    potential%orbitalBlock(:,:,:,:) = 0.0_dp
    potential%iOrbitalBlock(:,:,:,:) = 0.0_dp
    if (tDualSpinOrbit) then
      call getDualSpinOrbitShift(potential%iOrbitalBlock, xi, orb, species)
    end if

  end subroutine resetInternalPotentials


#:if WITH_TRANSPORT

  !> Replace charges with those from the stored contact values
  subroutine overrideContactCharges(qInput, chargeUp, transpar)
    !> input charges
    real(dp), intent(inout) :: qInput(:,:,:)

    !> uploaded charges
    real(dp), intent(in) :: chargeUp(:,:,:)

    !> Transport parameters
    type(TTransPar), intent(in) :: transpar

    integer :: ii, iStart, iEnd

    do ii = 1, transpar%ncont
      iStart = transpar%contacts(ii)%idxrange(1)
      iEnd = transpar%contacts(ii)%idxrange(2)
      qInput(:,iStart:iEnd,:) = chargeUp(:,iStart:iEnd,:)
    end do

  end subroutine overrideContactCharges

#:endif


  !> Add potentials comming from point charges.
  subroutine addChargePotentials(env, sccCalc, qInput, q0, chargePerShell, orb, species,&
      & neighbourList, img2CentCell, spinW, thirdOrd, potential, electrostatics, tPoisson,&
      & tUpload, shiftPerLUp)

    !> Environment settings
    type(TEnvironment), intent(in) :: env

    !> SCC module internal variables
    type(TScc), intent(inout) :: sccCalc

    !> Input atomic populations
    real(dp), intent(in) :: qInput(:,:,:)

    !> reference atomic occupations
    real(dp), intent(in) :: q0(:,:,:)

    !> charges per atomic shell
    real(dp), intent(in) :: chargePerShell(:,:,:)

    !> atomic orbital information
    type(TOrbitals), intent(in) :: orb

    !> species of all atoms
    integer, target, intent(in) :: species(:)

    !> neighbours to atoms
    type(TNeighbourList), intent(in) :: neighbourList

    !> map from image atom to real atoms
    integer, intent(in) :: img2CentCell(:)

    !> spin constants
    real(dp), intent(in), allocatable :: spinW(:,:,:)

    !> third order SCC interactions
    type(ThirdOrder), allocatable, intent(inout) :: thirdOrd

    !> Potentials acting
    type(TPotentials), intent(inout) :: potential

    !> electrostatic solver (poisson or gamma-functional)
    integer, intent(in) :: electrostatics

    !> whether Poisson is solved (used with tPoissonTwice)
    logical, intent(in) :: tPoisson

    !> whether contacts are uploaded
    logical, intent(in) :: tUpload

    !> uploded potential per shell per atom
    real(dp), allocatable, intent(in) :: shiftPerLUp(:,:)

    ! local variables
    real(dp), allocatable :: atomPot(:,:)
    real(dp), allocatable :: shellPot(:,:,:)
    real(dp), allocatable, save :: shellPotBk(:,:)
    integer, pointer :: pSpecies0(:)
    integer :: nAtom, nSpin

    nAtom = size(qInput, dim=2)
    nSpin = size(qInput, dim=3)
    pSpecies0 => species(1:nAtom)

    allocate(atomPot(nAtom, nSpin))
    allocate(shellPot(orb%mShell, nAtom, nSpin))

    call sccCalc%updateCharges(env, qInput, q0, orb, species)

    select case(electrostatics)

    case(elstatTypes%gammaFunc)

      call sccCalc%updateShifts(env, orb, species, neighbourList%iNeighbour, img2CentCell)
      call sccCalc%getShiftPerAtom(atomPot(:,1))
      call sccCalc%getShiftPerL(shellPot(:,:,1))

    case(elstatTypes%poisson)

    #:if WITH_TRANSPORT
      ! NOTE: charge-magnetization representation is used
      !       iSpin=1 stores total charge
      ! Logic of calls order:
      ! shiftPerLUp      is 0.0 on the device region,
      ! poiss_getshift() updates only the device region
      if (tPoisson) then
        if (tUpload) then
          shellPot(:,:,1) = shiftPerLUp
        else
          ! Potentials for non-existing angular momenta must be 0 for later summations
          shellPot(:,:,1) = 0.0_dp
        end if
        call poiss_updcharges(qInput(:,:,1), q0(:,:,1))
        call poiss_getshift(shellPot(:,:,1))
        if (.not.allocated(shellPotBk)) then
          allocate(shellPotBk(orb%mShell, nAtom))
        end if
        shellPotBk = shellPot(:,:,1)
      else
        shellPot(:,:,1) = shellPotBk
      end if
      atomPot(:,:) = 0.0_dp
      call sccCalc%setShiftPerAtom(atomPot(:,1))
      call sccCalc%setShiftPerL(shellPot(:,:,1))
    #:else
      call error("poisson solver used without transport modules")
    #:endif

    end select

    potential%intAtom(:,1) = potential%intAtom(:,1) + atomPot(:,1)
    potential%intShell(:,:,1) = potential%intShell(:,:,1) + shellPot(:,:,1)

    if (allocated(thirdOrd)) then
      call thirdOrd%updateCharges(pSpecies0, neighbourList, qInput, q0, img2CentCell, orb)
      call thirdOrd%getShifts(atomPot(:,1), shellPot(:,:,1))
      potential%intAtom(:,1) = potential%intAtom(:,1) + atomPot(:,1)
      potential%intShell(:,:,1) = potential%intShell(:,:,1) + shellPot(:,:,1)
    end if

    if (nSpin /= 1 .and. allocated(spinW)) then
      call getSpinShift(shellPot, chargePerShell, species, orb, spinW)
      potential%intShell = potential%intShell + shellPot
    end if

    call total_shift(potential%intShell, potential%intAtom, orb, species)
    call total_shift(potential%intBlock, potential%intShell, orb, species)

  end subroutine addChargePotentials


  !> Add potentials comming from on-site block of the dual density matrix.
  subroutine addBlockChargePotentials(qBlockIn, qiBlockIn, tDftbU, tImHam, species, orb, nDftbUFunc&
      &, UJ, nUJ, iUJ, niUJ, potential)

    !> block input charges
    real(dp), allocatable, intent(in) :: qBlockIn(:,:,:,:)

    !> imaginary part
    real(dp), allocatable, intent(in) :: qiBlockIn(:,:,:,:)

    !> is this a +U calculation
    logical, intent(in) :: tDftbU

    !> does the hamitonian have an imaginary part in real space?
    logical, intent(in) :: tImHam

    !> chemical species of all atoms
    integer, intent(in) :: species(:)

    !> Orbital information
    type(TOrbitals), intent(in) :: orb

    !> choice of +U functional
    integer, intent(in) :: nDftbUFunc

    !> prefactor for +U potential
    real(dp), allocatable, intent(in) :: UJ(:,:)

    !> Number DFTB+U blocks of shells for each atom type
    integer, intent(in), allocatable :: nUJ(:)

    !> which shells are in each DFTB+U block
    integer, intent(in), allocatable :: iUJ(:,:,:)

    !> Number of shells in each DFTB+U block
    integer, intent(in), allocatable :: niUJ(:,:)

    !> potentials acting in system
    type(TPotentials), intent(inout) :: potential


    if (tDFTBU) then
      if (tImHam) then
        call getDftbUShift(potential%orbitalBlock, potential%iorbitalBlock, qBlockIn, qiBlockIn,&
            & species,orb, nDFTBUfunc, UJ, nUJ, niUJ, iUJ)
      else
        call getDftbUShift(potential%orbitalBlock, qBlockIn, species, orb, nDFTBUfunc, UJ, nUJ,&
            & niUJ, iUJ)
      end if
      potential%intBlock = potential%intBlock + potential%orbitalBlock
    end if

  end subroutine addBlockChargePotentials



  !> Returns the Hamiltonian for the given scc iteration
  subroutine getSccHamiltonian(H0, over, nNeighbourSK, neighbourList, species, orb, iSparseStart,&
      & img2CentCell, potential, ham, iHam)

    !> non-SCC hamitonian (sparse)
    real(dp), intent(in) :: H0(:)

    !> overlap (sparse)
    real(dp), intent(in) :: over(:)

    !> Number of atomic neighbours
    integer, intent(in) :: nNeighbourSK(:)

    !> list of atomic neighbours
    type(TNeighbourList), intent(in) :: neighbourList

    !> species of atoms
    integer, intent(in) :: species(:)

    !> atomic orbital information
    type(TOrbitals), intent(in) :: orb

    !> Index for atomic blocks in sparse data
    integer, intent(in) :: iSparseStart(:,:)

    !> image atoms to central cell atoms
    integer, intent(in) :: img2CentCell(:)

    !> potential acting on sustem
    type(TPotentials), intent(in) :: potential

    !> resulting hamitonian (sparse)
    real(dp), intent(out) :: ham(:,:)

    !> imaginary part of hamitonian (if required, signalled by being allocated)
    real(dp), allocatable, intent(inout) :: iHam(:,:)

    integer :: nAtom

    nAtom = size(orb%nOrbAtom)

    ham(:,:) = 0.0_dp
    ham(:,1) = h0
    call add_shift(ham, over, nNeighbourSK, neighbourList%iNeighbour, species, orb, iSparseStart,&
        & nAtom, img2CentCell, potential%intBlock)

    if (allocated(iHam)) then
      iHam(:,:) = 0.0_dp
      call add_shift(iHam, over, nNeighbourSK, neighbourList%iNeighbour, species, orb,&
          & iSparseStart, nAtom, img2CentCell, potential%iorbitalBlock)
    end if

  end subroutine getSccHamiltonian


  !> Transform the hamiltonian from QM to UD representation
  !> Hack due to not using Pauli-type structure for diagonalisation
  !> For collinear spin, qm2ud will produce the right potential:
  !> (Vq, uB*Bz*σz) -> (Vq + uB*Bz*σz, Vq - uB*Bz*σz)
  !> For non-collinear spin-orbit, all blocks are multiplied by 1/2:
  !> (Vq/2, uL* Lx*σx/2, uL* Ly*σy/2, uL* Lz*σz/2)
  subroutine convertToUpDownRepr(Ham, iHam)
    real(dp), intent(inout) :: Ham(:,:)
    real(dp), intent(inout), allocatable :: iHam(:,:)

    integer :: nSpinBlocks

    nSpinBlocks = size(ham, dim=2)

    if (nSpinBlocks > 1) then
      ham = 2.0_dp * ham
      if (allocated(iHam)) then
        iHam = 2.0_dp * iHam
      end if
    end if

    if (nSpinBlocks /= 4) then
      call qm2ud(ham)
      if (allocated(iHam)) then
        call qm2ud(iHam)
      end if
    end if

  end subroutine convertToUpDownRepr


  !> Returns the sparse density matrix.
  !>
  !> All operations (e.g. non-dual spin orbit coupling), which need access to full (unpacked)
  !> Hamiltonian or the full (unpacked) density matrix, must also invoked from within this routine,
  !> as those unpacked quantities do not exist elsewhere.
  !>
  subroutine getDensity(env, iScc, denseDesc, ham, over, neighbourList, nNeighbourSK, iSparseStart,&
      & img2CentCell, iCellVec, cellVec, kPoint, kWeight, orb, species, electronicSolver, tRealHS,&
      & tSpinSharedEf, tSpinOrbit, tDualSpinOrbit, tFillKSep, tFixEf, tMulliken, iDistribFn,&
      & tempElec, nEl, parallelKS, Ef, mu, energy, rangeSep, eigen, filling, rhoPrim, Eband, TS,&
      & E0, iHam, xi, orbitalL, HSqrReal, SSqrReal, eigvecsReal, iRhoPrim, HSqrCplx, SSqrCplx,&
      & eigvecsCplx, rhoSqrReal, deltaRhoInSqr, deltaRhoOutSqr, qOutput, nNeighbourLC,&
      & tLargeDenseMatrices)

    !> Environment settings
    type(TEnvironment), intent(inout) :: env

    !> SCC iteration counter (needed by GF)
    integer, intent(in) :: iSCC

    !> Dense matrix descriptor
    type(TDenseDescr), intent(in) :: denseDesc

    !> hamiltonian in sparse storage
    real(dp), intent(in) :: ham(:,:)

    !> sparse overlap matrix
    real(dp), intent(in) :: over(:)

    !> list of neighbours for each atom
    type(TNeighbourList), intent(in) :: neighbourList

    !> Number of neighbours for each of the atoms
    integer, intent(in) :: nNeighbourSK(:)

    !> Index array for the start of atomic blocks in sparse arrays
    integer, intent(in) :: iSparseStart(:,:)

    !> map from image atoms to the original unique atom
    integer, intent(in) :: img2CentCell(:)

    !> Index for which unit cell atoms are associated with
    integer, intent(in) :: iCellVec(:)

    !> Vectors (in units of the lattice constants) to cells of the lattice
    real(dp), intent(in) :: cellVec(:,:)

    !> k-points
    real(dp), intent(in) :: kPoint(:,:)

    !> Weights for k-points
    real(dp), intent(in) :: kWeight(:)

    !> Atomic orbital information
    type(TOrbitals), intent(in) :: orb

    !> species of all atoms in the system
    integer, intent(in) :: species(:)

    !> Electronic solver information
    type(TElectronicSolver), intent(inout) :: electronicSolver

    !> Is the hamitonian real (no k-points/molecule/gamma point)?
    logical, intent(in) :: tRealHS

    !> Is the Fermi level common accross spin channels?
    logical, intent(in) :: tSpinSharedEf

    !> Are spin orbit interactions present
    logical, intent(in) :: tSpinOrbit

    !> Are block population spin orbit interactions present
    logical, intent(in) :: tDualSpinOrbit

    !> Fill k-points separately if true (no charge transfer accross the BZ)
    logical, intent(in) :: tFillKSep

    !> Whether fixed Fermi level(s) should be used. (No charge conservation!)
    logical, intent(in) :: tFixEf

    !> Should Mulliken populations be generated/output
    logical, intent(in) :: tMulliken

    !> occupation function for electronic states
    integer, intent(in) :: iDistribFn

    !> Electronic temperature
    real(dp), intent(in) :: tempElec

    !> Number of electrons
    real(dp), intent(in) :: nEl(:)

    !> K-points and spins to process
    type(TParallelKS), intent(in) :: parallelKS

    !> Fermi level(s)
    real(dp), intent(inout) :: Ef(:)

    !> Electrochemical potentials (contact, spin)
    real(dp), allocatable, intent(in) :: mu(:,:)

    !> Energy contributions and total
    type(TEnergies), intent(inout) :: energy

    !> Data for rangeseparated calculation
    type(RangeSepFunc), allocatable, intent(inout) :: rangeSep

    !> eigenvalues (level, kpoint, spin)
    real(dp), intent(out) :: eigen(:,:,:)

    !> occupations (level, kpoint, spin)
    real(dp), intent(out) :: filling(:,:,:)

    !> sparse density matrix
    real(dp), intent(out) :: rhoPrim(:,:)

    !> band structure energy
    real(dp), intent(out) :: Eband(:)

    !> electronic entropy times temperature
    real(dp), intent(out) :: TS(:)

    !> extrapolated 0 temperature band energy
    real(dp), intent(out) :: E0(:)

    !> imaginary part of hamitonian
    real(dp), intent(in), allocatable :: iHam(:,:)

    !> spin orbit constants
    real(dp), intent(in), allocatable :: xi(:,:)

    !> orbital moments of atomic shells
    real(dp), intent(inout), allocatable :: orbitalL(:,:,:)

    !> imaginary part of density matrix
    real(dp), intent(inout), allocatable :: iRhoPrim(:,:)

    !> dense real hamiltonian storage
    real(dp), intent(inout), allocatable :: HSqrReal(:,:)

    !> dense real overlap storage
    real(dp), intent(inout), allocatable :: SSqrReal(:,:)

    !> real eigenvectors on exit
    real(dp), intent(inout), allocatable :: eigvecsReal(:,:,:)

    !> dense complex (k-points) hamiltonian storage
    complex(dp), intent(inout), allocatable :: HSqrCplx(:,:)

    !> dense complex (k-points) overlap storage
    complex(dp), intent(inout), allocatable :: SSqrCplx(:,:)

    !> complex eigenvectors on exit
    complex(dp), intent(inout), allocatable :: eigvecsCplx(:,:,:)

    !> Dense density matrix
    real(dp), intent(inout), allocatable :: rhoSqrReal(:,:,:)

    !> Change in density matrix during last SCC iteration
    real(dp), pointer, intent(inout) :: deltaRhoInSqr(:,:,:)

    !> Change in density matrix after SCC step
    real(dp), pointer, intent(inout) :: deltaRhoOutSqr(:,:,:)

    !> Output electrons
    real(dp), intent(inout) :: qOutput(:,:,:)

    !> Number of neighbours for each of the atoms for the exchange contributions in the long range
    !> functional
    integer, intent(in), allocatable :: nNeighbourLC(:)

    !> Are dense matrices for H, S, etc. being used
    logical, intent(in) :: tLargeDenseMatrices

    integer :: nSpin, iKS, iSp, iK, nAtom
    complex(dp), allocatable :: rhoSqrCplx(:,:)
    logical :: tImHam
    real(dp), allocatable :: rVecTemp(:)

    nSpin = size(ham, dim=2)
    tImHam = allocated(iRhoPrim)

    select case (electronicSolver%iSolver)

    case (electronicSolverTypes%GF)

      call env%globalTimer%startTimer(globalTimers%densityMatrix)
    #:if WITH_TRANSPORT
    #:if WITH_MPI
      call calcdensity_green(iSCC, env%mpi%globalComm, parallelKS%localKS, ham, over,&
          & neighbourlist%iNeighbour, nNeighbourSK, denseDesc%iAtomStart, iSparseStart,&
          & img2CentCell, iCellVec, cellVec, orb, kPoint, kWeight, mu, rhoPrim, Eband, Ef, E0, TS)
    #:else
      call calcdensity_green(iSCC, parallelKS%localKS, ham, over,&
          & neighbourlist%iNeighbour, nNeighbourSK, denseDesc%iAtomStart, iSparseStart,&
          & img2CentCell, iCellVec, cellVec, orb, kPoint, kWeight, mu, rhoPrim, Eband, Ef, E0, TS)
    #:endif
    #:else
      call error("Internal error: getDensity : GF-solver although code compiled without transport")
    #:endif
      call ud2qm(rhoPrim)
      call env%globalTimer%stopTimer(globalTimers%densityMatrix)

    case (electronicSolverTypes%onlyTransport)

      call error("OnlyTransport solver cannot calculate the density matrix")

    case(electronicSolverTypes%qr, electronicSolverTypes%divideandconquer,&
        & electronicSolverTypes%relativelyrobust, electronicSolverTypes%elpa,&
        & electronicSolverTypes%magma_gvd)

      call getDensityFromDenseDiag(env, denseDesc, ham, over, neighbourList, nNeighbourSK,&
          & iSparseStart, img2CentCell, iCellVec, cellVec, kPoint, kWeight, orb, species,&
          & electronicSolver, tRealHS, tSpinSharedEf, tSpinOrbit, tDualSpinOrbit, tFillKSep,&
          & tFixEf, tMulliken, iDistribFn, tempElec, nEl, parallelKS, Ef, energy, rangeSep, eigen,&
          & filling, rhoPrim, Eband, TS, E0, iHam, xi, orbitalL, HSqrReal, SSqrReal, eigvecsReal,&
          & iRhoPrim, HSqrCplx, SSqrCplx, eigvecsCplx, rhoSqrReal, deltaRhoInSqr, deltaRhoOutSqr,&
          & qOutput, nNeighbourLC)

    case(electronicSolverTypes%omm, electronicSolverTypes%pexsi, electronicSolverTypes%ntpoly)

      call env%globalTimer%startTimer(globalTimers%densityMatrix)
      call electronicSolver%elsi%getDensity(env, denseDesc, ham, over, neighbourList, nNeighbourSK,&
          & iSparseStart, img2CentCell, iCellVec, cellVec, kPoint, kWeight, orb, species, tRealHS,&
          & tSpinSharedEf, tSpinOrbit, tDualSpinOrbit, tMulliken, parallelKS, Ef, energy, rhoPrim,&
          & Eband, TS, iHam, xi, orbitalL, HSqrReal, SSqrReal, iRhoPrim, HSqrCplx, SSqrCplx)
      call env%globalTimer%stopTimer(globalTimers%densityMatrix)

    end select

  end subroutine getDensity


  !> Returns the density matrix using dense diagonalisation.
  subroutine getDensityFromDenseDiag(env, denseDesc, ham, over, neighbourList, nNeighbourSK,&
      & iSparseStart, img2CentCell, iCellVec, cellVec, kPoint, kWeight, orb, species,&
      & electronicSolver, tRealHS, tSpinSharedEf, tSpinOrbit, tDualSpinOrbit, tFillKSep, tFixEf,&
      & tMulliken, iDistribFn, tempElec, nEl, parallelKS, Ef, energy, rangeSep, eigen, filling,&
      & rhoPrim, Eband, TS, E0, iHam, xi, orbitalL, HSqrReal, SSqrReal, eigvecsReal, iRhoPrim,&
      & HSqrCplx, SSqrCplx, eigvecsCplx, rhoSqrReal, deltaRhoInSqr, deltaRhoOutSqr, qOutput,&
      & nNeighbourLC)

    !> Environment settings
    type(TEnvironment), intent(inout) :: env

    !> Dense matrix descriptor
    type(TDenseDescr), intent(in) :: denseDesc

    !> hamiltonian in sparse storage
    real(dp), intent(in) :: ham(:,:)

    !> sparse overlap matrix
    real(dp), intent(in) :: over(:)

    !> list of neighbours for each atom
    type(TNeighbourList), intent(in) :: neighbourList

    !> Number of neighbours for each of the atoms
    integer, intent(in) :: nNeighbourSK(:)

    !> Index array for the start of atomic blocks in sparse arrays
    integer, intent(in) :: iSparseStart(:,:)

    !> map from image atoms to the original unique atom
    integer, intent(in) :: img2CentCell(:)

    !> Index for which unit cell atoms are associated with
    integer, intent(in) :: iCellVec(:)

    !> Vectors (in units of the lattice constants) to cells of the lattice
    real(dp), intent(in) :: cellVec(:,:)

    !> k-points
    real(dp), intent(in) :: kPoint(:,:)

    !> Weights for k-points
    real(dp), intent(in) :: kWeight(:)

    !> Atomic orbital information
    type(TOrbitals), intent(in) :: orb

    !> species of all atoms in the system
    integer, intent(in) :: species(:)

    !> Electronic solver information
    type(TElectronicSolver), intent(inout) :: electronicSolver

    !> Is the hamitonian real (no k-points/molecule/gamma point)?
    logical, intent(in) :: tRealHS

    !> Is the Fermi level common accross spin channels?
    logical, intent(in) :: tSpinSharedEf

    !> Are spin orbit interactions present
    logical, intent(in) :: tSpinOrbit

    !> Are block population spin orbit interactions present
    logical, intent(in) :: tDualSpinOrbit

    !> Fill k-points separately if true (no charge transfer accross the BZ)
    logical, intent(in) :: tFillKSep

    !> Whether fixed Fermi level(s) should be used. (No charge conservation!)
    logical, intent(in) :: tFixEf

    !> Should Mulliken populations be generated/output
    logical, intent(in) :: tMulliken

    !> occupation function for electronic states
    integer, intent(in) :: iDistribFn

    !> Electronic temperature
    real(dp), intent(in) :: tempElec

    !> Number of electrons
    real(dp), intent(in) :: nEl(:)

    !> K-points and spins to process
    type(TParallelKS), intent(in) :: parallelKS

    !> Fermi level(s)
    real(dp), intent(inout) :: Ef(:)

    !> Energy contributions and total
    type(TEnergies), intent(inout) :: energy

    !> Data for rangeseparated calculation
    type(RangeSepFunc), allocatable, intent(inout) :: rangeSep

    !> eigenvalues (level, kpoint, spin)
    real(dp), intent(out) :: eigen(:,:,:)

    !> occupations (level, kpoint, spin)
    real(dp), intent(out) :: filling(:,:,:)

    !> sparse density matrix
    real(dp), intent(out) :: rhoPrim(:,:)

    !> band structure energy
    real(dp), intent(out) :: Eband(:)

    !> electronic entropy times temperature
    real(dp), intent(out) :: TS(:)

    !> extrapolated 0 temperature band energy
    real(dp), intent(out) :: E0(:)

    !> imaginary part of hamitonian
    real(dp), intent(in), allocatable :: iHam(:,:)

    !> spin orbit constants
    real(dp), intent(in), allocatable :: xi(:,:)

    !> orbital moments of atomic shells
    real(dp), intent(inout), allocatable :: orbitalL(:,:,:)

    !> imaginary part of density matrix
    real(dp), intent(inout), allocatable :: iRhoPrim(:,:)

    !> dense real hamiltonian storage
    real(dp), intent(inout), allocatable :: HSqrReal(:,:)

    !> dense real overlap storage
    real(dp), intent(inout), allocatable :: SSqrReal(:,:)

    !> real eigenvectors on exit
    real(dp), intent(inout), allocatable :: eigvecsReal(:,:,:)

    !> dense complex (k-points) hamiltonian storage
    complex(dp), intent(inout), allocatable :: HSqrCplx(:,:)

    !> dense complex (k-points) overlap storage
    complex(dp), intent(inout), allocatable :: SSqrCplx(:,:)

    !> complex eigenvectors on exit
    complex(dp), intent(inout), allocatable :: eigvecsCplx(:,:,:)

    !> Dense density matrix
    real(dp), intent(inout), allocatable :: rhoSqrReal(:,:,:)

    !> Change in density matrix during last rangesep SCC cycle
    real(dp), pointer, intent(in) :: deltaRhoInSqr(:,:,:)

    !> Change in density matrix during this SCC step for rangesep
    real(dp), pointer, intent(inout) :: deltaRhoOutSqr(:,:,:)

    !> Output electrons
    real(dp), intent(inout) :: qOutput(:,:,:)

    !> Number of neighbours for each of the atoms for the exchange contributions in the long range
    !> functional
    integer, intent(in), allocatable :: nNeighbourLC(:)

    integer :: nSpin

    nSpin = size(ham, dim=2)

    call env%globalTimer%startTimer(globalTimers%diagonalization)
    if (nSpin /= 4) then
      if (tRealHS) then
        call buildAndDiagDenseRealHam(env, denseDesc, ham, over, neighbourList, nNeighbourSK,&
            & iSparseStart, img2CentCell, orb, electronicSolver, parallelKS, rangeSep,&
            & deltaRhoInSqr, qOutput, nNeighbourLC, HSqrReal, SSqrReal, eigVecsReal, eigen(:,1,:))
      else
        call buildAndDiagDenseCplxHam(env, denseDesc, ham, over, kPoint, neighbourList,&
            & nNeighbourSK, iSparseStart, img2CentCell, iCellVec, cellVec, electronicSolver,&
            & parallelKS, HSqrCplx, SSqrCplx, eigVecsCplx, eigen)
      end if
    else
      call buildAndDiagDensePauliHam(env, denseDesc, ham, over, kPoint, neighbourList,&
          & nNeighbourSK, iSparseStart, img2CentCell, iCellVec, cellVec, orb, electronicSolver,&
          & parallelKS, eigen(:,:,1), HSqrCplx, SSqrCplx, eigVecsCplx, iHam, xi, species)
    end if
    call env%globalTimer%stopTimer(globalTimers%diagonalization)

    call getFillingsAndBandEnergies(eigen, nEl, nSpin, tempElec, kWeight, tSpinSharedEf,&
        & tFillKSep, tFixEf, iDistribFn, Ef, filling, Eband, TS, E0)

    call env%globalTimer%startTimer(globalTimers%densityMatrix)
    if (nSpin /= 4) then
      if (tRealHS) then
        call getDensityFromRealEigvecs(env, denseDesc, filling(:,1,:), neighbourList, nNeighbourSK,&
            & iSparseStart, img2CentCell, orb, eigVecsReal, parallelKS, rhoPrim, SSqrReal,&
            & rhoSqrReal, deltaRhoOutSqr)
      else
        call getDensityFromCplxEigvecs(env, denseDesc, filling, kPoint, kWeight, neighbourList,&
            & nNeighbourSK, iSparseStart, img2CentCell, iCellVec, cellVec, orb, parallelKS,&
            & eigvecsCplx, rhoPrim, SSqrCplx)
      end if
      call ud2qm(rhoPrim)
    else
      ! Pauli structure of eigenvectors
      filling(:,:,1) = 2.0_dp * filling(:,:,1)
      call getDensityFromPauliEigvecs(env, denseDesc, tRealHS, tSpinOrbit, tDualSpinOrbit,&
          & tMulliken, kPoint, kWeight, filling(:,:,1), neighbourList, nNeighbourSK, orb,&
          & iSparseStart, img2CentCell, iCellVec, cellVec, species, parallelKS, eigVecsCplx,&
          & SSqrCplx, energy, rhoPrim, xi, orbitalL, iRhoPrim)
      filling(:,:,1) = 0.5_dp * filling(:,:,1)
    end if
    call env%globalTimer%stopTimer(globalTimers%densityMatrix)

  end subroutine getDensityFromDenseDiag


  !> Builds and diagonalises dense Hamiltonians.
  subroutine buildAndDiagDenseRealHam(env, denseDesc, ham, over, neighbourList, nNeighbourSK,&
      & iSparseStart, img2CentCell, orb, electronicSolver, parallelKS, rangeSep, deltaRhoInSqr,&
      & qOutput, nNeighbourLC, HSqrReal, SSqrReal, eigvecsReal, eigen)

    !> Environment settings
    type(TEnvironment), intent(inout) :: env

    !> Dense matrix descriptor
    type(TDenseDescr), intent(in) :: denseDesc

    !> hamiltonian in sparse storage
    real(dp), intent(in) :: ham(:,:)

    !> sparse overlap matrix
    real(dp), intent(in) :: over(:)

    !> list of neighbours for each atom
    type(TNeighbourList), intent(in) :: neighbourList

    !> Number of neighbours for each of the atoms
    integer, intent(in) :: nNeighbourSK(:)

    !> Index array for the start of atomic blocks in sparse arrays
    integer, intent(in) :: iSparseStart(:,:)

    !> map from image atoms to the original unique atom
    integer, intent(in) :: img2CentCell(:)

    !> Atomic orbital information
    type(TOrbitals), intent(in) :: orb

    !> Electronic solver information
    type(TElectronicSolver), intent(inout) :: electronicSolver

    !> K-points and spins to be handled
    type(TParallelKS), intent(in) :: parallelKS

    !>Data for rangeseparated calcualtion
    type(RangeSepFunc), allocatable, intent(inout) :: rangeSep

    !> Change in density matrix during last rangesep SCC cycle
    real(dp), pointer, intent(in) :: deltaRhoInSqr(:,:,:)

    !> Output electrons
    real(dp), intent(inout) :: qOutput(:,:,:)

    !> Number of neighbours for each of the atoms for the exchange contributions in the long range
    !> functional
    integer, intent(in), allocatable :: nNeighbourLC(:)

    !> dense hamitonian matrix
    real(dp), intent(out) :: HSqrReal(:,:)

    !> dense overlap matrix
    real(dp), intent(out) :: SSqrReal(:,:)

    !> Eigenvectors on eixt
    real(dp), intent(out) :: eigvecsReal(:,:,:)

    !> eigenvalues
    real(dp), intent(out) :: eigen(:,:)

    integer :: iKS, iSpin, ii

    eigen(:,:) = 0.0_dp
    do iKS = 1, parallelKS%nLocalKS
      iSpin = parallelKS%localKS(2, iKS)
    #:if WITH_SCALAPACK
      call env%globalTimer%startTimer(globalTimers%sparseToDense)
      call unpackHSRealBlacs(env%blacs, ham(:,iSpin), neighbourList%iNeighbour, nNeighbourSK,&
          & iSparseStart, img2CentCell, denseDesc, HSqrReal)
      if (.not. electronicSolver%hasCholesky(1)) then
        call unpackHSRealBlacs(env%blacs, over, neighbourList%iNeighbour, nNeighbourSK,&
            & iSparseStart, img2CentCell, denseDesc, SSqrReal)
      end if
      call env%globalTimer%stopTimer(globalTimers%sparseToDense)
      call diagDenseMtxBlacs(electronicSolver, 1, 'V', denseDesc%blacsOrbSqr, HSqrReal, SSqrReal,&
          & eigen(:,iSpin), eigvecsReal(:,:,iKS))
    #:else
      call env%globalTimer%startTimer(globalTimers%sparseToDense)
      call unpackHS(HSqrReal, ham(:,iSpin), neighbourList%iNeighbour, nNeighbourSK,&
          & denseDesc%iAtomStart, iSparseStart, img2CentCell)
      call unpackHS(SSqrReal, over, neighbourList%iNeighbour, nNeighbourSK, denseDesc%iAtomStart,&
          & iSparseStart, img2CentCell)

      call env%globalTimer%stopTimer(globalTimers%sparseToDense)

      ! Add rangeseparated contribution
      ! Assumes deltaRhoInSqr only used by rangeseparation
      ! Should this be used elsewhere, need to pass tRangeSep
      if (allocated(rangeSep)) then
        call denseMulliken(deltaRhoInSqr, SSqrReal, denseDesc%iAtomStart, qOutput)
        call rangeSep%addLRHamiltonian(env, deltaRhoInSqr(:,:,iSpin), over,&
            & neighbourList%iNeighbour,  nNeighbourLC, denseDesc%iAtomStart, iSparseStart,&
            & orb, HSqrReal, SSqrReal)
      end if

      call diagDenseMtx(electronicSolver, 'V', HSqrReal, SSqrReal, eigen(:,iSpin))
      eigvecsReal(:,:,iKS) = HSqrReal
    #:endif
    end do

  #:if WITH_SCALAPACK
    ! Distribute all eigenvalues to all nodes via global summation
    call mpifx_allreduceip(env%mpi%interGroupComm, eigen, MPI_SUM)
  #:endif

  end subroutine buildAndDiagDenseRealHam


  !> Builds and diagonalises dense k-point dependent Hamiltonians.
  subroutine buildAndDiagDenseCplxHam(env, denseDesc, ham, over, kPoint, neighbourList,&
      & nNeighbourSK, iSparseStart, img2CentCell, iCellVec, cellVec, electronicSolver, parallelKS,&
      & HSqrCplx, SSqrCplx, eigvecsCplx, eigen)

    !> Environment settings
    type(TEnvironment), intent(inout) :: env

    !> Dense matrix descriptor
    type(TDenseDescr), intent(in) :: denseDesc

    !> hamiltonian in sparse storage
    real(dp), intent(in) :: ham(:,:)

    !> sparse overlap matrix
    real(dp), intent(in) :: over(:)

    !> k-points
    real(dp), intent(in) :: kPoint(:,:)

    !> list of neighbours for each atom
    type(TNeighbourList), intent(in) :: neighbourList

    !> Number of neighbours for each of the atoms
    integer, intent(in) :: nNeighbourSK(:)

    !> Index array for the start of atomic blocks in sparse arrays
    integer, intent(in) :: iSparseStart(:,:)

    !> map from image atoms to the original unique atom
    integer, intent(in) :: img2CentCell(:)

    !> Index for which unit cell atoms are associated with
    integer, intent(in) :: iCellVec(:)

    !> Vectors (in units of the lattice constants) to cells of the lattice
    real(dp), intent(in) :: cellVec(:,:)

    !> Electronic solver information
    type(TElectronicSolver), intent(inout) :: electronicSolver

    !> K-points and spins to be handled
    type(TParallelKS), intent(in) :: parallelKS

    !> dense hamitonian matrix
    complex(dp), intent(out) :: HSqrCplx(:,:)

    !> dense overlap matrix
    complex(dp), intent(out) :: SSqrCplx(:,:)

    !> Complex eigenvectors
    complex(dp), intent(out) :: eigvecsCplx(:,:,:)

    !> eigenvalues
    real(dp), intent(out) :: eigen(:,:,:)

    integer :: iKS, iK, iSpin

    eigen(:,:,:) = 0.0_dp
    do iKS = 1, parallelKS%nLocalKS
      iK = parallelKS%localKS(1, iKS)
      iSpin = parallelKS%localKS(2, iKS)
    #:if WITH_SCALAPACK
      call env%globalTimer%startTimer(globalTimers%sparseToDense)
      call unpackHSCplxBlacs(env%blacs, ham(:,iSpin), kPoint(:,iK), neighbourList%iNeighbour,&
          & nNeighbourSK, iCellVec, cellVec, iSparseStart, img2CentCell, denseDesc, HSqrCplx)
      if (.not. electronicSolver%hasCholesky(iKS)) then
        call unpackHSCplxBlacs(env%blacs, over, kPoint(:,iK), neighbourList%iNeighbour,&
            & nNeighbourSK, iCellVec, cellVec, iSparseStart, img2CentCell, denseDesc, SSqrCplx)
      end if
      call env%globalTimer%stopTimer(globalTimers%sparseToDense)
      call diagDenseMtxBlacs(electronicSolver, iKS, 'V', denseDesc%blacsOrbSqr, HSqrCplx, SSqrCplx,&
          & eigen(:,iK,iSpin), eigvecsCplx(:,:,iKS))
    #:else
      call env%globalTimer%startTimer(globalTimers%sparseToDense)
      call unpackHS(HSqrCplx, ham(:,iSpin), kPoint(:,iK), neighbourList%iNeighbour, nNeighbourSK,&
          & iCellVec, cellVec, denseDesc%iAtomStart, iSparseStart, img2CentCell)
      call unpackHS(SSqrCplx, over, kPoint(:,iK), neighbourList%iNeighbour, nNeighbourSK, iCellVec,&
          & cellVec, denseDesc%iAtomStart, iSparseStart, img2CentCell)
      call env%globalTimer%stopTimer(globalTimers%sparseToDense)
      call diagDenseMtx(electronicSolver, 'V', HSqrCplx, SSqrCplx, eigen(:,iK,iSpin))
      eigvecsCplx(:,:,iKS) = HSqrCplx
    #:endif
    end do

  #:if WITH_SCALAPACK
    call mpifx_allreduceip(env%mpi%interGroupComm, eigen, MPI_SUM)
  #:endif

  end subroutine buildAndDiagDenseCplxHam


  !> Builds and diagonalizes Pauli two-component Hamiltonians.
  subroutine buildAndDiagDensePauliHam(env, denseDesc, ham, over, kPoint, neighbourList,&
      & nNeighbourSK, iSparseStart, img2CentCell, iCellVec, cellVec, orb, electronicSolver,&
      & parallelKS, eigen, HSqrCplx, SSqrCplx, eigvecsCplx, iHam, xi, species)

    !> Environment settings
    type(TEnvironment), intent(inout) :: env

    !> Dense matrix descriptor
    type(TDenseDescr), intent(in) :: denseDesc

    !> hamiltonian in sparse storage
    real(dp), intent(in) :: ham(:,:)

    !> sparse overlap matrix
    real(dp), intent(in) :: over(:)

    !> k-points
    real(dp), intent(in) :: kPoint(:,:)

    !> list of neighbours for each atom
    type(TNeighbourList), intent(in) :: neighbourList

    !> Number of neighbours for each of the atoms
    integer, intent(in) :: nNeighbourSK(:)

    !> Index array for the start of atomic blocks in sparse arrays
    integer, intent(in) :: iSparseStart(:,:)

    !> map from image atoms to the original unique atom
    integer, intent(in) :: img2CentCell(:)

    !> Index for which unit cell atoms are associated with
    integer, intent(in) :: iCellVec(:)

    !> Vectors (in units of the lattice constants) to cells of the lattice
    real(dp), intent(in) :: cellVec(:,:)

    !> atomic orbital information
    type(TOrbitals), intent(in) :: orb

    !> Electronic solver information
    type(TElectronicSolver), intent(inout) :: electronicSolver

    !> K-points and spins to be handled
    type(TParallelKS), intent(in) :: parallelKS

    !> eigenvalues (orbital, kpoint)
    real(dp), intent(out) :: eigen(:,:)

    !> dense hamitonian matrix
    complex(dp), intent(out) :: HSqrCplx(:,:)

    !> dense overlap matrix
    complex(dp), intent(out) :: SSqrCplx(:,:)

    !> eigenvectors
    complex(dp), intent(out) :: eigvecsCplx(:,:,:)

    !> imaginary part of the hamiltonian
    real(dp), intent(in), allocatable :: iHam(:,:)

    !> spin orbit constants
    real(dp), intent(in), allocatable :: xi(:,:)

    !> species of atoms
    integer, intent(in), optional :: species(:)

    integer :: iKS, iK

    eigen(:,:) = 0.0_dp
    do iKS = 1, parallelKS%nLocalKS
      iK = parallelKS%localKS(1, iKS)
      call env%globalTimer%startTimer(globalTimers%sparseToDense)
    #:if WITH_SCALAPACK
      if (allocated(iHam)) then
        call unpackHPauliBlacs(env%blacs, ham, kPoint(:,iK), neighbourList%iNeighbour,&
            & nNeighbourSK, iCellVec, cellVec, iSparseStart, img2CentCell, orb%mOrb, denseDesc,&
            & HSqrCplx, iorig=iHam)
      else
        call unpackHPauliBlacs(env%blacs, ham, kPoint(:,iK), neighbourList%iNeighbour,&
            & nNeighbourSK, iCellVec, cellVec, iSparseStart, img2CentCell, orb%mOrb, denseDesc,&
            & HSqrCplx)
      end if
      if (.not. electronicSolver%hasCholesky(iKS)) then
        call unpackSPauliBlacs(env%blacs, over, kPoint(:,iK), neighbourList%iNeighbour,&
            & nNeighbourSK, iCellVec, cellVec, iSparseStart, img2CentCell, orb%mOrb, denseDesc,&
            & SSqrCplx)
      end if
    #:else
      if (allocated(iHam)) then
        call unpackHPauli(ham, kPoint(:,iK), neighbourList%iNeighbour, nNeighbourSK, iSparseStart,&
            & denseDesc%iAtomStart, img2CentCell, iCellVec, cellVec, HSqrCplx, iHam=iHam)
      else
        call unpackHPauli(ham, kPoint(:,iK), neighbourList%iNeighbour, nNeighbourSK, iSparseStart,&
            & denseDesc%iAtomStart, img2CentCell, iCellVec, cellVec, HSqrCplx)
      end if
      call unpackSPauli(over, kPoint(:,iK), neighbourList%iNeighbour, nNeighbourSK,&
          & denseDesc%iAtomStart, iSparseStart, img2CentCell, iCellVec, cellVec, SSqrCplx)
    #:endif
      if (allocated(xi) .and. .not. allocated(iHam)) then
        call addOnsiteSpinOrbitHam(env, xi, species, orb, denseDesc, HSqrCplx)
      end if
      call env%globalTimer%stopTimer(globalTimers%sparseToDense)
    #:if WITH_SCALAPACK
      call diagDenseMtxBlacs(electronicSolver, iKS, 'V', denseDesc%blacsOrbSqr, HSqrCplx, SSqrCplx,&
          & eigen(:,iK), eigvecsCplx(:,:,iKS))
    #:else
      call diagDenseMtx(electronicSolver, 'V', HSqrCplx, SSqrCplx, eigen(:,iK))
      eigvecsCplx(:,:,iKS) = HSqrCplx
    #:endif
    end do

  #:if WITH_SCALAPACK
    call mpifx_allreduceip(env%mpi%interGroupComm, eigen, MPI_SUM)
  #:endif

  end subroutine buildAndDiagDensePauliHam


  !> Creates sparse density matrix from real eigenvectors.
  subroutine getDensityFromRealEigvecs(env, denseDesc, filling, neighbourList, nNeighbourSK,&
      & iSparseStart, img2CentCell, orb, eigvecs, parallelKS, rhoPrim, work, rhoSqrReal,&
      & deltaRhoOutSqr)

    !> Environment settings
    type(TEnvironment), intent(inout) :: env

    !> Dense matrix descriptor
    type(TDenseDescr), intent(in) :: denseDesc

    !> Filling
    real(dp), intent(in) :: filling(:,:)

    !> list of neighbours for each atom
    type(TNeighbourList), intent(in) :: neighbourList

    !> Number of neighbours for each of the atoms
    integer, intent(in) :: nNeighbourSK(:)

    !> Index array for the start of atomic blocks in sparse arrays
    integer, intent(in) :: iSparseStart(:,:)

    !> map from image atoms to the original unique atom
    integer, intent(in) :: img2CentCell(:)

    !> Atomic orbital information
    type(TOrbitals), intent(in) :: orb

    !> K-points and spins to process
    type(TParallelKS), intent(in) :: parallelKS

    !> eigenvectors
    real(dp), intent(inout) :: eigvecs(:,:,:)

    !> sparse density matrix
    real(dp), intent(out) :: rhoPrim(:,:)

    !> work space array
    real(dp), intent(out) :: work(:,:)

    !> Dense density matrix if needed
    real(dp), intent(inout), allocatable  :: rhoSqrReal(:,:,:)

    !> Change in density matrix during this SCC step for rangesep
    real(dp), pointer, intent(inout) :: deltaRhoOutSqr(:,:,:)

    integer :: iKS, iSpin

    rhoPrim(:,:) = 0.0_dp
    do iKS = 1, parallelKS%nLocalKS
      iSpin = parallelKS%localKS(2, iKS)

    #:if WITH_SCALAPACK
      call makeDensityMtxRealBlacs(env%blacs%orbitalGrid, denseDesc%blacsOrbSqr, filling(:,iSpin),&
          & eigvecs(:,:,iKS), work)
      call env%globalTimer%startTimer(globalTimers%denseToSparse)
      call packRhoRealBlacs(env%blacs, denseDesc, work, neighbourList%iNeighbour, nNeighbourSK,&
          & orb%mOrb, iSparseStart, img2CentCell, rhoPrim(:,iSpin))
      call env%globalTimer%stopTimer(globalTimers%denseToSparse)
    #:else
      !> Either pack density matrix or delta density matrix
      if(.not. associated(deltaRhoOutSqr)) then
        if (tDensON2) then
          call makeDensityMatrix(work, eigvecs(:,:,iKS), filling(:,iSpin),&
              & neighbourlist%iNeighbour, nNeighbourSK, orb, denseDesc%iAtomStart, img2CentCell)
        else
          call makeDensityMatrix(work, eigvecs(:,:,iKS), filling(:,iSpin))
        end if

        call env%globalTimer%startTimer(globalTimers%denseToSparse)
        call packHS(rhoPrim(:,iSpin), work, neighbourlist%iNeighbour, nNeighbourSK, orb%mOrb,&
            & denseDesc%iAtomStart, iSparseStart, img2CentCell)
        call env%globalTimer%stopTimer(globalTimers%denseToSparse)
      else
        ! Rangeseparated case: pack delta density matrix
        call makeDensityMatrix(deltaRhoOutSqr(:,:,iSpin),&
            & eigvecs(:,:,iKS), filling(:,iSpin))
        call env%globalTimer%startTimer(globalTimers%denseToSparse)
        call packHS(rhoPrim(:,iSpin), deltaRhoOutSqr(:,:,iSpin), neighbourlist%iNeighbour,&
            & nNeighbourSK, orb%mOrb, denseDesc%iAtomStart, iSparseStart, img2CentCell)
        call env%globalTimer%stopTimer(globalTimers%denseToSparse)
      end if
    #:endif

      if (allocated(rhoSqrReal)) then
        rhoSqrReal(:,:,iSpin) = work
      end if
    end do

  #:if WITH_SCALAPACK
    ! Add up and distribute density matrix contribution from each group
    call mpifx_allreduceip(env%mpi%globalComm, rhoPrim, MPI_SUM)
  #:endif

  end subroutine getDensityFromRealEigvecs


  !> Creates sparse density matrix from complex eigenvectors.
  subroutine getDensityFromCplxEigvecs(env, denseDesc, filling, kPoint, kWeight, neighbourList,&
      & nNeighbourSK, iSparseStart, img2CentCell, iCellVec, cellVec, orb, parallelKS, eigvecs,&
      & rhoPrim, work)

    !> Environment settings
    type(TEnvironment), intent(inout) :: env

    !> Dense matrix descriptor
    type(TDenseDescr), intent(in) :: denseDesc

    !> Occupations of single particle states in the ground state
    real(dp), intent(in) :: filling(:,:,:)

    !> k-points
    real(dp), intent(in) :: kPoint(:,:)

    !> Weights for k-points
    real(dp), intent(in) :: kWeight(:)

    !> list of neighbours for each atom
    type(TNeighbourList), intent(in) :: neighbourList

    !> Number of neighbours for each of the atoms
    integer, intent(in) :: nNeighbourSK(:)

    !> Index array for the start of atomic blocks in sparse arrays
    integer, intent(in) :: iSparseStart(:,:)

    !> map from image atoms to the original unique atom
    integer, intent(in) :: img2CentCell(:)

    !> Index for which unit cell atoms are associated with
    integer, intent(in) :: iCellVec(:)

    !> Vectors (in units of the lattice constants) to cells of the lattice
    real(dp), intent(in) :: cellVec(:,:)

    !> Atomic orbital information
    type(TOrbitals), intent(in) :: orb

    !> K-points and spins to process
    type(TParallelKS), intent(in) :: parallelKS

    !> eigenvectors of the system
    complex(dp), intent(inout) :: eigvecs(:,:,:)

    !> density matrix in sparse storage
    real(dp), intent(out) :: rhoPrim(:,:)

    !> workspace array
    complex(dp), intent(out) :: work(:,:)

    integer :: iKS, iK, iSpin

    rhoPrim(:,:) = 0.0_dp

    do iKS = 1, parallelKS%nLocalKS
      iK = parallelKS%localKS(1, iKS)
      iSpin = parallelKS%localKS(2, iKS)
    #:if WITH_SCALAPACK
      call makeDensityMtxCplxBlacs(env%blacs%orbitalGrid, denseDesc%blacsOrbSqr, filling(:,iK&
          &,iSpin), eigvecs(:,:,iKS), work)
      call env%globalTimer%startTimer(globalTimers%denseToSparse)
      call packRhoCplxBlacs(env%blacs, denseDesc, work, kPoint(:,iK), kWeight(iK),&
          & neighbourList%iNeighbour, nNeighbourSK, orb%mOrb, iCellVec, cellVec, iSparseStart,&
          & img2CentCell, rhoPrim(:,iSpin))
      call env%globalTimer%stopTimer(globalTimers%denseToSparse)
    #:else
      if (tDensON2) then
        call makeDensityMatrix(work, eigvecs(:,:,iKS), filling(:,iK,iSpin),&
            & neighbourlist%iNeighbour, nNeighbourSK, orb, denseDesc%iAtomStart, img2CentCell)
      else
        call makeDensityMatrix(work, eigvecs(:,:,iKS), filling(:,iK,iSpin))
      end if
      call env%globalTimer%startTimer(globalTimers%denseToSparse)
      call packHS(rhoPrim(:,iSpin), work, kPoint(:,iK), kWeight(iK), neighbourList%iNeighbour,&
          & nNeighbourSK, orb%mOrb, iCellVec, cellVec, denseDesc%iAtomStart, iSparseStart,&
          & img2CentCell)
      call env%globalTimer%stopTimer(globalTimers%denseToSparse)
    #:endif
    end do

  #:if WITH_SCALAPACK
    ! Add up and distribute density matrix contribution from each group
    call mpifx_allreduceip(env%mpi%globalComm, rhoPrim, MPI_SUM)
  #:endif

  end subroutine getDensityFromCplxEigvecs


  !> Creates sparse density matrix from two component complex eigenvectors.
  subroutine getDensityFromPauliEigvecs(env, denseDesc, tRealHS, tSpinOrbit, tDualSpinOrbit,&
      & tMulliken, kPoint, kWeight, filling, neighbourList, nNeighbourSK, orb, iSparseStart,&
      & img2CentCell, iCellVec, cellVec, species, parallelKS, eigvecs, work, energy, rhoPrim, xi,&
      & orbitalL, iRhoPrim)

    !> Environment settings
    type(TEnvironment), intent(inout) :: env

    !> Dense matrix descriptor
    type(TDenseDescr), intent(in) :: denseDesc

    !> Is the hamitonian real (no k-points/molecule/gamma point)?
    logical, intent(in) :: tRealHS

    !> Are spin orbit interactions present
    logical, intent(in) :: tSpinOrbit

    !> Are block population spin orbit interactions present
    logical, intent(in) :: tDualSpinOrbit

    !> Should Mulliken populations be generated/output
    logical, intent(in) :: tMulliken

    !> k-points
    real(dp), intent(in) :: kPoint(:,:)

    !> Weights for k-points
    real(dp), intent(in) :: kWeight(:)

    !> occupations of molecular orbitals/Bloch states
    real(dp), intent(in) :: filling(:,:)

    !> list of neighbours for each atom
    type(TNeighbourList), intent(in) :: neighbourList

    !> Number of neighbours for each of the atoms
    integer, intent(in) :: nNeighbourSK(:)

    !> Atomic orbital information
    type(TOrbitals), intent(in) :: orb

    !> Index array for the start of atomic blocks in sparse arrays
    integer, intent(in) :: iSparseStart(:,:)

    !> map from image atoms to the original unique atom
    integer, intent(in) :: img2CentCell(:)

    !> Index for which unit cell atoms are associated with
    integer, intent(in) :: iCellVec(:)

    !> Vectors (in units of the lattice constants) to cells of the lattice
    real(dp), intent(in) :: cellVec(:,:)

    !> species of all atoms in the system
    integer, intent(in) :: species(:)

    !> K-points and spins to process
    type(TParallelKS), intent(in) :: parallelKS

    !> eigenvectors
    complex(dp), intent(inout) :: eigvecs(:,:,:)

    !> work space array
    complex(dp), intent(inout) :: work(:,:)

    !> Energy contributions and total
    type(TEnergies), intent(inout) :: energy

    !> sparse stored density matrix
    real(dp), intent(out) :: rhoPrim(:,:)

    !> spin orbit constants
    real(dp), intent(in), allocatable :: xi(:,:)

    !> Angular momentum of atomic shells
    real(dp), intent(inout), allocatable :: orbitalL(:,:,:)

    !> imaginary part of density matrix  if required
    real(dp), intent(inout), allocatable :: iRhoPrim(:,:)


    real(dp), allocatable :: rVecTemp(:), orbitalLPart(:,:,:)
    integer :: nAtom
    integer :: iKS, iK
    logical :: tImHam

    nAtom = size(orb%nOrbAtom)
    tImHam = allocated(iRhoPrim)

    rhoPrim(:,:) = 0.0_dp
    if (allocated(iRhoPrim)) then
      iRhoPrim(:,:) = 0.0_dp
    end if
    work(:,:) = 0.0_dp

    if (tSpinOrbit .and. .not. tDualSpinOrbit) then
      energy%atomLS(:) = 0.0_dp
      allocate(rVecTemp(nAtom))
    end if

    if (tMulliken .and. tSpinOrbit .and. .not. tDualSpinOrbit) then
      allocate(orbitalLPart(3, orb%mShell, nAtom))
      orbitalL(:,:,:) = 0.0_dp
    end if

    do iKS = 1, parallelKS%nLocalKS
      iK = parallelKS%localKS(1, iKS)

    #:if WITH_SCALAPACK
      call makeDensityMtxCplxBlacs(env%blacs%orbitalGrid, denseDesc%blacsOrbSqr, filling(:,iK),&
          & eigvecs(:,:,iKS), work)
    #:else
      call makeDensityMatrix(work, eigvecs(:,:,iKS), filling(:,iK))
    #:endif
      if (tSpinOrbit .and. .not. tDualSpinOrbit) then
        call getOnsiteSpinOrbitEnergy(env, rVecTemp, work, denseDesc, xi, orb, species)
        energy%atomLS = energy%atomLS + kWeight(iK) * rVecTemp
        if (tMulliken) then
          orbitalLPart(:,:,:) = 0.0_dp
          call getLOnsite(env, orbitalLPart, work, denseDesc, orb, species)
          orbitalL(:,:,:) = orbitalL + kWeight(iK) * orbitalLPart
        end if
      end if

      call env%globalTimer%startTimer(globalTimers%denseToSparse)
    #:if WITH_SCALAPACK
      if (tImHam) then
        call packRhoPauliBlacs(env%blacs, denseDesc, work, kPoint(:,iK), kWeight(iK),&
            & neighbourList%iNeighbour, nNeighbourSK, orb%mOrb, iCellVec, cellVec, iSparseStart,&
            & img2CentCell, rhoPrim, iRhoPrim)
      else
        call packRhoPauliBlacs(env%blacs, denseDesc, work, kPoint(:,iK), kWeight(iK),&
            & neighbourList%iNeighbour, nNeighbourSK, orb%mOrb, iCellVec, cellVec, iSparseStart,&
            & img2CentCell, rhoPrim)
      end if
    #:else
      if (tRealHS) then
        call packHSPauli(rhoPrim, work, neighbourlist%iNeighbour, nNeighbourSK, orb%mOrb,&
            & denseDesc%iAtomStart, iSparseStart, img2CentCell)
        if (tImHam) then
          call packHSPauliImag(iRhoPrim, work, neighbourlist%iNeighbour, nNeighbourSK, orb%mOrb,&
              & denseDesc%iAtomStart, iSparseStart, img2CentCell)
        end if
      else
        call packHS(rhoPrim, work, kPoint(:,iK), kWeight(iK), neighbourList%iNeighbour,&
            & nNeighbourSK, orb%mOrb, iCellVec, cellVec, denseDesc%iAtomStart, iSparseStart,&
            & img2CentCell)
        if (tImHam) then
          call iPackHS(iRhoPrim, work, kPoint(:,iK), kWeight(iK), neighbourlist%iNeighbour,&
              & nNeighbourSK, orb%mOrb, iCellVec, cellVec, denseDesc%iAtomStart, iSparseStart,&
              & img2CentCell)
        end if
      end if
    #:endif
      call env%globalTimer%stopTimer(globalTimers%denseToSparse)
    end do

  #:if WITH_SCALAPACK
    call env%globalTimer%startTimer(globalTimers%denseToSparse)
    ! Add up and distribute contributions from each group
    call mpifx_allreduceip(env%mpi%globalComm, rhoPrim, MPI_SUM)
    if (allocated(iRhoPrim)) then
      call mpifx_allreduceip(env%mpi%globalComm, iRhoPrim, MPI_SUM)
    end if
    call mpifx_allreduceip(env%mpi%globalComm, energy%atomLS, MPI_SUM)
    if (tMulliken .and. tSpinOrbit .and. .not. tDualSpinOrbit) then
      call mpifx_allreduceip(env%mpi%globalComm, orbitalL, MPI_SUM)
    end if
    call env%globalTimer%stopTimer(globalTimers%denseToSparse)
  #:endif
    if (tSpinOrbit .and. .not. tDualSpinOrbit) then
      energy%ELS = sum(energy%atomLS)
    end if

  end subroutine getDensityFromPauliEigvecs


  !> Calculates electron fillings and resulting band energy terms.
  subroutine getFillingsAndBandEnergies(eigvals, nElectrons, nSpinBlocks, tempElec, kWeights,&
      & tSpinSharedEf, tFillKSep, tFixEf, iDistribFn, Ef, fillings, Eband, TS, E0)

    !> Eigenvalue of each level, kpoint and spin channel
    real(dp), intent(in) :: eigvals(:,:,:)

    !> Nr. of electrons for each spin channel
    real(dp), intent(in) :: nElectrons(:)

    !> Nr. of spin blocks in the Hamiltonian (1 - spin avg, 2 - colinear, 4 - non-colinear)
    integer, intent(in) :: nSpinBlocks

    !> Electronic temperature
    real(dp), intent(in) :: tempElec

    !> Weight of the k-points.
    real(dp), intent(in) :: kWeights(:)

    !> Whether for colinear spin a common Fermi level for both spin channels should be used
    logical, intent(in) :: tSpinSharedEf

    !> Whether each K-point should be filled separately (individual Fermi-level for each k-point)
    logical, intent(in) :: tFillKSep

    !> Whether fixed Fermi level(s) should be used. (No charge conservation!)
    logical, intent(in) :: tFixEf

    !> Selector for the distribution function
    integer, intent(in) :: iDistribFn

    !> Fixed Fermi levels on entry, if tFixEf is .true., otherwise the Fermi levels found for the
    !> given number of electrons on exit
    real(dp), intent(inout) :: Ef(:)

    !> Fillings (orbital, kpoint, spin)
    real(dp), intent(out) :: fillings(:,:,:)

    !> Band energies
    real(dp), intent(out) :: Eband(:)

    !> Band entropies
    real(dp), intent(out) :: TS(:)

    !> Band energies extrapolated to zero Kelvin
    real(dp), intent(out) :: E0(:)

    real(dp) :: EbandTmp(1), TSTmp(1), E0Tmp(1)
    real(dp) :: EfTmp
    real(dp) :: nElecFill(2)
    integer :: nSpinHams, nKPoints
    integer :: iS, iK

    nKPoints = size(fillings, dim=2)
    nSpinHams = size(fillings, dim=3)

    if (nSpinBlocks == 1) then
      ! Filling functions assume one electron per level, but for spin unpolarised we have two
      nElecFill(1) = nElectrons(1) / 2.0_dp
    else
      nElecFill(1:nSpinHams) = nElectrons(1:nSpinHams)
    end if

    if (tFixEf) then
      ! Fixed value of the Fermi level for each spin channel
      do iS = 1, nSpinHams
        call electronFill(Eband(iS:iS), fillings(:,:,iS:iS), TS(iS:iS), E0(iS:iS), Ef(iS),&
            & eigvals(:,:,iS:iS), tempElec, iDistribFn, kWeights)
      end do
    else if (nSpinHams == 2 .and. tSpinSharedEf) then
      ! Common Fermi level across two colinear spin channels
      call Efilling(Eband, Ef(1), TS, E0, fillings, eigvals, sum(nElecFill), tempElec, kWeights,&
          & iDistribFn)
      Ef(2) = Ef(1)
    else if (tFillKSep) then
      ! Every spin channel and every k-point filled up individually.
      Eband(:) = 0.0_dp
      Ef(:) = 0.0_dp
      TS(:) = 0.0_dp
      E0(:) = 0.0_dp
      do iS = 1, nSpinHams
        do iK = 1, nKPoints
          call Efilling(EbandTmp, EfTmp, TSTmp, E0Tmp, fillings(:, iK:iK, iS:iS),&
              & eigvals(:, iK:iK, iS:iS), nElecFill(iS), tempElec, [1.0_dp], iDistribFn)
          Eband(iS) = Eband(iS) + EbandTmp(1) * kWeights(iK)
          Ef(iS) = Ef(iS) + EfTmp * kWeights(iK)
          TS(iS) = TS(iS) + TSTmp(1) * kWeights(iK)
          E0(iS) = E0(iS) + E0Tmp(1) * kWeights(iK)
        end do
      end do
    else
      ! Every spin channel (but not the k-points) filled up individually
      do iS = 1, nSpinHams
        call Efilling(Eband(iS:iS), Ef(iS), TS(iS:iS), E0(iS:iS), fillings(:,:,iS:iS),&
            & eigvals(:,:,iS:iS), nElecFill(iS), tempElec, kWeights, iDistribFn)
      end do
    end if

    if (nSpinBlocks == 1) then
      ! Prefactor 2 for spin unpolarised calculations
      Eband(:) = 2.0_dp * Eband
      E0(:) = 2.0_dp * E0
      TS(:) = 2.0_dp * TS
      fillings(:,:,:) = 2.0_dp * fillings
    end if

  end subroutine getFillingsAndBandEnergies


  !> Calculate Mulliken population from sparse density matrix.
  subroutine getMullikenPopulation(rhoPrim, over, orb, neighbourList, nNeighbourSK, img2CentCell,&
      & iSparseStart, qOrb, iRhoPrim, qBlock, qiBlock)

    !> sparse density matrix
    real(dp), intent(in) :: rhoPrim(:,:)

    !> sparse overlap matrix
    real(dp), intent(in) :: over(:)

    !> Atomic orbital information
    type(TOrbitals), intent(in) :: orb

    !> Atomic neighbours
    type(TNeighbourList), intent(in) :: neighbourList

    !> Number of neighbours for each atom within overlap distance
    integer, intent(in) :: nNeighbourSK(:)

    !> image to actual atom indexing
    integer, intent(in) :: img2CentCell(:)

    !> sparse matrix indexing array
    integer, intent(in) :: iSparseStart(:,:)

    !> orbital charges
    real(dp), intent(out) :: qOrb(:,:,:)

    !> imaginary part of density matrix
    real(dp), intent(in), allocatable :: iRhoPrim(:,:)

    !> Dual atomic charges
    real(dp), intent(inout), allocatable :: qBlock(:,:,:,:)

    !> Imaginary part of dual atomic charges
    real(dp), intent(inout), allocatable :: qiBlock(:,:,:,:)

    integer :: iSpin

    qOrb(:,:,:) = 0.0_dp
    do iSpin = 1, size(qOrb, dim=3)
      call mulliken(qOrb(:,:,iSpin), over, rhoPrim(:,iSpin), orb, neighbourList%iNeighbour,&
          & nNeighbourSK, img2CentCell, iSparseStart)
    end do

    if (allocated(qBlock)) then
      qBlock(:,:,:,:) = 0.0_dp
      do iSpin = 1, size(qBlock, dim=4)
        call mulliken(qBlock(:,:,:,iSpin), over, rhoPrim(:,iSpin), orb, neighbourList%iNeighbour,&
            & nNeighbourSK, img2CentCell, iSparseStart)
      end do
    end if

    if (allocated(qiBlock)) then
      qiBlock(:,:,:,:) = 0.0_dp
      do iSpin = 1, size(qiBlock, dim=4)
        call skewMulliken(qiBlock(:,:,:,iSpin), over, iRhoPrim(:,iSpin), orb,&
            & neighbourList%iNeighbour, nNeighbourSK, img2CentCell, iSparseStart)
      end do
    end if

  end subroutine getMullikenPopulation


  !> Calculates various energy contribution that can potentially update for the same geometry
  subroutine getEnergies(sccCalc, qOrb, q0, chargePerShell, species, tExtField, tXlbomd, tDftbU,&
      & tDualSpinOrbit, rhoPrim, H0, orb, neighbourList, nNeighbourSK, img2CentCell, iSparseStart,&
      & cellVol, extPressure, TS, potential, energy, thirdOrd, rangeSep, qDepExtPot, qBlock,&
      & qiBlock, nDftbUFunc, UJ, nUJ, iUJ, niUJ, xi, iAtInCentralRegion, tFixEf, Ef, onSiteElements)

    !> SCC module internal variables
    type(TScc), allocatable, intent(in) :: sccCalc

    !> Electrons in each atomic orbital
    real(dp), intent(in) :: qOrb(:,:,:)

    !> reference charges
    real(dp), intent(in) :: q0(:,:,:)

    !> electrons in each atomi shell
    real(dp), intent(in) :: chargePerShell(:,:,:)

    !> chemical species
    integer, intent(in) :: species(:)

    !> is an external electric field present
    logical, intent(in) :: tExtField

    !> Is the extended Lagrangian being used for MD
    logical, intent(in) :: tXlbomd

    !> Are there orbital potentials present
    logical, intent(in) :: tDftbU

    !> Is dual spin orbit being used
    logical, intent(in) :: tDualSpinOrbit

    !> density matrix in sparse storage
    real(dp), intent(in) :: rhoPRim(:,:)

    !> non-self-consistent hamiltonian
    real(dp), intent(in) :: H0(:)

    !> atomic orbital information
    type(TOrbitals), intent(in) :: orb

    !> neighbour list
    type(TNeighbourList), intent(in) :: neighbourList

    !> Number of neighbours within cut-off for each atom
    integer, intent(in) :: nNeighbourSK(:)

    !> image to real atom mapping
    integer, intent(in) :: img2CentCell(:)

    !> index for sparse large matrices
    integer, intent(in) :: iSparseStart(:,:)

    !> unit cell volume
    real(dp), intent(in) :: cellVol

    !> external pressure
    real(dp), intent(in) :: extPressure

    !> electron entropy contribution
    real(dp), intent(in) :: TS(:)

    !> potentials acting
    type(TPotentials), intent(in) :: potential

    !> energy contributions
    type(TEnergies), intent(inout) :: energy

    !> 3rd order settings
    type(ThirdOrder), intent(inout), allocatable :: thirdOrd

    !> Data from rangeseparated calculations
    type(RangeSepFunc), intent(inout), allocatable ::rangeSep

    !> Proxy for querying Q-dependant external potentials
    type(TQDepExtPotProxy), intent(inout), allocatable :: qDepExtPot

    !> block (dual) atomic populations
    real(dp), intent(in), allocatable :: qBlock(:,:,:,:)

    !> Imaginary part of block atomic populations
    real(dp), intent(in), allocatable :: qiBlock(:,:,:,:)

    !> which DFTB+U functional (if used)
    integer, intent(in), optional :: nDftbUFunc

    !> U-J prefactors in DFTB+U
    real(dp), intent(in), allocatable :: UJ(:,:)

    !> Number DFTB+U blocks of shells for each atom type
    integer, intent(in), allocatable :: nUJ(:)

    !> which shells are in each DFTB+U block
    integer, intent(in), allocatable :: iUJ(:,:,:)

    !> Number of shells in each DFTB+U block
    integer, intent(in), allocatable :: niUJ(:,:)

    !> Spin orbit constants
    real(dp), intent(in), allocatable :: xi(:,:)

    !> Atoms over which to sum the total energies
    integer, intent(in) :: iAtInCentralRegion(:)

    !> Whether fixed Fermi level(s) should be used. (No charge conservation!)
    logical, intent(in) :: tFixEf

    !> If tFixEf is .true. contains reservoir chemical potential, otherwise the Fermi levels found
    !> from the given number of electrons
    real(dp), intent(inout) :: Ef(:)

    !> Corrections terms for on-site elements
    real(dp), intent(in), allocatable :: onSiteElements(:,:,:,:)

    integer :: nSpin
    real(dp) :: nEl(2)

    nSpin = size(rhoPrim, dim=2)

    ! Tr[H0 * Rho] can be done with the same algorithm as Mulliken-analysis
    energy%atomNonSCC(:) = 0.0_dp
    call mulliken(energy%atomNonSCC, rhoPrim(:,1), H0, orb, neighbourList%iNeighbour, nNeighbourSK,&
        & img2CentCell, iSparseStart)
    energy%EnonSCC = sum(energy%atomNonSCC(iAtInCentralRegion(:)))

    energy%atomExt(:) = 0.0_dp
    if (tExtField) then
      energy%atomExt(:) = energy%atomExt&
          & + sum(qOrb(:,:,1) - q0(:,:,1), dim=1) * potential%extAtom(:,1)
    end if
    if (allocated(qDepExtPot)) then
      call qDepExtPot%addEnergy(energy%atomExt)
    end if
    energy%Eext = sum(energy%atomExt)

    if (allocated(sccCalc)) then
      if (tXlbomd) then
        call sccCalc%getEnergyPerAtomXlbomd(species, orb, qOrb, q0, energy%atomSCC)
      else
        call sccCalc%getEnergyPerAtom(energy%atomSCC)
      end if
      energy%Escc = sum(energy%atomSCC(iAtInCentralRegion(:)))
      if (nSpin > 1) then
        energy%atomSpin(:) = 0.5_dp * sum(sum(potential%intShell(:,:,2:nSpin)&
            & * chargePerShell(:,:,2:nSpin), dim=1), dim=2)
        energy%Espin = sum(energy%atomSpin(iAtInCentralRegion(:)))
      end if
    end if

    if (allocated(thirdOrd)) then
      if (tXlbomd) then
        call thirdOrd%getEnergyPerAtomXlbomd(qOrb, q0, species, orb, energy%atom3rd)
      else
        call thirdOrd%getEnergyPerAtom(energy%atom3rd)
      end if
      energy%e3rd = sum(energy%atom3rd(iAtInCentralRegion(:)))
    end if

    if (allocated(onSiteElements)) then
      call getEons(energy%atomOnSite, qBlock, qiBlock, q0, onSiteElements, species, orb)
      energy%eOnSite = sum(energy%atomOnSite)
    end if

    if (tDftbU) then
      if (allocated(qiBlock)) then
        call E_DFTBU(energy%atomDftbu, qBlock, species, orb, nDFTBUfunc, UJ, nUJ, niUJ, iUJ,&
            & qiBlock)
      else
        call E_DFTBU(energy%atomDftbu, qBlock, species, orb, nDFTBUfunc, UJ, nUJ, niUJ, iUJ)
      end if
      energy%Edftbu = sum(energy%atomDftbu(iAtInCentralRegion(:)))
    end if

    if (tDualSpinOrbit) then
      energy%atomLS(:) = 0.0_dp
      call getDualSpinOrbitEnergy(energy%atomLS, qiBlock, xi, orb, species)
      energy%ELS = sum(energy%atomLS(iAtInCentralRegion(:)))
    end if

    energy%Eelec = energy%EnonSCC + energy%ESCC + energy%Espin + energy%ELS + energy%Edftbu&
        & + energy%Eext + energy%e3rd + energy%eOnSite

    !> Add exchange conribution for range separated calculations
    if (allocated(rangeSep)) then
      energy%Efock = 0.0_dp
      call rangeSep%addLREnergy(energy%Efock)
      energy%Eelec = energy%Eelec + energy%Efock
    end if

    energy%atomElec(:) = energy%atomNonSCC + energy%atomSCC + energy%atomSpin + energy%atomDftbu&
        & + energy%atomLS + energy%atomExt + energy%atom3rd + energy%atomOnSite
    energy%atomTotal(:) = energy%atomElec + energy%atomRep + energy%atomDisp + energy%atomHalogenX
    energy%Etotal = energy%Eelec + energy%Erep + energy%eDisp + energy%eHalogenX
    energy%EMermin = energy%Etotal - sum(TS)
    ! extrapolated to 0 K
    energy%Ezero = energy%Etotal - 0.5_dp * sum(TS)
    energy%EGibbs = energy%EMermin + cellVol * extPressure

    energy%EForceRelated = energy%EGibbs
    if (tFixEf) then
      if (nSpin == 2) then
        nEl(:) = sum(sum(qOrb(:,iAtInCentralRegion(:),:),dim=1),dim=1)
        nEl(1) = 0.5_dp * ( nEl(1) + nEl(2) )
        nEl(2) = nEl(1) - nEl(2)
        ! negative sign due to electron charge
        energy%EForceRelated = energy%EForceRelated  - sum(nEl(:2) * Ef(:2))
      else
        nEl = 0.0_dp
        nEl(1) = sum(qOrb(:,iAtInCentralRegion(:),1))
        ! negative sign due to electron charge
        energy%EForceRelated = energy%EForceRelated  - nEl(1) * Ef(1)
      end if
    end if

  end subroutine getEnergies


  !> Checks for the presence of a stop file on disc.
  function hasStopFile(fileName) result(tStop)

    !> name of file to check for
    character(*), intent(in) :: fileName

    !> Is the file present
    logical :: tStop

    inquire(file=fileName, exist=tStop)
    if (tStop) then
      write(stdOut, "(3A)") "Stop file '" // fileName // "' found."
    end if

  end function hasStopFile


  !> Returns input charges for next SCC iteration.
  subroutine getNextInputCharges(env, pChrgMixer, qOutput, qOutRed, orb, nIneqOrb, iEqOrbitals,&
      & iGeoStep, iSccIter, minSccIter, maxSccIter, sccTol, tStopScc, tMixBlockCharges, tReadChrg,&
      & qInput, qInpRed, sccErrorQ, tConverged, qBlockOut, iEqBlockDftbU, qBlockIn, qiBlockOut,&
      & iEqBlockDftbuLS, species0, nUJ, iUJ, niUJ, qiBlockIn, iEqBlockOnSite, iEqBlockOnSiteLS)

    !> Environment settings
    type(TEnvironment), intent(in) :: env

    !> Charge mixing object
    type(OMixer), intent(inout) :: pChrgMixer

    !> Output electrons
    real(dp), intent(inout) :: qOutput(:,:,:)

    !> Output electrons reduced by unique orbital types
    real(dp), intent(inout) :: qOutRed(:)

    !> Atomic orbital data
    type(TOrbitals), intent(in) :: orb

    !> Total number of inequivalent atomic orbitals
    integer, intent(in) :: nIneqOrb

    !> Equivalence relations between orbitals
    integer, intent(in) :: iEqOrbitals(:,:,:)

    !> Number of current geometry step
    integer, intent(in) :: iGeoStep

    !> Number of current SCC step
    integer, intent(in) :: iSccIter

    !> minumum number of SCC iterations to perform
    integer, intent(in) :: minSccIter

    !> maximum number of SCC iterations before terminating loop
    integer, intent(in) :: maxSccIter

    !> Tolerance on SCC charges between input and output
    real(dp), intent(in) :: sccTol

    !> Should the SCC loop stop
    logical, intent(in) :: tStopScc

    !> are orbital potentials being used
    logical, intent(in) :: tMixBlockCharges

    !> Were intial charges read from disc?
    logical, intent(in) :: tReadChrg

    !> Resulting input charges for next SCC iteration
    real(dp), intent(inout) :: qInput(:,:,:)

    !> Equivalence reduced input charges
    real(dp), intent(inout) :: qInpRed(:)

    !> SCC error
    real(dp), intent(out) :: sccErrorQ

    !> Has the calculation converged>
    logical, intent(out) :: tConverged

    !> Dual output charges
    real(dp), intent(inout), allocatable :: qBlockOut(:,:,:,:)

    !> equivalence mapping for dual charge blocks
    integer, intent(in), allocatable :: iEqBlockDftbu(:,:,:,:)

    !> block charge input (if needed for orbital potentials)
    real(dp), intent(inout), allocatable :: qBlockIn(:,:,:,:)

    !> Imaginary part of block charges
    real(dp), intent(in), allocatable :: qiBlockOut(:,:,:,:)

    !> Equivalence mappings in the case of spin orbit and DFTB+U
    integer, intent(in), allocatable :: iEqBlockDftbuLS(:,:,:,:)

    !> atomic species for atoms
    integer, intent(in), allocatable :: species0(:)

    !> Number DFTB+U blocks of shells for each atom type
    integer, intent(in), allocatable :: nUJ(:)

    !> which shells are in each DFTB+U block
    integer, intent(in), allocatable :: iUJ(:,:,:)

    !> Number of shells in each DFTB+U block
    integer, intent(in), allocatable :: niUJ(:,:)

    !> Imaginary part of block atomic input populations
    real(dp), intent(inout), allocatable :: qiBlockIn(:,:,:,:)

    !> Equivalences for onsite block corrections if needed
    integer, intent(in), allocatable :: iEqBlockOnSite(:,:,:,:)

    !> Equivalences for onsite block corrections if needed for imaginary elements
    integer, intent(in), allocatable :: iEqBlockOnSiteLS(:,:,:,:)

    real(dp), allocatable :: qDiffRed(:)
    integer :: nSpin

    nSpin = size(qOutput, dim=3)

    call reduceCharges(orb, nIneqOrb, iEqOrbitals, qOutput, qOutRed, qBlockOut, iEqBlockDftbu,&
        & qiBlockOut, iEqBlockDftbuLS, iEqBlockOnSite, iEqBlockOnSiteLS)
    qDiffRed = qOutRed - qInpRed
    sccErrorQ = maxval(abs(qDiffRed))
    tConverged = (sccErrorQ < sccTol)&
        & .and. (iSccIter >= minSccIter .or. tReadChrg .or. iGeoStep > 0)
    if ((.not. tConverged) .and. (iSccIter /= maxSccIter .and. .not. tStopScc)) then
      ! Avoid mixing of spin unpolarised density for spin polarised cases, this is only a problem in
      ! iteration 1, as there is only the (spin unpolarised!) atomic input density at that
      ! point. (Unless charges had been initialized externally)
      if ((iSCCIter + iGeoStep) == 1 .and. (nSpin > 1 .or. tMixBlockCharges) .and. .not. tReadChrg)&
          & then
        qInpRed(:) = qOutRed
        qInput(:,:,:) = qOutput
        if (allocated(qBlockIn)) then
          qBlockIn(:,:,:,:) = qBlockOut
          if (allocated(qiBlockIn)) then
            qiBlockIn(:,:,:,:) = qiBlockOut
          end if
        end if
      else
        call mix(pChrgMixer, qInpRed, qDiffRed)
      #:if WITH_MPI
        ! Synchronise charges in order to avoid mixers that store a history drifting apart
        call mpifx_allreduceip(env%mpi%globalComm, qInpRed, MPI_SUM)
        qInpRed(:) = qInpRed / env%mpi%globalComm%size
      #:endif
        call expandCharges(qInpRed, orb, nIneqOrb, iEqOrbitals, qInput, qBlockIn, iEqBlockDftbu,&
            & species0, nUJ, iUJ, niUJ, qiBlockIn, iEqBlockDftbuLS, iEqBlockOnSite,&
            & iEqBlockOnSiteLS)
      end if
    end if

  end subroutine getNextInputCharges


  !> Update delta density matrix rather than merely q for rangeseparation
  subroutine getNextInputDensity(SSqrReal, over, neighbourList, nNeighbourSK, iAtomStart,&
      & iSparseStart, img2CentCell, pChrgMixer, qOutput, orb, iGeoStep, iSccIter, minSccIter,&
      & maxSccIter, sccTol, tStopScc, tReadChrg, q0, qInput, sccErrorQ, tConverged, deltaRhoOut,&
      & deltaRhoIn, deltaRhoDiff, qBlockIn, qBlockOut)

    !> Square dense overlap storage
    real(dp), allocatable, intent(inout) :: SSqrReal(:,:)

    !> sparse overlap matrix
    real(dp), intent(in) :: over(:)

    !> list of neighbours for each atom
    type(TNeighbourList), intent(in) :: neighbourList

    !> Number of neighbours for each of the atoms
    integer, intent(in) :: nNeighbourSK(:)

    !>Start of atomic blocks in dense arrays
    integer, allocatable, intent(in) :: iAtomStart(:)

    !> Index array for the start of atomic blocks in sparse arrays
    integer, intent(in) :: iSparseStart(:,:)

    !> map from image atoms to the original unique atom
    integer, intent(in) :: img2CentCell(:)

    !> Charge mixing object
    type(OMixer), intent(inout) :: pChrgMixer

    !> Output electrons
    real(dp), intent(inout) :: qOutput(:,:,:)

    !> Atomic orbital data
    type(TOrbitals), intent(in) :: orb

    !> Number of current geometry step
    integer, intent(in) :: iGeoStep

    !> Number of current SCC step
    integer, intent(in) :: iSccIter

    !> minumum number of SCC iterations to perform
    integer, intent(in) :: minSccIter

    !> maximum number of SCC iterations before terminating loop
    integer, intent(in) :: maxSccIter

    !> Tolerance on SCC charges between input and output
    real(dp), intent(in) :: sccTol

    !> Should the SCC loop stop
    logical, intent(in) :: tStopScc

    !> Were intial charges read from disc?
    logical, intent(in) :: tReadChrg

    !> reference charges
    real(dp), intent(in) :: q0(:,:,:)

    !> Resulting input charges for next SCC iteration
    real(dp), intent(inout) :: qInput(:,:,:)

    !> SCC error
    real(dp), intent(out) :: sccErrorQ

    !> Has the calculation converged>
    logical, intent(out) :: tConverged

    !> delta density matrix for rangeseparated calculations
    real(dp), intent(inout) :: deltaRhoOut(:)

    !> delta density matrix as inpurt for next SCC cycle
    real(dp), target, intent(inout) :: deltaRhoIn(:)

    !> difference of delta density matrix in and out
    real(dp), intent(inout) :: deltaRhoDiff(:)

    !> block charge input (if needed for orbital potentials)
    real(dp), intent(inout), allocatable :: qBlockIn(:,:,:,:)

    !> Dual output charges
    real(dp), intent(inout), allocatable :: qBlockOut(:,:,:,:)


    integer :: nSpin, iSpin, iAt, iOrb
    real(dp), pointer :: deltaRhoInSqr(:,:,:)

    nSpin = size(qOutput, dim=3)

    deltaRhoDiff(:) = deltaRhoOut - deltaRhoIn
    sccErrorQ = maxval(abs(deltaRhoDiff))
    tConverged = (sccErrorQ < sccTol)&
        & .and. (iSCCiter >= minSCCIter .or. tReadChrg .or. iGeoStep > 0)

    if ((.not. tConverged) .and. (iSCCiter /= maxSccIter .and. .not. tStopScc)) then
      if ((iSCCIter + iGeoStep) == 1 .and. (nSpin > 1 .and. .not. tReadChrg)) then
        deltaRhoIn(:) = deltaRhoOut
        qInput(:,:,:) = qOutput
        if (allocated(qBlockIn)) then
          qBlockIn(:,:,:,:) = qBlockOut
        end if
      else
        call mix(pChrgMixer, deltaRhoIn, deltaRhoDiff)
        call unpackHS(SSqrReal, over, neighbourList%iNeighbour, nNeighbourSK, iAtomStart,&
            & iSparseStart, img2CentCell)
        deltaRhoInSqr(1:orb%nOrb, 1:orb%nOrb, 1:nSpin) => deltaRhoIn
        call denseMulliken(deltaRhoInSqr, SSqrReal, iAtomStart, qInput)

        ! RangeSep: for spin-unrestricted calculation the initial guess should be equally
        ! distributed to alpha and beta density matrices
        if(nSpin == 2) then
          qInput(:,:,1) = qInput(:,:,1) + q0(:,:,1) * 0.5_dp
          qInput(:,:,2) = qInput(:,:,2) + q0(:,:,1) * 0.5_dp
        else
          qInput(:,:,:) = qInput + q0
        end if

        if (allocated(qBlockIn)) then
          call denseBlockMulliken(deltaRhoInSqr, SSqrReal, iAtomStart, qBlockIn)
          do iSpin = 1, nSpin
            do iAt = 1, size(qInput, dim=2)
              do iOrb = 1, size(qInput, dim=1)
                qBlockIn(iOrb, iOrb, iAt, iSpin) = qInput(iOrb, iAt, iSpin)
              end do
            end do
          end do
        end if

        call ud2qm(qInput)
        if (allocated(qBlockIn)) then
          call ud2qm(qBlockIn)
        end if
      end if
    end if

  end subroutine getNextInputDensity


  !> Reduce charges according to orbital equivalency rules.
  subroutine reduceCharges(orb, nIneqOrb, iEqOrbitals, qOrb, qRed, qBlock, iEqBlockDftbu, qiBlock,&
      & iEqBlockDftbuLS, iEqBlockOnSite, iEqBlockOnSiteLS)

    !> Atomic orbital information
    type(TOrbitals), intent(in) :: orb

    !> Number of unique types of atomic orbitals
    integer, intent(in) :: nIneqOrb

    !> equivalence index
    integer, intent(in) :: iEqOrbitals(:,:,:)

    !> Electrons in atomic orbitals
    real(dp), intent(in) :: qOrb(:,:,:)

    !> Reduction of atomic populations
    real(dp), intent(out) :: qRed(:)

    !> Block (dual) populations, if also being reduced
    real(dp), intent(in), allocatable :: qBlock(:,:,:,:)

    !> equivalences for block charges
    integer, intent(in), allocatable :: iEqBlockDftbu(:,:,:,:)

    !> Imaginary part of block charges if present
    real(dp), intent(in), allocatable :: qiBlock(:,:,:,:)

    !> Equivalences for spin orbit if needed
    integer, intent(in), allocatable :: iEqBlockDftbuLS(:,:,:,:)

    !> Equivalences for onsite block corrections if needed
    integer, intent(in), allocatable :: iEqBlockOnSite(:,:,:,:)

    !> Equivalences for onsite block corrections if needed for imaginary part
    integer, intent(in), allocatable :: iEqBlockOnSiteLS(:,:,:,:)

    real(dp), allocatable :: qOrbUpDown(:,:,:), qBlockUpDown(:,:,:,:)

    qRed(:) = 0.0_dp
    qOrbUpDown = qOrb
    call qm2ud(qOrbUpDown)
    call orbitalEquiv_reduce(qOrbUpDown, iEqOrbitals, orb, qRed(1:nIneqOrb))
    if (allocated(qBlock)) then
      qBlockUpDown = qBlock
      call qm2ud(qBlockUpDown)
      if (allocated(iEqBlockOnSite)) then
        ! all blocks are full of unique elements
        call onsBlock_reduce(qBlockUpDown, iEqBlockOnSite, orb, qRed)
        if (allocated(qiBlock)) then
          call onsBlock_reduce(qiBlock, iEqBlockOnSiteLS, orb, qRed, skew=.true.)
        end if
      else
        ! only a subset of blocks are covered in +U type operations
        call appendBlock_reduce(qBlockUpDown, iEqBlockDFTBU, orb, qRed)
        if (allocated(qiBlock)) then
          call appendBlock_reduce(qiBlock, iEqBlockDFTBULS, orb, qRed, skew=.true.)
        end if
      end if
    end if

  end subroutine reduceCharges


  !> Expand reduced charges according orbital equivalency rules.
  subroutine expandCharges(qRed, orb, nIneqOrb, iEqOrbitals, qOrb, qBlock, iEqBlockDftbu, species0,&
      & nUJ, iUJ, niUJ, qiBlock, iEqBlockDftbuLS, iEqBlockOnSite, iEqBlockOnSiteLS)

    !> Reduction of atomic populations
    real(dp), intent(in) :: qRed(:)

    !> Atomic orbital information
    type(TOrbitals), intent(in) :: orb

    !> Number of unique types of atomic orbitals
    integer, intent(in) :: nIneqOrb

    !> equivalence index
    integer, intent(in) :: iEqOrbitals(:,:,:)

    !> Electrons in atomic orbitals
    real(dp), intent(out) :: qOrb(:,:,:)

    !> Block (dual) populations, if also stored in reduced form
    real(dp), intent(inout), allocatable :: qBlock(:,:,:,:)

    !> equivalences for block charges
    integer, intent(in), allocatable :: iEqBlockDftbU(:,:,:,:)

    !> species of central cell atoms
    integer, intent(in), allocatable :: species0(:)

    !> Number DFTB+U blocks of shells for each atom type
    integer, intent(in), allocatable :: nUJ(:)

    !> which shells are in each DFTB+U block
    integer, intent(in), allocatable :: iUJ(:,:,:)

    !> Number of shells in each DFTB+U block
    integer, intent(in), allocatable :: niUJ(:,:)

    !> Imaginary part of block atomic populations
    real(dp), intent(inout), allocatable :: qiBlock(:,:,:,:)

    !> Equivalences for spin orbit if needed
    integer, intent(in), allocatable :: iEqBlockDftbULS(:,:,:,:)

    !> Equivalences for onsite block corrections if needed
    integer, intent(in), allocatable :: iEqBlockOnSite(:,:,:,:)

    !> Equivalences for onsite block corrections if needed for imaginary part
    integer, intent(in), allocatable :: iEqBlockOnSiteLS(:,:,:,:)

    integer :: nSpin

    @:ASSERT(allocated(qBlock) .eqv. (allocated(iEqBlockDftbU) .or. allocated(iEqBlockOnSite)))
    @:ASSERT(.not. allocated(qBlock) .or. allocated(species0))
    @:ASSERT(.not. allocated(qBlock) .or. allocated(nUJ))
    @:ASSERT(.not. allocated(qBlock) .or. allocated(iUJ))
    @:ASSERT(.not. allocated(qBlock) .or. allocated(niUJ))
    @:ASSERT(.not. allocated(qiBlock) .or. allocated(qBlock))
    @:ASSERT(allocated(qiBlock) .eqv. (allocated(iEqBlockDftbuLS) .or. allocated(iEqBlockOnSiteLS)))

    nSpin = size(qOrb, dim=3)
    call OrbitalEquiv_expand(qRed(1:nIneqOrb), iEqOrbitals, orb, qOrb)
    if (allocated(qBlock)) then
      qBlock(:,:,:,:) = 0.0_dp
      if (allocated(iEqBlockOnSite)) then
        ! all blocks are full of unique elements
        call Onsblock_expand(qRed, iEqBlockOnSite, orb, qBlock, orbEquiv=iEqOrbitals)
        if (allocated(qiBlock)) then
          call Onsblock_expand(qRed, iEqBlockOnSiteLS, orb, qiBlock, skew=.true.)
        end if
      else
        ! only a subset of blocks are covered in +U type operations
        call Block_expand(qRed, iEqBlockDftbu, orb, qBlock, species0, nUJ, niUJ, iUJ,&
            & orbEquiv=iEqOrbitals)
        if (allocated(qiBlock)) then
          call Block_expand(qRed, iEqBlockDftbuLS, orb, qiBlock, species0, nUJ, niUJ, iUJ,&
              & skew=.true.)
        end if
      end if
    end if
    if (nSpin == 2) then
      call ud2qm(qOrb)
      if (allocated(qBlock)) then
        call ud2qm(qBlock)
      end if
    end if

  end subroutine expandCharges


  !> Get some info about scc convergence.
  subroutine getSccInfo(iSccIter, Eelec, EelecOld, diffElec)

    !> Iteration number
    integer, intent(in) :: iSccIter

    !> Electronic energy
    real(dp), intent(in) :: Eelec

    !> old electronic energy, overwritten on exit with current value
    real(dp), intent(inout) :: EelecOld

    !> difference in electronic energies between iterations
    real(dp), intent(out) :: diffElec

    if (iSccIter > 1) then
      diffElec = Eelec - EelecOld
    else
      diffElec = 0.0_dp
    end if
    EelecOld = Eelec

  end subroutine getSccInfo


  !> Whether restart information needs to be written in the current scc loop.
  function needsSccRestartWriting(restartFreq, iGeoStep, iSccIter, minSccIter, maxSccIter, tMd,&
      & tGeoOpt, tDerivs, tConverged, tReadChrg, tStopScc) result(tRestart)

    !> frequency of charge  write out
    integer, intent(in) :: restartFreq

    !> current geometry step
    integer, intent(in) :: iGeoStep

    !> current SCC step
    integer, intent(in) :: iSccIter

    !> minimum number of SCC cycles to perform
    integer, intent(in) :: minSccIter

    !> maximum number of SCC cycles to perform
    integer, intent(in) :: maxSccIter

    !> is this molecular dynamics
    logical, intent(in) :: tMd

    !> Is there geometry optimisation
    logical, intent(in) :: tGeoOpt

    !> are finite difference changes happening
    logical, intent(in) :: tDerivs

    !> Is this converged SCC
    logical, intent(in) :: tConverged

    !> have the charges been read from disc
    logical, intent(in) :: tReadChrg

    !> Has the SCC cycle been stopped?
    logical, intent(in) :: tStopScc

    !> resulting decision as to whether to write charges to disc
    logical :: tRestart

    logical :: tEnoughIters, tRestartIter

    ! Do we need restart at all?
    tRestart = (restartFreq > 0 .and. .not. (tMD .or. tGeoOpt .or. tDerivs) .and. maxSccIter > 1)
    if (tRestart) then

      ! Do we have enough iterations already?
      tEnoughIters = (iSccIter >= minSccIter .or. tReadChrg .or. iGeoStep > 0)

      ! Is current iteration the right one for writing a restart file?
      tRestartIter = (iSccIter == maxSccIter .or. tStopScc .or. mod(iSccIter, restartFreq) == 0)

      tRestart = (tConverged .or. (tEnoughIters .and. tRestartIter))
    end if

  end function needsSccRestartWriting


  !> Stop if linear response module can not be invoked due to unimplemented combinations of
  !> features.
  subroutine ensureLinRespConditions(t3rd, tRealHS, tPeriodic, tForces)

    !> 3rd order hamiltonian contributions included
    logical, intent(in) :: t3rd

    !> a real hamiltonian
    logical, intent(in) :: tRealHs

    !> periodic boundary conditions
    logical, intent(in) :: tPeriodic

    !> forces being evaluated in the excited state
    logical, intent(in) :: tForces

    if (t3rd) then
      call error("Third order currently incompatible with excited state")
    end if
    if (.not. tRealHS) then
      call error("Only real systems are supported for excited state calculations")
    end if
    if (tPeriodic .and. tForces) then
      call error("Forces in the excited state for periodic geometries are currently unavailable")
    end if

  end subroutine ensureLinRespConditions


  !> Do the linear response excitation calculation.
  subroutine calculateLinRespExcitations(env, lresp, parallelKS, sccCalc, qOutput, q0, over,&
      & eigvecsReal, eigen, filling, coord0, species, speciesName, orb, skHamCont, skOverCont,&
      & autotestTag, taggedWriter, runId, neighbourList, nNeighbourSk, denseDesc, iSparseStart,&
      & img2CentCell, tWriteAutotest, tForces, tLinRespZVect, tPrintExcEigvecs,&
      & tPrintExcEigvecsTxt, nonSccDeriv, energy, energies, work, rhoSqrReal, excitedDerivs,&
      & occNatural)

    !> Environment settings
    type(TEnvironment), intent(in) :: env

    !> excited state settings
    type(LinResp), intent(inout) :: lresp

    !> K-points and spins to process
    type(TParallelKS), intent(in) :: parallelKS

    !> SCC module internal variables
    type(TScc), intent(in) :: sccCalc

    !> electrons in atomic orbitals
    real(dp), intent(in) :: qOutput(:,:,:)

    !> reference atomic orbital occupations
    real(dp), intent(in) :: q0(:,:,:)

    !> sparse overlap matrix
    real(dp), intent(in) :: over(:)

    !> ground state eigenvectors
    real(dp), intent(in) :: eigvecsReal(:,:,:)

    !> ground state eigenvalues (orbital, kpoint)
    real(dp), intent(in) :: eigen(:,:)

    !> ground state fillings (orbital, kpoint)
    real(dp), intent(in) :: filling(:,:)

    !> central cell coordinates
    real(dp), intent(in) :: coord0(:,:)

    !> species of all atoms in the system
    integer, target, intent(in) :: species(:)

    !> label for each atomic chemical species
    character(*), intent(in) :: speciesName(:)

    !> Atomic orbital information
    type(TOrbitals), intent(in) :: orb

    !> non-SCC hamiltonian information
    type(OSlakoCont), intent(in) :: skHamCont

    !> overlap information
    type(OSlakoCont), intent(in) :: skOverCont

    !> File name for regression data
    character(*), intent(in) :: autotestTag

    !> Tagged writer
    type(TTaggedWriter), intent(inout) :: taggedWriter

    !> Job ID for future identification
    integer, intent(in) :: runId

    !> list of neighbours for each atom
    type(TNeighbourList), intent(in) :: neighbourList

    !> Number of neighbours for each of the atoms
    integer, intent(in) :: nNeighbourSK(:)

    !> Dense matrix descriptor
    type(TDenseDescr), intent(in) :: denseDesc

    !> Index array for the start of atomic blocks in sparse arrays
    integer, intent(in) :: iSparseStart(:,:)

    !> map from image atoms to the original unique atom
    integer, intent(in) :: img2CentCell(:)

    !> should regression test data be written
    logical, intent(in) :: tWriteAutotest

    !> forces to be calculated in the excited state
    logical, intent(in) :: tForces

    !> require the Z vector for excited state properties
    logical, intent(in) :: tLinRespZVect

    !> print natural orbitals of the excited state
    logical, intent(in) :: tPrintExcEigvecs

    !> print natural orbitals also in text form?
    logical, intent(in) :: tPrintExcEigvecsTxt

    !> method for calculating derivatives of S and H0
    type(NonSccDiff), intent(in) :: nonSccDeriv

    !> Energy contributions and total
    type(TEnergies), intent(inout) :: energy

    !> energes of all solved states
    real(dp), intent(inout), allocatable :: energies(:)

    !> Working array of the size of the dense matrices.
    real(dp), intent(out) :: work(:,:)

    !> density matrix in dense form
    real(dp), intent(inout), allocatable :: rhoSqrReal(:,:,:)

    !> excited state energy derivative with respect to atomic coordinates
    real(dp), intent(inout), allocatable :: excitedDerivs(:,:)

    !> natural orbital occupation numbers
    real(dp), intent(inout), allocatable :: occNatural(:)

    real(dp), allocatable :: dQAtom(:)
    real(dp), allocatable :: naturalOrbs(:,:,:)
    integer, pointer :: pSpecies0(:)
    integer :: iSpin, nSpin, nAtom, fdAutotest
    logical :: tSpin

    nAtom = size(qOutput, dim=2)
    nSpin = size(eigen, dim=2)
    tSpin = (nSpin == 2)
    pSpecies0 => species(1:nAtom)

    energy%Eexcited = 0.0_dp
    allocate(dQAtom(nAtom))
    dQAtom(:) = sum(qOutput(:,:,1) - q0(:,:,1), dim=1)
    call unpackHS(work, over, neighbourList%iNeighbour, nNeighbourSK, denseDesc%iAtomStart,&
        & iSparseStart, img2CentCell)
    call blockSymmetrizeHS(work, denseDesc%iAtomStart)
    if (tForces) then
      do iSpin = 1, nSpin
        call blockSymmetrizeHS(rhoSqrReal(:,:,iSpin), denseDesc%iAtomStart)
      end do
    end if
    if (tWriteAutotest) then
      open(newUnit=fdAutotest, file=autotestTag, position="append")
    end if

    if (tLinRespZVect) then
      if (tPrintExcEigVecs) then
        allocate(naturalOrbs(orb%nOrb, orb%nOrb, 1))
      end if
      call addGradients(tSpin, lresp, denseDesc%iAtomStart, eigvecsReal, eigen, work, filling,&
          & coord0, sccCalc, dQAtom, pSpecies0, neighbourList%iNeighbour, img2CentCell, orb,&
          & skHamCont, skOverCont, tWriteAutotest, fdAutotest, taggedWriter, energy%Eexcited,&
          & energies, excitedDerivs, nonSccDeriv, rhoSqrReal, occNatural, naturalOrbs)
      if (tPrintExcEigvecs) then
        call writeRealEigvecs(env, runId, neighbourList, nNeighbourSK, denseDesc, iSparseStart,&
            & img2CentCell, pSpecies0, speciesName, orb, over, parallelKS, tPrintExcEigvecsTxt,&
            & naturalOrbs, work, fileName="excitedOrbs")
      end if
    else
      call calcExcitations(lresp, tSpin, denseDesc, eigvecsReal, eigen, work, filling, coord0,&
          & sccCalc, dQAtom, pSpecies0, neighbourList%iNeighbour, img2CentCell, orb,&
          & tWriteAutotest, fdAutotest, taggedWriter, energy%Eexcited, energies)
    end if
    energy%Etotal = energy%Etotal + energy%Eexcited
    energy%EMermin = energy%EMermin + energy%Eexcited
    energy%EGibbs = energy%EGibbs + energy%Eexcited
    if (tWriteAutotest) then
      close(fdAutotest)
    end if

  end subroutine calculateLinRespExcitations


  !> Get the XLBOMD charges for the current geometry.
  subroutine getXlbomdCharges(xlbomdIntegrator, qOutRed, pChrgMixer, orb, nIneqOrb, iEqOrbitals,&
      & qInput, qInpRed, iEqBlockDftbu, qBlockIn, species0, nUJ, iUJ, niUJ, iEqBlockDftbuLS,&
      & qiBlockIn, iEqBlockOnSite, iEqBlockOnSiteLS)

    !> integrator for the extended Lagrangian
    type(Xlbomd), intent(inout) :: xlbomdIntegrator

    !> output charges, reduced by equivalences
    real(dp), intent(in) :: qOutRed(:)

    !> SCC mixer
    type(OMixer), intent(inout) :: pChrgMixer

    !> Atomic orbital information
    type(TOrbitals), intent(in) :: orb

    !> number of inequivalent orbitals
    integer, intent(in) :: nIneqOrb

    !> equivalence map
    integer, intent(in) :: iEqOrbitals(:,:,:)

    !> input charges
    real(dp), intent(out) :: qInput(:,:,:)

    !> input charges reduced by equivalences
    real(dp), intent(out) :: qInpRed(:)

    !> +U equivalences
    integer, intent(in), allocatable :: iEqBlockDftbU(:,:,:,:)

    !> central cell species
    integer, intent(in), allocatable :: species0(:)

    !> block input charges
    real(dp), intent(inout), allocatable :: qBlockIn(:,:,:,:)

    !> Number DFTB+U blocks of shells for each atom type
    integer, intent(in), allocatable :: nUJ(:)

    !> which shells are in each DFTB+U block
    integer, intent(in), allocatable :: iUJ(:,:,:)

    !> Number of shells in each DFTB+U block
    integer, intent(in), allocatable :: niUJ(:,:)

    !> equivalences for spin orbit
    integer, intent(in), allocatable :: iEqBlockDftbuLS(:,:,:,:)

    !> imaginary part of dual charges
    real(dp), intent(inout), allocatable :: qiBlockIn(:,:,:,:)

    !> Equivalences for onsite block corrections if needed
    integer, intent(inout), allocatable :: iEqBlockOnSite(:,:,:,:)

    !> Equivalences for onsite block corrections if needed for imaginary part
    integer, intent(inout), allocatable :: iEqBlockOnSiteLS(:,:,:,:)

    real(dp), allocatable :: invJacobian(:,:)

    if (xlbomdIntegrator%needsInverseJacobian()) then
      write(stdOut, "(A)") ">> Updating XLBOMD Inverse Jacobian"
      allocate(invJacobian(nIneqOrb, nIneqOrb))
      call getInverseJacobian(pChrgMixer, invJacobian)
      call xlbomdIntegrator%setInverseJacobian(invJacobian)
      deallocate(invJacobian)
    end if
    call xlbomdIntegrator%getNextCharges(qOutRed(1:nIneqOrb), qInpRed(1:nIneqOrb))
    call expandCharges(qInpRed, orb, nIneqOrb, iEqOrbitals, qInput, qBlockIn, iEqBlockDftbu,&
        & species0, nUJ, iUJ, niUJ, qiBlockIn, iEqBlockDftbuLS, iEqBlockOnSite, iEqBlockOnSiteLS)

  end subroutine getXlbomdCharges


  !> Calculates dipole moment.
  subroutine getDipoleMoment(qOutput, q0, coord, dipoleMoment, iAtInCentralRegion)

    !> electrons in orbitals
    real(dp), intent(in) :: qOutput(:,:,:)

    !> reference atomic charges
    real(dp), intent(in) :: q0(:,:,:)

    !> atomic coordinates
    real(dp), intent(in) :: coord(:,:)

    !> resulting dipole moment
    real(dp), intent(out) :: dipoleMoment(:)

    !> atoms in the central cell (or device region if transport)
    integer, intent(in) :: iAtInCentralRegion(:)

    integer :: nAtom, ii, iAtom

    nAtom = size(qOutput, dim=2)
    dipoleMoment(:) = 0.0_dp
    do ii = 1, size(iAtInCentralRegion)
      iAtom = iAtInCentralRegion(ii)
      dipoleMoment(:) = dipoleMoment(:)&
          & + sum(q0(:, iAtom, 1) - qOutput(:, iAtom, 1)) * coord(:,iAtom)
    end do

  end subroutine getDipoleMoment


  !> Prints dipole moment calcululated by the derivative of H with respect of the external field.
  subroutine checkDipoleViaHellmannFeynman(rhoPrim, q0, coord0, over, orb, neighbourList,&
      & nNeighbourSK, species, iSparseStart, img2CentCell)

    !> Density matrix in sparse storage
    real(dp), intent(in) :: rhoPrim(:,:)

    !> Reference orbital charges
    real(dp), intent(in) :: q0(:,:,:)

    !> Central cell atomic coordinates
    real(dp), intent(in) :: coord0(:,:)

    !> Overlap matrix in sparse storage
    real(dp), intent(in) :: over(:)

    !> Atomic orbital information
    type(TOrbitals), intent(in) :: orb

    !> list of neighbours for each atom
    type(TNeighbourList), intent(in) :: neighbourList

    !> Number of neighbours for each of the atoms
    integer, intent(in) :: nNeighbourSK(:)

    !> species of all atoms in the system
    integer, intent(in) :: species(:)

    !> Index array for the start of atomic blocks in sparse arrays
    integer, intent(in) :: iSparseStart(:,:)

    !> map from image atoms to the original unique atom
    integer, intent(in) :: img2CentCell(:)

    real(dp), allocatable :: hprime(:,:), dipole(:,:), potentialDerivative(:,:)
    integer :: nAtom, sparseSize, iAt, ii

    sparseSize = size(over)
    nAtom = size(q0, dim=2)
    allocate(hprime(sparseSize, 1))
    allocate(dipole(size(q0, dim=1), nAtom))
    allocate(potentialDerivative(nAtom, 1))
    write(stdOut,*)
    write(stdOut, "(A)", advance='no') 'Hellmann Feynman dipole:'

    ! loop over directions
    do ii = 1, 3
      potentialDerivative(:,:) = 0.0_dp
      ! Potential from dH/dE
      potentialDerivative(:,1) = -coord0(ii,:)
      hprime(:,:) = 0.0_dp
      dipole(:,:) = 0.0_dp
      call add_shift(hprime, over, nNeighbourSK, neighbourList%iNeighbour, species, orb,&
          & iSparseStart, nAtom, img2CentCell, potentialDerivative)

      ! evaluate <psi| dH/dE | psi>
      call mulliken(dipole, hprime(:,1), rhoPrim(:,1), orb, neighbourList%iNeighbour, nNeighbourSK,&
          & img2CentCell, iSparseStart)

      ! add nuclei term for derivative wrt E
      do iAt = 1, nAtom
        dipole(1, iAt) = dipole(1, iAt) + sum(q0(:, iAt, 1)) * coord0(ii, iAt)
      end do
      write(stdOut, "(F12.8)", advance='no') sum(dipole)
    end do
    write(stdOut, *) " au"

  end subroutine checkDipoleViaHellmannFeynman


  !> Calculate the energy weighted density matrix
  !>
  !> NOTE: Dense eigenvector and overlap matrices are overwritten.
  !>
  subroutine getEnergyWeightedDensity(env, electronicSolver, denseDesc, forceType, filling,&
      & eigen, kPoint, kWeight, neighbourList, nNeighbourSK, orb, iSparseStart, img2CentCell,&
      & iCellVEc, cellVec, tRealHS, ham, over, parallelKS, iSCC, mu, ERhoPrim, HSqrReal, SSqrReal,&
      & HSqrCplx, SSqrCplx)

    !> Environment settings
    type(TEnvironment), intent(inout) :: env

    !> Electronic solver information
    type(TElectronicSolver), intent(inout) :: electronicSolver

    !> Dense matrix descriptor
    type(TDenseDescr), intent(in) :: denseDesc

    !> Force type
    integer, intent(in) :: forceType

    !> Occupations of single particle states in the ground state
    real(dp), intent(in) :: filling(:,:,:)

    !> Eigenvalues
    real(dp), intent(in) :: eigen(:,:,:)

    !> K-points
    real(dp), intent(in) :: kPoint(:,:)

    !> Weights for k-points
    real(dp), intent(in) :: kWeight(:)

    !> list of neighbours for each atom
    type(TNeighbourList), intent(in) :: neighbourList

    !> Number of neighbours for each of the atoms
    integer, intent(in) :: nNeighbourSK(:)

    !> Atomic orbital information
    type(TOrbitals), intent(in) :: orb

    !> Index array for the start of atomic blocks in sparse arrays
    integer, intent(in) :: iSparseStart(:,:)

    !> map from image atoms to the original unique atom
    integer, intent(in) :: img2CentCell(:)

    !> Index for which unit cell atoms are associated with
    integer, intent(in) :: iCellVec(:)

    !> Vectors (in units of the lattice constants) to cells of the lattice
    real(dp), intent(in) :: cellVec(:,:)

    !> Is the hamitonian real (no k-points/molecule/gamma point)?
    logical, intent(in) :: tRealHS

    !> Sparse Hamiltonian
    real(dp), intent(in) :: ham(:,:)

    !> Sparse overlap
    real(dp), intent(in) :: over(:)

    !> K-points and spins to process
    type(TParallelKS), intent(in) :: parallelKS

    !> iteration counter
    integer, intent(in) :: iSCC

    !> Electrochemical potentials per contact and spin
    real(dp), allocatable, intent(in) :: mu(:,:)

    !> Energy weighted sparse matrix
    real(dp), intent(out) :: ERhoPrim(:)

    !> Storage for dense hamiltonian matrix
    real(dp), intent(inout), allocatable :: HSqrReal(:,:,:)

    !> Storage for dense overlap matrix
    real(dp), intent(inout), allocatable :: SSqrReal(:,:)

    !> Storage for dense hamitonian matrix (complex case)
    complex(dp), intent(inout), allocatable :: HSqrCplx(:,:,:)

    !> Storage for dense overlap matrix (complex case)
    complex(dp), intent(inout), allocatable :: SSqrCplx(:,:)

    integer :: nSpin

    nSpin = size(ham, dim=2)

    call env%globalTimer%startTimer(globalTimers%energyDensityMatrix)

    select case (electronicSolver%iSolver)

    case (electronicSolverTypes%GF)

      if (forceType /= forceTypes%orig) then
        call error("Alternative force evaluation methods are not supported by this electronic&
            & solver.")
      end if

    #:if WITH_TRANSPORT
      if (electronicSolver%iSolver == electronicSolverTypes%GF) then
    #:if WITH_MPI
        call calcEdensity_green(iSCC, env%mpi%globalComm, parallelKS%localKS, ham, over,&
            & neighbourlist%iNeighbour, nNeighbourSK, denseDesc%iAtomStart, iSparseStart,&
            & img2CentCell, iCellVec, cellVec, orb, kPoint, kWeight, mu, ERhoPrim)
    #:else
        call calcEdensity_green(iSCC, parallelKS%localKS, ham, over,&
            & neighbourlist%iNeighbour, nNeighbourSK, denseDesc%iAtomStart, iSparseStart,&
            & img2CentCell, iCellVec, cellVec, orb, kPoint, kWeight, mu, ERhoPrim)
    #:endif
      end if
    #:endif

    case (electronicSolverTypes%onlyTransport)

      call error("The OnlyTransport solver cannot calculate the energy weighted density matrix")

    case (electronicSolverTypes%qr, electronicSolverTypes%divideandconquer,&
        & electronicSolverTypes%relativelyrobust, electronicSolverTypes%elpa, &
        & electronicSolverTypes%magma_gvd)

      call getEDensityMtxFromEigvecs(env, denseDesc, forceType, filling, eigen, kPoint, kWeight,&
          & neighbourList, nNeighbourSK, orb, iSparseStart, img2CentCell, iCellVec, cellVec,&
          & tRealHS, ham, over, parallelKS, ERhoPrim, HSqrReal, SSqrReal, HSqrCplx, SSqrCplx)

    case (electronicSolverTypes%omm, electronicSolverTypes%pexsi, electronicSolverTypes%ntpoly)

      if (forceType /= forceTypes%orig) then
        call error("Alternative force evaluation methods are not supported by this electronic&
            & solver.")
      end if

      call electronicSolver%elsi%getEDensity(env, denseDesc, nSpin, kPoint, kWeight, neighbourList,&
          & nNeighbourSK, orb, iSparseStart, img2CentCell, iCellVec, cellVec, tRealHS, parallelKS,&
          & ERhoPrim, SSqrReal, SSqrCplx)

    end select

    call env%globalTimer%stopTimer(globalTimers%energyDensityMatrix)

  end subroutine getEnergyWeightedDensity


  !> Calculates the energy weighted density matrix using eigenvectors
  subroutine getEDensityMtxFromEigvecs(env, denseDesc, forceType, filling, eigen, kPoint, kWeight,&
      & neighbourList, nNeighbourSK, orb, iSparseStart, img2CentCell, iCellVec, cellVec, tRealHS,&
      & ham, over, parallelKS, ERhoPrim, HSqrReal, SSqrReal, HSqrCplx, SSqrCplx)

    !> Environment settings
    type(TEnvironment), intent(inout) :: env

    !> Dense matrix descriptor
    type(TDenseDescr), intent(in) :: denseDesc

    !> Force type
    integer, intent(in) :: forceType

    !> Occupations of single particle states in the ground state
    real(dp), intent(in) :: filling(:,:,:)

    !> Eigenvalues
    real(dp), intent(in) :: eigen(:,:,:)

    !> K-points
    real(dp), intent(in) :: kPoint(:,:)

    !> Weights for k-points
    real(dp), intent(in) :: kWeight(:)

    !> list of neighbours for each atom
    type(TNeighbourList), intent(in) :: neighbourList

    !> Number of neighbours for each of the atoms
    integer, intent(in) :: nNeighbourSK(:)

    !> Atomic orbital information
    type(TOrbitals), intent(in) :: orb

    !> Index array for the start of atomic blocks in sparse arrays
    integer, intent(in) :: iSparseStart(:,:)

    !> map from image atoms to the original unique atom
    integer, intent(in) :: img2CentCell(:)

    !> Index for which unit cell atoms are associated with
    integer, intent(in) :: iCellVec(:)

    !> Vectors (in units of the lattice constants) to cells of the lattice
    real(dp), intent(in) :: cellVec(:,:)

    !> Is the hamitonian real (no k-points/molecule/gamma point)?
    logical, intent(in) :: tRealHS

    !> Sparse Hamiltonian
    real(dp), intent(in) :: ham(:,:)

    !> Sparse overlap
    real(dp), intent(in) :: over(:)

    !> K-points and spins to process
    type(TParallelKS), intent(in) :: parallelKS

    !> Energy weighted sparse matrix
    real(dp), intent(out) :: ERhoPrim(:)

    !> Storage for dense hamiltonian matrix
    real(dp), intent(inout), allocatable :: HSqrReal(:,:,:)

    !> Storage for dense overlap matrix
    real(dp), intent(inout), allocatable :: SSqrReal(:,:)

    !> Storage for dense hamitonian matrix (complex case)
    complex(dp), intent(inout), allocatable :: HSqrCplx(:,:,:)

    !> Storage for dense overlap matrix (complex case)
    complex(dp), intent(inout), allocatable :: SSqrCplx(:,:)

    integer :: nSpin

    nSpin = size(ham, dim=2)

    if (nSpin == 4) then
      call getEDensityMtxFromPauliEigvecs(env, denseDesc, filling, eigen, kPoint, kWeight,&
          & neighbourList, nNeighbourSK, orb, iSparseStart, img2CentCell, iCellVec, cellVec,&
          & tRealHS, parallelKS, HSqrCplx, SSqrCplx, ERhoPrim)
    else
      if (tRealHS) then
        call getEDensityMtxFromRealEigvecs(env, denseDesc, forceType, filling, eigen,&
            & neighbourList, nNeighbourSK, orb, iSparseStart, img2CentCell, ham, over,&
            & parallelKS, HSqrReal, SSqrReal, ERhoPrim)
      else
        call getEDensityMtxFromComplexEigvecs(env, denseDesc, forceType, filling, eigen, kPoint,&
            & kWeight, neighbourList, nNeighbourSK, orb, iSparseStart, img2CentCell, iCellVec,&
            & cellVec, ham, over, parallelKS, HSqrCplx, SSqrCplx, ERhoPrim)
      end if
    end if

  end subroutine getEDensityMtxFromEigvecs


  !> Calculates density matrix from real eigenvectors.
  subroutine getEDensityMtxFromRealEigvecs(env, denseDesc, forceType, filling, eigen,&
      & neighbourList, nNeighbourSK, orb, iSparseStart, img2CentCell, ham, over, parallelKS,&
      & eigvecsReal, work, ERhoPrim)

    !> Environment settings
    type(TEnvironment), intent(in) :: env

    !> Dense matrix descriptor
    type(TDenseDescr), intent(in) :: denseDesc

    !> How to calculate the force
    integer, intent(in) :: forceType

    !> Occupations of single particle states in the ground state
    real(dp), intent(in) :: filling(:,:,:)

    !> Eigenvalues
    real(dp), intent(in) :: eigen(:,:,:)

    !> list of neighbours for each atom
    type(TNeighbourList), intent(in) :: neighbourList

    !> Number of neighbours for each of the atoms
    integer, intent(in) :: nNeighbourSK(:)

    !> Atomic orbital information
    type(TOrbitals), intent(in) :: orb

    !> Index array for the start of atomic blocks in sparse arrays
    integer, intent(in) :: iSparseStart(:,:)

    !> map from image atoms to the original unique atom
    integer, intent(in) :: img2CentCell(:)

    !> Sparse Hamiltonian
    real(dp), intent(in) :: ham(:,:)

    !> Sparse overlap
    real(dp), intent(in) :: over(:)

    !> K-points and spins to process
    type(TParallelKS), intent(in) :: parallelKS

    !> Eigenvectors (NOTE: they will be rewritten with work data on exit!)
    real(dp), intent(inout) :: eigvecsReal(:,:,:)

    !> Work array for storing temporary data
    real(dp), intent(out) :: work(:,:)

    !> Energy weighted density matrix
    real(dp), intent(out) :: ERhoPrim(:)

    real(dp), allocatable :: work2(:,:)
    integer :: nLocalRows, nLocalCols
    integer :: iKS, iS

    nLocalRows = size(eigvecsReal, dim=1)
    nLocalCols = size(eigvecsReal, dim=2)
    if (forceType == forceTypes%dynamicT0 .or. forceType == forceTypes%dynamicTFinite) then
      allocate(work2(nLocalRows, nLocalCols))
    end if

    ERhoPrim(:) = 0.0_dp
    do iKS = 1, parallelKS%nLocalKS
      iS = parallelKS%localKS(2, iKS)

      select case (forceType)

      case(forceTypes%orig)
        ! Original (non-consistent) scheme
      #:if WITH_SCALAPACK
        call makeDensityMtxRealBlacs(env%blacs%orbitalGrid, denseDesc%blacsOrbSqr, filling(:,1,iS),&
            & eigvecsReal(:,:,iKS), work, eigen(:,1,iS))
      #:else
        if (tDensON2) then
          call makeDensityMatrix(work, eigvecsReal(:,:,iKS), filling(:,1,iS), eigen(:,1,iS),&
              & neighbourlist%iNeighbour, nNeighbourSK, orb, denseDesc%iAtomStart, img2CentCell)
        else
          call makeDensityMatrix(work, eigvecsReal(:,:,iKS), filling(:,1,iS), eigen(:,1,iS))
        end if
      #:endif

      case(forceTypes%dynamicT0)
        ! Correct force for XLBOMD for T=0K (DHD)
      #:if WITH_SCALAPACK
        call unpackHSRealBlacs(env%blacs, ham(:,iS), neighbourList%iNeighbour, nNeighbourSK,&
            & iSparseStart, img2CentCell, denseDesc, work)
        call makeDensityMtxRealBlacs(env%blacs%orbitalGrid, denseDesc%blacsOrbSqr, filling(:,1,iS),&
            & eigVecsReal(:,:,iKS), work2)
        call pblasfx_psymm(work2, denseDesc%blacsOrbSqr, work, denseDesc%blacsOrbSqr,&
            & eigvecsReal(:,:,iKS), denseDesc%blacsOrbSqr, side="L")
        call pblasfx_psymm(work2, denseDesc%blacsOrbSqr, eigvecsReal(:,:,iKS),&
            & denseDesc%blacsOrbSqr, work, denseDesc%blacsOrbSqr, side="R", alpha=0.5_dp)
      #:else
        call unpackHS(work, ham(:,iS), neighbourlist%iNeighbour, nNeighbourSK,&
            & denseDesc%iAtomStart, iSparseStart, img2CentCell)
        call blockSymmetrizeHS(work, denseDesc%iAtomStart)
        call makeDensityMatrix(work2, eigvecsReal(:,:,iKS), filling(:,1,iS))
        ! D H
        call symm(eigvecsReal(:,:,iKS), "L", work2, work)
        ! (D H) D
        call symm(work, "R", work2, eigvecsReal(:,:,iKS), alpha=0.5_dp)
      #:endif

      case(forceTypes%dynamicTFinite)
        ! Correct force for XLBOMD for T <> 0K (DHS^-1 + S^-1HD)
      #:if WITH_SCALAPACK
        call makeDensityMtxRealBlacs(env%blacs%orbitalGrid, denseDesc%blacsOrbSqr, filling(:,1,iS),&
            & eigVecsReal(:,:,iKS), work)
        call unpackHSRealBlacs(env%blacs, ham(:,iS), neighbourlist%iNeighbour, nNeighbourSK,&
            & iSparseStart, img2CentCell, denseDesc, work2)
        call pblasfx_psymm(work, denseDesc%blacsOrbSqr, work2, denseDesc%blacsOrbSqr,&
            & eigvecsReal(:,:,iKS), denseDesc%blacsOrbSqr, side="L")
        call unpackHSRealBlacs(env%blacs, over, neighbourlist%iNeighbour, nNeighbourSK,&
            & iSparseStart, img2CentCell, denseDesc, work)
        call psymmatinv(denseDesc%blacsOrbSqr, work)
        call pblasfx_psymm(work, denseDesc%blacsOrbSqr, eigvecsReal(:,:,iKS),&
            & denseDesc%blacsOrbSqr, work2, denseDesc%blacsOrbSqr, side="R", alpha=0.5_dp)
        work(:,:) = work2
        call pblasfx_ptran(work2, denseDesc%blacsOrbSqr, work, denseDesc%blacsOrbSqr, alpha=1.0_dp,&
            & beta=1.0_dp)
      #:else
        call makeDensityMatrix(work, eigvecsReal(:,:,iKS), filling(:,1,iS))
        call unpackHS(work2, ham(:,iS), neighbourlist%iNeighbour, nNeighbourSK,&
            & denseDesc%iAtomStart, iSparseStart, img2CentCell)
        call blocksymmetrizeHS(work2, denseDesc%iAtomStart)
        call symm(eigvecsReal(:,:,iKS), "L", work, work2)
        call unpackHS(work, over, neighbourlist%iNeighbour, nNeighbourSK, denseDesc%iAtomStart,&
            & iSparseStart, img2CentCell)
        call symmatinv(work)
        call symm(work2, "R", work, eigvecsReal(:,:,iKS), alpha=0.5_dp)
        work(:,:) = work2 + transpose(work2)
      #:endif
      end select

    #:if WITH_SCALAPACK
      call packRhoRealBlacs(env%blacs, denseDesc, work, neighbourList%iNeighbour, nNeighbourSK,&
          & orb%mOrb, iSparseStart, img2CentCell, ERhoPrim)
    #:else
      call packHS(ERhoPrim, work, neighbourList%iNeighbour, nNeighbourSK, orb%mOrb,&
          & denseDesc%iAtomStart, iSparseStart, img2CentCell)
    #:endif
    end do

  #:if WITH_SCALAPACK
    ! Add up and distribute energy weighted density matrix contribution from each group
    call mpifx_allreduceip(env%mpi%globalComm, ERhoPrim, MPI_SUM)
  #:endif

  end subroutine getEDensityMtxFromRealEigvecs


  !> Calculates density matrix from complex eigenvectors.
  subroutine getEDensityMtxFromComplexEigvecs(env, denseDesc, forceType, filling, eigen, kPoint,&
      & kWeight, neighbourList, nNeighbourSK, orb, iSparseStart, img2CentCell, iCellVec, cellVec,&
      & ham, over, parallelKS, eigvecsCplx, work, ERhoPrim)

    !> Environment settings
    type(TEnvironment), intent(in) :: env

    !> Dense matrix descriptor
    type(TDenseDescr), intent(in) :: denseDesc

    integer, intent(in) :: forceType

    !> Occupations of single particle states in the ground state
    real(dp), intent(in) :: filling(:,:,:)

    !> eigen-values of the system
    real(dp), intent(in) :: eigen(:,:,:)

    !> k-points of the system
    real(dp), intent(in) :: kPoint(:,:)

    !> Weights for k-points
    real(dp), intent(in) :: kWeight(:)

    !> list of neighbours for each atom
    type(TNeighbourList), intent(in) :: neighbourList

    !> Number of neighbours for each of the atoms
    integer, intent(in) :: nNeighbourSK(:)

    !> Atomic orbital information
    type(TOrbitals), intent(in) :: orb

    !> Index array for the start of atomic blocks in sparse arrays
    integer, intent(in) :: iSparseStart(:,:)

    !> map from image atoms to the original unique atom
    integer, intent(in) :: img2CentCell(:)

    !> Index for which unit cell atoms are associated with
    integer, intent(in) :: iCellVec(:)

    !> Vectors (in units of the lattice constants) to cells of the lattice
    real(dp), intent(in) :: cellVec(:,:)

    !> Sparse Hamiltonian
    real(dp), intent(in) :: ham(:,:)

    !> Sparse overlap
    real(dp), intent(in) :: over(:)

    !> K-points and spins to process
    type(TParallelKS), intent(in) :: parallelKS

    !> Eigenvectors of the system
    complex(dp), intent(inout) :: eigvecsCplx(:,:,:)

    !> work array (sized like overlap matrix)
    complex(dp), intent(inout) :: work(:,:)

    !> Energy weighted sparse density matrix (charge only part)
    real(dp), intent(out) :: ERhoPrim(:)

    complex(dp), allocatable :: work2(:,:)
    integer :: nLocalRows, nLocalCols
    integer :: iKS, iS, iK

    nLocalRows = size(eigvecsCplx, dim=1)
    nLocalCols = size(eigvecsCplx, dim=2)

    if (forceType == forceTypes%dynamicT0 .or. forceType == forceTypes%dynamicTFinite) then
      allocate(work2(nLocalRows, nLocalCols))
    end if

    ERhoPrim(:) = 0.0_dp
    do iKS = 1, parallelKS%nLocalKS
      iK = parallelKS%localKS(1, iKS)
      iS = parallelKS%localKS(2, iKS)

      select case (forceType)

      case(forceTypes%orig)
        ! Original (non-consistent) scheme
      #:if WITH_SCALAPACK
        call makeDensityMtxCplxBlacs(env%blacs%orbitalGrid, denseDesc%blacsOrbSqr,&
            & filling(:,iK,iS), eigvecsCplx(:,:,iKS), work, eigen(:,iK,iS))
      #:else
        if (tDensON2) then
          call makeDensityMatrix(work, eigvecsCplx(:,:,iKS), filling(:,iK,iS),&
              & eigen(:,iK, iS), neighbourlist%iNeighbour, nNeighbourSK, orb, denseDesc%iAtomStart,&
              & img2CentCell)
        else
          call makeDensityMatrix(work, eigvecsCplx(:,:,iKS), filling(:,iK,iS), eigen(:,iK, iS))
        end if
      #:endif

      case(forceTypes%dynamicT0)
        ! Correct force for XLBOMD for T=0K (DHD)
      #:if WITH_SCALAPACK
        call unpackHSCplxBlacs(env%blacs, ham(:,iS), kPoint(:,iK), neighbourList%iNeighbour,&
            & nNeighbourSK, iCellVec, cellVec, iSparseStart, img2CentCell, denseDesc, work)
        call makeDensityMtxCplxBlacs(env%blacs%orbitalGrid, denseDesc%blacsOrbSqr, filling(:,1,iS),&
            & eigvecsCplx(:,:,iKS), work2)
        call pblasfx_phemm(work2, denseDesc%blacsOrbSqr, work, denseDesc%blacsOrbSqr,&
            & eigvecsCplx(:,:,iKS), denseDesc%blacsOrbSqr, side="L")
        call pblasfx_phemm(work2, denseDesc%blacsOrbSqr, eigvecsCplx(:,:,iKS),&
            & denseDesc%blacsOrbSqr, work, denseDesc%blacsOrbSqr, side="R", alpha=(0.5_dp, 0.0_dp))
      #:else
        call makeDensityMatrix(work2, eigvecsCplx(:,:,iKS), filling(:,iK,iS))
        call unpackHS(work, ham(:,iS), kPoint(:,iK), neighbourlist%iNeighbour, nNeighbourSK,&
            & iCellVec, cellVec, denseDesc%iAtomStart, iSparseStart, img2CentCell)
        call blockHermitianHS(work, denseDesc%iAtomStart)
        call hemm(eigvecsCplx(:,:,iKS), "L", work2, work)
        call hemm(work, "R", work2, eigvecsCplx(:,:,iKS), alpha=(0.5_dp, 0.0_dp))
      #:endif

      case(forceTypes%dynamicTFinite)
        ! Correct force for XLBOMD for T <> 0K (DHS^-1 + S^-1HD)
      #:if WITH_SCALAPACK
        call makeDensityMtxCplxBlacs(env%blacs%orbitalGrid, denseDesc%blacsOrbSqr,&
            & filling(:,iK,iS), eigVecsCplx(:,:,iKS), work)
        call unpackHSCplxBlacs(env%blacs, ham(:,iS), kPoint(:,iK), neighbourlist%iNeighbour,&
            & nNeighbourSK, iCellVec, cellVec, iSparseStart, img2CentCell, denseDesc, work2)
        call pblasfx_phemm(work, denseDesc%blacsOrbSqr, work2, denseDesc%blacsOrbSqr,&
            & eigvecsCplx(:,:,iKS), denseDesc%blacsOrbSqr, side="L")
        call unpackHSCplxBlacs(env%blacs, over, kPoint(:,iK), neighbourlist%iNeighbour,&
            & nNeighbourSK, iCellVec, cellVec, iSparseStart, img2CentCell, denseDesc, work)
        call phermatinv(denseDesc%blacsOrbSqr, work)
        call pblasfx_phemm(work, denseDesc%blacsOrbSqr, eigvecsCplx(:,:,iKS),&
            & denseDesc%blacsOrbSqr, work2, denseDesc%blacsOrbSqr, side="R", alpha=(0.5_dp, 0.0_dp))
        work(:,:) = work2
        call pblasfx_ptranc(work2, denseDesc%blacsOrbSqr, work, denseDesc%blacsOrbSqr,&
            & alpha=(1.0_dp, 0.0_dp), beta=(1.0_dp, 0.0_dp))
      #:else
        call makeDensityMatrix(work, eigvecsCplx(:,:,iKS), filling(:,iK,iS))
        call unpackHS(work2, ham(:,iS), kPoint(:,iK), neighbourlist%iNeighbour, nNeighbourSK,&
            & iCellVec, cellVec, denseDesc%iAtomStart, iSparseStart, img2CentCell)
        call blockHermitianHS(work2, denseDesc%iAtomStart)
        call hemm(eigvecsCplx(:,:,iKS), "L", work, work2)
        call unpackHS(work, over, kPoint(:,iK), neighbourlist%iNeighbour, nNeighbourSK, iCellVec,&
            & cellVec, denseDesc%iAtomStart, iSparseStart, img2CentCell)
        call hermatinv(work)
        call hemm(work2, "R", work, eigvecsCplx(:,:,iKS), alpha=(0.5_dp, 0.0_dp))
        work(:,:) = work2 + transpose(conjg(work2))
      #:endif
      end select

    #:if WITH_SCALAPACK
      call packRhoCplxBlacs(env%blacs, denseDesc, work, kPoint(:,iK), kWeight(iK),&
          &neighbourList%iNeighbour, nNeighbourSK, orb%mOrb, iCellVec, cellVec, iSparseStart,&
          & img2CentCell, ERhoPrim)
    #:else
      call packHS(ERhoPrim, work, kPoint(:,iK), kWeight(iK), neighbourList%iNeighbour,&
          & nNeighbourSK, orb%mOrb, iCellVec, cellVec, denseDesc%iAtomStart, iSparseStart,&
          & img2CentCell)
    #:endif
    end do

  #:if WITH_SCALAPACK
    ! Add up and distribute energy weighted density matrix contribution from each group
    call mpifx_allreduceip(env%mpi%globalComm, ERhoPrim, MPI_SUM)
  #:endif

  end subroutine getEDensityMtxFromComplexEigvecs


  !> Calculates density matrix from Pauli-type two component eigenvectors.
  subroutine getEDensityMtxFromPauliEigvecs(env, denseDesc, filling, eigen, kPoint, kWeight,&
      & neighbourList, nNeighbourSK, orb, iSparseStart, img2CentCell, iCellVec, cellVec, tRealHS,&
      & parallelKS, eigvecsCplx, work, ERhoPrim)

    !> Environment settings
    type(TEnvironment), intent(in) :: env

    !> Dense matrix descriptor
    type(TDenseDescr), intent(in) :: denseDesc

    !> Occupations of single particle states in the ground state
    real(dp), intent(in) :: filling(:,:,:)

    !> Eigenvalues
    real(dp), intent(in) :: eigen(:,:,:)

    !> K-points
    real(dp), intent(in) :: kPoint(:,:)

    !> Weights for k-points
    real(dp), intent(in) :: kWeight(:)

    !> list of neighbours for each atom
    type(TNeighbourList), intent(in) :: neighbourList

    !> Number of neighbours for each of the atoms
    integer, intent(in) :: nNeighbourSK(:)

    !> Atomic orbital information
    type(TOrbitals), intent(in) :: orb

    !> Index array for the start of atomic blocks in sparse arrays
    integer, intent(in) :: iSparseStart(:,:)

    !> map from image atoms to the original unique atom
    integer, intent(in) :: img2CentCell(:)

    !> Index for which unit cell atoms are associated with
    integer, intent(in) :: iCellVec(:)

    !> Vectors (in units of the lattice constants) to cells of the lattice
    real(dp), intent(in) :: cellVec(:,:)

    !> Is the hamitonian real (no k-points/molecule/gamma point)?
    logical, intent(in) :: tRealHS

    !> K-points and spins to process
    type(TParallelKS), intent(in) :: parallelKS

    !> Eigenvectors
    complex(dp), intent(inout) :: eigvecsCplx(:,:,:)

    !> Work array
    complex(dp), intent(out) :: work(:,:)

    !> Sparse energy weighted density matrix
    real(dp), intent(out) :: ERhoPrim(:)

    integer :: iKS, iK

    ERhoPrim(:) = 0.0_dp
    do iKS = 1, parallelKS%nLocalKS
      iK = parallelKS%localKS(1, iKS)
    #:if WITH_SCALAPACK
      call makeDensityMtxCplxBlacs(env%blacs%orbitalGrid, denseDesc%blacsOrbSqr, filling(:,iK,1),&
          & eigvecsCplx(:,:,iKS), work, eigen(:,iK,1))
      call packERhoPauliBlacs(env%blacs, denseDesc, work, kPoint(:,iK), kWeight(iK),&
          & neighbourList%iNeighbour, nNeighbourSK, orb%mOrb, iCellVec, cellVec, iSparseStart,&
          & img2CentCell, ERhoPrim)
    #:else
      call makeDensityMatrix(work, eigvecsCplx(:,:,iKS), filling(:,iK,1), eigen(:,iK,1))
      if (tRealHS) then
        call packERho(ERhoPrim, work, neighbourList%iNeighbour, nNeighbourSK, orb%mOrb,&
            & denseDesc%iAtomStart, iSparseStart, img2CentCell)
      else
        call packERho(ERhoPrim, work, kPoint(:,iK), kWeight(iK), neighbourList%iNeighbour,&
            & nNeighbourSK, orb%mOrb, iCellVec, cellVec, denseDesc%iAtomStart, iSparseStart,&
            & img2CentCell)
      end if
    #:endif
    end do

  #:if WITH_SCALAPACK
    ! Add up and distribute energy weighted density matrix contribution from each group
    call mpifx_allreduceip(env%mpi%globalComm, ERhoPrim, MPI_SUM)
  #:endif

  end subroutine getEDensityMtxFromPauliEigvecs


  !> Calculates the gradients
  subroutine getGradients(env, sccCalc, tExtField, tXlbomd, nonSccDeriv, EField, rhoPrim, ERhoPrim,&
      & qOutput, q0, skHamCont, skOverCont, pRepCont, neighbourList, nNeighbourSK, nNeighbourRep,&
      & species, img2CentCell, iSparseStart, orb, potential, coord, derivs, iRhoPrim, thirdOrd,&
      & qDepExtPot, chrgForces, dispersion, rangeSep, SSqrReal, over, denseDesc, deltaRhoOutSqr,&
      & tPoisson, halogenXCorrection)

    !> Environment settings
    type(TEnvironment), intent(in) :: env

    !> SCC module internal variables
    type(TScc), allocatable, intent(in) :: sccCalc

    !> external electric field
    logical, intent(in) :: tExtField

    !> extended Lagrangian active?
    logical, intent(in) :: tXlbomd

    !> method for calculating derivatives of S and H0
    type(NonSccDiff), intent(in) :: nonSccDeriv

    !> Any applied electric field
    real(dp), intent(in) :: Efield(:)

    !> sparse density matrix
    real(dp), intent(in) :: rhoPrim(:,:)

    !> energy  weighted density matrix
    real(dp), intent(in) :: ERhoPrim(:)

    !> electron populations (may be unallocated for non-scc case)
    real(dp), allocatable, intent(in) :: qOutput(:,:,:)

    !> reference atomic charges (may be unallocated for non-scc case)
    real(dp), allocatable, intent(in) :: q0(:,:,:)

    !> non-SCC hamiltonian information
    type(OSlakoCont), intent(in) :: skHamCont

    !> overlap information
    type(OSlakoCont), intent(in) :: skOverCont

    !> repulsive information
    type(ORepCont), intent(in) :: pRepCont

    !> list of neighbours for each atom
    type(TNeighbourList), intent(in) :: neighbourList

    !> Number of neighbours for each of the atoms
    integer, intent(in) :: nNeighbourSK(:)

    !> Number of neighbours for each of the atoms closer than the repulsive cut-off
    integer, intent(in) :: nNeighbourRep(:)

    !> species of all atoms in the system
    integer, intent(in) :: species(:)

    !> map from image atoms to the original unique atom
    integer, intent(in) :: img2CentCell(:)

    !> Index array for the start of atomic blocks in sparse arrays
    integer, intent(in) :: iSparseStart(:,:)

    !> Atomic orbital information
    type(TOrbitals), intent(in) :: orb

    !>  potential acting on the system
    type(TPotentials), intent(in) :: potential

    !> atomic coordinates
    real(dp), intent(in) :: coord(:,:)

    !> derivatives of energy wrt to atomic positions
    real(dp), intent(out) :: derivs(:,:)

    !> imaginary part of density matrix
    real(dp), intent(in), allocatable :: iRhoPrim(:,:)

    !> Is 3rd order SCC being used
    type(ThirdOrder), intent(inout), allocatable :: thirdOrd

    !> Population dependant external potential
    type(TQDepExtPotProxy), intent(inout), allocatable :: qDepExtPot

    !> forces on external charges
    real(dp), intent(inout), allocatable :: chrgForces(:,:)

    !> dispersion interactions
    class(DispersionIface), intent(inout), allocatable :: dispersion

    !> Data from rangeseparated calculations
    type(RangeSepFunc), intent(inout), allocatable ::rangeSep

    !> dense overlap matrix, required for rangeSep
    real(dp), intent(inout), allocatable :: SSqrReal(:,:)

    !> sparse overlap matrix, required for rangeSep
    real(dp), intent(in) :: over(:)

    !> Dense matrix descriptor,required for rangeSep
    type(TDenseDescr), intent(in) :: denseDesc

    !> Change in density matrix during this SCC step for rangesep
    real(dp), pointer, intent(in) :: deltaRhoOutSqr(:,:,:)

    !> whether Poisson solver is used
    logical, intent(in) :: tPoisson

    !> Correction for halogen bonds
    type(THalogenX), allocatable, intent(inout) :: halogenXCorrection

    ! Locals
    real(dp), allocatable :: tmpDerivs(:,:)
    real(dp), allocatable :: dummyArray(:,:)
    real(dp), allocatable :: dQ(:,:,:)
    logical :: tImHam, tExtChrg, tSccCalc
    integer :: nAtom, iAt
    integer :: ii

    tSccCalc = allocated(sccCalc)
    tImHam = allocated(iRhoPrim)
    tExtChrg = allocated(chrgForces)
    nAtom = size(derivs, dim=2)

    allocate(tmpDerivs(3, nAtom))
    if (tPoisson) allocate(dummyArray(orb%mshell, nAtom))
    derivs(:,:) = 0.0_dp

    if (.not. (tSccCalc .or. tExtField)) then
      ! No external or internal potentials
      if (tImHam) then
        call derivative_shift(env, derivs, nonSccDeriv, rhoPrim, iRhoPrim, ERhoPrim, skHamCont,&
            & skOverCont, coord, species, neighbourList%iNeighbour, nNeighbourSK, img2CentCell,&
            & iSparseStart, orb, potential%intBlock, potential%iorbitalBlock)
      else
        call derivative_shift(env, derivs, nonSccDeriv, rhoPrim(:,1), ERhoPrim, skHamCont,&
            & skOverCont, coord, species, neighbourList%iNeighbour, nNeighbourSK, img2CentCell,&
            & iSparseStart, orb)
      end if
    else
      if (tImHam) then
        call derivative_shift(env, derivs, nonSccDeriv, rhoPrim, iRhoPrim, ERhoPrim, skHamCont,&
            & skOverCont, coord, species, neighbourList%iNeighbour, nNeighbourSK, img2CentCell,&
            & iSparseStart, orb, potential%intBlock, potential%iorbitalBlock)
      else
        call derivative_shift(env, derivs, nonSccDeriv, rhoPrim, ERhoPrim, skHamCont, skOverCont,&
            & coord, species, neighbourList%iNeighbour, nNeighbourSK, img2CentCell, iSparseStart,&
            & orb, potential%intBlock)
      end if

      if (tPoisson) then
        tmpDerivs = 0.0_dp
      #:if WITH_TRANSPORT
        call poiss_getshift(dummyArray, tmpDerivs)
      #:endif
        derivs(:,:) = derivs + tmpDerivs
      else

        if (tExtChrg) then
          chrgForces(:,:) = 0.0_dp
          if (tXlbomd) then
            call error("XLBOMD does not work with external charges yet!")
          else
            call sccCalc%addForceDc(env, derivs, species, neighbourList%iNeighbour, img2CentCell,&
                & chrgForces)
          end if
        else if (tSccCalc) then
          if (tXlbomd) then
            call sccCalc%addForceDcXlbomd(env, species, orb, neighbourList%iNeighbour,&
                & img2CentCell, qOutput, q0, derivs)
          else
            call sccCalc%addForceDc(env, derivs, species, neighbourList%iNeighbour, img2CentCell)

          end if
        endif

        if (allocated(thirdOrd)) then
          if (tXlbomd) then
            call thirdOrd%addGradientDcXlbomd(neighbourList, species, coord, img2CentCell, qOutput,&
                & q0, orb, derivs)
          else
            call thirdOrd%addGradientDc(neighbourList, species, coord, img2CentCell, derivs)
          end if
        end if

      if (allocated(qDepExtPot)) then
        allocate(dQ(orb%mShell, nAtom, size(qOutput, dim=3)))
        call getChargePerShell(qOutput, orb, species, dQ, qRef=q0)
        call qDepExtPot%addGradientDc(sum(dQ(:,:,1), dim=1), dQ(:,:,1), derivs)
      end if

      if (tExtField) then
        do iAt = 1, nAtom
          derivs(:, iAt) = derivs(:, iAt)&
              & + sum(qOutput(:, iAt, 1) - q0(:, iAt, 1)) * potential%extGrad(:, iAt)
          end do
        end if

      end if
    end if

    if (allocated(dispersion)) then
      call dispersion%addGradients(derivs)
    end if

    if (allocated(halogenXCorrection)) then
      call halogenXCorrection%addGradients(derivs, coord, species, neighbourList, img2CentCell)
    end if

    if (allocated(rangeSep)) then
      call unpackHS(SSqrReal, over, neighbourList%iNeighbour, nNeighbourSK, denseDesc%iAtomStart,&
          & iSparseStart, img2CentCell)
      if (size(deltaRhoOutSqr, dim=3) > 2) then
        call error("Range separated forces do not support non-colinear spin")
      else
        call rangeSep%addLRGradients(derivs, nonSccDeriv, deltaRhoOutSqr, skHamCont,&
            & skOverCont, coord, species, orb, denseDesc%iAtomStart, SSqrReal,&
            & neighbourList%iNeighbour, nNeighbourSK)
      end if
    end if

    call getERepDeriv(tmpDerivs, coord, nNeighbourRep, neighbourList%iNeighbour, species, pRepCont,&
        & img2CentCell)
    derivs(:,:) = derivs + tmpDerivs

  end subroutine getGradients


  !> use plumed to update derivatives
  subroutine updateDerivsByPlumed(nAtom, iGeoStep, derivs, energy, coord0, mass, tPeriodic, latVecs)

    !> number of atoms
    integer, intent(in) :: nAtom

    !> steps taken during simulation
    integer, intent(in) :: iGeoStep

    !> the derivatives array
    real(dp), intent(inout), target, contiguous :: derivs(:,:)

    !> current energy
    real(dp), intent(in) :: energy

    !> current atomic positions
    real(dp), intent(in), target, contiguous :: coord0(:,:)

    !> atomic masses array
    real(dp), intent(in), target, contiguous :: mass(:)

    !> periodic?
    logical, intent(in) :: tPeriodic

    !> lattice vectors
    real(dp), intent(in), target, contiguous :: latVecs(:,:)

    derivs(:,:) = -derivs
    call plumedGlobalCmdVal("setStep", iGeoStep)
    call plumedGlobalCmdPtr("setForces", derivs)
    call plumedGlobalCmdVal("setEnergy", energy)
    call plumedGlobalCmdPtr("setPositions", coord0)
    call plumedGlobalCmdPtr("setMasses", mass)
    if (tPeriodic) then
      call plumedGlobalCmdPtr("setBox", latVecs)
    end if
    call plumedGlobalCmdVal("calc", 0)
    derivs(:,:) = -derivs

  end subroutine updateDerivsByPlumed


  !> Calculates stress tensor and lattice derivatives.
  subroutine getStress(env, sccCalc, thirdOrd, tExtField, nonSccDeriv, rhoPrim, ERhoPrim, qOutput,&
      & q0, skHamCont, skOverCont, pRepCont, neighbourList, nNeighbourSk, nNeighbourRep, species,&
      & img2CentCell, iSparseStart, orb, potential, coord, latVec, invLatVec, cellVol, coord0,&
      & totalStress, totalLatDeriv, intPressure, iRhoPrim, dispersion, halogenXCorrection)

    !> Environment settings
    type(TEnvironment), intent(in) :: env

    !> SCC module internal variables
    type(TScc), allocatable, intent(in) :: sccCalc

    !> Is 3rd order SCC being used
    type(ThirdOrder), intent(inout), allocatable :: thirdOrd

    !> External field
    logical, intent(in) :: tExtField

    !> method for calculating derivatives of S and H0
    type(NonSccDiff), intent(in) :: nonSccDeriv

    !> density matrix
    real(dp), intent(in) :: rhoPrim(:,:)

    !> energy weighted density matrix
    real(dp), intent(in) :: ERhoPrim(:)

    !> electrons in orbitals
    real(dp), intent(in) :: qOutput(:,:,:)

    !> refernce charges
    real(dp), intent(in) :: q0(:,:,:)

    !> non-SCC hamitonian information
    type(OSlakoCont), intent(in) :: skHamCont

    !> overlap information
    type(OSlakoCont), intent(in) :: skOverCont

    !> repulsive information
    type(ORepCont), intent(in) :: pRepCont

    !> list of neighbours for each atom
    type(TNeighbourList), intent(in) :: neighbourList

    !> Number of neighbours for each of the atoms
    integer, intent(in) :: nNeighbourSK(:)

    !> Number of neighbours for each of the atoms closer than the repulsive cut-off
    integer, intent(in) :: nNeighbourRep(:)

    !> species of all atoms in the system
    integer, intent(in) :: species(:)

    !> map from image atoms to the original unique atom
    integer, intent(in) :: img2CentCell(:)

    !> Index array for the start of atomic blocks in sparse arrays
    integer, intent(in) :: iSparseStart(:,:)

    !> Atomic orbital information
    type(TOrbitals), intent(in) :: orb

    !> potentials acting
    type(TPotentials), intent(in) :: potential

    !> coordinates of all atoms
    real(dp), intent(in) :: coord(:,:)

    !> lattice vectors
    real(dp), intent(in) :: latVec(:,:)

    !> inverse of the lattice vectors
    real(dp), intent(in) :: invLatVec(:,:)

    !> unit cell volume
    real(dp), intent(in) :: cellVol

    !> central cell coordinates of atoms
    real(dp), intent(inout) :: coord0(:,:)

    !> stress tensor
    real(dp), intent(out) :: totalStress(:,:)

    !> energy derivatives with respect to lattice vectors
    real(dp), intent(out) :: totalLatDeriv(:,:)

    !> internal pressure in cell
    real(dp), intent(out) :: intPressure

    !> imaginary part of the density matrix (if present)
    real(dp), intent(in), allocatable :: iRhoPrim(:,:)

    !> dispersion interactions
    class(DispersionIface), allocatable, intent(inout) :: dispersion

    !> Correction for halogen bonds
    type(THalogenX), allocatable, intent(inout) :: halogenXCorrection

    real(dp) :: tmpStress(3, 3)
    logical :: tImHam

    tImHam = allocated(iRhoPrim)

    if (allocated(sccCalc)) then
      if (tImHam) then
        call getBlockiStress(env, totalStress, nonSccDeriv, rhoPrim, iRhoPrim, ERhoPrim, skHamCont,&
            & skOverCont, coord, species, neighbourList%iNeighbour, nNeighbourSK, img2CentCell,&
            & iSparseStart, orb, potential%intBlock, potential%iorbitalBlock, cellVol)
      else
        call getBlockStress(env, totalStress, nonSccDeriv, rhoPrim, ERhoPrim, skHamCont,&
            & skOverCont, coord, species, neighbourList%iNeighbour, nNeighbourSK, img2CentCell,&
            & iSparseStart, orb, potential%intBlock, cellVol)
      end if
      call sccCalc%addStressDc(totalStress, env, species, neighbourList%iNeighbour, img2CentCell)
      if (allocated(thirdOrd)) then
        call thirdOrd%addStressDc(neighbourList, species, coord, img2CentCell, cellVol, totalStress)
      end if
    else
      if (tImHam) then
        call getBlockiStress(env, totalStress, nonSccDeriv, rhoPrim, iRhoPrim, ERhoPrim, skHamCont,&
            & skOverCont, coord, species, neighbourList%iNeighbour, nNeighbourSK, img2CentCell,&
            & iSparseStart, orb, potential%intBlock, potential%iorbitalBlock, cellVol)
      else
        call getNonSCCStress(env, totalStress, nonSccDeriv, rhoPrim(:,1), ERhoPrim, skHamCont,&
            & skOverCont, coord, species, neighbourList%iNeighbour, nNeighbourSK, img2CentCell,&
            & iSparseStart, orb, cellVol)
      end if
    end if

    if (allocated(dispersion)) then
      call dispersion%getStress(tmpStress)
      totalStress(:,:) = totalStress + tmpStress
    end if

    if (allocated(halogenXCorrection)) then
      call halogenXCorrection%getStress(tmpStress, coord, neighbourList, species, img2CentCell,&
          & cellVol)
      totalStress(:,:) = totalStress + tmpStress
    end if

    if (tExtField) then
      call getExtFieldStress(latVec, cellVol, q0, qOutput, potential%extGrad, coord0, tmpStress)
      totalStress(:,:) = totalStress + tmpStress
    end if

    call getRepulsiveStress(tmpStress, coord, nNeighbourRep, neighbourList%iNeighbour, species,&
        & img2CentCell, pRepCont, cellVol)
    totalStress(:,:) = totalStress + tmpStress

    intPressure = (totalStress(1,1) + totalStress(2,2) + totalStress(3,3)) / 3.0_dp
    totalLatDeriv(:,:) = -cellVol * matmul(totalStress, invLatVec)

  end subroutine getStress


  !> Calculates stress from external electric field.
  subroutine getExtFieldStress(latVec, cellVol, q0, qOutput, extPotGrad, coord0, stress)

    !> lattice vectors
    real(dp), intent(in) :: latVec(:,:)

    !> unit cell volume
    real(dp), intent(in) :: cellVol

    !> reference atomic charges
    real(dp), intent(in) :: q0(:,:,:)

    !> number of electrons in each orbital
    real(dp), intent(in) :: qOutput(:,:,:)

    !> Gradient of the external field
    real(dp), intent(in) :: extPotGrad(:,:)

    !> central cell coordinates of atoms
    real(dp), intent(inout) :: coord0(:,:)

    !> Stress tensor
    real(dp), intent(out) :: stress(:,:)

    real(dp) :: latDerivs(3,3)
    integer :: nAtom
    integer :: iAtom, ii, jj

    nAtom = size(coord0, dim=2)

    latDerivs(:,:) = 0.0_dp
    call cart2frac(coord0, latVec)
    do iAtom = 1, nAtom
      do ii = 1, 3
        do jj = 1, 3
          latDerivs(jj,ii) =  latDerivs(jj,ii)&
              & - sum(q0(:,iAtom,1) - qOutput(:,iAtom,1), dim=1) * extPotGrad(ii, iAtom)&
              & * coord0(jj, iAtom)
        end do
      end do
    end do
    call frac2cart(coord0, latVec)
    stress(:,:) = -matmul(latDerivs, transpose(latVec)) / cellVol

  end subroutine getExtFieldStress


  !> Removes forces components along constraint directions
  subroutine constrainForces(conAtom, conVec, derivs)

    !> atoms being constrained
    integer, intent(in) :: conAtom(:)

    !> vector to project out forces
    real(dp), intent(in) :: conVec(:,:)

    !> on input energy derivatives, on exit resulting projected derivatives
    real(dp), intent(inout) :: derivs(:,:)

    integer :: ii, iAtom

    ! Set force components along constraint vectors zero
    do ii = 1, size(conAtom)
      iAtom = conAtom(ii)
      derivs(:,iAtom) = derivs(:,iAtom)&
          & - conVec(:,ii) * dot_product(conVec(:,ii), derivs(:,iAtom))
    end do

  end subroutine constrainForces


  !> Flattens lattice components and applies lattice optimisation constraints.
  subroutine constrainLatticeDerivs(totalLatDerivs, normLatVecs, tLatOptFixAng,&
      & tLatOptFixLen, tLatOptIsotropic, constrLatDerivs)

    !> energy derivative with respect to lattice vectors
    real(dp), intent(in) :: totalLatDerivs(:,:)

    !> unit normals parallel to lattice vectors
    real(dp), intent(in) :: normLatVecs(:,:)

    !> Are the angles of the lattice being fixed during optimisation?
    logical, intent(in) :: tLatOptFixAng

    !> Are the magnitude of the lattice vectors fixed
    logical, intent(in) :: tLatOptFixLen(:)

    !> is the optimisation isotropic
    logical, intent(in) :: tLatOptIsotropic

    !> lattice vectors returned by the optimizer
    real(dp), intent(out) :: constrLatDerivs(:)

    real(dp) :: tmpLatDerivs(3, 3)
    integer :: ii

    tmpLatDerivs(:,:) = totalLatDerivs
    constrLatDerivs = reshape(tmpLatDerivs, [9])
    if (tLatOptFixAng) then
      ! project forces to be along original lattice
      tmpLatDerivs(:,:) = tmpLatDerivs * normLatVecs
      constrLatDerivs(:) = 0.0_dp
      if (any(tLatOptFixLen)) then
        do ii = 1, 3
          if (.not. tLatOptFixLen(ii)) then
            constrLatDerivs(ii) = sum(tmpLatDerivs(:,ii))
          end if
        end do
      else
        constrLatDerivs(1:3) = sum(tmpLatDerivs, dim=1)
      end if
    elseif (tLatOptIsotropic) then
      tmpLatDerivs(:,:) = tmpLatDerivs * normLatVecs
      constrLatDerivs(:) = 0.0_dp
      constrLatDerivs(1) = sum(tmpLatDerivs)
    end if

  end subroutine constrainLatticeDerivs


  !> Unfold contrained lattice vectors to full one.
  subroutine unconstrainLatticeVectors(constrLatVecs, origLatVecs, tLatOptFixAng, tLatOptFixLen,&
      & tLatOptIsotropic, newLatVecs)

    !> packaged up lattice vectors (depending on optimisation mode)
    real(dp), intent(in) :: constrLatVecs(:)

    !> original vectors at start
    real(dp), intent(in) :: origLatVecs(:,:)

    !> Are the angles of the lattice vectors fixed
    logical, intent(in) :: tLatOptFixAng

    !> are the magnitudes of the lattice vectors fixed
    logical, intent(in) :: tLatOptFixLen(:)

    !> is the optimisation isotropic
    logical, intent(in) :: tLatOptIsotropic

    !> resulting lattice vectors
    real(dp), intent(out) :: newLatVecs(:,:)

    real(dp) :: tmpLatVecs(9)
    integer :: ii

    tmpLatVecs(:) = constrLatVecs
    if (tLatOptFixAng) then
      ! Optimization uses scaling factor of lattice vectors
      if (any(tLatOptFixLen)) then
        do ii = 3, 1, -1
          if (.not. tLatOptFixLen(ii)) then
            tmpLatVecs(3 * ii - 2 : 3 * ii) =  tmpLatVecs(ii) * origLatVecs(:,ii)
          else
            tmpLatVecs(3 * ii - 2 : 3 * ii) =  origLatVecs(:,ii)
          end if
        end do
      else
        tmpLatVecs(7:9) =  tmpLatVecs(3) * origLatVecs(:,3)
        tmpLatVecs(4:6) =  tmpLatVecs(2) * origLatVecs(:,2)
        tmpLatVecs(1:3) =  tmpLatVecs(1) * origLatVecs(:,1)
      end if
    else if (tLatOptIsotropic) then
      ! Optimization uses scaling factor unit cell
      do ii = 3, 1, -1
        tmpLatVecs(3 * ii - 2 : 3 * ii) =  tmpLatVecs(1) * origLatVecs(:,ii)
      end do
    end if
    newLatVecs(:,:) = reshape(tmpLatVecs, [3, 3])

  end subroutine unconstrainLatticeVectors


  !> Returns the coordinates for the next Hessian calculation step.
  subroutine getNextDerivStep(derivDriver, derivs, indMovedAtoms, coords, tGeomEnd)

    !> Driver for the finite difference second derivatives
    type(OnumDerivs), intent(inout) :: derivDriver

    !> first derivatives of energy at the current coordinates
    real(dp), intent(in) :: derivs(:,:)

    !> moving atoms
    integer, intent(in) :: indMovedAtoms(:)

    !> atomic coordinates
    real(dp), intent(out) :: coords(:,:)

    !> has the process terminated
    logical, intent(out) :: tGeomEnd

    real(dp) :: newCoords(3, size(indMovedAtoms))

    call next(derivDriver, newCoords, derivs(:, indMovedAtoms), tGeomEnd)
    coords(:, indMovedAtoms) = newCoords

  end subroutine getNextDerivStep


  !> Returns the coordinates for the next coordinate optimisation step.
  subroutine getNextCoordinateOptStep(pGeoCoordOpt, energy, derivss, indMovedAtom, coords0,&
      & diffGeo, tCoordEnd, tRemoveExcitation)

    !> optimiser for atomic coordinates
    type(OGeoOpt), intent(inout) :: pGeoCoordOpt

    !> energies
    type(TEnergies), intent(in) :: energy

    !> Derivative of energy with respect to atomic coordinates
    real(dp), intent(in) :: derivss(:,:)

    !> numbers of the moving atoms
    integer, intent(in) :: indMovedAtom(:)

    !> central cell atomic coordinates
    real(dp), intent(inout) :: coords0(:,:)

    !> largest change in atomic coordinates
    real(dp), intent(out) :: diffGeo

    !> has the geometry optimisation finished
    logical, intent(out) :: tCoordEnd

    !> remove excited state energy from the step, to be consistent with the forces
    logical, intent(in) :: tRemoveExcitation

    real(dp) :: derivssMoved(3 * size(indMovedAtom))
    real(dp), target :: newCoordsMoved(3 * size(indMovedAtom))
    real(dp), pointer :: pNewCoordsMoved(:,:)

    derivssMoved(:) = reshape(derivss(:, indMovedAtom), [3 * size(indMovedAtom)])
    if (tRemoveExcitation) then
      call next(pGeoCoordOpt, energy%EForceRelated, derivssMoved, newCoordsMoved, tCoordEnd)
    else
      call next(pGeoCoordOpt, energy%EForceRelated + energy%Eexcited, derivssMoved, newCoordsMoved,&
          & tCoordEnd)
    end if
    pNewCoordsMoved(1:3, 1:size(indMovedAtom)) => newCoordsMoved(1 : 3 * size(indMovedAtom))
    diffGeo = maxval(abs(pNewCoordsMoved - coords0(:, indMovedAtom)))
    coords0(:, indMovedAtom) = pNewCoordsMoved

  end subroutine getNextCoordinateOptStep


  !> Returns the coordinates and lattice vectors for the next lattice optimisation step.
  subroutine getNextLatticeOptStep(pGeoLatOpt, energy, constrLatDerivs, origLatVec, tLatOptFixAng,&
      & tLatOptFixLen, tLatOptIsotropic, indMovedAtom, latVec, coord0, diffGeo, tGeomEnd)

    !> lattice vector optimising object
    type(OGeoOpt), intent(inout) :: pGeoLatOpt

    !> Energy contributions and total
    type(TEnergies), intent(inout) :: energy

    !> lattice vectors returned by the optimizer
    real(dp), intent(in) :: constrLatDerivs(:)

    !> Starting lattice vectors
    real(dp), intent(in) :: origLatVec(:,:)

    !> Fix angles between lattice vectors
    logical, intent(in) :: tLatOptFixAng

    !> Fix the magnitudes of lattice vectors
    logical, intent(in) :: tLatOptFixLen(:)

    !> Optimise isotropically
    logical, intent(in) :: tLatOptIsotropic

    !> numbers of the moving atoms
    integer, intent(in) :: indMovedAtom(:)

    !> lattice vectors
    real(dp), intent(inout) :: latVec(:,:)

    !> central cell coordinates of atoms
    real(dp), intent(inout) :: coord0(:,:)

    !> Maximum change in geometry at this step
    real(dp), intent(out) :: diffGeo

    !> has the geometry optimisation finished
    logical, intent(out) :: tGeomEnd

    real(dp) :: newLatVecsFlat(9), newLatVecs(3, 3), oldMovedCoords(3, size(indMovedAtom))

    call next(pGeoLatOpt, energy%EForceRelated, constrLatDerivs, newLatVecsFlat,tGeomEnd)
    call unconstrainLatticeVectors(newLatVecsFlat, origLatVec, tLatOptFixAng, tLatOptFixLen,&
        & tLatOptIsotropic, newLatVecs)
    oldMovedCoords(:,:) = coord0(:, indMovedAtom)
    call cart2frac(coord0, latVec)
    latVec(:,:) = newLatVecs
    call frac2cart(coord0, latVec)
    diffGeo = max(maxval(abs(newLatVecs - latVec)),&
        & maxval(abs(oldMovedCoords - coord0(:, indMovedAtom))))

  end subroutine getNextLatticeOptStep


  !> Delivers data for next MD step (and updates data depending on velocities of current step)
  subroutine getNextMdStep(pMdIntegrator, pMdFrame, temperatureProfile, derivs, movedMass,&
      & mass, cellVol, invLatVec, species0, indMovedAtom, tStress, tBarostat, energy, coord0,&
      & latVec, intPressure, totalStress, totalLatDeriv, velocities, tempIon)

    !> Molecular dynamics integrator
    type(OMdIntegrator), intent(inout) :: pMdIntegrator

    !> Molecular dynamics reference frame information
    type(OMdCommon), intent(in) :: pMdFrame

    !> Temperature profile in MD
    type(OTempProfile), allocatable, intent(inout) :: temperatureProfile

    !> Energy derivative wrt to atom positions
    real(dp), intent(in) :: derivs(:,:)

    !> Masses of moving atoms
    real(dp), intent(in) :: movedMass(:,:)

    !> Masses of each chemical species
    real(dp), intent(in) :: mass(:)

    !> unit cell volume
    real(dp), intent(in) :: cellVol

    !> inverse of the lattice vectors
    real(dp), intent(in) :: invLatVec(:,:)

    !> species of atoms in the central cell
    integer, intent(in) :: species0(:)

    !> numbers of the moving atoms
    integer, intent(in) :: indMovedAtom(:)

    !> Is stress being evaluated?
    logical, intent(in) :: tStress

    !> Is there a barostat
    logical, intent(in) :: tBarostat

    !> Energy contributions and total
    type(TEnergies), intent(inout) :: energy

    !> central cell coordinates of atoms
    real(dp), intent(inout) :: coord0(:,:)

    !> lattice vectors
    real(dp), intent(inout) :: latVec(:,:)

    !> Internal pressure in the unit cell
    real(dp), intent(inout) :: intPressure

    !> Stress tensor
    real(dp), intent(inout) :: totalStress(:,:)

    !> Derivative of energy with respect to lattice vectors
    real(dp), intent(inout) :: totalLatDeriv(:,:)

    !> Atomic velocities
    real(dp), intent(out) :: velocities(:,:)

    !> Atomic kinetic energy
    real(dp), intent(out) :: tempIon

    real(dp) :: movedAccel(3, size(indMovedAtom)), movedVelo(3, size(indMovedAtom))
    real(dp) :: movedCoords(3, size(indMovedAtom))
    real(dp) :: kineticStress(3, 3)

    movedAccel(:,:) = -derivs(:, indMovedAtom) / movedMass
    call next(pMdIntegrator, movedAccel, movedCoords, movedVelo)
    coord0(:, indMovedAtom) = movedCoords
    velocities(:,:) = 0.0_dp
    velocities(:, indMovedAtom) = movedVelo(:,:)

    if (allocated(temperatureProfile)) then
      call next(temperatureProfile)
    end if
    call evalKE(energy%Ekin, movedVelo, movedMass(1,:))
    call evalkT(pMdFrame, tempIon, movedVelo, movedMass(1,:))
    energy%EMerminKin = energy%EMermin + energy%Ekin
    energy%EGibbsKin = energy%EGibbs + energy%Ekin
    energy%EForceRelated = energy%EForceRelated + energy%Ekin

    if (tStress) then
      ! contribution from kinetic energy in MD, now that velocities for this geometry step are
      ! available
      call getKineticStress(kineticStress, mass, species0, velocities, cellVol)
      totalStress = totalStress + kineticStress
      intPressure = (totalStress(1,1) + totalStress(2,2) + totalStress(3,3)) / 3.0_dp
      totalLatDeriv = -cellVol * matmul(totalStress, invLatVec)
    end if

    if (tBarostat) then
      call rescale(pMDIntegrator, coord0, latVec, totalStress)
    end if

  end subroutine getNextMdStep


  !> Calculates and prints Pipek-Mezey localisation
  subroutine calcPipekMezeyLocalisation(env, pipekMezey, tPrintEigvecsTxt, nEl, filling, over,&
      & kPoint, neighbourList, nNeighbourSK, denseDesc,  iSparseStart, img2CentCell, iCellVec,&
      & cellVec, runId, orb, species, speciesName, parallelKS, localisation, eigvecsReal, SSqrReal,&
      & eigvecsCplx, SSqrCplx)

    !> Environment settings
    type(TEnvironment), intent(in) :: env

    !> Localisation methods for single electron states (if used)
    type(TPipekMezey), intent(in) :: pipekMezey

    !> Store eigenvectors as a text file
    logical, intent(in) :: tPrintEigVecsTxt

    !> Number of electrons
    real(dp), intent(in) :: nEl(:)

    !> Occupations of single particle states in the ground state
    real(dp), intent(in) :: filling(:,:,:)

    !> sparse overlap matrix
    real(dp), intent(in) :: over(:)

    !> k-points in the system (0,0,0) if molecular
    real(dp), intent(in) :: kPoint(:,:)

    !> list of neighbours for each atom
    type(TNeighbourList), intent(in) :: neighbourList

    !> Number of neighbours for each of the atoms
    integer, intent(in) :: nNeighbourSK(:)

    !> Dense matrix descriptor
    type(TDenseDescr), intent(in) :: denseDesc

    !> Index array for the start of atomic blocks in sparse arrays
    integer, intent(in) :: iSparseStart(:,:)

    !> map from image atoms to the original unique atom
    integer, intent(in) :: img2CentCell(:)

    !> Index for which unit cell atoms are associated with
    integer, intent(in) :: iCellVec(:)

    !> Vectors (in units of the lattice constants) to cells of the lattice
    real(dp), intent(in) :: cellVec(:,:)

    !> Job ID for future identification
    integer, intent(in) :: runId

    !> Atomic orbital information
    type(TOrbitals), intent(in) :: orb

    !> species of all atoms in the system
    integer, intent(in) :: species(:)

    !> label for each atomic chemical species
    character(*), intent(in) :: speciesName(:)

    !> K-points and spins to process
    type(TParallelKS), intent(in) :: parallelKS

    !> Localisation measure of single particle states
    real(dp), intent(out) :: localisation

    !> Storage for dense hamiltonian matrix
    real(dp), intent(inout), allocatable :: eigvecsReal(:,:,:)

    !> Storage for dense overlap matrix
    real(dp), intent(inout), allocatable :: SSqrReal(:,:)

    !> Storage for dense hamitonian matrix (complex case)
    complex(dp), intent(inout), allocatable :: eigvecsCplx(:,:,:)

    !> Storage for dense overlap matrix (complex case)
    complex(dp), intent(inout), allocatable :: SSqrCplx(:,:)

    integer :: nFilledLev, nAtom, nSpin
    integer :: iSpin, iKS, iK

    nAtom = size(orb%nOrbAtom)
    nSpin = size(nEl)

    if (any(abs(mod(filling, real(3 - nSpin, dp))) > elecTolMax)) then
      call warning("Fractional occupations allocated for electron localisation")
    end if

    if (allocated(eigvecsReal)) then
      call unpackHS(SSqrReal,over,neighbourList%iNeighbour, nNeighbourSK, denseDesc%iAtomStart,&
          & iSparseStart, img2CentCell)
      do iKS = 1, parallelKS%nLocalKS
        iSpin = parallelKS%localKS(2, iKS)
        nFilledLev = nint(nEl(iSpin) / real(3 - nSpin, dp))
        localisation = pipekMezey%getLocalisation(eigvecsReal(:, 1:nFilledLev, iKS), SSqrReal,&
            & denseDesc%iAtomStart)
        write(stdOut, "(A, E15.8)") 'Original localisation', localisation
        call pipekMezey%calcCoeffs(eigvecsReal(:, 1:nFilledLev, iKS), SSqrReal,&
            & denseDesc%iAtomStart)
        localisation = pipekMezey%getLocalisation(eigvecsReal(:,1:nFilledLev,iKS), SSqrReal,&
            & denseDesc%iAtomStart)
        write(stdOut, "(A, E20.12)") 'Final localisation ', localisation
      end do

      call writeRealEigvecs(env, runId, neighbourList, nNeighbourSK, denseDesc, iSparseStart,&
          & img2CentCell, species(:nAtom), speciesName, orb, over, parallelKS, tPrintEigvecsTxt,&
          & eigvecsReal, SSqrReal, fileName="localOrbs")
    else

      localisation = 0.0_dp
      do iKS = 1, parallelKS%nLocalKS
        iK = parallelKS%localKS(1, iKS)
        iSpin = parallelKS%localKS(2, iKS)
        nFilledLev = nint(nEl(iSpin) / real( 3 - nSpin, dp))
        localisation = localisation + pipekMezey%getLocalisation(&
            & eigvecsCplx(:,:nFilledLev,iKS), SSqrCplx, over, kpoint(:,iK), neighbourList,&
            & nNeighbourSK, iCellVec, cellVec, denseDesc%iAtomStart, iSparseStart, img2CentCell)
      end do
      write(stdOut, "(A, E20.12)") 'Original localisation', localisation

      ! actual localisation calls
      do iKS = 1, parallelKS%nLocalKS
        iK = parallelKS%localKS(1, iKS)
        iSpin = parallelKS%localKS(2, iKS)
        nFilledLev = nint(nEl(iSpin) / real( 3 - nSpin, dp))
        call pipekMezey%calcCoeffs(eigvecsCplx(:,:nFilledLev,iKS), SSqrCplx, over, kpoint(:,iK),&
            & neighbourList, nNeighbourSK, iCellVec, cellVec, denseDesc%iAtomStart, iSparseStart,&
            & img2CentCell)
      end do

      localisation = 0.0_dp
      do iKS = 1, parallelKS%nLocalKS
        iK = parallelKS%localKS(1, iKS)
        iSpin = parallelKS%localKS(2, iKS)
        nFilledLev = nint(nEl(iSpin) / real( 3 - nSpin, dp))
        localisation = localisation + pipekMezey%getLocalisation(&
            & eigvecsCplx(:,:nFilledLev,iKS), SSqrCplx, over, kpoint(:,iK), neighbourList,&
            & nNeighbourSK, iCellVec, cellVec, denseDesc%iAtomStart, iSparseStart, img2CentCell)
      end do
      write(stdOut, "(A, E20.12)") 'Final localisation', localisation

      call writeCplxEigvecs(env, runId, neighbourList, nNeighbourSK, cellVec, iCellVec, denseDesc,&
          & iSparseStart, img2CentCell, species, speciesName, orb, kPoint, over, parallelKS,&
          & tPrintEigvecsTxt, eigvecsCplx, SSqrCplx, fileName="localOrbs")

    end if

  end subroutine calcPipekMezeyLocalisation

  subroutine printMaxForces(derivs, constrLatDerivs, tCoordOpt, tLatOpt, indMovedAtoms)
    real(dp), intent(in), allocatable :: derivs(:,:)
    real(dp), intent(in) :: constrLatDerivs(:)
    logical, intent(in) :: tCoordOpt
    logical, intent(in) :: tLatOpt
    integer, intent(in) :: indMovedAtoms(:)

    if (tCoordOpt) then
      call printMaxForce(maxval(abs(derivs(:, indMovedAtoms))))
    end if
    if (tLatOpt) then
      call printMaxLatticeForce(maxval(abs(constrLatDerivs)))
    end if

  end subroutine printMaxForces


#:if WITH_SOCKETS

  subroutine sendEnergyAndForces(env, socket, energy, TS, derivs, totalStress, cellVol)
    type(TEnvironment), intent(in) :: env
    ! Socket may be unallocated (as on slave processes)
    type(IpiSocketComm), allocatable, intent(inout) :: socket
    type(TEnergies), intent(in) :: energy
    real(dp), intent(in) :: TS(:)
    real(dp), intent(in) :: derivs(:,:)
    real(dp), intent(in) :: totalStress(:,:)
    real(dp), intent(in) :: cellVol

    if (env%tGlobalMaster) then
      ! stress was computed above in the force evaluation block or is 0 if aperiodic
      call socket%send(energy%ETotal - sum(TS), -derivs, totalStress * cellVol)
    end if
  end subroutine sendEnergyAndForces

#:endif


  !!!!!!!!!!!!!!!!!!!!!!!!!!!!!!!!!!!!!!!!!!!!!!!!!!!!!!!!!!!!!!!!
  !!!! REKS subroutines
  !!!!!!!!!!!!!!!!!!!!!!!!!!!!!!!!!!!!!!!!!!!!!!!!!!!!!!!!!!!!!!!!

  !> Diagonalize H0 to obtain initial guess of eigenvectors
  !> or read eigenvectors in REKS
  !> Save dense overlap matrix elements
  !> Check Gamma point condition and set filling information
  subroutine getReksInitialSettings(env, denseDesc, h0, over, neighbourList, &
      & nNeighbourSK, iSparseStart, img2CentCell, electronicSolver, &
      & HSqrReal, SSqrReal, eigvecsReal, eigen, reks)

    !> Environment settings
    type(TEnvironment), intent(inout) :: env

    !> Dense matrix descriptor
    type(TDenseDescr), intent(in) :: denseDesc

    !> hamiltonian in sparse storage
    real(dp), intent(in) :: h0(:)

    !> sparse overlap matrix
    real(dp), intent(in) :: over(:)

    !> list of neighbours for each atom
    type(TNeighbourList), intent(in) :: neighbourList

    !> Number of neighbours for each of the atoms
    integer, intent(in) :: nNeighbourSK(:)

    !> Index array for the start of atomic blocks in sparse arrays
    integer, intent(in) :: iSparseStart(:,:)

    !> map from image atoms to the original unique atom
    integer, intent(in) :: img2CentCell(:)

    !> Electronic solver information
    type(TElectronicSolver), intent(inout) :: electronicSolver

    !> dense hamitonian matrix
    real(dp), intent(out) :: HSqrReal(:,:)

    !> dense overlap matrix
    real(dp), intent(out) :: SSqrReal(:,:)

    !> Eigenvectors on eixt
    real(dp), intent(out) :: eigvecsReal(:,:,:)

    !> eigenvalues
    real(dp), intent(out) :: eigen(:,:,:)

    !> data type for REKS
    type(TReksCalc), intent(inout) :: reks

    if (reks%guess == 1) then

      call env%globalTimer%startTimer(globalTimers%diagonalization)
      call buildAndDiagDenseRealH0(env, denseDesc, h0, over, neighbourList, &
          & nNeighbourSK, iSparseStart, img2CentCell, electronicSolver, &
          & HSqrReal, SSqrReal, eigvecsReal, eigen(:,1,:), reks%overSqr)
      call env%globalTimer%stopTimer(globalTimers%diagonalization)

    else if (reks%guess == 2) then

      call readEigenvecs(eigvecsReal(:,:,1))
      ! TODO : renormalize eigenvectors needed!
      call symmetrizeOverlap(env, denseDesc, over, neighbourList, &
          & nNeighbourSK, iSparseStart, img2CentCell, electronicSolver, &
          & SSqrReal, reks%overSqr)

    end if

    call checkGammaPoint(denseDesc, neighbourList%iNeighbour, &
        & nNeighbourSK, iSparseStart, img2CentCell, over, reks%overSqr, &
        & reks%getAtomIndex, reks%getDenseAO, reks%getDenseAtom)

    call constructMicrostates(reks%Nc, reks%tSSR22, reks%tSSR44, reks%fillingL)

  end subroutine getReksInitialSettings


  !> Diagonalize H0 to obtain initial guess of eigenvectors
  subroutine buildAndDiagDenseRealH0(env, denseDesc, h0, over, neighbourList, &
      & nNeighbourSK, iSparseStart, img2CentCell, electronicSolver, HSqrReal, &
      & SSqrReal, eigvecsReal, eigen, overSqr)

    !> Environment settings
    type(TEnvironment), intent(inout) :: env

    !> Dense matrix descriptor
    type(TDenseDescr), intent(in) :: denseDesc

    !> hamiltonian in sparse storage
    real(dp), intent(in) :: h0(:)

    !> sparse overlap matrix
    real(dp), intent(in) :: over(:)

    !> list of neighbours for each atom
    type(TNeighbourList), intent(in) :: neighbourList

    !> Number of neighbours for each of the atoms
    integer, intent(in) :: nNeighbourSK(:)

    !> Index array for the start of atomic blocks in sparse arrays
    integer, intent(in) :: iSparseStart(:,:)

    !> map from image atoms to the original unique atom
    integer, intent(in) :: img2CentCell(:)

    !> Electronic solver information
    type(TElectronicSolver), intent(inout) :: electronicSolver

    !> dense hamitonian matrix
    real(dp), intent(out) :: HSqrReal(:,:)

    !> dense overlap matrix
    real(dp), intent(out) :: SSqrReal(:,:)

    !> Eigenvectors on eixt
    real(dp), intent(out) :: eigvecsReal(:,:,:)

    !> eigenvalues
    real(dp), intent(out) :: eigen(:,:)

    !> Dense overlap matrix
    real(dp), intent(out) :: overSqr(:,:)

    eigen(:,:) = 0.0_dp
    call env%globalTimer%startTimer(globalTimers%sparseToDense)
    call unpackHS(HSqrReal, h0, neighbourList%iNeighbour, nNeighbourSK, &
        & denseDesc%iAtomStart, iSparseStart, img2CentCell)
    call unpackHS(SSqrReal, over, neighbourList%iNeighbour, nNeighbourSK, &
        & denseDesc%iAtomStart, iSparseStart, img2CentCell)
    call env%globalTimer%stopTimer(globalTimers%sparseToDense)

    overSqr(:,:) = SSqrReal
    call blockSymmetrizeHS(overSqr, denseDesc%iAtomStart)

    call diagDenseMtx(electronicSolver, 'V', HSqrReal, SSqrReal, eigen(:,1))
    eigvecsReal(:,:,1) = HSqrReal

  end subroutine buildAndDiagDenseRealH0


  !> Save dense overlap matrix elements
  subroutine symmetrizeOverlap(env, denseDesc, over, neighbourList, &
      & nNeighbourSK, iSparseStart, img2CentCell, electronicSolver, &
      & SSqrReal, overSqr)

    !> Environment settings
    type(TEnvironment), intent(inout) :: env

    !> Dense matrix descriptor
    type(TDenseDescr), intent(in) :: denseDesc

    !> sparse overlap matrix
    real(dp), intent(in) :: over(:)

    !> list of neighbours for each atom
    type(TNeighbourList), intent(in) :: neighbourList

    !> Number of neighbours for each of the atoms
    integer, intent(in) :: nNeighbourSK(:)

    !> Index array for the start of atomic blocks in sparse arrays
    integer, intent(in) :: iSparseStart(:,:)

    !> map from image atoms to the original unique atom
    integer, intent(in) :: img2CentCell(:)

    !> Electronic solver information
    type(TElectronicSolver), intent(inout) :: electronicSolver

    !> dense overlap matrix
    real(dp), intent(out) :: SSqrReal(:,:)

    !> Dense overlap matrix
    real(dp), intent(out) :: overSqr(:,:)

    call env%globalTimer%startTimer(globalTimers%sparseToDense)
    call unpackHS(SSqrReal, over, neighbourList%iNeighbour, nNeighbourSK, &
        & denseDesc%iAtomStart, iSparseStart, img2CentCell)
    call env%globalTimer%stopTimer(globalTimers%sparseToDense)

    overSqr(:,:) = SSqrReal
    call blockSymmetrizeHS(overSqr, denseDesc%iAtomStart)

  end subroutine symmetrizeOverlap


  !> Creates (delta) density matrix for each microstate from real eigenvectors.
  subroutine getDensityLFromRealEigvecs(env, denseDesc, neighbourList, &
      & nNeighbourSK, iSparseStart, img2CentCell, orb, eigvecs, q0, reks)

    !> Environment settings
    type(TEnvironment), intent(inout) :: env

    !> Dense matrix descriptor
    type(TDenseDescr), intent(in) :: denseDesc

    !> list of neighbours for each atom
    type(TNeighbourList), intent(in) :: neighbourList

    !> Number of neighbours for each of the atoms
    integer, intent(in) :: nNeighbourSK(:)

    !> Index array for the start of atomic blocks in sparse arrays
    integer, intent(in) :: iSparseStart(:,:)

    !> map from image atoms to the original unique atom
    integer, intent(in) :: img2CentCell(:)

    !> Atomic orbital information
    type(TOrbitals), intent(in) :: orb

    !> eigenvectors
    real(dp), intent(inout) :: eigvecs(:,:,:)

    !> reference atomic occupations
    real(dp), intent(in) :: q0(:,:,:)

    !> data type for REKS
    type(TReksCalc), intent(inout) :: reks

    real(dp), allocatable :: tmpRho(:,:)
    integer :: nOrb, iL

    nOrb = size(reks%overSqr,dim=1)

    if (.not. reks%tForces) then
      allocate(tmpRho(nOrb,nOrb))
    end if

    call env%globalTimer%startTimer(globalTimers%densityMatrix)

    if (reks%tForces) then
      reks%rhoSqrL(:,:,:,:) = 0.0_dp
    else
      reks%rhoSpL(:,:,:) = 0.0_dp
    end if

    do iL = 1, reks%Lmax

      if (reks%tForces) then
        ! reks%rhoSqrL has (my_ud) component
        call makeDensityMatrix(reks%rhoSqrL(:,:,1,iL), eigvecs(:,:,1), &
            & reks%fillingL(:,1,iL))
        call symmetrizeHS(reks%rhoSqrL(:,:,1,iL))
        if (reks%tRangeSep) then
          ! reks%deltaRhoSqrL has (my_ud) component
          reks%deltaRhoSqrL(:,:,1,iL) = reks%rhoSqrL(:,:,1,iL)
          call denseSubtractDensityOfAtoms(q0, denseDesc%iAtomStart, &
              & reks%deltaRhoSqrL(:,:,:,iL), 1)
        end if
      else
        tmpRho(:,:) = 0.0_dp
        call makeDensityMatrix(tmpRho, eigvecs(:,:,1), &
            & reks%fillingL(:,1,iL))
        call env%globalTimer%startTimer(globalTimers%denseToSparse)
        ! reks%rhoSpL has (my_ud) component
        call packHS(reks%rhoSpL(:,1,iL), tmpRho, &
            & neighbourlist%iNeighbour, nNeighbourSK, orb%mOrb, &
            & denseDesc%iAtomStart, iSparseStart, img2CentCell)
        call env%globalTimer%stopTimer(globalTimers%denseToSparse)
        if (reks%tRangeSep) then
          ! reks%deltaRhoSqrL has (my_ud) component
          reks%deltaRhoSqrL(:,:,1,iL) = tmpRho
          call symmetrizeHS(reks%deltaRhoSqrL(:,:,1,iL))
          call denseSubtractDensityOfAtoms(q0, denseDesc%iAtomStart, &
              & reks%deltaRhoSqrL(:,:,:,iL), 1)
        end if
      end if

    end do

    if (reks%tForces) then
      ! reks%rhoSqrL has (my_qm) component
      call ud2qmL(reks%rhoSqrL, reks%Lpaired)
    else
      ! reks%rhoSpL has (my_qm) component
      call ud2qmL(reks%rhoSpL, reks%Lpaired)
    end if

    call env%globalTimer%stopTimer(globalTimers%densityMatrix)

  end subroutine getDensityLFromRealEigvecs


  !> Calculate Mulliken population for each microstate from sparse density matrix.
  subroutine getMullikenPopulationL(env, denseDesc, neighbourList, &
      & nNeighbourSK, img2CentCell, iSparseStart, orb, over, reks)

    !> Environment settings
    type(TEnvironment), intent(inout) :: env

    !> Dense matrix descriptor
    type(TDenseDescr), intent(in) :: denseDesc

    !> Atomic neighbours
    type(TNeighbourList), intent(in) :: neighbourList

    !> Number of neighbours for each atom within overlap distance
    integer, intent(in) :: nNeighbourSK(:)

    !> image to actual atom indexing
    integer, intent(in) :: img2CentCell(:)

    !> sparse matrix indexing array
    integer, intent(in) :: iSparseStart(:,:)

    !> Atomic orbital information
    type(TOrbitals), intent(in) :: orb

    !> sparse overlap matrix
    real(dp), intent(in) :: over(:)

    !> data type for REKS
    type(TReksCalc), intent(inout) :: reks

    real(dp), allocatable :: tmpRhoSp(:)
    integer :: sparseSize, iL

    sparseSize = size(over,dim=1)

    if (reks%tForces) then
      allocate(tmpRhoSp(sparseSize))
    end if

    do iL = 1, reks%Lmax

      if (reks%tForces) then

        tmpRhoSp(:) = 0.0_dp
        call env%globalTimer%startTimer(globalTimers%denseToSparse)
        call packHS(tmpRhoSp, reks%rhoSqrL(:,:,1,iL), &
            & neighbourlist%iNeighbour, nNeighbourSK, orb%mOrb, &
            & denseDesc%iAtomStart, iSparseStart, img2CentCell)
        call env%globalTimer%stopTimer(globalTimers%denseToSparse)
        ! reks%qOutputL has (my_qm) component
        reks%qOutputL(:,:,:,iL) = 0.0_dp
        call mulliken(reks%qOutputL(:,:,1,iL), over, tmpRhoSp, &
            & orb, neighbourList%iNeighbour, nNeighbourSK, img2CentCell, iSparseStart)

      else

        ! reks%qOutputL has (my_qm) component
        reks%qOutputL(:,:,:,iL) = 0.0_dp
        call mulliken(reks%qOutputL(:,:,1,iL), over, reks%rhoSpL(:,1,iL), &
            & orb, neighbourList%iNeighbour, nNeighbourSK, img2CentCell, iSparseStart)

      end if

    end do

    ! reks%qOutputL has (qm) component
    call qmExpandL(reks%qOutputL, reks%Lpaired)

  end subroutine getMullikenPopulationL


  !> Build L, spin dependent Hamiltonian with various contributions
  !> and compute the energy of microstates
  subroutine getHamiltonianLandEnergyL(env, denseDesc, sccCalc, orb, &
      & species, neighbourList, nNeighbourSK, iSparseStart, img2CentCell, &
      & electrostatics, H0, over, spinW, cellVol, extPressure, energy, &
      & q0, iAtInCentralRegion, thirdOrd, rangeSep, nNeighbourLC, reks)

    !> Environment settings
    type(TEnvironment), intent(inout) :: env

    !> Dense matrix descriptor
    type(TDenseDescr), intent(in) :: denseDesc

    !> SCC module internal variables
    type(TScc), allocatable, intent(inout) :: sccCalc

    !> atomic orbital information
    type(TOrbitals), intent(in) :: orb

    !> species of all atoms
    integer, target, intent(in) :: species(:)

    !> neighbours to atoms
    type(TNeighbourList), intent(in) :: neighbourList

    !> Number of atomic neighbours
    integer, intent(in) :: nNeighbourSK(:)

    !> Index for atomic blocks in sparse data
    integer, intent(in) :: iSparseStart(:,:)

    !> map from image atom to real atoms
    integer, intent(in) :: img2CentCell(:)

    !> electrostatic solver (poisson or gamma-functional)
    integer, intent(in) :: electrostatics

    !> non-SCC hamitonian (sparse)
    real(dp), intent(in) :: H0(:)

    !> sparse overlap matrix
    real(dp), intent(in) :: over(:)

    !> spin constants
    real(dp), intent(in), allocatable :: spinW(:,:,:)

    !> unit cell volume
    real(dp), intent(in) :: cellVol

    !> external pressure
    real(dp), intent(in) :: extPressure

    !> energy contributions
    type(TEnergies), intent(inout) :: energy

    !> reference atomic occupations
    real(dp), intent(in) :: q0(:,:,:)

    !> Atoms over which to sum the total energies
    integer, intent(in) :: iAtInCentralRegion(:)

    !> third order SCC interactions
    type(ThirdOrder), allocatable, intent(inout) :: thirdOrd

    !> Data for rangeseparated calculation
    type(RangeSepFunc), intent(inout) :: rangeSep

    !> Nr. of neighbours for each atom in the long-range functional.
    integer, intent(in) :: nNeighbourLC(:)

    !> data type for REKS
    type(TReksCalc), intent(inout) :: reks

    real(dp), allocatable :: tmpHamSp(:,:)
    real(dp), allocatable :: tmpHam(:,:)
    real(dp), allocatable :: tmpEn(:)

    integer :: sparseSize, nOrb, iL

    sparseSize = size(over,dim=1)
    nOrb = size(reks%overSqr,dim=1)

    if (reks%tRangeSep) then
      allocate(tmpHamSp(sparseSize,1))
      allocate(tmpHam(nOrb,nOrb))
      allocate(tmpEn(reks%Lmax))
    end if

    reks%intShellL(:,:,:,:) = 0.0_dp
    reks%intBlockL(:,:,:,:,:) = 0.0_dp
    do iL = 1, reks%Lmax

      reks%intAtom(:,:) = 0.0_dp
      ! reks%chargePerShellL has (qm) component
      call getChargePerShell(reks%qOutputL(:,:,:,iL), orb, species,&
          & reks%chargePerShellL(:,:,:,iL))
      ! reks%intShellL, reks%intBlockL has (qm) component
      call addReksChargePotentials(env, sccCalc, reks%qOutputL(:,:,:,iL), &
          & q0, reks%chargePerShellL(:,:,:,iL), orb, species, &
          & neighbourList, img2CentCell, spinW, thirdOrd, electrostatics, &
          & reks%intAtom, reks%intShellL(:,:,:,iL), reks%intBlockL(:,:,:,:,iL))

      ! Calculate Hamiltonian including SCC, spin
      if(.not. reks%tRangeSep) then
        ! reks%hamSpL has (my_qm) component
        call getReksSccHamiltonian(H0, over, nNeighbourSK, neighbourList, &
            & species, orb, iSparseStart, img2CentCell, reks%hamSpL(:,:,iL), &
            & reks%intBlockL(:,:,:,:,iL), reks%Lpaired, iL)
      else
        tmpHamSp(:,:) = 0.0_dp
        call getReksSccHamiltonian(H0, over, nNeighbourSK, neighbourList, &
            & species, orb, iSparseStart, img2CentCell, tmpHamSp, &
            & reks%intBlockL(:,:,:,:,iL), reks%Lpaired, iL)
        ! Convert Hamiltonian from sparse to dense to calculate
        ! rangeseparated contribution for each microstate
        tmpHam(:,:) = 0.0_dp
        call env%globalTimer%startTimer(globalTimers%sparseToDense)
        call unpackHS(tmpHam, tmpHamSp(:,1), neighbourList%iNeighbour, &
            & nNeighbourSK, denseDesc%iAtomStart, iSparseStart, img2CentCell)
        call env%globalTimer%stopTimer(globalTimers%sparseToDense)
        call blockSymmetrizeHS(tmpHam, denseDesc%iAtomStart)
        ! reks%hamSqrL has (my_qm) component
        reks%hamSqrL(:,:,1,iL) = tmpHam
      end if

    end do

    if(.not. reks%tRangeSep) then
      ! reks%hamSpL has (my_ud) component
      call qm2udL(reks%hamSpL, reks%Lpaired)
    else
      ! reks%hamSqrL has (my_ud) component
      call qm2udL(reks%hamSqrL, reks%Lpaired)
      tmpEn(:) = 0.0_dp
      do iL = 1, reks%Lmax
        ! Add rangeseparated contribution
        call rangeSep%addLRHamiltonian(env, reks%deltaRhoSqrL(:,:,1,iL), &
            & over, neighbourList%iNeighbour, nNeighbourLC, &
            & denseDesc%iAtomStart, iSparseStart, orb, &
            & reks%hamSqrL(:,:,1,iL), reks%overSqr)
        ! Calculate the long-range exchange energy for up spin
        call rangeSep%addLREnergy(tmpEn(iL))
      end do
    end if

    call getReksEnergyL(env, denseDesc, sccCalc, species, H0, &
        & orb, neighbourList, nNeighbourSK, img2CentCell, &
        & iSparseStart, cellVol, extPressure, energy, q0, &
        & iAtInCentralRegion, thirdOrd, reks, tmpEn, sparseSize)

    if (reks%Plevel >= 2) then
      call printReksMicrostates(reks%enLnonSCC, reks%enLscc, reks%enLspin, &
          & reks%enL3rd, reks%enLfock, energy%Erep, reks%enLtot, &
          & reks%t3rd, reks%tRangeSep)
    end if

  end subroutine getHamiltonianLandEnergyL


  !> Add potentials comming from point charges.
  subroutine addReksChargePotentials(env, sccCalc, qOutput, q0, &
      & chargePerShell, orb, species, neighbourList, img2CentCell, &
      & spinW, thirdOrd, electrostatics, intAtom, intShell, intBlock)

    !> Environment settings
    type(TEnvironment), intent(in) :: env

    !> SCC module internal variables
    type(TScc), intent(inout) :: sccCalc

    !> Input atomic populations
    real(dp), intent(in) :: qOutput(:,:,:)

    !> reference atomic occupations
    real(dp), intent(in) :: q0(:,:,:)

    !> charges per atomic shell
    real(dp), intent(in) :: chargePerShell(:,:,:)

    !> atomic orbital information
    type(TOrbitals), intent(in) :: orb

    !> species of all atoms
    integer, target, intent(in) :: species(:)

    !> neighbours to atoms
    type(TNeighbourList), intent(in) :: neighbourList

    !> map from image atom to real atoms
    integer, intent(in) :: img2CentCell(:)

    !> spin constants
    real(dp), intent(in), allocatable :: spinW(:,:,:)

    !> third order SCC interactions
    type(ThirdOrder), allocatable, intent(inout) :: thirdOrd

    !> electrostatic solver (poisson or gamma-functional)
    integer, intent(in) :: electrostatics

    !> internal atom and spin resolved potential
    real(dp), intent(inout) :: intAtom(:,:)

    !> internal shell and spin resolved potential for each microstate
    real(dp), intent(inout) :: intShell(:,:,:)

    !> internal block and spin resolved potential for each microstate
    real(dp), intent(inout) :: intBlock(:,:,:,:)

    ! local variables
    real(dp), allocatable :: atomPot(:,:)
    real(dp), allocatable :: shellPot(:,:,:)

    integer, pointer :: pSpecies0(:)
    integer :: nAtom, nSpin

    nAtom = size(qOutput,dim=2)
    nSpin = size(qOutput,dim=3)
    pSpecies0 => species(1:nAtom)

    allocate(atomPot(nAtom,nSpin))
    allocate(shellPot(orb%mShell,nAtom,nSpin))

    call sccCalc%updateCharges(env, qOutput, q0, orb, species)

    select case(electrostatics)
    case(elstatTypes%gammaFunc)
      call sccCalc%updateShifts(env, orb, species, &
          & neighbourList%iNeighbour, img2CentCell)
      call sccCalc%getShiftPerAtom(atomPot(:,1))
      call sccCalc%getShiftPerL(shellPot(:,:,1))
    case(elstatTypes%poisson)
      call error("poisson solver is not compatible with REKS")
    end select

    intAtom(:,1) = intAtom(:,1) + atomPot(:,1)
    intShell(:,:,1) = intShell(:,:,1) + shellPot(:,:,1)

    if (allocated(thirdOrd)) then
      call thirdOrd%updateCharges(pSpecies0, neighbourList, &
          & qOutput, q0, img2CentCell, orb)
      call thirdOrd%getShifts(atomPot(:,1), shellPot(:,:,1))
      intAtom(:,1) = intAtom(:,1) + atomPot(:,1)
      intShell(:,:,1) = intShell(:,:,1) + shellPot(:,:,1)
    end if

    call getSpinShift(shellPot, chargePerShell, species, orb, spinW)
    intShell(:,:,:) = intShell(:,:,:) + shellPot(:,:,:)

    call total_shift(intShell, intAtom, orb, species)
    call total_shift(intBlock, intShell, orb, species)

  end subroutine addReksChargePotentials


  !> Returns the Hamiltonian for the given scc iteration
  subroutine getReksSccHamiltonian(H0, over, nNeighbourSK, &
      & neighbourList, species, orb, iSparseStart, img2CentCell, &
      & hamSp, intBlock, Lpaired, iL)

    !> non-SCC hamitonian (sparse)
    real(dp), intent(in) :: H0(:)

    !> overlap (sparse)
    real(dp), intent(in) :: over(:)

    !> Number of atomic neighbours
    integer, intent(in) :: nNeighbourSK(:)

    !> list of atomic neighbours
    type(TNeighbourList), intent(in) :: neighbourList

    !> species of atoms
    integer, intent(in) :: species(:)

    !> atomic orbital information
    type(TOrbitals), intent(in) :: orb

    !> Index for atomic blocks in sparse data
    integer, intent(in) :: iSparseStart(:,:)

    !> image atoms to central cell atoms
    integer, intent(in) :: img2CentCell(:)

    !> resulting hamitonian (sparse)
    real(dp), intent(out) :: hamSp(:,:)

    !> internal block and spin resolved potential for each microstate
    real(dp), intent(inout) :: intBlock(:,:,:,:)

    !> Number of spin-paired microstates
    integer, intent(in) :: Lpaired

    !> currect index of loop L
    integer, intent(in) :: iL

    real(dp), allocatable :: tmpBlock(:,:,:,:)
    integer :: nAtom

    nAtom = size(orb%nOrbAtom)

    allocate(tmpBlock(orb%mOrb,orb%mOrb,nAtom,1))

    ! tmpBlock has (my_qm) component
    if (iL <= Lpaired) then
      tmpBlock(:,:,:,1) = intBlock(:,:,:,1)
      hamSp(:,1) = h0(:)
    else
      if (mod(iL,2) == 1) then
        tmpBlock(:,:,:,1) = intBlock(:,:,:,1)
        hamSp(:,1) = h0(:)
      else
        tmpBlock(:,:,:,1) = -intBlock(:,:,:,2)
        hamSp(:,:) = 0.0_dp
      end if
    end if

    ! hamSp has (my_qm) component
    call add_shift(hamSp, over, nNeighbourSK, neighbourList%iNeighbour, &
        & species, orb, iSparseStart, nAtom, img2CentCell, tmpBlock)
    hamSp(:,1) = 2.0_dp * hamSp(:,1)

  end subroutine getReksSccHamiltonian


  !> Calculates various energy contribution that can potentially update for the same geometry
  subroutine getReksEnergyL(env, denseDesc, sccCalc, species, H0, &
      & orb, neighbourList, nNeighbourSK, img2CentCell, iSparseStart, &
      & cellVol, extPressure, energy, q0, iAtInCentralRegion, thirdOrd, &
      & reks, tmpEn, sparseSize)

    !> Environment settings
    type(TEnvironment), intent(inout) :: env

    !> Dense matrix descriptor
    type(TDenseDescr), intent(in) :: denseDesc

    !> SCC module internal variables
    type(TScc), allocatable, intent(inout) :: sccCalc

    !> chemical species
    integer, target, intent(in) :: species(:)

    !> non-self-consistent hamiltonian
    real(dp), intent(in) :: H0(:)

    !> atomic orbital information
    type(TOrbitals), intent(in) :: orb

    !> neighbour list
    type(TNeighbourList), intent(in) :: neighbourList

    !> Number of neighbours within cut-off for each atom
    integer, intent(in) :: nNeighbourSK(:)

    !> image to real atom mapping
    integer, intent(in) :: img2CentCell(:)

    !> index for sparse large matrices
    integer, intent(in) :: iSparseStart(:,:)

    !> unit cell volume
    real(dp), intent(in) :: cellVol

    !> external pressure
    real(dp), intent(in) :: extPressure

    !> energy contributions
    type(TEnergies), intent(inout) :: energy

    !> reference atomic occupations
    real(dp), intent(in) :: q0(:,:,:)

    !> Atoms over which to sum the total energies
    integer, intent(in) :: iAtInCentralRegion(:)

    !> third order SCC interactions
    type(ThirdOrder), allocatable, intent(inout) :: thirdOrd

    !> data type for REKS
    type(TReksCalc), intent(inout) :: reks

    !> spin up part of long-range corrected energy
    real(dp), intent(in) :: tmpEn(:)

    !> Size of the sparse overlap
    integer, intent(in) :: sparseSize

    real(dp), allocatable :: tmpRhoSp(:)
    integer, pointer :: pSpecies0(:)
    integer :: iL, tmpL, nAtom, nSpin

    nAtom = size(reks%qOutputL,dim=2)
    nSpin = size(reks%chargePerShellL,dim=3)
    pSpecies0 => species(1:nAtom)

    if (reks%tForces) then
      allocate(tmpRhoSp(sparseSize))
    end if

    ! set the long-range corrected energy for each microstate
    if (reks%tRangeSep) then
      do iL = 1, reks%Lmax
        if (iL <= reks%Lpaired) then
          energy%Efock = tmpEn(iL) + tmpEn(iL)
        else
          if (mod(iL,2) == 1) then
            energy%Efock = tmpEn(iL) + tmpEn(iL+1)
          else
            energy%Efock = tmpEn(iL) + tmpEn(iL-1)
          end if
        end if
        reks%enLfock(iL) = energy%Efock
      end do
    end if

    do iL = 1, reks%Lmax

      if (iL <= reks%Lpaired) then
        tmpL = iL
      else
        if (mod(iL,2) == 1) then
          tmpL = iL
        else
          tmpL = iL - 1
        end if
      end if

      ! Tr[H0 * Rho] can be done with the same algorithm as Mulliken-analysis
      energy%atomNonSCC(:) = 0.0_dp
      energy%EnonSCC = 0.0_dp
      if (reks%tForces) then
        tmpRhoSp(:) = 0.0_dp
        call env%globalTimer%startTimer(globalTimers%denseToSparse)
        ! reks%rhoSqrL has (my_qm) component
        call packHS(tmpRhoSp, reks%rhoSqrL(:,:,1,tmpL), &
            & neighbourList%iNeighbour, nNeighbourSK, orb%mOrb, &
            & denseDesc%iAtomStart, iSparseStart, img2CentCell)
        call env%globalTimer%stopTimer(globalTimers%denseToSparse)
        call mulliken(energy%atomNonSCC, tmpRhoSp, H0, orb, &
            & neighbourList%iNeighbour, nNeighbourSK, img2CentCell, iSparseStart)
      else
        ! reks%rhoSpL has (my_qm) component
        call mulliken(energy%atomNonSCC, reks%rhoSpL(:,1,tmpL), H0, orb, &
            & neighbourList%iNeighbour, nNeighbourSK, img2CentCell, iSparseStart)
      end if
      energy%EnonSCC = sum(energy%atomNonSCC(iAtInCentralRegion(:)))
      reks%enLnonSCC(iL) = energy%EnonSCC

      call sccCalc%updateCharges(env, reks%qOutputL(:,:,:,iL), &
          & q0, orb, species)
      call sccCalc%updateShifts(env, orb, species, &
          & neighbourList%iNeighbour, img2CentCell)
      energy%atomSCC(:) = 0.0_dp
      energy%Escc = 0.0_dp
      call sccCalc%getEnergyPerAtom(energy%atomSCC)
      energy%Escc = sum(energy%atomSCC(iAtInCentralRegion(:)))
      reks%enLSCC(iL) = energy%Escc

      energy%atomSpin(:) = 0.0_dp
      energy%Espin = 0.0_dp
      if (iL > reks%Lpaired) then
        energy%atomSpin(:) = 0.5_dp * sum(sum(reks%intShellL(:,:,2:nSpin,iL)&
            & * reks%chargePerShellL(:,:,2:nSpin,iL), dim=1), dim=2)
        energy%Espin = sum(energy%atomSpin(iAtInCentralRegion(:)))
        reks%enLspin(iL) = energy%Espin
      end if

      energy%atom3rd(:) = 0.0_dp
      energy%e3rd = 0.0_dp
      if (allocated(thirdOrd)) then
        call thirdOrd%updateCharges(pSpecies0, neighbourList, &
            & reks%qOutputL(:,:,:,iL), q0, img2CentCell, orb)
        call thirdOrd%getEnergyPerAtom(energy%atom3rd)
        energy%e3rd = sum(energy%atom3rd(iAtInCentralRegion(:)))
        reks%enL3rd(iL) = energy%e3rd
      end if

      energy%atomOnSite(:) = 0.0_dp
      energy%eOnSite = 0.0_dp

      energy%Efock = 0.0_dp
      if (reks%tRangeSep) then
        energy%Efock = reks%enLfock(iL)
      end if

      energy%atomExt(:) = 0.0_dp
      energy%Eext = 0.0_dp

      energy%atomDftbu(:) = 0.0_dp
      energy%Edftbu = 0.0_dp

      energy%atomLS(:) = 0.0_dp
      energy%ELS = 0.0_dp

      energy%Eelec = energy%EnonSCC + energy%ESCC + energy%Espin + energy%ELS + energy%Edftbu&
          & + energy%Eext + energy%e3rd + energy%eOnSite + energy%Efock
      energy%atomElec(:) = energy%atomNonSCC + energy%atomSCC + energy%atomSpin + energy%atomDftbu&
          & + energy%atomLS + energy%atomExt + energy%atom3rd + energy%atomOnSite
      energy%atomTotal(:) = energy%atomElec + energy%atomRep + energy%atomDisp
      energy%Etotal = energy%Eelec + energy%Erep + energy%eDisp
      reks%enLtot(iL) = energy%Etotal

      ! REKS is not affected by filling, so TS becmoes 0
      energy%EMermin = energy%Etotal
      ! extrapolated to 0 K
      energy%Ezero = energy%Etotal
      energy%EGibbs = energy%EMermin + cellVol * extPressure
      energy%EForceRelated = energy%EGibbs

    end do

  end subroutine getReksEnergyL


  !> Optimize the fractional occupation numbers (FONs) and weights
  !> Swap the active orbitals when fa < fb
  !> Compute the several energy contributions
  subroutine optimizeFONsAndWeights(eigvecs, filling, energy, reks)

    !> eigenvectors
    real(dp), intent(inout) :: eigvecs(:,:,:)

    !> occupations (level, kpoint, spin)
    real(dp), intent(out) :: filling(:,:,:)

    !> energy contributions
    type(TEnergies), intent(inout) :: energy

    !> data type for REKS
    type(TReksCalc), intent(inout) :: reks

    call optimizeFONs(reks%enLtot, reks%delta, reks%FONmaxIter, reks%Plevel, &
        & reks%tSSR22, reks%tSSR44, reks%FONs, reks%hess)
    call calcWeights(reks%FONs, reks%delta, reks%SAweight, reks%tSSR22, &
        & reks%tSSR44, reks%weightL, reks%weight)

    call activeOrbSwap(eigvecs(:,:,1), reks%SAweight, reks%FONs, &
        & reks%Efunction, reks%Nc, reks%tSSR22, reks%tSSR44)
    call getFilling(filling(:,1,1), reks%SAweight, reks%FONs, &
        & reks%Efunction, reks%Nc, reks%tSSR22, reks%tSSR44)

    call calcSaReksEnergy(energy, reks%SAweight, reks%weightL, &
        & reks%enLnonSCC, reks%enLscc, reks%enLspin, reks%enL3rd, &
        & reks%enLfock, reks%enLtot, reks%rstate, reks%t3rd, &
        & reks%tRangeSep, reks%energy)

    if (reks%Plevel >= 2) then
      call printSaReksEnergy(reks%energy)
    end if

  end subroutine optimizeFONsAndWeights


  !> Creates (delta) density matrix for averaged state from real eigenvectors.
  subroutine getSysDensityFromRealEigvecs(env, denseDesc, neighbourList,&
      & nNeighbourSK, iSparseStart, img2CentCell, orb, eigvecs, filling,&
      & rhoPrim, q0, deltaRhoOutSqr, reks)

    !> Environment settings
    type(TEnvironment), intent(inout) :: env

    !> Dense matrix descriptor
    type(TDenseDescr), intent(in) :: denseDesc

    !> list of neighbours for each atom
    type(TNeighbourList), intent(in) :: neighbourList

    !> Number of neighbours for each of the atoms
    integer, intent(in) :: nNeighbourSK(:)

    !> Index array for the start of atomic blocks in sparse arrays
    integer, intent(in) :: iSparseStart(:,:)

    !> map from image atoms to the original unique atom
    integer, intent(in) :: img2CentCell(:)

    !> Atomic orbital information
    type(TOrbitals), intent(in) :: orb

    !> eigenvectors
    real(dp), intent(inout) :: eigvecs(:,:,:)

    !> occupations (level, kpoint, spin)
    real(dp), intent(in) :: filling(:,:,:)

    !> sparse density matrix
    real(dp), intent(out) :: rhoPrim(:,:)

    !> reference atomic occupations
    real(dp), intent(in) :: q0(:,:,:)

    !> Change in density matrix after SCC step
    real(dp), pointer, intent(inout) :: deltaRhoOutSqr(:,:,:)

    !> data type for REKS
    type(TReksCalc), intent(inout) :: reks

    real(dp), allocatable :: tmpRho(:,:)
    integer :: nOrb

    nOrb = size(reks%overSqr,dim=1)

    allocate(tmpRho(nOrb,nOrb))

    call env%globalTimer%startTimer(globalTimers%densityMatrix)

    tmpRho(:,:) = 0.0_dp
    rhoPrim(:,:) = 0.0_dp
    call makeDensityMatrix(tmpRho, eigvecs(:,:,1), filling(:,1,1))
    call env%globalTimer%startTimer(globalTimers%denseToSparse)
    call packHS(rhoPrim(:,1), tmpRho, neighbourlist%iNeighbour, &
        & nNeighbourSK, orb%mOrb, denseDesc%iAtomStart, &
        & iSparseStart, img2CentCell)
    call env%globalTimer%stopTimer(globalTimers%denseToSparse)
    if (reks%tRangeSep) then
      deltaRhoOutSqr(:,:,1) = tmpRho
      call denseSubtractDensityOfAtoms(q0, denseDesc%iAtomStart, &
          & deltaRhoOutSqr)
    end if

    call env%globalTimer%stopTimer(globalTimers%densityMatrix)

  end subroutine getSysDensityFromRealEigvecs


  !> Returns input charges for next SCC iteration.
  subroutine getReksNextInputCharges(orb, nIneqOrb, iEqOrbitals, qOutput,&
      & qOutRed, qInpRed, qDiffRed, sccErrorQ, sccTol, tConverged, iSccIter,&
      & minSccIter, maxSccIter, iGeoStep, tStopScc, eigvecs, reks)

    !> Atomic orbital data
    type(TOrbitals), intent(in) :: orb

    !> Total number of inequivalent atomic orbitals
    integer, intent(in) :: nIneqOrb

    !> Equivalence relations between orbitals
    integer, intent(in) :: iEqOrbitals(:,:,:)

    !> Output electrons
    real(dp), intent(in) :: qOutput(:,:,:)

    !> Output electrons reduced by unique orbital types
    real(dp), intent(inout) :: qOutRed(:)

    !> Equivalence reduced input charges
    real(dp), intent(inout) :: qInpRed(:)

    !> Difference between Output and input electrons
    real(dp), intent(inout) :: qDiffRed(:)

    !> SCC error
    real(dp), intent(out) :: sccErrorQ

    !> Tolerance on SCC charges between input and output
    real(dp), intent(in) :: sccTol

    !> Has the calculation converged>
    logical, intent(out) :: tConverged

    !> Number of current SCC step
    integer, intent(in) :: iSccIter

    !> minumum number of SCC iterations to perform
    integer, intent(in) :: minSccIter

    !> maximum number of SCC iterations before terminating loop
    integer, intent(in) :: maxSccIter

    !> Number of current geometry step
    integer, intent(in) :: iGeoStep

    !> Should the SCC loop stop
    logical, intent(in) :: tStopScc

    !> Eigenvectors on eixt
    real(dp), intent(inout) :: eigvecs(:,:,:)

    !> data type for REKS
    type(TReksCalc), intent(inout) :: reks

    call reduceReksCharges(orb, nIneqOrb, iEqOrbitals, qOutput, qOutRed)
    qDiffRed(:) = qOutRed - qInpRed
    sccErrorQ = maxval(abs(qDiffRed))

    tConverged = (sccErrorQ < sccTol) &
        & .and. (iSccIter >= minSccIter .or. (reks%guess == 2) .or. iGeoStep > 0)
    if ((.not. tConverged) .and. (iSccIter /= maxSccIter .and. .not. tStopScc)) then
      qInpRed(:) = qOutRed
      call guessNewEigvecs(eigvecs(:,:,1), reks%eigvecsFock)
    end if

  end subroutine getReksNextInputCharges


  !> Update delta density matrix rather than merely q for rangeseparation
  subroutine getReksNextInputDensity(sccErrorQ, sccTol, tConverged, &
      & iSccIter, minSccIter, maxSccIter, iGeoStep, tStopScc, &
      & eigvecs, deltaRhoOut, deltaRhoIn, deltaRhoDiff, reks)

    !> SCC error
    real(dp), intent(out) :: sccErrorQ

    !> Tolerance on SCC charges between input and output
    real(dp), intent(in) :: sccTol

    !> Has the calculation converged>
    logical, intent(out) :: tConverged

    !> Number of current SCC step
    integer, intent(in) :: iSccIter

    !> minumum number of SCC iterations to perform
    integer, intent(in) :: minSccIter

    !> maximum number of SCC iterations before terminating loop
    integer, intent(in) :: maxSccIter

    !> Number of current geometry step
    integer, intent(in) :: iGeoStep

    !> Should the SCC loop stop
    logical, intent(in) :: tStopScc

    !> Eigenvectors on eixt
    real(dp), intent(inout) :: eigvecs(:,:,:)

    !> delta density matrix for rangeseparated calculations
    real(dp), intent(inout) :: deltaRhoOut(:)

    !> delta density matrix as inpurt for next SCC cycle
    real(dp), target, intent(inout) :: deltaRhoIn(:)

    !> difference of delta density matrix in and out
    real(dp), intent(inout) :: deltaRhoDiff(:)

    !> data type for REKS
    type(TReksCalc), intent(inout) :: reks

    deltaRhoDiff(:) = deltaRhoOut - deltaRhoIn
    sccErrorQ = maxval(abs(deltaRhoDiff))

    tConverged = (sccErrorQ < sccTol)&
         & .and. (iSCCiter >= minSCCIter .or. (reks%guess == 2) .or. iGeoStep > 0)
    if ((.not. tConverged) .and. (iSCCiter /= maxSccIter .and. .not. tStopScc)) then
      deltaRhoIn(:) = deltaRhoOut
      call guessNewEigvecs(eigvecs(:,:,1), reks%eigvecsFock)
    end if

  end subroutine getReksNextInputDensity


  !> Reduce charges according to orbital equivalency rules.
  subroutine reduceReksCharges(orb, nIneqOrb, iEqOrbitals, qOutput, qOutRed)

    !> Atomic orbital information
    type(TOrbitals), intent(in) :: orb

    !> Total number of inequivalent atomic orbitals
    integer, intent(in) :: nIneqOrb

    !> Equivalence relations between orbitals
    integer, intent(in) :: iEqOrbitals(:,:,:)

    !> Output electrons
    real(dp), intent(in) :: qOutput(:,:,:)

    !> Reduction of atomic populations
    real(dp), intent(out) :: qOutRed(:)

    qOutRed(:) = 0.0_dp
    call orbitalEquiv_reduce(qOutput, iEqOrbitals, orb, qOutRed(1:nIneqOrb))

  end subroutine reduceReksCharges


  !> Calculate SSR state from SA-REKS states and state-interaction terms
  subroutine getStateInteraction(env, denseDesc, neighbourList, nNeighbourSK,&
      & iSparseStart, img2CentCell, coord, iAtInCentralRegion, eigenvecs,&
      & electronicSolver, eigen, qOutput, q0, tDipole, dipoleMoment, reks)

    !> Environment settings
    type(TEnvironment), intent(inout) :: env

    !> Dense matrix descriptor
    type(TDenseDescr), intent(in) :: denseDesc

    !> list of neighbours for each atom
    type(TNeighbourList), intent(in) :: neighbourList

    !> Number of neighbours for each of the atoms
    integer, intent(in) :: nNeighbourSK(:)

    !> Index array for the start of atomic blocks in sparse arrays
    integer, intent(in) :: iSparseStart(:,:)

    !> map from image atoms to the original unique atom
    integer, intent(in) :: img2CentCell(:)

    !> atomic coordinates
    real(dp), intent(in) :: coord(:,:)

    !> Atoms over which to sum the total energies
    integer, intent(in) :: iAtInCentralRegion(:)

    !> Eigenvectors on eixt
    real(dp), intent(in) :: eigenvecs(:,:,:)

    !> Electronic solver information
    type(TElectronicSolver), intent(inout) :: electronicSolver

    !> eigenvalues
    real(dp), intent(inout) :: eigen(:,:,:)

    !> Output electrons
    real(dp), intent(in) :: qOutput(:,:,:)

    !> reference atomic occupations
    real(dp), intent(in) :: q0(:,:,:)

    !> calculate an electric dipole?
    logical, intent(in) :: tDipole

    !> resulting dipole moment
    real(dp), intent(out) :: dipoleMoment(:)

    !> data type for REKS
    type(TReksCalc), intent(inout) :: reks

    call adjustEigenval(eigen, reks%shift, reks%Nc, reks%Na)

    if (reks%Efunction > 1) then
      call solveSecularEqn(env, denseDesc, neighbourList, nNeighbourSK, &
          & iSparseStart, img2CentCell, electronicSolver, eigenvecs, &
          & reks%hamSqrL, reks%hamSpL, reks%weight, reks%FONs, reks%fillingL, &
          & reks%Elevel, reks%useSSR, reks%Lpaired, reks%Nc, reks%Na, &
          & reks%tRangeSep, reks%tSSR22, reks%tSSR44, reks%energy, reks%eigvecsSSR)
    else
      ! Get the dipole moment for single-state REKS case
      ! In this case dipole moment can be calculated w/o gradient result
      ! tDipole = (total charge = 0.0) * (non-periodic system) * (mulliken)
      if (tDipole) then
        call getDipoleMoment(qOutput, q0, coord, &
            & dipoleMoment, iAtInCentralRegion)
      end if
    end if


  end subroutine getStateInteraction


  !> get the energy-related properties; unrelaxed density matrix,
  !> dipole integral, transition dipole, oscillator strength
  subroutine getReksEnProperties(eigenvecs, coord0, reks)

    !> Eigenvectors on eixt
    real(dp), intent(inout) :: eigenvecs(:,:,:)

    !> central cell coordinates of atoms
    real(dp), intent(in) :: coord0(:,:)

    !> data type for REKS
    type(TReksCalc), intent(inout) :: reks

    real(dp), allocatable :: dipoleInt(:,:,:)

    integer :: ist, nstHalf, nOrb

    nOrb = size(eigenvecs,dim=1)
    nstHalf = reks%nstates * (reks%nstates - 1) / 2

    allocate(dipoleInt(nOrb,nOrb,3))

    ! Get the unrelaxed density matrix for SA-REKS or SSR state
    ! The matrix that used in this calculation is not relaxed density
    ! matrix, so this unrelaxed FONs are not equal to relaxed FONS,
    ! but this value is easy to calculate without the information of
    ! gradient. Therefore, we can easily guess the behavior of the states.
    if (reks%nstates > 1) then

      call getUnrelaxedDMandTDP(eigenvecs(:,:,1), reks%overSqr, reks%rhoSqrL, &
          & reks%FONs, reks%eigvecsSSR, reks%Lpaired, reks%Nc, reks%Na, &
          & reks%rstate, reks%Lstate, reks%useSSR, reks%tTDP, reks%tSSR22, &
          & reks%tSSR44, reks%unrelRhoSqr, reks%unrelTdm)

      if (reks%tTDP) then
        call getDipoleIntegral(coord0, reks%overSqr, reks%getAtomIndex, dipoleInt)
        ! Get the transition dipole moment between states
        ! For (SI-)SA-REKS dipole moment requires gradient info.
        ! But TDP use only zero-th part without gradient info.
        do ist = 1, nstHalf
          call getDipoleMomentMatrix(reks%unrelTdm(:,:,ist), dipoleInt, reks%tdp(:,ist))
        end do
        call writeReksTDP(reks%tdp)
        call getReksOsc(reks%tdp, reks%energy)
      end if

    end if

  end subroutine getReksEnProperties


end module dftbp_main<|MERGE_RESOLUTION|>--- conflicted
+++ resolved
@@ -84,16 +84,13 @@
   use dftbp_initprogram, only : TRefExtPot
   use dftbp_qdepextpotproxy, only : TQDepExtPotProxy
   use dftbp_taggedoutput, only : TTaggedWriter
-<<<<<<< HEAD
+  use dftbp_plumed, only : plumedGlobalCmdVal, plumedGlobalCmdPtr, plumedFinal
   use dftbp_rekscommon
   use dftbp_reksen
   use dftbp_reksfon
   use dftbp_reksinterface
   use dftbp_reksproperty
   use dftbp_reksvar
-=======
-  use dftbp_plumed, only : plumedGlobalCmdVal, plumedGlobalCmdPtr, plumedFinal
->>>>>>> 380593e9
 #:if WITH_TRANSPORT
   use libnegf_vars, only : TTransPar
   use negf_int
