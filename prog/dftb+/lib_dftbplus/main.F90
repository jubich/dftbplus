!--------------------------------------------------------------------------------------------------!
!  DFTB+: general package for performing fast atomistic simulations                                !
!  Copyright (C) 2006 - 2020  DFTB+ developers group                                               !
!                                                                                                  !
!  See the LICENSE file for terms of usage and distribution.                                       !
!--------------------------------------------------------------------------------------------------!

#:include 'common.fypp'

!> The main routines for DFTB+
module dftbp_main
#:if WITH_MPI
  use dftbp_mpifx
#:endif
#:if WITH_SCALAPACK
  use dftbp_scalapackfx
  use dftbp_scalafxext
#:endif
#:if WITH_SOCKETS
  use dftbp_ipisocket, only : IpiSocketComm
#:endif
  use dftbp_elecsolvers, only : TElectronicSolver, electronicSolverTypes
  use dftbp_assert
  use dftbp_constants
  use dftbp_globalenv
  use dftbp_environment
  use dftbp_densedescr
  use dftbp_inputdata
  use dftbp_hamiltoniantypes
  use dftbp_nonscc
  use dftbp_eigenvects
  use dftbp_repulsive
  use dftbp_etemp
  use dftbp_populations
  use dftbp_densitymatrix
  use dftbp_forces
  use dftbp_stress
  use dftbp_scc
  use dftbp_sccinit
  use dftbp_onsitecorrection
  use dftbp_externalcharges
  use dftbp_periodic
  use dftbp_mixer
  use dftbp_geoopt
  use dftbp_numderivs2
  use dftbp_spin
  use dftbp_dftbplusu
  use dftbp_mdcommon
  use dftbp_energies
  use dftbp_potentials
  use dftbp_orbitalequiv
  use dftbp_parser
  use dftbp_sparse2dense
#:if not WITH_SCALAPACK
  use dftbp_blasroutines, only : symm, hemm
#:endif
  use dftbp_hsdutils
  use dftbp_charmanip
  use dftbp_shift
  use dftbp_spinorbit
  use dftbp_angmomentum
  use dftbp_elecconstraints
  use dftbp_pmlocalisation, only : TPipekMezey
  use dftbp_linresp
  use dftbp_mainio
  use dftbp_commontypes
  use dftbp_dispersions, only : TDispersionIface
  use dftbp_solvation, only : TSolvation
  use dftbp_xmlf90
  use dftbp_thirdorder, only : TThirdOrder
  use dftbp_rangeseparated, only : TRangeSepFunc
  use dftbp_simplealgebra
  use dftbp_message
  use dftbp_repcont
  use dftbp_halogenx
  use dftbp_xlbomd
  use dftbp_slakocont
  use dftbp_linkedlist
  use dftbp_lapackroutines
  use dftbp_mdcommon
  use dftbp_mdintegrator
  use dftbp_tempprofile
  use dftbp_elstatpot, only : TElStatPotentials
  use dftbp_elstattypes, only : elstatTypes
  use dftbp_forcetypes, only : forceTypes
  use dftbp_initprogram, only : TRefExtPot
  use dftbp_qdepextpotproxy, only : TQDepExtPotProxy
  use dftbp_taggedoutput, only : TTaggedWriter
  use dftbp_reks
  use dftbp_plumed, only : TPlumedCalc, TPlumedCalc_final
#:if WITH_TRANSPORT
  use libnegf_vars, only : TTransPar
  use negf_int
  use poisson_init
#:endif
  use dftbp_transportio

  implicit none
  private

  public :: runDftbPlus
  public :: processGeometry

  !> O(N^2) density matrix creation
  logical, parameter :: tDensON2 = .false.

  !> Should further output be appended to detailed.out?
  logical, parameter :: tAppendDetailedOut = .false.


contains

  !> The main DFTB program itself
  subroutine runDftbPlus(env)
    use dftbp_initprogram

    !> Environment settings
    type(TEnvironment), intent(inout) :: env

    !> Geometry steps so far
    integer :: iGeoStep

    !> Lattice geometry steps so far
    integer :: iLatGeoStep

    !> Do we have the final geometry?
    logical :: tGeomEnd

    !> do we take an optimization step on the lattice or the internal coordinates if optimizing both
    !> in a periodic geometry
    logical :: tCoordStep

    !> if scc/geometry driver should be stopped
    logical :: tStopScc, tStopDriver

    !> locality measure for the wavefunction
    real(dp) :: localisation

    !> flag to write out geometries (and charge data if scc) when moving atoms about - in the case
    !> of drivers like conjugate gradient/steepest descent the geometries are written anyway
    logical :: tWriteRestart

    !> lattice vectors returned by the optimizer
    real(dp) :: constrLatDerivs(9)

    !> MD instantaneous thermal energy
    real(dp) :: tempIon

    !> Whether charges should be written
    logical :: tWriteCharges

    logical :: tExitGeoOpt


    call initGeoOptParameters(tCoordOpt, nGeoSteps, tGeomEnd, tCoordStep, tStopDriver, iGeoStep,&
        & iLatGeoStep)

    ! If the geometry is periodic, need to update lattice information in geometry loop
    tLatticeChanged = tPeriodic

    ! As first geometry iteration, require updates for coordinates in dependent routines
    tCoordsChanged = .true.

    ! Main geometry loop
    geoOpt: do iGeoStep = 0, nGeoSteps
      tWriteRestart = env%tGlobalMaster&
          & .and. needsRestartWriting(isGeoOpt, tMd, iGeoStep, nGeoSteps, restartFreq)
      call printGeoStepInfo(tCoordOpt, tLatOpt, iLatGeoStep, iGeoStep)
      call processGeometry(env, iGeoStep, iLatGeoStep, tWriteRestart, tStopDriver, tStopScc,&
          & tExitGeoOpt)
      if (tExitGeoOpt) then
        exit geoOpt
      end if
      call postProcessDerivs(derivs, conAtom, conVec, tLatOpt, totalLatDeriv, extLatDerivs,&
          & normOrigLatVec, tLatOptFixAng, tLatOptFixLen, tLatOptIsotropic, constrLatDerivs)
      call printMaxForces(derivs, constrLatDerivs, tCoordOpt, tLatOpt, indMovedAtom)
    #:if WITH_SOCKETS
      if (tSocket) then
        call sendEnergyAndForces(env, socket, energy, TS, derivs, totalStress, cellVol)
      end if
    #:endif
      tWriteCharges = tWriteRestart .and. tMulliken .and. tSccCalc .and. .not. tDerivs&
          & .and. maxSccIter > 1
      if (tWriteCharges) then
        call writeCharges(fCharges, tWriteChrgAscii, orb, qInput, qBlockIn, qiBlockIn, deltaRhoIn)
      end if

      if (tForces) then
        call getNextGeometry(env, iGeoStep, tWriteRestart, constrLatDerivs, tCoordStep, tGeomEnd,&
            & tStopDriver, iLatGeoStep, tempIon, tExitGeoOpt)
        if (tExitGeoOpt) then
          exit geoOpt
        end if
      end if

      if (tWriteDetailedOut .and. tMd) then
        call writeDetailedOut4(fdDetailedOut, energy, tempIon)
      end if

      if (tGeomEnd) then
        call env%globalTimer%stopTimer(globalTimers%postSCC)
        exit geoOpt
      end if

      tStopDriver = tStopScc .or. tStopDriver .or. hasStopFile(fStopDriver)
      if (tStopDriver) then
        call env%globalTimer%stopTimer(globalTimers%postSCC)
        exit geoOpt
      end if
      call env%globalTimer%stopTimer(globalTimers%postSCC)
    end do geoOpt

    call env%globalTimer%startTimer(globalTimers%postGeoOpt)

  #:if WITH_SOCKETS
    if (tSocket .and. env%tGlobalMaster) then
      call socket%shutdown()
    end if
  #:endif

    if (allocated(plumedCalc)) then
      call TPlumedCalc_final(plumedCalc)
    end if

    tGeomEnd = tMD .or. tGeomEnd .or. tDerivs

    if (env%tGlobalMaster) then
      if (tWriteDetailedOut) then
        call writeDetailedOut5(fdDetailedOut, isGeoOpt, tGeomEnd, tMd, tDerivs, tEField, absEField,&
            & dipoleMoment)
      end if

      call writeFinalDriverStatus(isGeoOpt, tGeomEnd, tMd, tDerivs)

      if (tMD) then
        call writeMdOut3(fdMd, mdOut)
      end if
    end if

    if (env%tGlobalMaster .and. tDerivs) then
      call getHessianMatrix(derivDriver, pDynMatrix)
      call writeHessianOut(hessianOut, pDynMatrix)
    else
      nullify(pDynMatrix)
    end if

    if (tWriteShifts) then
      call writeShifts(fShifts, orb, potential%intShell)
    endif

  #:if WITH_TRANSPORT
    if (tContCalc) then
      ! Note: shift and charges are saved in QM representation (not UD)
      call writeContactShifts(transpar%contacts(transpar%taskContInd)%name, orb, &
          & potential%intShell, qOutput, Ef, potential%intBlock, qBlockOut,&
          & .not.transpar%tWriteBinShift)
    end if

    if (tLocalCurrents) then
      call local_currents(env, parallelKS%localKS, ham, over, neighbourList, nNeighbourSK,&
          & cutOff%skCutoff, denseDesc%iAtomStart, iSparseStart, img2CentCell, iCellVec, cellVec,&
          & rCellVec, orb, kPoint, kWeight, coord0Fold, species0, speciesName, mu, lCurrArray)
    end if

    if (tTunn) then
      call calc_current(env, parallelKS%localKS, ham, over, neighbourList%iNeighbour, nNeighbourSK,&
          & densedesc%iAtomStart, iSparseStart, img2CentCell, iCellVec, cellVec, orb, kPoint,&
          & kWeight, tunneling, current, ldos, leadCurrents, writeTunn, tWriteLDOS,&
          & regionLabelLDOS, mu)
    end if

  #:endif

    if (allocated(pipekMezey)) then
      ! NOTE: the canonical DFTB ground state orbitals are over-written after this point
      if (withMpi) then
        call error("Pipek-Mezey localisation does not yet work with MPI")
      end if
      if (nSpin > 2) then
        call error("Pipek-Mezey localisation not implemented for non-colinear DFTB")
      end if
      call calcPipekMezeyLocalisation(env, pipekMezey, tPrintEigvecsTxt, nEl, filling, over,&
          & kPoint, neighbourList, nNeighbourSk, denseDesc, iSparseStart, img2CentCell, iCellVec,&
          & cellVec, runId, orb, species, speciesName, parallelKS, localisation, eigvecsReal,&
          & SSqrReal, eigvecsCplx, SSqrCplx)
    end if

    if (tWriteAutotest) then
      if (tPeriodic) then
        cellVol = abs(determinant33(latVec))
        energy%EGibbs = energy%EMermin + extPressure * cellVol
      end if
      call writeAutotestTag(autotestTag, tPeriodic, cellVol, tMulliken, qOutput, derivs,&
          & chrgForces, excitedDerivs, tStress, totalStress, pDynMatrix, energy, extPressure,&
          & coord0, tLocalise, localisation, esp, taggedWriter, tunneling, ldos, tDefinedFreeE,&
          & lCurrArray)
    end if
    if (tWriteResultsTag) then
      call writeResultsTag(resultsTag, energy, derivs, chrgForces, electronicSolver, tStress,&
          & totalStress, pDynMatrix, tPeriodic, cellVol, tMulliken, qOutput, q0, taggedWriter,&
          & tDefinedFreeE)
    end if
    if (tWriteDetailedXML) then
      call writeDetailedXml(runId, speciesName, species0, pCoord0Out, tPeriodic, latVec, tRealHS,&
          & nKPoint, nSpin, size(eigen, dim=1), nOrb, kPoint, kWeight, filling, occNatural)
    end if

    call env%globalTimer%stopTimer(globalTimers%postGeoOpt)

  #:if WITH_TRANSPORT
    if (tPoisson) then
      call poiss_destroy()
    end if
    if (electronicSolver%iSolver == electronicSolverTypes%GF) then
      call negf_destroy()
    end if
  #:endif

  end subroutine runDftbPlus


  !> Process current geometry
  subroutine processGeometry(env, iGeoStep, iLatGeoStep, tWriteRestart, tStopDriver, tStopScc,&
      & tExitGeoOpt)
    use dftbp_initprogram

    !> Environment settings
    type(TEnvironment), intent(inout) :: env

    !> Current geometry step
    integer, intent(in) :: iGeoStep

    !> Current lattice step
    integer, intent(in) :: iLatGeoStep

    !> flag to write out geometries (and charge data if scc)
    logical, intent(in) :: tWriteRestart

    !> if scc/geometry driver should be stopped
    logical, intent(inout) :: tStopDriver

    !> if scc driver should be stopped
    logical, intent(out) :: tStopScc

    !> Whether main code should exit the geometry optimisation loop
    logical, intent(out) :: tExitGeoOpt

    ! Charge error in the last iterations
    real(dp) :: sccErrorQ, diffElec

    ! Loop variables
    integer :: iSccIter

    ! energy in previous scc cycles
    real(dp) :: Eold

    ! whether scc converged
    logical :: tConverged

    ! Whether scc restart info should be written in current iteration
    logical :: tWriteSccRestart

    ! Charge difference
    real(dp), allocatable :: dQ(:,:,:)

    ! loop index
    integer :: iSpin

    call env%globalTimer%startTimer(globalTimers%preSccInit)

    if (allocated(qDepExtPot)) then
      allocate(dQ(orb%mShell, nAtom, nSpin))
    end if

    call electronicSolver%reset()
    tExitGeoOpt = .false.

    if (tMD .and. tWriteRestart) then
      call writeMdOut1(fdMd, mdOut, iGeoStep, pMDIntegrator)
    end if

    if (tLatticeChanged) then
      call handleLatticeChange(latVec, sccCalc, tStress, extPressure, cutOff%mCutOff, dispersion, solvation, &
          & recVec, invLatVec, cellVol, recCellVol, extLatDerivs, cellVec, rCellVec)
    end if

    if (tCoordsChanged) then
      call handleCoordinateChange(env, coord0, latVec, invLatVec, species0, cutOff, orb,&
          & tPeriodic, sccCalc, dispersion, solvation, thirdOrd, rangeSep, reks,&
          & img2CentCell, iCellVec, neighbourList, nAllAtom, coord0Fold, coord, species, rCellVec,&
          & nNeighbourSk, nNeighbourRep, nNeighbourLC, ham, over, H0, rhoPrim, iRhoPrim, iHam,&
          & ERhoPrim, iSparseStart, tPoisson)
    end if

    #:if WITH_TRANSPORT
      if (tNegf) then
        call initNegfStuff(denseDesc, transpar, ginfo, neighbourList, nNeighbourSK, img2CentCell,&
            & orb)
      end if
    #:endif

    if (tSccCalc .and. .not.allocated(reks)) then
      call reset(pChrgMixer, nMixElements)
    end if

    if (electronicSolver%isElsiSolver .and. .not. tLargeDenseMatrices) then
      call electronicSolver%elsi%updateGeometry(env, neighbourList, nNeighbourSK,&
          & denseDesc%iAtomStart, iSparseStart, img2CentCell)
    end if

    call env%globalTimer%startTimer(globalTimers%sparseH0S)
    select case(hamiltonianType)
    case default
      call error("Invalid Hamiltonian")
    case(hamiltonianTypes%dftb)
      call buildH0(env, H0, skHamCont, atomEigVal, coord, nNeighbourSk, neighbourList%iNeighbour,&
          & species, iSparseStart, orb)
      call buildS(env, over, skOverCont, coord, nNeighbourSk, neighbourList%iNeighbour, species,&
          & iSparseStart, orb)
    case(hamiltonianTypes%xtb)
      ! TODO
      call error("xTB calculation currently not supported")
    end select
    call env%globalTimer%stopTimer(globalTimers%sparseH0S)

    if (tSetFillingTemp) then
      call temperatureProfile%getTemperature(tempElec)
    end if

    call electronicSolver%updateElectronicTemp(tempElec)

    call calcRepulsiveEnergy(coord, species, img2CentCell, nNeighbourRep, neighbourList,&
        & pRepCont, energy%atomRep, energy%ERep, iAtInCentralRegion)

    if (tDispersion) then
      call calcDispersionEnergy(dispersion, energy%atomDisp, energy%Edisp, iAtInCentralRegion)
    end if

    if (allocated(halogenXCorrection)) then
      call halogenXCorrection%getEnergies(energy%atomHalogenX, coord, species, neighbourList,&
          & img2CentCell)
      energy%EHalogenX = sum(energy%atomHalogenX(iAtInCentralRegion))
    end if

    call resetExternalPotentials(refExtPot, potential)

    if (tReadShifts) then
      call readShifts(fShifts, orb, nAtom, nSpin, potential%extShell)
    end if

    call setUpExternalElectricField(tEField, tTDEField, tPeriodic, EFieldStrength,&
        & EFieldVector, EFieldOmega, EFieldPhase, neighbourList, nNeighbourSk, iCellVec,&
        & img2CentCell, cellVec, deltaT, iGeoStep, coord0Fold, coord, potential%extAtom(:,1),&
        & potential%extGrad, EField, absEField)

    call mergeExternalPotentials(orb, species, potential)

    ! For non-scc calculations with transport only, jump out of geometry loop
    if (electronicSolver%iSolver == electronicSolverTypes%OnlyTransport) then
      if (tWriteDetailedOut) then
        call openDetailedOut(fdDetailedOut, userOut, tAppendDetailedOut, iGeoStep, 1)
      end if
      ! We need to define hamltonian by adding the potential
      call getSccHamiltonian(H0, over, nNeighbourSK, neighbourList, species, orb, iSparseStart,&
          & img2CentCell, potential, ham, iHam)
      tExitGeoOpt = .true.
      return
    end if

    if (electronicSolver%iSolver == electronicSolverTypes%pexsi) then
      call electronicSolver%elsi%initPexsiDeltaVRanges(tSccCalc, potential)
    end if

    if (allocated(reks)) then
      call initReksSccLoop(tSccCalc, tConverged, reks)
    else
      call initSccLoop(tSccCalc, xlbomdIntegrator, minSccIter, maxSccIter, sccTol, tConverged,&
          & tNegf)
    end if

    call env%globalTimer%stopTimer(globalTimers%preSccInit)

    call env%globalTimer%startTimer(globalTimers%scc)

    REKS_SCC: if (allocated(reks)) then

      lpSCC_REKS: do iSccIter = 1, maxSccIter

        if (iSccIter == 1) then
          call getReksInitialSettings(env, denseDesc, h0, over, neighbourList, nNeighbourSK,&
              & iSparseStart, img2CentCell, electronicSolver, HSqrReal, SSqrReal, eigvecsReal,&
              & eigen, reks)
        end if

        call getDensityLFromRealEigvecs(env, denseDesc, neighbourList, nNeighbourSK, iSparseStart,&
            & img2CentCell, orb, eigvecsReal, q0, reks)
        call getMullikenPopulationL(env, denseDesc, neighbourList, nNeighbourSK, img2CentCell,&
            & iSparseStart, orb, over, reks)

        call getHamiltonianLandEnergyL(env, denseDesc, sccCalc, orb, species, neighbourList,&
            & nNeighbourSK, iSparseStart, img2CentCell, electrostatics, H0, over, spinW, cellVol, &
            & extPressure, energy, q0, iAtInCentralRegion, thirdOrd, rangeSep, nNeighbourLC, reks)
        call optimizeFONsAndWeights(eigvecsReal, filling, energy, reks)

        call getFockandDiag(env, denseDesc, neighbourList, nNeighbourSK, iSparseStart,&
            & img2CentCell, eigvecsReal, electronicSolver, eigen, reks)

        call getSysDensityFromRealEigvecs(env, denseDesc, neighbourList, nNeighbourSK,&
            & iSparseStart, img2CentCell, orb, eigvecsReal, filling, rhoPrim, q0, deltaRhoOutSqr,&
            & reks)
        call getMullikenPopulation(rhoPrim, over, orb, neighbourList, nNeighbourSK, img2CentCell,&
            & iSparseStart, qOutput, iRhoPrim=iRhoPrim, qBlock=qBlockOut, qiBlock=qiBlockOut)

        ! check charge convergece and guess new eigenvectors
        tStopScc = hasStopFile(fStopScc)
        if (tRangeSep) then
          call getReksNextInputDensity(sccErrorQ, sccTol, tConverged, iSccIter, minSccIter,&
              & maxSccIter, iGeoStep, tStopScc, eigvecsReal, deltaRhoOut, deltaRhoIn, deltaRhoDiff,&
              & reks)
        else
          call getReksNextInputCharges(orb, nIneqOrb, iEqOrbitals, qOutput, qOutRed, qInpRed,&
              & qDiffRed, sccErrorQ, sccTol, tConverged, iSccIter, minSccIter, maxSccIter,&
              & iGeoStep, tStopScc, eigvecsReal, reks)
        end if

        !call addChargePotentials(env, sccCalc, qInput, q0, chargePerShell, orb, species,&
        !    & neighbourList, img2CentCell, spinW, solvation, thirdOrd, potential, electrostatics,&
        !    & tPoisson, tUpload, shiftPerLUp)

        call getSccInfo(iSccIter, energy%Etotal, Eold, diffElec)
        call printReksSccInfo(iSccIter, energy%Etotal, diffElec, sccErrorQ, reks)

        if (tConverged .or. tStopScc) then

          call printReksSAInfo(reks, energy%Etotal)

          call getStateInteraction(env, denseDesc, neighbourList, nNeighbourSK, iSparseStart,&
              & img2CentCell, coord, iAtInCentralRegion, eigvecsReal, electronicSolver, eigen,&
              & qOutput, q0, tDipole, dipoleMoment, reks)

          call getReksEnProperties(eigvecsReal, coord0, reks)

          if (tWriteDetailedOut) then
            ! In this routine the correct Etotal is evaluated.
            ! If TargetStateL > 0, certain microstate
            ! is optimized. If not, SSR state is optimized.
            call openDetailedOut(fdDetailedOut, userOut, tAppendDetailedOut, iGeoStep, iSccIter)
            call writeReksDetailedOut1(fdDetailedOut, nGeoSteps, iGeoStep, tMD, tDerivs, tCoordOpt,&
                & tLatOpt, iLatGeoStep, iSccIter, energy, diffElec, sccErrorQ, indMovedAtom,&
                & pCoord0Out, q0, qOutput, orb, species, tPrintMulliken, extPressure, cellVol,&
                & tAtomicEnergy, tDispersion, tPeriodic, tSccCalc, invLatVec, kPoint,&
                & iAtInCentralRegion, electronicSolver, tDefinedFreeE, reks, allocated(thirdOrd),&
                & tRangeSep)
          end if
          if (tWriteBandDat) then
            call writeBandOut(bandOut, eigen, filling, kWeight)
          end if

          exit lpSCC_REKS
        end if
      end do lpSCC_REKS

    else ! not REKS_SCC

      ! Standard spin free or unrestricted DFTB

      lpSCC: do iSccIter = 1, maxSccIter

        call resetInternalPotentials(tDualSpinOrbit, xi, orb, species, potential)

        if (tSccCalc) then

          call getChargePerShell(qInput, orb, species, chargePerShell)

        #:if WITH_TRANSPORT
          ! Overrides input charges with uploaded contact charges
          if (tUpload) then
            call overrideContactCharges(qInput, chargeUp, transpar, qBlockIn, blockUp)
          end if
        #:endif

          call addChargePotentials(env, sccCalc, qInput, q0, chargePerShell, orb, species,&
              & neighbourList, img2CentCell, spinW, solvation, thirdOrd, potential,&
              & electrostatics, tPoisson, tUpload, shiftPerLUp)

          call addBlockChargePotentials(qBlockIn, qiBlockIn, tDftbU, tImHam, species, orb,&
              & nDftbUFunc, UJ, nUJ, iUJ, niUJ, potential)

          if (allocated(onSiteElements) .and. (iSCCIter > 1 .or. tReadChrg)) then
            call addOnsShift(potential%intBlock, potential%iOrbitalBlock, qBlockIn, qiBlockIn, q0,&
                & onSiteElements, species, orb)
          end if

        end if

        ! All potentials are added up into intBlock
        potential%intBlock = potential%intBlock + potential%extBlock

        if (allocated(qDepExtPot)) then
          call getChargePerShell(qInput, orb, species, dQ, qRef=q0)
          call qDepExtPot%addPotential(sum(dQ(:,:,1), dim=1), dQ(:,:,1), orb, species,&
              & potential%intBlock)
        end if

        if (electronicSolver%iSolver == electronicSolverTypes%pexsi .and. tSccCalc) then
          call electronicSolver%elsi%updatePexsiDeltaVRanges(potential)
        end if

        call getSccHamiltonian(H0, over, nNeighbourSK, neighbourList, species, orb, iSparseStart,&
            & img2CentCell, potential, ham, iHam)

        if (tWriteRealHS .or. tWriteHS .and. any(electronicSolver%iSolver ==&
            & [electronicSolverTypes%qr, electronicSolverTypes%divideandconquer,&
            & electronicSolverTypes%relativelyrobust, electronicSolverTypes%magma_gvd])) then
          call writeHSAndStop(env, tWriteHS, tWriteRealHS, tRealHS, over, neighbourList,&
              & nNeighbourSK, denseDesc%iAtomStart, iSparseStart, img2CentCell, kPoint, iCellVec,&
              & cellVec, ham, iHam)
        end if

        call convertToUpDownRepr(ham, iHam)

        call getDensity(env, iSccIter, denseDesc, ham, over, neighbourList, nNeighbourSk,&
            & iSparseStart, img2CentCell, iCellVec, cellVec, kPoint, kWeight, orb, species,&
            & electronicSolver, tRealHS, tSpinSharedEf, tSpinOrbit, tDualSpinOrbit, tFillKSep,&
            & tFixEf, tMulliken, iDistribFn, tempElec, nEl, parallelKS, Ef, mu, energy, rangeSep,&
            & eigen, filling, rhoPrim, Eband, TS, E0, iHam, xi, orbitalL, HSqrReal, SSqrReal,&
            & eigvecsReal, iRhoPrim, HSqrCplx, SSqrCplx, eigvecsCplx, rhoSqrReal, deltaRhoInSqr,&
            & deltaRhoOutSqr, qOutput, nNeighbourLC, tLargeDenseMatrices)

        !> For rangeseparated calculations deduct atomic charges from deltaRho
        if (tRangeSep) then
          select case(nSpin)
          case(2)
            do iSpin = 1, 2
              call denseSubtractDensityOfAtoms(q0, denseDesc%iAtomStart, deltaRhoOutSqr, iSpin)
            end do
          case(1)
            call denseSubtractDensityOfAtoms(q0, denseDesc%iAtomStart, deltaRhoOutSqr)
          case default
            call error("Range separation not implemented for non-colinear spin")
          end select
        end if

        if (tWriteBandDat) then
          call writeBandOut(bandOut, eigen, filling, kWeight)
        end if

        if (tMulliken) then
          call getMullikenPopulation(rhoPrim, over, orb, neighbourList, nNeighbourSk, img2CentCell,&
              & iSparseStart, qOutput, iRhoPrim=iRhoPrim, qBlock=qBlockOut, qiBlock=qiBlockOut)
        end if

      #:if WITH_TRANSPORT
        ! Override charges with uploaded contact charges
        if (tUpload) then
          call overrideContactCharges(qOutput, chargeUp, transpar, qBlockIn, blockUp)
        end if
      #:endif

        ! For non-dual spin-orbit orbitalL is determined during getDensity() call above
        if (tDualSpinOrbit) then
          call getLDual(orbitalL, qiBlockOut, orb, species)
        end if

        ! Note: if XLBOMD is active, potential created with input charges is needed later,
        ! therefore it should not be overwritten here.
        if (tSccCalc .and. .not. isXlbomd) then
          call resetInternalPotentials(tDualSpinOrbit, xi, orb, species, potential)
          call getChargePerShell(qOutput, orb, species, chargePerShell)

          call addChargePotentials(env, sccCalc, qOutput, q0, chargePerShell, orb, species,&
              & neighbourList, img2CentCell, spinW, solvation, thirdOrd, potential, electrostatics,&
              & tPoissonTwice, tUpload, shiftPerLUp)

          call addBlockChargePotentials(qBlockOut, qiBlockOut, tDftbU, tImHam, species, orb,&
              & nDftbUFunc, UJ, nUJ, iUJ, niUJ, potential)

          if (allocated(onSiteElements)) then
            call addOnsShift(potential%intBlock, potential%iOrbitalBlock, qBlockOut, qiBlockOut,&
                & q0, onSiteElements, species, orb)
          end if

          potential%intBlock = potential%intBlock + potential%extBlock
        end if

        if (allocated(qDepExtPot)) then
          call getChargePerShell(qOutput, orb, species, dQ, qRef=q0)
          call qDepExtPot%addPotential(sum(dQ(:,:,1), dim=1), dQ(:,:,1), orb, species,&
              & potential%intBlock)
        end if

        call getEnergies(sccCalc, qOutput, q0, chargePerShell, species, tExtField, isXlbomd,&
            & tDftbU, tDualSpinOrbit, rhoPrim, H0, orb, neighbourList, nNeighbourSk, img2CentCell,&
            & iSparseStart, cellVol, extPressure, TS, potential, energy, thirdOrd, solvation,&
            & rangeSep, qDepExtPot, qBlockOut, qiBlockOut, nDftbUFunc, UJ, nUJ, iUJ, niUJ, xi,&
            & iAtInCentralRegion, tFixEf, Ef, onSiteElements)

        tStopScc = hasStopFile(fStopScc)

        ! Mix charges Input/Output
        if (tSccCalc) then
          if(.not. tRangeSep) then
            call getNextInputCharges(env, pChrgMixer, qOutput, qOutRed, orb, nIneqOrb, iEqOrbitals,&
                & iGeoStep, iSccIter, minSccIter, maxSccIter, sccTol, tStopScc, tMixBlockCharges,&
                & tReadChrg, qInput, qInpRed, sccErrorQ, tConverged, qBlockOut, iEqBlockDftbU,&
                & qBlockIn, qiBlockOut, iEqBlockDftbULS, species0, nUJ, iUJ, niUJ, qiBlockIn,&
                & iEqBlockOnSite, iEqBlockOnSiteLS)
          else
            call getNextInputDensity(SSqrReal, over, neighbourList, nNeighbourSK,&
                & denseDesc%iAtomStart, iSparseStart, img2CentCell, pChrgMixer, qOutput, orb,&
                & iGeoStep, iSccIter, minSccIter, maxSccIter, sccTol, tStopScc, tReadChrg, q0,&
                & qInput, sccErrorQ, tConverged, deltaRhoOut, deltaRhoIn, deltaRhoDiff,&
                & qBlockIn, qBlockOut)
          end if

          call getSccInfo(iSccIter, energy%Eelec, Eold, diffElec)
          if (tNegf) then
            call printSccHeader()
          end if
          call printSccInfo(tDftbU, iSccIter, energy%Eelec, diffElec, sccErrorQ)

          if (tNegf) then
            call printBlankLine()
          end if

          tWriteSccRestart = env%tGlobalMaster .and. &
              & needsSccRestartWriting(restartFreq, iGeoStep, iSccIter, minSccIter, maxSccIter,&
              & tMd, isGeoOpt, tDerivs, tConverged, tReadChrg, tStopScc)
          if (tWriteSccRestart) then
            call writeCharges(fCharges, tWriteChrgAscii, orb, qInput, qBlockIn, qiBlockIn,&
                & deltaRhoIn)
          end if
        end if

        if (tWriteDetailedOut) then
          call openDetailedOut(fdDetailedOut, userOut, tAppendDetailedOut, iGeoStep, iSccIter)
          call writeDetailedOut1(fdDetailedOut, iDistribFn, nGeoSteps, iGeoStep, tMD, tDerivs,&
              & tCoordOpt, tLatOpt, iLatGeoStep, iSccIter, energy, diffElec, sccErrorQ,&
              & indMovedAtom, pCoord0Out, q0, qInput, qOutput, eigen, filling, orb, species,&
              & tDFTBU, tImHam.or.tSpinOrbit, tPrintMulliken, orbitalL, qBlockOut, Ef, Eband, TS,&
              & E0, extPressure, cellVol, tAtomicEnergy, tDispersion, tEField, tPeriodic, nSpin,&
              & tSpin, tSpinOrbit, tSccCalc, allocated(onSiteElements), tNegf, invLatVec, kPoint,&
              & iAtInCentralRegion, electronicSolver, tDefinedFreeE, allocated(halogenXCorrection),&
              & tRangeSep, allocated(thirdOrd), allocated(solvation))
        end if

        if (tConverged .or. tStopScc) then
          exit lpSCC
        end if

      end do lpSCC

    end if REKS_SCC

    call env%globalTimer%stopTimer(globalTimers%scc)

  #:if WITH_TRANSPORT
    if (tPoisson) then
      call poiss_savepotential()
    end if
  #:endif

    call env%globalTimer%startTimer(globalTimers%postSCC)

    if (isLinResp) then
      if (withMpi) then
        call error("Linear response calc. does not work with MPI yet")
      end if
      if (allocated(solvation)) then
        call error("Solvation model do not work with linear response yet.")
      end if
      call ensureLinRespConditions(t3rd, tRealHS, tPeriodic, tCasidaForces)
      call calculateLinRespExcitations(env, lresp, parallelKS, sccCalc, qOutput, q0, over,&
          & eigvecsReal, eigen(:,1,:), filling(:,1,:), coord0, species, speciesName, orb,&
          & skHamCont, skOverCont, autotestTag, taggedWriter, runId, neighbourList, nNeighbourSK,&
          & denseDesc, iSparseStart, img2CentCell, tWriteAutotest, tCasidaForces, tLinRespZVect,&
          & tPrintExcitedEigvecs, tPrintEigvecsTxt, nonSccDeriv, energy, energiesCasida, SSqrReal,&
          & rhoSqrReal, excitedDerivs, occNatural)
    end if

    if (tPpRPA) then
<<<<<<< HEAD
      call ppRPAenergies(denseDesc, eigvecsReal, eigen(:,1,:), sccCalc,&
          & RPA%nexc, RPA%sym, RPA%hhubbard, SSqrReal, species, nEl(1), neighbourList%iNeighbour,&
          & img2CentCell, orb)
    end if

    if (tXlbomd) then
=======
      call unpackHS(SSqrReal, over, neighbourList%iNeighbour, nNeighbourSK, denseDesc%iAtomStart,&
          & iSparseStart, img2CentCell)
      call blockSymmetrizeHS(SSqrReal, denseDesc%iAtomStart)
      if (withMpi) then
        call error("pp-RPA calc. does not work with MPI yet")
      end if
      call ppRPAenergies(RPA%tTDA, denseDesc, eigvecsReal, eigen(:,1,:), sccCalc,&
          & RPA%nexc, RPA%sym, RPA%hhubbard, SSqrReal, species0, nEl(1), neighbourList%iNeighbour,&
          & img2CentCell, orb, tWriteAutotest, autotestTag, taggedWriter, RPA%tConstVir,&
          & RPA%nvirtual)
    end if

    if (isXlbomd) then
>>>>>>> 06996e67
      call getXlbomdCharges(xlbomdIntegrator, qOutRed, pChrgMixer, orb, nIneqOrb, iEqOrbitals,&
          & qInput, qInpRed, iEqBlockDftbU, qBlockIn, species0, nUJ, iUJ, niUJ, iEqBlockDftbuLs,&
          & qiBlockIn, iEqBlockOnSite, iEqBlockOnSiteLS)
    end if

    if (tDipole .and. .not.allocated(reks)) then
      call getDipoleMoment(qOutput, q0, coord, dipoleMoment, iAtInCentralRegion)
    #:call DEBUG_CODE
      call checkDipoleViaHellmannFeynman(rhoPrim, q0, coord0, over, orb, neighbourList,&
          & nNeighbourSk, species, iSparseStart, img2CentCell)
    #:endcall DEBUG_CODE
    end if

    call env%globalTimer%startTimer(globalTimers%eigvecWriting)

    if (tPrintEigVecs) then
      call writeEigenvectors(env, runId, neighbourList, nNeighbourSk, cellVec, iCellVec, denseDesc,&
          & iSparseStart, img2CentCell, species, speciesName, orb, kPoint, over, parallelKS,&
          & tPrintEigvecsTxt, eigvecsReal, SSqrReal, eigvecsCplx, SSqrCplx)
    end if

    if (tProjEigenvecs) then
      call writeProjectedEigenvectors(env, regionLabels, eigen, neighbourList, nNeighbourSk,&
          & cellVec, iCellVec, denseDesc, iSparseStart, img2CentCell, orb, over, kPoint, kWeight,&
          & iOrbRegion, parallelKS, eigvecsReal, SSqrReal, eigvecsCplx, SSqrCplx)
    end if
    call env%globalTimer%stopTimer(globalTimers%eigvecWriting)

    ! MD geometry files are written only later, once velocities for the current geometry are known
    if (isGeoOpt .and. tWriteRestart) then
      call writeCurrentGeometry(geoOutFile, pCoord0Out, tLatOpt, tMd, tAppendGeo, tFracCoord,&
          & tPeriodic, tPrintMulliken, species0, speciesName, latVec, iGeoStep, iLatGeoStep,&
          & nSpin, qOutput, velocities)
    end if

    call printEnergies(energy, TS, electronicSolver, tDefinedFreeE)

    if (tForces) then
      call env%globalTimer%startTimer(globalTimers%forceCalc)
      if (allocated(reks)) then
        call getReksGradients(env, denseDesc, sccCalc, rangeSep, dispersion, &
            & neighbourList, nNeighbourSK, nNeighbourRep, iSparseStart, img2CentCell, &
            & orb, nonSccDeriv, skHamCont, skOverCont, pRepCont, coord, coord0, &
            & species, q0, eigvecsReal, chrgForces, over, spinW, derivs, tWriteAutotest, &
            & autotestTag, taggedWriter, reks)
        call getReksGradProperties(env, denseDesc, neighbourList, nNeighbourSK, &
            & iSparseStart, img2CentCell, eigvecsReal, orb, iAtInCentralRegion, &
            & coord, coord0, over, rhoPrim, qOutput, q0, tDipole, dipoleMoment, &
            & chrgForces, reks)
      else
        call env%globalTimer%startTimer(globalTimers%energyDensityMatrix)
        call getEnergyWeightedDensity(env, electronicSolver, denseDesc, forceType, filling, eigen,&
            & kPoint, kWeight, neighbourList, nNeighbourSk, orb, iSparseStart, img2CentCell,&
            & iCellVec, cellVec, tRealHS, ham, over, parallelKS, iSccIter, mu, ERhoPrim,&
            & eigvecsReal, SSqrReal, eigvecsCplx, SSqrCplx)
        call env%globalTimer%stopTimer(globalTimers%energyDensityMatrix)
        call getGradients(env, sccCalc, tExtField, isXlbomd, nonSccDeriv, EField, rhoPrim,&
            & ERhoPrim, qOutput, q0, skHamCont, skOverCont, pRepCont, neighbourList, nNeighbourSk,&
            & nNeighbourRep, species, img2CentCell, iSparseStart, orb, potential, coord, derivs,&
            & iRhoPrim, thirdOrd, solvation, qDepExtPot, chrgForces, dispersion, rangeSep,&
            & SSqrReal, over, denseDesc, deltaRhoOutSqr, tPoisson, halogenXCorrection)

        if (tCasidaForces) then
          derivs(:,:) = derivs + excitedDerivs
        end if
      end if

      call env%globalTimer%stopTimer(globalTimers%forceCalc)

      call updateDerivsByPlumed(env, plumedCalc, nAtom, iGeoStep, derivs, energy%EMermin, coord0,&
          & mass, tPeriodic, latVec)

      if (tStress) then
        call env%globalTimer%startTimer(globalTimers%stressCalc)
        if (allocated(reks)) then
          call getReksStress(env, denseDesc, sccCalc, nonSccDeriv, skHamCont, &
              & skOverCont, pRepCont, neighbourList, nNeighbourSk, nNeighbourRep, &
              & species, img2CentCell, iSparseStart, orb, dispersion, coord, q0, &
              & invLatVec, cellVol, totalStress, totalLatDeriv, intPressure, reks)
        else
          call getStress(env, sccCalc, thirdOrd, tExtField, nonSccDeriv, rhoPrim, ERhoPrim,&
              & qOutput, q0, skHamCont, skOverCont, pRepCont, neighbourList, nNeighbourSk,&
              & nNeighbourRep, species, img2CentCell, iSparseStart, orb, potential, coord, latVec,&
              & invLatVec, cellVol, coord0, totalStress, totalLatDeriv, intPressure, iRhoPrim,&
              & solvation, dispersion, halogenXCorrection)
        end if
        call env%globalTimer%stopTimer(globalTimers%stressCalc)
        call printVolume(cellVol)

        ! MD case includes the atomic kinetic energy contribution, so print that later
        if (.not. tMD) then
          call printPressureAndFreeEnergy(extPressure, intPressure, energy%EGibbs)
        end if

      end if

    end if

    if (tWriteDetailedOut) then
      call writeDetailedOut2(fdDetailedOut, tSccCalc, tConverged, isXlbomd, isLinResp, isGeoOpt,&
          & tMD, tPrintForces, tStress, tPeriodic, energy, totalStress, totalLatDeriv, derivs, &
          & chrgForces, indMovedAtom, cellVol, intPressure, geoOutFile, iAtInCentralRegion)
    end if

    if (tSccCalc .and. .not. isXlbomd .and. .not. tConverged) then
      call warning("SCC is NOT converged, maximal SCC iterations exceeded")
      if (tUseConvergedForces) then
        call env%shutdown()
      end if
    end if

    if (tSccCalc .and. allocated(esp) .and. (.not. (isGeoOpt .or. tMD) .or. &
        & needsRestartWriting(isGeoOpt, tMd, iGeoStep, nGeoSteps, restartFreq))) then
      call esp%evaluate(env, sccCalc, EField)
      call writeEsp(esp, env, iGeoStep, nGeoSteps)
    end if

  end subroutine processGeometry


  subroutine postprocessDerivs(derivs, conAtom, conVec, tLatOpt, totalLatDerivs,&
      & extLatDerivs, normLatVecs, tLatOptFixAng, tLatOptFixLen, tLatOptIsotropic,&
      & constrLatDerivs)

    !> On input energy derivatives, on exit resulting projected derivatives
    real(dp), intent(inout), allocatable :: derivs(:,:)

    !> Atoms being constrained
    integer, allocatable, intent(in) :: conAtom(:)

    !> Vector to project out forces
    real(dp), allocatable, intent(in) :: conVec(:,:)

    !> Whether lattice optimisation is on
    logical, intent(in) :: tLatOpt

    !> Derivative of total energy with respect to lattice vectors
    real(dp) :: totalLatDerivs(:,:)

    !> derivative of cell volume wrt to lattice vectors, needed for pV term
    real(dp), intent(in) :: extLatDerivs(:,:)

    !> Unit normals parallel to lattice vectors
    real(dp), intent(in) :: normLatVecs(:,:)

    !> Are the angles of the lattice being fixed during optimisation?
    logical, intent(in) :: tLatOptFixAng

    !> Are the magnitude of the lattice vectors fixed
    logical, intent(in) :: tLatOptFixLen(:)

    !> Is the optimisation isotropic
    logical, intent(in) :: tLatOptIsotropic

    !> Lattice vectors returned by the optimizer
    real(dp), intent(out) :: constrLatDerivs(:)

    if (allocated(conAtom)) then
      call constrainForces(conAtom, conVec, derivs)
    end if

    if (tLatOpt) then
      ! Only include the extLatDerivs contribution if not MD, as the barostat would otherwise
      ! take care of this, hence add it here rather than to totalLatDeriv itself
      call constrainLatticeDerivs(totalLatDerivs + extLatDerivs, normLatVecs, tLatOptFixAng,&
          & tLatOptFixLen, tLatOptIsotropic, constrLatDerivs)
    end if

  end subroutine postprocessDerivs


  subroutine getNextGeometry(env, iGeoStep, tWriteRestart, constrLatDerivs, tCoordStep, tGeomEnd,&
      & tStopDriver, iLatGeoStep, tempIon, tExitGeoOpt)
    use dftbp_initprogram

    !> Environment settings
    type(TEnvironment), intent(inout) :: env

    !> Current geometry step
    integer, intent(in) :: iGeoStep

    !> flag to write out geometries (and charge data if scc)
    logical, intent(in) :: tWriteRestart

    !> lattice vectors returned by the optimizer
    real(dp), intent(in) :: constrLatDerivs(:)

    !> do we take an optimization step on the lattice or the internal coordinates if optimizing both
    !> in a periodic geometry
    logical, intent(inout) :: tCoordStep

    !> Do we have the final geometry?
    logical, intent(inout) :: tGeomEnd

    !> If geometry driver should be stopped
    logical, intent(inout) :: tStopDriver

    !> Current lattice step
    integer, intent(inout) :: iLatGeoStep

    !> MD instantaneous thermal energy
    real(dp), intent(out) :: tempIon

    !> Whether geometry optimisation should be stop
    logical, intent(out) :: tExitGeoOpt


    !> Difference between last calculated and new geometry.
    real(dp) :: diffGeo

    !> Has this completed?
    logical :: tCoordEnd

    ! initially assume that coordinates and lattice vectors won't be updated
    tCoordsChanged = .false.
    tLatticeChanged = .false.

    tExitGeoOpt = .false.

    if (tDerivs) then
      call getNextDerivStep(derivDriver, derivs, indMovedAtom, coord0, tGeomEnd)
      if (tGeomEnd) then
        call env%globalTimer%stopTimer(globalTimers%postSCC)
        tExitGeoOpt = .true.
        return
      end if
      tCoordsChanged = .true.
    else if (isGeoOpt) then
      tCoordsChanged = .true.
      if (tCoordStep) then
        call getNextCoordinateOptStep(pGeoCoordOpt, energy, derivs, indMovedAtom, coord0, diffGeo,&
            & tCoordEnd, .not. tCasidaForces)
        if (.not. tLatOpt) then
          tGeomEnd = tCoordEnd
        end if
        if (.not. tGeomEnd .and. tCoordEnd .and. diffGeo < tolSameDist) then
          tCoordStep = .false.
        end if
      else
        call getNextLatticeOptStep(pGeoLatOpt, energy, constrLatDerivs, origLatVec, tLatOptFixAng,&
            & tLatOptFixLen, tLatOptIsotropic, indMovedAtom, latVec, coord0, diffGeo, tGeomEnd)
        iLatGeoStep = iLatGeoStep + 1
        tLatticeChanged = .true.
        if (.not. tGeomEnd .and. tCoordOpt) then
          tCoordStep = .true.
          call reset(pGeoCoordOpt, reshape(coord0(:, indMovedAtom), [nMovedCoord]))
        end if
      end if
      if (tGeomEnd .and. diffGeo < tolSameDist) then
        call env%globalTimer%stopTimer(globalTimers%postSCC)
        tExitGeoOpt = .true.
        return
      end if
    else if (tMD) then
      ! New MD coordinates saved in a temporary variable, as writeCurrentGeometry() below
      ! needs the old ones to write out consistent geometries and velocities.
      newCoords(:,:) = coord0
      call getNextMdStep(pMdIntegrator, pMdFrame, temperatureProfile, derivs, movedMass, mass,&
          & cellVol, invLatVec, species0, indMovedAtom, tStress, tBarostat, energy, newCoords,&
          & latVec, intPressure, totalStress, totalLatDeriv, velocities, tempIon)
      tCoordsChanged = .true.
      tLatticeChanged = tBarostat
      call printMdInfo(tSetFillingTemp, tEField, tPeriodic, tempElec, absEField, tempIon,&
          & intPressure, extPressure, energy)
      if (tWriteRestart) then
        if (tPeriodic) then
          cellVol = abs(determinant33(latVec))
          energy%EGibbs = energy%EMermin + extPressure * cellVol
        end if
        call writeMdOut2(fdMd, tStress, tBarostat, isLinResp, tEField, tFixEf, tPrintMulliken,&
            & energy, energiesCasida, latVec, cellVol, intPressure, extPressure, tempIon,&
            & absEField, qOutput, q0, dipoleMoment)
        call writeCurrentGeometry(geoOutFile, pCoord0Out, .false., .true., .true., tFracCoord,&
            & tPeriodic, tPrintMulliken, species0, speciesName, latVec, iGeoStep, iLatGeoStep,&
            & nSpin, qOutput, velocities)
      end if
      coord0(:,:) = newCoords
      if (tWriteDetailedOut) then
        call writeDetailedOut3(fdDetailedOut, tPrintForces, tSetFillingTemp, tPeriodic, tStress,&
            & totalStress, totalLatDeriv, energy, tempElec, extPressure, intPressure, tempIon)
      end if
    else if (tSocket .and. iGeoStep < nGeoSteps) then
      ! Only receive geometry from socket, if there are still geometry iterations left
    #:if WITH_SOCKETS
      call receiveGeometryFromSocket(env, socket, tPeriodic, coord0, latVec, tCoordsChanged,&
          & tLatticeChanged, tStopDriver)
    #:else
      call error("Internal error: code compiled without socket support")
    #:endif
    end if

  end subroutine getNextGeometry



  !> Initialises some parameters before geometry loop starts.
  subroutine initGeoOptParameters(tCoordOpt, nGeoSteps, tGeomEnd, tCoordStep, tStopDriver, iGeoStep&
      &, iLatGeoStep)

    !> Are atomic coordinates changing
    logical, intent(in) :: tCoordOpt

    !> Number of geometry steps
    integer, intent(in) :: nGeoSteps

    !> Have the geometry changes terminated
    logical, intent(out) :: tGeomEnd

    !> Are the atomic coordinates changing
    logical, intent(out) :: tCoordStep

    !> Should the geometry driver stop
    logical, intent(out) :: tStopDriver

    !> Step of the geometry driver
    integer, intent(out) :: iGeoStep

    !> Number of steps changing the lattice vectors
    integer, intent(out) :: iLatGeoStep

    tGeomEnd = (nGeoSteps == 0)

    tCoordStep = .false.
    if (tCoordOpt) then
      tCoordStep = .true.
    end if
    tStopDriver = .false.

    iGeoStep = 0
    iLatGeoStep = 0

  end subroutine initGeoOptParameters


  !> Does the operations that are necessary after a lattice vector update
  subroutine handleLatticeChange(latVecs, sccCalc, tStress, extPressure, mCutOff, dispersion, solvation, &
      & recVecs, recVecs2p, cellVol, recCellVol, extLatDerivs, cellVecs, rCellVecs)

    !> lattice vectors
    real(dp), intent(in) :: latVecs(:,:)

    !> Module variables
    type(TScc), allocatable, intent(inout) :: sccCalc

    !> evaluate stress
    logical, intent(in) :: tStress

    !> External presure
    real(dp), intent(in) :: extPressure

    !> Maximum distance for interactions
    real(dp), intent(inout) :: mCutOff

    !> Dispersion interactions object
    class(TDispersionIface), allocatable, intent(inout) :: dispersion

    !> Solvation model
    class(TSolvation), allocatable, intent(inout) :: solvation

    !> Reciprocal lattice vectors
    real(dp), intent(out) :: recVecs(:,:)

    !> Reciprocal lattice vectors in units of 2 pi
    real(dp), intent(out) :: recVecs2p(:,:)

    !> Unit cell volume
    real(dp), intent(out) :: cellVol

    !> reciprocal lattice unit cell volume
    real(dp), intent(out) :: recCellVol

    !> derivative of pV term
    real(dp), intent(out) :: extLatDerivs(:,:)

    !> translation vectors to lattice cells in units of lattice constants
    real(dp), allocatable, intent(out) :: cellVecs(:,:)

    !> Vectors to unit cells in absolute units
    real(dp), allocatable, intent(out) :: rCellVecs(:,:)

    cellVol = abs(determinant33(latVecs))
    recVecs2p(:,:) = latVecs
    call matinv(recVecs2p)
    recVecs2p = transpose(recVecs2p)
    recVecs = 2.0_dp * pi * recVecs2p
    recCellVol = abs(determinant33(recVecs))
    if (tStress) then
      call derivDeterminant33(extLatDerivs, latVecs)
      extLatDerivs(:,:) = extPressure * extLatDerivs
    end if
    if (allocated(sccCalc)) then
      call sccCalc%updateLatVecs(latVecs, recVecs, cellVol)
      mCutOff = max(mCutOff, sccCalc%getCutOff())
    end if
    if (allocated(dispersion)) then
      call dispersion%updateLatVecs(latVecs)
      mCutOff = max(mCutOff, dispersion%getRCutOff())
    end if
    if (allocated(solvation)) then
      call solvation%updateLatVecs(latVecs)
      mCutOff = max(mCutOff, solvation%getRCutOff())
    end if
    call getCellTranslations(cellVecs, rCellVecs, latVecs, recVecs2p, mCutOff)

  end subroutine handleLatticeChange


  !> Does the operations that are necessary after atomic coordinates change
  subroutine handleCoordinateChange(env, coord0, latVec, invLatVec, species0, cutOff, orb,&
      & tPeriodic, sccCalc, dispersion, solvation, thirdOrd, rangeSep, reks, img2CentCell,&
      & iCellVec, neighbourList, nAllAtom, coord0Fold, coord, species, rCellVec,&
      & nNeighbourSK, nNeighbourRep, nNeighbourLC, ham, over, H0, rhoPrim, iRhoPrim, iHam,&
      & ERhoPrim, iSparseStart, tPoisson)

    use dftbp_initprogram, only : TCutoffs

    !> Environment settings
    type(TEnvironment), intent(in) :: env

    !> Central cell coordinates
    real(dp), intent(in) :: coord0(:,:)

    !> Lattice vectors if periodic
    real(dp), intent(in) :: latVec(:,:)

    !> Inverse of the lattice vectors
    real(dp), intent(in) :: invLatVec(:,:)

    !> chemical species of central cell atoms
    integer, intent(in) :: species0(:)

    !> Longest cut-off distances that neighbour maps are generated for
    type(TCutoffs), intent(in) :: cutOff

    !> Atomic orbital information
    type(TOrbitals), intent(in) :: orb

    !> Is the geometry periodic
    logical, intent(in) :: tPeriodic

    !> SCC module internal variables
    type(TScc), allocatable, intent(inout) :: sccCalc

    !> Dispersion interactions
    class(TDispersionIface), allocatable, intent(inout) :: dispersion

    !> Solvation model
    class(TSolvation), allocatable, intent(inout) :: solvation

    !> Third order SCC interactions
    type(TThirdOrder), allocatable, intent(inout) :: thirdOrd

    !> Range separation contributions
    type(TRangeSepFunc), allocatable, intent(inout) :: rangeSep

    !> data type for REKS
    type(TReksCalc), allocatable, intent(inout) :: reks

    !> Image atoms to their equivalent in the central cell
    integer, allocatable, intent(inout) :: img2CentCell(:)

    !> Index for which unit cell an atom is in
    integer, allocatable, intent(inout) :: iCellVec(:)

    !> List of neighbouring atoms
    type(TNeighbourList), intent(inout) :: neighbourList

    !> Total number of atoms including images
    integer, intent(out) :: nAllAtom

    !> Central cell atomic coordinates, folded inside the central cell
    real(dp), intent(out) :: coord0Fold(:,:)

    !> Coordinates of all atoms including images
    real(dp), allocatable, intent(inout) :: coord(:,:)

    !> Species of all atoms including images
    integer, allocatable, intent(inout) :: species(:)

    !> Vectors to units cells in absolute units
    real(dp), allocatable, intent(in) :: rCellVec(:,:)

    !> Number of neighbours of each real atom
    integer, intent(out) :: nNeighbourSK(:)

    !> Number of neighbours of each real atom close enough for repulsive interactions
    integer, intent(out) :: nNeighbourRep(:)

    !> Number of neighbours for each of the atoms for the exchange contributions in the long range
    !> functional
    integer, intent(inout), allocatable :: nNeighbourLC(:)

    !> Sparse hamiltonian storage
    real(dp), allocatable, intent(inout) :: ham(:,:)

    !> sparse overlap storage
    real(dp), allocatable, intent(inout) :: over(:)

    !> Non-SCC hamitonian storage
    real(dp), allocatable, intent(inout) :: h0(:)

    !> Sparse density matrix storage
    real(dp), allocatable, intent(inout) :: rhoPrim(:,:)

    !> Imaginary part of sparse density matrix storage
    real(dp), allocatable, intent(inout) :: iRhoPrim(:,:)

    !> Imaginary part of sparse hamiltonian storage
    real(dp), allocatable, intent(inout) :: iHam(:,:)

    !> energy weighted density matrix storage
    real(dp), allocatable, intent(inout) :: ERhoPrim(:)

    !> index array for location of atomic blocks in large sparse arrays
    integer, allocatable, intent(inout) :: iSparseStart(:,:)

    !> Transport variables
    logical, intent(in) :: tPoisson

    !> Total size of orbitals in the sparse data structures, where the decay of the overlap sets the
    !> sparsity pattern
    integer :: sparseSize

    coord0Fold(:,:) = coord0
    if (tPeriodic) then
      call foldCoordToUnitCell(coord0Fold, latVec, invLatVec)
    end if

    call updateNeighbourListAndSpecies(coord, species, img2CentCell, iCellVec, neighbourList,&
        & nAllAtom, coord0Fold, species0, cutoff%mCutOff, rCellVec)

    call getNrOfNeighboursForAll(nNeighbourSK, neighbourList, cutoff%skCutOff)

    call getSparseDescriptor(neighbourList%iNeighbour, nNeighbourSK, img2CentCell, orb,&
        & iSparseStart, sparseSize)
    call reallocateSparseArrays(sparseSize, reks, ham, over, H0,&
        & rhoPrim, iHam, iRhoPrim, ERhoPrim)

    ! count neighbours for repulsive interactions between atoms
    call getNrOfNeighboursForAll(nNeighbourRep, neighbourList, cutoff%repCutOff)

    if (allocated(nNeighbourLC)) then
      ! count neighbours for repulsive interactions between atoms
      call getNrOfNeighboursForAll(nNeighbourLC, neighbourList, cutoff%lcCutOff)
    end if

    ! Notify various modules about coordinate changes
  #:if WITH_TRANSPORT
    if (tPoisson) then
      !! TODO: poiss_updcoords pass coord0 and not coord0Fold because the
      !! folding can mess up the contact position. Could we have the supercell
      !! centered on the input atomic structure?
      call poiss_updcoords(coord0)
    end if
  #:endif

    if (allocated(sccCalc)) then
      call sccCalc%updateCoords(env, coord, species, neighbourList)
    end if

    if (allocated(dispersion)) then
      call dispersion%updateCoords(env, neighbourList, img2CentCell, coord, species0)
    end if
    if (allocated(solvation)) then
      call solvation%updateCoords(env, neighbourList, img2CentCell, coord, species0)
    end if
    if (allocated(thirdOrd)) then
      call thirdOrd%updateCoords(neighbourList, species)
    end if
    if (allocated(rangeSep)) then
      call rangeSep%updateCoords(coord0)
    end if


  end subroutine handleCoordinateChange


#:if WITH_TRANSPORT

  !> Initialise transport
  subroutine initNegfStuff(denseDescr, transpar, ginfo, neighbourList, nNeighbourSK, img2CentCell,&
      & orb)

    !> Dense matrix descriptor
    type(TDenseDescr), intent(in) :: denseDescr

    !> Transport settings
    type(TTransPar), intent(in) :: transpar

    !> libNEGF data
    type(TNEGFInfo), intent(in) :: ginfo

    !> Atomic orbital information
    type(TOrbitals), intent(in) :: orb

    !> Image atoms to their equivalent in the central cell
    integer, intent(in) :: img2CentCell(:)

    !> List of neighbouring atoms
    type(TNeighbourList), intent(in) :: neighbourList

    !> Number of neighbours of each real atom
    integer, intent(in) :: nNeighbourSK(:)

    ! known issue about the PLs: We need an automatic partitioning
    call negf_init_csr(denseDescr%iAtomStart, neighbourList%iNeighbour, nNeighbourSK, img2CentCell,&
        & orb)

    call negf_init_str(denseDescr, transpar, ginfo%greendens, neighbourList%iNeighbour,&
        & nNeighbourSK, img2CentCell)

    call negf_init_dephasing(ginfo%tundos)  !? why tundos

  end subroutine initNegfStuff

#:endif


  !> Decides, whether restart file should be written during the run.
  function needsRestartWriting(isGeoOpt, tMd, iGeoStep, nGeoSteps, restartFreq)&
      & result(tWriteRestart)

    !> Are geometries being optimised
    logical, intent(in) :: isGeoOpt

    !> Is this a molecular dynamics run
    logical, intent(in) :: tMd

    !> Current geometry step
    integer, intent(in) :: iGeoStep

    !> Number of geometry steps in total
    integer, intent(in) :: nGeoSteps

    !> Frequency of restart in geometry steps
    integer, intent(in) :: restartFreq

    !> Should a restart file be written?
    logical :: tWriteRestart

    if (restartFreq > 0 .and. (isGeoOpt .or. tMD)) then
      tWriteRestart = (iGeoStep == nGeoSteps .or. (mod(iGeoStep, restartFreq) == 0))
    else
      tWriteRestart = .false.
    end if

  end function needsRestartWriting


  !> Ensures that sparse array have enough storage to hold all necessary elements.
  subroutine reallocateSparseArrays(sparseSize, reks, ham, over,&
      & H0, rhoPrim, iHam, iRhoPrim, ERhoPrim)

    !> Size of the sparse overlap
    integer, intent(in) :: sparseSize

    !> data type for REKS
    type(TReksCalc), allocatable, intent(inout) :: reks

    !> Sparse storage for hamitonian (sparseSize,nSpin)
    real(dp), allocatable, intent(inout) :: ham(:,:)

    !> Sparse storage for overlap
    real(dp), allocatable, intent(inout) :: over(:)

    !> Sparse storage for non-SCC hamitonian
    real(dp), allocatable, intent(inout) :: H0(:)

    !> Sparse storage for density matrix
    real(dp), allocatable, intent(inout) :: rhoPrim(:,:)

    !> Sparse storage for imaginary hamitonian (not reallocated if not initially allocated)
    real(dp), allocatable, intent(inout) :: iHam(:,:)

    !> Sparse storage for imaginary part of density matrix (not reallocated if not initially
    !> allocated)
    real(dp), allocatable, intent(inout) :: iRhoPrim(:,:)

    !> Sparse storage for energy weighted density matrix (not reallocated if not initially
    !> allocated)
    real(dp), allocatable, intent(inout) :: ERhoPrim(:)

    integer :: nSpin

    #:call ASSERT_CODE
      @:ASSERT(size(over) == size(ham, dim=1))
      @:ASSERT(size(H0) == size(ham, dim=1))
      @:ASSERT(all(shape(rhoPrim) == shape(ham)))
      if (allocated(iRhoPrim)) then
        @:ASSERT(all(shape(iRhoPrim) == shape(ham)))
        @:ASSERT(all(shape(iHam) == shape(ham)))
      end if
      if (allocated(ERhoPrim)) then
        @:ASSERT(size(ERhoPrim) == size(ham, dim=1))
      end if
    #:endcall ASSERT_CODE

    if (allocated(reks)) then
      if (size(over, dim=1) == sparseSize) then
        ! When the size of sparse matrices are different,
        ! phase of MOs can affect gradient of REKS
        return
      end if
    else
      if (size(ham, dim=1) >= sparseSize) then
        ! Sparse matrices are big enough
        return
      end if
    end if

    nSpin = size(rhoPrim, dim=2)
    if (.not. allocated(reks)) then
      deallocate(ham)
    end if
    deallocate(over)
    deallocate(H0)
    deallocate(rhoPrim)
    if (.not. allocated(reks)) then
      allocate(ham(sparseSize, nSpin))
    end if
    allocate(over(sparseSize))
    allocate(H0(sparseSize))
    allocate(rhoPrim(sparseSize, nSpin))
    if (allocated(iRhoPrim)) then
      deallocate(iRhoPrim)
      deallocate(iHam)
      allocate(iRhoPrim(sparseSize, nSpin))
      allocate(iHam(sparseSize, nSpin))
    end if
    if (allocated(ERhoPrim)) then
      deallocate(ERhoPrim)
      allocate(ERhoPrim(sparseSize))
    end if
    if (allocated(reks)) then
      call reks%reallocate(sparseSize)
    end if

  end subroutine reallocateSparseArrays


  !> Calculates repulsive energy for current geometry
  subroutine calcRepulsiveEnergy(coord, species, img2CentCell, nNeighbourRep, neighbourList,&
      & pRepCont, Eatom, Etotal, iAtInCentralRegion)

    !> All atomic coordinates
    real(dp), intent(in) :: coord(:,:)

    !> All atoms chemical species
    integer, intent(in) :: species(:)

    !> Image atom indices to central cell atoms
    integer, intent(in) :: img2CentCell(:)

    !> Number of neighbours for each atom within the repulsive distance
    integer, intent(in) :: nNeighbourRep(:)

    !> List of neighbours for each atom
    type(TNeighbourList), intent(in) :: neighbourList

    !> Repulsive interaction data
    type(TRepCont), intent(in) :: pRepCont

    !> Energy for each atom
    real(dp), intent(out) :: Eatom(:)

    !> Total energy
    real(dp), intent(out) :: Etotal

    !> atoms in the central cell (or device region if transport)
    integer, intent(in) :: iAtInCentralRegion(:)

    call getERep(Eatom, coord, nNeighbourRep, neighbourList%iNeighbour, species, pRepCont,&
        & img2CentCell)
    Etotal = sum(Eatom(iAtInCentralRegion))

  end subroutine calcRepulsiveEnergy


  !> Calculates dispersion energy for current geometry.
  subroutine calcDispersionEnergy(dispersion, Eatom, Etotal, iAtInCentralRegion)

    !> dispersion interactions
    class(TDispersionIface), intent(inout) :: dispersion

    !> energy per atom
    real(dp), intent(out) :: Eatom(:)

    !> total energy
    real(dp), intent(out) :: Etotal

    !> atoms in the central cell (or device region if transport)
    integer, intent(in) :: iAtInCentralRegion(:)

    call dispersion%getEnergies(Eatom)
    Etotal = sum(Eatom(iAtInCentralRegion))

  end subroutine calcDispersionEnergy


  !> Sets the external potential components to zero
  subroutine resetExternalPotentials(refExtPot, potential)

    !> Reference external potential (usually set via API)
    type(TRefExtPot), intent(in) :: refExtPot

    !> Potential contributions
    type(TPotentials), intent(inout) :: potential

    if (allocated(refExtPot%atomPot)) then
      potential%extAtom(:,:) = refExtPot%atomPot
    else
      potential%extAtom(:,:) = 0.0_dp
    end if
    if (allocated(refExtPot%shellPot)) then
      potential%extShell(:,:,:) = refExtPot%shellPot
    else
      potential%extShell(:,:,:) = 0.0_dp
    end if
    potential%extBlock(:,:,:,:) = 0.0_dp
    if (allocated(refExtPot%potGrad)) then
      potential%extGrad(:,:) = refExtPot%potGrad
    else
      potential%extGrad(:,:) = 0.0_dp
    end if

  end subroutine resetExternalPotentials


  !> Merges atomic and shell resolved external potentials into blocked one
  subroutine mergeExternalPotentials(orb, species, potential)

    !> Atomic orbital information
    type(TOrbitals), intent(in) :: orb

    !> species for atoms
    integer, intent(in) :: species(:)

    !> Potential energy contributions
    type(TPotentials), intent(inout) :: potential

    call total_shift(potential%extShell, potential%extAtom, orb, species)
    call total_shift(potential%extBlock, potential%extShell, orb, species)

  end subroutine mergeExternalPotentials


  !> Sets up electric external field
  subroutine setUpExternalElectricField(tEfield, tTimeDepEField, tPeriodic, EFieldStrength,&
      & EFieldVector, EFieldOmega, EFieldPhase, neighbourList, nNeighbourSK, iCellVec,&
      & img2CentCell, cellVec, deltaT, iGeoStep, coord0Fold, coord, extAtomPot, extPotGrad, EField,&
      & absEField)

    !> Whether electric field should be considered at all
    logical, intent(in) :: tEfield

    !> Is there an electric field that varies with geometry step during MD?
    logical, intent(in) :: tTimeDepEField

    !> Is this a periodic geometry
    logical, intent(in) :: tPeriodic

    !> What is the field strength
    real(dp), intent(in) :: EFieldStrength

    !> What is the field direction
    real(dp), intent(in) :: EFieldVector(:)

    !> Is there an angular frequency for the applied field
    real(dp), intent(in) :: EFieldOmega

    !> What is the phase of the field
    integer, intent(in) :: EFieldPhase

    !> Atomic neighbours
    type(TNeighbourList), intent(in) :: neighbourList

    !> Number of neighbours for each atom
    integer, intent(in) :: nNeighbourSK(:)

    !> Index for unit cells
    integer, intent(in) :: iCellVec(:)

    !> Image atom to central cell atom number
    integer, intent(in) :: img2CentCell(:)

    !> Vectors (in units of the lattice constants) to cells of the lattice
    real(dp), intent(in) :: cellVec(:,:)

    !> Time step in MD
    real(dp), intent(in) :: deltaT

    !> Number of the geometry step
    integer, intent(in) :: iGeoStep

    !> Atomic coordinates in central cell
    real(dp), allocatable, intent(in) :: coord0Fold(:,:)

    !> all coordinates
    real(dp), intent(in) :: coord(:,:)

    !> Potentials on atomic sites
    real(dp), intent(inout) :: extAtomPot(:)

    !> Gradient of potential on atomic sites with respect of nucleus positions. Shape: (3, nAtom)
    real(dp), intent(inout) :: extPotGrad(:,:)

    !> Resulting electric field
    real(dp), intent(out) :: EField(:)

    !> Magnitude of the field
    real(dp), intent(out) :: absEField

    integer :: nAtom
    integer :: iAt1, iAt2, iNeigh
    character(lc) :: tmpStr

    if (.not. tEField) then
      EField(:) = 0.0_dp
      absEField = 0.0_dp
      return
    end if

    nAtom = size(nNeighbourSK)

    Efield(:) = EFieldStrength * EfieldVector
    if (tTimeDepEField) then
      Efield(:) = Efield * sin(EfieldOmega * deltaT * real(iGeoStep + EfieldPhase, dp))
    end if
    absEfield = sqrt(sum(Efield**2))
    if (tPeriodic) then
      do iAt1 = 1, nAtom
        do iNeigh = 1, nNeighbourSK(iAt1)
          iAt2 = neighbourList%iNeighbour(iNeigh, iAt1)
          ! overlap between atom in central cell and non-central cell
          if (iCellVec(iAt2) /= 0) then
            ! component of electric field projects onto vector between cells
            if (abs(dot_product(cellVec(:, iCellVec(iAt2)), EfieldVector)) > epsilon(1.0_dp)) then
              write(tmpStr, "(A, I0, A, I0, A)") 'Interaction between atoms ', iAt1, ' and ',&
                  & img2CentCell(iAt2), ' crosses the saw-tooth discontinuity in the electric&
                  & field.'
              call error(tmpStr)
            end if
          end if
        end do
      end do
      do iAt1 = 1, nAtom
        extAtomPot(iAt1) = extAtomPot(iAt1) + dot_product(coord0Fold(:, iAt1), Efield)
      end do
    else
      do iAt1 = 1, nAtom
        extAtomPot(iAt1) = extAtomPot(iAt1) + dot_product(coord(:, iAt1), Efield)
      end do
    end if
    extPotGrad(:,:) = extPotGrad + spread(EField, 2, nAtom)

  end subroutine setUpExternalElectricField


  !> Initialise basic variables before the scc loop.
  subroutine initSccLoop(tSccCalc, xlbomdIntegrator, minSccIter, maxSccIter, sccTol, tConverged,&
      & tNegf)

    !> Is this an SCC calculation?
    logical, intent(in) :: tSccCalc

    !> Details for extended Lagrange integrator (of used)
    type(TXLBOMD), allocatable, intent(inout) :: xlbomdIntegrator

    !> Minimum number of SCC cycles that can be used
    integer, intent(inout) :: minSccIter

    !> Maximum number of SCC cycles
    integer, intent(inout) :: maxSccIter

    !> Tolerance for SCC convergence
    real(dp), intent(inout) :: sccTol

    !> Has SCC convergence been achieved?
    logical, intent(out) :: tConverged

    !> Is this a transport calculation?
    logical, intent(in) :: tNegf

    if (allocated(xlbomdIntegrator)) then
      call xlbomdIntegrator%getSCCParameters(minSccIter, maxSccIter, sccTol)
    end if

    tConverged = (.not. tSccCalc)

    if (tSccCalc .and. .not. tNegf) then
      call printSccHeader()
    end if

  end subroutine initSccLoop


  !> Initialise basic variables before the REKS scc loop.
  subroutine initReksSccLoop(tSccCalc, tConverged, reks)

    !> Is this an SCC calculation?
    logical, intent(in) :: tSccCalc

    !> Has SCC convergence been achieved?
    logical, intent(out) :: tConverged

    !> data type for REKS
    type(TReksCalc), intent(inout) :: reks

    tConverged = (.not. tSccCalc)

    if (tSccCalc) then
      call printReksSccHeader(reks)
    end if

  end subroutine initReksSccLoop


  !> Reset internal potential related quantities
  subroutine resetInternalPotentials(tDualSpinOrbit, xi, orb, species, potential)

    !> Is dual spin orbit being used (block potentials)
    logical, intent(in) :: tDualSpinOrbit

    !> Spin orbit constants if required
    real(dp), allocatable, intent(in) :: xi(:,:)

    !> atomic orbital information
    type(TOrbitals), intent(in) :: orb

    !> chemical species
    integer, intent(in) :: species(:)

    !> potentials in the system
    type(TPotentials), intent(inout) :: potential

    @:ASSERT(.not. tDualSpinOrbit .or. allocated(xi))

    potential%intAtom(:,:) = 0.0_dp
    potential%intShell(:,:,:) = 0.0_dp
    potential%intBlock(:,:,:,:) = 0.0_dp
    potential%orbitalBlock(:,:,:,:) = 0.0_dp
    potential%iOrbitalBlock(:,:,:,:) = 0.0_dp
    if (tDualSpinOrbit) then
      call getDualSpinOrbitShift(potential%iOrbitalBlock, xi, orb, species)
    end if

  end subroutine resetInternalPotentials


#:if WITH_TRANSPORT

  !> Replace charges with those from the stored contact values
  subroutine overrideContactCharges(qInput, chargeUp, transpar, qBlockInput, blockUp)
    !> input charges
    real(dp), intent(inout) :: qInput(:,:,:)

    !> uploaded charges
    real(dp), intent(in) :: chargeUp(:,:,:)

    !> Transport parameters
    type(TTransPar), intent(in) :: transpar

    !> block charges, for example from DFTB+U
    real(dp), allocatable, intent(inout) :: qBlockInput(:,:,:,:)

    !> uploaded block charges
    real(dp), allocatable, intent(in) :: blockUp(:,:,:,:)

    integer :: ii, iStart, iEnd

    do ii = 1, transpar%ncont
      iStart = transpar%contacts(ii)%idxrange(1)
      iEnd = transpar%contacts(ii)%idxrange(2)
      qInput(:,iStart:iEnd,:) = chargeUp(:,iStart:iEnd,:)
    end do

  @:ASSERT(allocated(qBlockInput) .eqv. allocated(blockUp))
    if (allocated(qBlockInput)) then
      do ii = 1, transpar%ncont
        iStart = transpar%contacts(ii)%idxrange(1)
        iEnd = transpar%contacts(ii)%idxrange(2)
        qBlockInput(:,:,iStart:iEnd,:) = blockUp(:,:,iStart:iEnd,:)
      end do
    end if

  end subroutine overrideContactCharges

#:endif


  !> Add potentials comming from point charges.
  subroutine addChargePotentials(env, sccCalc, qInput, q0, chargePerShell, orb, species,&
      & neighbourList, img2CentCell, spinW, solvation, thirdOrd, potential, electrostatics, tPoisson,&
      & tUpload, shiftPerLUp)

    !> Environment settings
    type(TEnvironment), intent(in) :: env

    !> SCC module internal variables
    type(TScc), intent(inout) :: sccCalc

    !> Input atomic populations
    real(dp), intent(in) :: qInput(:,:,:)

    !> reference atomic occupations
    real(dp), intent(in) :: q0(:,:,:)

    !> charges per atomic shell
    real(dp), intent(in) :: chargePerShell(:,:,:)

    !> atomic orbital information
    type(TOrbitals), intent(in) :: orb

    !> species of all atoms
    integer, target, intent(in) :: species(:)

    !> neighbours to atoms
    type(TNeighbourList), intent(in) :: neighbourList

    !> map from image atom to real atoms
    integer, intent(in) :: img2CentCell(:)

    !> spin constants
    real(dp), intent(in), allocatable :: spinW(:,:,:)

    !> Solvation mode
    class(TSolvation), allocatable, intent(inout) :: solvation

    !> third order SCC interactions
    type(TThirdOrder), allocatable, intent(inout) :: thirdOrd

    !> Potentials acting
    type(TPotentials), intent(inout) :: potential

    !> electrostatic solver (poisson or gamma-functional)
    integer, intent(in) :: electrostatics

    !> whether Poisson is solved (used with tPoissonTwice)
    logical, intent(in) :: tPoisson

    !> whether contacts are uploaded
    logical, intent(in) :: tUpload

    !> uploded potential per shell per atom
    real(dp), allocatable, intent(in) :: shiftPerLUp(:,:)

    ! local variables
    real(dp), allocatable :: atomPot(:,:)
    real(dp), allocatable :: shellPot(:,:,:)
    real(dp), allocatable, save :: shellPotBk(:,:)
    integer, pointer :: pSpecies0(:)
    integer :: nAtom, nSpin

    nAtom = size(qInput, dim=2)
    nSpin = size(qInput, dim=3)
    pSpecies0 => species(1:nAtom)

    allocate(atomPot(nAtom, nSpin))
    allocate(shellPot(orb%mShell, nAtom, nSpin))

    call sccCalc%updateCharges(env, qInput, q0, orb, species)

    select case(electrostatics)

    case(elstatTypes%gammaFunc)

      call sccCalc%updateShifts(env, orb, species, neighbourList%iNeighbour, img2CentCell)
      call sccCalc%getShiftPerAtom(atomPot(:,1))
      call sccCalc%getShiftPerL(shellPot(:,:,1))

    case(elstatTypes%poisson)

    #:if WITH_TRANSPORT
      ! NOTE: charge-magnetization representation is used
      !       iSpin=1 stores total charge
      ! Logic of calls order:
      ! shiftPerLUp      is 0.0 on the device region,
      ! poiss_getshift() updates only the device region
      if (tPoisson) then
        if (tUpload) then
          shellPot(:,:,1) = shiftPerLUp
        else
          ! Potentials for non-existing angular momenta must be 0 for later summations
          shellPot(:,:,1) = 0.0_dp
        end if
        call poiss_updcharges(qInput(:,:,1), q0(:,:,1))
        call poiss_getshift(shellPot(:,:,1))
        if (.not.allocated(shellPotBk)) then
          allocate(shellPotBk(orb%mShell, nAtom))
        end if
        shellPotBk = shellPot(:,:,1)
      else
        shellPot(:,:,1) = shellPotBk
      end if
      atomPot(:,:) = 0.0_dp
      call sccCalc%setShiftPerAtom(atomPot(:,1))
      call sccCalc%setShiftPerL(shellPot(:,:,1))
    #:else
      call error("poisson solver used without transport modules")
    #:endif

    end select

    potential%intAtom(:,1) = potential%intAtom(:,1) + atomPot(:,1)
    potential%intShell(:,:,1) = potential%intShell(:,:,1) + shellPot(:,:,1)

    if (allocated(thirdOrd)) then
      call thirdOrd%updateCharges(pSpecies0, neighbourList, qInput, q0, img2CentCell, orb)
      call thirdOrd%getShifts(atomPot(:,1), shellPot(:,:,1))
      potential%intAtom(:,1) = potential%intAtom(:,1) + atomPot(:,1)
      potential%intShell(:,:,1) = potential%intShell(:,:,1) + shellPot(:,:,1)
    end if

    if (allocated(solvation)) then
      call solvation%updateCharges(env, pSpecies0, neighbourList, qInput, q0, img2CentCell, orb)
      call solvation%getShifts(atomPot(:,1), shellPot(:,:,1))
      potential%intAtom(:,1) = potential%intAtom(:,1) + atomPot(:,1)
      potential%intShell(:,:,1) = potential%intShell(:,:,1) + shellPot(:,:,1)
    end if

    if (nSpin /= 1 .and. allocated(spinW)) then
      call getSpinShift(shellPot, chargePerShell, species, orb, spinW)
      potential%intShell = potential%intShell + shellPot
    end if

    call total_shift(potential%intShell, potential%intAtom, orb, species)
    call total_shift(potential%intBlock, potential%intShell, orb, species)

  end subroutine addChargePotentials


  !> Add potentials comming from on-site block of the dual density matrix.
  subroutine addBlockChargePotentials(qBlockIn, qiBlockIn, tDftbU, tImHam, species, orb, nDftbUFunc&
      &, UJ, nUJ, iUJ, niUJ, potential)

    !> block input charges
    real(dp), allocatable, intent(in) :: qBlockIn(:,:,:,:)

    !> imaginary part
    real(dp), allocatable, intent(in) :: qiBlockIn(:,:,:,:)

    !> is this a +U calculation
    logical, intent(in) :: tDftbU

    !> does the hamitonian have an imaginary part in real space?
    logical, intent(in) :: tImHam

    !> chemical species of all atoms
    integer, intent(in) :: species(:)

    !> Orbital information
    type(TOrbitals), intent(in) :: orb

    !> choice of +U functional
    integer, intent(in) :: nDftbUFunc

    !> prefactor for +U potential
    real(dp), allocatable, intent(in) :: UJ(:,:)

    !> Number DFTB+U blocks of shells for each atom type
    integer, intent(in), allocatable :: nUJ(:)

    !> which shells are in each DFTB+U block
    integer, intent(in), allocatable :: iUJ(:,:,:)

    !> Number of shells in each DFTB+U block
    integer, intent(in), allocatable :: niUJ(:,:)

    !> potentials acting in system
    type(TPotentials), intent(inout) :: potential


    if (tDFTBU) then
      if (tImHam) then
        call getDftbUShift(potential%orbitalBlock, potential%iorbitalBlock, qBlockIn, qiBlockIn,&
            & species,orb, nDFTBUfunc, UJ, nUJ, niUJ, iUJ)
      else
        call getDftbUShift(potential%orbitalBlock, qBlockIn, species, orb, nDFTBUfunc, UJ, nUJ,&
            & niUJ, iUJ)
      end if
      potential%intBlock = potential%intBlock + potential%orbitalBlock
    end if

  end subroutine addBlockChargePotentials



  !> Returns the Hamiltonian for the given scc iteration
  subroutine getSccHamiltonian(H0, over, nNeighbourSK, neighbourList, species, orb, iSparseStart,&
      & img2CentCell, potential, ham, iHam)

    !> non-SCC hamitonian (sparse)
    real(dp), intent(in) :: H0(:)

    !> overlap (sparse)
    real(dp), intent(in) :: over(:)

    !> Number of atomic neighbours
    integer, intent(in) :: nNeighbourSK(:)

    !> list of atomic neighbours
    type(TNeighbourList), intent(in) :: neighbourList

    !> species of atoms
    integer, intent(in) :: species(:)

    !> atomic orbital information
    type(TOrbitals), intent(in) :: orb

    !> Index for atomic blocks in sparse data
    integer, intent(in) :: iSparseStart(:,:)

    !> image atoms to central cell atoms
    integer, intent(in) :: img2CentCell(:)

    !> potential acting on sustem
    type(TPotentials), intent(in) :: potential

    !> resulting hamitonian (sparse)
    real(dp), intent(out) :: ham(:,:)

    !> imaginary part of hamitonian (if required, signalled by being allocated)
    real(dp), allocatable, intent(inout) :: iHam(:,:)

    integer :: nAtom

    nAtom = size(orb%nOrbAtom)

    ham(:,:) = 0.0_dp
    ham(:,1) = h0
    call add_shift(ham, over, nNeighbourSK, neighbourList%iNeighbour, species, orb, iSparseStart,&
        & nAtom, img2CentCell, potential%intBlock)

    if (allocated(iHam)) then
      iHam(:,:) = 0.0_dp
      call add_shift(iHam, over, nNeighbourSK, neighbourList%iNeighbour, species, orb,&
          & iSparseStart, nAtom, img2CentCell, potential%iorbitalBlock)
    end if

  end subroutine getSccHamiltonian


  !> Transform the hamiltonian from QM to UD representation
  !> Hack due to not using Pauli-type structure for diagonalisation
  !> For collinear spin, qm2ud will produce the right potential:
  !> (Vq, uB*Bz*\sigma_z) -> (Vq + uB*Bz*\sigma_z, Vq - uB*Bz*\sigma_z)
  !> For non-collinear spin-orbit, all blocks are multiplied by 1/2:
  !> (Vq/2, uL* Lx*\sigma_x/2, uL* Ly*\sigma_y/2, uL* Lz*\sigma_z/2)
  subroutine convertToUpDownRepr(Ham, iHam)
    real(dp), intent(inout) :: Ham(:,:)
    real(dp), intent(inout), allocatable :: iHam(:,:)

    integer :: nSpinBlocks

    nSpinBlocks = size(ham, dim=2)

    if (nSpinBlocks > 1) then
      ham = 2.0_dp * ham
      if (allocated(iHam)) then
        iHam = 2.0_dp * iHam
      end if
    end if

    if (nSpinBlocks /= 4) then
      call qm2ud(ham)
      if (allocated(iHam)) then
        call qm2ud(iHam)
      end if
    end if

  end subroutine convertToUpDownRepr


  !> Returns the sparse density matrix.
  !>
  !> All operations (e.g. non-dual spin orbit coupling), which need access to full (unpacked)
  !> Hamiltonian or the full (unpacked) density matrix, must also invoked from within this routine,
  !> as those unpacked quantities do not exist elsewhere.
  !>
  subroutine getDensity(env, iScc, denseDesc, ham, over, neighbourList, nNeighbourSK, iSparseStart,&
      & img2CentCell, iCellVec, cellVec, kPoint, kWeight, orb, species, electronicSolver, tRealHS,&
      & tSpinSharedEf, tSpinOrbit, tDualSpinOrbit, tFillKSep, tFixEf, tMulliken, iDistribFn,&
      & tempElec, nEl, parallelKS, Ef, mu, energy, rangeSep, eigen, filling, rhoPrim, Eband, TS,&
      & E0, iHam, xi, orbitalL, HSqrReal, SSqrReal, eigvecsReal, iRhoPrim, HSqrCplx, SSqrCplx,&
      & eigvecsCplx, rhoSqrReal, deltaRhoInSqr, deltaRhoOutSqr, qOutput, nNeighbourLC,&
      & tLargeDenseMatrices)

    !> Environment settings
    type(TEnvironment), intent(inout) :: env

    !> SCC iteration counter (needed by GF)
    integer, intent(in) :: iSCC

    !> Dense matrix descriptor
    type(TDenseDescr), intent(in) :: denseDesc

    !> hamiltonian in sparse storage
    real(dp), intent(in) :: ham(:,:)

    !> sparse overlap matrix
    real(dp), intent(in) :: over(:)

    !> list of neighbours for each atom
    type(TNeighbourList), intent(in) :: neighbourList

    !> Number of neighbours for each of the atoms
    integer, intent(in) :: nNeighbourSK(:)

    !> Index array for the start of atomic blocks in sparse arrays
    integer, intent(in) :: iSparseStart(:,:)

    !> map from image atoms to the original unique atom
    integer, intent(in) :: img2CentCell(:)

    !> Index for which unit cell atoms are associated with
    integer, intent(in) :: iCellVec(:)

    !> Vectors (in units of the lattice constants) to cells of the lattice
    real(dp), intent(in) :: cellVec(:,:)

    !> k-points
    real(dp), intent(in) :: kPoint(:,:)

    !> Weights for k-points
    real(dp), intent(in) :: kWeight(:)

    !> Atomic orbital information
    type(TOrbitals), intent(in) :: orb

    !> species of all atoms in the system
    integer, intent(in) :: species(:)

    !> Electronic solver information
    type(TElectronicSolver), intent(inout) :: electronicSolver

    !> Is the hamitonian real (no k-points/molecule/gamma point)?
    logical, intent(in) :: tRealHS

    !> Is the Fermi level common accross spin channels?
    logical, intent(in) :: tSpinSharedEf

    !> Are spin orbit interactions present
    logical, intent(in) :: tSpinOrbit

    !> Are block population spin orbit interactions present
    logical, intent(in) :: tDualSpinOrbit

    !> Fill k-points separately if true (no charge transfer accross the BZ)
    logical, intent(in) :: tFillKSep

    !> Whether fixed Fermi level(s) should be used. (No charge conservation!)
    logical, intent(in) :: tFixEf

    !> Should Mulliken populations be generated/output
    logical, intent(in) :: tMulliken

    !> occupation function for electronic states
    integer, intent(in) :: iDistribFn

    !> Electronic temperature
    real(dp), intent(in) :: tempElec

    !> Number of electrons
    real(dp), intent(in) :: nEl(:)

    !> K-points and spins to process
    type(TParallelKS), intent(in) :: parallelKS

    !> Fermi level(s)
    real(dp), intent(inout) :: Ef(:)

    !> Electrochemical potentials (contact, spin)
    real(dp), allocatable, intent(in) :: mu(:,:)

    !> Energy contributions and total
    type(TEnergies), intent(inout) :: energy

    !> Data for rangeseparated calculation
    type(TRangeSepFunc), allocatable, intent(inout) :: rangeSep

    !> eigenvalues (level, kpoint, spin)
    real(dp), intent(out) :: eigen(:,:,:)

    !> occupations (level, kpoint, spin)
    real(dp), intent(out) :: filling(:,:,:)

    !> sparse density matrix
    real(dp), intent(out) :: rhoPrim(:,:)

    !> band structure energy
    real(dp), intent(out) :: Eband(:)

    !> electronic entropy times temperature
    real(dp), intent(out) :: TS(:)

    !> extrapolated 0 temperature band energy
    real(dp), intent(out) :: E0(:)

    !> imaginary part of hamitonian
    real(dp), intent(in), allocatable :: iHam(:,:)

    !> spin orbit constants
    real(dp), intent(in), allocatable :: xi(:,:)

    !> orbital moments of atomic shells
    real(dp), intent(inout), allocatable :: orbitalL(:,:,:)

    !> imaginary part of density matrix
    real(dp), intent(inout), allocatable :: iRhoPrim(:,:)

    !> dense real hamiltonian storage
    real(dp), intent(inout), allocatable :: HSqrReal(:,:)

    !> dense real overlap storage
    real(dp), intent(inout), allocatable :: SSqrReal(:,:)

    !> real eigenvectors on exit
    real(dp), intent(inout), allocatable :: eigvecsReal(:,:,:)

    !> dense complex (k-points) hamiltonian storage
    complex(dp), intent(inout), allocatable :: HSqrCplx(:,:)

    !> dense complex (k-points) overlap storage
    complex(dp), intent(inout), allocatable :: SSqrCplx(:,:)

    !> complex eigenvectors on exit
    complex(dp), intent(inout), allocatable :: eigvecsCplx(:,:,:)

    !> Dense density matrix
    real(dp), intent(inout), allocatable :: rhoSqrReal(:,:,:)

    !> Change in density matrix during last SCC iteration
    real(dp), pointer, intent(inout) :: deltaRhoInSqr(:,:,:)

    !> Change in density matrix after SCC step
    real(dp), pointer, intent(inout) :: deltaRhoOutSqr(:,:,:)

    !> Output electrons
    real(dp), intent(inout) :: qOutput(:,:,:)

    !> Number of neighbours for each of the atoms for the exchange contributions in the long range
    !> functional
    integer, intent(in), allocatable :: nNeighbourLC(:)

    !> Are dense matrices for H, S, etc. being used
    logical, intent(in) :: tLargeDenseMatrices

    integer :: nSpin, iKS, iSp, iK, nAtom
    complex(dp), allocatable :: rhoSqrCplx(:,:)
    logical :: tImHam
    real(dp), allocatable :: rVecTemp(:)

    nSpin = size(ham, dim=2)
    tImHam = allocated(iRhoPrim)

    select case (electronicSolver%iSolver)

    case (electronicSolverTypes%GF)

      call env%globalTimer%startTimer(globalTimers%densityMatrix)
    #:if WITH_TRANSPORT
      call calcdensity_green(iSCC, env, parallelKS%localKS, ham, over, neighbourlist%iNeighbour,&
          & nNeighbourSK, denseDesc%iAtomStart, iSparseStart, img2CentCell, iCellVec, cellVec, orb,&
          & kPoint, kWeight, mu, rhoPrim, Eband, Ef, E0, TS)
    #:else
      call error("Internal error: getDensity : GF-solver although code compiled without transport")
    #:endif
      call ud2qm(rhoPrim)
      call env%globalTimer%stopTimer(globalTimers%densityMatrix)

    case (electronicSolverTypes%onlyTransport)

      call error("OnlyTransport solver cannot calculate the density matrix")

    case(electronicSolverTypes%qr, electronicSolverTypes%divideandconquer,&
        & electronicSolverTypes%relativelyrobust, electronicSolverTypes%elpa,&
        & electronicSolverTypes%magma_gvd)

      call getDensityFromDenseDiag(env, denseDesc, ham, over, neighbourList, nNeighbourSK,&
          & iSparseStart, img2CentCell, iCellVec, cellVec, kPoint, kWeight, orb, species,&
          & electronicSolver, tRealHS, tSpinSharedEf, tSpinOrbit, tDualSpinOrbit, tFillKSep,&
          & tFixEf, tMulliken, iDistribFn, tempElec, nEl, parallelKS, Ef, energy, rangeSep, eigen,&
          & filling, rhoPrim, Eband, TS, E0, iHam, xi, orbitalL, HSqrReal, SSqrReal, eigvecsReal,&
          & iRhoPrim, HSqrCplx, SSqrCplx, eigvecsCplx, rhoSqrReal, deltaRhoInSqr, deltaRhoOutSqr,&
          & qOutput, nNeighbourLC)

    case(electronicSolverTypes%omm, electronicSolverTypes%pexsi, electronicSolverTypes%ntpoly,&
        &electronicSolverTypes%elpadm)

      call env%globalTimer%startTimer(globalTimers%densityMatrix)

      call electronicSolver%elsi%getDensity(env, denseDesc, ham, over, neighbourList, nNeighbourSK,&
          & iSparseStart, img2CentCell, iCellVec, cellVec, kPoint, kWeight, orb, species, tRealHS,&
          & tSpinSharedEf, tSpinOrbit, tDualSpinOrbit, tMulliken, parallelKS, Ef, energy, rhoPrim,&
          & Eband, TS, iHam, xi, orbitalL, HSqrReal, SSqrReal, iRhoPrim, HSqrCplx, SSqrCplx)
      call env%globalTimer%stopTimer(globalTimers%densityMatrix)

    end select

  end subroutine getDensity


  !> Returns the density matrix using dense diagonalisation.
  subroutine getDensityFromDenseDiag(env, denseDesc, ham, over, neighbourList, nNeighbourSK,&
      & iSparseStart, img2CentCell, iCellVec, cellVec, kPoint, kWeight, orb, species,&
      & electronicSolver, tRealHS, tSpinSharedEf, tSpinOrbit, tDualSpinOrbit, tFillKSep, tFixEf,&
      & tMulliken, iDistribFn, tempElec, nEl, parallelKS, Ef, energy, rangeSep, eigen, filling,&
      & rhoPrim, Eband, TS, E0, iHam, xi, orbitalL, HSqrReal, SSqrReal, eigvecsReal, iRhoPrim,&
      & HSqrCplx, SSqrCplx, eigvecsCplx, rhoSqrReal, deltaRhoInSqr, deltaRhoOutSqr, qOutput,&
      & nNeighbourLC)

    !> Environment settings
    type(TEnvironment), intent(inout) :: env

    !> Dense matrix descriptor
    type(TDenseDescr), intent(in) :: denseDesc

    !> hamiltonian in sparse storage
    real(dp), intent(in) :: ham(:,:)

    !> sparse overlap matrix
    real(dp), intent(in) :: over(:)

    !> list of neighbours for each atom
    type(TNeighbourList), intent(in) :: neighbourList

    !> Number of neighbours for each of the atoms
    integer, intent(in) :: nNeighbourSK(:)

    !> Index array for the start of atomic blocks in sparse arrays
    integer, intent(in) :: iSparseStart(:,:)

    !> map from image atoms to the original unique atom
    integer, intent(in) :: img2CentCell(:)

    !> Index for which unit cell atoms are associated with
    integer, intent(in) :: iCellVec(:)

    !> Vectors (in units of the lattice constants) to cells of the lattice
    real(dp), intent(in) :: cellVec(:,:)

    !> k-points
    real(dp), intent(in) :: kPoint(:,:)

    !> Weights for k-points
    real(dp), intent(in) :: kWeight(:)

    !> Atomic orbital information
    type(TOrbitals), intent(in) :: orb

    !> species of all atoms in the system
    integer, intent(in) :: species(:)

    !> Electronic solver information
    type(TElectronicSolver), intent(inout) :: electronicSolver

    !> Is the hamitonian real (no k-points/molecule/gamma point)?
    logical, intent(in) :: tRealHS

    !> Is the Fermi level common accross spin channels?
    logical, intent(in) :: tSpinSharedEf

    !> Are spin orbit interactions present
    logical, intent(in) :: tSpinOrbit

    !> Are block population spin orbit interactions present
    logical, intent(in) :: tDualSpinOrbit

    !> Fill k-points separately if true (no charge transfer accross the BZ)
    logical, intent(in) :: tFillKSep

    !> Whether fixed Fermi level(s) should be used. (No charge conservation!)
    logical, intent(in) :: tFixEf

    !> Should Mulliken populations be generated/output
    logical, intent(in) :: tMulliken

    !> occupation function for electronic states
    integer, intent(in) :: iDistribFn

    !> Electronic temperature
    real(dp), intent(in) :: tempElec

    !> Number of electrons
    real(dp), intent(in) :: nEl(:)

    !> K-points and spins to process
    type(TParallelKS), intent(in) :: parallelKS

    !> Fermi level(s)
    real(dp), intent(inout) :: Ef(:)

    !> Energy contributions and total
    type(TEnergies), intent(inout) :: energy

    !> Data for rangeseparated calculation
    type(TRangeSepFunc), allocatable, intent(inout) :: rangeSep

    !> eigenvalues (level, kpoint, spin)
    real(dp), intent(out) :: eigen(:,:,:)

    !> occupations (level, kpoint, spin)
    real(dp), intent(out) :: filling(:,:,:)

    !> sparse density matrix
    real(dp), intent(out) :: rhoPrim(:,:)

    !> band structure energy
    real(dp), intent(out) :: Eband(:)

    !> electronic entropy times temperature
    real(dp), intent(out) :: TS(:)

    !> extrapolated 0 temperature band energy
    real(dp), intent(out) :: E0(:)

    !> imaginary part of hamitonian
    real(dp), intent(in), allocatable :: iHam(:,:)

    !> spin orbit constants
    real(dp), intent(in), allocatable :: xi(:,:)

    !> orbital moments of atomic shells
    real(dp), intent(inout), allocatable :: orbitalL(:,:,:)

    !> imaginary part of density matrix
    real(dp), intent(inout), allocatable :: iRhoPrim(:,:)

    !> dense real hamiltonian storage
    real(dp), intent(inout), allocatable :: HSqrReal(:,:)

    !> dense real overlap storage
    real(dp), intent(inout), allocatable :: SSqrReal(:,:)

    !> real eigenvectors on exit
    real(dp), intent(inout), allocatable :: eigvecsReal(:,:,:)

    !> dense complex (k-points) hamiltonian storage
    complex(dp), intent(inout), allocatable :: HSqrCplx(:,:)

    !> dense complex (k-points) overlap storage
    complex(dp), intent(inout), allocatable :: SSqrCplx(:,:)

    !> complex eigenvectors on exit
    complex(dp), intent(inout), allocatable :: eigvecsCplx(:,:,:)

    !> Dense density matrix
    real(dp), intent(inout), allocatable :: rhoSqrReal(:,:,:)

    !> Change in density matrix during last rangesep SCC cycle
    real(dp), pointer, intent(in) :: deltaRhoInSqr(:,:,:)

    !> Change in density matrix during this SCC step for rangesep
    real(dp), pointer, intent(inout) :: deltaRhoOutSqr(:,:,:)

    !> Output electrons
    real(dp), intent(inout) :: qOutput(:,:,:)

    !> Number of neighbours for each of the atoms for the exchange contributions in the long range
    !> functional
    integer, intent(in), allocatable :: nNeighbourLC(:)

    integer :: nSpin

    nSpin = size(ham, dim=2)

    call env%globalTimer%startTimer(globalTimers%diagonalization)
    if (nSpin /= 4) then
      if (tRealHS) then
        call buildAndDiagDenseRealHam(env, denseDesc, ham, over, neighbourList, nNeighbourSK,&
            & iSparseStart, img2CentCell, orb, electronicSolver, parallelKS, rangeSep,&
            & deltaRhoInSqr, qOutput, nNeighbourLC, HSqrReal, SSqrReal, eigVecsReal, eigen(:,1,:))
      else
        call buildAndDiagDenseCplxHam(env, denseDesc, ham, over, kPoint, neighbourList,&
            & nNeighbourSK, iSparseStart, img2CentCell, iCellVec, cellVec, electronicSolver,&
            & parallelKS, HSqrCplx, SSqrCplx, eigVecsCplx, eigen)
      end if
    else
      call buildAndDiagDensePauliHam(env, denseDesc, ham, over, kPoint, neighbourList,&
          & nNeighbourSK, iSparseStart, img2CentCell, iCellVec, cellVec, orb, electronicSolver,&
          & parallelKS, eigen(:,:,1), HSqrCplx, SSqrCplx, eigVecsCplx, iHam, xi, species)
    end if
    call env%globalTimer%stopTimer(globalTimers%diagonalization)

    call getFillingsAndBandEnergies(eigen, nEl, nSpin, tempElec, kWeight, tSpinSharedEf,&
        & tFillKSep, tFixEf, iDistribFn, Ef, filling, Eband, TS, E0)

    call env%globalTimer%startTimer(globalTimers%densityMatrix)
    if (nSpin /= 4) then
      if (tRealHS) then
        call getDensityFromRealEigvecs(env, denseDesc, filling(:,1,:), neighbourList, nNeighbourSK,&
            & iSparseStart, img2CentCell, orb, eigVecsReal, parallelKS, rhoPrim, SSqrReal,&
            & rhoSqrReal, deltaRhoOutSqr)
      else
        call getDensityFromCplxEigvecs(env, denseDesc, filling, kPoint, kWeight, neighbourList,&
            & nNeighbourSK, iSparseStart, img2CentCell, iCellVec, cellVec, orb, parallelKS,&
            & eigvecsCplx, rhoPrim, SSqrCplx)
      end if
      call ud2qm(rhoPrim)
    else
      ! Pauli structure of eigenvectors
      filling(:,:,1) = 2.0_dp * filling(:,:,1)
      call getDensityFromPauliEigvecs(env, denseDesc, tRealHS, tSpinOrbit, tDualSpinOrbit,&
          & tMulliken, kPoint, kWeight, filling(:,:,1), neighbourList, nNeighbourSK, orb,&
          & iSparseStart, img2CentCell, iCellVec, cellVec, species, parallelKS, eigVecsCplx,&
          & SSqrCplx, energy, rhoPrim, xi, orbitalL, iRhoPrim)
      filling(:,:,1) = 0.5_dp * filling(:,:,1)
    end if
    call env%globalTimer%stopTimer(globalTimers%densityMatrix)

  end subroutine getDensityFromDenseDiag


  !> Builds and diagonalises dense Hamiltonians.
  subroutine buildAndDiagDenseRealHam(env, denseDesc, ham, over, neighbourList, nNeighbourSK,&
      & iSparseStart, img2CentCell, orb, electronicSolver, parallelKS, rangeSep, deltaRhoInSqr,&
      & qOutput, nNeighbourLC, HSqrReal, SSqrReal, eigvecsReal, eigen)

    !> Environment settings
    type(TEnvironment), intent(inout) :: env

    !> Dense matrix descriptor
    type(TDenseDescr), intent(in) :: denseDesc

    !> hamiltonian in sparse storage
    real(dp), intent(in) :: ham(:,:)

    !> sparse overlap matrix
    real(dp), intent(in) :: over(:)

    !> list of neighbours for each atom
    type(TNeighbourList), intent(in) :: neighbourList

    !> Number of neighbours for each of the atoms
    integer, intent(in) :: nNeighbourSK(:)

    !> Index array for the start of atomic blocks in sparse arrays
    integer, intent(in) :: iSparseStart(:,:)

    !> map from image atoms to the original unique atom
    integer, intent(in) :: img2CentCell(:)

    !> Atomic orbital information
    type(TOrbitals), intent(in) :: orb

    !> Electronic solver information
    type(TElectronicSolver), intent(inout) :: electronicSolver

    !> K-points and spins to be handled
    type(TParallelKS), intent(in) :: parallelKS

    !>Data for rangeseparated calcualtion
    type(TRangeSepFunc), allocatable, intent(inout) :: rangeSep

    !> Change in density matrix during last rangesep SCC cycle
    real(dp), pointer, intent(in) :: deltaRhoInSqr(:,:,:)

    !> Output electrons
    real(dp), intent(inout) :: qOutput(:,:,:)

    !> Number of neighbours for each of the atoms for the exchange contributions in the long range
    !> functional
    integer, intent(in), allocatable :: nNeighbourLC(:)

    !> dense hamitonian matrix
    real(dp), intent(out) :: HSqrReal(:,:)

    !> dense overlap matrix
    real(dp), intent(out) :: SSqrReal(:,:)

    !> Eigenvectors on eixt
    real(dp), intent(out) :: eigvecsReal(:,:,:)

    !> eigenvalues
    real(dp), intent(out) :: eigen(:,:)

    integer :: iKS, iSpin, ii

    eigen(:,:) = 0.0_dp
    do iKS = 1, parallelKS%nLocalKS
      iSpin = parallelKS%localKS(2, iKS)
    #:if WITH_SCALAPACK
      call env%globalTimer%startTimer(globalTimers%sparseToDense)
      call unpackHSRealBlacs(env%blacs, ham(:,iSpin), neighbourList%iNeighbour, nNeighbourSK,&
          & iSparseStart, img2CentCell, denseDesc, HSqrReal)
      if (.not. electronicSolver%hasCholesky(1)) then
        call unpackHSRealBlacs(env%blacs, over, neighbourList%iNeighbour, nNeighbourSK,&
            & iSparseStart, img2CentCell, denseDesc, SSqrReal)
      end if
      call env%globalTimer%stopTimer(globalTimers%sparseToDense)
      call diagDenseMtxBlacs(electronicSolver, 1, 'V', denseDesc%blacsOrbSqr, HSqrReal, SSqrReal,&
          & eigen(:,iSpin), eigvecsReal(:,:,iKS))
    #:else
      call env%globalTimer%startTimer(globalTimers%sparseToDense)
      call unpackHS(HSqrReal, ham(:,iSpin), neighbourList%iNeighbour, nNeighbourSK,&
          & denseDesc%iAtomStart, iSparseStart, img2CentCell)
      call unpackHS(SSqrReal, over, neighbourList%iNeighbour, nNeighbourSK, denseDesc%iAtomStart,&
          & iSparseStart, img2CentCell)

      call env%globalTimer%stopTimer(globalTimers%sparseToDense)

      ! Add rangeseparated contribution
      ! Assumes deltaRhoInSqr only used by rangeseparation
      ! Should this be used elsewhere, need to pass tRangeSep
      if (allocated(rangeSep)) then
        call denseMulliken(deltaRhoInSqr, SSqrReal, denseDesc%iAtomStart, qOutput)
        call rangeSep%addLRHamiltonian(env, deltaRhoInSqr(:,:,iSpin), over,&
            & neighbourList%iNeighbour,  nNeighbourLC, denseDesc%iAtomStart, iSparseStart,&
            & orb, HSqrReal, SSqrReal)
      end if

      call diagDenseMtx(electronicSolver, 'V', HSqrReal, SSqrReal, eigen(:,iSpin))
      eigvecsReal(:,:,iKS) = HSqrReal
    #:endif
    end do

  #:if WITH_SCALAPACK
    ! Distribute all eigenvalues to all nodes via global summation
    call mpifx_allreduceip(env%mpi%interGroupComm, eigen, MPI_SUM)
  #:endif

  end subroutine buildAndDiagDenseRealHam


  !> Builds and diagonalises dense k-point dependent Hamiltonians.
  subroutine buildAndDiagDenseCplxHam(env, denseDesc, ham, over, kPoint, neighbourList,&
      & nNeighbourSK, iSparseStart, img2CentCell, iCellVec, cellVec, electronicSolver, parallelKS,&
      & HSqrCplx, SSqrCplx, eigvecsCplx, eigen)

    !> Environment settings
    type(TEnvironment), intent(inout) :: env

    !> Dense matrix descriptor
    type(TDenseDescr), intent(in) :: denseDesc

    !> hamiltonian in sparse storage
    real(dp), intent(in) :: ham(:,:)

    !> sparse overlap matrix
    real(dp), intent(in) :: over(:)

    !> k-points
    real(dp), intent(in) :: kPoint(:,:)

    !> list of neighbours for each atom
    type(TNeighbourList), intent(in) :: neighbourList

    !> Number of neighbours for each of the atoms
    integer, intent(in) :: nNeighbourSK(:)

    !> Index array for the start of atomic blocks in sparse arrays
    integer, intent(in) :: iSparseStart(:,:)

    !> map from image atoms to the original unique atom
    integer, intent(in) :: img2CentCell(:)

    !> Index for which unit cell atoms are associated with
    integer, intent(in) :: iCellVec(:)

    !> Vectors (in units of the lattice constants) to cells of the lattice
    real(dp), intent(in) :: cellVec(:,:)

    !> Electronic solver information
    type(TElectronicSolver), intent(inout) :: electronicSolver

    !> K-points and spins to be handled
    type(TParallelKS), intent(in) :: parallelKS

    !> dense hamitonian matrix
    complex(dp), intent(out) :: HSqrCplx(:,:)

    !> dense overlap matrix
    complex(dp), intent(out) :: SSqrCplx(:,:)

    !> Complex eigenvectors
    complex(dp), intent(out) :: eigvecsCplx(:,:,:)

    !> eigenvalues
    real(dp), intent(out) :: eigen(:,:,:)

    integer :: iKS, iK, iSpin

    eigen(:,:,:) = 0.0_dp
    do iKS = 1, parallelKS%nLocalKS
      iK = parallelKS%localKS(1, iKS)
      iSpin = parallelKS%localKS(2, iKS)
    #:if WITH_SCALAPACK
      call env%globalTimer%startTimer(globalTimers%sparseToDense)
      call unpackHSCplxBlacs(env%blacs, ham(:,iSpin), kPoint(:,iK), neighbourList%iNeighbour,&
          & nNeighbourSK, iCellVec, cellVec, iSparseStart, img2CentCell, denseDesc, HSqrCplx)
      if (.not. electronicSolver%hasCholesky(iKS)) then
        call unpackHSCplxBlacs(env%blacs, over, kPoint(:,iK), neighbourList%iNeighbour,&
            & nNeighbourSK, iCellVec, cellVec, iSparseStart, img2CentCell, denseDesc, SSqrCplx)
      end if
      call env%globalTimer%stopTimer(globalTimers%sparseToDense)
      call diagDenseMtxBlacs(electronicSolver, iKS, 'V', denseDesc%blacsOrbSqr, HSqrCplx, SSqrCplx,&
          & eigen(:,iK,iSpin), eigvecsCplx(:,:,iKS))
    #:else
      call env%globalTimer%startTimer(globalTimers%sparseToDense)
      call unpackHS(HSqrCplx, ham(:,iSpin), kPoint(:,iK), neighbourList%iNeighbour, nNeighbourSK,&
          & iCellVec, cellVec, denseDesc%iAtomStart, iSparseStart, img2CentCell)
      call unpackHS(SSqrCplx, over, kPoint(:,iK), neighbourList%iNeighbour, nNeighbourSK, iCellVec,&
          & cellVec, denseDesc%iAtomStart, iSparseStart, img2CentCell)
      call env%globalTimer%stopTimer(globalTimers%sparseToDense)
      call diagDenseMtx(electronicSolver, 'V', HSqrCplx, SSqrCplx, eigen(:,iK,iSpin))
      eigvecsCplx(:,:,iKS) = HSqrCplx
    #:endif
    end do

  #:if WITH_SCALAPACK
    call mpifx_allreduceip(env%mpi%interGroupComm, eigen, MPI_SUM)
  #:endif

  end subroutine buildAndDiagDenseCplxHam


  !> Builds and diagonalizes Pauli two-component Hamiltonians.
  subroutine buildAndDiagDensePauliHam(env, denseDesc, ham, over, kPoint, neighbourList,&
      & nNeighbourSK, iSparseStart, img2CentCell, iCellVec, cellVec, orb, electronicSolver,&
      & parallelKS, eigen, HSqrCplx, SSqrCplx, eigvecsCplx, iHam, xi, species)

    !> Environment settings
    type(TEnvironment), intent(inout) :: env

    !> Dense matrix descriptor
    type(TDenseDescr), intent(in) :: denseDesc

    !> hamiltonian in sparse storage
    real(dp), intent(in) :: ham(:,:)

    !> sparse overlap matrix
    real(dp), intent(in) :: over(:)

    !> k-points
    real(dp), intent(in) :: kPoint(:,:)

    !> list of neighbours for each atom
    type(TNeighbourList), intent(in) :: neighbourList

    !> Number of neighbours for each of the atoms
    integer, intent(in) :: nNeighbourSK(:)

    !> Index array for the start of atomic blocks in sparse arrays
    integer, intent(in) :: iSparseStart(:,:)

    !> map from image atoms to the original unique atom
    integer, intent(in) :: img2CentCell(:)

    !> Index for which unit cell atoms are associated with
    integer, intent(in) :: iCellVec(:)

    !> Vectors (in units of the lattice constants) to cells of the lattice
    real(dp), intent(in) :: cellVec(:,:)

    !> atomic orbital information
    type(TOrbitals), intent(in) :: orb

    !> Electronic solver information
    type(TElectronicSolver), intent(inout) :: electronicSolver

    !> K-points and spins to be handled
    type(TParallelKS), intent(in) :: parallelKS

    !> eigenvalues (orbital, kpoint)
    real(dp), intent(out) :: eigen(:,:)

    !> dense hamitonian matrix
    complex(dp), intent(out) :: HSqrCplx(:,:)

    !> dense overlap matrix
    complex(dp), intent(out) :: SSqrCplx(:,:)

    !> eigenvectors
    complex(dp), intent(out) :: eigvecsCplx(:,:,:)

    !> imaginary part of the hamiltonian
    real(dp), intent(in), allocatable :: iHam(:,:)

    !> spin orbit constants
    real(dp), intent(in), allocatable :: xi(:,:)

    !> species of atoms
    integer, intent(in), optional :: species(:)

    integer :: iKS, iK

    eigen(:,:) = 0.0_dp
    do iKS = 1, parallelKS%nLocalKS
      iK = parallelKS%localKS(1, iKS)
      call env%globalTimer%startTimer(globalTimers%sparseToDense)
    #:if WITH_SCALAPACK
      if (allocated(iHam)) then
        call unpackHPauliBlacs(env%blacs, ham, kPoint(:,iK), neighbourList%iNeighbour,&
            & nNeighbourSK, iCellVec, cellVec, iSparseStart, img2CentCell, orb%mOrb, denseDesc,&
            & HSqrCplx, iorig=iHam)
      else
        call unpackHPauliBlacs(env%blacs, ham, kPoint(:,iK), neighbourList%iNeighbour,&
            & nNeighbourSK, iCellVec, cellVec, iSparseStart, img2CentCell, orb%mOrb, denseDesc,&
            & HSqrCplx)
      end if
      if (.not. electronicSolver%hasCholesky(iKS)) then
        call unpackSPauliBlacs(env%blacs, over, kPoint(:,iK), neighbourList%iNeighbour,&
            & nNeighbourSK, iCellVec, cellVec, iSparseStart, img2CentCell, orb%mOrb, denseDesc,&
            & SSqrCplx)
      end if
    #:else
      if (allocated(iHam)) then
        call unpackHPauli(ham, kPoint(:,iK), neighbourList%iNeighbour, nNeighbourSK, iSparseStart,&
            & denseDesc%iAtomStart, img2CentCell, iCellVec, cellVec, HSqrCplx, iHam=iHam)
      else
        call unpackHPauli(ham, kPoint(:,iK), neighbourList%iNeighbour, nNeighbourSK, iSparseStart,&
            & denseDesc%iAtomStart, img2CentCell, iCellVec, cellVec, HSqrCplx)
      end if
      call unpackSPauli(over, kPoint(:,iK), neighbourList%iNeighbour, nNeighbourSK,&
          & denseDesc%iAtomStart, iSparseStart, img2CentCell, iCellVec, cellVec, SSqrCplx)
    #:endif
      if (allocated(xi) .and. .not. allocated(iHam)) then
        call addOnsiteSpinOrbitHam(env, xi, species, orb, denseDesc, HSqrCplx)
      end if
      call env%globalTimer%stopTimer(globalTimers%sparseToDense)
    #:if WITH_SCALAPACK
      call diagDenseMtxBlacs(electronicSolver, iKS, 'V', denseDesc%blacsOrbSqr, HSqrCplx, SSqrCplx,&
          & eigen(:,iK), eigvecsCplx(:,:,iKS))
    #:else
      call diagDenseMtx(electronicSolver, 'V', HSqrCplx, SSqrCplx, eigen(:,iK))
      eigvecsCplx(:,:,iKS) = HSqrCplx
    #:endif
    end do

  #:if WITH_SCALAPACK
    call mpifx_allreduceip(env%mpi%interGroupComm, eigen, MPI_SUM)
  #:endif

  end subroutine buildAndDiagDensePauliHam


  !> Creates sparse density matrix from real eigenvectors.
  subroutine getDensityFromRealEigvecs(env, denseDesc, filling, neighbourList, nNeighbourSK,&
      & iSparseStart, img2CentCell, orb, eigvecs, parallelKS, rhoPrim, work, rhoSqrReal,&
      & deltaRhoOutSqr)

    !> Environment settings
    type(TEnvironment), intent(inout) :: env

    !> Dense matrix descriptor
    type(TDenseDescr), intent(in) :: denseDesc

    !> Filling
    real(dp), intent(in) :: filling(:,:)

    !> list of neighbours for each atom
    type(TNeighbourList), intent(in) :: neighbourList

    !> Number of neighbours for each of the atoms
    integer, intent(in) :: nNeighbourSK(:)

    !> Index array for the start of atomic blocks in sparse arrays
    integer, intent(in) :: iSparseStart(:,:)

    !> map from image atoms to the original unique atom
    integer, intent(in) :: img2CentCell(:)

    !> Atomic orbital information
    type(TOrbitals), intent(in) :: orb

    !> K-points and spins to process
    type(TParallelKS), intent(in) :: parallelKS

    !> eigenvectors
    real(dp), intent(inout) :: eigvecs(:,:,:)

    !> sparse density matrix
    real(dp), intent(out) :: rhoPrim(:,:)

    !> work space array
    real(dp), intent(out) :: work(:,:)

    !> Dense density matrix if needed
    real(dp), intent(inout), allocatable  :: rhoSqrReal(:,:,:)

    !> Change in density matrix during this SCC step for rangesep
    real(dp), pointer, intent(inout) :: deltaRhoOutSqr(:,:,:)

    integer :: iKS, iSpin

    rhoPrim(:,:) = 0.0_dp
    do iKS = 1, parallelKS%nLocalKS
      iSpin = parallelKS%localKS(2, iKS)

    #:if WITH_SCALAPACK
      call makeDensityMtxRealBlacs(env%blacs%orbitalGrid, denseDesc%blacsOrbSqr, filling(:,iSpin),&
          & eigvecs(:,:,iKS), work)
      call env%globalTimer%startTimer(globalTimers%denseToSparse)
      call packRhoRealBlacs(env%blacs, denseDesc, work, neighbourList%iNeighbour, nNeighbourSK,&
          & orb%mOrb, iSparseStart, img2CentCell, rhoPrim(:,iSpin))
      call env%globalTimer%stopTimer(globalTimers%denseToSparse)
    #:else
      !> Either pack density matrix or delta density matrix
      if(.not. associated(deltaRhoOutSqr)) then
        if (tDensON2) then
          call makeDensityMatrix(work, eigvecs(:,:,iKS), filling(:,iSpin),&
              & neighbourlist%iNeighbour, nNeighbourSK, orb, denseDesc%iAtomStart, img2CentCell)
        else
          call makeDensityMatrix(work, eigvecs(:,:,iKS), filling(:,iSpin))
        end if

        call env%globalTimer%startTimer(globalTimers%denseToSparse)
        call packHS(rhoPrim(:,iSpin), work, neighbourlist%iNeighbour, nNeighbourSK, orb%mOrb,&
            & denseDesc%iAtomStart, iSparseStart, img2CentCell)
        call env%globalTimer%stopTimer(globalTimers%denseToSparse)
      else
        ! Rangeseparated case: pack delta density matrix
        call makeDensityMatrix(deltaRhoOutSqr(:,:,iSpin),&
            & eigvecs(:,:,iKS), filling(:,iSpin))
        call env%globalTimer%startTimer(globalTimers%denseToSparse)
        call packHS(rhoPrim(:,iSpin), deltaRhoOutSqr(:,:,iSpin), neighbourlist%iNeighbour,&
            & nNeighbourSK, orb%mOrb, denseDesc%iAtomStart, iSparseStart, img2CentCell)
        call env%globalTimer%stopTimer(globalTimers%denseToSparse)
      end if
    #:endif

      if (allocated(rhoSqrReal)) then
        rhoSqrReal(:,:,iSpin) = work
      end if
    end do

  #:if WITH_SCALAPACK
    ! Add up and distribute density matrix contribution from each group
    call mpifx_allreduceip(env%mpi%globalComm, rhoPrim, MPI_SUM)
  #:endif

  end subroutine getDensityFromRealEigvecs


  !> Creates sparse density matrix from complex eigenvectors.
  subroutine getDensityFromCplxEigvecs(env, denseDesc, filling, kPoint, kWeight, neighbourList,&
      & nNeighbourSK, iSparseStart, img2CentCell, iCellVec, cellVec, orb, parallelKS, eigvecs,&
      & rhoPrim, work)

    !> Environment settings
    type(TEnvironment), intent(inout) :: env

    !> Dense matrix descriptor
    type(TDenseDescr), intent(in) :: denseDesc

    !> Occupations of single particle states in the ground state
    real(dp), intent(in) :: filling(:,:,:)

    !> k-points
    real(dp), intent(in) :: kPoint(:,:)

    !> Weights for k-points
    real(dp), intent(in) :: kWeight(:)

    !> list of neighbours for each atom
    type(TNeighbourList), intent(in) :: neighbourList

    !> Number of neighbours for each of the atoms
    integer, intent(in) :: nNeighbourSK(:)

    !> Index array for the start of atomic blocks in sparse arrays
    integer, intent(in) :: iSparseStart(:,:)

    !> map from image atoms to the original unique atom
    integer, intent(in) :: img2CentCell(:)

    !> Index for which unit cell atoms are associated with
    integer, intent(in) :: iCellVec(:)

    !> Vectors (in units of the lattice constants) to cells of the lattice
    real(dp), intent(in) :: cellVec(:,:)

    !> Atomic orbital information
    type(TOrbitals), intent(in) :: orb

    !> K-points and spins to process
    type(TParallelKS), intent(in) :: parallelKS

    !> eigenvectors of the system
    complex(dp), intent(inout) :: eigvecs(:,:,:)

    !> density matrix in sparse storage
    real(dp), intent(out) :: rhoPrim(:,:)

    !> workspace array
    complex(dp), intent(out) :: work(:,:)

    integer :: iKS, iK, iSpin

    rhoPrim(:,:) = 0.0_dp

    do iKS = 1, parallelKS%nLocalKS
      iK = parallelKS%localKS(1, iKS)
      iSpin = parallelKS%localKS(2, iKS)
    #:if WITH_SCALAPACK
      call makeDensityMtxCplxBlacs(env%blacs%orbitalGrid, denseDesc%blacsOrbSqr, filling(:,iK&
          &,iSpin), eigvecs(:,:,iKS), work)
      call env%globalTimer%startTimer(globalTimers%denseToSparse)
      call packRhoCplxBlacs(env%blacs, denseDesc, work, kPoint(:,iK), kWeight(iK),&
          & neighbourList%iNeighbour, nNeighbourSK, orb%mOrb, iCellVec, cellVec, iSparseStart,&
          & img2CentCell, rhoPrim(:,iSpin))
      call env%globalTimer%stopTimer(globalTimers%denseToSparse)
    #:else
      if (tDensON2) then
        call makeDensityMatrix(work, eigvecs(:,:,iKS), filling(:,iK,iSpin),&
            & neighbourlist%iNeighbour, nNeighbourSK, orb, denseDesc%iAtomStart, img2CentCell)
      else
        call makeDensityMatrix(work, eigvecs(:,:,iKS), filling(:,iK,iSpin))
      end if
      call env%globalTimer%startTimer(globalTimers%denseToSparse)
      call packHS(rhoPrim(:,iSpin), work, kPoint(:,iK), kWeight(iK), neighbourList%iNeighbour,&
          & nNeighbourSK, orb%mOrb, iCellVec, cellVec, denseDesc%iAtomStart, iSparseStart,&
          & img2CentCell)
      call env%globalTimer%stopTimer(globalTimers%denseToSparse)
    #:endif
    end do

  #:if WITH_SCALAPACK
    ! Add up and distribute density matrix contribution from each group
    call mpifx_allreduceip(env%mpi%globalComm, rhoPrim, MPI_SUM)
  #:endif

  end subroutine getDensityFromCplxEigvecs


  !> Creates sparse density matrix from two component complex eigenvectors.
  subroutine getDensityFromPauliEigvecs(env, denseDesc, tRealHS, tSpinOrbit, tDualSpinOrbit,&
      & tMulliken, kPoint, kWeight, filling, neighbourList, nNeighbourSK, orb, iSparseStart,&
      & img2CentCell, iCellVec, cellVec, species, parallelKS, eigvecs, work, energy, rhoPrim, xi,&
      & orbitalL, iRhoPrim)

    !> Environment settings
    type(TEnvironment), intent(inout) :: env

    !> Dense matrix descriptor
    type(TDenseDescr), intent(in) :: denseDesc

    !> Is the hamitonian real (no k-points/molecule/gamma point)?
    logical, intent(in) :: tRealHS

    !> Are spin orbit interactions present
    logical, intent(in) :: tSpinOrbit

    !> Are block population spin orbit interactions present
    logical, intent(in) :: tDualSpinOrbit

    !> Should Mulliken populations be generated/output
    logical, intent(in) :: tMulliken

    !> k-points
    real(dp), intent(in) :: kPoint(:,:)

    !> Weights for k-points
    real(dp), intent(in) :: kWeight(:)

    !> occupations of molecular orbitals/Bloch states
    real(dp), intent(in) :: filling(:,:)

    !> list of neighbours for each atom
    type(TNeighbourList), intent(in) :: neighbourList

    !> Number of neighbours for each of the atoms
    integer, intent(in) :: nNeighbourSK(:)

    !> Atomic orbital information
    type(TOrbitals), intent(in) :: orb

    !> Index array for the start of atomic blocks in sparse arrays
    integer, intent(in) :: iSparseStart(:,:)

    !> map from image atoms to the original unique atom
    integer, intent(in) :: img2CentCell(:)

    !> Index for which unit cell atoms are associated with
    integer, intent(in) :: iCellVec(:)

    !> Vectors (in units of the lattice constants) to cells of the lattice
    real(dp), intent(in) :: cellVec(:,:)

    !> species of all atoms in the system
    integer, intent(in) :: species(:)

    !> K-points and spins to process
    type(TParallelKS), intent(in) :: parallelKS

    !> eigenvectors
    complex(dp), intent(inout) :: eigvecs(:,:,:)

    !> work space array
    complex(dp), intent(inout) :: work(:,:)

    !> Energy contributions and total
    type(TEnergies), intent(inout) :: energy

    !> sparse stored density matrix
    real(dp), intent(out) :: rhoPrim(:,:)

    !> spin orbit constants
    real(dp), intent(in), allocatable :: xi(:,:)

    !> Angular momentum of atomic shells
    real(dp), intent(inout), allocatable :: orbitalL(:,:,:)

    !> imaginary part of density matrix  if required
    real(dp), intent(inout), allocatable :: iRhoPrim(:,:)


    real(dp), allocatable :: rVecTemp(:), orbitalLPart(:,:,:)
    integer :: nAtom
    integer :: iKS, iK
    logical :: tImHam

    nAtom = size(orb%nOrbAtom)
    tImHam = allocated(iRhoPrim)

    rhoPrim(:,:) = 0.0_dp
    if (allocated(iRhoPrim)) then
      iRhoPrim(:,:) = 0.0_dp
    end if
    work(:,:) = 0.0_dp

    if (tSpinOrbit .and. .not. tDualSpinOrbit) then
      energy%atomLS(:) = 0.0_dp
      allocate(rVecTemp(nAtom))
    end if

    if (tMulliken .and. tSpinOrbit .and. .not. tDualSpinOrbit) then
      allocate(orbitalLPart(3, orb%mShell, nAtom))
      orbitalL(:,:,:) = 0.0_dp
    end if

    do iKS = 1, parallelKS%nLocalKS
      iK = parallelKS%localKS(1, iKS)

    #:if WITH_SCALAPACK
      call makeDensityMtxCplxBlacs(env%blacs%orbitalGrid, denseDesc%blacsOrbSqr, filling(:,iK),&
          & eigvecs(:,:,iKS), work)
    #:else
      call makeDensityMatrix(work, eigvecs(:,:,iKS), filling(:,iK))
    #:endif
      if (tSpinOrbit .and. .not. tDualSpinOrbit) then
        call getOnsiteSpinOrbitEnergy(env, rVecTemp, work, denseDesc, xi, orb, species)
        energy%atomLS = energy%atomLS + kWeight(iK) * rVecTemp
        if (tMulliken) then
          orbitalLPart(:,:,:) = 0.0_dp
          call getLOnsite(env, orbitalLPart, work, denseDesc, orb, species)
          orbitalL(:,:,:) = orbitalL + kWeight(iK) * orbitalLPart
        end if
      end if

      call env%globalTimer%startTimer(globalTimers%denseToSparse)
    #:if WITH_SCALAPACK
      if (tImHam) then
        call packRhoPauliBlacs(env%blacs, denseDesc, work, kPoint(:,iK), kWeight(iK),&
            & neighbourList%iNeighbour, nNeighbourSK, orb%mOrb, iCellVec, cellVec, iSparseStart,&
            & img2CentCell, rhoPrim, iRhoPrim)
      else
        call packRhoPauliBlacs(env%blacs, denseDesc, work, kPoint(:,iK), kWeight(iK),&
            & neighbourList%iNeighbour, nNeighbourSK, orb%mOrb, iCellVec, cellVec, iSparseStart,&
            & img2CentCell, rhoPrim)
      end if
    #:else
      if (tRealHS) then
        call packHSPauli(rhoPrim, work, neighbourlist%iNeighbour, nNeighbourSK, orb%mOrb,&
            & denseDesc%iAtomStart, iSparseStart, img2CentCell)
        if (tImHam) then
          call packHSPauliImag(iRhoPrim, work, neighbourlist%iNeighbour, nNeighbourSK, orb%mOrb,&
              & denseDesc%iAtomStart, iSparseStart, img2CentCell)
        end if
      else
        call packHS(rhoPrim, work, kPoint(:,iK), kWeight(iK), neighbourList%iNeighbour,&
            & nNeighbourSK, orb%mOrb, iCellVec, cellVec, denseDesc%iAtomStart, iSparseStart,&
            & img2CentCell)
        if (tImHam) then
          call iPackHS(iRhoPrim, work, kPoint(:,iK), kWeight(iK), neighbourlist%iNeighbour,&
              & nNeighbourSK, orb%mOrb, iCellVec, cellVec, denseDesc%iAtomStart, iSparseStart,&
              & img2CentCell)
        end if
      end if
    #:endif
      call env%globalTimer%stopTimer(globalTimers%denseToSparse)
    end do

  #:if WITH_SCALAPACK
    call env%globalTimer%startTimer(globalTimers%denseToSparse)
    ! Add up and distribute contributions from each group
    call mpifx_allreduceip(env%mpi%globalComm, rhoPrim, MPI_SUM)
    if (allocated(iRhoPrim)) then
      call mpifx_allreduceip(env%mpi%globalComm, iRhoPrim, MPI_SUM)
    end if
    call mpifx_allreduceip(env%mpi%globalComm, energy%atomLS, MPI_SUM)
    if (tMulliken .and. tSpinOrbit .and. .not. tDualSpinOrbit) then
      call mpifx_allreduceip(env%mpi%globalComm, orbitalL, MPI_SUM)
    end if
    call env%globalTimer%stopTimer(globalTimers%denseToSparse)
  #:endif
    if (tSpinOrbit .and. .not. tDualSpinOrbit) then
      energy%ELS = sum(energy%atomLS)
    end if

  end subroutine getDensityFromPauliEigvecs


  !> Calculates electron fillings and resulting band energy terms.
  subroutine getFillingsAndBandEnergies(eigvals, nElectrons, nSpinBlocks, tempElec, kWeights,&
      & tSpinSharedEf, tFillKSep, tFixEf, iDistribFn, Ef, fillings, Eband, TS, E0)

    !> Eigenvalue of each level, kpoint and spin channel
    real(dp), intent(in) :: eigvals(:,:,:)

    !> Nr. of electrons for each spin channel
    real(dp), intent(in) :: nElectrons(:)

    !> Nr. of spin blocks in the Hamiltonian (1 - spin avg, 2 - colinear, 4 - non-colinear)
    integer, intent(in) :: nSpinBlocks

    !> Electronic temperature
    real(dp), intent(in) :: tempElec

    !> Weight of the k-points.
    real(dp), intent(in) :: kWeights(:)

    !> Whether for colinear spin a common Fermi level for both spin channels should be used
    logical, intent(in) :: tSpinSharedEf

    !> Whether each K-point should be filled separately (individual Fermi-level for each k-point)
    logical, intent(in) :: tFillKSep

    !> Whether fixed Fermi level(s) should be used. (No charge conservation!)
    logical, intent(in) :: tFixEf

    !> Selector for the distribution function
    integer, intent(in) :: iDistribFn

    !> Fixed Fermi levels on entry, if tFixEf is .true., otherwise the Fermi levels found for the
    !> given number of electrons on exit
    real(dp), intent(inout) :: Ef(:)

    !> Fillings (orbital, kpoint, spin)
    real(dp), intent(out) :: fillings(:,:,:)

    !> Band energies
    real(dp), intent(out) :: Eband(:)

    !> Band entropies
    real(dp), intent(out) :: TS(:)

    !> Band energies extrapolated to zero Kelvin
    real(dp), intent(out) :: E0(:)

    real(dp) :: EbandTmp(1), TSTmp(1), E0Tmp(1)
    real(dp) :: EfTmp
    real(dp) :: nElecFill(2)
    integer :: nSpinHams, nKPoints
    integer :: iS, iK

    nKPoints = size(fillings, dim=2)
    nSpinHams = size(fillings, dim=3)

    if (nSpinBlocks == 1) then
      ! Filling functions assume one electron per level, but for spin unpolarised we have two
      nElecFill(1) = nElectrons(1) / 2.0_dp
    else
      nElecFill(1:nSpinHams) = nElectrons(1:nSpinHams)
    end if

    if (tFixEf) then
      ! Fixed value of the Fermi level for each spin channel
      do iS = 1, nSpinHams
        call electronFill(Eband(iS:iS), fillings(:,:,iS:iS), TS(iS:iS), E0(iS:iS), Ef(iS),&
            & eigvals(:,:,iS:iS), tempElec, iDistribFn, kWeights)
      end do
    else if (nSpinHams == 2 .and. tSpinSharedEf) then
      ! Common Fermi level across two colinear spin channels
      call Efilling(Eband, Ef(1), TS, E0, fillings, eigvals, sum(nElecFill), tempElec, kWeights,&
          & iDistribFn)
      Ef(2) = Ef(1)
    else if (tFillKSep) then
      ! Every spin channel and every k-point filled up individually.
      Eband(:) = 0.0_dp
      Ef(:) = 0.0_dp
      TS(:) = 0.0_dp
      E0(:) = 0.0_dp
      do iS = 1, nSpinHams
        do iK = 1, nKPoints
          call Efilling(EbandTmp, EfTmp, TSTmp, E0Tmp, fillings(:, iK:iK, iS:iS),&
              & eigvals(:, iK:iK, iS:iS), nElecFill(iS), tempElec, [1.0_dp], iDistribFn)
          Eband(iS) = Eband(iS) + EbandTmp(1) * kWeights(iK)
          Ef(iS) = Ef(iS) + EfTmp * kWeights(iK)
          TS(iS) = TS(iS) + TSTmp(1) * kWeights(iK)
          E0(iS) = E0(iS) + E0Tmp(1) * kWeights(iK)
        end do
      end do
    else
      ! Every spin channel (but not the k-points) filled up individually
      do iS = 1, nSpinHams
        call Efilling(Eband(iS:iS), Ef(iS), TS(iS:iS), E0(iS:iS), fillings(:,:,iS:iS),&
            & eigvals(:,:,iS:iS), nElecFill(iS), tempElec, kWeights, iDistribFn)
      end do
    end if

    if (nSpinBlocks == 1) then
      ! Prefactor 2 for spin unpolarised calculations
      Eband(:) = 2.0_dp * Eband
      E0(:) = 2.0_dp * E0
      TS(:) = 2.0_dp * TS
      fillings(:,:,:) = 2.0_dp * fillings
    end if

  end subroutine getFillingsAndBandEnergies


  !> Calculate Mulliken population from sparse density matrix.
  subroutine getMullikenPopulation(rhoPrim, over, orb, neighbourList, nNeighbourSK, img2CentCell,&
      & iSparseStart, qOrb, iRhoPrim, qBlock, qiBlock)

    !> sparse density matrix
    real(dp), intent(in) :: rhoPrim(:,:)

    !> sparse overlap matrix
    real(dp), intent(in) :: over(:)

    !> Atomic orbital information
    type(TOrbitals), intent(in) :: orb

    !> Atomic neighbours
    type(TNeighbourList), intent(in) :: neighbourList

    !> Number of neighbours for each atom within overlap distance
    integer, intent(in) :: nNeighbourSK(:)

    !> image to actual atom indexing
    integer, intent(in) :: img2CentCell(:)

    !> sparse matrix indexing array
    integer, intent(in) :: iSparseStart(:,:)

    !> orbital charges
    real(dp), intent(out) :: qOrb(:,:,:)

    !> imaginary part of density matrix
    real(dp), intent(in), allocatable :: iRhoPrim(:,:)

    !> Dual atomic charges
    real(dp), intent(inout), allocatable :: qBlock(:,:,:,:)

    !> Imaginary part of dual atomic charges
    real(dp), intent(inout), allocatable :: qiBlock(:,:,:,:)

    integer :: iSpin

    qOrb(:,:,:) = 0.0_dp
    do iSpin = 1, size(qOrb, dim=3)
      call mulliken(qOrb(:,:,iSpin), over, rhoPrim(:,iSpin), orb, neighbourList%iNeighbour,&
          & nNeighbourSK, img2CentCell, iSparseStart)
    end do

    if (allocated(qBlock)) then
      qBlock(:,:,:,:) = 0.0_dp
      do iSpin = 1, size(qBlock, dim=4)
        call mulliken(qBlock(:,:,:,iSpin), over, rhoPrim(:,iSpin), orb, neighbourList%iNeighbour,&
            & nNeighbourSK, img2CentCell, iSparseStart)
      end do
    end if

    if (allocated(qiBlock)) then
      qiBlock(:,:,:,:) = 0.0_dp
      do iSpin = 1, size(qiBlock, dim=4)
        call skewMulliken(qiBlock(:,:,:,iSpin), over, iRhoPrim(:,iSpin), orb,&
            & neighbourList%iNeighbour, nNeighbourSK, img2CentCell, iSparseStart)
      end do
    end if

  end subroutine getMullikenPopulation


  !> Calculates various energy contribution that can potentially update for the same geometry
  subroutine getEnergies(sccCalc, qOrb, q0, chargePerShell, species, tExtField, isXlbomd, tDftbU,&
      & tDualSpinOrbit, rhoPrim, H0, orb, neighbourList, nNeighbourSK, img2CentCell, iSparseStart,&
      & cellVol, extPressure, TS, potential, energy, thirdOrd, solvation, rangeSep, qDepExtPot, qBlock,&
      & qiBlock, nDftbUFunc, UJ, nUJ, iUJ, niUJ, xi, iAtInCentralRegion, tFixEf, Ef, onSiteElements)

    !> SCC module internal variables
    type(TScc), allocatable, intent(in) :: sccCalc

    !> Electrons in each atomic orbital
    real(dp), intent(in) :: qOrb(:,:,:)

    !> reference charges
    real(dp), intent(in) :: q0(:,:,:)

    !> electrons in each atomi shell
    real(dp), intent(in) :: chargePerShell(:,:,:)

    !> chemical species
    integer, intent(in) :: species(:)

    !> is an external electric field present
    logical, intent(in) :: tExtField

    !> Is the extended Lagrangian being used for MD
    logical, intent(in) :: isXlbomd

    !> Are there orbital potentials present
    logical, intent(in) :: tDftbU

    !> Is dual spin orbit being used
    logical, intent(in) :: tDualSpinOrbit

    !> density matrix in sparse storage
    real(dp), intent(in) :: rhoPRim(:,:)

    !> non-self-consistent hamiltonian
    real(dp), intent(in) :: H0(:)

    !> atomic orbital information
    type(TOrbitals), intent(in) :: orb

    !> neighbour list
    type(TNeighbourList), intent(in) :: neighbourList

    !> Number of neighbours within cut-off for each atom
    integer, intent(in) :: nNeighbourSK(:)

    !> image to real atom mapping
    integer, intent(in) :: img2CentCell(:)

    !> index for sparse large matrices
    integer, intent(in) :: iSparseStart(:,:)

    !> unit cell volume
    real(dp), intent(in) :: cellVol

    !> external pressure
    real(dp), intent(in) :: extPressure

    !> electron entropy contribution
    real(dp), intent(in) :: TS(:)

    !> potentials acting
    type(TPotentials), intent(in) :: potential

    !> energy contributions
    type(TEnergies), intent(inout) :: energy

    !> 3rd order settings
    type(TThirdOrder), intent(inout), allocatable :: thirdOrd

    !> Solvation model
    class(TSolvation), allocatable, intent(inout) :: solvation

    !> Data from rangeseparated calculations
    type(TRangeSepFunc), intent(inout), allocatable ::rangeSep

    !> Proxy for querying Q-dependant external potentials
    type(TQDepExtPotProxy), intent(inout), allocatable :: qDepExtPot

    !> block (dual) atomic populations
    real(dp), intent(in), allocatable :: qBlock(:,:,:,:)

    !> Imaginary part of block atomic populations
    real(dp), intent(in), allocatable :: qiBlock(:,:,:,:)

    !> which DFTB+U functional (if used)
    integer, intent(in), optional :: nDftbUFunc

    !> U-J prefactors in DFTB+U
    real(dp), intent(in), allocatable :: UJ(:,:)

    !> Number DFTB+U blocks of shells for each atom type
    integer, intent(in), allocatable :: nUJ(:)

    !> which shells are in each DFTB+U block
    integer, intent(in), allocatable :: iUJ(:,:,:)

    !> Number of shells in each DFTB+U block
    integer, intent(in), allocatable :: niUJ(:,:)

    !> Spin orbit constants
    real(dp), intent(in), allocatable :: xi(:,:)

    !> Atoms over which to sum the total energies
    integer, intent(in) :: iAtInCentralRegion(:)

    !> Whether fixed Fermi level(s) should be used. (No charge conservation!)
    logical, intent(in) :: tFixEf

    !> If tFixEf is .true. contains reservoir chemical potential, otherwise the Fermi levels found
    !> from the given number of electrons
    real(dp), intent(inout) :: Ef(:)

    !> Corrections terms for on-site elements
    real(dp), intent(in), allocatable :: onSiteElements(:,:,:,:)

    integer :: nSpin
    real(dp) :: nEl(2)

    nSpin = size(rhoPrim, dim=2)

    ! Tr[H0 * Rho] can be done with the same algorithm as Mulliken-analysis
    energy%atomNonSCC(:) = 0.0_dp
    call mulliken(energy%atomNonSCC, rhoPrim(:,1), H0, orb, neighbourList%iNeighbour, nNeighbourSK,&
        & img2CentCell, iSparseStart)
    energy%EnonSCC = sum(energy%atomNonSCC(iAtInCentralRegion(:)))

    energy%atomExt(:) = 0.0_dp
    if (tExtField) then
      energy%atomExt(:) = energy%atomExt&
          & + sum(qOrb(:,:,1) - q0(:,:,1), dim=1) * potential%extAtom(:,1)
    end if
    if (allocated(qDepExtPot)) then
      call qDepExtPot%addEnergy(energy%atomExt)
    end if
    energy%Eext = sum(energy%atomExt)

    if (allocated(sccCalc)) then
      if (isXlbomd) then
        call sccCalc%getEnergyPerAtomXlbomd(species, orb, qOrb, q0, energy%atomSCC)
      else
        call sccCalc%getEnergyPerAtom(energy%atomSCC)
      end if
      energy%Escc = sum(energy%atomSCC(iAtInCentralRegion(:)))

      if (nSpin > 1) then
        energy%atomSpin(:) = 0.5_dp * sum(sum(potential%intShell(:,:,2:nSpin)&
            & * chargePerShell(:,:,2:nSpin), dim=1), dim=2)
        energy%Espin = sum(energy%atomSpin(iAtInCentralRegion(:)))
      end if
    end if

    if (allocated(thirdOrd)) then
      if (isXlbomd) then
        call thirdOrd%getEnergyPerAtomXlbomd(qOrb, q0, species, orb, energy%atom3rd)
      else
        call thirdOrd%getEnergyPerAtom(energy%atom3rd)
      end if
      energy%e3rd = sum(energy%atom3rd(iAtInCentralRegion(:)))
    end if

    if (allocated(solvation)) then
      call solvation%getEnergies(energy%atomSolv)
      energy%eSolv = sum(energy%atomSolv(iAtInCentralRegion(:)))
    end if

    if (allocated(onSiteElements)) then
      call getEons(energy%atomOnSite, qBlock, qiBlock, q0, onSiteElements, species, orb)
      energy%eOnSite = sum(energy%atomOnSite)
    end if

    if (tDftbU) then
      if (allocated(qiBlock)) then
        call E_DFTBU(energy%atomDftbu, qBlock, species, orb, nDFTBUfunc, UJ, nUJ, niUJ, iUJ,&
            & qiBlock)
      else
        call E_DFTBU(energy%atomDftbu, qBlock, species, orb, nDFTBUfunc, UJ, nUJ, niUJ, iUJ)
      end if
      energy%Edftbu = sum(energy%atomDftbu(iAtInCentralRegion(:)))
    end if

    if (tDualSpinOrbit) then
      energy%atomLS(:) = 0.0_dp
      call getDualSpinOrbitEnergy(energy%atomLS, qiBlock, xi, orb, species)
      energy%ELS = sum(energy%atomLS(iAtInCentralRegion(:)))
    end if

    energy%Eelec = energy%EnonSCC + energy%ESCC + energy%Espin + energy%ELS + energy%Edftbu&
        & + energy%Eext + energy%e3rd + energy%eOnSite + energy%ESolv

    !> Add exchange conribution for range separated calculations
    if (allocated(rangeSep)) then
      energy%Efock = 0.0_dp
      call rangeSep%addLREnergy(energy%Efock)
      energy%Eelec = energy%Eelec + energy%Efock
    end if

    energy%atomElec(:) = energy%atomNonSCC + energy%atomSCC + energy%atomSpin + energy%atomDftbu&
        & + energy%atomLS + energy%atomExt + energy%atom3rd + energy%atomOnSite &
        & + energy%atomSolv
    energy%atomTotal(:) = energy%atomElec + energy%atomRep + energy%atomDisp + energy%atomHalogenX
    energy%Etotal = energy%Eelec + energy%Erep + energy%eDisp + energy%eHalogenX
    energy%EMermin = energy%Etotal - sum(TS)
    ! extrapolated to 0 K
    energy%Ezero = energy%Etotal - 0.5_dp * sum(TS)
    energy%EGibbs = energy%EMermin + cellVol * extPressure

    energy%EForceRelated = energy%EGibbs
    if (tFixEf) then
      if (nSpin == 2) then
        nEl(:) = sum(sum(qOrb(:,iAtInCentralRegion(:),:),dim=1),dim=1)
        nEl(1) = 0.5_dp * ( nEl(1) + nEl(2) )
        nEl(2) = nEl(1) - nEl(2)
        ! negative sign due to electron charge
        energy%EForceRelated = energy%EForceRelated  - sum(nEl(:2) * Ef(:2))
      else
        nEl = 0.0_dp
        nEl(1) = sum(qOrb(:,iAtInCentralRegion(:),1))
        ! negative sign due to electron charge
        energy%EForceRelated = energy%EForceRelated  - nEl(1) * Ef(1)
      end if
    end if

  end subroutine getEnergies


  !> Checks for the presence of a stop file on disc.
  function hasStopFile(fileName) result(tStop)

    !> name of file to check for
    character(*), intent(in) :: fileName

    !> Is the file present
    logical :: tStop

    inquire(file=fileName, exist=tStop)
    if (tStop) then
      write(stdOut, "(3A)") "Stop file '" // fileName // "' found."
    end if

  end function hasStopFile


  !> Returns input charges for next SCC iteration.
  subroutine getNextInputCharges(env, pChrgMixer, qOutput, qOutRed, orb, nIneqOrb, iEqOrbitals,&
      & iGeoStep, iSccIter, minSccIter, maxSccIter, sccTol, tStopScc, tMixBlockCharges, tReadChrg,&
      & qInput, qInpRed, sccErrorQ, tConverged, qBlockOut, iEqBlockDftbU, qBlockIn, qiBlockOut,&
      & iEqBlockDftbuLS, species0, nUJ, iUJ, niUJ, qiBlockIn, iEqBlockOnSite, iEqBlockOnSiteLS)

    !> Environment settings
    type(TEnvironment), intent(in) :: env

    !> Charge mixing object
    type(TMixer), intent(inout) :: pChrgMixer

    !> Output electrons
    real(dp), intent(inout) :: qOutput(:,:,:)

    !> Output electrons reduced by unique orbital types
    real(dp), intent(inout) :: qOutRed(:)

    !> Atomic orbital data
    type(TOrbitals), intent(in) :: orb

    !> Total number of inequivalent atomic orbitals
    integer, intent(in) :: nIneqOrb

    !> Equivalence relations between orbitals
    integer, intent(in) :: iEqOrbitals(:,:,:)

    !> Number of current geometry step
    integer, intent(in) :: iGeoStep

    !> Number of current SCC step
    integer, intent(in) :: iSccIter

    !> minumum number of SCC iterations to perform
    integer, intent(in) :: minSccIter

    !> maximum number of SCC iterations before terminating loop
    integer, intent(in) :: maxSccIter

    !> Tolerance on SCC charges between input and output
    real(dp), intent(in) :: sccTol

    !> Should the SCC loop stop
    logical, intent(in) :: tStopScc

    !> are orbital potentials being used
    logical, intent(in) :: tMixBlockCharges

    !> Were intial charges read from disc?
    logical, intent(in) :: tReadChrg

    !> Resulting input charges for next SCC iteration
    real(dp), intent(inout) :: qInput(:,:,:)

    !> Equivalence reduced input charges
    real(dp), intent(inout) :: qInpRed(:)

    !> SCC error
    real(dp), intent(out) :: sccErrorQ

    !> Has the calculation converged>
    logical, intent(out) :: tConverged

    !> Dual output charges
    real(dp), intent(inout), allocatable :: qBlockOut(:,:,:,:)

    !> equivalence mapping for dual charge blocks
    integer, intent(in), allocatable :: iEqBlockDftbu(:,:,:,:)

    !> block charge input (if needed for orbital potentials)
    real(dp), intent(inout), allocatable :: qBlockIn(:,:,:,:)

    !> Imaginary part of block charges
    real(dp), intent(in), allocatable :: qiBlockOut(:,:,:,:)

    !> Equivalence mappings in the case of spin orbit and DFTB+U
    integer, intent(in), allocatable :: iEqBlockDftbuLS(:,:,:,:)

    !> atomic species for atoms
    integer, intent(in), allocatable :: species0(:)

    !> Number DFTB+U blocks of shells for each atom type
    integer, intent(in), allocatable :: nUJ(:)

    !> which shells are in each DFTB+U block
    integer, intent(in), allocatable :: iUJ(:,:,:)

    !> Number of shells in each DFTB+U block
    integer, intent(in), allocatable :: niUJ(:,:)

    !> Imaginary part of block atomic input populations
    real(dp), intent(inout), allocatable :: qiBlockIn(:,:,:,:)

    !> Equivalences for onsite block corrections if needed
    integer, intent(in), allocatable :: iEqBlockOnSite(:,:,:,:)

    !> Equivalences for onsite block corrections if needed for imaginary elements
    integer, intent(in), allocatable :: iEqBlockOnSiteLS(:,:,:,:)

    real(dp), allocatable :: qDiffRed(:)
    integer :: nSpin

    nSpin = size(qOutput, dim=3)

    call reduceCharges(orb, nIneqOrb, iEqOrbitals, qOutput, qOutRed, qBlockOut, iEqBlockDftbu,&
        & qiBlockOut, iEqBlockDftbuLS, iEqBlockOnSite, iEqBlockOnSiteLS)
    qDiffRed = qOutRed - qInpRed
    sccErrorQ = maxval(abs(qDiffRed))
    tConverged = (sccErrorQ < sccTol)&
        & .and. (iSccIter >= minSccIter .or. tReadChrg .or. iGeoStep > 0)
    if ((.not. tConverged) .and. (iSccIter /= maxSccIter .and. .not. tStopScc)) then
      ! Avoid mixing of spin unpolarised density for spin polarised cases, this is only a problem in
      ! iteration 1, as there is only the (spin unpolarised!) atomic input density at that
      ! point. (Unless charges had been initialized externally)
      if ((iSCCIter + iGeoStep) == 1 .and. (nSpin > 1 .or. tMixBlockCharges) .and. .not. tReadChrg)&
          & then
        qInpRed(:) = qOutRed
        qInput(:,:,:) = qOutput
        if (allocated(qBlockIn)) then
          qBlockIn(:,:,:,:) = qBlockOut
          if (allocated(qiBlockIn)) then
            qiBlockIn(:,:,:,:) = qiBlockOut
          end if
        end if
      else
        call mix(pChrgMixer, qInpRed, qDiffRed)
      #:if WITH_MPI
        ! Synchronise charges in order to avoid mixers that store a history drifting apart
        call mpifx_allreduceip(env%mpi%globalComm, qInpRed, MPI_SUM)
        qInpRed(:) = qInpRed / env%mpi%globalComm%size
      #:endif
        call expandCharges(qInpRed, orb, nIneqOrb, iEqOrbitals, qInput, qBlockIn, iEqBlockDftbu,&
            & species0, nUJ, iUJ, niUJ, qiBlockIn, iEqBlockDftbuLS, iEqBlockOnSite,&
            & iEqBlockOnSiteLS)
      end if
    end if

  end subroutine getNextInputCharges


  !> Update delta density matrix rather than merely q for rangeseparation
  subroutine getNextInputDensity(SSqrReal, over, neighbourList, nNeighbourSK, iAtomStart,&
      & iSparseStart, img2CentCell, pChrgMixer, qOutput, orb, iGeoStep, iSccIter, minSccIter,&
      & maxSccIter, sccTol, tStopScc, tReadChrg, q0, qInput, sccErrorQ, tConverged, deltaRhoOut,&
      & deltaRhoIn, deltaRhoDiff, qBlockIn, qBlockOut)

    !> Square dense overlap storage
    real(dp), allocatable, intent(inout) :: SSqrReal(:,:)

    !> sparse overlap matrix
    real(dp), intent(in) :: over(:)

    !> list of neighbours for each atom
    type(TNeighbourList), intent(in) :: neighbourList

    !> Number of neighbours for each of the atoms
    integer, intent(in) :: nNeighbourSK(:)

    !>Start of atomic blocks in dense arrays
    integer, allocatable, intent(in) :: iAtomStart(:)

    !> Index array for the start of atomic blocks in sparse arrays
    integer, intent(in) :: iSparseStart(:,:)

    !> map from image atoms to the original unique atom
    integer, intent(in) :: img2CentCell(:)

    !> Charge mixing object
    type(TMixer), intent(inout) :: pChrgMixer

    !> Output electrons
    real(dp), intent(inout) :: qOutput(:,:,:)

    !> Atomic orbital data
    type(TOrbitals), intent(in) :: orb

    !> Number of current geometry step
    integer, intent(in) :: iGeoStep

    !> Number of current SCC step
    integer, intent(in) :: iSccIter

    !> minumum number of SCC iterations to perform
    integer, intent(in) :: minSccIter

    !> maximum number of SCC iterations before terminating loop
    integer, intent(in) :: maxSccIter

    !> Tolerance on SCC charges between input and output
    real(dp), intent(in) :: sccTol

    !> Should the SCC loop stop
    logical, intent(in) :: tStopScc

    !> Were intial charges read from disc?
    logical, intent(in) :: tReadChrg

    !> reference charges
    real(dp), intent(in) :: q0(:,:,:)

    !> Resulting input charges for next SCC iteration
    real(dp), intent(inout) :: qInput(:,:,:)

    !> SCC error
    real(dp), intent(out) :: sccErrorQ

    !> Has the calculation converged>
    logical, intent(out) :: tConverged

    !> delta density matrix for rangeseparated calculations
    real(dp), intent(inout) :: deltaRhoOut(:)

    !> delta density matrix as inpurt for next SCC cycle
    real(dp), target, intent(inout) :: deltaRhoIn(:)

    !> difference of delta density matrix in and out
    real(dp), intent(inout) :: deltaRhoDiff(:)

    !> block charge input (if needed for orbital potentials)
    real(dp), intent(inout), allocatable :: qBlockIn(:,:,:,:)

    !> Dual output charges
    real(dp), intent(inout), allocatable :: qBlockOut(:,:,:,:)


    integer :: nSpin, iSpin, iAt, iOrb
    real(dp), pointer :: deltaRhoInSqr(:,:,:)

    nSpin = size(qOutput, dim=3)

    deltaRhoDiff(:) = deltaRhoOut - deltaRhoIn
    sccErrorQ = maxval(abs(deltaRhoDiff))
    tConverged = (sccErrorQ < sccTol)&
        & .and. (iSCCiter >= minSCCIter .or. tReadChrg .or. iGeoStep > 0)

    if ((.not. tConverged) .and. (iSCCiter /= maxSccIter .and. .not. tStopScc)) then
      if ((iSCCIter + iGeoStep) == 1 .and. (nSpin > 1 .and. .not. tReadChrg)) then
        deltaRhoIn(:) = deltaRhoOut
        qInput(:,:,:) = qOutput
        if (allocated(qBlockIn)) then
          qBlockIn(:,:,:,:) = qBlockOut
        end if
      else
        call mix(pChrgMixer, deltaRhoIn, deltaRhoDiff)
        call unpackHS(SSqrReal, over, neighbourList%iNeighbour, nNeighbourSK, iAtomStart,&
            & iSparseStart, img2CentCell)
        deltaRhoInSqr(1:orb%nOrb, 1:orb%nOrb, 1:nSpin) => deltaRhoIn
        call denseMulliken(deltaRhoInSqr, SSqrReal, iAtomStart, qInput)

        ! RangeSep: for spin-unrestricted calculation the initial guess should be equally
        ! distributed to alpha and beta density matrices
        if(nSpin == 2) then
          qInput(:,:,1) = qInput(:,:,1) + q0(:,:,1) * 0.5_dp
          qInput(:,:,2) = qInput(:,:,2) + q0(:,:,1) * 0.5_dp
        else
          qInput(:,:,:) = qInput + q0
        end if

        if (allocated(qBlockIn)) then
          call denseBlockMulliken(deltaRhoInSqr, SSqrReal, iAtomStart, qBlockIn)
          do iSpin = 1, nSpin
            do iAt = 1, size(qInput, dim=2)
              do iOrb = 1, size(qInput, dim=1)
                qBlockIn(iOrb, iOrb, iAt, iSpin) = qInput(iOrb, iAt, iSpin)
              end do
            end do
          end do
        end if

        call ud2qm(qInput)
        if (allocated(qBlockIn)) then
          call ud2qm(qBlockIn)
        end if
      end if
    end if

  end subroutine getNextInputDensity


  !> Reduce charges according to orbital equivalency rules.
  subroutine reduceCharges(orb, nIneqOrb, iEqOrbitals, qOrb, qRed, qBlock, iEqBlockDftbu, qiBlock,&
      & iEqBlockDftbuLS, iEqBlockOnSite, iEqBlockOnSiteLS)

    !> Atomic orbital information
    type(TOrbitals), intent(in) :: orb

    !> Number of unique types of atomic orbitals
    integer, intent(in) :: nIneqOrb

    !> equivalence index
    integer, intent(in) :: iEqOrbitals(:,:,:)

    !> Electrons in atomic orbitals
    real(dp), intent(in) :: qOrb(:,:,:)

    !> Reduction of atomic populations
    real(dp), intent(out) :: qRed(:)

    !> Block (dual) populations, if also being reduced
    real(dp), intent(in), allocatable :: qBlock(:,:,:,:)

    !> equivalences for block charges
    integer, intent(in), allocatable :: iEqBlockDftbu(:,:,:,:)

    !> Imaginary part of block charges if present
    real(dp), intent(in), allocatable :: qiBlock(:,:,:,:)

    !> Equivalences for spin orbit if needed
    integer, intent(in), allocatable :: iEqBlockDftbuLS(:,:,:,:)

    !> Equivalences for onsite block corrections if needed
    integer, intent(in), allocatable :: iEqBlockOnSite(:,:,:,:)

    !> Equivalences for onsite block corrections if needed for imaginary part
    integer, intent(in), allocatable :: iEqBlockOnSiteLS(:,:,:,:)

    real(dp), allocatable :: qOrbUpDown(:,:,:), qBlockUpDown(:,:,:,:)

    qRed(:) = 0.0_dp
    qOrbUpDown = qOrb
    call qm2ud(qOrbUpDown)
    call orbitalEquiv_reduce(qOrbUpDown, iEqOrbitals, orb, qRed(1:nIneqOrb))
    if (allocated(qBlock)) then
      qBlockUpDown = qBlock
      call qm2ud(qBlockUpDown)
      if (allocated(iEqBlockOnSite)) then
        ! all blocks are full of unique elements
        call onsBlock_reduce(qBlockUpDown, iEqBlockOnSite, orb, qRed)
        if (allocated(qiBlock)) then
          call onsBlock_reduce(qiBlock, iEqBlockOnSiteLS, orb, qRed, skew=.true.)
        end if
      else
        ! only a subset of blocks are covered in +U type operations
        call appendBlock_reduce(qBlockUpDown, iEqBlockDFTBU, orb, qRed)
        if (allocated(qiBlock)) then
          call appendBlock_reduce(qiBlock, iEqBlockDFTBULS, orb, qRed, skew=.true.)
        end if
      end if
    end if

  end subroutine reduceCharges


  !> Expand reduced charges according orbital equivalency rules.
  subroutine expandCharges(qRed, orb, nIneqOrb, iEqOrbitals, qOrb, qBlock, iEqBlockDftbu, species0,&
      & nUJ, iUJ, niUJ, qiBlock, iEqBlockDftbuLS, iEqBlockOnSite, iEqBlockOnSiteLS)

    !> Reduction of atomic populations
    real(dp), intent(in) :: qRed(:)

    !> Atomic orbital information
    type(TOrbitals), intent(in) :: orb

    !> Number of unique types of atomic orbitals
    integer, intent(in) :: nIneqOrb

    !> equivalence index
    integer, intent(in) :: iEqOrbitals(:,:,:)

    !> Electrons in atomic orbitals
    real(dp), intent(out) :: qOrb(:,:,:)

    !> Block (dual) populations, if also stored in reduced form
    real(dp), intent(inout), allocatable :: qBlock(:,:,:,:)

    !> equivalences for block charges
    integer, intent(in), allocatable :: iEqBlockDftbU(:,:,:,:)

    !> species of central cell atoms
    integer, intent(in), allocatable :: species0(:)

    !> Number DFTB+U blocks of shells for each atom type
    integer, intent(in), allocatable :: nUJ(:)

    !> which shells are in each DFTB+U block
    integer, intent(in), allocatable :: iUJ(:,:,:)

    !> Number of shells in each DFTB+U block
    integer, intent(in), allocatable :: niUJ(:,:)

    !> Imaginary part of block atomic populations
    real(dp), intent(inout), allocatable :: qiBlock(:,:,:,:)

    !> Equivalences for spin orbit if needed
    integer, intent(in), allocatable :: iEqBlockDftbULS(:,:,:,:)

    !> Equivalences for onsite block corrections if needed
    integer, intent(in), allocatable :: iEqBlockOnSite(:,:,:,:)

    !> Equivalences for onsite block corrections if needed for imaginary part
    integer, intent(in), allocatable :: iEqBlockOnSiteLS(:,:,:,:)

    integer :: nSpin

    @:ASSERT(allocated(qBlock) .eqv. (allocated(iEqBlockDftbU) .or. allocated(iEqBlockOnSite)))
    @:ASSERT(.not. allocated(qBlock) .or. allocated(species0))
    @:ASSERT(.not. allocated(qBlock) .or. allocated(nUJ))
    @:ASSERT(.not. allocated(qBlock) .or. allocated(iUJ))
    @:ASSERT(.not. allocated(qBlock) .or. allocated(niUJ))
    @:ASSERT(.not. allocated(qiBlock) .or. allocated(qBlock))
    @:ASSERT(allocated(qiBlock) .eqv. (allocated(iEqBlockDftbuLS) .or. allocated(iEqBlockOnSiteLS)))

    nSpin = size(qOrb, dim=3)
    call OrbitalEquiv_expand(qRed(1:nIneqOrb), iEqOrbitals, orb, qOrb)
    if (allocated(qBlock)) then
      qBlock(:,:,:,:) = 0.0_dp
      if (allocated(iEqBlockOnSite)) then
        ! all blocks are full of unique elements
        call Onsblock_expand(qRed, iEqBlockOnSite, orb, qBlock, orbEquiv=iEqOrbitals)
        if (allocated(qiBlock)) then
          call Onsblock_expand(qRed, iEqBlockOnSiteLS, orb, qiBlock, skew=.true.)
        end if
      else
        ! only a subset of blocks are covered in +U type operations
        call Block_expand(qRed, iEqBlockDftbu, orb, qBlock, species0, nUJ, niUJ, iUJ,&
            & orbEquiv=iEqOrbitals)
        if (allocated(qiBlock)) then
          call Block_expand(qRed, iEqBlockDftbuLS, orb, qiBlock, species0, nUJ, niUJ, iUJ,&
              & skew=.true.)
        end if
      end if
    end if
    if (nSpin == 2) then
      call ud2qm(qOrb)
      if (allocated(qBlock)) then
        call ud2qm(qBlock)
      end if
    end if

  end subroutine expandCharges


  !> Get some info about scc convergence.
  subroutine getSccInfo(iSccIter, Eelec, EelecOld, diffElec)

    !> Iteration number
    integer, intent(in) :: iSccIter

    !> Electronic energy
    real(dp), intent(in) :: Eelec

    !> old electronic energy, overwritten on exit with current value
    real(dp), intent(inout) :: EelecOld

    !> difference in electronic energies between iterations
    real(dp), intent(out) :: diffElec

    if (iSccIter > 1) then
      diffElec = Eelec - EelecOld
    else
      diffElec = 0.0_dp
    end if
    EelecOld = Eelec

  end subroutine getSccInfo


  !> Whether restart information needs to be written in the current scc loop.
  function needsSccRestartWriting(restartFreq, iGeoStep, iSccIter, minSccIter, maxSccIter, tMd,&
      & isGeoOpt, tDerivs, tConverged, tReadChrg, tStopScc) result(tRestart)

    !> frequency of charge  write out
    integer, intent(in) :: restartFreq

    !> current geometry step
    integer, intent(in) :: iGeoStep

    !> current SCC step
    integer, intent(in) :: iSccIter

    !> minimum number of SCC cycles to perform
    integer, intent(in) :: minSccIter

    !> maximum number of SCC cycles to perform
    integer, intent(in) :: maxSccIter

    !> is this molecular dynamics
    logical, intent(in) :: tMd

    !> Is there geometry optimisation
    logical, intent(in) :: isGeoOpt

    !> are finite difference changes happening
    logical, intent(in) :: tDerivs

    !> Is this converged SCC
    logical, intent(in) :: tConverged

    !> have the charges been read from disc
    logical, intent(in) :: tReadChrg

    !> Has the SCC cycle been stopped?
    logical, intent(in) :: tStopScc

    !> resulting decision as to whether to write charges to disc
    logical :: tRestart

    logical :: tEnoughIters, tRestartIter

    ! Do we need restart at all?
    tRestart = (restartFreq > 0 .and. .not. (tMD .or. isGeoOpt .or. tDerivs) .and. maxSccIter > 1)
    if (tRestart) then

      ! Do we have enough iterations already?
      tEnoughIters = (iSccIter >= minSccIter .or. tReadChrg .or. iGeoStep > 0)

      ! Is current iteration the right one for writing a restart file?
      tRestartIter = (iSccIter == maxSccIter .or. tStopScc .or. mod(iSccIter, restartFreq) == 0)

      tRestart = (tConverged .or. (tEnoughIters .and. tRestartIter))
    end if

  end function needsSccRestartWriting


  !> Stop if linear response module can not be invoked due to unimplemented combinations of
  !> features.
  subroutine ensureLinRespConditions(t3rd, tRealHS, tPeriodic, tForces)

    !> 3rd order hamiltonian contributions included
    logical, intent(in) :: t3rd

    !> a real hamiltonian
    logical, intent(in) :: tRealHs

    !> periodic boundary conditions
    logical, intent(in) :: tPeriodic

    !> forces being evaluated in the excited state
    logical, intent(in) :: tForces

    if (t3rd) then
      call error("Third order currently incompatible with excited state")
    end if
    if (.not. tRealHS) then
      call error("Only real systems are supported for excited state calculations")
    end if
    if (tPeriodic .and. tForces) then
      call error("Forces in the excited state for periodic geometries are currently unavailable")
    end if

  end subroutine ensureLinRespConditions


  !> Do the linear response excitation calculation.
  subroutine calculateLinRespExcitations(env, lresp, parallelKS, sccCalc, qOutput, q0, over,&
      & eigvecsReal, eigen, filling, coord0, species, speciesName, orb, skHamCont, skOverCont,&
      & autotestTag, taggedWriter, runId, neighbourList, nNeighbourSk, denseDesc, iSparseStart,&
      & img2CentCell, tWriteAutotest, tForces, tLinRespZVect, tPrintExcEigvecs,&
      & tPrintExcEigvecsTxt, nonSccDeriv, energy, energies, work, rhoSqrReal, excitedDerivs,&
      & occNatural)

    !> Environment settings
    type(TEnvironment), intent(in) :: env

    !> excited state settings
    type(TLinResp), intent(inout) :: lresp

    !> K-points and spins to process
    type(TParallelKS), intent(in) :: parallelKS

    !> SCC module internal variables
    type(TScc), intent(in) :: sccCalc

    !> electrons in atomic orbitals
    real(dp), intent(in) :: qOutput(:,:,:)

    !> reference atomic orbital occupations
    real(dp), intent(in) :: q0(:,:,:)

    !> sparse overlap matrix
    real(dp), intent(in) :: over(:)

    !> ground state eigenvectors
    real(dp), intent(in) :: eigvecsReal(:,:,:)

    !> ground state eigenvalues (orbital, kpoint)
    real(dp), intent(in) :: eigen(:,:)

    !> ground state fillings (orbital, kpoint)
    real(dp), intent(in) :: filling(:,:)

    !> central cell coordinates
    real(dp), intent(in) :: coord0(:,:)

    !> species of all atoms in the system
    integer, target, intent(in) :: species(:)

    !> label for each atomic chemical species
    character(*), intent(in) :: speciesName(:)

    !> Atomic orbital information
    type(TOrbitals), intent(in) :: orb

    !> non-SCC hamiltonian information
    type(TSlakoCont), intent(in) :: skHamCont

    !> overlap information
    type(TSlakoCont), intent(in) :: skOverCont

    !> File name for regression data
    character(*), intent(in) :: autotestTag

    !> Tagged writer
    type(TTaggedWriter), intent(inout) :: taggedWriter

    !> Job ID for future identification
    integer, intent(in) :: runId

    !> list of neighbours for each atom
    type(TNeighbourList), intent(in) :: neighbourList

    !> Number of neighbours for each of the atoms
    integer, intent(in) :: nNeighbourSK(:)

    !> Dense matrix descriptor
    type(TDenseDescr), intent(in) :: denseDesc

    !> Index array for the start of atomic blocks in sparse arrays
    integer, intent(in) :: iSparseStart(:,:)

    !> map from image atoms to the original unique atom
    integer, intent(in) :: img2CentCell(:)

    !> should regression test data be written
    logical, intent(in) :: tWriteAutotest

    !> forces to be calculated in the excited state
    logical, intent(in) :: tForces

    !> require the Z vector for excited state properties
    logical, intent(in) :: tLinRespZVect

    !> print natural orbitals of the excited state
    logical, intent(in) :: tPrintExcEigvecs

    !> print natural orbitals also in text form?
    logical, intent(in) :: tPrintExcEigvecsTxt

    !> method for calculating derivatives of S and H0
    type(TNonSccDiff), intent(in) :: nonSccDeriv

    !> Energy contributions and total
    type(TEnergies), intent(inout) :: energy

    !> energes of all solved states
    real(dp), intent(inout), allocatable :: energies(:)

    !> Working array of the size of the dense matrices.
    real(dp), intent(out) :: work(:,:)

    !> density matrix in dense form
    real(dp), intent(inout), allocatable :: rhoSqrReal(:,:,:)

    !> excited state energy derivative with respect to atomic coordinates
    real(dp), intent(inout), allocatable :: excitedDerivs(:,:)

    !> natural orbital occupation numbers
    real(dp), intent(inout), allocatable :: occNatural(:)

    real(dp), allocatable :: dQAtom(:)
    real(dp), allocatable :: naturalOrbs(:,:,:)
    integer, pointer :: pSpecies0(:)
    integer :: iSpin, nSpin, nAtom, fdAutotest
    logical :: tSpin

    nAtom = size(qOutput, dim=2)
    nSpin = size(eigen, dim=2)
    tSpin = (nSpin == 2)
    pSpecies0 => species(1:nAtom)

    energy%Eexcited = 0.0_dp
    allocate(dQAtom(nAtom))
    dQAtom(:) = sum(qOutput(:,:,1) - q0(:,:,1), dim=1)
    call unpackHS(work, over, neighbourList%iNeighbour, nNeighbourSK, denseDesc%iAtomStart,&
        & iSparseStart, img2CentCell)
    call blockSymmetrizeHS(work, denseDesc%iAtomStart)
    if (tForces) then
      do iSpin = 1, nSpin
        call blockSymmetrizeHS(rhoSqrReal(:,:,iSpin), denseDesc%iAtomStart)
      end do
    end if
    if (tWriteAutotest) then
      open(newUnit=fdAutotest, file=autotestTag, position="append")
    end if

    if (tLinRespZVect) then
      if (tPrintExcEigVecs) then
        allocate(naturalOrbs(orb%nOrb, orb%nOrb, 1))
      end if
      call addGradients(tSpin, lresp, denseDesc%iAtomStart, eigvecsReal, eigen, work, filling,&
          & coord0, sccCalc, dQAtom, pSpecies0, neighbourList%iNeighbour, img2CentCell, orb,&
          & skHamCont, skOverCont, tWriteAutotest, fdAutotest, taggedWriter, energy%Eexcited,&
          & energies, excitedDerivs, nonSccDeriv, rhoSqrReal, occNatural, naturalOrbs)
      if (tPrintExcEigvecs) then
        call writeRealEigvecs(env, runId, neighbourList, nNeighbourSK, denseDesc, iSparseStart,&
            & img2CentCell, pSpecies0, speciesName, orb, over, parallelKS, tPrintExcEigvecsTxt,&
            & naturalOrbs, work, fileName="excitedOrbs")
      end if
    else
      call calcExcitations(lresp, tSpin, denseDesc, eigvecsReal, eigen, work, filling, coord0,&
          & sccCalc, dQAtom, pSpecies0, neighbourList%iNeighbour, img2CentCell, orb,&
          & tWriteAutotest, fdAutotest, taggedWriter, energy%Eexcited, energies)
    end if
    energy%Etotal = energy%Etotal + energy%Eexcited
    energy%EMermin = energy%EMermin + energy%Eexcited
    energy%EGibbs = energy%EGibbs + energy%Eexcited
    if (tWriteAutotest) then
      close(fdAutotest)
    end if

  end subroutine calculateLinRespExcitations


  !> Get the XLBOMD charges for the current geometry.
  subroutine getXlbomdCharges(xlbomdIntegrator, qOutRed, pChrgMixer, orb, nIneqOrb, iEqOrbitals,&
      & qInput, qInpRed, iEqBlockDftbu, qBlockIn, species0, nUJ, iUJ, niUJ, iEqBlockDftbuLS,&
      & qiBlockIn, iEqBlockOnSite, iEqBlockOnSiteLS)

    !> integrator for the extended Lagrangian
    type(TXLBOMD), intent(inout) :: xlbomdIntegrator

    !> output charges, reduced by equivalences
    real(dp), intent(in) :: qOutRed(:)

    !> SCC mixer
    type(TMixer), intent(inout) :: pChrgMixer

    !> Atomic orbital information
    type(TOrbitals), intent(in) :: orb

    !> number of inequivalent orbitals
    integer, intent(in) :: nIneqOrb

    !> equivalence map
    integer, intent(in) :: iEqOrbitals(:,:,:)

    !> input charges
    real(dp), intent(out) :: qInput(:,:,:)

    !> input charges reduced by equivalences
    real(dp), intent(out) :: qInpRed(:)

    !> +U equivalences
    integer, intent(in), allocatable :: iEqBlockDftbU(:,:,:,:)

    !> central cell species
    integer, intent(in), allocatable :: species0(:)

    !> block input charges
    real(dp), intent(inout), allocatable :: qBlockIn(:,:,:,:)

    !> Number DFTB+U blocks of shells for each atom type
    integer, intent(in), allocatable :: nUJ(:)

    !> which shells are in each DFTB+U block
    integer, intent(in), allocatable :: iUJ(:,:,:)

    !> Number of shells in each DFTB+U block
    integer, intent(in), allocatable :: niUJ(:,:)

    !> equivalences for spin orbit
    integer, intent(in), allocatable :: iEqBlockDftbuLS(:,:,:,:)

    !> imaginary part of dual charges
    real(dp), intent(inout), allocatable :: qiBlockIn(:,:,:,:)

    !> Equivalences for onsite block corrections if needed
    integer, intent(inout), allocatable :: iEqBlockOnSite(:,:,:,:)

    !> Equivalences for onsite block corrections if needed for imaginary part
    integer, intent(inout), allocatable :: iEqBlockOnSiteLS(:,:,:,:)

    real(dp), allocatable :: invJacobian(:,:)

    if (xlbomdIntegrator%needsInverseJacobian()) then
      write(stdOut, "(A)") ">> Updating XLBOMD Inverse Jacobian"
      allocate(invJacobian(nIneqOrb, nIneqOrb))
      call getInverseJacobian(pChrgMixer, invJacobian)
      call xlbomdIntegrator%setInverseJacobian(invJacobian)
      deallocate(invJacobian)
    end if
    call xlbomdIntegrator%getNextCharges(qOutRed(1:nIneqOrb), qInpRed(1:nIneqOrb))
    call expandCharges(qInpRed, orb, nIneqOrb, iEqOrbitals, qInput, qBlockIn, iEqBlockDftbu,&
        & species0, nUJ, iUJ, niUJ, qiBlockIn, iEqBlockDftbuLS, iEqBlockOnSite, iEqBlockOnSiteLS)

  end subroutine getXlbomdCharges


  !> Calculates dipole moment.
  subroutine getDipoleMoment(qOutput, q0, coord, dipoleMoment, iAtInCentralRegion)

    !> electrons in orbitals
    real(dp), intent(in) :: qOutput(:,:,:)

    !> reference atomic charges
    real(dp), intent(in) :: q0(:,:,:)

    !> atomic coordinates
    real(dp), intent(in) :: coord(:,:)

    !> resulting dipole moment
    real(dp), intent(out) :: dipoleMoment(:)

    !> atoms in the central cell (or device region if transport)
    integer, intent(in) :: iAtInCentralRegion(:)

    integer :: nAtom, ii, iAtom

    nAtom = size(qOutput, dim=2)
    dipoleMoment(:) = 0.0_dp
    do ii = 1, size(iAtInCentralRegion)
      iAtom = iAtInCentralRegion(ii)
      dipoleMoment(:) = dipoleMoment(:)&
          & + sum(q0(:, iAtom, 1) - qOutput(:, iAtom, 1)) * coord(:,iAtom)
    end do

  end subroutine getDipoleMoment


  !> Prints dipole moment calcululated by the derivative of H with respect of the external field.
  subroutine checkDipoleViaHellmannFeynman(rhoPrim, q0, coord0, over, orb, neighbourList,&
      & nNeighbourSK, species, iSparseStart, img2CentCell)

    !> Density matrix in sparse storage
    real(dp), intent(in) :: rhoPrim(:,:)

    !> Reference orbital charges
    real(dp), intent(in) :: q0(:,:,:)

    !> Central cell atomic coordinates
    real(dp), intent(in) :: coord0(:,:)

    !> Overlap matrix in sparse storage
    real(dp), intent(in) :: over(:)

    !> Atomic orbital information
    type(TOrbitals), intent(in) :: orb

    !> list of neighbours for each atom
    type(TNeighbourList), intent(in) :: neighbourList

    !> Number of neighbours for each of the atoms
    integer, intent(in) :: nNeighbourSK(:)

    !> species of all atoms in the system
    integer, intent(in) :: species(:)

    !> Index array for the start of atomic blocks in sparse arrays
    integer, intent(in) :: iSparseStart(:,:)

    !> map from image atoms to the original unique atom
    integer, intent(in) :: img2CentCell(:)

    real(dp), allocatable :: hprime(:,:), dipole(:,:), potentialDerivative(:,:)
    integer :: nAtom, sparseSize, iAt, ii

    sparseSize = size(over)
    nAtom = size(q0, dim=2)
    allocate(hprime(sparseSize, 1))
    allocate(dipole(size(q0, dim=1), nAtom))
    allocate(potentialDerivative(nAtom, 1))
    write(stdOut,*)
    write(stdOut, "(A)", advance='no') 'Hellmann Feynman dipole:'

    ! loop over directions
    do ii = 1, 3
      potentialDerivative(:,:) = 0.0_dp
      ! Potential from dH/dE
      potentialDerivative(:,1) = -coord0(ii,:)
      hprime(:,:) = 0.0_dp
      dipole(:,:) = 0.0_dp
      call add_shift(hprime, over, nNeighbourSK, neighbourList%iNeighbour, species, orb,&
          & iSparseStart, nAtom, img2CentCell, potentialDerivative)

      ! evaluate <psi| dH/dE | psi>
      call mulliken(dipole, hprime(:,1), rhoPrim(:,1), orb, neighbourList%iNeighbour, nNeighbourSK,&
          & img2CentCell, iSparseStart)

      ! add nuclei term for derivative wrt E
      do iAt = 1, nAtom
        dipole(1, iAt) = dipole(1, iAt) + sum(q0(:, iAt, 1)) * coord0(ii, iAt)
      end do
      write(stdOut, "(F12.8)", advance='no') sum(dipole)
    end do
    write(stdOut, *) " au"

  end subroutine checkDipoleViaHellmannFeynman


  !> Calculate the energy weighted density matrix
  !>
  !> NOTE: Dense eigenvector and overlap matrices are overwritten.
  !>
  subroutine getEnergyWeightedDensity(env, electronicSolver, denseDesc, forceType, filling,&
      & eigen, kPoint, kWeight, neighbourList, nNeighbourSK, orb, iSparseStart, img2CentCell,&
      & iCellVEc, cellVec, tRealHS, ham, over, parallelKS, iSCC, mu, ERhoPrim, HSqrReal, SSqrReal,&
      & HSqrCplx, SSqrCplx)

    !> Environment settings
    type(TEnvironment), intent(inout) :: env

    !> Electronic solver information
    type(TElectronicSolver), intent(inout) :: electronicSolver

    !> Dense matrix descriptor
    type(TDenseDescr), intent(in) :: denseDesc

    !> Force type
    integer, intent(in) :: forceType

    !> Occupations of single particle states in the ground state
    real(dp), intent(in) :: filling(:,:,:)

    !> Eigenvalues
    real(dp), intent(in) :: eigen(:,:,:)

    !> K-points
    real(dp), intent(in) :: kPoint(:,:)

    !> Weights for k-points
    real(dp), intent(in) :: kWeight(:)

    !> list of neighbours for each atom
    type(TNeighbourList), intent(in) :: neighbourList

    !> Number of neighbours for each of the atoms
    integer, intent(in) :: nNeighbourSK(:)

    !> Atomic orbital information
    type(TOrbitals), intent(in) :: orb

    !> Index array for the start of atomic blocks in sparse arrays
    integer, intent(in) :: iSparseStart(:,:)

    !> map from image atoms to the original unique atom
    integer, intent(in) :: img2CentCell(:)

    !> Index for which unit cell atoms are associated with
    integer, intent(in) :: iCellVec(:)

    !> Vectors (in units of the lattice constants) to cells of the lattice
    real(dp), intent(in) :: cellVec(:,:)

    !> Is the hamitonian real (no k-points/molecule/gamma point)?
    logical, intent(in) :: tRealHS

    !> Sparse Hamiltonian
    real(dp), intent(in) :: ham(:,:)

    !> Sparse overlap
    real(dp), intent(in) :: over(:)

    !> K-points and spins to process
    type(TParallelKS), intent(in) :: parallelKS

    !> iteration counter
    integer, intent(in) :: iSCC

    !> Electrochemical potentials per contact and spin
    real(dp), allocatable, intent(in) :: mu(:,:)

    !> Energy weighted sparse matrix
    real(dp), intent(out) :: ERhoPrim(:)

    !> Storage for dense hamiltonian matrix
    real(dp), intent(inout), allocatable :: HSqrReal(:,:,:)

    !> Storage for dense overlap matrix
    real(dp), intent(inout), allocatable :: SSqrReal(:,:)

    !> Storage for dense hamitonian matrix (complex case)
    complex(dp), intent(inout), allocatable :: HSqrCplx(:,:,:)

    !> Storage for dense overlap matrix (complex case)
    complex(dp), intent(inout), allocatable :: SSqrCplx(:,:)

    integer :: nSpin

    nSpin = size(ham, dim=2)

    call env%globalTimer%startTimer(globalTimers%energyDensityMatrix)

    select case (electronicSolver%iSolver)

    case (electronicSolverTypes%GF)

      if (forceType /= forceTypes%orig) then
        call error("Alternative force evaluation methods are not supported by this electronic&
            & solver.")
      end if

    #:if WITH_TRANSPORT
      if (electronicSolver%iSolver == electronicSolverTypes%GF) then
        call calcEdensity_green(iSCC, env, parallelKS%localKS, ham, over, neighbourlist%iNeighbour,&
            & nNeighbourSK, denseDesc%iAtomStart, iSparseStart, img2CentCell, iCellVec, cellVec,&
            & orb, kPoint, kWeight, mu, ERhoPrim)
      end if
    #:endif

    case (electronicSolverTypes%onlyTransport)

      call error("The OnlyTransport solver cannot calculate the energy weighted density matrix")

    case (electronicSolverTypes%qr, electronicSolverTypes%divideandconquer,&
        & electronicSolverTypes%relativelyrobust, electronicSolverTypes%elpa, &
        & electronicSolverTypes%magma_gvd)

      call getEDensityMtxFromEigvecs(env, denseDesc, forceType, filling, eigen, kPoint, kWeight,&
          & neighbourList, nNeighbourSK, orb, iSparseStart, img2CentCell, iCellVec, cellVec,&
          & tRealHS, ham, over, parallelKS, ERhoPrim, HSqrReal, SSqrReal, HSqrCplx, SSqrCplx)

    case (electronicSolverTypes%omm, electronicSolverTypes%pexsi, electronicSolverTypes%ntpoly,&
        &electronicSolverTypes%elpadm)

      if (forceType /= forceTypes%orig) then
        call error("Alternative force evaluation methods are not supported by this electronic&
            & solver.")
      end if

      call electronicSolver%elsi%getEDensity(env, denseDesc, nSpin, kPoint, kWeight, neighbourList,&
          & nNeighbourSK, orb, iSparseStart, img2CentCell, iCellVec, cellVec, tRealHS, parallelKS,&
          & ERhoPrim, SSqrReal, SSqrCplx)

    end select

    call env%globalTimer%stopTimer(globalTimers%energyDensityMatrix)

  end subroutine getEnergyWeightedDensity


  !> Calculates the energy weighted density matrix using eigenvectors
  subroutine getEDensityMtxFromEigvecs(env, denseDesc, forceType, filling, eigen, kPoint, kWeight,&
      & neighbourList, nNeighbourSK, orb, iSparseStart, img2CentCell, iCellVec, cellVec, tRealHS,&
      & ham, over, parallelKS, ERhoPrim, HSqrReal, SSqrReal, HSqrCplx, SSqrCplx)

    !> Environment settings
    type(TEnvironment), intent(inout) :: env

    !> Dense matrix descriptor
    type(TDenseDescr), intent(in) :: denseDesc

    !> Force type
    integer, intent(in) :: forceType

    !> Occupations of single particle states in the ground state
    real(dp), intent(in) :: filling(:,:,:)

    !> Eigenvalues
    real(dp), intent(in) :: eigen(:,:,:)

    !> K-points
    real(dp), intent(in) :: kPoint(:,:)

    !> Weights for k-points
    real(dp), intent(in) :: kWeight(:)

    !> list of neighbours for each atom
    type(TNeighbourList), intent(in) :: neighbourList

    !> Number of neighbours for each of the atoms
    integer, intent(in) :: nNeighbourSK(:)

    !> Atomic orbital information
    type(TOrbitals), intent(in) :: orb

    !> Index array for the start of atomic blocks in sparse arrays
    integer, intent(in) :: iSparseStart(:,:)

    !> map from image atoms to the original unique atom
    integer, intent(in) :: img2CentCell(:)

    !> Index for which unit cell atoms are associated with
    integer, intent(in) :: iCellVec(:)

    !> Vectors (in units of the lattice constants) to cells of the lattice
    real(dp), intent(in) :: cellVec(:,:)

    !> Is the hamitonian real (no k-points/molecule/gamma point)?
    logical, intent(in) :: tRealHS

    !> Sparse Hamiltonian
    real(dp), intent(in) :: ham(:,:)

    !> Sparse overlap
    real(dp), intent(in) :: over(:)

    !> K-points and spins to process
    type(TParallelKS), intent(in) :: parallelKS

    !> Energy weighted sparse matrix
    real(dp), intent(out) :: ERhoPrim(:)

    !> Storage for dense hamiltonian matrix
    real(dp), intent(inout), allocatable :: HSqrReal(:,:,:)

    !> Storage for dense overlap matrix
    real(dp), intent(inout), allocatable :: SSqrReal(:,:)

    !> Storage for dense hamitonian matrix (complex case)
    complex(dp), intent(inout), allocatable :: HSqrCplx(:,:,:)

    !> Storage for dense overlap matrix (complex case)
    complex(dp), intent(inout), allocatable :: SSqrCplx(:,:)

    integer :: nSpin

    nSpin = size(ham, dim=2)

    if (nSpin == 4) then
      call getEDensityMtxFromPauliEigvecs(env, denseDesc, filling, eigen, kPoint, kWeight,&
          & neighbourList, nNeighbourSK, orb, iSparseStart, img2CentCell, iCellVec, cellVec,&
          & tRealHS, parallelKS, HSqrCplx, SSqrCplx, ERhoPrim)
    else
      if (tRealHS) then
        call getEDensityMtxFromRealEigvecs(env, denseDesc, forceType, filling, eigen,&
            & neighbourList, nNeighbourSK, orb, iSparseStart, img2CentCell, ham, over,&
            & parallelKS, HSqrReal, SSqrReal, ERhoPrim)
      else
        call getEDensityMtxFromComplexEigvecs(env, denseDesc, forceType, filling, eigen, kPoint,&
            & kWeight, neighbourList, nNeighbourSK, orb, iSparseStart, img2CentCell, iCellVec,&
            & cellVec, ham, over, parallelKS, HSqrCplx, SSqrCplx, ERhoPrim)
      end if
    end if

  end subroutine getEDensityMtxFromEigvecs


  !> Calculates density matrix from real eigenvectors.
  subroutine getEDensityMtxFromRealEigvecs(env, denseDesc, forceType, filling, eigen,&
      & neighbourList, nNeighbourSK, orb, iSparseStart, img2CentCell, ham, over, parallelKS,&
      & eigvecsReal, work, ERhoPrim)

    !> Environment settings
    type(TEnvironment), intent(in) :: env

    !> Dense matrix descriptor
    type(TDenseDescr), intent(in) :: denseDesc

    !> How to calculate the force
    integer, intent(in) :: forceType

    !> Occupations of single particle states in the ground state
    real(dp), intent(in) :: filling(:,:,:)

    !> Eigenvalues
    real(dp), intent(in) :: eigen(:,:,:)

    !> list of neighbours for each atom
    type(TNeighbourList), intent(in) :: neighbourList

    !> Number of neighbours for each of the atoms
    integer, intent(in) :: nNeighbourSK(:)

    !> Atomic orbital information
    type(TOrbitals), intent(in) :: orb

    !> Index array for the start of atomic blocks in sparse arrays
    integer, intent(in) :: iSparseStart(:,:)

    !> map from image atoms to the original unique atom
    integer, intent(in) :: img2CentCell(:)

    !> Sparse Hamiltonian
    real(dp), intent(in) :: ham(:,:)

    !> Sparse overlap
    real(dp), intent(in) :: over(:)

    !> K-points and spins to process
    type(TParallelKS), intent(in) :: parallelKS

    !> Eigenvectors (NOTE: they will be rewritten with work data on exit!)
    real(dp), intent(inout) :: eigvecsReal(:,:,:)

    !> Work array for storing temporary data
    real(dp), intent(out) :: work(:,:)

    !> Energy weighted density matrix
    real(dp), intent(out) :: ERhoPrim(:)

    real(dp), allocatable :: work2(:,:)
    integer :: nLocalRows, nLocalCols
    integer :: iKS, iS

    nLocalRows = size(eigvecsReal, dim=1)
    nLocalCols = size(eigvecsReal, dim=2)
    if (forceType == forceTypes%dynamicT0 .or. forceType == forceTypes%dynamicTFinite) then
      allocate(work2(nLocalRows, nLocalCols))
    end if

    ERhoPrim(:) = 0.0_dp
    do iKS = 1, parallelKS%nLocalKS
      iS = parallelKS%localKS(2, iKS)

      select case (forceType)

      case(forceTypes%orig)
        ! Original (non-consistent) scheme
      #:if WITH_SCALAPACK
        call makeDensityMtxRealBlacs(env%blacs%orbitalGrid, denseDesc%blacsOrbSqr, filling(:,1,iS),&
            & eigvecsReal(:,:,iKS), work, eigen(:,1,iS))
      #:else
        if (tDensON2) then
          call makeDensityMatrix(work, eigvecsReal(:,:,iKS), filling(:,1,iS), eigen(:,1,iS),&
              & neighbourlist%iNeighbour, nNeighbourSK, orb, denseDesc%iAtomStart, img2CentCell)
        else
          call makeDensityMatrix(work, eigvecsReal(:,:,iKS), filling(:,1,iS), eigen(:,1,iS))
        end if
      #:endif

      case(forceTypes%dynamicT0)
        ! Correct force for XLBOMD for T=0K (DHD)
      #:if WITH_SCALAPACK
        call unpackHSRealBlacs(env%blacs, ham(:,iS), neighbourList%iNeighbour, nNeighbourSK,&
            & iSparseStart, img2CentCell, denseDesc, work)
        call makeDensityMtxRealBlacs(env%blacs%orbitalGrid, denseDesc%blacsOrbSqr, filling(:,1,iS),&
            & eigVecsReal(:,:,iKS), work2)
        call pblasfx_psymm(work2, denseDesc%blacsOrbSqr, work, denseDesc%blacsOrbSqr,&
            & eigvecsReal(:,:,iKS), denseDesc%blacsOrbSqr, side="L")
        call pblasfx_psymm(work2, denseDesc%blacsOrbSqr, eigvecsReal(:,:,iKS),&
            & denseDesc%blacsOrbSqr, work, denseDesc%blacsOrbSqr, side="R", alpha=0.5_dp)
      #:else
        call unpackHS(work, ham(:,iS), neighbourlist%iNeighbour, nNeighbourSK,&
            & denseDesc%iAtomStart, iSparseStart, img2CentCell)
        call blockSymmetrizeHS(work, denseDesc%iAtomStart)
        call makeDensityMatrix(work2, eigvecsReal(:,:,iKS), filling(:,1,iS))
        ! D H
        call symm(eigvecsReal(:,:,iKS), "L", work2, work)
        ! (D H) D
        call symm(work, "R", work2, eigvecsReal(:,:,iKS), alpha=0.5_dp)
      #:endif

      case(forceTypes%dynamicTFinite)
        ! Correct force for XLBOMD for T <> 0K (DHS^-1 + S^-1HD)
      #:if WITH_SCALAPACK
        call makeDensityMtxRealBlacs(env%blacs%orbitalGrid, denseDesc%blacsOrbSqr, filling(:,1,iS),&
            & eigVecsReal(:,:,iKS), work)
        call unpackHSRealBlacs(env%blacs, ham(:,iS), neighbourlist%iNeighbour, nNeighbourSK,&
            & iSparseStart, img2CentCell, denseDesc, work2)
        call pblasfx_psymm(work, denseDesc%blacsOrbSqr, work2, denseDesc%blacsOrbSqr,&
            & eigvecsReal(:,:,iKS), denseDesc%blacsOrbSqr, side="L")
        call unpackHSRealBlacs(env%blacs, over, neighbourlist%iNeighbour, nNeighbourSK,&
            & iSparseStart, img2CentCell, denseDesc, work)
        call psymmatinv(denseDesc%blacsOrbSqr, work)
        call pblasfx_psymm(work, denseDesc%blacsOrbSqr, eigvecsReal(:,:,iKS),&
            & denseDesc%blacsOrbSqr, work2, denseDesc%blacsOrbSqr, side="R", alpha=0.5_dp)
        work(:,:) = work2
        call pblasfx_ptran(work2, denseDesc%blacsOrbSqr, work, denseDesc%blacsOrbSqr, alpha=1.0_dp,&
            & beta=1.0_dp)
      #:else
        call makeDensityMatrix(work, eigvecsReal(:,:,iKS), filling(:,1,iS))
        call unpackHS(work2, ham(:,iS), neighbourlist%iNeighbour, nNeighbourSK,&
            & denseDesc%iAtomStart, iSparseStart, img2CentCell)
        call blocksymmetrizeHS(work2, denseDesc%iAtomStart)
        call symm(eigvecsReal(:,:,iKS), "L", work, work2)
        call unpackHS(work, over, neighbourlist%iNeighbour, nNeighbourSK, denseDesc%iAtomStart,&
            & iSparseStart, img2CentCell)
        call symmatinv(work)
        call symm(work2, "R", work, eigvecsReal(:,:,iKS), alpha=0.5_dp)
        work(:,:) = work2 + transpose(work2)
      #:endif
      end select

    #:if WITH_SCALAPACK
      call packRhoRealBlacs(env%blacs, denseDesc, work, neighbourList%iNeighbour, nNeighbourSK,&
          & orb%mOrb, iSparseStart, img2CentCell, ERhoPrim)
    #:else
      call packHS(ERhoPrim, work, neighbourList%iNeighbour, nNeighbourSK, orb%mOrb,&
          & denseDesc%iAtomStart, iSparseStart, img2CentCell)
    #:endif
    end do

  #:if WITH_SCALAPACK
    ! Add up and distribute energy weighted density matrix contribution from each group
    call mpifx_allreduceip(env%mpi%globalComm, ERhoPrim, MPI_SUM)
  #:endif

  end subroutine getEDensityMtxFromRealEigvecs


  !> Calculates density matrix from complex eigenvectors.
  subroutine getEDensityMtxFromComplexEigvecs(env, denseDesc, forceType, filling, eigen, kPoint,&
      & kWeight, neighbourList, nNeighbourSK, orb, iSparseStart, img2CentCell, iCellVec, cellVec,&
      & ham, over, parallelKS, eigvecsCplx, work, ERhoPrim)

    !> Environment settings
    type(TEnvironment), intent(in) :: env

    !> Dense matrix descriptor
    type(TDenseDescr), intent(in) :: denseDesc

    integer, intent(in) :: forceType

    !> Occupations of single particle states in the ground state
    real(dp), intent(in) :: filling(:,:,:)

    !> eigen-values of the system
    real(dp), intent(in) :: eigen(:,:,:)

    !> k-points of the system
    real(dp), intent(in) :: kPoint(:,:)

    !> Weights for k-points
    real(dp), intent(in) :: kWeight(:)

    !> list of neighbours for each atom
    type(TNeighbourList), intent(in) :: neighbourList

    !> Number of neighbours for each of the atoms
    integer, intent(in) :: nNeighbourSK(:)

    !> Atomic orbital information
    type(TOrbitals), intent(in) :: orb

    !> Index array for the start of atomic blocks in sparse arrays
    integer, intent(in) :: iSparseStart(:,:)

    !> map from image atoms to the original unique atom
    integer, intent(in) :: img2CentCell(:)

    !> Index for which unit cell atoms are associated with
    integer, intent(in) :: iCellVec(:)

    !> Vectors (in units of the lattice constants) to cells of the lattice
    real(dp), intent(in) :: cellVec(:,:)

    !> Sparse Hamiltonian
    real(dp), intent(in) :: ham(:,:)

    !> Sparse overlap
    real(dp), intent(in) :: over(:)

    !> K-points and spins to process
    type(TParallelKS), intent(in) :: parallelKS

    !> Eigenvectors of the system
    complex(dp), intent(inout) :: eigvecsCplx(:,:,:)

    !> work array (sized like overlap matrix)
    complex(dp), intent(inout) :: work(:,:)

    !> Energy weighted sparse density matrix (charge only part)
    real(dp), intent(out) :: ERhoPrim(:)

    complex(dp), allocatable :: work2(:,:)
    integer :: nLocalRows, nLocalCols
    integer :: iKS, iS, iK

    nLocalRows = size(eigvecsCplx, dim=1)
    nLocalCols = size(eigvecsCplx, dim=2)

    if (forceType == forceTypes%dynamicT0 .or. forceType == forceTypes%dynamicTFinite) then
      allocate(work2(nLocalRows, nLocalCols))
    end if

    ERhoPrim(:) = 0.0_dp
    do iKS = 1, parallelKS%nLocalKS
      iK = parallelKS%localKS(1, iKS)
      iS = parallelKS%localKS(2, iKS)

      select case (forceType)

      case(forceTypes%orig)
        ! Original (non-consistent) scheme
      #:if WITH_SCALAPACK
        call makeDensityMtxCplxBlacs(env%blacs%orbitalGrid, denseDesc%blacsOrbSqr,&
            & filling(:,iK,iS), eigvecsCplx(:,:,iKS), work, eigen(:,iK,iS))
      #:else
        if (tDensON2) then
          call makeDensityMatrix(work, eigvecsCplx(:,:,iKS), filling(:,iK,iS),&
              & eigen(:,iK, iS), neighbourlist%iNeighbour, nNeighbourSK, orb, denseDesc%iAtomStart,&
              & img2CentCell)
        else
          call makeDensityMatrix(work, eigvecsCplx(:,:,iKS), filling(:,iK,iS), eigen(:,iK, iS))
        end if
      #:endif

      case(forceTypes%dynamicT0)
        ! Correct force for XLBOMD for T=0K (DHD)
      #:if WITH_SCALAPACK
        call unpackHSCplxBlacs(env%blacs, ham(:,iS), kPoint(:,iK), neighbourList%iNeighbour,&
            & nNeighbourSK, iCellVec, cellVec, iSparseStart, img2CentCell, denseDesc, work)
        call makeDensityMtxCplxBlacs(env%blacs%orbitalGrid, denseDesc%blacsOrbSqr, filling(:,1,iS),&
            & eigvecsCplx(:,:,iKS), work2)
        call pblasfx_phemm(work2, denseDesc%blacsOrbSqr, work, denseDesc%blacsOrbSqr,&
            & eigvecsCplx(:,:,iKS), denseDesc%blacsOrbSqr, side="L")
        call pblasfx_phemm(work2, denseDesc%blacsOrbSqr, eigvecsCplx(:,:,iKS),&
            & denseDesc%blacsOrbSqr, work, denseDesc%blacsOrbSqr, side="R", alpha=(0.5_dp, 0.0_dp))
      #:else
        call makeDensityMatrix(work2, eigvecsCplx(:,:,iKS), filling(:,iK,iS))
        call unpackHS(work, ham(:,iS), kPoint(:,iK), neighbourlist%iNeighbour, nNeighbourSK,&
            & iCellVec, cellVec, denseDesc%iAtomStart, iSparseStart, img2CentCell)
        call blockHermitianHS(work, denseDesc%iAtomStart)
        call hemm(eigvecsCplx(:,:,iKS), "L", work2, work)
        call hemm(work, "R", work2, eigvecsCplx(:,:,iKS), alpha=(0.5_dp, 0.0_dp))
      #:endif

      case(forceTypes%dynamicTFinite)
        ! Correct force for XLBOMD for T <> 0K (DHS^-1 + S^-1HD)
      #:if WITH_SCALAPACK
        call makeDensityMtxCplxBlacs(env%blacs%orbitalGrid, denseDesc%blacsOrbSqr,&
            & filling(:,iK,iS), eigVecsCplx(:,:,iKS), work)
        call unpackHSCplxBlacs(env%blacs, ham(:,iS), kPoint(:,iK), neighbourlist%iNeighbour,&
            & nNeighbourSK, iCellVec, cellVec, iSparseStart, img2CentCell, denseDesc, work2)
        call pblasfx_phemm(work, denseDesc%blacsOrbSqr, work2, denseDesc%blacsOrbSqr,&
            & eigvecsCplx(:,:,iKS), denseDesc%blacsOrbSqr, side="L")
        call unpackHSCplxBlacs(env%blacs, over, kPoint(:,iK), neighbourlist%iNeighbour,&
            & nNeighbourSK, iCellVec, cellVec, iSparseStart, img2CentCell, denseDesc, work)
        call phermatinv(denseDesc%blacsOrbSqr, work)
        call pblasfx_phemm(work, denseDesc%blacsOrbSqr, eigvecsCplx(:,:,iKS),&
            & denseDesc%blacsOrbSqr, work2, denseDesc%blacsOrbSqr, side="R", alpha=(0.5_dp, 0.0_dp))
        work(:,:) = work2
        call pblasfx_ptranc(work2, denseDesc%blacsOrbSqr, work, denseDesc%blacsOrbSqr,&
            & alpha=(1.0_dp, 0.0_dp), beta=(1.0_dp, 0.0_dp))
      #:else
        call makeDensityMatrix(work, eigvecsCplx(:,:,iKS), filling(:,iK,iS))
        call unpackHS(work2, ham(:,iS), kPoint(:,iK), neighbourlist%iNeighbour, nNeighbourSK,&
            & iCellVec, cellVec, denseDesc%iAtomStart, iSparseStart, img2CentCell)
        call blockHermitianHS(work2, denseDesc%iAtomStart)
        call hemm(eigvecsCplx(:,:,iKS), "L", work, work2)
        call unpackHS(work, over, kPoint(:,iK), neighbourlist%iNeighbour, nNeighbourSK, iCellVec,&
            & cellVec, denseDesc%iAtomStart, iSparseStart, img2CentCell)
        call hermatinv(work)
        call hemm(work2, "R", work, eigvecsCplx(:,:,iKS), alpha=(0.5_dp, 0.0_dp))
        work(:,:) = work2 + transpose(conjg(work2))
      #:endif
      end select

    #:if WITH_SCALAPACK
      call packRhoCplxBlacs(env%blacs, denseDesc, work, kPoint(:,iK), kWeight(iK),&
          &neighbourList%iNeighbour, nNeighbourSK, orb%mOrb, iCellVec, cellVec, iSparseStart,&
          & img2CentCell, ERhoPrim)
    #:else
      call packHS(ERhoPrim, work, kPoint(:,iK), kWeight(iK), neighbourList%iNeighbour,&
          & nNeighbourSK, orb%mOrb, iCellVec, cellVec, denseDesc%iAtomStart, iSparseStart,&
          & img2CentCell)
    #:endif
    end do

  #:if WITH_SCALAPACK
    ! Add up and distribute energy weighted density matrix contribution from each group
    call mpifx_allreduceip(env%mpi%globalComm, ERhoPrim, MPI_SUM)
  #:endif

  end subroutine getEDensityMtxFromComplexEigvecs


  !> Calculates density matrix from Pauli-type two component eigenvectors.
  subroutine getEDensityMtxFromPauliEigvecs(env, denseDesc, filling, eigen, kPoint, kWeight,&
      & neighbourList, nNeighbourSK, orb, iSparseStart, img2CentCell, iCellVec, cellVec, tRealHS,&
      & parallelKS, eigvecsCplx, work, ERhoPrim)

    !> Environment settings
    type(TEnvironment), intent(in) :: env

    !> Dense matrix descriptor
    type(TDenseDescr), intent(in) :: denseDesc

    !> Occupations of single particle states in the ground state
    real(dp), intent(in) :: filling(:,:,:)

    !> Eigenvalues
    real(dp), intent(in) :: eigen(:,:,:)

    !> K-points
    real(dp), intent(in) :: kPoint(:,:)

    !> Weights for k-points
    real(dp), intent(in) :: kWeight(:)

    !> list of neighbours for each atom
    type(TNeighbourList), intent(in) :: neighbourList

    !> Number of neighbours for each of the atoms
    integer, intent(in) :: nNeighbourSK(:)

    !> Atomic orbital information
    type(TOrbitals), intent(in) :: orb

    !> Index array for the start of atomic blocks in sparse arrays
    integer, intent(in) :: iSparseStart(:,:)

    !> map from image atoms to the original unique atom
    integer, intent(in) :: img2CentCell(:)

    !> Index for which unit cell atoms are associated with
    integer, intent(in) :: iCellVec(:)

    !> Vectors (in units of the lattice constants) to cells of the lattice
    real(dp), intent(in) :: cellVec(:,:)

    !> Is the hamitonian real (no k-points/molecule/gamma point)?
    logical, intent(in) :: tRealHS

    !> K-points and spins to process
    type(TParallelKS), intent(in) :: parallelKS

    !> Eigenvectors
    complex(dp), intent(inout) :: eigvecsCplx(:,:,:)

    !> Work array
    complex(dp), intent(out) :: work(:,:)

    !> Sparse energy weighted density matrix
    real(dp), intent(out) :: ERhoPrim(:)

    integer :: iKS, iK

    ERhoPrim(:) = 0.0_dp
    do iKS = 1, parallelKS%nLocalKS
      iK = parallelKS%localKS(1, iKS)
    #:if WITH_SCALAPACK
      call makeDensityMtxCplxBlacs(env%blacs%orbitalGrid, denseDesc%blacsOrbSqr, filling(:,iK,1),&
          & eigvecsCplx(:,:,iKS), work, eigen(:,iK,1))
      call packERhoPauliBlacs(env%blacs, denseDesc, work, kPoint(:,iK), kWeight(iK),&
          & neighbourList%iNeighbour, nNeighbourSK, orb%mOrb, iCellVec, cellVec, iSparseStart,&
          & img2CentCell, ERhoPrim)
    #:else
      call makeDensityMatrix(work, eigvecsCplx(:,:,iKS), filling(:,iK,1), eigen(:,iK,1))
      if (tRealHS) then
        call packERho(ERhoPrim, work, neighbourList%iNeighbour, nNeighbourSK, orb%mOrb,&
            & denseDesc%iAtomStart, iSparseStart, img2CentCell)
      else
        call packERho(ERhoPrim, work, kPoint(:,iK), kWeight(iK), neighbourList%iNeighbour,&
            & nNeighbourSK, orb%mOrb, iCellVec, cellVec, denseDesc%iAtomStart, iSparseStart,&
            & img2CentCell)
      end if
    #:endif
    end do

  #:if WITH_SCALAPACK
    ! Add up and distribute energy weighted density matrix contribution from each group
    call mpifx_allreduceip(env%mpi%globalComm, ERhoPrim, MPI_SUM)
  #:endif

  end subroutine getEDensityMtxFromPauliEigvecs


  !> Calculates the gradients
  subroutine getGradients(env, sccCalc, tExtField, isXlbomd, nonSccDeriv, EField, rhoPrim, ERhoPrim,&
      & qOutput, q0, skHamCont, skOverCont, pRepCont, neighbourList, nNeighbourSK, nNeighbourRep,&
      & species, img2CentCell, iSparseStart, orb, potential, coord, derivs, iRhoPrim, thirdOrd, solvation,&
      & qDepExtPot, chrgForces, dispersion, rangeSep, SSqrReal, over, denseDesc, deltaRhoOutSqr,&
      & tPoisson, halogenXCorrection)

    !> Environment settings
    type(TEnvironment), intent(in) :: env

    !> SCC module internal variables
    type(TScc), allocatable, intent(in) :: sccCalc

    !> external electric field
    logical, intent(in) :: tExtField

    !> extended Lagrangian active?
    logical, intent(in) :: isXlbomd

    !> method for calculating derivatives of S and H0
    type(TNonSccDiff), intent(in) :: nonSccDeriv

    !> Any applied electric field
    real(dp), intent(in) :: Efield(:)

    !> sparse density matrix
    real(dp), intent(in) :: rhoPrim(:,:)

    !> energy  weighted density matrix
    real(dp), intent(in) :: ERhoPrim(:)

    !> electron populations (may be unallocated for non-scc case)
    real(dp), allocatable, intent(in) :: qOutput(:,:,:)

    !> reference atomic charges (may be unallocated for non-scc case)
    real(dp), allocatable, intent(in) :: q0(:,:,:)

    !> non-SCC hamiltonian information
    type(TSlakoCont), intent(in) :: skHamCont

    !> overlap information
    type(TSlakoCont), intent(in) :: skOverCont

    !> repulsive information
    type(TRepCont), intent(in) :: pRepCont

    !> list of neighbours for each atom
    type(TNeighbourList), intent(in) :: neighbourList

    !> Number of neighbours for each of the atoms
    integer, intent(in) :: nNeighbourSK(:)

    !> Number of neighbours for each of the atoms closer than the repulsive cut-off
    integer, intent(in) :: nNeighbourRep(:)

    !> species of all atoms in the system
    integer, intent(in) :: species(:)

    !> map from image atoms to the original unique atom
    integer, intent(in) :: img2CentCell(:)

    !> Index array for the start of atomic blocks in sparse arrays
    integer, intent(in) :: iSparseStart(:,:)

    !> Atomic orbital information
    type(TOrbitals), intent(in) :: orb

    !>  potential acting on the system
    type(TPotentials), intent(in) :: potential

    !> atomic coordinates
    real(dp), intent(in) :: coord(:,:)

    !> derivatives of energy wrt to atomic positions
    real(dp), intent(out) :: derivs(:,:)

    !> imaginary part of density matrix
    real(dp), intent(in), allocatable :: iRhoPrim(:,:)

    !> Is 3rd order SCC being used
    type(TThirdOrder), intent(inout), allocatable :: thirdOrd

    !> Solvation model
    class(TSolvation), allocatable, intent(inout) :: solvation

    !> Population dependant external potential
    type(TQDepExtPotProxy), intent(inout), allocatable :: qDepExtPot

    !> forces on external charges
    real(dp), intent(inout), allocatable :: chrgForces(:,:)

    !> dispersion interactions
    class(TDispersionIface), intent(inout), allocatable :: dispersion

    !> Data from rangeseparated calculations
    type(TRangeSepFunc), intent(inout), allocatable ::rangeSep

    !> dense overlap matrix, required for rangeSep
    real(dp), intent(inout), allocatable :: SSqrReal(:,:)

    !> sparse overlap matrix, required for rangeSep
    real(dp), intent(in) :: over(:)

    !> Dense matrix descriptor,required for rangeSep
    type(TDenseDescr), intent(in) :: denseDesc

    !> Change in density matrix during this SCC step for rangesep
    real(dp), pointer, intent(in) :: deltaRhoOutSqr(:,:,:)

    !> whether Poisson solver is used
    logical, intent(in) :: tPoisson

    !> Correction for halogen bonds
    type(THalogenX), allocatable, intent(inout) :: halogenXCorrection

    ! Locals
    real(dp), allocatable :: tmpDerivs(:,:)
    real(dp), allocatable :: dummyArray(:,:)
    real(dp), allocatable :: dQ(:,:,:)
    logical :: tImHam, tExtChrg, tSccCalc
    integer :: nAtom, iAt
    integer :: ii

    tSccCalc = allocated(sccCalc)
    tImHam = allocated(iRhoPrim)
    tExtChrg = allocated(chrgForces)
    nAtom = size(derivs, dim=2)

    allocate(tmpDerivs(3, nAtom))
    if (tPoisson) allocate(dummyArray(orb%mshell, nAtom))
    derivs(:,:) = 0.0_dp

    if (.not. (tSccCalc .or. tExtField)) then
      ! No external or internal potentials
      if (tImHam) then
        call derivative_shift(env, derivs, nonSccDeriv, rhoPrim, iRhoPrim, ERhoPrim, skHamCont,&
            & skOverCont, coord, species, neighbourList%iNeighbour, nNeighbourSK, img2CentCell,&
            & iSparseStart, orb, potential%intBlock, potential%iorbitalBlock)
      else
        call derivative_shift(env, derivs, nonSccDeriv, rhoPrim(:,1), ERhoPrim, skHamCont,&
            & skOverCont, coord, species, neighbourList%iNeighbour, nNeighbourSK, img2CentCell,&
            & iSparseStart, orb)
      end if
    else
      if (tImHam) then
        call derivative_shift(env, derivs, nonSccDeriv, rhoPrim, iRhoPrim, ERhoPrim, skHamCont,&
            & skOverCont, coord, species, neighbourList%iNeighbour, nNeighbourSK, img2CentCell,&
            & iSparseStart, orb, potential%intBlock, potential%iorbitalBlock)
      else
        call derivative_shift(env, derivs, nonSccDeriv, rhoPrim, ERhoPrim, skHamCont, skOverCont,&
            & coord, species, neighbourList%iNeighbour, nNeighbourSK, img2CentCell, iSparseStart,&
            & orb, potential%intBlock)
      end if

      if (tPoisson) then
        tmpDerivs = 0.0_dp
      #:if WITH_TRANSPORT
        call poiss_getshift(dummyArray, tmpDerivs)
      #:endif
        derivs(:,:) = derivs + tmpDerivs
      else

        if (tExtChrg) then
          chrgForces(:,:) = 0.0_dp
          if (isXlbomd) then
            call error("XLBOMD does not work with external charges yet!")
          else
            call sccCalc%addForceDc(env, derivs, species, neighbourList%iNeighbour, img2CentCell,&
                & chrgForces)
          end if
        else if (tSccCalc) then
          if (isXlbomd) then
            call sccCalc%addForceDcXlbomd(env, species, orb, neighbourList%iNeighbour,&
                & img2CentCell, qOutput, q0, derivs)
          else
            call sccCalc%addForceDc(env, derivs, species, neighbourList%iNeighbour, img2CentCell)

          end if
        endif

        if (allocated(thirdOrd)) then
          if (isXlbomd) then
            call thirdOrd%addGradientDcXlbomd(neighbourList, species, coord, img2CentCell, qOutput,&
                & q0, orb, derivs)
          else
            call thirdOrd%addGradientDc(neighbourList, species, coord, img2CentCell, derivs)
          end if
        end if

      if (allocated(qDepExtPot)) then
        allocate(dQ(orb%mShell, nAtom, size(qOutput, dim=3)))
        call getChargePerShell(qOutput, orb, species, dQ, qRef=q0)
        call qDepExtPot%addGradientDc(sum(dQ(:,:,1), dim=1), dQ(:,:,1), derivs)
      end if

      if (tExtField) then
        do iAt = 1, nAtom
          derivs(:, iAt) = derivs(:, iAt)&
              & + sum(qOutput(:, iAt, 1) - q0(:, iAt, 1)) * potential%extGrad(:, iAt)
          end do
        end if

      end if
    end if

    if (allocated(solvation)) then
      if (isXlbomd) then
        call error("XLBOMD does not work with solvation yet!")
      else
        call solvation%addGradients(env, neighbourList, species, coord, img2CentCell, derivs)
      end if
    end if

    if (allocated(dispersion)) then
      call dispersion%addGradients(derivs)
    end if

    if (allocated(halogenXCorrection)) then
      call halogenXCorrection%addGradients(derivs, coord, species, neighbourList, img2CentCell)
    end if

    if (allocated(rangeSep)) then
      call unpackHS(SSqrReal, over, neighbourList%iNeighbour, nNeighbourSK, denseDesc%iAtomStart,&
          & iSparseStart, img2CentCell)
      if (size(deltaRhoOutSqr, dim=3) > 2) then
        call error("Range separated forces do not support non-colinear spin")
      else
        call rangeSep%addLRGradients(derivs, nonSccDeriv, deltaRhoOutSqr, skHamCont,&
            & skOverCont, coord, species, orb, denseDesc%iAtomStart, SSqrReal,&
            & neighbourList%iNeighbour, nNeighbourSK)
      end if
    end if

    call getERepDeriv(tmpDerivs, coord, nNeighbourRep, neighbourList%iNeighbour, species, pRepCont,&
        & img2CentCell)
    derivs(:,:) = derivs + tmpDerivs

  end subroutine getGradients


  !> use plumed to update derivatives
  subroutine updateDerivsByPlumed(env, plumedCalc, nAtom, iGeoStep, derivs, energy, coord0, mass,&
      & tPeriodic, latVecs)

    !> Environment settings
    type(TEnvironment), intent(in) :: env

    !> PLUMED calculator
    type(TPlumedCalc), allocatable, intent(inout) :: plumedCalc

    !> number of atoms
    integer, intent(in) :: nAtom

    !> steps taken during simulation
    integer, intent(in) :: iGeoStep

    !> the derivatives array
    real(dp), intent(inout), target, contiguous :: derivs(:,:)

    !> current energy
    real(dp), intent(in) :: energy

    !> current atomic positions
    real(dp), intent(in), target, contiguous :: coord0(:,:)

    !> atomic masses array
    real(dp), intent(in), target, contiguous :: mass(:)

    !> periodic?
    logical, intent(in) :: tPeriodic

    !> lattice vectors
    real(dp), intent(in), target, contiguous :: latVecs(:,:)

    if (.not. allocated(plumedCalc)) then
      return
    end if
    derivs(:,:) = -derivs
    call plumedCalc%sendCmdVal("setStep", iGeoStep)
    call plumedCalc%sendCmdPtr("setForces", derivs)
    call plumedCalc%sendCmdVal("setEnergy", energy)
    call plumedCalc%sendCmdPtr("setPositions", coord0)
    call plumedCalc%sendCmdPtr("setMasses", mass)
    if (tPeriodic) then
      call plumedCalc%sendCmdPtr("setBox", latVecs)
    end if
    call plumedCalc%sendCmdVal("calc", 0)
    derivs(:,:) = -derivs

  end subroutine updateDerivsByPlumed


  !> Calculates stress tensor and lattice derivatives.
  subroutine getStress(env, sccCalc, thirdOrd, tExtField, nonSccDeriv, rhoPrim, ERhoPrim, qOutput,&
      & q0, skHamCont, skOverCont, pRepCont, neighbourList, nNeighbourSk, nNeighbourRep, species,&
      & img2CentCell, iSparseStart, orb, potential, coord, latVec, invLatVec, cellVol, coord0,&
      & totalStress, totalLatDeriv, intPressure, iRhoPrim, solvation, dispersion, halogenXCorrection)

    !> Environment settings
    type(TEnvironment), intent(in) :: env

    !> SCC module internal variables
    type(TScc), allocatable, intent(in) :: sccCalc

    !> Is 3rd order SCC being used
    type(TThirdOrder), intent(inout), allocatable :: thirdOrd

    !> External field
    logical, intent(in) :: tExtField

    !> method for calculating derivatives of S and H0
    type(TNonSccDiff), intent(in) :: nonSccDeriv

    !> density matrix
    real(dp), intent(in) :: rhoPrim(:,:)

    !> energy weighted density matrix
    real(dp), intent(in) :: ERhoPrim(:)

    !> electrons in orbitals
    real(dp), intent(in) :: qOutput(:,:,:)

    !> refernce charges
    real(dp), intent(in) :: q0(:,:,:)

    !> non-SCC hamitonian information
    type(TSlakoCont), intent(in) :: skHamCont

    !> overlap information
    type(TSlakoCont), intent(in) :: skOverCont

    !> repulsive information
    type(TRepCont), intent(in) :: pRepCont

    !> list of neighbours for each atom
    type(TNeighbourList), intent(in) :: neighbourList

    !> Number of neighbours for each of the atoms
    integer, intent(in) :: nNeighbourSK(:)

    !> Number of neighbours for each of the atoms closer than the repulsive cut-off
    integer, intent(in) :: nNeighbourRep(:)

    !> species of all atoms in the system
    integer, intent(in) :: species(:)

    !> map from image atoms to the original unique atom
    integer, intent(in) :: img2CentCell(:)

    !> Index array for the start of atomic blocks in sparse arrays
    integer, intent(in) :: iSparseStart(:,:)

    !> Atomic orbital information
    type(TOrbitals), intent(in) :: orb

    !> potentials acting
    type(TPotentials), intent(in) :: potential

    !> coordinates of all atoms
    real(dp), intent(in) :: coord(:,:)

    !> lattice vectors
    real(dp), intent(in) :: latVec(:,:)

    !> inverse of the lattice vectors
    real(dp), intent(in) :: invLatVec(:,:)

    !> unit cell volume
    real(dp), intent(in) :: cellVol

    !> central cell coordinates of atoms
    real(dp), intent(inout) :: coord0(:,:)

    !> stress tensor
    real(dp), intent(out) :: totalStress(:,:)

    !> energy derivatives with respect to lattice vectors
    real(dp), intent(out) :: totalLatDeriv(:,:)

    !> internal pressure in cell
    real(dp), intent(out) :: intPressure

    !> imaginary part of the density matrix (if present)
    real(dp), intent(in), allocatable :: iRhoPrim(:,:)

    !> Solvation model
    class(TSolvation), allocatable, intent(inout) :: solvation

    !> dispersion interactions
    class(TDispersionIface), allocatable, intent(inout) :: dispersion

    !> Correction for halogen bonds
    type(THalogenX), allocatable, intent(inout) :: halogenXCorrection

    real(dp) :: tmpStress(3, 3)
    logical :: tImHam

    tImHam = allocated(iRhoPrim)

    if (allocated(sccCalc)) then
      if (tImHam) then
        call getBlockiStress(env, totalStress, nonSccDeriv, rhoPrim, iRhoPrim, ERhoPrim, skHamCont,&
            & skOverCont, coord, species, neighbourList%iNeighbour, nNeighbourSK, img2CentCell,&
            & iSparseStart, orb, potential%intBlock, potential%iorbitalBlock, cellVol)
      else
        call getBlockStress(env, totalStress, nonSccDeriv, rhoPrim, ERhoPrim, skHamCont,&
            & skOverCont, coord, species, neighbourList%iNeighbour, nNeighbourSK, img2CentCell,&
            & iSparseStart, orb, potential%intBlock, cellVol)
      end if
      call sccCalc%addStressDc(totalStress, env, species, neighbourList%iNeighbour, img2CentCell)
      if (allocated(thirdOrd)) then
        call thirdOrd%addStressDc(neighbourList, species, coord, img2CentCell, cellVol, totalStress)
      end if
    else
      if (tImHam) then
        call getBlockiStress(env, totalStress, nonSccDeriv, rhoPrim, iRhoPrim, ERhoPrim, skHamCont,&
            & skOverCont, coord, species, neighbourList%iNeighbour, nNeighbourSK, img2CentCell,&
            & iSparseStart, orb, potential%intBlock, potential%iorbitalBlock, cellVol)
      else
        call getNonSCCStress(env, totalStress, nonSccDeriv, rhoPrim(:,1), ERhoPrim, skHamCont,&
            & skOverCont, coord, species, neighbourList%iNeighbour, nNeighbourSK, img2CentCell,&
            & iSparseStart, orb, cellVol)
      end if
    end if

    if (allocated(solvation)) then
      call solvation%getStress(tmpStress)
      totalStress(:,:) = totalStress + tmpStress
    end if

    if (allocated(dispersion)) then
      call dispersion%getStress(tmpStress)
      totalStress(:,:) = totalStress + tmpStress
    end if

    if (allocated(halogenXCorrection)) then
      call halogenXCorrection%getStress(tmpStress, coord, neighbourList, species, img2CentCell,&
          & cellVol)
      totalStress(:,:) = totalStress + tmpStress
    end if

    if (tExtField) then
      call getExtFieldStress(latVec, cellVol, q0, qOutput, potential%extGrad, coord0, tmpStress)
      totalStress(:,:) = totalStress + tmpStress
    end if

    call getRepulsiveStress(tmpStress, coord, nNeighbourRep, neighbourList%iNeighbour, species,&
        & img2CentCell, pRepCont, cellVol)
    totalStress(:,:) = totalStress + tmpStress

    intPressure = (totalStress(1,1) + totalStress(2,2) + totalStress(3,3)) / 3.0_dp
    totalLatDeriv(:,:) = -cellVol * matmul(totalStress, invLatVec)

  end subroutine getStress


  !> Calculates stress from external electric field.
  subroutine getExtFieldStress(latVec, cellVol, q0, qOutput, extPotGrad, coord0, stress)

    !> lattice vectors
    real(dp), intent(in) :: latVec(:,:)

    !> unit cell volume
    real(dp), intent(in) :: cellVol

    !> reference atomic charges
    real(dp), intent(in) :: q0(:,:,:)

    !> number of electrons in each orbital
    real(dp), intent(in) :: qOutput(:,:,:)

    !> Gradient of the external field
    real(dp), intent(in) :: extPotGrad(:,:)

    !> central cell coordinates of atoms
    real(dp), intent(inout) :: coord0(:,:)

    !> Stress tensor
    real(dp), intent(out) :: stress(:,:)

    real(dp) :: latDerivs(3,3)
    integer :: nAtom
    integer :: iAtom, ii, jj

    nAtom = size(coord0, dim=2)

    latDerivs(:,:) = 0.0_dp
    call cart2frac(coord0, latVec)
    do iAtom = 1, nAtom
      do ii = 1, 3
        do jj = 1, 3
          latDerivs(jj,ii) =  latDerivs(jj,ii)&
              & - sum(q0(:,iAtom,1) - qOutput(:,iAtom,1), dim=1) * extPotGrad(ii, iAtom)&
              & * coord0(jj, iAtom)
        end do
      end do
    end do
    call frac2cart(coord0, latVec)
    stress(:,:) = -matmul(latDerivs, transpose(latVec)) / cellVol

  end subroutine getExtFieldStress


  !> Removes forces components along constraint directions
  subroutine constrainForces(conAtom, conVec, derivs)

    !> atoms being constrained
    integer, intent(in) :: conAtom(:)

    !> vector to project out forces
    real(dp), intent(in) :: conVec(:,:)

    !> on input energy derivatives, on exit resulting projected derivatives
    real(dp), intent(inout) :: derivs(:,:)

    integer :: ii, iAtom

    ! Set force components along constraint vectors zero
    do ii = 1, size(conAtom)
      iAtom = conAtom(ii)
      derivs(:,iAtom) = derivs(:,iAtom)&
          & - conVec(:,ii) * dot_product(conVec(:,ii), derivs(:,iAtom))
    end do

  end subroutine constrainForces


  !> Flattens lattice components and applies lattice optimisation constraints.
  subroutine constrainLatticeDerivs(totalLatDerivs, normLatVecs, tLatOptFixAng,&
      & tLatOptFixLen, tLatOptIsotropic, constrLatDerivs)

    !> energy derivative with respect to lattice vectors
    real(dp), intent(in) :: totalLatDerivs(:,:)

    !> unit normals parallel to lattice vectors
    real(dp), intent(in) :: normLatVecs(:,:)

    !> Are the angles of the lattice being fixed during optimisation?
    logical, intent(in) :: tLatOptFixAng

    !> Are the magnitude of the lattice vectors fixed
    logical, intent(in) :: tLatOptFixLen(:)

    !> is the optimisation isotropic
    logical, intent(in) :: tLatOptIsotropic

    !> lattice vectors returned by the optimizer
    real(dp), intent(out) :: constrLatDerivs(:)

    real(dp) :: tmpLatDerivs(3, 3)
    integer :: ii

    tmpLatDerivs(:,:) = totalLatDerivs
    constrLatDerivs = reshape(tmpLatDerivs, [9])
    if (tLatOptFixAng) then
      ! project forces to be along original lattice
      tmpLatDerivs(:,:) = tmpLatDerivs * normLatVecs
      constrLatDerivs(:) = 0.0_dp
      if (any(tLatOptFixLen)) then
        do ii = 1, 3
          if (.not. tLatOptFixLen(ii)) then
            constrLatDerivs(ii) = sum(tmpLatDerivs(:,ii))
          end if
        end do
      else
        constrLatDerivs(1:3) = sum(tmpLatDerivs, dim=1)
      end if
    elseif (tLatOptIsotropic) then
      tmpLatDerivs(:,:) = tmpLatDerivs * normLatVecs
      constrLatDerivs(:) = 0.0_dp
      constrLatDerivs(1) = sum(tmpLatDerivs)
    end if

  end subroutine constrainLatticeDerivs


  !> Unfold contrained lattice vectors to full one.
  subroutine unconstrainLatticeVectors(constrLatVecs, origLatVecs, tLatOptFixAng, tLatOptFixLen,&
      & tLatOptIsotropic, newLatVecs)

    !> packaged up lattice vectors (depending on optimisation mode)
    real(dp), intent(in) :: constrLatVecs(:)

    !> original vectors at start
    real(dp), intent(in) :: origLatVecs(:,:)

    !> Are the angles of the lattice vectors fixed
    logical, intent(in) :: tLatOptFixAng

    !> are the magnitudes of the lattice vectors fixed
    logical, intent(in) :: tLatOptFixLen(:)

    !> is the optimisation isotropic
    logical, intent(in) :: tLatOptIsotropic

    !> resulting lattice vectors
    real(dp), intent(out) :: newLatVecs(:,:)

    real(dp) :: tmpLatVecs(9)
    integer :: ii

    tmpLatVecs(:) = constrLatVecs
    if (tLatOptFixAng) then
      ! Optimization uses scaling factor of lattice vectors
      if (any(tLatOptFixLen)) then
        do ii = 3, 1, -1
          if (.not. tLatOptFixLen(ii)) then
            tmpLatVecs(3 * ii - 2 : 3 * ii) =  tmpLatVecs(ii) * origLatVecs(:,ii)
          else
            tmpLatVecs(3 * ii - 2 : 3 * ii) =  origLatVecs(:,ii)
          end if
        end do
      else
        tmpLatVecs(7:9) =  tmpLatVecs(3) * origLatVecs(:,3)
        tmpLatVecs(4:6) =  tmpLatVecs(2) * origLatVecs(:,2)
        tmpLatVecs(1:3) =  tmpLatVecs(1) * origLatVecs(:,1)
      end if
    else if (tLatOptIsotropic) then
      ! Optimization uses scaling factor unit cell
      do ii = 3, 1, -1
        tmpLatVecs(3 * ii - 2 : 3 * ii) =  tmpLatVecs(1) * origLatVecs(:,ii)
      end do
    end if
    newLatVecs(:,:) = reshape(tmpLatVecs, [3, 3])

  end subroutine unconstrainLatticeVectors


  !> Returns the coordinates for the next Hessian calculation step.
  subroutine getNextDerivStep(derivDriver, derivs, indMovedAtoms, coords, tGeomEnd)

    !> Driver for the finite difference second derivatives
    type(TNumDerivs), intent(inout) :: derivDriver

    !> first derivatives of energy at the current coordinates
    real(dp), intent(in) :: derivs(:,:)

    !> moving atoms
    integer, intent(in) :: indMovedAtoms(:)

    !> atomic coordinates
    real(dp), intent(out) :: coords(:,:)

    !> has the process terminated
    logical, intent(out) :: tGeomEnd

    real(dp) :: newCoords(3, size(indMovedAtoms))

    call next(derivDriver, newCoords, derivs(:, indMovedAtoms), tGeomEnd)
    coords(:, indMovedAtoms) = newCoords

  end subroutine getNextDerivStep


  !> Returns the coordinates for the next coordinate optimisation step.
  subroutine getNextCoordinateOptStep(pGeoCoordOpt, energy, derivss, indMovedAtom, coords0,&
      & diffGeo, tCoordEnd, tRemoveExcitation)

    !> optimiser for atomic coordinates
    type(TGeoOpt), intent(inout) :: pGeoCoordOpt

    !> energies
    type(TEnergies), intent(in) :: energy

    !> Derivative of energy with respect to atomic coordinates
    real(dp), intent(in) :: derivss(:,:)

    !> numbers of the moving atoms
    integer, intent(in) :: indMovedAtom(:)

    !> central cell atomic coordinates
    real(dp), intent(inout) :: coords0(:,:)

    !> largest change in atomic coordinates
    real(dp), intent(out) :: diffGeo

    !> has the geometry optimisation finished
    logical, intent(out) :: tCoordEnd

    !> remove excited state energy from the step, to be consistent with the forces
    logical, intent(in) :: tRemoveExcitation

    real(dp) :: derivssMoved(3 * size(indMovedAtom))
    real(dp), target :: newCoordsMoved(3 * size(indMovedAtom))
    real(dp), pointer :: pNewCoordsMoved(:,:)

    derivssMoved(:) = reshape(derivss(:, indMovedAtom), [3 * size(indMovedAtom)])
    if (tRemoveExcitation) then
      call next(pGeoCoordOpt, energy%EForceRelated, derivssMoved, newCoordsMoved, tCoordEnd)
    else
      call next(pGeoCoordOpt, energy%EForceRelated + energy%Eexcited, derivssMoved, newCoordsMoved,&
          & tCoordEnd)
    end if
    pNewCoordsMoved(1:3, 1:size(indMovedAtom)) => newCoordsMoved(1 : 3 * size(indMovedAtom))
    diffGeo = maxval(abs(pNewCoordsMoved - coords0(:, indMovedAtom)))
    coords0(:, indMovedAtom) = pNewCoordsMoved

  end subroutine getNextCoordinateOptStep


  !> Returns the coordinates and lattice vectors for the next lattice optimisation step.
  subroutine getNextLatticeOptStep(pGeoLatOpt, energy, constrLatDerivs, origLatVec, tLatOptFixAng,&
      & tLatOptFixLen, tLatOptIsotropic, indMovedAtom, latVec, coord0, diffGeo, tGeomEnd)

    !> lattice vector optimising object
    type(TGeoOpt), intent(inout) :: pGeoLatOpt

    !> Energy contributions and total
    type(TEnergies), intent(inout) :: energy

    !> lattice vectors returned by the optimizer
    real(dp), intent(in) :: constrLatDerivs(:)

    !> Starting lattice vectors
    real(dp), intent(in) :: origLatVec(:,:)

    !> Fix angles between lattice vectors
    logical, intent(in) :: tLatOptFixAng

    !> Fix the magnitudes of lattice vectors
    logical, intent(in) :: tLatOptFixLen(:)

    !> Optimise isotropically
    logical, intent(in) :: tLatOptIsotropic

    !> numbers of the moving atoms
    integer, intent(in) :: indMovedAtom(:)

    !> lattice vectors
    real(dp), intent(inout) :: latVec(:,:)

    !> central cell coordinates of atoms
    real(dp), intent(inout) :: coord0(:,:)

    !> Maximum change in geometry at this step
    real(dp), intent(out) :: diffGeo

    !> has the geometry optimisation finished
    logical, intent(out) :: tGeomEnd

    real(dp) :: newLatVecsFlat(9), newLatVecs(3, 3), oldMovedCoords(3, size(indMovedAtom))

    call next(pGeoLatOpt, energy%EForceRelated, constrLatDerivs, newLatVecsFlat,tGeomEnd)
    call unconstrainLatticeVectors(newLatVecsFlat, origLatVec, tLatOptFixAng, tLatOptFixLen,&
        & tLatOptIsotropic, newLatVecs)
    oldMovedCoords(:,:) = coord0(:, indMovedAtom)
    call cart2frac(coord0, latVec)
    latVec(:,:) = newLatVecs
    call frac2cart(coord0, latVec)
    diffGeo = max(maxval(abs(newLatVecs - latVec)),&
        & maxval(abs(oldMovedCoords - coord0(:, indMovedAtom))))

  end subroutine getNextLatticeOptStep


  !> Delivers data for next MD step (and updates data depending on velocities of current step)
  subroutine getNextMdStep(pMdIntegrator, pMdFrame, temperatureProfile, derivs, movedMass,&
      & mass, cellVol, invLatVec, species0, indMovedAtom, tStress, tBarostat, energy, coord0,&
      & latVec, intPressure, totalStress, totalLatDeriv, velocities, tempIon)

    !> Molecular dynamics integrator
    type(TMdIntegrator), intent(inout) :: pMdIntegrator

    !> Molecular dynamics reference frame information
    type(TMdCommon), intent(in) :: pMdFrame

    !> Temperature profile in MD
    type(TTempProfile), allocatable, intent(inout) :: temperatureProfile

    !> Energy derivative wrt to atom positions
    real(dp), intent(in) :: derivs(:,:)

    !> Masses of moving atoms
    real(dp), intent(in) :: movedMass(:,:)

    !> Masses of each chemical species
    real(dp), intent(in) :: mass(:)

    !> unit cell volume
    real(dp), intent(in) :: cellVol

    !> inverse of the lattice vectors
    real(dp), intent(in) :: invLatVec(:,:)

    !> species of atoms in the central cell
    integer, intent(in) :: species0(:)

    !> numbers of the moving atoms
    integer, intent(in) :: indMovedAtom(:)

    !> Is stress being evaluated?
    logical, intent(in) :: tStress

    !> Is there a barostat
    logical, intent(in) :: tBarostat

    !> Energy contributions and total
    type(TEnergies), intent(inout) :: energy

    !> central cell coordinates of atoms
    real(dp), intent(inout) :: coord0(:,:)

    !> lattice vectors
    real(dp), intent(inout) :: latVec(:,:)

    !> Internal pressure in the unit cell
    real(dp), intent(inout) :: intPressure

    !> Stress tensor
    real(dp), intent(inout) :: totalStress(:,:)

    !> Derivative of energy with respect to lattice vectors
    real(dp), intent(inout) :: totalLatDeriv(:,:)

    !> Atomic velocities
    real(dp), intent(out) :: velocities(:,:)

    !> Atomic kinetic energy
    real(dp), intent(out) :: tempIon

    real(dp) :: movedAccel(3, size(indMovedAtom)), movedVelo(3, size(indMovedAtom))
    real(dp) :: movedCoords(3, size(indMovedAtom))
    real(dp) :: kineticStress(3, 3)

    movedAccel(:,:) = -derivs(:, indMovedAtom) / movedMass
    call next(pMdIntegrator, movedAccel, movedCoords, movedVelo)
    coord0(:, indMovedAtom) = movedCoords
    velocities(:,:) = 0.0_dp
    velocities(:, indMovedAtom) = movedVelo(:,:)

    if (allocated(temperatureProfile)) then
      call temperatureProfile%next()
    end if
    call evalKE(energy%Ekin, movedVelo, movedMass(1,:))
    call evalkT(pMdFrame, tempIon, movedVelo, movedMass(1,:))
    energy%EMerminKin = energy%EMermin + energy%Ekin
    energy%EGibbsKin = energy%EGibbs + energy%Ekin
    energy%EForceRelated = energy%EForceRelated + energy%Ekin

    if (tStress) then
      ! contribution from kinetic energy in MD, now that velocities for this geometry step are
      ! available
      call getKineticStress(kineticStress, mass, species0, velocities, cellVol)
      totalStress = totalStress + kineticStress
      intPressure = (totalStress(1,1) + totalStress(2,2) + totalStress(3,3)) / 3.0_dp
      totalLatDeriv = -cellVol * matmul(totalStress, invLatVec)
    end if

    if (tBarostat) then
      call rescale(pMDIntegrator, coord0, latVec, totalStress)
    end if

  end subroutine getNextMdStep


  !> Calculates and prints Pipek-Mezey localisation
  subroutine calcPipekMezeyLocalisation(env, pipekMezey, tPrintEigvecsTxt, nEl, filling, over,&
      & kPoint, neighbourList, nNeighbourSK, denseDesc,  iSparseStart, img2CentCell, iCellVec,&
      & cellVec, runId, orb, species, speciesName, parallelKS, localisation, eigvecsReal, SSqrReal,&
      & eigvecsCplx, SSqrCplx)

    !> Environment settings
    type(TEnvironment), intent(in) :: env

    !> Localisation methods for single electron states (if used)
    type(TPipekMezey), intent(in) :: pipekMezey

    !> Store eigenvectors as a text file
    logical, intent(in) :: tPrintEigVecsTxt

    !> Number of electrons
    real(dp), intent(in) :: nEl(:)

    !> Occupations of single particle states in the ground state
    real(dp), intent(in) :: filling(:,:,:)

    !> sparse overlap matrix
    real(dp), intent(in) :: over(:)

    !> k-points in the system (0,0,0) if molecular
    real(dp), intent(in) :: kPoint(:,:)

    !> list of neighbours for each atom
    type(TNeighbourList), intent(in) :: neighbourList

    !> Number of neighbours for each of the atoms
    integer, intent(in) :: nNeighbourSK(:)

    !> Dense matrix descriptor
    type(TDenseDescr), intent(in) :: denseDesc

    !> Index array for the start of atomic blocks in sparse arrays
    integer, intent(in) :: iSparseStart(:,:)

    !> map from image atoms to the original unique atom
    integer, intent(in) :: img2CentCell(:)

    !> Index for which unit cell atoms are associated with
    integer, intent(in) :: iCellVec(:)

    !> Vectors (in units of the lattice constants) to cells of the lattice
    real(dp), intent(in) :: cellVec(:,:)

    !> Job ID for future identification
    integer, intent(in) :: runId

    !> Atomic orbital information
    type(TOrbitals), intent(in) :: orb

    !> species of all atoms in the system
    integer, intent(in) :: species(:)

    !> label for each atomic chemical species
    character(*), intent(in) :: speciesName(:)

    !> K-points and spins to process
    type(TParallelKS), intent(in) :: parallelKS

    !> Localisation measure of single particle states
    real(dp), intent(out) :: localisation

    !> Storage for dense hamiltonian matrix
    real(dp), intent(inout), allocatable :: eigvecsReal(:,:,:)

    !> Storage for dense overlap matrix
    real(dp), intent(inout), allocatable :: SSqrReal(:,:)

    !> Storage for dense hamitonian matrix (complex case)
    complex(dp), intent(inout), allocatable :: eigvecsCplx(:,:,:)

    !> Storage for dense overlap matrix (complex case)
    complex(dp), intent(inout), allocatable :: SSqrCplx(:,:)

    integer :: nFilledLev, nAtom, nSpin
    integer :: iSpin, iKS, iK

    nAtom = size(orb%nOrbAtom)
    nSpin = size(nEl)

    if (any(abs(mod(filling, real(3 - nSpin, dp))) > elecTolMax)) then
      call warning("Fractional occupations allocated for electron localisation")
    end if

    if (allocated(eigvecsReal)) then
      call unpackHS(SSqrReal,over,neighbourList%iNeighbour, nNeighbourSK, denseDesc%iAtomStart,&
          & iSparseStart, img2CentCell)
      do iKS = 1, parallelKS%nLocalKS
        iSpin = parallelKS%localKS(2, iKS)
        nFilledLev = nint(nEl(iSpin) / real(3 - nSpin, dp))
        localisation = pipekMezey%getLocalisation(eigvecsReal(:, 1:nFilledLev, iKS), SSqrReal,&
            & denseDesc%iAtomStart)
        write(stdOut, "(A, E15.8)") 'Original localisation', localisation
        call pipekMezey%calcCoeffs(eigvecsReal(:, 1:nFilledLev, iKS), SSqrReal,&
            & denseDesc%iAtomStart)
        localisation = pipekMezey%getLocalisation(eigvecsReal(:,1:nFilledLev,iKS), SSqrReal,&
            & denseDesc%iAtomStart)
        write(stdOut, "(A, E20.12)") 'Final localisation ', localisation
      end do

      call writeRealEigvecs(env, runId, neighbourList, nNeighbourSK, denseDesc, iSparseStart,&
          & img2CentCell, species(:nAtom), speciesName, orb, over, parallelKS, tPrintEigvecsTxt,&
          & eigvecsReal, SSqrReal, fileName="localOrbs")
    else

      localisation = 0.0_dp
      do iKS = 1, parallelKS%nLocalKS
        iK = parallelKS%localKS(1, iKS)
        iSpin = parallelKS%localKS(2, iKS)
        nFilledLev = nint(nEl(iSpin) / real( 3 - nSpin, dp))
        localisation = localisation + pipekMezey%getLocalisation(&
            & eigvecsCplx(:,:nFilledLev,iKS), SSqrCplx, over, kpoint(:,iK), neighbourList,&
            & nNeighbourSK, iCellVec, cellVec, denseDesc%iAtomStart, iSparseStart, img2CentCell)
      end do
      write(stdOut, "(A, E20.12)") 'Original localisation', localisation

      ! actual localisation calls
      do iKS = 1, parallelKS%nLocalKS
        iK = parallelKS%localKS(1, iKS)
        iSpin = parallelKS%localKS(2, iKS)
        nFilledLev = nint(nEl(iSpin) / real( 3 - nSpin, dp))
        call pipekMezey%calcCoeffs(eigvecsCplx(:,:nFilledLev,iKS), SSqrCplx, over, kpoint(:,iK),&
            & neighbourList, nNeighbourSK, iCellVec, cellVec, denseDesc%iAtomStart, iSparseStart,&
            & img2CentCell)
      end do

      localisation = 0.0_dp
      do iKS = 1, parallelKS%nLocalKS
        iK = parallelKS%localKS(1, iKS)
        iSpin = parallelKS%localKS(2, iKS)
        nFilledLev = nint(nEl(iSpin) / real( 3 - nSpin, dp))
        localisation = localisation + pipekMezey%getLocalisation(&
            & eigvecsCplx(:,:nFilledLev,iKS), SSqrCplx, over, kpoint(:,iK), neighbourList,&
            & nNeighbourSK, iCellVec, cellVec, denseDesc%iAtomStart, iSparseStart, img2CentCell)
      end do
      write(stdOut, "(A, E20.12)") 'Final localisation', localisation

      call writeCplxEigvecs(env, runId, neighbourList, nNeighbourSK, cellVec, iCellVec, denseDesc,&
          & iSparseStart, img2CentCell, species, speciesName, orb, kPoint, over, parallelKS,&
          & tPrintEigvecsTxt, eigvecsCplx, SSqrCplx, fileName="localOrbs")

    end if

  end subroutine calcPipekMezeyLocalisation

  subroutine printMaxForces(derivs, constrLatDerivs, tCoordOpt, tLatOpt, indMovedAtoms)
    real(dp), intent(in), allocatable :: derivs(:,:)
    real(dp), intent(in) :: constrLatDerivs(:)
    logical, intent(in) :: tCoordOpt
    logical, intent(in) :: tLatOpt
    integer, intent(in) :: indMovedAtoms(:)

    if (tCoordOpt) then
      call printMaxForce(maxval(abs(derivs(:, indMovedAtoms))))
    end if
    if (tLatOpt) then
      call printMaxLatticeForce(maxval(abs(constrLatDerivs)))
    end if

  end subroutine printMaxForces


#:if WITH_SOCKETS

  subroutine sendEnergyAndForces(env, socket, energy, TS, derivs, totalStress, cellVol)
    type(TEnvironment), intent(in) :: env
    ! Socket may be unallocated (as on slave processes)
    type(ipiSocketComm), allocatable, intent(inout) :: socket
    type(TEnergies), intent(in) :: energy
    real(dp), intent(in) :: TS(:)
    real(dp), intent(in) :: derivs(:,:)
    real(dp), intent(in) :: totalStress(:,:)
    real(dp), intent(in) :: cellVol

    if (env%tGlobalMaster) then
      ! stress was computed above in the force evaluation block or is 0 if aperiodic
      call socket%send(energy%ETotal - sum(TS), -derivs, totalStress * cellVol)
    end if
  end subroutine sendEnergyAndForces

#:endif


  !!!!!!!!!!!!!!!!!!!!!!!!!!!!!!!!!!!!!!!!!!!!!!!!!!!!!!!!!!!!!!!!
  !!!! REKS subroutines
  !!!!!!!!!!!!!!!!!!!!!!!!!!!!!!!!!!!!!!!!!!!!!!!!!!!!!!!!!!!!!!!!

  !> Diagonalize H0 to obtain initial guess of eigenvectors
  !> or read eigenvectors in REKS
  !> Save dense overlap matrix elements
  !> Check Gamma point condition and set filling information
  subroutine getReksInitialSettings(env, denseDesc, h0, over, neighbourList, &
      & nNeighbourSK, iSparseStart, img2CentCell, electronicSolver, &
      & HSqrReal, SSqrReal, eigvecsReal, eigen, reks)

    !> Environment settings
    type(TEnvironment), intent(inout) :: env

    !> Dense matrix descriptor
    type(TDenseDescr), intent(in) :: denseDesc

    !> hamiltonian in sparse storage
    real(dp), intent(in) :: h0(:)

    !> sparse overlap matrix
    real(dp), intent(in) :: over(:)

    !> list of neighbours for each atom
    type(TNeighbourList), intent(in) :: neighbourList

    !> Number of neighbours for each of the atoms
    integer, intent(in) :: nNeighbourSK(:)

    !> Index array for the start of atomic blocks in sparse arrays
    integer, intent(in) :: iSparseStart(:,:)

    !> map from image atoms to the original unique atom
    integer, intent(in) :: img2CentCell(:)

    !> Electronic solver information
    type(TElectronicSolver), intent(inout) :: electronicSolver

    !> dense hamitonian matrix
    real(dp), intent(out) :: HSqrReal(:,:)

    !> dense overlap matrix
    real(dp), intent(out) :: SSqrReal(:,:)

    !> Eigenvectors on eixt
    real(dp), intent(out) :: eigvecsReal(:,:,:)

    !> eigenvalues
    real(dp), intent(out) :: eigen(:,:,:)

    !> data type for REKS
    type(TReksCalc), intent(inout) :: reks

    if (reks%guess == 1) then

      call env%globalTimer%startTimer(globalTimers%diagonalization)
      call buildAndDiagDenseRealH0(env, denseDesc, h0, over, neighbourList, &
          & nNeighbourSK, iSparseStart, img2CentCell, electronicSolver, &
          & HSqrReal, SSqrReal, eigvecsReal, eigen(:,1,:), reks%overSqr)
      call env%globalTimer%stopTimer(globalTimers%diagonalization)

    else if (reks%guess == 2) then

      call readEigenvecs(eigvecsReal(:,:,1))
      ! TODO : renormalize eigenvectors needed!
      call symmetrizeOverlap(env, denseDesc, over, neighbourList, &
          & nNeighbourSK, iSparseStart, img2CentCell, electronicSolver, &
          & SSqrReal, reks%overSqr)

    end if

    call checkGammaPoint(denseDesc, neighbourList%iNeighbour, &
        & nNeighbourSK, iSparseStart, img2CentCell, over, reks)

    call constructMicrostates(reks)

  end subroutine getReksInitialSettings


  !> Diagonalize H0 to obtain initial guess of eigenvectors
  subroutine buildAndDiagDenseRealH0(env, denseDesc, h0, over, neighbourList, &
      & nNeighbourSK, iSparseStart, img2CentCell, electronicSolver, HSqrReal, &
      & SSqrReal, eigvecsReal, eigen, overSqr)

    !> Environment settings
    type(TEnvironment), intent(inout) :: env

    !> Dense matrix descriptor
    type(TDenseDescr), intent(in) :: denseDesc

    !> hamiltonian in sparse storage
    real(dp), intent(in) :: h0(:)

    !> sparse overlap matrix
    real(dp), intent(in) :: over(:)

    !> list of neighbours for each atom
    type(TNeighbourList), intent(in) :: neighbourList

    !> Number of neighbours for each of the atoms
    integer, intent(in) :: nNeighbourSK(:)

    !> Index array for the start of atomic blocks in sparse arrays
    integer, intent(in) :: iSparseStart(:,:)

    !> map from image atoms to the original unique atom
    integer, intent(in) :: img2CentCell(:)

    !> Electronic solver information
    type(TElectronicSolver), intent(inout) :: electronicSolver

    !> dense hamitonian matrix
    real(dp), intent(out) :: HSqrReal(:,:)

    !> dense overlap matrix
    real(dp), intent(out) :: SSqrReal(:,:)

    !> Eigenvectors on eixt
    real(dp), intent(out) :: eigvecsReal(:,:,:)

    !> eigenvalues
    real(dp), intent(out) :: eigen(:,:)

    !> Dense overlap matrix
    real(dp), intent(out) :: overSqr(:,:)

    eigen(:,:) = 0.0_dp
    call env%globalTimer%startTimer(globalTimers%sparseToDense)
    call unpackHS(HSqrReal, h0, neighbourList%iNeighbour, nNeighbourSK, &
        & denseDesc%iAtomStart, iSparseStart, img2CentCell)
    call unpackHS(SSqrReal, over, neighbourList%iNeighbour, nNeighbourSK, &
        & denseDesc%iAtomStart, iSparseStart, img2CentCell)
    call env%globalTimer%stopTimer(globalTimers%sparseToDense)

    overSqr(:,:) = SSqrReal
    call blockSymmetrizeHS(overSqr, denseDesc%iAtomStart)

    call diagDenseMtx(electronicSolver, 'V', HSqrReal, SSqrReal, eigen(:,1))
    eigvecsReal(:,:,1) = HSqrReal

  end subroutine buildAndDiagDenseRealH0


  !> Save dense overlap matrix elements
  subroutine symmetrizeOverlap(env, denseDesc, over, neighbourList, &
      & nNeighbourSK, iSparseStart, img2CentCell, electronicSolver, &
      & SSqrReal, overSqr)

    !> Environment settings
    type(TEnvironment), intent(inout) :: env

    !> Dense matrix descriptor
    type(TDenseDescr), intent(in) :: denseDesc

    !> sparse overlap matrix
    real(dp), intent(in) :: over(:)

    !> list of neighbours for each atom
    type(TNeighbourList), intent(in) :: neighbourList

    !> Number of neighbours for each of the atoms
    integer, intent(in) :: nNeighbourSK(:)

    !> Index array for the start of atomic blocks in sparse arrays
    integer, intent(in) :: iSparseStart(:,:)

    !> map from image atoms to the original unique atom
    integer, intent(in) :: img2CentCell(:)

    !> Electronic solver information
    type(TElectronicSolver), intent(inout) :: electronicSolver

    !> dense overlap matrix
    real(dp), intent(out) :: SSqrReal(:,:)

    !> Dense overlap matrix
    real(dp), intent(out) :: overSqr(:,:)

    call env%globalTimer%startTimer(globalTimers%sparseToDense)
    call unpackHS(SSqrReal, over, neighbourList%iNeighbour, nNeighbourSK, &
        & denseDesc%iAtomStart, iSparseStart, img2CentCell)
    call env%globalTimer%stopTimer(globalTimers%sparseToDense)

    overSqr(:,:) = SSqrReal
    call blockSymmetrizeHS(overSqr, denseDesc%iAtomStart)

  end subroutine symmetrizeOverlap


  !> Creates (delta) density matrix for each microstate from real eigenvectors.
  subroutine getDensityLFromRealEigvecs(env, denseDesc, neighbourList, &
      & nNeighbourSK, iSparseStart, img2CentCell, orb, eigvecs, q0, reks)

    !> Environment settings
    type(TEnvironment), intent(inout) :: env

    !> Dense matrix descriptor
    type(TDenseDescr), intent(in) :: denseDesc

    !> list of neighbours for each atom
    type(TNeighbourList), intent(in) :: neighbourList

    !> Number of neighbours for each of the atoms
    integer, intent(in) :: nNeighbourSK(:)

    !> Index array for the start of atomic blocks in sparse arrays
    integer, intent(in) :: iSparseStart(:,:)

    !> map from image atoms to the original unique atom
    integer, intent(in) :: img2CentCell(:)

    !> Atomic orbital information
    type(TOrbitals), intent(in) :: orb

    !> eigenvectors
    real(dp), intent(inout) :: eigvecs(:,:,:)

    !> reference atomic occupations
    real(dp), intent(in) :: q0(:,:,:)

    !> data type for REKS
    type(TReksCalc), intent(inout) :: reks

    real(dp), allocatable :: tmpRho(:,:)
    integer :: nOrb, iL

    nOrb = size(reks%overSqr,dim=1)

    if (.not. reks%tForces) then
      allocate(tmpRho(nOrb,nOrb))
    end if

    call env%globalTimer%startTimer(globalTimers%densityMatrix)

    if (reks%tForces) then
      reks%rhoSqrL(:,:,:,:) = 0.0_dp
    else
      reks%rhoSpL(:,:,:) = 0.0_dp
    end if

    do iL = 1, reks%Lmax

      if (reks%tForces) then
        ! reks%rhoSqrL has (my_ud) component
        call makeDensityMatrix(reks%rhoSqrL(:,:,1,iL), eigvecs(:,:,1), &
            & reks%fillingL(:,1,iL))
        call symmetrizeHS(reks%rhoSqrL(:,:,1,iL))
        if (reks%tRangeSep) then
          ! reks%deltaRhoSqrL has (my_ud) component
          reks%deltaRhoSqrL(:,:,1,iL) = reks%rhoSqrL(:,:,1,iL)
          call denseSubtractDensityOfAtoms(q0, denseDesc%iAtomStart, &
              & reks%deltaRhoSqrL(:,:,:,iL), 1)
        end if
      else
        tmpRho(:,:) = 0.0_dp
        call makeDensityMatrix(tmpRho, eigvecs(:,:,1), &
            & reks%fillingL(:,1,iL))
        call env%globalTimer%startTimer(globalTimers%denseToSparse)
        ! reks%rhoSpL has (my_ud) component
        call packHS(reks%rhoSpL(:,1,iL), tmpRho, &
            & neighbourlist%iNeighbour, nNeighbourSK, orb%mOrb, &
            & denseDesc%iAtomStart, iSparseStart, img2CentCell)
        call env%globalTimer%stopTimer(globalTimers%denseToSparse)
        if (reks%tRangeSep) then
          ! reks%deltaRhoSqrL has (my_ud) component
          reks%deltaRhoSqrL(:,:,1,iL) = tmpRho
          call symmetrizeHS(reks%deltaRhoSqrL(:,:,1,iL))
          call denseSubtractDensityOfAtoms(q0, denseDesc%iAtomStart, &
              & reks%deltaRhoSqrL(:,:,:,iL), 1)
        end if
      end if

    end do

    if (reks%tForces) then
      ! reks%rhoSqrL has (my_qm) component
      call ud2qmL(reks%rhoSqrL, reks%Lpaired)
    else
      ! reks%rhoSpL has (my_qm) component
      call ud2qmL(reks%rhoSpL, reks%Lpaired)
    end if

    call env%globalTimer%stopTimer(globalTimers%densityMatrix)

  end subroutine getDensityLFromRealEigvecs


  !> Calculate Mulliken population for each microstate from sparse density matrix.
  subroutine getMullikenPopulationL(env, denseDesc, neighbourList, &
      & nNeighbourSK, img2CentCell, iSparseStart, orb, over, reks)

    !> Environment settings
    type(TEnvironment), intent(inout) :: env

    !> Dense matrix descriptor
    type(TDenseDescr), intent(in) :: denseDesc

    !> Atomic neighbours
    type(TNeighbourList), intent(in) :: neighbourList

    !> Number of neighbours for each atom within overlap distance
    integer, intent(in) :: nNeighbourSK(:)

    !> image to actual atom indexing
    integer, intent(in) :: img2CentCell(:)

    !> sparse matrix indexing array
    integer, intent(in) :: iSparseStart(:,:)

    !> Atomic orbital information
    type(TOrbitals), intent(in) :: orb

    !> sparse overlap matrix
    real(dp), intent(in) :: over(:)

    !> data type for REKS
    type(TReksCalc), intent(inout) :: reks

    real(dp), allocatable :: tmpRhoSp(:)
    integer :: sparseSize, iL

    sparseSize = size(over,dim=1)

    if (reks%tForces) then
      allocate(tmpRhoSp(sparseSize))
    end if

    do iL = 1, reks%Lmax

      if (reks%tForces) then

        tmpRhoSp(:) = 0.0_dp
        call env%globalTimer%startTimer(globalTimers%denseToSparse)
        call packHS(tmpRhoSp, reks%rhoSqrL(:,:,1,iL), &
            & neighbourlist%iNeighbour, nNeighbourSK, orb%mOrb, &
            & denseDesc%iAtomStart, iSparseStart, img2CentCell)
        call env%globalTimer%stopTimer(globalTimers%denseToSparse)
        ! reks%qOutputL has (my_qm) component
        reks%qOutputL(:,:,:,iL) = 0.0_dp
        call mulliken(reks%qOutputL(:,:,1,iL), over, tmpRhoSp, &
            & orb, neighbourList%iNeighbour, nNeighbourSK, img2CentCell, iSparseStart)

      else

        ! reks%qOutputL has (my_qm) component
        reks%qOutputL(:,:,:,iL) = 0.0_dp
        call mulliken(reks%qOutputL(:,:,1,iL), over, reks%rhoSpL(:,1,iL), &
            & orb, neighbourList%iNeighbour, nNeighbourSK, img2CentCell, iSparseStart)

      end if

    end do

    ! reks%qOutputL has (qm) component
    call qmExpandL(reks%qOutputL, reks%Lpaired)

  end subroutine getMullikenPopulationL


  !> Build L, spin dependent Hamiltonian with various contributions
  !> and compute the energy of microstates
  subroutine getHamiltonianLandEnergyL(env, denseDesc, sccCalc, orb, &
      & species, neighbourList, nNeighbourSK, iSparseStart, img2CentCell, &
      & electrostatics, H0, over, spinW, cellVol, extPressure, energy, &
      & q0, iAtInCentralRegion, thirdOrd, rangeSep, nNeighbourLC, reks)

    !> Environment settings
    type(TEnvironment), intent(inout) :: env

    !> Dense matrix descriptor
    type(TDenseDescr), intent(in) :: denseDesc

    !> SCC module internal variables
    type(TScc), allocatable, intent(inout) :: sccCalc

    !> atomic orbital information
    type(TOrbitals), intent(in) :: orb

    !> species of all atoms
    integer, target, intent(in) :: species(:)

    !> neighbours to atoms
    type(TNeighbourList), intent(in) :: neighbourList

    !> Number of atomic neighbours
    integer, intent(in) :: nNeighbourSK(:)

    !> Index for atomic blocks in sparse data
    integer, intent(in) :: iSparseStart(:,:)

    !> map from image atom to real atoms
    integer, intent(in) :: img2CentCell(:)

    !> electrostatic solver (poisson or gamma-functional)
    integer, intent(in) :: electrostatics

    !> non-SCC hamitonian (sparse)
    real(dp), intent(in) :: H0(:)

    !> sparse overlap matrix
    real(dp), intent(in) :: over(:)

    !> spin constants
    real(dp), intent(in) :: spinW(:,:,:)

    !> unit cell volume
    real(dp), intent(in) :: cellVol

    !> external pressure
    real(dp), intent(in) :: extPressure

    !> energy contributions
    type(TEnergies), intent(inout) :: energy

    !> reference atomic occupations
    real(dp), intent(in) :: q0(:,:,:)

    !> Atoms over which to sum the total energies
    integer, intent(in) :: iAtInCentralRegion(:)

    !> third order SCC interactions
    type(TThirdOrder), allocatable, intent(inout) :: thirdOrd

    !> Data for rangeseparated calculation
    type(TRangeSepFunc), allocatable, intent(inout) :: rangeSep

    !> Nr. of neighbours for each atom in the long-range functional.
    integer, allocatable, intent(in) :: nNeighbourLC(:)

    !> data type for REKS
    type(TReksCalc), intent(inout) :: reks

    real(dp), allocatable :: tmpHamSp(:,:)
    real(dp), allocatable :: tmpHam(:,:)
    real(dp), allocatable :: tmpEn(:)

    integer :: sparseSize, nOrb, iL

    sparseSize = size(over,dim=1)
    nOrb = size(reks%overSqr,dim=1)

    if (reks%tRangeSep) then
      allocate(tmpHamSp(sparseSize,1))
      allocate(tmpHam(nOrb,nOrb))
      allocate(tmpEn(reks%Lmax))
    end if

    reks%intShellL(:,:,:,:) = 0.0_dp
    reks%intBlockL(:,:,:,:,:) = 0.0_dp
    do iL = 1, reks%Lmax

      reks%intAtom(:,:) = 0.0_dp
      ! reks%chargePerShellL has (qm) component
      call getChargePerShell(reks%qOutputL(:,:,:,iL), orb, species,&
          & reks%chargePerShellL(:,:,:,iL))
      ! reks%intShellL, reks%intBlockL has (qm) component
      call addReksChargePotentials(env, sccCalc, reks%qOutputL(:,:,:,iL), &
          & q0, reks%chargePerShellL(:,:,:,iL), orb, species, &
          & neighbourList, img2CentCell, spinW, thirdOrd, electrostatics, &
          & reks%intAtom, reks%intShellL(:,:,:,iL), reks%intBlockL(:,:,:,:,iL))

      ! Calculate Hamiltonian including SCC, spin
      if(.not. reks%tRangeSep) then
        ! reks%hamSpL has (my_qm) component
        call getReksSccHamiltonian(H0, over, nNeighbourSK, neighbourList, &
            & species, orb, iSparseStart, img2CentCell, reks%hamSpL(:,:,iL), &
            & reks%intBlockL(:,:,:,:,iL), reks%Lpaired, iL)
      else
        tmpHamSp(:,:) = 0.0_dp
        call getReksSccHamiltonian(H0, over, nNeighbourSK, neighbourList, &
            & species, orb, iSparseStart, img2CentCell, tmpHamSp, &
            & reks%intBlockL(:,:,:,:,iL), reks%Lpaired, iL)
        ! Convert Hamiltonian from sparse to dense to calculate
        ! rangeseparated contribution for each microstate
        tmpHam(:,:) = 0.0_dp
        call env%globalTimer%startTimer(globalTimers%sparseToDense)
        call unpackHS(tmpHam, tmpHamSp(:,1), neighbourList%iNeighbour, &
            & nNeighbourSK, denseDesc%iAtomStart, iSparseStart, img2CentCell)
        call env%globalTimer%stopTimer(globalTimers%sparseToDense)
        call blockSymmetrizeHS(tmpHam, denseDesc%iAtomStart)
        ! reks%hamSqrL has (my_qm) component
        reks%hamSqrL(:,:,1,iL) = tmpHam
      end if

    end do

    if(.not. reks%tRangeSep) then
      ! reks%hamSpL has (my_ud) component
      call qm2udL(reks%hamSpL, reks%Lpaired)
    else
      ! reks%hamSqrL has (my_ud) component
      call qm2udL(reks%hamSqrL, reks%Lpaired)
      tmpEn(:) = 0.0_dp
      do iL = 1, reks%Lmax
        ! Add rangeseparated contribution
        call rangeSep%addLRHamiltonian(env, reks%deltaRhoSqrL(:,:,1,iL), &
            & over, neighbourList%iNeighbour, nNeighbourLC, &
            & denseDesc%iAtomStart, iSparseStart, orb, &
            & reks%hamSqrL(:,:,1,iL), reks%overSqr)
        ! Calculate the long-range exchange energy for up spin
        call rangeSep%addLREnergy(tmpEn(iL))
      end do
    end if

    call getReksEnergyL(env, denseDesc, sccCalc, species, H0, &
        & orb, neighbourList, nNeighbourSK, img2CentCell, &
        & iSparseStart, cellVol, extPressure, energy, q0, &
        & iAtInCentralRegion, thirdOrd, reks, tmpEn, sparseSize)

    if (reks%Plevel >= 2) then
      call printReksMicrostates(reks, energy%Erep)
    end if

  end subroutine getHamiltonianLandEnergyL


  !> Add potentials comming from point charges.
  subroutine addReksChargePotentials(env, sccCalc, qOutput, q0, &
      & chargePerShell, orb, species, neighbourList, img2CentCell, &
      & spinW, thirdOrd, electrostatics, intAtom, intShell, intBlock)

    !> Environment settings
    type(TEnvironment), intent(in) :: env

    !> SCC module internal variables
    type(TScc), intent(inout) :: sccCalc

    !> Input atomic populations
    real(dp), intent(in) :: qOutput(:,:,:)

    !> reference atomic occupations
    real(dp), intent(in) :: q0(:,:,:)

    !> charges per atomic shell
    real(dp), intent(in) :: chargePerShell(:,:,:)

    !> atomic orbital information
    type(TOrbitals), intent(in) :: orb

    !> species of all atoms
    integer, target, intent(in) :: species(:)

    !> neighbours to atoms
    type(TNeighbourList), intent(in) :: neighbourList

    !> map from image atom to real atoms
    integer, intent(in) :: img2CentCell(:)

    !> spin constants
    real(dp), intent(in) :: spinW(:,:,:)

    !> third order SCC interactions
    type(TThirdOrder), allocatable, intent(inout) :: thirdOrd

    !> electrostatic solver (poisson or gamma-functional)
    integer, intent(in) :: electrostatics

    !> internal atom and spin resolved potential
    real(dp), intent(inout) :: intAtom(:,:)

    !> internal shell and spin resolved potential for each microstate
    real(dp), intent(inout) :: intShell(:,:,:)

    !> internal block and spin resolved potential for each microstate
    real(dp), intent(inout) :: intBlock(:,:,:,:)

    ! local variables
    real(dp), allocatable :: atomPot(:,:)
    real(dp), allocatable :: shellPot(:,:,:)

    integer, pointer :: pSpecies0(:)
    integer :: nAtom, nSpin

    nAtom = size(qOutput,dim=2)
    nSpin = size(qOutput,dim=3)
    pSpecies0 => species(1:nAtom)

    allocate(atomPot(nAtom,nSpin))
    allocate(shellPot(orb%mShell,nAtom,nSpin))

    call sccCalc%updateCharges(env, qOutput, q0, orb, species)

    select case(electrostatics)
    case(elstatTypes%gammaFunc)
      call sccCalc%updateShifts(env, orb, species, &
          & neighbourList%iNeighbour, img2CentCell)
      call sccCalc%getShiftPerAtom(atomPot(:,1))
      call sccCalc%getShiftPerL(shellPot(:,:,1))
    case(elstatTypes%poisson)
      call error("poisson solver is not compatible with REKS")
    end select

    intAtom(:,1) = intAtom(:,1) + atomPot(:,1)
    intShell(:,:,1) = intShell(:,:,1) + shellPot(:,:,1)

    if (allocated(thirdOrd)) then
      call thirdOrd%updateCharges(pSpecies0, neighbourList, &
          & qOutput, q0, img2CentCell, orb)
      call thirdOrd%getShifts(atomPot(:,1), shellPot(:,:,1))
      intAtom(:,1) = intAtom(:,1) + atomPot(:,1)
      intShell(:,:,1) = intShell(:,:,1) + shellPot(:,:,1)
    end if

    call getSpinShift(shellPot, chargePerShell, species, orb, spinW)
    intShell(:,:,:) = intShell(:,:,:) + shellPot(:,:,:)

    call total_shift(intShell, intAtom, orb, species)
    call total_shift(intBlock, intShell, orb, species)

  end subroutine addReksChargePotentials


  !> Returns the Hamiltonian for the given scc iteration
  subroutine getReksSccHamiltonian(H0, over, nNeighbourSK, &
      & neighbourList, species, orb, iSparseStart, img2CentCell, &
      & hamSp, intBlock, Lpaired, iL)

    !> non-SCC hamitonian (sparse)
    real(dp), intent(in) :: H0(:)

    !> overlap (sparse)
    real(dp), intent(in) :: over(:)

    !> Number of atomic neighbours
    integer, intent(in) :: nNeighbourSK(:)

    !> list of atomic neighbours
    type(TNeighbourList), intent(in) :: neighbourList

    !> species of atoms
    integer, intent(in) :: species(:)

    !> atomic orbital information
    type(TOrbitals), intent(in) :: orb

    !> Index for atomic blocks in sparse data
    integer, intent(in) :: iSparseStart(:,:)

    !> image atoms to central cell atoms
    integer, intent(in) :: img2CentCell(:)

    !> resulting hamitonian (sparse)
    real(dp), intent(out) :: hamSp(:,:)

    !> internal block and spin resolved potential for each microstate
    real(dp), intent(inout) :: intBlock(:,:,:,:)

    !> Number of spin-paired microstates
    integer, intent(in) :: Lpaired

    !> currect index of loop L
    integer, intent(in) :: iL

    real(dp), allocatable :: tmpBlock(:,:,:,:)
    integer :: nAtom

    nAtom = size(orb%nOrbAtom)

    allocate(tmpBlock(orb%mOrb,orb%mOrb,nAtom,1))

    ! tmpBlock has (my_qm) component
    ! qm representation is converted to my_qm representation
    if (iL <= Lpaired) then
      ! If iL = 1, then qm = 1u + 1d, 1u - 1d and my_qm = 1u + 1d
      ! calculate charge part
      tmpBlock(:,:,:,1) = intBlock(:,:,:,1)
      hamSp(:,1) = h0(:)
    else
      if (mod(iL,2) == 1) then
        ! If iL = 3, then qm = 3u + 3d, 3u - 3d and my_qm = 3u + 3d
        ! calculate charge part
        tmpBlock(:,:,:,1) = intBlock(:,:,:,1)
        hamSp(:,1) = h0(:)
      else
        ! If iL = 4, then qm = 4u + 4d, 4u - 4d and my_qm = 3u - 3d (= -(4u - 4d))
        ! calculate magnetization part
        tmpBlock(:,:,:,1) = -intBlock(:,:,:,2)
        hamSp(:,:) = 0.0_dp
      end if
    end if

    ! hamSp has (my_qm) component
    call add_shift(hamSp, over, nNeighbourSK, neighbourList%iNeighbour, &
        & species, orb, iSparseStart, nAtom, img2CentCell, tmpBlock)
    hamSp(:,1) = 2.0_dp * hamSp(:,1)

  end subroutine getReksSccHamiltonian


  !> Calculates various energy contribution that can potentially update for the same geometry
  subroutine getReksEnergyL(env, denseDesc, sccCalc, species, H0, &
      & orb, neighbourList, nNeighbourSK, img2CentCell, iSparseStart, &
      & cellVol, extPressure, energy, q0, iAtInCentralRegion, thirdOrd, &
      & reks, tmpEn, sparseSize)

    !> Environment settings
    type(TEnvironment), intent(inout) :: env

    !> Dense matrix descriptor
    type(TDenseDescr), intent(in) :: denseDesc

    !> SCC module internal variables
    type(TScc), allocatable, intent(inout) :: sccCalc

    !> chemical species
    integer, target, intent(in) :: species(:)

    !> non-self-consistent hamiltonian
    real(dp), intent(in) :: H0(:)

    !> atomic orbital information
    type(TOrbitals), intent(in) :: orb

    !> neighbour list
    type(TNeighbourList), intent(in) :: neighbourList

    !> Number of neighbours within cut-off for each atom
    integer, intent(in) :: nNeighbourSK(:)

    !> image to real atom mapping
    integer, intent(in) :: img2CentCell(:)

    !> index for sparse large matrices
    integer, intent(in) :: iSparseStart(:,:)

    !> unit cell volume
    real(dp), intent(in) :: cellVol

    !> external pressure
    real(dp), intent(in) :: extPressure

    !> energy contributions
    type(TEnergies), intent(inout) :: energy

    !> reference atomic occupations
    real(dp), intent(in) :: q0(:,:,:)

    !> Atoms over which to sum the total energies
    integer, intent(in) :: iAtInCentralRegion(:)

    !> third order SCC interactions
    type(TThirdOrder), allocatable, intent(inout) :: thirdOrd

    !> data type for REKS
    type(TReksCalc), intent(inout) :: reks

    !> spin up part of long-range corrected energy
    real(dp), allocatable, intent(in) :: tmpEn(:)

    !> Size of the sparse overlap
    integer, intent(in) :: sparseSize

    real(dp), allocatable :: tmpRhoSp(:)
    integer, pointer :: pSpecies0(:)
    integer :: iL, tmpL, nAtom, nSpin

    nAtom = size(reks%qOutputL,dim=2)
    nSpin = size(reks%chargePerShellL,dim=3)
    pSpecies0 => species(1:nAtom)

    if (reks%tForces) then
      allocate(tmpRhoSp(sparseSize))
    end if

    ! set the long-range corrected energy for each microstate
    if (reks%tRangeSep) then
      do iL = 1, reks%Lmax
        if (iL <= reks%Lpaired) then
          energy%Efock = tmpEn(iL) + tmpEn(iL)
        else
          if (mod(iL,2) == 1) then
            energy%Efock = tmpEn(iL) + tmpEn(iL+1)
          else
            energy%Efock = tmpEn(iL) + tmpEn(iL-1)
          end if
        end if
        reks%enLfock(iL) = energy%Efock
      end do
    end if

    do iL = 1, reks%Lmax

      if (iL <= reks%Lpaired) then
        tmpL = iL
      else
        if (mod(iL,2) == 1) then
          tmpL = iL
        else
          tmpL = iL - 1
        end if
      end if

      ! Tr[H0 * Rho] can be done with the same algorithm as Mulliken-analysis
      energy%atomNonSCC(:) = 0.0_dp
      energy%EnonSCC = 0.0_dp
      if (reks%tForces) then
        tmpRhoSp(:) = 0.0_dp
        call env%globalTimer%startTimer(globalTimers%denseToSparse)
        ! reks%rhoSqrL has (my_qm) component
        call packHS(tmpRhoSp, reks%rhoSqrL(:,:,1,tmpL), &
            & neighbourList%iNeighbour, nNeighbourSK, orb%mOrb, &
            & denseDesc%iAtomStart, iSparseStart, img2CentCell)
        call env%globalTimer%stopTimer(globalTimers%denseToSparse)
        call mulliken(energy%atomNonSCC, tmpRhoSp, H0, orb, &
            & neighbourList%iNeighbour, nNeighbourSK, img2CentCell, iSparseStart)
      else
        ! reks%rhoSpL has (my_qm) component
        call mulliken(energy%atomNonSCC, reks%rhoSpL(:,1,tmpL), H0, orb, &
            & neighbourList%iNeighbour, nNeighbourSK, img2CentCell, iSparseStart)
      end if
      energy%EnonSCC = sum(energy%atomNonSCC(iAtInCentralRegion(:)))
      reks%enLnonSCC(iL) = energy%EnonSCC

      call sccCalc%updateCharges(env, reks%qOutputL(:,:,:,iL), &
          & q0, orb, species)
      call sccCalc%updateShifts(env, orb, species, &
          & neighbourList%iNeighbour, img2CentCell)
      energy%atomSCC(:) = 0.0_dp
      energy%Escc = 0.0_dp
      call sccCalc%getEnergyPerAtom(energy%atomSCC)
      energy%Escc = sum(energy%atomSCC(iAtInCentralRegion(:)))
      reks%enLSCC(iL) = energy%Escc

      energy%atomSpin(:) = 0.0_dp
      energy%Espin = 0.0_dp
      if (iL > reks%Lpaired) then
        energy%atomSpin(:) = 0.5_dp * sum(sum(reks%intShellL(:,:,2:nSpin,iL)&
            & * reks%chargePerShellL(:,:,2:nSpin,iL), dim=1), dim=2)
        energy%Espin = sum(energy%atomSpin(iAtInCentralRegion(:)))
        reks%enLspin(iL) = energy%Espin
      end if

      energy%atom3rd(:) = 0.0_dp
      energy%e3rd = 0.0_dp
      if (allocated(thirdOrd)) then
        call thirdOrd%updateCharges(pSpecies0, neighbourList, &
            & reks%qOutputL(:,:,:,iL), q0, img2CentCell, orb)
        call thirdOrd%getEnergyPerAtom(energy%atom3rd)
        energy%e3rd = sum(energy%atom3rd(iAtInCentralRegion(:)))
        reks%enL3rd(iL) = energy%e3rd
      end if

      energy%atomOnSite(:) = 0.0_dp
      energy%eOnSite = 0.0_dp

      energy%Efock = 0.0_dp
      if (reks%tRangeSep) then
        energy%Efock = reks%enLfock(iL)
      end if

      energy%atomExt(:) = 0.0_dp
      energy%Eext = 0.0_dp

      energy%atomDftbu(:) = 0.0_dp
      energy%Edftbu = 0.0_dp

      energy%atomLS(:) = 0.0_dp
      energy%ELS = 0.0_dp

      energy%Eelec = energy%EnonSCC + energy%ESCC + energy%Espin + energy%ELS + energy%Edftbu&
          & + energy%Eext + energy%e3rd + energy%eOnSite + energy%Efock
      energy%atomElec(:) = energy%atomNonSCC + energy%atomSCC + energy%atomSpin + energy%atomDftbu&
          & + energy%atomLS + energy%atomExt + energy%atom3rd + energy%atomOnSite
      energy%atomTotal(:) = energy%atomElec + energy%atomRep + energy%atomDisp
      energy%Etotal = energy%Eelec + energy%Erep + energy%eDisp
      reks%enLtot(iL) = energy%Etotal

      ! REKS is not affected by filling, so TS becmoes 0
      energy%EMermin = energy%Etotal
      ! extrapolated to 0 K
      energy%Ezero = energy%Etotal
      energy%EGibbs = energy%EMermin + cellVol * extPressure
      energy%EForceRelated = energy%EGibbs

    end do

  end subroutine getReksEnergyL


  !> Optimize the fractional occupation numbers (FONs) and weights
  !> Swap the active orbitals when fa < fb
  !> Compute the several energy contributions
  subroutine optimizeFONsAndWeights(eigvecs, filling, energy, reks)

    !> eigenvectors
    real(dp), intent(inout) :: eigvecs(:,:,:)

    !> occupations (level, kpoint, spin)
    real(dp), intent(out) :: filling(:,:,:)

    !> energy contributions
    type(TEnergies), intent(inout) :: energy

    !> data type for REKS
    type(TReksCalc), intent(inout) :: reks

    call optimizeFons(reks)
    call calcWeights(reks)

    call activeOrbSwap(reks, eigvecs(:,:,1))
    call getFilling(reks, filling(:,1,1))

    call calcSaReksEnergy(reks, energy)

    if (reks%Plevel >= 2) then
      call printSaReksEnergy(reks)
    end if

  end subroutine optimizeFONsAndWeights


  !> Creates (delta) density matrix for averaged state from real eigenvectors.
  subroutine getSysDensityFromRealEigvecs(env, denseDesc, neighbourList,&
      & nNeighbourSK, iSparseStart, img2CentCell, orb, eigvecs, filling,&
      & rhoPrim, q0, deltaRhoOutSqr, reks)

    !> Environment settings
    type(TEnvironment), intent(inout) :: env

    !> Dense matrix descriptor
    type(TDenseDescr), intent(in) :: denseDesc

    !> list of neighbours for each atom
    type(TNeighbourList), intent(in) :: neighbourList

    !> Number of neighbours for each of the atoms
    integer, intent(in) :: nNeighbourSK(:)

    !> Index array for the start of atomic blocks in sparse arrays
    integer, intent(in) :: iSparseStart(:,:)

    !> map from image atoms to the original unique atom
    integer, intent(in) :: img2CentCell(:)

    !> Atomic orbital information
    type(TOrbitals), intent(in) :: orb

    !> eigenvectors
    real(dp), intent(inout) :: eigvecs(:,:,:)

    !> occupations (level, kpoint, spin)
    real(dp), intent(in) :: filling(:,:,:)

    !> sparse density matrix
    real(dp), intent(out) :: rhoPrim(:,:)

    !> reference atomic occupations
    real(dp), intent(in) :: q0(:,:,:)

    !> Change in density matrix after SCC step
    real(dp), pointer, intent(inout) :: deltaRhoOutSqr(:,:,:)

    !> data type for REKS
    type(TReksCalc), intent(inout) :: reks

    real(dp), allocatable :: tmpRho(:,:)
    integer :: nOrb

    nOrb = size(reks%overSqr,dim=1)

    allocate(tmpRho(nOrb,nOrb))

    call env%globalTimer%startTimer(globalTimers%densityMatrix)

    tmpRho(:,:) = 0.0_dp
    rhoPrim(:,:) = 0.0_dp
    call makeDensityMatrix(tmpRho, eigvecs(:,:,1), filling(:,1,1))
    call env%globalTimer%startTimer(globalTimers%denseToSparse)
    call packHS(rhoPrim(:,1), tmpRho, neighbourlist%iNeighbour, &
        & nNeighbourSK, orb%mOrb, denseDesc%iAtomStart, &
        & iSparseStart, img2CentCell)
    call env%globalTimer%stopTimer(globalTimers%denseToSparse)
    if (reks%tRangeSep) then
      deltaRhoOutSqr(:,:,1) = tmpRho
      call denseSubtractDensityOfAtoms(q0, denseDesc%iAtomStart, &
          & deltaRhoOutSqr)
    end if

    call env%globalTimer%stopTimer(globalTimers%densityMatrix)

  end subroutine getSysDensityFromRealEigvecs


  !> Returns input charges for next SCC iteration.
  subroutine getReksNextInputCharges(orb, nIneqOrb, iEqOrbitals, qOutput,&
      & qOutRed, qInpRed, qDiffRed, sccErrorQ, sccTol, tConverged, iSccIter,&
      & minSccIter, maxSccIter, iGeoStep, tStopScc, eigvecs, reks)

    !> Atomic orbital data
    type(TOrbitals), intent(in) :: orb

    !> Total number of inequivalent atomic orbitals
    integer, intent(in) :: nIneqOrb

    !> Equivalence relations between orbitals
    integer, intent(in) :: iEqOrbitals(:,:,:)

    !> Output electrons
    real(dp), intent(in) :: qOutput(:,:,:)

    !> Output electrons reduced by unique orbital types
    real(dp), intent(inout) :: qOutRed(:)

    !> Equivalence reduced input charges
    real(dp), intent(inout) :: qInpRed(:)

    !> Difference between Output and input electrons
    real(dp), intent(inout) :: qDiffRed(:)

    !> SCC error
    real(dp), intent(out) :: sccErrorQ

    !> Tolerance on SCC charges between input and output
    real(dp), intent(in) :: sccTol

    !> Has the calculation converged>
    logical, intent(out) :: tConverged

    !> Number of current SCC step
    integer, intent(in) :: iSccIter

    !> minumum number of SCC iterations to perform
    integer, intent(in) :: minSccIter

    !> maximum number of SCC iterations before terminating loop
    integer, intent(in) :: maxSccIter

    !> Number of current geometry step
    integer, intent(in) :: iGeoStep

    !> Should the SCC loop stop
    logical, intent(in) :: tStopScc

    !> Eigenvectors on eixt
    real(dp), intent(inout) :: eigvecs(:,:,:)

    !> data type for REKS
    type(TReksCalc), intent(inout) :: reks

    call reduceReksCharges(orb, nIneqOrb, iEqOrbitals, qOutput, qOutRed)
    qDiffRed(:) = qOutRed - qInpRed
    sccErrorQ = maxval(abs(qDiffRed))

    tConverged = (sccErrorQ < sccTol) &
        & .and. (iSccIter >= minSccIter .or. (reks%guess == 2) .or. iGeoStep > 0)
    if ((.not. tConverged) .and. (iSccIter /= maxSccIter .and. .not. tStopScc)) then
      qInpRed(:) = qOutRed
      call guessNewEigvecs(eigvecs(:,:,1), reks%eigvecsFock)
    end if

  end subroutine getReksNextInputCharges


  !> Update delta density matrix rather than merely q for rangeseparation
  subroutine getReksNextInputDensity(sccErrorQ, sccTol, tConverged, &
      & iSccIter, minSccIter, maxSccIter, iGeoStep, tStopScc, &
      & eigvecs, deltaRhoOut, deltaRhoIn, deltaRhoDiff, reks)

    !> SCC error
    real(dp), intent(out) :: sccErrorQ

    !> Tolerance on SCC charges between input and output
    real(dp), intent(in) :: sccTol

    !> Has the calculation converged>
    logical, intent(out) :: tConverged

    !> Number of current SCC step
    integer, intent(in) :: iSccIter

    !> minumum number of SCC iterations to perform
    integer, intent(in) :: minSccIter

    !> maximum number of SCC iterations before terminating loop
    integer, intent(in) :: maxSccIter

    !> Number of current geometry step
    integer, intent(in) :: iGeoStep

    !> Should the SCC loop stop
    logical, intent(in) :: tStopScc

    !> Eigenvectors on eixt
    real(dp), intent(inout) :: eigvecs(:,:,:)

    !> delta density matrix for rangeseparated calculations
    real(dp), intent(inout) :: deltaRhoOut(:)

    !> delta density matrix as inpurt for next SCC cycle
    real(dp), target, intent(inout) :: deltaRhoIn(:)

    !> difference of delta density matrix in and out
    real(dp), intent(inout) :: deltaRhoDiff(:)

    !> data type for REKS
    type(TReksCalc), intent(inout) :: reks

    deltaRhoDiff(:) = deltaRhoOut - deltaRhoIn
    sccErrorQ = maxval(abs(deltaRhoDiff))

    tConverged = (sccErrorQ < sccTol)&
         & .and. (iSCCiter >= minSCCIter .or. (reks%guess == 2) .or. iGeoStep > 0)
    if ((.not. tConverged) .and. (iSCCiter /= maxSccIter .and. .not. tStopScc)) then
      deltaRhoIn(:) = deltaRhoOut
      call guessNewEigvecs(eigvecs(:,:,1), reks%eigvecsFock)
    end if

  end subroutine getReksNextInputDensity


  !> Reduce charges according to orbital equivalency rules.
  subroutine reduceReksCharges(orb, nIneqOrb, iEqOrbitals, qOutput, qOutRed)

    !> Atomic orbital information
    type(TOrbitals), intent(in) :: orb

    !> Total number of inequivalent atomic orbitals
    integer, intent(in) :: nIneqOrb

    !> Equivalence relations between orbitals
    integer, intent(in) :: iEqOrbitals(:,:,:)

    !> Output electrons
    real(dp), intent(in) :: qOutput(:,:,:)

    !> Reduction of atomic populations
    real(dp), intent(out) :: qOutRed(:)

    qOutRed(:) = 0.0_dp
    call orbitalEquiv_reduce(qOutput, iEqOrbitals, orb, qOutRed(1:nIneqOrb))

  end subroutine reduceReksCharges


  !> Calculate SSR state from SA-REKS states and state-interaction terms
  subroutine getStateInteraction(env, denseDesc, neighbourList, nNeighbourSK,&
      & iSparseStart, img2CentCell, coord, iAtInCentralRegion, eigenvecs,&
      & electronicSolver, eigen, qOutput, q0, tDipole, dipoleMoment, reks)

    !> Environment settings
    type(TEnvironment), intent(inout) :: env

    !> Dense matrix descriptor
    type(TDenseDescr), intent(in) :: denseDesc

    !> list of neighbours for each atom
    type(TNeighbourList), intent(in) :: neighbourList

    !> Number of neighbours for each of the atoms
    integer, intent(in) :: nNeighbourSK(:)

    !> Index array for the start of atomic blocks in sparse arrays
    integer, intent(in) :: iSparseStart(:,:)

    !> map from image atoms to the original unique atom
    integer, intent(in) :: img2CentCell(:)

    !> atomic coordinates
    real(dp), intent(in) :: coord(:,:)

    !> Atoms over which to sum the total energies
    integer, intent(in) :: iAtInCentralRegion(:)

    !> Eigenvectors on eixt
    real(dp), intent(in) :: eigenvecs(:,:,:)

    !> Electronic solver information
    type(TElectronicSolver), intent(inout) :: electronicSolver

    !> eigenvalues
    real(dp), intent(inout) :: eigen(:,:,:)

    !> Output electrons
    real(dp), intent(in) :: qOutput(:,:,:)

    !> reference atomic occupations
    real(dp), intent(in) :: q0(:,:,:)

    !> calculate an electric dipole?
    logical, intent(in) :: tDipole

    !> resulting dipole moment
    real(dp), allocatable, intent(inout) :: dipoleMoment(:)

    !> data type for REKS
    type(TReksCalc), intent(inout) :: reks

    call adjustEigenval(reks, eigen)

    if (reks%Efunction > 1) then
      call solveSecularEqn(env, denseDesc, neighbourList, nNeighbourSK, &
          & iSparseStart, img2CentCell, electronicSolver, eigenvecs, reks)
    else
      ! Get the dipole moment for single-state REKS case
      ! In this case dipole moment can be calculated w/o gradient result
      ! tDipole = (total charge = 0.0) * (non-periodic system) * (mulliken)
      if (tDipole) then
        call getDipoleMoment(qOutput, q0, coord, &
            & dipoleMoment, iAtInCentralRegion)
      end if
    end if


  end subroutine getStateInteraction


  !> get the energy-related properties; unrelaxed density matrix,
  !> dipole integral, transition dipole, oscillator strength
  subroutine getReksEnProperties(eigenvecs, coord0, reks)

    !> Eigenvectors on eixt
    real(dp), intent(inout) :: eigenvecs(:,:,:)

    !> central cell coordinates of atoms
    real(dp), intent(in) :: coord0(:,:)

    !> data type for REKS
    type(TReksCalc), intent(inout) :: reks

    real(dp), allocatable :: dipoleInt(:,:,:)

    integer :: ist, nstHalf, nOrb

    nOrb = size(eigenvecs,dim=1)
    nstHalf = reks%nstates * (reks%nstates - 1) / 2

    allocate(dipoleInt(nOrb,nOrb,3))

    ! Get the unrelaxed density matrix for SA-REKS or SSR state
    ! The matrix that used in this calculation is not relaxed density
    ! matrix, so this unrelaxed FONs are not equal to relaxed FONS,
    ! but this value is easy to calculate without the information of
    ! gradient. Therefore, we can easily guess the behavior of the states.
    if (reks%nstates > 1) then

      call getUnrelaxedDensMatAndTdp(eigenvecs(:,:,1), reks%overSqr, reks%rhoSqrL, &
          & reks%FONs, reks%eigvecsSSR, reks%Lpaired, reks%Nc, reks%Na, &
          & reks%rstate, reks%Lstate, reks%useSSR, reks%tTDP, reks%tSSR22, &
          & reks%tSSR44, reks%unrelRhoSqr, reks%unrelTdm)

      if (reks%tTDP) then
        call getDipoleIntegral(coord0, reks%overSqr, reks%getAtomIndex, dipoleInt)
        ! Get the transition dipole moment between states
        ! For (SI-)SA-REKS dipole moment requires gradient info.
        ! But TDP use only zero-th part without gradient info.
        do ist = 1, nstHalf
          call getDipoleMomentMatrix(reks%unrelTdm(:,:,ist), dipoleInt, reks%tdp(:,ist))
        end do
        call writeReksTDP(reks%tdp)
        call getReksOsc(reks%tdp, reks%energy)
      end if

    end if

  end subroutine getReksEnProperties


end module dftbp_main<|MERGE_RESOLUTION|>--- conflicted
+++ resolved
@@ -779,14 +779,6 @@
     end if
 
     if (tPpRPA) then
-<<<<<<< HEAD
-      call ppRPAenergies(denseDesc, eigvecsReal, eigen(:,1,:), sccCalc,&
-          & RPA%nexc, RPA%sym, RPA%hhubbard, SSqrReal, species, nEl(1), neighbourList%iNeighbour,&
-          & img2CentCell, orb)
-    end if
-
-    if (tXlbomd) then
-=======
       call unpackHS(SSqrReal, over, neighbourList%iNeighbour, nNeighbourSK, denseDesc%iAtomStart,&
           & iSparseStart, img2CentCell)
       call blockSymmetrizeHS(SSqrReal, denseDesc%iAtomStart)
@@ -800,7 +792,6 @@
     end if
 
     if (isXlbomd) then
->>>>>>> 06996e67
       call getXlbomdCharges(xlbomdIntegrator, qOutRed, pChrgMixer, orb, nIneqOrb, iEqOrbitals,&
           & qInput, qInpRed, iEqBlockDftbU, qBlockIn, species0, nUJ, iUJ, niUJ, iEqBlockDftbuLs,&
           & qiBlockIn, iEqBlockOnSite, iEqBlockOnSiteLS)
