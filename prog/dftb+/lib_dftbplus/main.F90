!--------------------------------------------------------------------------------------------------!
!  DFTB+: general package for performing fast atomistic simulations                                !
!  Copyright (C) 2006 - 2020  DFTB+ developers group                                               !
!                                                                                                  !
!  See the LICENSE file for terms of usage and distribution.                                       !
!--------------------------------------------------------------------------------------------------!

#:include 'common.fypp'

!> The main routines for DFTB+
module dftbp_main
#:if WITH_MPI
  use dftbp_mpifx
#:endif
#:if WITH_SCALAPACK
  use dftbp_scalapackfx
  use dftbp_scalafxext
#:endif
#:if WITH_SOCKETS
  use dftbp_ipisocket, only : IpiSocketComm
#:endif
  use dftbp_elecsolvers, only : TElectronicSolver, electronicSolverTypes
  use dftbp_assert
  use dftbp_constants
  use dftbp_globalenv
  use dftbp_environment
  use dftbp_densedescr
  use dftbp_inputdata
  use dftbp_hamiltoniantypes
  use dftbp_nonscc
  use dftbp_eigenvects
  use dftbp_repulsive
  use dftbp_etemp
  use dftbp_populations
  use dftbp_densitymatrix
  use dftbp_forces
  use dftbp_stress
  use dftbp_scc
  use dftbp_sccinit
  use dftbp_onsitecorrection
  use dftbp_externalcharges
  use dftbp_periodic
  use dftbp_mixer
  use dftbp_geoopt
  use dftbp_numderivs2
  use dftbp_spin
  use dftbp_dftbplusu
  use dftbp_mdcommon
  use dftbp_energies
  use dftbp_potentials
  use dftbp_orbitalequiv
  use dftbp_parser
  use dftbp_sparse2dense
#:if not WITH_SCALAPACK
  use dftbp_blasroutines, only : symm, hemm
#:endif
  use dftbp_hsdutils
  use dftbp_charmanip
  use dftbp_shift
  use dftbp_spinorbit
  use dftbp_angmomentum
  use dftbp_elecconstraints
  use dftbp_pmlocalisation, only : TPipekMezey
  use dftbp_linresp
  use dftbp_pprpa, only : ppRPAenergies
#:if WITH_ARPACK
  use dftbp_RS_LinearResponse
#:endif
  use dftbp_mainio
  use dftbp_commontypes
  use dftbp_dispersions, only : TDispersionIface
  use dftbp_solvation, only : TSolvation
  use dftbp_cm5, only : TChargeModel5
  use dftbp_xmlf90
  use dftbp_thirdorder, only : TThirdOrder
  use dftbp_rangeseparated, only : TRangeSepFunc
  use dftbp_simplealgebra
  use dftbp_message
  use dftbp_repcont
  use dftbp_halogenx
  use dftbp_xlbomd
  use dftbp_slakocont
  use dftbp_linkedlist
  use dftbp_lapackroutines
  use dftbp_mdcommon
  use dftbp_mdintegrator
  use dftbp_tempprofile
  use dftbp_elstatpot, only : TElStatPotentials
  use dftbp_elstattypes, only : elstatTypes
  use dftbp_forcetypes, only : forceTypes
  use dftbp_initprogram, only : TRefExtPot
  use dftbp_qdepextpotproxy, only : TQDepExtPotProxy
  use dftbp_taggedoutput, only : TTaggedWriter
  use dftbp_reks
  use dftbp_plumed, only : TPlumedCalc, TPlumedCalc_final
#:if WITH_TRANSPORT
  use libnegf_vars, only : TTransPar
  use negf_int
#:endif
  use poisson_init
  use dftbp_transportio

  implicit none
  private

  public :: runDftbPlus
  public :: processGeometry

  !> O(N^2) density matrix creation
  logical, parameter :: tDensON2 = .false.

  !> Should further output be appended to detailed.out?
  logical, parameter :: tAppendDetailedOut = .false.


contains

  !> The main DFTB program itself
  subroutine runDftbPlus(env)
    use dftbp_initprogram

    !> Environment settings
    type(TEnvironment), intent(inout) :: env

    !> Geometry steps so far
    integer :: iGeoStep

    !> Lattice geometry steps so far
    integer :: iLatGeoStep

    !> Do we have the final geometry?
    logical :: tGeomEnd

    !> do we take an optimization step on the lattice or the internal coordinates if optimizing both
    !> in a periodic geometry
    logical :: tCoordStep

    !> if scc/geometry driver should be stopped
    logical :: tStopScc, tStopDriver

    !> locality measure for the wavefunction
    real(dp) :: localisation

    !> flag to write out geometries (and charge data if scc) when moving atoms about - in the case
    !> of drivers like conjugate gradient/steepest descent the geometries are written anyway
    logical :: tWriteRestart

    !> lattice vectors returned by the optimizer
    real(dp) :: constrLatDerivs(9)

    !> MD instantaneous thermal energy
    real(dp) :: tempIon

    !> Whether charges should be written
    logical :: tWriteCharges

    logical :: tExitGeoOpt


    call initGeoOptParameters(tCoordOpt, nGeoSteps, tGeomEnd, tCoordStep, tStopDriver, iGeoStep,&
        & iLatGeoStep)

    ! If the geometry is periodic, need to update lattice information in geometry loop
    tLatticeChanged = tPeriodic

    ! As first geometry iteration, require updates for coordinates in dependent routines
    tCoordsChanged = .true.

    ! Main geometry loop
    geoOpt: do iGeoStep = 0, nGeoSteps
      tWriteRestart = env%tGlobalMaster&
          & .and. needsRestartWriting(isGeoOpt, tMd, iGeoStep, nGeoSteps, restartFreq)
      call printGeoStepInfo(tCoordOpt, tLatOpt, iLatGeoStep, iGeoStep)
      call processGeometry(env, iGeoStep, iLatGeoStep, tWriteRestart, tStopDriver, tStopScc,&
          & tExitGeoOpt)
      if (tExitGeoOpt) then
        exit geoOpt
      end if
      call postProcessDerivs(derivs, conAtom, conVec, tLatOpt, totalLatDeriv, extLatDerivs,&
          & normOrigLatVec, tLatOptFixAng, tLatOptFixLen, tLatOptIsotropic, constrLatDerivs)
      call printMaxForces(derivs, constrLatDerivs, tCoordOpt, tLatOpt, indMovedAtom)
    #:if WITH_SOCKETS
      if (tSocket) then
        call sendEnergyAndForces(env, socket, energy, TS, derivs, totalStress, cellVol)
      end if
    #:endif
      tWriteCharges = tWriteRestart .and. tMulliken .and. tSccCalc .and. .not. tDerivs&
          & .and. maxSccIter > 1
      if (tWriteCharges) then
        call writeCharges(fCharges, tWriteChrgAscii, orb, qInput, qBlockIn, qiBlockIn, deltaRhoIn)
      end if

      if (tForces) then
        call getNextGeometry(env, iGeoStep, tWriteRestart, constrLatDerivs, tCoordStep, tGeomEnd,&
            & tStopDriver, iLatGeoStep, tempIon, tExitGeoOpt)
        if (tExitGeoOpt) then
          exit geoOpt
        end if
      end if

      if (tWriteDetailedOut .and. tMd) then
        call writeDetailedOut4(fdDetailedOut, energy, tempIon)
      end if

      if (tGeomEnd) then
        call env%globalTimer%stopTimer(globalTimers%postSCC)
        exit geoOpt
      end if

      tStopDriver = tStopScc .or. tStopDriver .or. hasStopFile(fStopDriver)
      if (tStopDriver) then
        call env%globalTimer%stopTimer(globalTimers%postSCC)
        exit geoOpt
      end if
      call env%globalTimer%stopTimer(globalTimers%postSCC)
    end do geoOpt

    call env%globalTimer%startTimer(globalTimers%postGeoOpt)

  #:if WITH_SOCKETS
    if (tSocket .and. env%tGlobalMaster) then
      call socket%shutdown()
    end if
  #:endif

    if (allocated(plumedCalc)) then
      call TPlumedCalc_final(plumedCalc)
    end if

    tGeomEnd = tMD .or. tGeomEnd .or. tDerivs

    if (env%tGlobalMaster) then
      if (tWriteDetailedOut) then
        call writeDetailedOut5(fdDetailedOut, isGeoOpt, tGeomEnd, tMd, tDerivs, tEField, absEField,&
            & dipoleMoment)
      end if

      call writeFinalDriverStatus(isGeoOpt, tGeomEnd, tMd, tDerivs)

      if (tMD) then
        call writeMdOut3(fdMd, mdOut)
      end if
    end if

    if (env%tGlobalMaster .and. tDerivs) then
      call getHessianMatrix(derivDriver, pDynMatrix)
      call writeHessianOut(hessianOut, pDynMatrix)
    else
      nullify(pDynMatrix)
    end if

    if (tWriteShifts) then
      call writeShifts(fShifts, orb, potential%intShell)
    endif

  #:if WITH_TRANSPORT
    if (tContCalc) then
      ! Note: shift and charges are saved in QM representation (not UD)
      call writeContactShifts(transpar%contacts(transpar%taskContInd)%name, orb, &
          & potential%intShell, qOutput, Ef, potential%intBlock, qBlockOut,&
          & .not.transpar%tWriteBinShift)
    end if

    if (tLocalCurrents) then
      call local_currents(env, parallelKS%localKS, ham, over, neighbourList, nNeighbourSK,&
          & cutOff%skCutoff, denseDesc%iAtomStart, iSparseStart, img2CentCell, iCellVec, cellVec,&
          & rCellVec, orb, kPoint, kWeight, coord0Fold, species0, speciesName, mu, lCurrArray)
    end if

    if (tTunn) then
      call calc_current(env, parallelKS%localKS, ham, over, neighbourList%iNeighbour, nNeighbourSK,&
          & densedesc%iAtomStart, iSparseStart, img2CentCell, iCellVec, cellVec, orb, kPoint,&
          & kWeight, tunneling, current, ldos, leadCurrents, writeTunn, tWriteLDOS,&
          & regionLabelLDOS, mu)
    end if

  #:endif

    if (allocated(pipekMezey)) then
      ! NOTE: the canonical DFTB ground state orbitals are over-written after this point
      if (withMpi) then
        call error("Pipek-Mezey localisation does not yet work with MPI")
      end if
      if (nSpin > 2) then
        call error("Pipek-Mezey localisation not implemented for non-colinear DFTB")
      end if
      call calcPipekMezeyLocalisation(env, pipekMezey, tPrintEigvecsTxt, nEl, filling, over,&
          & kPoint, neighbourList, nNeighbourSk, denseDesc, iSparseStart, img2CentCell, iCellVec,&
          & cellVec, runId, orb, species, speciesName, parallelKS, localisation, eigvecsReal,&
          & SSqrReal, eigvecsCplx, SSqrCplx, tHelical, coord)
    end if

    if (tWriteAutotest) then
      if (tPeriodic) then
        cellVol = abs(determinant33(latVec))
        energy%EGibbs = energy%EMermin + extPressure * cellVol
      end if
      call writeAutotestTag(autotestTag, tPeriodic, cellVol, tMulliken, qOutput, derivs,&
          & chrgForces, excitedDerivs, tStress, totalStress, pDynMatrix, energy, extPressure,&
          & coord0, tLocalise, localisation, esp, taggedWriter, tunneling, ldos, tDefinedFreeE,&
          & lCurrArray)
    end if
    if (tWriteResultsTag) then
      call writeResultsTag(resultsTag, energy, derivs, chrgForces, nEl, Ef, eigen, filling,&
          & electronicSolver, tStress, totalStress, pDynMatrix, tPeriodic, cellVol, tMulliken,&
          & qOutput, q0, taggedWriter, tDefinedFreeE, cm5Cont)
    end if
    if (tWriteDetailedXML) then
      call writeDetailedXml(runId, speciesName, species0, pCoord0Out, tPeriodic, tHelical, latVec,&
          & origin, tRealHS, nKPoint, nSpin, size(eigen, dim=1), nOrb, kPoint, kWeight, filling,&
          & occNatural)
    end if

    call env%globalTimer%stopTimer(globalTimers%postGeoOpt)

    if (tPoisson) then
      call poiss_destroy(env)
    end if
  #:if WITH_TRANSPORT
    if (electronicSolver%iSolver == electronicSolverTypes%GF) then
      call negf_destroy()
    end if
  #:endif

  end subroutine runDftbPlus


  !> Process current geometry
  subroutine processGeometry(env, iGeoStep, iLatGeoStep, tWriteRestart, tStopDriver, tStopScc,&
      & tExitGeoOpt)
    use dftbp_initprogram

    !> Environment settings
    type(TEnvironment), intent(inout) :: env

    !> Current geometry step
    integer, intent(in) :: iGeoStep

    !> Current lattice step
    integer, intent(in) :: iLatGeoStep

    !> flag to write out geometries (and charge data if scc)
    logical, intent(in) :: tWriteRestart

    !> if scc/geometry driver should be stopped
    logical, intent(inout) :: tStopDriver

    !> if scc driver should be stopped
    logical, intent(out) :: tStopScc

    !> Whether main code should exit the geometry optimisation loop
    logical, intent(out) :: tExitGeoOpt

    ! Charge error in the last iterations
    real(dp) :: sccErrorQ, diffElec

    ! Loop variables
    integer :: iSccIter

    ! energy in previous scc cycles
    real(dp) :: Eold

    ! whether scc converged
    logical :: tConverged

    ! Whether scc restart info should be written in current iteration
    logical :: tWriteSccRestart

    ! Charge difference
    real(dp), allocatable :: dQ(:,:,:)

    ! loop index
    integer :: iSpin

    call env%globalTimer%startTimer(globalTimers%preSccInit)

    if (allocated(qDepExtPot)) then
      allocate(dQ(orb%mShell, nAtom, nSpin))
    end if

    call electronicSolver%reset()
    tExitGeoOpt = .false.

    if (tMD .and. tWriteRestart) then
      call writeMdOut1(fdMd, mdOut, iGeoStep, pMDIntegrator)
    end if

    if (tLatticeChanged) then
      call handleLatticeChange(latVec, sccCalc, tStress, extPressure, cutOff%mCutOff, dispersion,&
          & solvation, cm5Cont, recVec, invLatVec, cellVol, recCellVol, extLatDerivs, cellVec,&
          & rCellVec)
    end if

    if (tCoordsChanged) then
      call handleCoordinateChange(env, coord0, latVec, invLatVec, species0, cutOff, orb,&
          & tPeriodic, tHelical, sccCalc, dispersion, solvation, thirdOrd, rangeSep, reks,&
          & img2CentCell, iCellVec, neighbourList, nAllAtom, coord0Fold, coord, species, rCellVec,&
          & nNeighbourSk, nNeighbourRep, nNeighbourLC, ham, over, H0, rhoPrim, iRhoPrim, iHam,&
          & ERhoPrim, iSparseStart, tPoisson, cm5Cont)
    end if

    #:if WITH_TRANSPORT
      if (tNegf) then
        call initNegfStuff(denseDesc, transpar, ginfo, neighbourList, nNeighbourSK, img2CentCell,&
            & orb)
      end if
    #:endif

    if (tSccCalc .and. .not.allocated(reks)) then
      call reset(pChrgMixer, nMixElements)
    end if

    if (electronicSolver%isElsiSolver .and. .not. tLargeDenseMatrices) then
      call electronicSolver%elsi%updateGeometry(env, neighbourList, nNeighbourSK,&
          & denseDesc%iAtomStart, iSparseStart, img2CentCell)
    end if

    call env%globalTimer%startTimer(globalTimers%sparseH0S)
    select case(hamiltonianType)
    case default
      call error("Invalid Hamiltonian")
    case(hamiltonianTypes%dftb)
      call buildH0(env, H0, skHamCont, atomEigVal, coord, nNeighbourSk, neighbourList%iNeighbour,&
          & species, iSparseStart, orb)
      call buildS(env, over, skOverCont, coord, nNeighbourSk, neighbourList%iNeighbour, species,&
          & iSparseStart, orb)
    case(hamiltonianTypes%xtb)
      ! TODO
      call error("xTB calculation currently not supported")
    end select
    call env%globalTimer%stopTimer(globalTimers%sparseH0S)

    if (tSetFillingTemp) then
      call temperatureProfile%getTemperature(tempElec)
    end if

    call electronicSolver%updateElectronicTemp(tempElec)

    call calcRepulsiveEnergy(coord, species, img2CentCell, nNeighbourRep, neighbourList,&
        & pRepCont, energy%atomRep, energy%ERep, iAtInCentralRegion)

    if (tDispersion) then
      call calcDispersionEnergy(dispersion, energy%atomDisp, energy%Edisp, iAtInCentralRegion)
    end if

    if (allocated(halogenXCorrection)) then
      call halogenXCorrection%getEnergies(energy%atomHalogenX, coord, species, neighbourList,&
          & img2CentCell)
      energy%EHalogenX = sum(energy%atomHalogenX(iAtInCentralRegion))
    end if

    call resetExternalPotentials(refExtPot, potential)

    if (tReadShifts) then
      call readShifts(fShifts, orb, nAtom, nSpin, potential%extShell)
    end if

    call setUpExternalElectricField(tEField, tTDEField, tPeriodic, EFieldStrength,&
        & EFieldVector, EFieldOmega, EFieldPhase, neighbourList, nNeighbourSk, iCellVec,&
        & img2CentCell, cellVec, deltaT, iGeoStep, coord0Fold, coord, potential%extAtom(:,1),&
        & potential%extGrad, EField, absEField)

    call mergeExternalPotentials(orb, species, potential)

    ! For non-scc calculations with transport only, jump out of geometry loop
    if (electronicSolver%iSolver == electronicSolverTypes%OnlyTransport) then
      if (tWriteDetailedOut) then
        call openDetailedOut(fdDetailedOut, userOut, tAppendDetailedOut, iGeoStep, 1)
      end if
      ! We need to define hamltonian by adding the potential
      call getSccHamiltonian(H0, over, nNeighbourSK, neighbourList, species, orb, iSparseStart,&
          & img2CentCell, potential, ham, iHam)
      tExitGeoOpt = .true.
      return
    end if

    if (electronicSolver%iSolver == electronicSolverTypes%pexsi) then
      call electronicSolver%elsi%initPexsiDeltaVRanges(tSccCalc, potential)
    end if

    if (allocated(reks)) then
      call initReksSccLoop(tSccCalc, tConverged, reks)
    else
      call initSccLoop(tSccCalc, xlbomdIntegrator, minSccIter, maxSccIter, sccTol, tConverged,&
          & tNegf)
    end if

    call env%globalTimer%stopTimer(globalTimers%preSccInit)

    call env%globalTimer%startTimer(globalTimers%scc)

    REKS_SCC: if (allocated(reks)) then

      lpSCC_REKS: do iSccIter = 1, maxSccIter

        if (iSccIter == 1) then
          call getReksInitialSettings(env, denseDesc, h0, over, neighbourList, nNeighbourSK,&
              & iSparseStart, img2CentCell, electronicSolver, HSqrReal, SSqrReal, eigvecsReal,&
              & eigen, reks)
        end if

        call getDensityLFromRealEigvecs(env, denseDesc, neighbourList, nNeighbourSK, iSparseStart,&
            & img2CentCell, orb, eigvecsReal, q0, reks)
        call getMullikenPopulationL(env, denseDesc, neighbourList, nNeighbourSK, img2CentCell,&
            & iSparseStart, orb, over, reks)

        call getHamiltonianLandEnergyL(env, denseDesc, sccCalc, orb, species, neighbourList,&
            & nNeighbourSK, iSparseStart, img2CentCell, electrostatics, H0, over, spinW, cellVol, &
            & extPressure, energy, q0, iAtInCentralRegion, thirdOrd, rangeSep, nNeighbourLC, reks)
        call optimizeFONsAndWeights(eigvecsReal, filling, energy, reks)

        call getFockandDiag(env, denseDesc, neighbourList, nNeighbourSK, iSparseStart,&
            & img2CentCell, eigvecsReal, electronicSolver, eigen, reks)

        call getSysDensityFromRealEigvecs(env, denseDesc, neighbourList, nNeighbourSK,&
            & iSparseStart, img2CentCell, orb, eigvecsReal, filling, rhoPrim, q0, deltaRhoOutSqr,&
            & reks)
        call getMullikenPopulation(rhoPrim, over, orb, neighbourList, nNeighbourSK, img2CentCell,&
            & iSparseStart, qOutput, iRhoPrim=iRhoPrim, qBlock=qBlockOut, qiBlock=qiBlockOut)

        ! check charge convergece and guess new eigenvectors
        tStopScc = hasStopFile(fStopScc)
        if (tRangeSep) then
          call getReksNextInputDensity(sccErrorQ, sccTol, tConverged, iSccIter, minSccIter,&
              & maxSccIter, iGeoStep, tStopScc, eigvecsReal, deltaRhoOut, deltaRhoIn, deltaRhoDiff,&
              & reks)
        else
          call getReksNextInputCharges(orb, nIneqOrb, iEqOrbitals, qOutput, qOutRed, qInpRed,&
              & qDiffRed, sccErrorQ, sccTol, tConverged, iSccIter, minSccIter, maxSccIter,&
              & iGeoStep, tStopScc, eigvecsReal, reks)
        end if

        call getSccInfo(iSccIter, energy%Etotal, Eold, diffElec)
        call printReksSccInfo(iSccIter, energy%Etotal, diffElec, sccErrorQ, reks)

        if (tConverged .or. tStopScc) then

          call printReksSAInfo(reks, energy%Etotal)

          call getStateInteraction(env, denseDesc, neighbourList, nNeighbourSK, iSparseStart,&
              & img2CentCell, coord, iAtInCentralRegion, eigvecsReal, electronicSolver, eigen,&
              & qOutput, q0, tDipole, dipoleMoment, reks)

          call getReksEnProperties(eigvecsReal, coord0, reks)

          if (tWriteDetailedOut) then
            ! In this routine the correct Etotal is evaluated.
            ! If TargetStateL > 0, certain microstate
            ! is optimized. If not, SSR state is optimized.
            call openDetailedOut(fdDetailedOut, userOut, tAppendDetailedOut, iGeoStep, iSccIter)
            call writeReksDetailedOut1(fdDetailedOut, nGeoSteps, iGeoStep, tMD, tDerivs, tCoordOpt,&
                & tLatOpt, iLatGeoStep, iSccIter, energy, diffElec, sccErrorQ, indMovedAtom,&
                & pCoord0Out, q0, qOutput, orb, species, tPrintMulliken, extPressure, cellVol,&
                & tAtomicEnergy, tDispersion, tPeriodic, tSccCalc, invLatVec, kPoint,&
                & iAtInCentralRegion, electronicSolver, tDefinedFreeE, reks, allocated(thirdOrd),&
                & tRangeSep)
          end if
          if (tWriteBandDat) then
            call writeBandOut(bandOut, eigen, filling, kWeight)
          end if

          exit lpSCC_REKS
        end if
      end do lpSCC_REKS

    else ! not REKS_SCC

      ! Standard spin free or unrestricted DFTB

      lpSCC: do iSccIter = 1, maxSccIter

        call resetInternalPotentials(tDualSpinOrbit, xi, orb, species, potential)

        if (tSccCalc) then

          call getChargePerShell(qInput, orb, species, chargePerShell)

        #:if WITH_TRANSPORT
          ! Overrides input charges with uploaded contact charges
          if (tUpload) then
            call overrideContactCharges(qInput, chargeUp, transpar, qBlockIn, blockUp)
          end if
        #:endif

          call addChargePotentials(env, sccCalc, qInput, q0, chargePerShell, orb, species,&
              & neighbourList, img2CentCell, spinW, solvation, thirdOrd, potential,&
              & electrostatics, tPoisson, tUpload, shiftPerLUp)

          call addBlockChargePotentials(qBlockIn, qiBlockIn, tDftbU, tImHam, species, orb,&
              & nDftbUFunc, UJ, nUJ, iUJ, niUJ, potential)

          if (allocated(onSiteElements) .and. (iSCCIter > 1 .or. tReadChrg)) then
            call addOnsShift(potential%intBlock, potential%iOrbitalBlock, qBlockIn, qiBlockIn, q0,&
                & onSiteElements, species, orb)
          end if

        end if

        ! All potentials are added up into intBlock
        potential%intBlock = potential%intBlock + potential%extBlock

        if (allocated(qDepExtPot)) then
          call getChargePerShell(qInput, orb, species, dQ, qRef=q0)
          call qDepExtPot%addPotential(sum(dQ(:,:,1), dim=1), dQ(:,:,1), orb, species,&
              & potential%intBlock)
        end if

        if (electronicSolver%iSolver == electronicSolverTypes%pexsi .and. tSccCalc) then
          call electronicSolver%elsi%updatePexsiDeltaVRanges(potential)
        end if

        call getSccHamiltonian(H0, over, nNeighbourSK, neighbourList, species, orb, iSparseStart,&
            & img2CentCell, potential, ham, iHam)

        if (tWriteRealHS .or. tWriteHS .and. any(electronicSolver%iSolver ==&
            & [electronicSolverTypes%qr, electronicSolverTypes%divideandconquer,&
            & electronicSolverTypes%relativelyrobust, electronicSolverTypes%magma_gvd])) then
          call writeHSAndStop(env, tWriteHS, tWriteRealHS, tRealHS, over, neighbourList,&
              & nNeighbourSK, denseDesc%iAtomStart, iSparseStart, img2CentCell, kPoint, iCellVec,&
              & cellVec, ham, iHam)
        end if

        call convertToUpDownRepr(ham, iHam)

        call getDensity(env, iSccIter, denseDesc, ham, over, neighbourList, nNeighbourSk,&
            & iSparseStart, img2CentCell, iCellVec, cellVec, kPoint, kWeight, orb, tHelical,&
            & coord, species, electronicSolver, tRealHS, tSpinSharedEf, tSpinOrbit, tDualSpinOrbit,&
            & tFillKSep, tFixEf, tMulliken, iDistribFn, tempElec, nEl, parallelKS, Ef, mu, energy,&
            & rangeSep, eigen, filling, rhoPrim, Eband, TS, E0, iHam, xi, orbitalL, HSqrReal,&
            & SSqrReal, eigvecsReal, iRhoPrim, HSqrCplx, SSqrCplx, eigvecsCplx, rhoSqrReal,&
            & deltaRhoInSqr, deltaRhoOutSqr, qOutput, nNeighbourLC, tLargeDenseMatrices)

        !> For rangeseparated calculations deduct atomic charges from deltaRho
        if (tRangeSep) then
          select case(nSpin)
          case(2)
            do iSpin = 1, 2
              call denseSubtractDensityOfAtoms(q0, denseDesc%iAtomStart, deltaRhoOutSqr, iSpin)
            end do
          case(1)
            call denseSubtractDensityOfAtoms(q0, denseDesc%iAtomStart, deltaRhoOutSqr)
          case default
            call error("Range separation not implemented for non-colinear spin")
          end select
        end if

        if (tWriteBandDat) then
          call writeBandOut(bandOut, eigen, filling, kWeight)
        end if

        if (tMulliken) then
          call getMullikenPopulation(rhoPrim, over, orb, neighbourList, nNeighbourSk, img2CentCell,&
              & iSparseStart, qOutput, iRhoPrim=iRhoPrim, qBlock=qBlockOut, qiBlock=qiBlockOut)
        end if

      #:if WITH_TRANSPORT
        ! Override charges with uploaded contact charges
        if (tUpload) then
          call overrideContactCharges(qOutput, chargeUp, transpar, qBlockIn, blockUp)
        end if
      #:endif

        ! For non-dual spin-orbit orbitalL is determined during getDensity() call above
        if (tDualSpinOrbit) then
          call getLDual(orbitalL, qiBlockOut, orb, species)
        end if

        ! Note: if XLBOMD is active, potential created with input charges is needed later,
        ! therefore it should not be overwritten here.
        if (tSccCalc .and. .not. isXlbomd) then
          call resetInternalPotentials(tDualSpinOrbit, xi, orb, species, potential)
          call getChargePerShell(qOutput, orb, species, chargePerShell)

          call addChargePotentials(env, sccCalc, qOutput, q0, chargePerShell, orb, species,&
              & neighbourList, img2CentCell, spinW, solvation, thirdOrd, potential, electrostatics,&
              & tPoissonTwice, tUpload, shiftPerLUp)

          call addBlockChargePotentials(qBlockOut, qiBlockOut, tDftbU, tImHam, species, orb,&
              & nDftbUFunc, UJ, nUJ, iUJ, niUJ, potential)

          if (allocated(onSiteElements)) then
            call addOnsShift(potential%intBlock, potential%iOrbitalBlock, qBlockOut, qiBlockOut,&
                & q0, onSiteElements, species, orb)
          end if

          potential%intBlock = potential%intBlock + potential%extBlock
        end if

        if (allocated(qDepExtPot)) then
          call getChargePerShell(qOutput, orb, species, dQ, qRef=q0)
          call qDepExtPot%addPotential(sum(dQ(:,:,1), dim=1), dQ(:,:,1), orb, species,&
              & potential%intBlock)
        end if

        call getEnergies(sccCalc, qOutput, q0, chargePerShell, species, tExtField, isXlbomd,&
            & tDftbU, tDualSpinOrbit, rhoPrim, H0, orb, neighbourList, nNeighbourSk, img2CentCell,&
            & iSparseStart, cellVol, extPressure, TS, potential, energy, thirdOrd, solvation,&
            & rangeSep, qDepExtPot, qBlockOut, qiBlockOut, nDftbUFunc, UJ, nUJ, iUJ, niUJ, xi,&
            & iAtInCentralRegion, tFixEf, Ef, onSiteElements)

        tStopScc = hasStopFile(fStopScc)

        ! Mix charges Input/Output
        if (tSccCalc) then
          if(.not. tRangeSep) then
            call getNextInputCharges(env, pChrgMixer, qOutput, qOutRed, orb, nIneqOrb, iEqOrbitals,&
                & iGeoStep, iSccIter, minSccIter, maxSccIter, sccTol, tStopScc, tMixBlockCharges,&
                & tReadChrg, qInput, qInpRed, sccErrorQ, tConverged, qBlockOut, iEqBlockDftbU,&
                & qBlockIn, qiBlockOut, iEqBlockDftbULS, species0, nUJ, iUJ, niUJ, qiBlockIn,&
                & iEqBlockOnSite, iEqBlockOnSiteLS)
          else
            call getNextInputDensity(SSqrReal, over, neighbourList, nNeighbourSK,&
                & denseDesc%iAtomStart, iSparseStart, img2CentCell, pChrgMixer, qOutput, orb,&
                & tHelical, species, coord, iGeoStep, iSccIter, minSccIter, maxSccIter, sccTol,&
                & tStopScc, tReadChrg, q0, qInput, sccErrorQ, tConverged, deltaRhoOut, deltaRhoIn,&
                & deltaRhoDiff, qBlockIn, qBlockOut)
          end if

          call getSccInfo(iSccIter, energy%Eelec, Eold, diffElec)
          if (tNegf) then
            call printSccHeader()
          end if
          call printSccInfo(tDftbU, iSccIter, energy%Eelec, diffElec, sccErrorQ)

          if (tNegf) then
            call printBlankLine()
          end if

          tWriteSccRestart = env%tGlobalMaster .and. &
              & needsSccRestartWriting(restartFreq, iGeoStep, iSccIter, minSccIter, maxSccIter,&
              & tMd, isGeoOpt, tDerivs, tConverged, tReadChrg, tStopScc)
          if (tWriteSccRestart) then
            call writeCharges(fCharges, tWriteChrgAscii, orb, qInput, qBlockIn, qiBlockIn,&
                & deltaRhoIn)
          end if
        end if

        if (tWriteDetailedOut) then
          call openDetailedOut(fdDetailedOut, userOut, tAppendDetailedOut, iGeoStep, iSccIter)
          call writeDetailedOut1(fdDetailedOut, iDistribFn, nGeoSteps, iGeoStep, tMD, tDerivs,&
              & tCoordOpt, tLatOpt, iLatGeoStep, iSccIter, energy, diffElec, sccErrorQ,&
              & indMovedAtom, pCoord0Out, q0, qInput, qOutput, eigen, filling, orb, species,&
              & tDFTBU, tImHam.or.tSpinOrbit, tPrintMulliken, orbitalL, qBlockOut, Ef, Eband, TS,&
              & E0, extPressure, cellVol, tAtomicEnergy, tDispersion, tEField, tPeriodic, nSpin,&
              & tSpin, tSpinOrbit, tSccCalc, allocated(onSiteElements), tNegf, invLatVec, kPoint,&
              & iAtInCentralRegion, electronicSolver, tDefinedFreeE, allocated(halogenXCorrection),&
              & tRangeSep, allocated(thirdOrd), allocated(solvation), cm5Cont)
        end if

        if (tConverged .or. tStopScc) then
          exit lpSCC
        end if

      end do lpSCC

    end if REKS_SCC

    call env%globalTimer%stopTimer(globalTimers%scc)

    if (tPoisson) then
      call poiss_savepotential(env)
    end if

    call env%globalTimer%startTimer(globalTimers%postSCC)

    if (isLinResp .and. .not. tRS_LinResp) then
      if (withMpi) then
        call error("Linear response calc. does not work with MPI yet")
      end if
      if (allocated(solvation)) then
        call error("Solvation model do not work with linear response yet.")
      end if
      call ensureLinRespConditions(t3rd, tRealHS, tPeriodic, tCasidaForces)
      call calculateLinRespExcitations(env, lresp, parallelKS, sccCalc, qOutput, q0, over,&
          & eigvecsReal, eigen(:,1,:), filling(:,1,:), coord, species, speciesName, orb, tHelical,&
          & skHamCont, skOverCont, autotestTag, taggedWriter, runId, neighbourList, nNeighbourSK,&
          & denseDesc, iSparseStart, img2CentCell, tWriteAutotest, tCasidaForces, tLinRespZVect,&
          & tPrintExcitedEigvecs, tPrintEigvecsTxt, nonSccDeriv, energy, energiesCasida, SSqrReal,&
          & rhoSqrReal, excitedDerivs, dQAtomEx, occNatural)
    end if

    if (tRS_LinResp) then
      if (withMpi) then
        call error("Linear response calc. does not work with MPI yet")
      end if
      @:ASSERT((.not. tPeriodic) .and. (.not. t3rdFull))
      call ensureLinRespConditions(t3rd, tRealHS, tPeriodic, tCasidaForces)
      call calculateLinRespExcitations_RS(env, lresp, parallelKS, sccCalc, qOutput, q0, over,&
          & eigvecsReal, eigen(:,1,:), filling(:,1,:), coord0, species, speciesName, orb,&
          & skHamCont, skOverCont, autotestTag, taggedWriter, runId, neighbourList, nNeighbourSK,&
          & denseDesc, iSparseStart, img2CentCell, tWriteAutotest, tCasidaForces, tLinRespZVect,&
          & tPrintExcitedEigvecs, tPrintEigvecsTxt, nonSccDeriv, energy, energiesCasida, SSqrReal,&
          & deltaRhoOutSqr, excitedDerivs, dQAtomEx, occNatural, rangeSep)
    end if

    if (allocated(ppRPA)) then
      call unpackHS(SSqrReal, over, neighbourList%iNeighbour, nNeighbourSK, denseDesc%iAtomStart,&
          & iSparseStart, img2CentCell)
      call blockSymmetrizeHS(SSqrReal, denseDesc%iAtomStart)
      if (withMpi) then
        call error("pp-RPA calc. does not work with MPI yet")
      end if
      call ppRPAenergies(ppRPA, denseDesc, eigvecsReal, eigen(:,1,:), sccCalc, SSqrReal, species0,&
          & nEl(1), neighbourList%iNeighbour, img2CentCell, orb, tWriteAutotest, autotestTag,&
          & taggedWriter)
    end if

    if (isXlbomd) then
      call getXlbomdCharges(xlbomdIntegrator, qOutRed, pChrgMixer, orb, nIneqOrb, iEqOrbitals,&
          & qInput, qInpRed, iEqBlockDftbU, qBlockIn, species0, nUJ, iUJ, niUJ, iEqBlockDftbuLs,&
          & qiBlockIn, iEqBlockOnSite, iEqBlockOnSiteLS)
    end if

    if (tDipole .and. .not.allocated(reks)) then
      call getDipoleMoment(qOutput, q0, coord, dipoleMoment, iAtInCentralRegion)
    #:block DEBUG_CODE
      call checkDipoleViaHellmannFeynman(rhoPrim, q0, coord0, over, orb, neighbourList,&
          & nNeighbourSk, species, iSparseStart, img2CentCell)
    #:endblock DEBUG_CODE
    end if

    call env%globalTimer%startTimer(globalTimers%eigvecWriting)

    if (tPrintEigVecs) then
      call writeEigenvectors(env, runId, neighbourList, nNeighbourSk, cellVec, iCellVec, denseDesc,&
          & iSparseStart, img2CentCell, species, speciesName, orb, kPoint, over, parallelKS,&
          & tPrintEigvecsTxt, eigvecsReal, SSqrReal, eigvecsCplx, SSqrCplx)
    end if

    if (tProjEigenvecs) then
      call writeProjectedEigenvectors(env, regionLabels, eigen, neighbourList, nNeighbourSk,&
          & cellVec, iCellVec, denseDesc, iSparseStart, img2CentCell, orb, over, kPoint, kWeight,&
          & iOrbRegion, parallelKS, eigvecsReal, SSqrReal, eigvecsCplx, SSqrCplx)
    end if
    call env%globalTimer%stopTimer(globalTimers%eigvecWriting)

    ! MD geometry files are written only later, once velocities for the current geometry are known
    if (isGeoOpt .and. tWriteRestart) then
      call writeCurrentGeometry(geoOutFile, pCoord0Out, tLatOpt, tMd, tAppendGeo, tFracCoord,&
          & tPeriodic, tHelical, tPrintMulliken, species0, speciesName, latVec, origin, iGeoStep,&
          & iLatGeoStep, nSpin, qOutput, velocities)
    end if

    call printEnergies(energy, TS, electronicSolver, tDefinedFreeE)

    if (tForces) then
      call env%globalTimer%startTimer(globalTimers%forceCalc)
      if (allocated(reks)) then
        call getReksGradients(env, denseDesc, sccCalc, rangeSep, dispersion, &
            & neighbourList, nNeighbourSK, nNeighbourRep, iSparseStart, img2CentCell, &
            & orb, nonSccDeriv, skHamCont, skOverCont, pRepCont, coord, coord0, &
            & species, q0, eigvecsReal, chrgForces, over, spinW, derivs, tWriteAutotest, &
            & autotestTag, taggedWriter, reks)
        call getReksGradProperties(env, denseDesc, neighbourList, nNeighbourSK, &
            & iSparseStart, img2CentCell, eigvecsReal, orb, iAtInCentralRegion, &
            & coord, coord0, over, rhoPrim, qOutput, q0, tDipole, dipoleMoment, &
            & chrgForces, reks)
      else
        call env%globalTimer%startTimer(globalTimers%energyDensityMatrix)
        call getEnergyWeightedDensity(env, electronicSolver, denseDesc, forceType, filling, eigen,&
            & kPoint, kWeight, neighbourList, nNeighbourSk, orb, iSparseStart, img2CentCell,&
            & iCellVec, cellVec, tRealHS, ham, over, parallelKS, tHelical, species, coord,&
            & iSccIter, mu, ERhoPrim, eigvecsReal, SSqrReal, eigvecsCplx, SSqrCplx)
        call env%globalTimer%stopTimer(globalTimers%energyDensityMatrix)
        call getGradients(env, sccCalc, tExtField, isXlbomd, nonSccDeriv, EField, rhoPrim,&
            & ERhoPrim, qOutput, q0, skHamCont, skOverCont, pRepCont, neighbourList, nNeighbourSk,&
            & nNeighbourRep, species, img2CentCell, iSparseStart, orb, potential, coord, derivs,&
            & iRhoPrim, thirdOrd, solvation, qDepExtPot, chrgForces, dispersion, rangeSep,&
            & SSqrReal, over, denseDesc, deltaRhoOutSqr, tPoisson, halogenXCorrection, tHelical,&
            & coord0)

        if (tCasidaForces) then
          derivs(:,:) = derivs + excitedDerivs
        end if
      end if

      call env%globalTimer%stopTimer(globalTimers%forceCalc)

      call updateDerivsByPlumed(env, plumedCalc, nAtom, iGeoStep, derivs, energy%EMermin, coord0,&
          & mass, tPeriodic, latVec)

      if (tStress) then
        call env%globalTimer%startTimer(globalTimers%stressCalc)
        if (allocated(reks)) then
          call getReksStress(env, denseDesc, sccCalc, nonSccDeriv, skHamCont, &
              & skOverCont, pRepCont, neighbourList, nNeighbourSk, nNeighbourRep, &
              & species, img2CentCell, iSparseStart, orb, dispersion, coord, q0, &
              & invLatVec, cellVol, totalStress, totalLatDeriv, intPressure, reks)
        else
          call getStress(env, sccCalc, thirdOrd, tExtField, nonSccDeriv, rhoPrim, ERhoPrim,&
              & qOutput, q0, skHamCont, skOverCont, pRepCont, neighbourList, nNeighbourSk,&
              & nNeighbourRep, species, img2CentCell, iSparseStart, orb, potential, coord, latVec,&
              & invLatVec, cellVol, coord0, totalStress, totalLatDeriv, intPressure, iRhoPrim,&
              & solvation, dispersion, halogenXCorrection)
        end if
        call env%globalTimer%stopTimer(globalTimers%stressCalc)
        call printVolume(cellVol)

        ! MD case includes the atomic kinetic energy contribution, so print that later
        if (.not. (tMD .or. tHelical)) then
          call printPressureAndFreeEnergy(extPressure, intPressure, energy%EGibbs)
        end if

      end if

    end if

    if (tWriteDetailedOut) then
      call writeDetailedOut2(fdDetailedOut, tSccCalc, tConverged, isXlbomd, isLinResp, isGeoOpt,&
          & tMD, tPrintForces, tStress, tPeriodic, energy, totalStress, totalLatDeriv, derivs, &
          & chrgForces, indMovedAtom, cellVol, intPressure, geoOutFile, iAtInCentralRegion)
    end if

    if (tSccCalc .and. .not. isXlbomd .and. .not. tConverged) then
      call warning("SCC is NOT converged, maximal SCC iterations exceeded")
      if (tUseConvergedForces) then
        call env%shutdown()
      end if
    end if

    if (tSccCalc .and. allocated(esp) .and. (.not. (isGeoOpt .or. tMD) .or. &
        & needsRestartWriting(isGeoOpt, tMd, iGeoStep, nGeoSteps, restartFreq))) then
      call esp%evaluate(env, sccCalc, EField)
      call writeEsp(esp, env, iGeoStep, nGeoSteps)
    end if

  end subroutine processGeometry


  subroutine postprocessDerivs(derivs, conAtom, conVec, tLatOpt, totalLatDerivs,&
      & extLatDerivs, normLatVecs, tLatOptFixAng, tLatOptFixLen, tLatOptIsotropic,&
      & constrLatDerivs)

    !> On input energy derivatives, on exit resulting projected derivatives
    real(dp), intent(inout), allocatable :: derivs(:,:)

    !> Atoms being constrained
    integer, allocatable, intent(in) :: conAtom(:)

    !> Vector to project out forces
    real(dp), allocatable, intent(in) :: conVec(:,:)

    !> Whether lattice optimisation is on
    logical, intent(in) :: tLatOpt

    !> Derivative of total energy with respect to lattice vectors
    real(dp) :: totalLatDerivs(:,:)

    !> derivative of cell volume wrt to lattice vectors, needed for pV term
    real(dp), intent(in) :: extLatDerivs(:,:)

    !> Unit normals parallel to lattice vectors
    real(dp), intent(in) :: normLatVecs(:,:)

    !> Are the angles of the lattice being fixed during optimisation?
    logical, intent(in) :: tLatOptFixAng

    !> Are the magnitude of the lattice vectors fixed
    logical, intent(in) :: tLatOptFixLen(:)

    !> Is the optimisation isotropic
    logical, intent(in) :: tLatOptIsotropic

    !> Lattice vectors returned by the optimizer
    real(dp), intent(out) :: constrLatDerivs(:)

    if (allocated(conAtom)) then
      call constrainForces(conAtom, conVec, derivs)
    end if

    if (tLatOpt) then
      ! Only include the extLatDerivs contribution if not MD, as the barostat would otherwise
      ! take care of this, hence add it here rather than to totalLatDeriv itself
      call constrainLatticeDerivs(totalLatDerivs + extLatDerivs, normLatVecs, tLatOptFixAng,&
          & tLatOptFixLen, tLatOptIsotropic, constrLatDerivs)
    end if

  end subroutine postprocessDerivs


  subroutine getNextGeometry(env, iGeoStep, tWriteRestart, constrLatDerivs, tCoordStep, tGeomEnd,&
      & tStopDriver, iLatGeoStep, tempIon, tExitGeoOpt)
    use dftbp_initprogram

    !> Environment settings
    type(TEnvironment), intent(inout) :: env

    !> Current geometry step
    integer, intent(in) :: iGeoStep

    !> flag to write out geometries (and charge data if scc)
    logical, intent(in) :: tWriteRestart

    !> lattice vectors returned by the optimizer
    real(dp), intent(in) :: constrLatDerivs(:)

    !> do we take an optimization step on the lattice or the internal coordinates if optimizing both
    !> in a periodic geometry
    logical, intent(inout) :: tCoordStep

    !> Do we have the final geometry?
    logical, intent(inout) :: tGeomEnd

    !> If geometry driver should be stopped
    logical, intent(inout) :: tStopDriver

    !> Current lattice step
    integer, intent(inout) :: iLatGeoStep

    !> MD instantaneous thermal energy
    real(dp), intent(out) :: tempIon

    !> Whether geometry optimisation should be stop
    logical, intent(out) :: tExitGeoOpt


    !> Difference between last calculated and new geometry.
    real(dp) :: diffGeo

    !> Has this completed?
    logical :: tCoordEnd

    ! initially assume that coordinates and lattice vectors won't be updated
    tCoordsChanged = .false.
    tLatticeChanged = .false.

    tExitGeoOpt = .false.

    if (tDerivs) then
      call getNextDerivStep(derivDriver, derivs, indMovedAtom, coord0, tGeomEnd)
      if (tGeomEnd) then
        call env%globalTimer%stopTimer(globalTimers%postSCC)
        tExitGeoOpt = .true.
        return
      end if
      tCoordsChanged = .true.
    else if (isGeoOpt) then
      tCoordsChanged = .true.
      if (tCoordStep) then
        call getNextCoordinateOptStep(pGeoCoordOpt, energy, derivs, indMovedAtom, coord0, diffGeo,&
            & tCoordEnd, .not. tCasidaForces)
        if (.not. tLatOpt) then
          tGeomEnd = tCoordEnd
        end if
        if (.not. tGeomEnd .and. tCoordEnd .and. diffGeo < tolSameDist) then
          tCoordStep = .false.
        end if
      else
        call getNextLatticeOptStep(pGeoLatOpt, energy, constrLatDerivs, origLatVec, tLatOptFixAng,&
            & tLatOptFixLen, tLatOptIsotropic, indMovedAtom, latVec, coord0, diffGeo, tGeomEnd)
        iLatGeoStep = iLatGeoStep + 1
        tLatticeChanged = .true.
        if (.not. tGeomEnd .and. tCoordOpt) then
          tCoordStep = .true.
          call reset(pGeoCoordOpt, reshape(coord0(:, indMovedAtom), [nMovedCoord]))
        end if
      end if
      if (tGeomEnd .and. diffGeo < tolSameDist) then
        call env%globalTimer%stopTimer(globalTimers%postSCC)
        tExitGeoOpt = .true.
        return
      end if
    else if (tMD) then
      ! New MD coordinates saved in a temporary variable, as writeCurrentGeometry() below
      ! needs the old ones to write out consistent geometries and velocities.
      newCoords(:,:) = coord0
      call getNextMdStep(pMdIntegrator, pMdFrame, temperatureProfile, derivs, movedMass, mass,&
          & cellVol, invLatVec, species0, indMovedAtom, tStress, tBarostat, energy, newCoords,&
          & latVec, intPressure, totalStress, totalLatDeriv, velocities, tempIon)
      tCoordsChanged = .true.
      tLatticeChanged = tBarostat
      call printMdInfo(tSetFillingTemp, tEField, tPeriodic, tempElec, absEField, tempIon,&
          & intPressure, extPressure, energy)
      if (tWriteRestart) then
        if (tPeriodic) then
          cellVol = abs(determinant33(latVec))
          energy%EGibbs = energy%EMermin + extPressure * cellVol
        end if
        call writeMdOut2(fdMd, tStress, tBarostat, tPeriodic, isLinResp, tEField, tFixEf,&
            & tPrintMulliken, energy, energiesCasida, latVec, cellVol, intPressure, extPressure,&
            & tempIon, absEField, qOutput, q0, dipoleMoment)
        call writeCurrentGeometry(geoOutFile, pCoord0Out, .false., .true., .true., tFracCoord,&
            & tPeriodic, tHelical, tPrintMulliken, species0, speciesName, latVec, origin, iGeoStep,&
            & iLatGeoStep, nSpin, qOutput, velocities)
      end if
      coord0(:,:) = newCoords
      if (tWriteDetailedOut) then
        call writeDetailedOut3(fdDetailedOut, tPrintForces, tSetFillingTemp, tPeriodic, tStress,&
            & totalStress, totalLatDeriv, energy, tempElec, extPressure, intPressure, tempIon)
      end if
    else if (tSocket .and. iGeoStep < nGeoSteps) then
      ! Only receive geometry from socket, if there are still geometry iterations left
    #:if WITH_SOCKETS
      call receiveGeometryFromSocket(env, socket, tPeriodic, coord0, latVec, tCoordsChanged,&
          & tLatticeChanged, tStopDriver)
    #:else
      call error("Internal error: code compiled without socket support")
    #:endif
    end if

  end subroutine getNextGeometry



  !> Initialises some parameters before geometry loop starts.
  subroutine initGeoOptParameters(tCoordOpt, nGeoSteps, tGeomEnd, tCoordStep, tStopDriver, iGeoStep&
      &, iLatGeoStep)

    !> Are atomic coordinates changing
    logical, intent(in) :: tCoordOpt

    !> Number of geometry steps
    integer, intent(in) :: nGeoSteps

    !> Have the geometry changes terminated
    logical, intent(out) :: tGeomEnd

    !> Are the atomic coordinates changing
    logical, intent(out) :: tCoordStep

    !> Should the geometry driver stop
    logical, intent(out) :: tStopDriver

    !> Step of the geometry driver
    integer, intent(out) :: iGeoStep

    !> Number of steps changing the lattice vectors
    integer, intent(out) :: iLatGeoStep

    tGeomEnd = (nGeoSteps == 0)

    tCoordStep = .false.
    if (tCoordOpt) then
      tCoordStep = .true.
    end if
    tStopDriver = .false.

    iGeoStep = 0
    iLatGeoStep = 0

  end subroutine initGeoOptParameters


  !> Does the operations that are necessary after a lattice vector update
  subroutine handleLatticeChange(latVecs, sccCalc, tStress, extPressure, mCutOff, dispersion, solvation, &
      & cm5Cont, recVecs, recVecs2p, cellVol, recCellVol, extLatDerivs, cellVecs, rCellVecs)

    !> lattice vectors
    real(dp), intent(in) :: latVecs(:,:)

    !> Module variables
    type(TScc), allocatable, intent(inout) :: sccCalc

    !> evaluate stress
    logical, intent(in) :: tStress

    !> External presure
    real(dp), intent(in) :: extPressure

    !> Maximum distance for interactions
    real(dp), intent(inout) :: mCutOff

    !> Dispersion interactions object
    class(TDispersionIface), allocatable, intent(inout) :: dispersion

    !> Solvation model
    class(TSolvation), allocatable, intent(inout) :: solvation

    !> Charge model 5
    type(TChargeModel5), allocatable, intent(inout) :: cm5Cont

    !> Reciprocal lattice vectors
    real(dp), intent(out) :: recVecs(:,:)

    !> Reciprocal lattice vectors in units of 2 pi
    real(dp), intent(out) :: recVecs2p(:,:)

    !> Unit cell volume
    real(dp), intent(out) :: cellVol

    !> reciprocal lattice unit cell volume
    real(dp), intent(out) :: recCellVol

    !> derivative of pV term
    real(dp), intent(out) :: extLatDerivs(:,:)

    !> translation vectors to lattice cells in units of lattice constants
    real(dp), allocatable, intent(out) :: cellVecs(:,:)

    !> Vectors to unit cells in absolute units
    real(dp), allocatable, intent(out) :: rCellVecs(:,:)

    cellVol = abs(determinant33(latVecs))
    recVecs2p(:,:) = latVecs
    call matinv(recVecs2p)
    recVecs2p = transpose(recVecs2p)
    recVecs = 2.0_dp * pi * recVecs2p
    recCellVol = abs(determinant33(recVecs))
    if (tStress) then
      call derivDeterminant33(extLatDerivs, latVecs)
      extLatDerivs(:,:) = extPressure * extLatDerivs
    end if
    if (allocated(sccCalc)) then
      call sccCalc%updateLatVecs(latVecs, recVecs, cellVol)
      mCutOff = max(mCutOff, sccCalc%getCutOff())
    end if
    if (allocated(dispersion)) then
      call dispersion%updateLatVecs(latVecs)
      mCutOff = max(mCutOff, dispersion%getRCutOff())
    end if
    if (allocated(solvation)) then
      call solvation%updateLatVecs(latVecs)
      mCutOff = max(mCutOff, solvation%getRCutOff())
    end if
    if (allocated(cm5Cont)) then
       call cm5Cont%updateLatVecs(latVecs)
       mCutoff = max(mCutOff, cm5Cont%getRCutOff())
    end if
    call getCellTranslations(cellVecs, rCellVecs, latVecs, recVecs2p, mCutOff)

  end subroutine handleLatticeChange


  !> Does the operations that are necessary after atomic coordinates change
  subroutine handleCoordinateChange(env, coord0, latVec, invLatVec, species0, cutOff, orb,&
      & tPeriodic, tHelical, sccCalc, dispersion, solvation, thirdOrd, rangeSep, reks,&
      & img2CentCell, iCellVec, neighbourList, nAllAtom, coord0Fold, coord, species, rCellVec,&
      & nNeighbourSK, nNeighbourRep, nNeighbourLC, ham, over, H0, rhoPrim, iRhoPrim, iHam,&
      & ERhoPrim, iSparseStart, tPoisson, cm5Cont)

    use dftbp_initprogram, only : TCutoffs

    !> Environment settings
    type(TEnvironment), intent(in) :: env

    !> Central cell coordinates
    real(dp), intent(in) :: coord0(:,:)

    !> Lattice vectors if periodic
    real(dp), intent(in) :: latVec(:,:)

    !> Inverse of the lattice vectors
    real(dp), intent(in) :: invLatVec(:,:)

    !> chemical species of central cell atoms
    integer, intent(in) :: species0(:)

    !> Longest cut-off distances that neighbour maps are generated for
    type(TCutoffs), intent(in) :: cutOff

    !> Atomic orbital information
    type(TOrbitals), intent(in) :: orb

    !> Is the geometry periodic
    logical, intent(in) :: tPeriodic

    !> Is the geometry helical
    logical, intent(in) :: tHelical

    !> SCC module internal variables
    type(TScc), allocatable, intent(inout) :: sccCalc

    !> Dispersion interactions
    class(TDispersionIface), allocatable, intent(inout) :: dispersion

    !> Solvation model
    class(TSolvation), allocatable, intent(inout) :: solvation

    !> Third order SCC interactions
    type(TThirdOrder), allocatable, intent(inout) :: thirdOrd

    !> Range separation contributions
    type(TRangeSepFunc), allocatable, intent(inout) :: rangeSep

    !> data type for REKS
    type(TReksCalc), allocatable, intent(inout) :: reks

    !> Image atoms to their equivalent in the central cell
    integer, allocatable, intent(inout) :: img2CentCell(:)

    !> Index for which unit cell an atom is in
    integer, allocatable, intent(inout) :: iCellVec(:)

    !> List of neighbouring atoms
    type(TNeighbourList), intent(inout) :: neighbourList

    !> Total number of atoms including images
    integer, intent(out) :: nAllAtom

    !> Central cell atomic coordinates, folded inside the central cell
    real(dp), intent(out) :: coord0Fold(:,:)

    !> Coordinates of all atoms including images
    real(dp), allocatable, intent(inout) :: coord(:,:)

    !> Species of all atoms including images
    integer, allocatable, intent(inout) :: species(:)

    !> Vectors to units cells in absolute units
    real(dp), allocatable, intent(in) :: rCellVec(:,:)

    !> Number of neighbours of each real atom
    integer, intent(out) :: nNeighbourSK(:)

    !> Number of neighbours of each real atom close enough for repulsive interactions
    integer, intent(out) :: nNeighbourRep(:)

    !> Number of neighbours for each of the atoms for the exchange contributions in the long range
    !> functional
    integer, intent(inout), allocatable :: nNeighbourLC(:)

    !> Sparse hamiltonian storage
    real(dp), allocatable, intent(inout) :: ham(:,:)

    !> sparse overlap storage
    real(dp), allocatable, intent(inout) :: over(:)

    !> Non-SCC hamitonian storage
    real(dp), allocatable, intent(inout) :: h0(:)

    !> Sparse density matrix storage
    real(dp), allocatable, intent(inout) :: rhoPrim(:,:)

    !> Imaginary part of sparse density matrix storage
    real(dp), allocatable, intent(inout) :: iRhoPrim(:,:)

    !> Imaginary part of sparse hamiltonian storage
    real(dp), allocatable, intent(inout) :: iHam(:,:)

    !> energy weighted density matrix storage
    real(dp), allocatable, intent(inout) :: ERhoPrim(:)

    !> index array for location of atomic blocks in large sparse arrays
    integer, allocatable, intent(inout) :: iSparseStart(:,:)

    !> Transport variables
    logical, intent(in) :: tPoisson

    !> Charge model 5
    type(TChargeModel5), allocatable, intent(inout) :: cm5Cont

    !> Total size of orbitals in the sparse data structures, where the decay of the overlap sets the
    !> sparsity pattern
    integer :: sparseSize

    coord0Fold(:,:) = coord0
    if (tPeriodic .or. tHelical) then
      call foldCoordToUnitCell(coord0Fold, latVec, invLatVec)
    end if

    if (tHelical) then
      call updateNeighbourListAndSpecies(coord, species, img2CentCell, iCellVec, neighbourList,&
          & nAllAtom, coord0Fold, species0, cutoff%mCutoff, rCellVec, helicalBoundConds=latVec)
    else
      call updateNeighbourListAndSpecies(coord, species, img2CentCell, iCellVec, neighbourList,&
          & nAllAtom, coord0Fold, species0, cutoff%mCutOff, rCellVec)
    end if

    call getNrOfNeighboursForAll(nNeighbourSK, neighbourList, cutoff%skCutOff)

    call getSparseDescriptor(neighbourList%iNeighbour, nNeighbourSK, img2CentCell, orb,&
        & iSparseStart, sparseSize)
    call reallocateSparseArrays(sparseSize, reks, ham, over, H0,&
        & rhoPrim, iHam, iRhoPrim, ERhoPrim)

    ! count neighbours for repulsive interactions between atoms
    call getNrOfNeighboursForAll(nNeighbourRep, neighbourList, cutoff%repCutOff)

    if (allocated(nNeighbourLC)) then
      ! count neighbours for repulsive interactions between atoms
      call getNrOfNeighboursForAll(nNeighbourLC, neighbourList, cutoff%lcCutOff)
    end if

    ! Notify various modules about coordinate changes
    if (tPoisson) then
      !! TODO: poiss_updcoords pass coord0 and not coord0Fold because the
      !! folding can mess up the contact position. Could we have the supercell
      !! centered on the input atomic structure?
      call poiss_updcoords(coord0)
    end if

    if (allocated(sccCalc)) then
      call sccCalc%updateCoords(env, coord, species, neighbourList)
    end if

    if (allocated(dispersion)) then
      call dispersion%updateCoords(env, neighbourList, img2CentCell, coord, species0)
    end if
    if (allocated(solvation)) then
      call solvation%updateCoords(env, neighbourList, img2CentCell, coord, species0)
    end if
    if (allocated(thirdOrd)) then
      call thirdOrd%updateCoords(neighbourList, species)
    end if
    if (allocated(rangeSep)) then
      call rangeSep%updateCoords(coord0)
    end if
    if (allocated(cm5Cont)) then
       call cm5Cont%updateCoords(neighbourList, img2CentCell, coord, species)
    end if


  end subroutine handleCoordinateChange


#:if WITH_TRANSPORT

  !> Initialise transport
  subroutine initNegfStuff(denseDescr, transpar, ginfo, neighbourList, nNeighbourSK, img2CentCell,&
      & orb)

    !> Dense matrix descriptor
    type(TDenseDescr), intent(in) :: denseDescr

    !> Transport settings
    type(TTransPar), intent(in) :: transpar

    !> libNEGF data
    type(TNEGFInfo), intent(in) :: ginfo

    !> Atomic orbital information
    type(TOrbitals), intent(in) :: orb

    !> Image atoms to their equivalent in the central cell
    integer, intent(in) :: img2CentCell(:)

    !> List of neighbouring atoms
    type(TNeighbourList), intent(in) :: neighbourList

    !> Number of neighbours of each real atom
    integer, intent(in) :: nNeighbourSK(:)

    ! known issue about the PLs: We need an automatic partitioning
    call negf_init_csr(denseDescr%iAtomStart, neighbourList%iNeighbour, nNeighbourSK, img2CentCell,&
        & orb)

    call negf_init_str(denseDescr, transpar, ginfo%greendens, neighbourList%iNeighbour,&
        & nNeighbourSK, img2CentCell)

    call negf_init_dephasing(ginfo%tundos)  !? why tundos

  end subroutine initNegfStuff

#:endif


  !> Decides, whether restart file should be written during the run.
  function needsRestartWriting(isGeoOpt, tMd, iGeoStep, nGeoSteps, restartFreq)&
      & result(tWriteRestart)

    !> Are geometries being optimised
    logical, intent(in) :: isGeoOpt

    !> Is this a molecular dynamics run
    logical, intent(in) :: tMd

    !> Current geometry step
    integer, intent(in) :: iGeoStep

    !> Number of geometry steps in total
    integer, intent(in) :: nGeoSteps

    !> Frequency of restart in geometry steps
    integer, intent(in) :: restartFreq

    !> Should a restart file be written?
    logical :: tWriteRestart

    if (restartFreq > 0 .and. (isGeoOpt .or. tMD)) then
      tWriteRestart = (iGeoStep == nGeoSteps .or. (mod(iGeoStep, restartFreq) == 0))
    else
      tWriteRestart = .false.
    end if

  end function needsRestartWriting


  !> Ensures that sparse array have enough storage to hold all necessary elements.
  subroutine reallocateSparseArrays(sparseSize, reks, ham, over,&
      & H0, rhoPrim, iHam, iRhoPrim, ERhoPrim)

    !> Size of the sparse overlap
    integer, intent(in) :: sparseSize

    !> data type for REKS
    type(TReksCalc), allocatable, intent(inout) :: reks

    !> Sparse storage for hamitonian (sparseSize,nSpin)
    real(dp), allocatable, intent(inout) :: ham(:,:)

    !> Sparse storage for overlap
    real(dp), allocatable, intent(inout) :: over(:)

    !> Sparse storage for non-SCC hamitonian
    real(dp), allocatable, intent(inout) :: H0(:)

    !> Sparse storage for density matrix
    real(dp), allocatable, intent(inout) :: rhoPrim(:,:)

    !> Sparse storage for imaginary hamitonian (not reallocated if not initially allocated)
    real(dp), allocatable, intent(inout) :: iHam(:,:)

    !> Sparse storage for imaginary part of density matrix (not reallocated if not initially
    !> allocated)
    real(dp), allocatable, intent(inout) :: iRhoPrim(:,:)

    !> Sparse storage for energy weighted density matrix (not reallocated if not initially
    !> allocated)
    real(dp), allocatable, intent(inout) :: ERhoPrim(:)

    integer :: nSpin

    #:block DEBUG_CODE
      @:ASSERT(size(H0) == size(over))
      if (.not. allocated(reks)) then
        @:ASSERT(size(ham, dim=1) == size(over))
        @:ASSERT(all(shape(rhoPrim) == shape(ham)))
        if (allocated(iRhoPrim)) then
          @:ASSERT(all(shape(iRhoPrim) == shape(rhoPrim)))
          @:ASSERT(all(shape(iHam) == shape(ham)))
        end if
        if (allocated(ERhoPrim)) then
          @:ASSERT(size(ERhoPrim) == size(rhoPrim, dim=1))
        end if
      end if
    #:endblock DEBUG_CODE

    if (allocated(reks)) then
      if (size(over, dim=1) == sparseSize) then
        ! When the size of sparse matrices are different,
        ! phase of MOs can affect gradient of REKS
        return
      end if
    else
      if (size(ham, dim=1) >= sparseSize) then
        ! Sparse matrices are big enough
        return
      end if
    end if

    nSpin = size(rhoPrim, dim=2)
    if (.not. allocated(reks)) then
      deallocate(ham)
    end if
    deallocate(over)
    deallocate(H0)
    deallocate(rhoPrim)
    if (.not. allocated(reks)) then
      allocate(ham(sparseSize, nSpin))
    end if
    allocate(over(sparseSize))
    allocate(H0(sparseSize))
    allocate(rhoPrim(sparseSize, nSpin))
    if (allocated(iRhoPrim)) then
      deallocate(iRhoPrim)
      deallocate(iHam)
      allocate(iRhoPrim(sparseSize, nSpin))
      allocate(iHam(sparseSize, nSpin))
    end if
    if (allocated(ERhoPrim)) then
      deallocate(ERhoPrim)
      allocate(ERhoPrim(sparseSize))
    end if
    if (allocated(reks)) then
      call reks%reallocate(sparseSize)
    end if

  end subroutine reallocateSparseArrays


  !> Calculates repulsive energy for current geometry
  subroutine calcRepulsiveEnergy(coord, species, img2CentCell, nNeighbourRep, neighbourList,&
      & pRepCont, Eatom, Etotal, iAtInCentralRegion)

    !> All atomic coordinates
    real(dp), intent(in) :: coord(:,:)

    !> All atoms chemical species
    integer, intent(in) :: species(:)

    !> Image atom indices to central cell atoms
    integer, intent(in) :: img2CentCell(:)

    !> Number of neighbours for each atom within the repulsive distance
    integer, intent(in) :: nNeighbourRep(:)

    !> List of neighbours for each atom
    type(TNeighbourList), intent(in) :: neighbourList

    !> Repulsive interaction data
    type(TRepCont), intent(in) :: pRepCont

    !> Energy for each atom
    real(dp), intent(out) :: Eatom(:)

    !> Total energy
    real(dp), intent(out) :: Etotal

    !> atoms in the central cell (or device region if transport)
    integer, intent(in) :: iAtInCentralRegion(:)

    call getERep(Eatom, coord, nNeighbourRep, neighbourList%iNeighbour, species, pRepCont,&
        & img2CentCell)
    Etotal = sum(Eatom(iAtInCentralRegion))

  end subroutine calcRepulsiveEnergy


  !> Calculates dispersion energy for current geometry.
  subroutine calcDispersionEnergy(dispersion, Eatom, Etotal, iAtInCentralRegion)

    !> dispersion interactions
    class(TDispersionIface), intent(inout) :: dispersion

    !> energy per atom
    real(dp), intent(out) :: Eatom(:)

    !> total energy
    real(dp), intent(out) :: Etotal

    !> atoms in the central cell (or device region if transport)
    integer, intent(in) :: iAtInCentralRegion(:)

    call dispersion%getEnergies(Eatom)
    Etotal = sum(Eatom(iAtInCentralRegion))

  end subroutine calcDispersionEnergy


  !> Sets the external potential components to zero
  subroutine resetExternalPotentials(refExtPot, potential)

    !> Reference external potential (usually set via API)
    type(TRefExtPot), intent(in) :: refExtPot

    !> Potential contributions
    type(TPotentials), intent(inout) :: potential

    if (allocated(refExtPot%atomPot)) then
      potential%extAtom(:,:) = refExtPot%atomPot
    else
      potential%extAtom(:,:) = 0.0_dp
    end if
    if (allocated(refExtPot%shellPot)) then
      potential%extShell(:,:,:) = refExtPot%shellPot
    else
      potential%extShell(:,:,:) = 0.0_dp
    end if
    potential%extBlock(:,:,:,:) = 0.0_dp
    if (allocated(refExtPot%potGrad)) then
      potential%extGrad(:,:) = refExtPot%potGrad
    else
      potential%extGrad(:,:) = 0.0_dp
    end if

  end subroutine resetExternalPotentials


  !> Merges atomic and shell resolved external potentials into blocked one
  subroutine mergeExternalPotentials(orb, species, potential)

    !> Atomic orbital information
    type(TOrbitals), intent(in) :: orb

    !> species for atoms
    integer, intent(in) :: species(:)

    !> Potential energy contributions
    type(TPotentials), intent(inout) :: potential

    call total_shift(potential%extShell, potential%extAtom, orb, species)
    call total_shift(potential%extBlock, potential%extShell, orb, species)

  end subroutine mergeExternalPotentials


  !> Sets up electric external field
  subroutine setUpExternalElectricField(tEfield, tTimeDepEField, tPeriodic, EFieldStrength,&
      & EFieldVector, EFieldOmega, EFieldPhase, neighbourList, nNeighbourSK, iCellVec,&
      & img2CentCell, cellVec, deltaT, iGeoStep, coord0Fold, coord, extAtomPot, extPotGrad, EField,&
      & absEField)

    !> Whether electric field should be considered at all
    logical, intent(in) :: tEfield

    !> Is there an electric field that varies with geometry step during MD?
    logical, intent(in) :: tTimeDepEField

    !> Is this a periodic geometry
    logical, intent(in) :: tPeriodic

    !> What is the field strength
    real(dp), intent(in) :: EFieldStrength

    !> What is the field direction
    real(dp), intent(in) :: EFieldVector(:)

    !> Is there an angular frequency for the applied field
    real(dp), intent(in) :: EFieldOmega

    !> What is the phase of the field
    integer, intent(in) :: EFieldPhase

    !> Atomic neighbours
    type(TNeighbourList), intent(in) :: neighbourList

    !> Number of neighbours for each atom
    integer, intent(in) :: nNeighbourSK(:)

    !> Index for unit cells
    integer, intent(in) :: iCellVec(:)

    !> Image atom to central cell atom number
    integer, intent(in) :: img2CentCell(:)

    !> Vectors (in units of the lattice constants) to cells of the lattice
    real(dp), intent(in) :: cellVec(:,:)

    !> Time step in MD
    real(dp), intent(in) :: deltaT

    !> Number of the geometry step
    integer, intent(in) :: iGeoStep

    !> Atomic coordinates in central cell
    real(dp), allocatable, intent(in) :: coord0Fold(:,:)

    !> all coordinates
    real(dp), intent(in) :: coord(:,:)

    !> Potentials on atomic sites
    real(dp), intent(inout) :: extAtomPot(:)

    !> Gradient of potential on atomic sites with respect of nucleus positions. Shape: (3, nAtom)
    real(dp), intent(inout) :: extPotGrad(:,:)

    !> Resulting electric field
    real(dp), intent(out) :: EField(:)

    !> Magnitude of the field
    real(dp), intent(out) :: absEField

    integer :: nAtom
    integer :: iAt1, iAt2, iNeigh
    character(lc) :: tmpStr

    if (.not. tEField) then
      EField(:) = 0.0_dp
      absEField = 0.0_dp
      return
    end if

    nAtom = size(nNeighbourSK)

    Efield(:) = EFieldStrength * EfieldVector
    if (tTimeDepEField) then
      Efield(:) = Efield * sin(EfieldOmega * deltaT * real(iGeoStep + EfieldPhase, dp))
    end if
    absEfield = sqrt(sum(Efield**2))
    if (tPeriodic) then
      do iAt1 = 1, nAtom
        do iNeigh = 1, nNeighbourSK(iAt1)
          iAt2 = neighbourList%iNeighbour(iNeigh, iAt1)
          ! overlap between atom in central cell and non-central cell
          if (iCellVec(iAt2) /= 0) then
            ! component of electric field projects onto vector between cells
            if (abs(dot_product(cellVec(:, iCellVec(iAt2)), EfieldVector)) > epsilon(1.0_dp)) then
              write(tmpStr, "(A, I0, A, I0, A)") 'Interaction between atoms ', iAt1, ' and ',&
                  & img2CentCell(iAt2), ' crosses the saw-tooth discontinuity in the electric&
                  & field.'
              call error(tmpStr)
            end if
          end if
        end do
      end do
      do iAt1 = 1, nAtom
        extAtomPot(iAt1) = extAtomPot(iAt1) + dot_product(coord0Fold(:, iAt1), Efield)
      end do
    else
      do iAt1 = 1, nAtom
        extAtomPot(iAt1) = extAtomPot(iAt1) + dot_product(coord(:, iAt1), Efield)
      end do
    end if
    extPotGrad(:,:) = extPotGrad + spread(EField, 2, nAtom)

  end subroutine setUpExternalElectricField


  !> Initialise basic variables before the scc loop.
  subroutine initSccLoop(tSccCalc, xlbomdIntegrator, minSccIter, maxSccIter, sccTol, tConverged,&
      & tNegf)

    !> Is this an SCC calculation?
    logical, intent(in) :: tSccCalc

    !> Details for extended Lagrange integrator (of used)
    type(TXLBOMD), allocatable, intent(inout) :: xlbomdIntegrator

    !> Minimum number of SCC cycles that can be used
    integer, intent(inout) :: minSccIter

    !> Maximum number of SCC cycles
    integer, intent(inout) :: maxSccIter

    !> Tolerance for SCC convergence
    real(dp), intent(inout) :: sccTol

    !> Has SCC convergence been achieved?
    logical, intent(out) :: tConverged

    !> Is this a transport calculation?
    logical, intent(in) :: tNegf

    if (allocated(xlbomdIntegrator)) then
      call xlbomdIntegrator%getSCCParameters(minSccIter, maxSccIter, sccTol)
    end if

    tConverged = (.not. tSccCalc)

    if (tSccCalc .and. .not. tNegf) then
      call printSccHeader()
    end if

  end subroutine initSccLoop


  !> Initialise basic variables before the REKS scc loop.
  subroutine initReksSccLoop(tSccCalc, tConverged, reks)

    !> Is this an SCC calculation?
    logical, intent(in) :: tSccCalc

    !> Has SCC convergence been achieved?
    logical, intent(out) :: tConverged

    !> data type for REKS
    type(TReksCalc), intent(inout) :: reks

    tConverged = (.not. tSccCalc)

    if (tSccCalc) then
      call printReksSccHeader(reks)
    end if

  end subroutine initReksSccLoop


  !> Reset internal potential related quantities
  subroutine resetInternalPotentials(tDualSpinOrbit, xi, orb, species, potential)

    !> Is dual spin orbit being used (block potentials)
    logical, intent(in) :: tDualSpinOrbit

    !> Spin orbit constants if required
    real(dp), allocatable, intent(in) :: xi(:,:)

    !> atomic orbital information
    type(TOrbitals), intent(in) :: orb

    !> chemical species
    integer, intent(in) :: species(:)

    !> potentials in the system
    type(TPotentials), intent(inout) :: potential

    @:ASSERT(.not. tDualSpinOrbit .or. allocated(xi))

    potential%intAtom(:,:) = 0.0_dp
    potential%intShell(:,:,:) = 0.0_dp
    potential%intBlock(:,:,:,:) = 0.0_dp
    potential%orbitalBlock(:,:,:,:) = 0.0_dp
    potential%iOrbitalBlock(:,:,:,:) = 0.0_dp
    if (tDualSpinOrbit) then
      call getDualSpinOrbitShift(potential%iOrbitalBlock, xi, orb, species)
    end if

  end subroutine resetInternalPotentials


#:if WITH_TRANSPORT

  !> Replace charges with those from the stored contact values
  subroutine overrideContactCharges(qInput, chargeUp, transpar, qBlockInput, blockUp)
    !> input charges
    real(dp), intent(inout) :: qInput(:,:,:)

    !> uploaded charges
    real(dp), intent(in) :: chargeUp(:,:,:)

    !> Transport parameters
    type(TTransPar), intent(in) :: transpar

    !> block charges, for example from DFTB+U
    real(dp), allocatable, intent(inout) :: qBlockInput(:,:,:,:)

    !> uploaded block charges
    real(dp), allocatable, intent(in) :: blockUp(:,:,:,:)

    integer :: ii, iStart, iEnd

    do ii = 1, transpar%ncont
      iStart = transpar%contacts(ii)%idxrange(1)
      iEnd = transpar%contacts(ii)%idxrange(2)
      qInput(:,iStart:iEnd,:) = chargeUp(:,iStart:iEnd,:)
    end do

  @:ASSERT(allocated(qBlockInput) .eqv. allocated(blockUp))
    if (allocated(qBlockInput)) then
      do ii = 1, transpar%ncont
        iStart = transpar%contacts(ii)%idxrange(1)
        iEnd = transpar%contacts(ii)%idxrange(2)
        qBlockInput(:,:,iStart:iEnd,:) = blockUp(:,:,iStart:iEnd,:)
      end do
    end if

  end subroutine overrideContactCharges

#:endif


  !> Add potentials comming from point charges.
  subroutine addChargePotentials(env, sccCalc, qInput, q0, chargePerShell, orb, species,&
      & neighbourList, img2CentCell, spinW, solvation, thirdOrd, potential, electrostatics,&
      & tPoisson, tUpload, shiftPerLUp)

    !> Environment settings
    type(TEnvironment), intent(inout) :: env

    !> SCC module internal variables
    type(TScc), intent(inout) :: sccCalc

    !> Input atomic populations
    real(dp), intent(in) :: qInput(:,:,:)

    !> reference atomic occupations
    real(dp), intent(in) :: q0(:,:,:)

    !> charges per atomic shell
    real(dp), intent(in) :: chargePerShell(:,:,:)

    !> atomic orbital information
    type(TOrbitals), intent(in) :: orb

    !> species of all atoms
    integer, target, intent(in) :: species(:)

    !> neighbours to atoms
    type(TNeighbourList), intent(in) :: neighbourList

    !> map from image atom to real atoms
    integer, intent(in) :: img2CentCell(:)

    !> spin constants
    real(dp), intent(in), allocatable :: spinW(:,:,:)

    !> Solvation mode
    class(TSolvation), allocatable, intent(inout) :: solvation

    !> third order SCC interactions
    type(TThirdOrder), allocatable, intent(inout) :: thirdOrd

    !> Potentials acting
    type(TPotentials), intent(inout) :: potential

    !> electrostatic solver (poisson or gamma-functional)
    integer, intent(in) :: electrostatics

    !> whether Poisson is solved (used with tPoissonTwice)
    logical, intent(in) :: tPoisson

    !> whether contacts are uploaded
    logical, intent(in) :: tUpload

    !> uploded potential per shell per atom
    real(dp), allocatable, intent(in) :: shiftPerLUp(:,:)

    ! local variables
    real(dp), allocatable :: atomPot(:,:)
    real(dp), allocatable :: shellPot(:,:,:)
    real(dp), allocatable, save :: shellPotBk(:,:)
    integer, pointer :: pSpecies0(:)
    integer :: nAtom, nSpin

    nAtom = size(qInput, dim=2)
    nSpin = size(qInput, dim=3)
    pSpecies0 => species(1:nAtom)

    allocate(atomPot(nAtom, nSpin))
    allocate(shellPot(orb%mShell, nAtom, nSpin))

    call sccCalc%updateCharges(env, qInput, q0, orb, species)

    select case(electrostatics)

    case(elstatTypes%gammaFunc)

      call sccCalc%updateShifts(env, orb, species, neighbourList%iNeighbour, img2CentCell)
      call sccCalc%getShiftPerAtom(atomPot(:,1))
      call sccCalc%getShiftPerL(shellPot(:,:,1))

    case(elstatTypes%poisson)

      ! NOTE: charge-magnetization representation is used
      !       iSpin=1 stores total charge
      ! Logic of calls order:
      ! shiftPerLUp      is 0.0 on the device region,
      ! poiss_getshift() updates only the device region
      if (tPoisson) then
        if (tUpload) then
          shellPot(:,:,1) = shiftPerLUp
        else
          ! Potentials for non-existing angular momenta must be 0 for later summations
          shellPot(:,:,1) = 0.0_dp
        end if
        call poiss_updcharges(env, qInput(:,:,1), q0(:,:,1))
        call poiss_getshift(env, shellPot(:,:,1))
        if (.not.allocated(shellPotBk)) then
          allocate(shellPotBk(orb%mShell, nAtom))
        end if
        shellPotBk = shellPot(:,:,1)
      else
        shellPot(:,:,1) = shellPotBk
      end if
      atomPot(:,:) = 0.0_dp
      call sccCalc%setShiftPerAtom(atomPot(:,1))
      call sccCalc%setShiftPerL(shellPot(:,:,1))

    end select

    potential%intAtom(:,1) = potential%intAtom(:,1) + atomPot(:,1)
    potential%intShell(:,:,1) = potential%intShell(:,:,1) + shellPot(:,:,1)

    if (allocated(thirdOrd)) then
      call thirdOrd%updateCharges(pSpecies0, neighbourList, qInput, q0, img2CentCell, orb)
      call thirdOrd%getShifts(atomPot(:,1), shellPot(:,:,1))
      potential%intAtom(:,1) = potential%intAtom(:,1) + atomPot(:,1)
      potential%intShell(:,:,1) = potential%intShell(:,:,1) + shellPot(:,:,1)
    end if

    if (allocated(solvation)) then
      call solvation%updateCharges(env, pSpecies0, neighbourList, qInput, q0, img2CentCell, orb)
      call solvation%getShifts(atomPot(:,1), shellPot(:,:,1))
      potential%intAtom(:,1) = potential%intAtom(:,1) + atomPot(:,1)
      potential%intShell(:,:,1) = potential%intShell(:,:,1) + shellPot(:,:,1)
    end if

    if (nSpin /= 1 .and. allocated(spinW)) then
      call getSpinShift(shellPot, chargePerShell, species, orb, spinW)
      potential%intShell = potential%intShell + shellPot
    end if

    call total_shift(potential%intShell, potential%intAtom, orb, species)
    call total_shift(potential%intBlock, potential%intShell, orb, species)

  end subroutine addChargePotentials


  !> Add potentials comming from on-site block of the dual density matrix.
  subroutine addBlockChargePotentials(qBlockIn, qiBlockIn, tDftbU, tImHam, species, orb, nDftbUFunc&
      &, UJ, nUJ, iUJ, niUJ, potential)

    !> block input charges
    real(dp), allocatable, intent(in) :: qBlockIn(:,:,:,:)

    !> imaginary part
    real(dp), allocatable, intent(in) :: qiBlockIn(:,:,:,:)

    !> is this a +U calculation
    logical, intent(in) :: tDftbU

    !> does the hamitonian have an imaginary part in real space?
    logical, intent(in) :: tImHam

    !> chemical species of all atoms
    integer, intent(in) :: species(:)

    !> Orbital information
    type(TOrbitals), intent(in) :: orb

    !> choice of +U functional
    integer, intent(in) :: nDftbUFunc

    !> prefactor for +U potential
    real(dp), allocatable, intent(in) :: UJ(:,:)

    !> Number DFTB+U blocks of shells for each atom type
    integer, intent(in), allocatable :: nUJ(:)

    !> which shells are in each DFTB+U block
    integer, intent(in), allocatable :: iUJ(:,:,:)

    !> Number of shells in each DFTB+U block
    integer, intent(in), allocatable :: niUJ(:,:)

    !> potentials acting in system
    type(TPotentials), intent(inout) :: potential


    if (tDFTBU) then
      if (tImHam) then
        call getDftbUShift(potential%orbitalBlock, potential%iorbitalBlock, qBlockIn, qiBlockIn,&
            & species,orb, nDFTBUfunc, UJ, nUJ, niUJ, iUJ)
      else
        call getDftbUShift(potential%orbitalBlock, qBlockIn, species, orb, nDFTBUfunc, UJ, nUJ,&
            & niUJ, iUJ)
      end if
      potential%intBlock = potential%intBlock + potential%orbitalBlock
    end if

  end subroutine addBlockChargePotentials



  !> Returns the Hamiltonian for the given scc iteration
  subroutine getSccHamiltonian(H0, over, nNeighbourSK, neighbourList, species, orb, iSparseStart,&
      & img2CentCell, potential, ham, iHam)

    !> non-SCC hamitonian (sparse)
    real(dp), intent(in) :: H0(:)

    !> overlap (sparse)
    real(dp), intent(in) :: over(:)

    !> Number of atomic neighbours
    integer, intent(in) :: nNeighbourSK(:)

    !> list of atomic neighbours
    type(TNeighbourList), intent(in) :: neighbourList

    !> species of atoms
    integer, intent(in) :: species(:)

    !> atomic orbital information
    type(TOrbitals), intent(in) :: orb

    !> Index for atomic blocks in sparse data
    integer, intent(in) :: iSparseStart(:,:)

    !> image atoms to central cell atoms
    integer, intent(in) :: img2CentCell(:)

    !> potential acting on sustem
    type(TPotentials), intent(in) :: potential

    !> resulting hamitonian (sparse)
    real(dp), intent(out) :: ham(:,:)

    !> imaginary part of hamitonian (if required, signalled by being allocated)
    real(dp), allocatable, intent(inout) :: iHam(:,:)

    integer :: nAtom

    nAtom = size(orb%nOrbAtom)

    ham(:,:) = 0.0_dp
    ham(:,1) = h0
    call add_shift(ham, over, nNeighbourSK, neighbourList%iNeighbour, species, orb, iSparseStart,&
        & nAtom, img2CentCell, potential%intBlock)

    if (allocated(iHam)) then
      iHam(:,:) = 0.0_dp
      call add_shift(iHam, over, nNeighbourSK, neighbourList%iNeighbour, species, orb,&
          & iSparseStart, nAtom, img2CentCell, potential%iorbitalBlock)
    end if

  end subroutine getSccHamiltonian


  !> Transform the hamiltonian from QM to UD representation
  !> Hack due to not using Pauli-type structure for diagonalisation
  !> For collinear spin, qm2ud will produce the right potential:
  !> (Vq, uB*Bz*\sigma_z) -> (Vq + uB*Bz*\sigma_z, Vq - uB*Bz*\sigma_z)
  !> For non-collinear spin-orbit, all blocks are multiplied by 1/2:
  !> (Vq/2, uL* Lx*\sigma_x/2, uL* Ly*\sigma_y/2, uL* Lz*\sigma_z/2)
  subroutine convertToUpDownRepr(Ham, iHam)
    real(dp), intent(inout) :: Ham(:,:)
    real(dp), intent(inout), allocatable :: iHam(:,:)

    integer :: nSpinBlocks

    nSpinBlocks = size(ham, dim=2)

    if (nSpinBlocks > 1) then
      ham = 2.0_dp * ham
      if (allocated(iHam)) then
        iHam = 2.0_dp * iHam
      end if
    end if

    if (nSpinBlocks /= 4) then
      call qm2ud(ham)
      if (allocated(iHam)) then
        call qm2ud(iHam)
      end if
    end if

  end subroutine convertToUpDownRepr


  !> Returns the sparse density matrix.
  !>
  !> All operations (e.g. non-dual spin orbit coupling), which need access to full (unpacked)
  !> Hamiltonian or the full (unpacked) density matrix, must also invoked from within this routine,
  !> as those unpacked quantities do not exist elsewhere.
  !>
  subroutine getDensity(env, iScc, denseDesc, ham, over, neighbourList, nNeighbourSK, iSparseStart,&
      & img2CentCell, iCellVec, cellVec, kPoint, kWeight, orb, tHelical, coord, species,&
      & electronicSolver, tRealHS, tSpinSharedEf, tSpinOrbit, tDualSpinOrbit, tFillKSep, tFixEf,&
      & tMulliken, iDistribFn, tempElec, nEl, parallelKS, Ef, mu, energy, rangeSep, eigen, filling,&
      & rhoPrim, Eband, TS, E0, iHam, xi, orbitalL, HSqrReal, SSqrReal, eigvecsReal, iRhoPrim,&
      & HSqrCplx, SSqrCplx, eigvecsCplx, rhoSqrReal, deltaRhoInSqr, deltaRhoOutSqr, qOutput,&
      & nNeighbourLC, tLargeDenseMatrices)

    !> Environment settings
    type(TEnvironment), intent(inout) :: env

    !> SCC iteration counter (needed by GF)
    integer, intent(in) :: iSCC

    !> Dense matrix descriptor
    type(TDenseDescr), intent(in) :: denseDesc

    !> hamiltonian in sparse storage
    real(dp), intent(in) :: ham(:,:)

    !> sparse overlap matrix
    real(dp), intent(in) :: over(:)

    !> list of neighbours for each atom
    type(TNeighbourList), intent(in) :: neighbourList

    !> Number of neighbours for each of the atoms
    integer, intent(in) :: nNeighbourSK(:)

    !> Index array for the start of atomic blocks in sparse arrays
    integer, intent(in) :: iSparseStart(:,:)

    !> map from image atoms to the original unique atom
    integer, intent(in) :: img2CentCell(:)

    !> Index for which unit cell atoms are associated with
    integer, intent(in) :: iCellVec(:)

    !> Vectors (in units of the lattice constants) to cells of the lattice
    real(dp), intent(in) :: cellVec(:,:)

    !> k-points
    real(dp), intent(in) :: kPoint(:,:)

    !> Weights for k-points
    real(dp), intent(in) :: kWeight(:)

    !> Atomic orbital information
    type(TOrbitals), intent(in) :: orb

    !> Is the geometry helical
    logical, intent(in) :: tHelical

    !> Coordinates of all atoms including images
    real(dp), allocatable, intent(inout) :: coord(:,:)

    !> species of all atoms in the system
    integer, intent(in) :: species(:)

    !> Electronic solver information
    type(TElectronicSolver), intent(inout) :: electronicSolver

    !> Is the hamitonian real (no k-points/molecule/gamma point)?
    logical, intent(in) :: tRealHS

    !> Is the Fermi level common accross spin channels?
    logical, intent(in) :: tSpinSharedEf

    !> Are spin orbit interactions present
    logical, intent(in) :: tSpinOrbit

    !> Are block population spin orbit interactions present
    logical, intent(in) :: tDualSpinOrbit

    !> Fill k-points separately if true (no charge transfer accross the BZ)
    logical, intent(in) :: tFillKSep

    !> Whether fixed Fermi level(s) should be used. (No charge conservation!)
    logical, intent(in) :: tFixEf

    !> Should Mulliken populations be generated/output
    logical, intent(in) :: tMulliken

    !> occupation function for electronic states
    integer, intent(in) :: iDistribFn

    !> Electronic temperature
    real(dp), intent(in) :: tempElec

    !> Number of electrons
    real(dp), intent(in) :: nEl(:)

    !> K-points and spins to process
    type(TParallelKS), intent(in) :: parallelKS

    !> Fermi level(s)
    real(dp), intent(inout) :: Ef(:)

    !> Electrochemical potentials (contact, spin)
    real(dp), allocatable, intent(in) :: mu(:,:)

    !> Energy contributions and total
    type(TEnergies), intent(inout) :: energy

    !> Data for rangeseparated calculation
    type(TRangeSepFunc), allocatable, intent(inout) :: rangeSep

    !> eigenvalues (level, kpoint, spin)
    real(dp), intent(out) :: eigen(:,:,:)

    !> occupations (level, kpoint, spin)
    real(dp), intent(out) :: filling(:,:,:)

    !> sparse density matrix
    real(dp), intent(out) :: rhoPrim(:,:)

    !> band structure energy
    real(dp), intent(out) :: Eband(:)

    !> electronic entropy times temperature
    real(dp), intent(out) :: TS(:)

    !> extrapolated 0 temperature band energy
    real(dp), intent(out) :: E0(:)

    !> imaginary part of hamitonian
    real(dp), intent(in), allocatable :: iHam(:,:)

    !> spin orbit constants
    real(dp), intent(in), allocatable :: xi(:,:)

    !> orbital moments of atomic shells
    real(dp), intent(inout), allocatable :: orbitalL(:,:,:)

    !> imaginary part of density matrix
    real(dp), intent(inout), allocatable :: iRhoPrim(:,:)

    !> dense real hamiltonian storage
    real(dp), intent(inout), allocatable :: HSqrReal(:,:)

    !> dense real overlap storage
    real(dp), intent(inout), allocatable :: SSqrReal(:,:)

    !> real eigenvectors on exit
    real(dp), intent(inout), allocatable :: eigvecsReal(:,:,:)

    !> dense complex (k-points) hamiltonian storage
    complex(dp), intent(inout), allocatable :: HSqrCplx(:,:)

    !> dense complex (k-points) overlap storage
    complex(dp), intent(inout), allocatable :: SSqrCplx(:,:)

    !> complex eigenvectors on exit
    complex(dp), intent(inout), allocatable :: eigvecsCplx(:,:,:)

    !> Dense density matrix
    real(dp), intent(inout), allocatable :: rhoSqrReal(:,:,:)

    !> Change in density matrix during last SCC iteration
    real(dp), pointer, intent(inout) :: deltaRhoInSqr(:,:,:)

    !> Change in density matrix after SCC step
    real(dp), pointer, intent(inout) :: deltaRhoOutSqr(:,:,:)

    !> Output electrons
    real(dp), intent(inout) :: qOutput(:,:,:)

    !> Number of neighbours for each of the atoms for the exchange contributions in the long range
    !> functional
    integer, intent(in), allocatable :: nNeighbourLC(:)

    !> Are dense matrices for H, S, etc. being used
    logical, intent(in) :: tLargeDenseMatrices

    integer :: nSpin, iKS, iSp, iK, nAtom
    complex(dp), allocatable :: rhoSqrCplx(:,:)
    logical :: tImHam
    real(dp), allocatable :: rVecTemp(:)

    nSpin = size(ham, dim=2)
    tImHam = allocated(iRhoPrim)

    select case (electronicSolver%iSolver)

    case (electronicSolverTypes%GF)

      call env%globalTimer%startTimer(globalTimers%densityMatrix)
    #:if WITH_TRANSPORT
      call calcdensity_green(iSCC, env, parallelKS%localKS, ham, over, neighbourlist%iNeighbour,&
          & nNeighbourSK, denseDesc%iAtomStart, iSparseStart, img2CentCell, iCellVec, cellVec, orb,&
          & kPoint, kWeight, mu, rhoPrim, Eband, Ef, E0, TS)
    #:else
      call error("Internal error: getDensity : GF-solver although code compiled without transport")
    #:endif
      call ud2qm(rhoPrim)
      call env%globalTimer%stopTimer(globalTimers%densityMatrix)

    case (electronicSolverTypes%onlyTransport)

      call error("OnlyTransport solver cannot calculate the density matrix")

    case(electronicSolverTypes%qr, electronicSolverTypes%divideandconquer,&
        & electronicSolverTypes%relativelyrobust, electronicSolverTypes%elpa,&
        & electronicSolverTypes%magma_gvd)

      call getDensityFromDenseDiag(env, denseDesc, ham, over, neighbourList, nNeighbourSK,&
          & iSparseStart, img2CentCell, iCellVec, cellVec, kPoint, kWeight, orb,&
          & denseDesc%iAtomStart, tHelical, coord, species, electronicSolver, tRealHS,&
          & tSpinSharedEf, tSpinOrbit, tDualSpinOrbit, tFillKSep, tFixEf, tMulliken, iDistribFn,&
          & tempElec, nEl, parallelKS, Ef, energy, rangeSep, eigen, filling, rhoPrim, Eband, TS,&
          & E0, iHam, xi, orbitalL, HSqrReal, SSqrReal, eigvecsReal, iRhoPrim, HSqrCplx, SSqrCplx,&
          & eigvecsCplx, rhoSqrReal, deltaRhoInSqr, deltaRhoOutSqr, qOutput, nNeighbourLC)

    case(electronicSolverTypes%omm, electronicSolverTypes%pexsi, electronicSolverTypes%ntpoly,&
        &electronicSolverTypes%elpadm)

      call env%globalTimer%startTimer(globalTimers%densityMatrix)

      call electronicSolver%elsi%getDensity(env, denseDesc, ham, over, neighbourList, nNeighbourSK,&
          & iSparseStart, img2CentCell, iCellVec, cellVec, kPoint, kWeight, tHelical, orb, species,&
          & coord, tRealHS, tSpinSharedEf, tSpinOrbit, tDualSpinOrbit, tMulliken, parallelKS, Ef,&
          & energy, rhoPrim, Eband, TS, iHam, xi, orbitalL, HSqrReal, SSqrReal, iRhoPrim, HSqrCplx,&
          & SSqrCplx)
      call env%globalTimer%stopTimer(globalTimers%densityMatrix)

    end select

  end subroutine getDensity


  !> Returns the density matrix using dense diagonalisation.
  subroutine getDensityFromDenseDiag(env, denseDesc, ham, over, neighbourList, nNeighbourSK,&
      & iSparseStart, img2CentCell, iCellVec, cellVec, kPoint, kWeight, orb, iAtomStart, tHelical, coord,&
      & species, electronicSolver, tRealHS, tSpinSharedEf, tSpinOrbit, tDualSpinOrbit, tFillKSep,&
      & tFixEf, tMulliken, iDistribFn, tempElec, nEl, parallelKS, Ef, energy, rangeSep, eigen,&
      & filling, rhoPrim, Eband, TS, E0, iHam, xi, orbitalL, HSqrReal, SSqrReal, eigvecsReal,&
      & iRhoPrim, HSqrCplx, SSqrCplx, eigvecsCplx, rhoSqrReal, deltaRhoInSqr, deltaRhoOutSqr,&
      & qOutput, nNeighbourLC)

    !> Environment settings
    type(TEnvironment), intent(inout) :: env

    !> Dense matrix descriptor
    type(TDenseDescr), intent(in) :: denseDesc

    !> hamiltonian in sparse storage
    real(dp), intent(in) :: ham(:,:)

    !> sparse overlap matrix
    real(dp), intent(in) :: over(:)

    !> list of neighbours for each atom
    type(TNeighbourList), intent(in) :: neighbourList

    !> Number of neighbours for each of the atoms
    integer, intent(in) :: nNeighbourSK(:)

    !> Index array for the start of atomic blocks in sparse arrays
    integer, intent(in) :: iSparseStart(:,:)

    !> map from image atoms to the original unique atom
    integer, intent(in) :: img2CentCell(:)

    !> Index for which unit cell atoms are associated with
    integer, intent(in) :: iCellVec(:)

    !> Vectors (in units of the lattice constants) to cells of the lattice
    real(dp), intent(in) :: cellVec(:,:)

    !> k-points
    real(dp), intent(in) :: kPoint(:,:)

    !> Weights for k-points
    real(dp), intent(in) :: kWeight(:)

    !> Atomic orbital information
    type(TOrbitals), intent(in) :: orb

    !>Start of atomic blocks in dense arrays
    integer, allocatable, intent(in) :: iAtomStart(:)

    !> Is the geometry helical
    logical, intent(in) :: tHelical

    !> Coordinates of all atoms including images
    real(dp), allocatable, intent(inout) :: coord(:,:)

    !> species of all atoms in the system
    integer, intent(in) :: species(:)

    !> Electronic solver information
    type(TElectronicSolver), intent(inout) :: electronicSolver

    !> Is the hamitonian real (no k-points/molecule/gamma point)?
    logical, intent(in) :: tRealHS

    !> Is the Fermi level common accross spin channels?
    logical, intent(in) :: tSpinSharedEf

    !> Are spin orbit interactions present
    logical, intent(in) :: tSpinOrbit

    !> Are block population spin orbit interactions present
    logical, intent(in) :: tDualSpinOrbit

    !> Fill k-points separately if true (no charge transfer accross the BZ)
    logical, intent(in) :: tFillKSep

    !> Whether fixed Fermi level(s) should be used. (No charge conservation!)
    logical, intent(in) :: tFixEf

    !> Should Mulliken populations be generated/output
    logical, intent(in) :: tMulliken

    !> occupation function for electronic states
    integer, intent(in) :: iDistribFn

    !> Electronic temperature
    real(dp), intent(in) :: tempElec

    !> Number of electrons
    real(dp), intent(in) :: nEl(:)

    !> K-points and spins to process
    type(TParallelKS), intent(in) :: parallelKS

    !> Fermi level(s)
    real(dp), intent(inout) :: Ef(:)

    !> Energy contributions and total
    type(TEnergies), intent(inout) :: energy

    !> Data for rangeseparated calculation
    type(TRangeSepFunc), allocatable, intent(inout) :: rangeSep

    !> eigenvalues (level, kpoint, spin)
    real(dp), intent(out) :: eigen(:,:,:)

    !> occupations (level, kpoint, spin)
    real(dp), intent(out) :: filling(:,:,:)

    !> sparse density matrix
    real(dp), intent(out) :: rhoPrim(:,:)

    !> band structure energy
    real(dp), intent(out) :: Eband(:)

    !> electronic entropy times temperature
    real(dp), intent(out) :: TS(:)

    !> extrapolated 0 temperature band energy
    real(dp), intent(out) :: E0(:)

    !> imaginary part of hamitonian
    real(dp), intent(in), allocatable :: iHam(:,:)

    !> spin orbit constants
    real(dp), intent(in), allocatable :: xi(:,:)

    !> orbital moments of atomic shells
    real(dp), intent(inout), allocatable :: orbitalL(:,:,:)

    !> imaginary part of density matrix
    real(dp), intent(inout), allocatable :: iRhoPrim(:,:)

    !> dense real hamiltonian storage
    real(dp), intent(inout), allocatable :: HSqrReal(:,:)

    !> dense real overlap storage
    real(dp), intent(inout), allocatable :: SSqrReal(:,:)

    !> real eigenvectors on exit
    real(dp), intent(inout), allocatable :: eigvecsReal(:,:,:)

    !> dense complex (k-points) hamiltonian storage
    complex(dp), intent(inout), allocatable :: HSqrCplx(:,:)

    !> dense complex (k-points) overlap storage
    complex(dp), intent(inout), allocatable :: SSqrCplx(:,:)

    !> complex eigenvectors on exit
    complex(dp), intent(inout), allocatable :: eigvecsCplx(:,:,:)

    !> Dense density matrix
    real(dp), intent(inout), allocatable :: rhoSqrReal(:,:,:)

    !> Change in density matrix during last rangesep SCC cycle
    real(dp), pointer, intent(in) :: deltaRhoInSqr(:,:,:)

    !> Change in density matrix during this SCC step for rangesep
    real(dp), pointer, intent(inout) :: deltaRhoOutSqr(:,:,:)

    !> Output electrons
    real(dp), intent(inout) :: qOutput(:,:,:)

    !> Number of neighbours for each of the atoms for the exchange contributions in the long range
    !> functional
    integer, intent(in), allocatable :: nNeighbourLC(:)

    integer :: nSpin

    nSpin = size(ham, dim=2)
    call env%globalTimer%startTimer(globalTimers%diagonalization)
    if (nSpin /= 4) then
      if (tRealHS) then
        call buildAndDiagDenseRealHam(env, denseDesc, ham, over, species, neighbourList,&
            & nNeighbourSK, iSparseStart, img2CentCell, orb, iAtomStart, tHelical, coord,&
            & electronicSolver, parallelKS, rangeSep, deltaRhoInSqr, qOutput, nNeighbourLC,&
            & HSqrReal, SSqrReal, eigVecsReal, eigen(:,1,:))
      else
        call buildAndDiagDenseCplxHam(env, denseDesc, ham, over, kPoint, neighbourList,&
            & nNeighbourSK, iSparseStart, img2CentCell, iCellVec, cellVec, electronicSolver,&
            & parallelKS, tHelical, orb, species, coord, HSqrCplx, SSqrCplx, eigVecsCplx, eigen)
      end if
    else
      call buildAndDiagDensePauliHam(env, denseDesc, ham, over, kPoint, neighbourList,&
          & nNeighbourSK, iSparseStart, img2CentCell, iCellVec, cellVec, orb, electronicSolver,&
          & parallelKS, eigen(:,:,1), HSqrCplx, SSqrCplx, eigVecsCplx, iHam, xi, species)
    end if
    call env%globalTimer%stopTimer(globalTimers%diagonalization)

    call getFillingsAndBandEnergies(eigen, nEl, nSpin, tempElec, kWeight, tSpinSharedEf,&
        & tFillKSep, tFixEf, iDistribFn, Ef, filling, Eband, TS, E0)

    call env%globalTimer%startTimer(globalTimers%densityMatrix)
    if (nSpin /= 4) then
      if (tRealHS) then
        call getDensityFromRealEigvecs(env, denseDesc, filling(:,1,:), neighbourList, nNeighbourSK,&
            & iSparseStart, img2CentCell, orb, species, iAtomStart, coord, tHelical, eigVecsReal,&
            & parallelKS, rhoPrim, SSqrReal, rhoSqrReal, deltaRhoOutSqr)
      else
        call getDensityFromCplxEigvecs(env, denseDesc, filling, kPoint, kWeight, neighbourList,&
            & nNeighbourSK, iSparseStart, img2CentCell, iCellVec, cellVec, orb,&
            & parallelKS, tHelical, species, coord, eigvecsCplx, rhoPrim, SSqrCplx)
      end if
      call ud2qm(rhoPrim)
    else
      ! Pauli structure of eigenvectors
      filling(:,:,1) = 2.0_dp * filling(:,:,1)
      call getDensityFromPauliEigvecs(env, denseDesc, tRealHS, tSpinOrbit, tDualSpinOrbit,&
          & tMulliken, kPoint, kWeight, filling(:,:,1), neighbourList, nNeighbourSK, orb,&
          & iSparseStart, img2CentCell, iCellVec, cellVec, species, parallelKS, eigVecsCplx,&
          & SSqrCplx, energy, rhoPrim, xi, orbitalL, iRhoPrim)
      filling(:,:,1) = 0.5_dp * filling(:,:,1)
    end if
    call env%globalTimer%stopTimer(globalTimers%densityMatrix)

  end subroutine getDensityFromDenseDiag


  !> Builds and diagonalises dense Hamiltonians.
  subroutine buildAndDiagDenseRealHam(env, denseDesc, ham, over, species, neighbourList,&
      & nNeighbourSK, iSparseStart, img2CentCell, orb, iAtomStart, tHelical, coord,&
      & electronicSolver, parallelKS, rangeSep, deltaRhoInSqr, qOutput, nNeighbourLC, HSqrReal,&
      & SSqrReal, eigvecsReal, eigen)

    !> Environment settings
    type(TEnvironment), intent(inout) :: env

    !> Dense matrix descriptor
    type(TDenseDescr), intent(in) :: denseDesc

    !> hamiltonian in sparse storage
    real(dp), intent(in) :: ham(:,:)

    !> sparse overlap matrix
    real(dp), intent(in) :: over(:)

    !> list of neighbours for each atom
    type(TNeighbourList), intent(in) :: neighbourList

    !> Number of neighbours for each of the atoms
    integer, intent(in) :: nNeighbourSK(:)

    !> Index array for the start of atomic blocks in sparse arrays
    integer, intent(in) :: iSparseStart(:,:)

    !> map from image atoms to the original unique atom
    integer, intent(in) :: img2CentCell(:)

    !> Atomic orbital information
    type(TOrbitals), intent(in) :: orb

    !> species of all atoms in the system
    integer, intent(in) :: species(:)

    !>Start of atomic blocks in dense arrays
    integer, allocatable, intent(in) :: iAtomStart(:)

    !> Is the geometry helical
    logical, intent(in) :: tHelical

    !> Coordinates of all atoms including images
    real(dp), allocatable, intent(inout) :: coord(:,:)

    !> Electronic solver information
    type(TElectronicSolver), intent(inout) :: electronicSolver

    !> K-points and spins to be handled
    type(TParallelKS), intent(in) :: parallelKS

    !>Data for rangeseparated calcualtion
    type(TRangeSepFunc), allocatable, intent(inout) :: rangeSep

    !> Change in density matrix during last rangesep SCC cycle
    real(dp), pointer, intent(in) :: deltaRhoInSqr(:,:,:)

    !> Output electrons
    real(dp), intent(inout) :: qOutput(:,:,:)

    !> Number of neighbours for each of the atoms for the exchange contributions in the long range
    !> functional
    integer, intent(in), allocatable :: nNeighbourLC(:)

    !> dense hamitonian matrix
    real(dp), intent(out) :: HSqrReal(:,:)

    !> dense overlap matrix
    real(dp), intent(out) :: SSqrReal(:,:)

    !> Eigenvectors on eixt
    real(dp), intent(out) :: eigvecsReal(:,:,:)

    !> eigenvalues
    real(dp), intent(out) :: eigen(:,:)

    integer :: iKS, iSpin, ii

    eigen(:,:) = 0.0_dp
    do iKS = 1, parallelKS%nLocalKS
      iSpin = parallelKS%localKS(2, iKS)
    #:if WITH_SCALAPACK
      call env%globalTimer%startTimer(globalTimers%sparseToDense)
      if (tHelical) then
        call unpackHSHelicalRealBlacs(env%blacs, ham(:,iSpin), neighbourList%iNeighbour,&
            & nNeighbourSK, iSparseStart, img2CentCell, orb, species, coord, denseDesc, HSqrReal)
        if (.not. electronicSolver%hasCholesky(1)) then
          call unpackHSHelicalRealBlacs(env%blacs, over, neighbourList%iNeighbour,&
              & nNeighbourSK, iSparseStart, img2CentCell, orb, species, coord, denseDesc, SSqrReal)
        end if
      else
        call unpackHSRealBlacs(env%blacs, ham(:,iSpin), neighbourList%iNeighbour, nNeighbourSK,&
            & iSparseStart, img2CentCell, denseDesc, HSqrReal)
        if (.not. electronicSolver%hasCholesky(1)) then
          call unpackHSRealBlacs(env%blacs, over, neighbourList%iNeighbour, nNeighbourSK,&
              & iSparseStart, img2CentCell, denseDesc, SSqrReal)
        end if
      end if
      call env%globalTimer%stopTimer(globalTimers%sparseToDense)
      call diagDenseMtxBlacs(electronicSolver, 1, 'V', denseDesc%blacsOrbSqr, HSqrReal, SSqrReal,&
          & eigen(:,iSpin), eigvecsReal(:,:,iKS))
    #:else
      call env%globalTimer%startTimer(globalTimers%sparseToDense)
      if (tHelical) then
        call unpackHelicalHS(HSqrReal, ham(:,iSpin), neighbourList%iNeighbour, nNeighbourSK,&
            & denseDesc%iAtomStart, iSparseStart, img2CentCell, orb, species, coord)
        call unpackHelicalHS(SSqrReal, over, neighbourList%iNeighbour, nNeighbourSK,&
            & denseDesc%iAtomStart, iSparseStart, img2CentCell, orb, species, coord)
      else
        call unpackHS(HSqrReal, ham(:,iSpin), neighbourList%iNeighbour, nNeighbourSK,&
            & denseDesc%iAtomStart, iSparseStart, img2CentCell)
        call unpackHS(SSqrReal, over, neighbourList%iNeighbour, nNeighbourSK, denseDesc%iAtomStart,&
            & iSparseStart, img2CentCell)
      end if
      call env%globalTimer%stopTimer(globalTimers%sparseToDense)

      ! Add rangeseparated contribution
      ! Assumes deltaRhoInSqr only used by rangeseparation
      ! Should this be used elsewhere, need to pass tRangeSep
      if (allocated(rangeSep)) then
        call denseMulliken(deltaRhoInSqr, SSqrReal, denseDesc%iAtomStart, qOutput)
        call rangeSep%addLRHamiltonian(env, deltaRhoInSqr(:,:,iSpin), over,&
            & neighbourList%iNeighbour,  nNeighbourLC, denseDesc%iAtomStart, iSparseStart,&
            & orb, HSqrReal, SSqrReal)
      end if

      call diagDenseMtx(electronicSolver, 'V', HSqrReal, SSqrReal, eigen(:,iSpin))
      eigvecsReal(:,:,iKS) = HSqrReal
    #:endif
    end do

  #:if WITH_SCALAPACK
    ! Distribute all eigenvalues to all nodes via global summation
    call mpifx_allreduceip(env%mpi%interGroupComm, eigen, MPI_SUM)
  #:endif

  end subroutine buildAndDiagDenseRealHam


  !> Builds and diagonalises dense k-point dependent Hamiltonians.
  subroutine buildAndDiagDenseCplxHam(env, denseDesc, ham, over, kPoint, neighbourList,&
      & nNeighbourSK, iSparseStart, img2CentCell, iCellVec, cellVec, electronicSolver, parallelKS,&
      & tHelical, orb, species, coord, HSqrCplx, SSqrCplx, eigvecsCplx, eigen)

    !> Environment settings
    type(TEnvironment), intent(inout) :: env

    !> Dense matrix descriptor
    type(TDenseDescr), intent(in) :: denseDesc

    !> hamiltonian in sparse storage
    real(dp), intent(in) :: ham(:,:)

    !> sparse overlap matrix
    real(dp), intent(in) :: over(:)

    !> k-points
    real(dp), intent(in) :: kPoint(:,:)

    !> list of neighbours for each atom
    type(TNeighbourList), intent(in) :: neighbourList

    !> Number of neighbours for each of the atoms
    integer, intent(in) :: nNeighbourSK(:)

    !> Index array for the start of atomic blocks in sparse arrays
    integer, intent(in) :: iSparseStart(:,:)

    !> map from image atoms to the original unique atom
    integer, intent(in) :: img2CentCell(:)

    !> Index for which unit cell atoms are associated with
    integer, intent(in) :: iCellVec(:)

    !> Vectors (in units of the lattice constants) to cells of the lattice
    real(dp), intent(in) :: cellVec(:,:)

    !> Electronic solver information
    type(TElectronicSolver), intent(inout) :: electronicSolver

    !> K-points and spins to be handled
    type(TParallelKS), intent(in) :: parallelKS

    !> Is the geometry helical
    logical, intent(in) :: tHelical

    !> Atomic orbital information
    type(TOrbitals), intent(in) :: orb

    !> species of all atoms in the system
    integer, intent(in) :: species(:)

    !> atomic coordinates
    real(dp), intent(in) :: coord(:,:)

    !> dense hamitonian matrix
    complex(dp), intent(out) :: HSqrCplx(:,:)

    !> dense overlap matrix
    complex(dp), intent(out) :: SSqrCplx(:,:)

    !> Complex eigenvectors
    complex(dp), intent(out) :: eigvecsCplx(:,:,:)

    !> eigenvalues
    real(dp), intent(out) :: eigen(:,:,:)

    integer :: iKS, iK, iSpin

    eigen(:,:,:) = 0.0_dp
    do iKS = 1, parallelKS%nLocalKS
      iK = parallelKS%localKS(1, iKS)
      iSpin = parallelKS%localKS(2, iKS)
    #:if WITH_SCALAPACK
      call env%globalTimer%startTimer(globalTimers%sparseToDense)
      if (tHelical) then
        call unpackHSHelicalCplxBlacs(env%blacs, ham(:,iSpin), kPoint(:,iK),&
            & neighbourList%iNeighbour, nNeighbourSK, iCellVec, cellVec, iSparseStart,&
            & img2CentCell, orb, species, coord, denseDesc, HSqrCplx)
        if (.not. electronicSolver%hasCholesky(iKS)) then
          call unpackHSHelicalCplxBlacs(env%blacs, over, kPoint(:,iK), neighbourList%iNeighbour,&
              & nNeighbourSK, iCellVec, cellVec, iSparseStart, img2CentCell, orb, species, coord,&
              & denseDesc, SSqrCplx)
        end if
      else
        call unpackHSCplxBlacs(env%blacs, ham(:,iSpin), kPoint(:,iK), neighbourList%iNeighbour,&
            & nNeighbourSK, iCellVec, cellVec, iSparseStart, img2CentCell, denseDesc, HSqrCplx)
        if (.not. electronicSolver%hasCholesky(iKS)) then
          call unpackHSCplxBlacs(env%blacs, over, kPoint(:,iK), neighbourList%iNeighbour,&
              & nNeighbourSK, iCellVec, cellVec, iSparseStart, img2CentCell, denseDesc, SSqrCplx)
        end if
      end if
      call env%globalTimer%stopTimer(globalTimers%sparseToDense)
      call diagDenseMtxBlacs(electronicSolver, iKS, 'V', denseDesc%blacsOrbSqr, HSqrCplx, SSqrCplx,&
          & eigen(:,iK,iSpin), eigvecsCplx(:,:,iKS))
    #:else
      call env%globalTimer%startTimer(globalTimers%sparseToDense)
      if (tHelical) then
        call unpackHelicalHS(HSqrCplx, ham(:,iSpin), kPoint(:,iK), neighbourList%iNeighbour,&
            & nNeighbourSK, iCellVec, cellVec, denseDesc%iAtomStart, iSparseStart, img2CentCell,&
            & orb, species, coord)
        call unpackHelicalHS(SSqrCplx, over, kPoint(:,iK), neighbourList%iNeighbour, nNeighbourSK,&
            & iCellVec, cellVec, denseDesc%iAtomStart, iSparseStart, img2CentCell, orb, species,&
            & coord)
      else
        call unpackHS(HSqrCplx, ham(:,iSpin), kPoint(:,iK), neighbourList%iNeighbour, nNeighbourSK,&
            & iCellVec, cellVec, denseDesc%iAtomStart, iSparseStart, img2CentCell)
        call unpackHS(SSqrCplx, over, kPoint(:,iK), neighbourList%iNeighbour, nNeighbourSK,&
            & iCellVec, cellVec, denseDesc%iAtomStart, iSparseStart, img2CentCell)
      end if
      call env%globalTimer%stopTimer(globalTimers%sparseToDense)
      call diagDenseMtx(electronicSolver, 'V', HSqrCplx, SSqrCplx, eigen(:,iK,iSpin))
      eigvecsCplx(:,:,iKS) = HSqrCplx
    #:endif
    end do

  #:if WITH_SCALAPACK
    call mpifx_allreduceip(env%mpi%interGroupComm, eigen, MPI_SUM)
  #:endif

  end subroutine buildAndDiagDenseCplxHam


  !> Builds and diagonalizes Pauli two-component Hamiltonians.
  subroutine buildAndDiagDensePauliHam(env, denseDesc, ham, over, kPoint, neighbourList,&
      & nNeighbourSK, iSparseStart, img2CentCell, iCellVec, cellVec, orb, electronicSolver,&
      & parallelKS, eigen, HSqrCplx, SSqrCplx, eigvecsCplx, iHam, xi, species)

    !> Environment settings
    type(TEnvironment), intent(inout) :: env

    !> Dense matrix descriptor
    type(TDenseDescr), intent(in) :: denseDesc

    !> hamiltonian in sparse storage
    real(dp), intent(in) :: ham(:,:)

    !> sparse overlap matrix
    real(dp), intent(in) :: over(:)

    !> k-points
    real(dp), intent(in) :: kPoint(:,:)

    !> list of neighbours for each atom
    type(TNeighbourList), intent(in) :: neighbourList

    !> Number of neighbours for each of the atoms
    integer, intent(in) :: nNeighbourSK(:)

    !> Index array for the start of atomic blocks in sparse arrays
    integer, intent(in) :: iSparseStart(:,:)

    !> map from image atoms to the original unique atom
    integer, intent(in) :: img2CentCell(:)

    !> Index for which unit cell atoms are associated with
    integer, intent(in) :: iCellVec(:)

    !> Vectors (in units of the lattice constants) to cells of the lattice
    real(dp), intent(in) :: cellVec(:,:)

    !> atomic orbital information
    type(TOrbitals), intent(in) :: orb

    !> Electronic solver information
    type(TElectronicSolver), intent(inout) :: electronicSolver

    !> K-points and spins to be handled
    type(TParallelKS), intent(in) :: parallelKS

    !> eigenvalues (orbital, kpoint)
    real(dp), intent(out) :: eigen(:,:)

    !> dense hamitonian matrix
    complex(dp), intent(out) :: HSqrCplx(:,:)

    !> dense overlap matrix
    complex(dp), intent(out) :: SSqrCplx(:,:)

    !> eigenvectors
    complex(dp), intent(out) :: eigvecsCplx(:,:,:)

    !> imaginary part of the hamiltonian
    real(dp), intent(in), allocatable :: iHam(:,:)

    !> spin orbit constants
    real(dp), intent(in), allocatable :: xi(:,:)

    !> species of atoms
    integer, intent(in), optional :: species(:)

    integer :: iKS, iK

    eigen(:,:) = 0.0_dp
    do iKS = 1, parallelKS%nLocalKS
      iK = parallelKS%localKS(1, iKS)
      call env%globalTimer%startTimer(globalTimers%sparseToDense)
    #:if WITH_SCALAPACK
      if (allocated(iHam)) then
        call unpackHPauliBlacs(env%blacs, ham, kPoint(:,iK), neighbourList%iNeighbour,&
            & nNeighbourSK, iCellVec, cellVec, iSparseStart, img2CentCell, orb%mOrb, denseDesc,&
            & HSqrCplx, iorig=iHam)
      else
        call unpackHPauliBlacs(env%blacs, ham, kPoint(:,iK), neighbourList%iNeighbour,&
            & nNeighbourSK, iCellVec, cellVec, iSparseStart, img2CentCell, orb%mOrb, denseDesc,&
            & HSqrCplx)
      end if
      if (.not. electronicSolver%hasCholesky(iKS)) then
        call unpackSPauliBlacs(env%blacs, over, kPoint(:,iK), neighbourList%iNeighbour,&
            & nNeighbourSK, iCellVec, cellVec, iSparseStart, img2CentCell, orb%mOrb, denseDesc,&
            & SSqrCplx)
      end if
    #:else
      if (allocated(iHam)) then
        call unpackHPauli(ham, kPoint(:,iK), neighbourList%iNeighbour, nNeighbourSK, iSparseStart,&
            & denseDesc%iAtomStart, img2CentCell, iCellVec, cellVec, HSqrCplx, iHam=iHam)
      else
        call unpackHPauli(ham, kPoint(:,iK), neighbourList%iNeighbour, nNeighbourSK, iSparseStart,&
            & denseDesc%iAtomStart, img2CentCell, iCellVec, cellVec, HSqrCplx)
      end if
      call unpackSPauli(over, kPoint(:,iK), neighbourList%iNeighbour, nNeighbourSK,&
          & denseDesc%iAtomStart, iSparseStart, img2CentCell, iCellVec, cellVec, SSqrCplx)
    #:endif
      if (allocated(xi) .and. .not. allocated(iHam)) then
        call addOnsiteSpinOrbitHam(env, xi, species, orb, denseDesc, HSqrCplx)
      end if
      call env%globalTimer%stopTimer(globalTimers%sparseToDense)
    #:if WITH_SCALAPACK
      call diagDenseMtxBlacs(electronicSolver, iKS, 'V', denseDesc%blacsOrbSqr, HSqrCplx, SSqrCplx,&
          & eigen(:,iK), eigvecsCplx(:,:,iKS))
    #:else
      call diagDenseMtx(electronicSolver, 'V', HSqrCplx, SSqrCplx, eigen(:,iK))
      eigvecsCplx(:,:,iKS) = HSqrCplx
    #:endif
    end do

  #:if WITH_SCALAPACK
    call mpifx_allreduceip(env%mpi%interGroupComm, eigen, MPI_SUM)
  #:endif

  end subroutine buildAndDiagDensePauliHam


  !> Creates sparse density matrix from real eigenvectors.
  subroutine getDensityFromRealEigvecs(env, denseDesc, filling, neighbourList, nNeighbourSK,&
      & iSparseStart, img2CentCell, orb, species, iAtomStart, coord, tHelical, eigvecs, parallelKS,&
      & rhoPrim, work, rhoSqrReal, deltaRhoOutSqr)

    !> Environment settings
    type(TEnvironment), intent(inout) :: env

    !> Dense matrix descriptor
    type(TDenseDescr), intent(in) :: denseDesc

    !> Filling
    real(dp), intent(in) :: filling(:,:)

    !> list of neighbours for each atom
    type(TNeighbourList), intent(in) :: neighbourList

    !> Number of neighbours for each of the atoms
    integer, intent(in) :: nNeighbourSK(:)

    !> Index array for the start of atomic blocks in sparse arrays
    integer, intent(in) :: iSparseStart(:,:)

    !> map from image atoms to the original unique atom
    integer, intent(in) :: img2CentCell(:)

    !> Atomic orbital information
    type(TOrbitals), intent(in) :: orb

    !> species of atoms
    integer, intent(in), optional :: species(:)

    !>Start of atomic blocks in dense arrays
    integer, allocatable, intent(in) :: iAtomStart(:)

    !> K-points and spins to process
    type(TParallelKS), intent(in) :: parallelKS

    !> all coordinates
    real(dp), intent(in) :: coord(:,:)

    !> Is the geometry helical
    logical, intent(in) :: tHelical

    !> eigenvectors
    real(dp), intent(inout) :: eigvecs(:,:,:)

    !> sparse density matrix
    real(dp), intent(out) :: rhoPrim(:,:)

    !> work space array
    real(dp), intent(out) :: work(:,:)

    !> Dense density matrix if needed
    real(dp), intent(inout), allocatable  :: rhoSqrReal(:,:,:)

    !> Change in density matrix during this SCC step for rangesep
    real(dp), pointer, intent(inout) :: deltaRhoOutSqr(:,:,:)

    integer :: iKS, iSpin

    rhoPrim(:,:) = 0.0_dp
    do iKS = 1, parallelKS%nLocalKS
      iSpin = parallelKS%localKS(2, iKS)

    #:if WITH_SCALAPACK
      call makeDensityMtxRealBlacs(env%blacs%orbitalGrid, denseDesc%blacsOrbSqr, filling(:,iSpin),&
          & eigvecs(:,:,iKS), work)
      call env%globalTimer%startTimer(globalTimers%denseToSparse)
      if (tHelical) then
        call packRhoHelicalRealBlacs(env%blacs, denseDesc, work, neighbourList%iNeighbour,&
            & nNeighbourSK, iSparseStart, img2CentCell, orb, species, coord, rhoPrim(:,iSpin))
      else
        call packRhoRealBlacs(env%blacs, denseDesc, work, neighbourList%iNeighbour, nNeighbourSK,&
            & orb%mOrb, iSparseStart, img2CentCell, rhoPrim(:,iSpin))
      end if
      call env%globalTimer%stopTimer(globalTimers%denseToSparse)
    #:else
      !> Either pack density matrix or delta density matrix
      if(.not. associated(deltaRhoOutSqr)) then
        if (tDensON2) then
          call makeDensityMatrix(work, eigvecs(:,:,iKS), filling(:,iSpin),&
              & neighbourlist%iNeighbour, nNeighbourSK, orb, denseDesc%iAtomStart, img2CentCell)
        else
          call makeDensityMatrix(work, eigvecs(:,:,iKS), filling(:,iSpin))
        end if

        call env%globalTimer%startTimer(globalTimers%denseToSparse)
        if (tHelical) then
          call packHelicalHS(rhoPrim(:,iSpin), work, neighbourlist%iNeighbour, nNeighbourSK,&
              & denseDesc%iAtomStart, iSparseStart, img2CentCell, orb, species, coord)
        else
          call packHS(rhoPrim(:,iSpin), work, neighbourlist%iNeighbour, nNeighbourSK, orb%mOrb,&
              & denseDesc%iAtomStart, iSparseStart, img2CentCell)
        end if
        call env%globalTimer%stopTimer(globalTimers%denseToSparse)
      else
        ! Rangeseparated case: pack delta density matrix
        call makeDensityMatrix(deltaRhoOutSqr(:,:,iSpin),&
            & eigvecs(:,:,iKS), filling(:,iSpin))
        call env%globalTimer%startTimer(globalTimers%denseToSparse)
        if (tHelical) then
          call packHelicalHS(rhoPrim(:,iSpin), deltaRhoOutSqr(:,:,iSpin), neighbourlist%iNeighbour,&
              & nNeighbourSK, denseDesc%iAtomStart, iSparseStart, img2CentCell, orb, species, coord)
        else
          call packHS(rhoPrim(:,iSpin), deltaRhoOutSqr(:,:,iSpin), neighbourlist%iNeighbour,&
              & nNeighbourSK, orb%mOrb, denseDesc%iAtomStart, iSparseStart, img2CentCell)
        end if
        call env%globalTimer%stopTimer(globalTimers%denseToSparse)
      end if
    #:endif

      if (allocated(rhoSqrReal)) then
        rhoSqrReal(:,:,iSpin) = work
      end if
    end do

  #:if WITH_SCALAPACK
    ! Add up and distribute density matrix contribution from each group
    call mpifx_allreduceip(env%mpi%globalComm, rhoPrim, MPI_SUM)
  #:endif

  end subroutine getDensityFromRealEigvecs


  !> Creates sparse density matrix from complex eigenvectors.
  subroutine getDensityFromCplxEigvecs(env, denseDesc, filling, kPoint, kWeight, neighbourList,&
      & nNeighbourSK, iSparseStart, img2CentCell, iCellVec, cellVec, orb, parallelKS, tHelical,&
      & species, coord, eigvecs, rhoPrim, work)

    !> Environment settings
    type(TEnvironment), intent(inout) :: env

    !> Dense matrix descriptor
    type(TDenseDescr), intent(in) :: denseDesc

    !> Occupations of single particle states in the ground state
    real(dp), intent(in) :: filling(:,:,:)

    !> k-points
    real(dp), intent(in) :: kPoint(:,:)

    !> Weights for k-points
    real(dp), intent(in) :: kWeight(:)

    !> list of neighbours for each atom
    type(TNeighbourList), intent(in) :: neighbourList

    !> Number of neighbours for each of the atoms
    integer, intent(in) :: nNeighbourSK(:)

    !> Index array for the start of atomic blocks in sparse arrays
    integer, intent(in) :: iSparseStart(:,:)

    !> map from image atoms to the original unique atom
    integer, intent(in) :: img2CentCell(:)

    !> Index for which unit cell atoms are associated with
    integer, intent(in) :: iCellVec(:)

    !> Vectors (in units of the lattice constants) to cells of the lattice
    real(dp), intent(in) :: cellVec(:,:)

    !> Atomic orbital information
    type(TOrbitals), intent(in) :: orb

    !> K-points and spins to process
    type(TParallelKS), intent(in) :: parallelKS

    !> Is the geometry helical
    logical, intent(in) :: tHelical

    !> species for atoms
    integer, intent(in) :: species(:)

    !> all coordinates
    real(dp), intent(in) :: coord(:,:)

    !> eigenvectors of the system
    complex(dp), intent(inout) :: eigvecs(:,:,:)

    !> density matrix in sparse storage
    real(dp), intent(out) :: rhoPrim(:,:)

    !> workspace array
    complex(dp), intent(out) :: work(:,:)

    integer :: iKS, iK, iSpin

    rhoPrim(:,:) = 0.0_dp

    do iKS = 1, parallelKS%nLocalKS
      iK = parallelKS%localKS(1, iKS)
      iSpin = parallelKS%localKS(2, iKS)
    #:if WITH_SCALAPACK
      call makeDensityMtxCplxBlacs(env%blacs%orbitalGrid, denseDesc%blacsOrbSqr, filling(:,iK&
          &,iSpin), eigvecs(:,:,iKS), work)
      call env%globalTimer%startTimer(globalTimers%denseToSparse)
      if (tHelical) then
        call packRhoHelicalCplxBlacs(env%blacs, denseDesc, work, kPoint(:,iK), kWeight(iK),&
            & neighbourList%iNeighbour, nNeighbourSK, iCellVec, cellVec, iSparseStart,&
            & img2CentCell, orb, species, coord, rhoPrim(:,iSpin))
      else
        call packRhoCplxBlacs(env%blacs, denseDesc, work, kPoint(:,iK), kWeight(iK),&
            & neighbourList%iNeighbour, nNeighbourSK, orb%mOrb, iCellVec, cellVec, iSparseStart,&
            & img2CentCell, rhoPrim(:,iSpin))
      end if
      call env%globalTimer%stopTimer(globalTimers%denseToSparse)
    #:else
      if (tDensON2) then
        call makeDensityMatrix(work, eigvecs(:,:,iKS), filling(:,iK,iSpin),&
            & neighbourlist%iNeighbour, nNeighbourSK, orb, denseDesc%iAtomStart, img2CentCell)
      else
        call makeDensityMatrix(work, eigvecs(:,:,iKS), filling(:,iK,iSpin))
      end if
      call env%globalTimer%startTimer(globalTimers%denseToSparse)
      if (tHelical) then
        call packHelicalHS(rhoPrim(:,iSpin), work, kPoint(:,iK), kWeight(iK),&
            & neighbourList%iNeighbour, nNeighbourSK, orb%mOrb, iCellVec, cellVec,&
            & denseDesc%iAtomStart, iSparseStart, img2CentCell, orb, species, coord)
      else
        call packHS(rhoPrim(:,iSpin), work, kPoint(:,iK), kWeight(iK), neighbourList%iNeighbour,&
            & nNeighbourSK, orb%mOrb, iCellVec, cellVec, denseDesc%iAtomStart, iSparseStart,&
            & img2CentCell)
      end if
      call env%globalTimer%stopTimer(globalTimers%denseToSparse)
    #:endif
    end do

  #:if WITH_SCALAPACK
    ! Add up and distribute density matrix contribution from each group
    call mpifx_allreduceip(env%mpi%globalComm, rhoPrim, MPI_SUM)
  #:endif

  end subroutine getDensityFromCplxEigvecs


  !> Creates sparse density matrix from two component complex eigenvectors.
  subroutine getDensityFromPauliEigvecs(env, denseDesc, tRealHS, tSpinOrbit, tDualSpinOrbit,&
      & tMulliken, kPoint, kWeight, filling, neighbourList, nNeighbourSK, orb, iSparseStart,&
      & img2CentCell, iCellVec, cellVec, species, parallelKS, eigvecs, work, energy, rhoPrim, xi,&
      & orbitalL, iRhoPrim)

    !> Environment settings
    type(TEnvironment), intent(inout) :: env

    !> Dense matrix descriptor
    type(TDenseDescr), intent(in) :: denseDesc

    !> Is the hamitonian real (no k-points/molecule/gamma point)?
    logical, intent(in) :: tRealHS

    !> Are spin orbit interactions present
    logical, intent(in) :: tSpinOrbit

    !> Are block population spin orbit interactions present
    logical, intent(in) :: tDualSpinOrbit

    !> Should Mulliken populations be generated/output
    logical, intent(in) :: tMulliken

    !> k-points
    real(dp), intent(in) :: kPoint(:,:)

    !> Weights for k-points
    real(dp), intent(in) :: kWeight(:)

    !> occupations of molecular orbitals/Bloch states
    real(dp), intent(in) :: filling(:,:)

    !> list of neighbours for each atom
    type(TNeighbourList), intent(in) :: neighbourList

    !> Number of neighbours for each of the atoms
    integer, intent(in) :: nNeighbourSK(:)

    !> Atomic orbital information
    type(TOrbitals), intent(in) :: orb

    !> Index array for the start of atomic blocks in sparse arrays
    integer, intent(in) :: iSparseStart(:,:)

    !> map from image atoms to the original unique atom
    integer, intent(in) :: img2CentCell(:)

    !> Index for which unit cell atoms are associated with
    integer, intent(in) :: iCellVec(:)

    !> Vectors (in units of the lattice constants) to cells of the lattice
    real(dp), intent(in) :: cellVec(:,:)

    !> species of all atoms in the system
    integer, intent(in) :: species(:)

    !> K-points and spins to process
    type(TParallelKS), intent(in) :: parallelKS

    !> eigenvectors
    complex(dp), intent(inout) :: eigvecs(:,:,:)

    !> work space array
    complex(dp), intent(inout) :: work(:,:)

    !> Energy contributions and total
    type(TEnergies), intent(inout) :: energy

    !> sparse stored density matrix
    real(dp), intent(out) :: rhoPrim(:,:)

    !> spin orbit constants
    real(dp), intent(in), allocatable :: xi(:,:)

    !> Angular momentum of atomic shells
    real(dp), intent(inout), allocatable :: orbitalL(:,:,:)

    !> imaginary part of density matrix  if required
    real(dp), intent(inout), allocatable :: iRhoPrim(:,:)


    real(dp), allocatable :: rVecTemp(:), orbitalLPart(:,:,:)
    integer :: nAtom
    integer :: iKS, iK
    logical :: tImHam

    nAtom = size(orb%nOrbAtom)
    tImHam = allocated(iRhoPrim)

    rhoPrim(:,:) = 0.0_dp
    if (allocated(iRhoPrim)) then
      iRhoPrim(:,:) = 0.0_dp
    end if
    work(:,:) = 0.0_dp

    if (tSpinOrbit .and. .not. tDualSpinOrbit) then
      energy%atomLS(:) = 0.0_dp
      allocate(rVecTemp(nAtom))
    end if

    if (tMulliken .and. tSpinOrbit .and. .not. tDualSpinOrbit) then
      allocate(orbitalLPart(3, orb%mShell, nAtom))
      orbitalL(:,:,:) = 0.0_dp
    end if

    do iKS = 1, parallelKS%nLocalKS
      iK = parallelKS%localKS(1, iKS)

    #:if WITH_SCALAPACK
      call makeDensityMtxCplxBlacs(env%blacs%orbitalGrid, denseDesc%blacsOrbSqr, filling(:,iK),&
          & eigvecs(:,:,iKS), work)
    #:else
      call makeDensityMatrix(work, eigvecs(:,:,iKS), filling(:,iK))
    #:endif
      if (tSpinOrbit .and. .not. tDualSpinOrbit) then
        call getOnsiteSpinOrbitEnergy(env, rVecTemp, work, denseDesc, xi, orb, species)
        energy%atomLS = energy%atomLS + kWeight(iK) * rVecTemp
        if (tMulliken) then
          orbitalLPart(:,:,:) = 0.0_dp
          call getLOnsite(env, orbitalLPart, work, denseDesc, orb, species)
          orbitalL(:,:,:) = orbitalL + kWeight(iK) * orbitalLPart
        end if
      end if

      call env%globalTimer%startTimer(globalTimers%denseToSparse)
    #:if WITH_SCALAPACK
      if (tImHam) then
        call packRhoPauliBlacs(env%blacs, denseDesc, work, kPoint(:,iK), kWeight(iK),&
            & neighbourList%iNeighbour, nNeighbourSK, orb%mOrb, iCellVec, cellVec, iSparseStart,&
            & img2CentCell, rhoPrim, iRhoPrim)
      else
        call packRhoPauliBlacs(env%blacs, denseDesc, work, kPoint(:,iK), kWeight(iK),&
            & neighbourList%iNeighbour, nNeighbourSK, orb%mOrb, iCellVec, cellVec, iSparseStart,&
            & img2CentCell, rhoPrim)
      end if
    #:else
      if (tRealHS) then
        call packHSPauli(rhoPrim, work, neighbourlist%iNeighbour, nNeighbourSK, orb%mOrb,&
            & denseDesc%iAtomStart, iSparseStart, img2CentCell)
        if (tImHam) then
          call packHSPauliImag(iRhoPrim, work, neighbourlist%iNeighbour, nNeighbourSK, orb%mOrb,&
              & denseDesc%iAtomStart, iSparseStart, img2CentCell)
        end if
      else
        call packHS(rhoPrim, work, kPoint(:,iK), kWeight(iK), neighbourList%iNeighbour,&
            & nNeighbourSK, orb%mOrb, iCellVec, cellVec, denseDesc%iAtomStart, iSparseStart,&
            & img2CentCell)
        if (tImHam) then
          call iPackHS(iRhoPrim, work, kPoint(:,iK), kWeight(iK), neighbourlist%iNeighbour,&
              & nNeighbourSK, orb%mOrb, iCellVec, cellVec, denseDesc%iAtomStart, iSparseStart,&
              & img2CentCell)
        end if
      end if
    #:endif
      call env%globalTimer%stopTimer(globalTimers%denseToSparse)
    end do

  #:if WITH_SCALAPACK
    call env%globalTimer%startTimer(globalTimers%denseToSparse)
    ! Add up and distribute contributions from each group
    call mpifx_allreduceip(env%mpi%globalComm, rhoPrim, MPI_SUM)
    if (allocated(iRhoPrim)) then
      call mpifx_allreduceip(env%mpi%globalComm, iRhoPrim, MPI_SUM)
    end if
    call mpifx_allreduceip(env%mpi%globalComm, energy%atomLS, MPI_SUM)
    if (tMulliken .and. tSpinOrbit .and. .not. tDualSpinOrbit) then
      call mpifx_allreduceip(env%mpi%globalComm, orbitalL, MPI_SUM)
    end if
    call env%globalTimer%stopTimer(globalTimers%denseToSparse)
  #:endif
    if (tSpinOrbit .and. .not. tDualSpinOrbit) then
      energy%ELS = sum(energy%atomLS)
    end if

  end subroutine getDensityFromPauliEigvecs


  !> Calculates electron fillings and resulting band energy terms.
  subroutine getFillingsAndBandEnergies(eigvals, nElectrons, nSpinBlocks, tempElec, kWeights,&
      & tSpinSharedEf, tFillKSep, tFixEf, iDistribFn, Ef, fillings, Eband, TS, E0)

    !> Eigenvalue of each level, kpoint and spin channel
    real(dp), intent(in) :: eigvals(:,:,:)

    !> Nr. of electrons for each spin channel
    real(dp), intent(in) :: nElectrons(:)

    !> Nr. of spin blocks in the Hamiltonian (1 - spin avg, 2 - colinear, 4 - non-colinear)
    integer, intent(in) :: nSpinBlocks

    !> Electronic temperature
    real(dp), intent(in) :: tempElec

    !> Weight of the k-points.
    real(dp), intent(in) :: kWeights(:)

    !> Whether for colinear spin a common Fermi level for both spin channels should be used
    logical, intent(in) :: tSpinSharedEf

    !> Whether each K-point should be filled separately (individual Fermi-level for each k-point)
    logical, intent(in) :: tFillKSep

    !> Whether fixed Fermi level(s) should be used. (No charge conservation!)
    logical, intent(in) :: tFixEf

    !> Selector for the distribution function
    integer, intent(in) :: iDistribFn

    !> Fixed Fermi levels on entry, if tFixEf is .true., otherwise the Fermi levels found for the
    !> given number of electrons on exit
    real(dp), intent(inout) :: Ef(:)

    !> Fillings (orbital, kpoint, spin)
    real(dp), intent(out) :: fillings(:,:,:)

    !> Band energies
    real(dp), intent(out) :: Eband(:)

    !> Band entropies
    real(dp), intent(out) :: TS(:)

    !> Band energies extrapolated to zero Kelvin
    real(dp), intent(out) :: E0(:)

    real(dp) :: EbandTmp(1), TSTmp(1), E0Tmp(1)
    real(dp) :: EfTmp
    real(dp) :: nElecFill(2)
    integer :: nSpinHams, nKPoints
    integer :: iS, iK

    nKPoints = size(fillings, dim=2)
    nSpinHams = size(fillings, dim=3)

    if (nSpinBlocks == 1) then
      ! Filling functions assume one electron per level, but for spin unpolarised we have two
      nElecFill(1) = nElectrons(1) / 2.0_dp
    else
      nElecFill(1:nSpinHams) = nElectrons(1:nSpinHams)
    end if

    if (tFixEf) then
      ! Fixed value of the Fermi level for each spin channel
      do iS = 1, nSpinHams
        call electronFill(Eband(iS:iS), fillings(:,:,iS:iS), TS(iS:iS), E0(iS:iS), Ef(iS),&
            & eigvals(:,:,iS:iS), tempElec, iDistribFn, kWeights)
      end do
    else if (nSpinHams == 2 .and. tSpinSharedEf) then
      ! Common Fermi level across two colinear spin channels
      call Efilling(Eband, Ef(1), TS, E0, fillings, eigvals, sum(nElecFill), tempElec, kWeights,&
          & iDistribFn)
      Ef(2) = Ef(1)
    else if (tFillKSep) then
      ! Every spin channel and every k-point filled up individually.
      Eband(:) = 0.0_dp
      Ef(:) = 0.0_dp
      TS(:) = 0.0_dp
      E0(:) = 0.0_dp
      do iS = 1, nSpinHams
        do iK = 1, nKPoints
          call Efilling(EbandTmp, EfTmp, TSTmp, E0Tmp, fillings(:, iK:iK, iS:iS),&
              & eigvals(:, iK:iK, iS:iS), nElecFill(iS), tempElec, [1.0_dp], iDistribFn)
          Eband(iS) = Eband(iS) + EbandTmp(1) * kWeights(iK)
          Ef(iS) = Ef(iS) + EfTmp * kWeights(iK)
          TS(iS) = TS(iS) + TSTmp(1) * kWeights(iK)
          E0(iS) = E0(iS) + E0Tmp(1) * kWeights(iK)
        end do
      end do
    else
      ! Every spin channel (but not the k-points) filled up individually
      do iS = 1, nSpinHams
        call Efilling(Eband(iS:iS), Ef(iS), TS(iS:iS), E0(iS:iS), fillings(:,:,iS:iS),&
            & eigvals(:,:,iS:iS), nElecFill(iS), tempElec, kWeights, iDistribFn)
      end do
    end if

    if (nSpinBlocks == 1) then
      ! Prefactor 2 for spin unpolarised calculations
      Eband(:) = 2.0_dp * Eband
      E0(:) = 2.0_dp * E0
      TS(:) = 2.0_dp * TS
      fillings(:,:,:) = 2.0_dp * fillings
    end if

  end subroutine getFillingsAndBandEnergies


  !> Calculate Mulliken population from sparse density matrix.
  subroutine getMullikenPopulation(rhoPrim, over, orb, neighbourList, nNeighbourSK, img2CentCell,&
      & iSparseStart, qOrb, iRhoPrim, qBlock, qiBlock)

    !> sparse density matrix
    real(dp), intent(in) :: rhoPrim(:,:)

    !> sparse overlap matrix
    real(dp), intent(in) :: over(:)

    !> Atomic orbital information
    type(TOrbitals), intent(in) :: orb

    !> Atomic neighbours
    type(TNeighbourList), intent(in) :: neighbourList

    !> Number of neighbours for each atom within overlap distance
    integer, intent(in) :: nNeighbourSK(:)

    !> image to actual atom indexing
    integer, intent(in) :: img2CentCell(:)

    !> sparse matrix indexing array
    integer, intent(in) :: iSparseStart(:,:)

    !> orbital charges
    real(dp), intent(out) :: qOrb(:,:,:)

    !> imaginary part of density matrix
    real(dp), intent(in), allocatable :: iRhoPrim(:,:)

    !> Dual atomic charges
    real(dp), intent(inout), allocatable :: qBlock(:,:,:,:)

    !> Imaginary part of dual atomic charges
    real(dp), intent(inout), allocatable :: qiBlock(:,:,:,:)

    integer :: iSpin

    qOrb(:,:,:) = 0.0_dp
    do iSpin = 1, size(qOrb, dim=3)
      call mulliken(qOrb(:,:,iSpin), over, rhoPrim(:,iSpin), orb, neighbourList%iNeighbour,&
          & nNeighbourSK, img2CentCell, iSparseStart)
    end do

    if (allocated(qBlock)) then
      qBlock(:,:,:,:) = 0.0_dp
      do iSpin = 1, size(qBlock, dim=4)
        call mulliken(qBlock(:,:,:,iSpin), over, rhoPrim(:,iSpin), orb, neighbourList%iNeighbour,&
            & nNeighbourSK, img2CentCell, iSparseStart)
      end do
    end if

    if (allocated(qiBlock)) then
      qiBlock(:,:,:,:) = 0.0_dp
      do iSpin = 1, size(qiBlock, dim=4)
        call skewMulliken(qiBlock(:,:,:,iSpin), over, iRhoPrim(:,iSpin), orb,&
            & neighbourList%iNeighbour, nNeighbourSK, img2CentCell, iSparseStart)
      end do
    end if

  end subroutine getMullikenPopulation


  !> Calculates various energy contribution that can potentially update for the same geometry
  subroutine getEnergies(sccCalc, qOrb, q0, chargePerShell, species, tExtField, isXlbomd, tDftbU,&
      & tDualSpinOrbit, rhoPrim, H0, orb, neighbourList, nNeighbourSK, img2CentCell, iSparseStart,&
      & cellVol, extPressure, TS, potential, energy, thirdOrd, solvation, rangeSep, qDepExtPot, qBlock,&
      & qiBlock, nDftbUFunc, UJ, nUJ, iUJ, niUJ, xi, iAtInCentralRegion, tFixEf, Ef, onSiteElements)

    !> SCC module internal variables
    type(TScc), allocatable, intent(in) :: sccCalc

    !> Electrons in each atomic orbital
    real(dp), intent(in) :: qOrb(:,:,:)

    !> reference charges
    real(dp), intent(in) :: q0(:,:,:)

    !> electrons in each atomi shell
    real(dp), intent(in) :: chargePerShell(:,:,:)

    !> chemical species
    integer, intent(in) :: species(:)

    !> is an external electric field present
    logical, intent(in) :: tExtField

    !> Is the extended Lagrangian being used for MD
    logical, intent(in) :: isXlbomd

    !> Are there orbital potentials present
    logical, intent(in) :: tDftbU

    !> Is dual spin orbit being used
    logical, intent(in) :: tDualSpinOrbit

    !> density matrix in sparse storage
    real(dp), intent(in) :: rhoPRim(:,:)

    !> non-self-consistent hamiltonian
    real(dp), intent(in) :: H0(:)

    !> atomic orbital information
    type(TOrbitals), intent(in) :: orb

    !> neighbour list
    type(TNeighbourList), intent(in) :: neighbourList

    !> Number of neighbours within cut-off for each atom
    integer, intent(in) :: nNeighbourSK(:)

    !> image to real atom mapping
    integer, intent(in) :: img2CentCell(:)

    !> index for sparse large matrices
    integer, intent(in) :: iSparseStart(:,:)

    !> unit cell volume
    real(dp), intent(in) :: cellVol

    !> external pressure
    real(dp), intent(in) :: extPressure

    !> electron entropy contribution
    real(dp), intent(in) :: TS(:)

    !> potentials acting
    type(TPotentials), intent(in) :: potential

    !> energy contributions
    type(TEnergies), intent(inout) :: energy

    !> 3rd order settings
    type(TThirdOrder), intent(inout), allocatable :: thirdOrd

    !> Solvation model
    class(TSolvation), allocatable, intent(inout) :: solvation

    !> Data from rangeseparated calculations
    type(TRangeSepFunc), intent(inout), allocatable ::rangeSep

    !> Proxy for querying Q-dependant external potentials
    type(TQDepExtPotProxy), intent(inout), allocatable :: qDepExtPot

    !> block (dual) atomic populations
    real(dp), intent(in), allocatable :: qBlock(:,:,:,:)

    !> Imaginary part of block atomic populations
    real(dp), intent(in), allocatable :: qiBlock(:,:,:,:)

    !> which DFTB+U functional (if used)
    integer, intent(in), optional :: nDftbUFunc

    !> U-J prefactors in DFTB+U
    real(dp), intent(in), allocatable :: UJ(:,:)

    !> Number DFTB+U blocks of shells for each atom type
    integer, intent(in), allocatable :: nUJ(:)

    !> which shells are in each DFTB+U block
    integer, intent(in), allocatable :: iUJ(:,:,:)

    !> Number of shells in each DFTB+U block
    integer, intent(in), allocatable :: niUJ(:,:)

    !> Spin orbit constants
    real(dp), intent(in), allocatable :: xi(:,:)

    !> Atoms over which to sum the total energies
    integer, intent(in) :: iAtInCentralRegion(:)

    !> Whether fixed Fermi level(s) should be used. (No charge conservation!)
    logical, intent(in) :: tFixEf

    !> If tFixEf is .true. contains reservoir chemical potential, otherwise the Fermi levels found
    !> from the given number of electrons
    real(dp), intent(inout) :: Ef(:)

    !> Corrections terms for on-site elements
    real(dp), intent(in), allocatable :: onSiteElements(:,:,:,:)

    integer :: nSpin
    real(dp) :: nEl(2)

    nSpin = size(rhoPrim, dim=2)

    ! Tr[H0 * Rho] can be done with the same algorithm as Mulliken-analysis
    energy%atomNonSCC(:) = 0.0_dp
    call mulliken(energy%atomNonSCC, rhoPrim(:,1), H0, orb, neighbourList%iNeighbour, nNeighbourSK,&
        & img2CentCell, iSparseStart)
    energy%EnonSCC = sum(energy%atomNonSCC(iAtInCentralRegion(:)))

    energy%atomExt(:) = 0.0_dp
    if (tExtField) then
      energy%atomExt(:) = energy%atomExt&
          & + sum(qOrb(:,:,1) - q0(:,:,1), dim=1) * potential%extAtom(:,1)
    end if
    if (allocated(qDepExtPot)) then
      call qDepExtPot%addEnergy(energy%atomExt)
    end if
    energy%Eext = sum(energy%atomExt)

    if (allocated(sccCalc)) then
      if (isXlbomd) then
        call sccCalc%getEnergyPerAtomXlbomd(species, orb, qOrb, q0, energy%atomSCC)
      else
        call sccCalc%getEnergyPerAtom(energy%atomSCC)
      end if
      energy%Escc = sum(energy%atomSCC(iAtInCentralRegion(:)))

      if (nSpin > 1) then
        energy%atomSpin(:) = 0.5_dp * sum(sum(potential%intShell(:,:,2:nSpin)&
            & * chargePerShell(:,:,2:nSpin), dim=1), dim=2)
        energy%Espin = sum(energy%atomSpin(iAtInCentralRegion(:)))
      end if
    end if

    if (allocated(thirdOrd)) then
      if (isXlbomd) then
        call thirdOrd%getEnergyPerAtomXlbomd(qOrb, q0, species, orb, energy%atom3rd)
      else
        call thirdOrd%getEnergyPerAtom(energy%atom3rd)
      end if
      energy%e3rd = sum(energy%atom3rd(iAtInCentralRegion(:)))
    end if

    if (allocated(solvation)) then
      call solvation%getEnergies(energy%atomSolv)
      energy%eSolv = sum(energy%atomSolv(iAtInCentralRegion(:)))
    end if

    if (allocated(onSiteElements)) then
      call getEons(energy%atomOnSite, qBlock, qiBlock, q0, onSiteElements, species, orb)
      energy%eOnSite = sum(energy%atomOnSite)
    end if

    if (tDftbU) then
      if (allocated(qiBlock)) then
        call E_DFTBU(energy%atomDftbu, qBlock, species, orb, nDFTBUfunc, UJ, nUJ, niUJ, iUJ,&
            & qiBlock)
      else
        call E_DFTBU(energy%atomDftbu, qBlock, species, orb, nDFTBUfunc, UJ, nUJ, niUJ, iUJ)
      end if
      energy%Edftbu = sum(energy%atomDftbu(iAtInCentralRegion(:)))
    end if

    if (tDualSpinOrbit) then
      energy%atomLS(:) = 0.0_dp
      call getDualSpinOrbitEnergy(energy%atomLS, qiBlock, xi, orb, species)
      energy%ELS = sum(energy%atomLS(iAtInCentralRegion(:)))
    end if

    energy%Eelec = energy%EnonSCC + energy%ESCC + energy%Espin + energy%ELS + energy%Edftbu&
        & + energy%Eext + energy%e3rd + energy%eOnSite + energy%ESolv

    !> Add exchange conribution for range separated calculations
    if (allocated(rangeSep)) then
      energy%Efock = 0.0_dp
      call rangeSep%addLREnergy(energy%Efock)
      energy%Eelec = energy%Eelec + energy%Efock
    end if

    energy%atomElec(:) = energy%atomNonSCC + energy%atomSCC + energy%atomSpin + energy%atomDftbu&
        & + energy%atomLS + energy%atomExt + energy%atom3rd + energy%atomOnSite &
        & + energy%atomSolv
    energy%atomTotal(:) = energy%atomElec + energy%atomRep + energy%atomDisp + energy%atomHalogenX
    energy%Etotal = energy%Eelec + energy%Erep + energy%eDisp + energy%eHalogenX
    energy%EMermin = energy%Etotal - sum(TS)
    ! extrapolated to 0 K
    energy%Ezero = energy%Etotal - 0.5_dp * sum(TS)
    energy%EGibbs = energy%EMermin + cellVol * extPressure

    energy%EForceRelated = energy%EGibbs
    if (tFixEf) then
      if (nSpin == 2) then
        nEl(:) = sum(sum(qOrb(:,iAtInCentralRegion(:),:),dim=1),dim=1)
        nEl(1) = 0.5_dp * ( nEl(1) + nEl(2) )
        nEl(2) = nEl(1) - nEl(2)
        ! negative sign due to electron charge
        energy%EForceRelated = energy%EForceRelated  - sum(nEl(:2) * Ef(:2))
      else
        nEl = 0.0_dp
        nEl(1) = sum(qOrb(:,iAtInCentralRegion(:),1))
        ! negative sign due to electron charge
        energy%EForceRelated = energy%EForceRelated  - nEl(1) * Ef(1)
      end if
    end if

  end subroutine getEnergies


  !> Checks for the presence of a stop file on disc.
  function hasStopFile(fileName) result(tStop)

    !> name of file to check for
    character(*), intent(in) :: fileName

    !> Is the file present
    logical :: tStop

    inquire(file=fileName, exist=tStop)
    if (tStop) then
      write(stdOut, "(3A)") "Stop file '" // fileName // "' found."
    end if

  end function hasStopFile


  !> Returns input charges for next SCC iteration.
  subroutine getNextInputCharges(env, pChrgMixer, qOutput, qOutRed, orb, nIneqOrb, iEqOrbitals,&
      & iGeoStep, iSccIter, minSccIter, maxSccIter, sccTol, tStopScc, tMixBlockCharges, tReadChrg,&
      & qInput, qInpRed, sccErrorQ, tConverged, qBlockOut, iEqBlockDftbU, qBlockIn, qiBlockOut,&
      & iEqBlockDftbuLS, species0, nUJ, iUJ, niUJ, qiBlockIn, iEqBlockOnSite, iEqBlockOnSiteLS)

    !> Environment settings
    type(TEnvironment), intent(in) :: env

    !> Charge mixing object
    type(TMixer), intent(inout) :: pChrgMixer

    !> Output electrons
    real(dp), intent(inout) :: qOutput(:,:,:)

    !> Output electrons reduced by unique orbital types
    real(dp), intent(inout) :: qOutRed(:)

    !> Atomic orbital data
    type(TOrbitals), intent(in) :: orb

    !> Total number of inequivalent atomic orbitals
    integer, intent(in) :: nIneqOrb

    !> Equivalence relations between orbitals
    integer, intent(in) :: iEqOrbitals(:,:,:)

    !> Number of current geometry step
    integer, intent(in) :: iGeoStep

    !> Number of current SCC step
    integer, intent(in) :: iSccIter

    !> minumum number of SCC iterations to perform
    integer, intent(in) :: minSccIter

    !> maximum number of SCC iterations before terminating loop
    integer, intent(in) :: maxSccIter

    !> Tolerance on SCC charges between input and output
    real(dp), intent(in) :: sccTol

    !> Should the SCC loop stop
    logical, intent(in) :: tStopScc

    !> are orbital potentials being used
    logical, intent(in) :: tMixBlockCharges

    !> Were intial charges read from disc?
    logical, intent(in) :: tReadChrg

    !> Resulting input charges for next SCC iteration
    real(dp), intent(inout) :: qInput(:,:,:)

    !> Equivalence reduced input charges
    real(dp), intent(inout) :: qInpRed(:)

    !> SCC error
    real(dp), intent(out) :: sccErrorQ

    !> Has the calculation converged>
    logical, intent(out) :: tConverged

    !> Dual output charges
    real(dp), intent(inout), allocatable :: qBlockOut(:,:,:,:)

    !> equivalence mapping for dual charge blocks
    integer, intent(in), allocatable :: iEqBlockDftbu(:,:,:,:)

    !> block charge input (if needed for orbital potentials)
    real(dp), intent(inout), allocatable :: qBlockIn(:,:,:,:)

    !> Imaginary part of block charges
    real(dp), intent(in), allocatable :: qiBlockOut(:,:,:,:)

    !> Equivalence mappings in the case of spin orbit and DFTB+U
    integer, intent(in), allocatable :: iEqBlockDftbuLS(:,:,:,:)

    !> atomic species for atoms
    integer, intent(in), allocatable :: species0(:)

    !> Number DFTB+U blocks of shells for each atom type
    integer, intent(in), allocatable :: nUJ(:)

    !> which shells are in each DFTB+U block
    integer, intent(in), allocatable :: iUJ(:,:,:)

    !> Number of shells in each DFTB+U block
    integer, intent(in), allocatable :: niUJ(:,:)

    !> Imaginary part of block atomic input populations
    real(dp), intent(inout), allocatable :: qiBlockIn(:,:,:,:)

    !> Equivalences for onsite block corrections if needed
    integer, intent(in), allocatable :: iEqBlockOnSite(:,:,:,:)

    !> Equivalences for onsite block corrections if needed for imaginary elements
    integer, intent(in), allocatable :: iEqBlockOnSiteLS(:,:,:,:)

    real(dp), allocatable :: qDiffRed(:)
    integer :: nSpin

    nSpin = size(qOutput, dim=3)

    call reduceCharges(orb, nIneqOrb, iEqOrbitals, qOutput, qOutRed, qBlockOut, iEqBlockDftbu,&
        & qiBlockOut, iEqBlockDftbuLS, iEqBlockOnSite, iEqBlockOnSiteLS)
    qDiffRed = qOutRed - qInpRed
    sccErrorQ = maxval(abs(qDiffRed))
    tConverged = (sccErrorQ < sccTol)&
        & .and. (iSccIter >= minSccIter .or. tReadChrg .or. iGeoStep > 0)
    if ((.not. tConverged) .and. (iSccIter /= maxSccIter .and. .not. tStopScc)) then
      ! Avoid mixing of spin unpolarised density for spin polarised cases, this is only a problem in
      ! iteration 1, as there is only the (spin unpolarised!) atomic input density at that
      ! point. (Unless charges had been initialized externally)
      if ((iSCCIter + iGeoStep) == 1 .and. (nSpin > 1 .or. tMixBlockCharges) .and. .not. tReadChrg)&
          & then
        qInpRed(:) = qOutRed
        qInput(:,:,:) = qOutput
        if (allocated(qBlockIn)) then
          qBlockIn(:,:,:,:) = qBlockOut
          if (allocated(qiBlockIn)) then
            qiBlockIn(:,:,:,:) = qiBlockOut
          end if
        end if
      else
        call mix(pChrgMixer, qInpRed, qDiffRed)
      #:if WITH_MPI
        ! Synchronise charges in order to avoid mixers that store a history drifting apart
        call mpifx_allreduceip(env%mpi%globalComm, qInpRed, MPI_SUM)
        qInpRed(:) = qInpRed / env%mpi%globalComm%size
      #:endif
        call expandCharges(qInpRed, orb, nIneqOrb, iEqOrbitals, qInput, qBlockIn, iEqBlockDftbu,&
            & species0, nUJ, iUJ, niUJ, qiBlockIn, iEqBlockDftbuLS, iEqBlockOnSite,&
            & iEqBlockOnSiteLS)
      end if
    end if

  end subroutine getNextInputCharges


  !> Update delta density matrix rather than merely q for rangeseparation
  subroutine getNextInputDensity(SSqrReal, over, neighbourList, nNeighbourSK, iAtomStart,&
      & iSparseStart, img2CentCell, pChrgMixer, qOutput, orb, tHelical, species, coord, iGeoStep,&
      & iSccIter, minSccIter, maxSccIter, sccTol, tStopScc, tReadChrg, q0, qInput, sccErrorQ,&
      & tConverged, deltaRhoOut, deltaRhoIn, deltaRhoDiff, qBlockIn, qBlockOut)

    !> Square dense overlap storage
    real(dp), allocatable, intent(inout) :: SSqrReal(:,:)

    !> sparse overlap matrix
    real(dp), intent(in) :: over(:)

    !> list of neighbours for each atom
    type(TNeighbourList), intent(in) :: neighbourList

    !> Number of neighbours for each of the atoms
    integer, intent(in) :: nNeighbourSK(:)

    !>Start of atomic blocks in dense arrays
    integer, allocatable, intent(in) :: iAtomStart(:)

    !> Index array for the start of atomic blocks in sparse arrays
    integer, intent(in) :: iSparseStart(:,:)

    !> map from image atoms to the original unique atom
    integer, intent(in) :: img2CentCell(:)

    !> Charge mixing object
    type(TMixer), intent(inout) :: pChrgMixer

    !> Output electrons
    real(dp), intent(inout) :: qOutput(:,:,:)

    !> Atomic orbital data
    type(TOrbitals), intent(in) :: orb

    !> Is the geometry helical
    logical, intent(in) :: tHelical

    !> species for atoms
    integer, intent(in) :: species(:)

    !> all coordinates
    real(dp), intent(in) :: coord(:,:)

    !> Number of current geometry step
    integer, intent(in) :: iGeoStep

    !> Number of current SCC step
    integer, intent(in) :: iSccIter

    !> minumum number of SCC iterations to perform
    integer, intent(in) :: minSccIter

    !> maximum number of SCC iterations before terminating loop
    integer, intent(in) :: maxSccIter

    !> Tolerance on SCC charges between input and output
    real(dp), intent(in) :: sccTol

    !> Should the SCC loop stop
    logical, intent(in) :: tStopScc

    !> Were intial charges read from disc?
    logical, intent(in) :: tReadChrg

    !> reference charges
    real(dp), intent(in) :: q0(:,:,:)

    !> Resulting input charges for next SCC iteration
    real(dp), intent(inout) :: qInput(:,:,:)

    !> SCC error
    real(dp), intent(out) :: sccErrorQ

    !> Has the calculation converged>
    logical, intent(out) :: tConverged

    !> delta density matrix for rangeseparated calculations
    real(dp), intent(inout) :: deltaRhoOut(:)

    !> delta density matrix as inpurt for next SCC cycle
    real(dp), target, intent(inout) :: deltaRhoIn(:)

    !> difference of delta density matrix in and out
    real(dp), intent(inout) :: deltaRhoDiff(:)

    !> block charge input (if needed for orbital potentials)
    real(dp), intent(inout), allocatable :: qBlockIn(:,:,:,:)

    !> Dual output charges
    real(dp), intent(inout), allocatable :: qBlockOut(:,:,:,:)


    integer :: nSpin, iSpin, iAt, iOrb
    real(dp), pointer :: deltaRhoInSqr(:,:,:)

    nSpin = size(qOutput, dim=3)

    deltaRhoDiff(:) = deltaRhoOut - deltaRhoIn
    sccErrorQ = maxval(abs(deltaRhoDiff))
    tConverged = (sccErrorQ < sccTol)&
        & .and. (iSCCiter >= minSCCIter .or. tReadChrg .or. iGeoStep > 0)

    if ((.not. tConverged) .and. (iSCCiter /= maxSccIter .and. .not. tStopScc)) then
      if ((iSCCIter + iGeoStep) == 1 .and. (nSpin > 1 .and. .not. tReadChrg)) then
        deltaRhoIn(:) = deltaRhoOut
        qInput(:,:,:) = qOutput
        if (allocated(qBlockIn)) then
          qBlockIn(:,:,:,:) = qBlockOut
        end if
      else
        call mix(pChrgMixer, deltaRhoIn, deltaRhoDiff)
        if (tHelical) then
          call unpackHelicalHS(SSqrReal, over, neighbourList%iNeighbour, nNeighbourSK, iAtomStart,&
              & iSparseStart, img2CentCell, orb, species, coord)
        else
          call unpackHS(SSqrReal, over, neighbourList%iNeighbour, nNeighbourSK, iAtomStart,&
              & iSparseStart, img2CentCell)
        end if
        deltaRhoInSqr(1:orb%nOrb, 1:orb%nOrb, 1:nSpin) => deltaRhoIn
        call denseMulliken(deltaRhoInSqr, SSqrReal, iAtomStart, qInput)

        ! RangeSep: for spin-unrestricted calculation the initial guess should be equally
        ! distributed to alpha and beta density matrices
        if(nSpin == 2) then
          qInput(:,:,1) = qInput(:,:,1) + q0(:,:,1) * 0.5_dp
          qInput(:,:,2) = qInput(:,:,2) + q0(:,:,1) * 0.5_dp
        else
          qInput(:,:,:) = qInput + q0
        end if

        if (allocated(qBlockIn)) then
          call denseBlockMulliken(deltaRhoInSqr, SSqrReal, iAtomStart, qBlockIn)
          do iSpin = 1, nSpin
            do iAt = 1, size(qInput, dim=2)
              do iOrb = 1, size(qInput, dim=1)
                qBlockIn(iOrb, iOrb, iAt, iSpin) = qInput(iOrb, iAt, iSpin)
              end do
            end do
          end do
        end if

        call ud2qm(qInput)
        if (allocated(qBlockIn)) then
          call ud2qm(qBlockIn)
        end if
      end if
    end if

  end subroutine getNextInputDensity


  !> Reduce charges according to orbital equivalency rules.
  subroutine reduceCharges(orb, nIneqOrb, iEqOrbitals, qOrb, qRed, qBlock, iEqBlockDftbu, qiBlock,&
      & iEqBlockDftbuLS, iEqBlockOnSite, iEqBlockOnSiteLS)

    !> Atomic orbital information
    type(TOrbitals), intent(in) :: orb

    !> Number of unique types of atomic orbitals
    integer, intent(in) :: nIneqOrb

    !> equivalence index
    integer, intent(in) :: iEqOrbitals(:,:,:)

    !> Electrons in atomic orbitals
    real(dp), intent(in) :: qOrb(:,:,:)

    !> Reduction of atomic populations
    real(dp), intent(out) :: qRed(:)

    !> Block (dual) populations, if also being reduced
    real(dp), intent(in), allocatable :: qBlock(:,:,:,:)

    !> equivalences for block charges
    integer, intent(in), allocatable :: iEqBlockDftbu(:,:,:,:)

    !> Imaginary part of block charges if present
    real(dp), intent(in), allocatable :: qiBlock(:,:,:,:)

    !> Equivalences for spin orbit if needed
    integer, intent(in), allocatable :: iEqBlockDftbuLS(:,:,:,:)

    !> Equivalences for onsite block corrections if needed
    integer, intent(in), allocatable :: iEqBlockOnSite(:,:,:,:)

    !> Equivalences for onsite block corrections if needed for imaginary part
    integer, intent(in), allocatable :: iEqBlockOnSiteLS(:,:,:,:)

    real(dp), allocatable :: qOrbUpDown(:,:,:), qBlockUpDown(:,:,:,:)

    qRed(:) = 0.0_dp
    qOrbUpDown = qOrb
    call qm2ud(qOrbUpDown)
    call orbitalEquiv_reduce(qOrbUpDown, iEqOrbitals, orb, qRed(1:nIneqOrb))
    if (allocated(qBlock)) then
      qBlockUpDown = qBlock
      call qm2ud(qBlockUpDown)
      if (allocated(iEqBlockOnSite)) then
        ! all blocks are full of unique elements
        call onsBlock_reduce(qBlockUpDown, iEqBlockOnSite, orb, qRed)
        if (allocated(qiBlock)) then
          call onsBlock_reduce(qiBlock, iEqBlockOnSiteLS, orb, qRed, skew=.true.)
        end if
      else
        ! only a subset of blocks are covered in +U type operations
        call appendBlock_reduce(qBlockUpDown, iEqBlockDFTBU, orb, qRed)
        if (allocated(qiBlock)) then
          call appendBlock_reduce(qiBlock, iEqBlockDFTBULS, orb, qRed, skew=.true.)
        end if
      end if
    end if

  end subroutine reduceCharges


  !> Expand reduced charges according orbital equivalency rules.
  subroutine expandCharges(qRed, orb, nIneqOrb, iEqOrbitals, qOrb, qBlock, iEqBlockDftbu, species0,&
      & nUJ, iUJ, niUJ, qiBlock, iEqBlockDftbuLS, iEqBlockOnSite, iEqBlockOnSiteLS)

    !> Reduction of atomic populations
    real(dp), intent(in) :: qRed(:)

    !> Atomic orbital information
    type(TOrbitals), intent(in) :: orb

    !> Number of unique types of atomic orbitals
    integer, intent(in) :: nIneqOrb

    !> equivalence index
    integer, intent(in) :: iEqOrbitals(:,:,:)

    !> Electrons in atomic orbitals
    real(dp), intent(out) :: qOrb(:,:,:)

    !> Block (dual) populations, if also stored in reduced form
    real(dp), intent(inout), allocatable :: qBlock(:,:,:,:)

    !> equivalences for block charges
    integer, intent(in), allocatable :: iEqBlockDftbU(:,:,:,:)

    !> species of central cell atoms
    integer, intent(in), allocatable :: species0(:)

    !> Number DFTB+U blocks of shells for each atom type
    integer, intent(in), allocatable :: nUJ(:)

    !> which shells are in each DFTB+U block
    integer, intent(in), allocatable :: iUJ(:,:,:)

    !> Number of shells in each DFTB+U block
    integer, intent(in), allocatable :: niUJ(:,:)

    !> Imaginary part of block atomic populations
    real(dp), intent(inout), allocatable :: qiBlock(:,:,:,:)

    !> Equivalences for spin orbit if needed
    integer, intent(in), allocatable :: iEqBlockDftbULS(:,:,:,:)

    !> Equivalences for onsite block corrections if needed
    integer, intent(in), allocatable :: iEqBlockOnSite(:,:,:,:)

    !> Equivalences for onsite block corrections if needed for imaginary part
    integer, intent(in), allocatable :: iEqBlockOnSiteLS(:,:,:,:)

    integer :: nSpin

    @:ASSERT(allocated(qBlock) .eqv. (allocated(iEqBlockDftbU) .or. allocated(iEqBlockOnSite)))
    @:ASSERT(.not. allocated(qBlock) .or. allocated(species0))
    @:ASSERT(.not. allocated(qBlock) .or. allocated(nUJ))
    @:ASSERT(.not. allocated(qBlock) .or. allocated(iUJ))
    @:ASSERT(.not. allocated(qBlock) .or. allocated(niUJ))
    @:ASSERT(.not. allocated(qiBlock) .or. allocated(qBlock))
    @:ASSERT(allocated(qiBlock) .eqv. (allocated(iEqBlockDftbuLS) .or. allocated(iEqBlockOnSiteLS)))

    nSpin = size(qOrb, dim=3)
    call OrbitalEquiv_expand(qRed(1:nIneqOrb), iEqOrbitals, orb, qOrb)
    if (allocated(qBlock)) then
      qBlock(:,:,:,:) = 0.0_dp
      if (allocated(iEqBlockOnSite)) then
        ! all blocks are full of unique elements
        call Onsblock_expand(qRed, iEqBlockOnSite, orb, qBlock, orbEquiv=iEqOrbitals)
        if (allocated(qiBlock)) then
          call Onsblock_expand(qRed, iEqBlockOnSiteLS, orb, qiBlock, skew=.true.)
        end if
      else
        ! only a subset of blocks are covered in +U type operations
        call Block_expand(qRed, iEqBlockDftbu, orb, qBlock, species0, nUJ, niUJ, iUJ,&
            & orbEquiv=iEqOrbitals)
        if (allocated(qiBlock)) then
          call Block_expand(qRed, iEqBlockDftbuLS, orb, qiBlock, species0, nUJ, niUJ, iUJ,&
              & skew=.true.)
        end if
      end if
    end if
    if (nSpin == 2) then
      call ud2qm(qOrb)
      if (allocated(qBlock)) then
        call ud2qm(qBlock)
      end if
    end if

  end subroutine expandCharges


  !> Get some info about scc convergence.
  subroutine getSccInfo(iSccIter, Eelec, EelecOld, diffElec)

    !> Iteration number
    integer, intent(in) :: iSccIter

    !> Electronic energy
    real(dp), intent(in) :: Eelec

    !> old electronic energy, overwritten on exit with current value
    real(dp), intent(inout) :: EelecOld

    !> difference in electronic energies between iterations
    real(dp), intent(out) :: diffElec

    if (iSccIter > 1) then
      diffElec = Eelec - EelecOld
    else
      diffElec = 0.0_dp
    end if
    EelecOld = Eelec

  end subroutine getSccInfo


  !> Whether restart information needs to be written in the current scc loop.
  function needsSccRestartWriting(restartFreq, iGeoStep, iSccIter, minSccIter, maxSccIter, tMd,&
      & isGeoOpt, tDerivs, tConverged, tReadChrg, tStopScc) result(tRestart)

    !> frequency of charge  write out
    integer, intent(in) :: restartFreq

    !> current geometry step
    integer, intent(in) :: iGeoStep

    !> current SCC step
    integer, intent(in) :: iSccIter

    !> minimum number of SCC cycles to perform
    integer, intent(in) :: minSccIter

    !> maximum number of SCC cycles to perform
    integer, intent(in) :: maxSccIter

    !> is this molecular dynamics
    logical, intent(in) :: tMd

    !> Is there geometry optimisation
    logical, intent(in) :: isGeoOpt

    !> are finite difference changes happening
    logical, intent(in) :: tDerivs

    !> Is this converged SCC
    logical, intent(in) :: tConverged

    !> have the charges been read from disc
    logical, intent(in) :: tReadChrg

    !> Has the SCC cycle been stopped?
    logical, intent(in) :: tStopScc

    !> resulting decision as to whether to write charges to disc
    logical :: tRestart

    logical :: tEnoughIters, tRestartIter

    ! Do we need restart at all?
    tRestart = (restartFreq > 0 .and. .not. (tMD .or. isGeoOpt .or. tDerivs) .and. maxSccIter > 1)
    if (tRestart) then

      ! Do we have enough iterations already?
      tEnoughIters = (iSccIter >= minSccIter .or. tReadChrg .or. iGeoStep > 0)

      ! Is current iteration the right one for writing a restart file?
      tRestartIter = (iSccIter == maxSccIter .or. tStopScc .or. mod(iSccIter, restartFreq) == 0)

      tRestart = (tConverged .or. (tEnoughIters .and. tRestartIter))
    end if

  end function needsSccRestartWriting


  !> Stop if linear response module can not be invoked due to unimplemented combinations of
  !> features.
  subroutine ensureLinRespConditions(t3rd, tRealHS, tPeriodic, tForces)

    !> 3rd order hamiltonian contributions included
    logical, intent(in) :: t3rd

    !> a real hamiltonian
    logical, intent(in) :: tRealHs

    !> periodic boundary conditions
    logical, intent(in) :: tPeriodic

    !> forces being evaluated in the excited state
    logical, intent(in) :: tForces

    if (t3rd) then
      call error("Third order currently incompatible with excited state")
    end if
    if (.not. tRealHS) then
      call error("Only real systems are supported for excited state calculations")
    end if
    if (tPeriodic .and. tForces) then
      call error("Forces in the excited state for periodic geometries are currently unavailable")
    end if

  end subroutine ensureLinRespConditions


  !> Do the linear response excitation calculation.
  subroutine calculateLinRespExcitations(env, lresp, parallelKS, sccCalc, qOutput, q0, over,&
      & eigvecsReal, eigen, filling, coord, species, speciesName, orb, tHelical, skHamCont,&
      & skOverCont, autotestTag, taggedWriter, runId, neighbourList, nNeighbourSk, denseDesc,&
      & iSparseStart, img2CentCell, tWriteAutotest, tForces, tLinRespZVect, tPrintExcEigvecs,&
      & tPrintExcEigvecsTxt, nonSccDeriv, energy, energies, work, rhoSqrReal, excitedDerivs,&
      & dQAtomEx, occNatural)

    !> Environment settings
    type(TEnvironment), intent(in) :: env

    !> excited state settings
    type(TLinResp), intent(inout) :: lresp

    !> K-points and spins to process
    type(TParallelKS), intent(in) :: parallelKS

    !> SCC module internal variables
    type(TScc), intent(in) :: sccCalc

    !> electrons in atomic orbitals
    real(dp), intent(in) :: qOutput(:,:,:)

    !> reference atomic orbital occupations
    real(dp), intent(in) :: q0(:,:,:)

    !> sparse overlap matrix
    real(dp), intent(in) :: over(:)

    !> ground state eigenvectors
    real(dp), intent(in) :: eigvecsReal(:,:,:)

    !> ground state eigenvalues (orbital, kpoint)
    real(dp), intent(in) :: eigen(:,:)

    !> ground state fillings (orbital, kpoint)
    real(dp), intent(in) :: filling(:,:)

    !> all atomic coordinates
    real(dp), intent(in) :: coord(:,:)

    !> species of all atoms in the system
    integer, target, intent(in) :: species(:)

    !> label for each atomic chemical species
    character(*), intent(in) :: speciesName(:)

    !> Atomic orbital information
    type(TOrbitals), intent(in) :: orb

    !> Is the geometry helical
    logical, intent(in) :: tHelical

    !> non-SCC hamiltonian information
    type(TSlakoCont), intent(in) :: skHamCont

    !> overlap information
    type(TSlakoCont), intent(in) :: skOverCont

    !> File name for regression data
    character(*), intent(in) :: autotestTag

    !> Tagged writer
    type(TTaggedWriter), intent(inout) :: taggedWriter

    !> Job ID for future identification
    integer, intent(in) :: runId

    !> list of neighbours for each atom
    type(TNeighbourList), intent(in) :: neighbourList

    !> Number of neighbours for each of the atoms
    integer, intent(in) :: nNeighbourSK(:)

    !> Dense matrix descriptor
    type(TDenseDescr), intent(in) :: denseDesc

    !> Index array for the start of atomic blocks in sparse arrays
    integer, intent(in) :: iSparseStart(:,:)

    !> map from image atoms to the original unique atom
    integer, intent(in) :: img2CentCell(:)

    !> should regression test data be written
    logical, intent(in) :: tWriteAutotest

    !> forces to be calculated in the excited state
    logical, intent(in) :: tForces

    !> require the Z vector for excited state properties
    logical, intent(in) :: tLinRespZVect

    !> print natural orbitals of the excited state
    logical, intent(in) :: tPrintExcEigvecs

    !> print natural orbitals also in text form?
    logical, intent(in) :: tPrintExcEigvecsTxt

    !> method for calculating derivatives of S and H0
    type(TNonSccDiff), intent(in) :: nonSccDeriv

    !> Energy contributions and total
    type(TEnergies), intent(inout) :: energy

    !> energes of all solved states
    real(dp), intent(inout), allocatable :: energies(:)

    !> Working array of the size of the dense matrices.
    real(dp), intent(out) :: work(:,:)

    !> density matrix in dense form
    real(dp), intent(inout), allocatable :: rhoSqrReal(:,:,:)

    !> excited state energy derivative with respect to atomic coordinates
    real(dp), intent(inout), allocatable :: excitedDerivs(:,:)

    !> Mulliken charges in excited state
    real(dp), intent(out) :: dQAtomEx(:)

    !> natural orbital occupation numbers
    real(dp), intent(inout), allocatable :: occNatural(:)

    real(dp), allocatable :: dQAtom(:)
    real(dp), allocatable :: naturalOrbs(:,:,:)
    integer, pointer :: pSpecies0(:)
    integer :: iSpin, nSpin, nAtom, fdAutotest
    logical :: tSpin

    nAtom = size(qOutput, dim=2)
    nSpin = size(eigen, dim=2)
    tSpin = (nSpin == 2)
    pSpecies0 => species(1:nAtom)

    energy%Eexcited = 0.0_dp
    allocate(dQAtom(nAtom))
    dQAtom(:) = sum(qOutput(:,:,1) - q0(:,:,1), dim=1)
    if (tHelical) then
      call unpackHelicalHS(work, over, neighbourList%iNeighbour, nNeighbourSK,&
          & denseDesc%iAtomStart, iSparseStart, img2CentCell, orb, species, coord)
    else
      call unpackHS(work, over, neighbourList%iNeighbour, nNeighbourSK, denseDesc%iAtomStart,&
          & iSparseStart, img2CentCell)
    end if
    call blockSymmetrizeHS(work, denseDesc%iAtomStart)
    if (tForces) then
      do iSpin = 1, nSpin
        call blockSymmetrizeHS(rhoSqrReal(:,:,iSpin), denseDesc%iAtomStart)
      end do
    end if
    if (tWriteAutotest) then
      open(newUnit=fdAutotest, file=autotestTag, position="append")
    end if

    if (tLinRespZVect) then
      if (tPrintExcEigVecs) then
        allocate(naturalOrbs(orb%nOrb, orb%nOrb, 1))
      end if
      call addGradients(tSpin, lresp, denseDesc%iAtomStart, eigvecsReal, eigen, work, filling,&
<<<<<<< HEAD
          & coord0, sccCalc, dQAtom, pSpecies0, neighbourList%iNeighbour, img2CentCell, orb,&
          & skHamCont, skOverCont, tWriteAutotest, fdAutotest, taggedWriter, energy%Eexcited,&
          & energies, excitedDerivs, nonSccDeriv, rhoSqrReal, occNatural, naturalOrbs, dQAtomEx)
=======
          & coord(:,:nAtom), sccCalc, dQAtom, pSpecies0, neighbourList%iNeighbour, img2CentCell,&
          & orb, skHamCont, skOverCont, tWriteAutotest, fdAutotest, taggedWriter, energy%Eexcited,&
         & energies, excitedDerivs, nonSccDeriv, rhoSqrReal, occNatural, naturalOrbs)
>>>>>>> d68520f1
      if (tPrintExcEigvecs) then
        call writeRealEigvecs(env, runId, neighbourList, nNeighbourSK, denseDesc, iSparseStart,&
            & img2CentCell, pSpecies0, speciesName, orb, over, parallelKS, tPrintExcEigvecsTxt,&
            & naturalOrbs, work, fileName="excitedOrbs")
      end if
    else
      call calcExcitations(lresp, tSpin, denseDesc, eigvecsReal, eigen, work, filling,&
          & coord(:,:nAtom), sccCalc, dQAtom, pSpecies0, neighbourList%iNeighbour, img2CentCell,&
          & orb, tWriteAutotest, fdAutotest, taggedWriter, energy%Eexcited, energies)
    end if
    energy%Etotal = energy%Etotal + energy%Eexcited
    energy%EMermin = energy%EMermin + energy%Eexcited
    energy%EGibbs = energy%EGibbs + energy%Eexcited
    if (tWriteAutotest) then
      close(fdAutotest)
    end if

  end subroutine calculateLinRespExcitations

  !> Do the linear response excitation calculation with range-separated Hamiltonian.
  subroutine calculateLinRespExcitations_RS(env, lresp, parallelKS, sccCalc, qOutput, q0, over,&
      & eigvecsReal, eigen, filling, coord0, species, speciesName, orb, skHamCont, skOverCont,&
      & autotestTag, taggedWriter, runId, neighbourList, nNeighbourSk, denseDesc, iSparseStart,&
      & img2CentCell, tWriteAutotest, tForces, tLinRespZVect, tPrintExcEigvecs, tPrintExcEigvecsTxt,&
      & nonSccDeriv, energy, energies, work, deltaRhoOutSqr, excitedDerivs, dQAtomEx,&
      & occNatural, rangeSep)

    !> Environment settings
    type(TEnvironment), intent(in) :: env

    !> excited state settings
    type(TLinResp), intent(inout) :: lresp

    !> K-points and spins to process
    type(TParallelKS), intent(in) :: parallelKS

    !> SCC module internal variables
    type(TScc), intent(in) :: sccCalc

    !> electrons in atomic orbitals
    real(dp), intent(in) :: qOutput(:,:,:)

    !> reference atomic orbital occupations
    real(dp), intent(in) :: q0(:,:,:)

    !> sparse overlap matrix
    real(dp), intent(in) :: over(:)

    !> ground state eigenvectors
    real(dp), intent(inout) :: eigvecsReal(:,:,:)

    !> ground state eigenvalues (orbital, kpoint)
    real(dp), intent(in) :: eigen(:,:)

    !> ground state fillings (orbital, kpoint)
    real(dp), intent(in) :: filling(:,:)

    !> central cell coordinates
    real(dp), intent(in) :: coord0(:,:)

    !> species of all atoms in the system
    integer, target, intent(in) :: species(:)

    !> label for each atomic chemical species
    character(*), intent(in) :: speciesName(:)

    !> Atomic orbital information
    type(TOrbitals), intent(in) :: orb

    !> non-SCC hamiltonian information
    type(TSlakoCont), intent(in) :: skHamCont

    !> overlap information
    type(TSlakoCont), intent(in) :: skOverCont

    !> File name for regression data
    character(*), intent(in) :: autotestTag

    !> Tagged writer
    type(TTaggedWriter), intent(inout) :: taggedWriter

    !> Job ID for future identification
    integer, intent(in) :: runId

    !> list of neighbours for each atom
    type(TNeighbourList), intent(in) :: neighbourList

    !> Number of neighbours for each of the atoms
    integer, intent(in) :: nNeighbourSK(:)

    !> Dense matrix descriptor
    type(TDenseDescr), intent(in) :: denseDesc

    !> Index array for the start of atomic blocks in sparse arrays
    integer, intent(in) :: iSparseStart(:,:)

    !> map from image atoms to the original unique atom
    integer, intent(in) :: img2CentCell(:)

    !> should regression test data be written
    logical, intent(in) :: tWriteAutotest

    !> forces to be calculated in the excited state
    logical, intent(in) :: tForces

    !> require the Z vector for excited state properties
    logical, intent(in) :: tLinRespZVect

    !> print natural orbitals of the excited state
    logical, intent(in) :: tPrintExcEigvecs

    !> print natural orbitals also in text form?
    logical, intent(in) :: tPrintExcEigvecsTxt

    !> method for calculating derivatives of S and H0
    type(TNonSccDiff), intent(in) :: nonSccDeriv

    !> Energy contributions and total
    type(TEnergies), intent(inout) :: energy

    !> energes of all solved states
    real(dp), intent(inout), allocatable :: energies(:)

    !> Working array of the size of the dense matrices.
    real(dp), intent(out) :: work(:,:)

    !> density matrix in dense form
   !real(dp), intent(inout), allocatable :: rhoSqrReal(:,:,:)
    real(dp), intent(inout) :: deltaRhoOutSqr(:,:,:)

    !> excited state energy derivative with respect to atomic coordinates
    real(dp), intent(inout), allocatable :: excitedDerivs(:,:)

    !> Mulliken charges in excited state
    real(dp), intent(out) :: dQAtomEx(:)

    !> natural orbital occupation numbers
    real(dp), intent(inout), allocatable :: occNatural(:)

    !> Data from rangeseparated calculations
    type(TRangeSepFunc), intent(inout), allocatable ::rangeSep


    real(dp), allocatable :: dQAtom(:)
    real(dp), allocatable :: naturalOrbs(:,:,:)
    integer, pointer :: pSpecies0(:)
    integer :: iSpin, nSpin, nAtom, fdAutotest
    logical :: tSpin
    ! Onsite corrections -- remain dummy as they are not calculated
    logical, parameter :: tOnsite = .false.
    real(dp), allocatable :: ons_en(:,:), ons_dip(:,:)
    integer :: i, norb

    nAtom = size(qOutput, dim=2)
    nSpin = size(eigen, dim=2)
    tSpin = (nSpin == 2)
    pSpecies0 => species(1:nAtom)

    norb = size(eigvecsReal, dim=1)

    energy%Eexcited = 0.0_dp
    allocate(dQAtom(nAtom))
    dQAtom(:) = sum(qOutput(:,:,1) - q0(:,:,1), dim=1)
    call unpackHS(work, over, neighbourList%iNeighbour, nNeighbourSK, denseDesc%iAtomStart,&
        & iSparseStart, img2CentCell)
    call blockSymmetrizeHS(work, denseDesc%iAtomStart)
    !call unpackHS(SSqrReal, over, neighbourList%iNeighbour, nNeighbour,&
    !     & denseDesc%iAtomStart, iPair, img2CentCell)
    !call blockSymmetrizeHS(SSqrReal, iAtomStart)
    if (tForces) then
      do iSpin = 1, nSpin
        call blockSymmetrizeHS(deltaRhoOutSqr(:,:,iSpin), denseDesc%iAtomStart)
      end do
    end if

    if (tWriteAutotest) then
      open(newUnit=fdAutotest, file=autotestTag, position="append")
    end if

    if (tLinRespZVect) then
      if (tPrintExcEigVecs) then
        allocate(naturalOrbs(orb%nOrb, orb%nOrb, 1))
      end if
     !call addGradients(tSpin, lresp, denseDesc%iAtomStart, eigvecsReal, eigen, work, filling,&
     !    & coord0, sccCalc, dQAtom, pSpecies0, neighbourList%iNeighbour, img2CentCell, orb,&
     !    & skHamCont, skOverCont, tWriteAutotest, fdAutotest, taggedWriter, energy%Eexcited,&
     !    & energies, excitedDerivs, nonSccDeriv, rhoSqrReal, occNatural, naturalOrbs)
      ! WITH FORCES
      excitedDerivs = 0.0_dp
    #:if WITH_ARPACK
      call linRespCalcExcitationsRS(tSpin, tOnsite, lresp, denseDesc%iAtomStart,&
           & eigvecsReal, eigen, sccCalc, work, filling, coord0, dQAtom, pSpecies0, lresp%HubbardU, neighbourList%iNeighbour,&
           & img2CentCell, orb, rangeSep, tWriteAutotest, fdAutotest, taggedWriter,& ! ons_en, ons_dip,
           & energy%Eexcited, skHamCont, skOverCont, nonSccDeriv, deltaRhoOutSqr(:,:,1), excitedDerivs, dQAtomEx)
    #:else
      call error("Should not be here - compiled without ARPACK")
    #:endif
      if (tPrintExcEigvecs) then
        call writeRealEigvecs(env, runId, neighbourList, nNeighbourSK, denseDesc, iSparseStart,&
            & img2CentCell, pSpecies0, speciesName, orb, over, parallelKS, tPrintExcEigvecsTxt,&
            & naturalOrbs, work, fileName="excitedOrbs")
      end if
    else
     !call calcExcitations(lresp, tSpin, denseDesc, eigvecsReal, eigen, work, filling, coord0,&
     !    & sccCalc, dQAtom, pSpecies0, neighbourList%iNeighbour, img2CentCell, orb,&
     !    & tWriteAutotest, fdAutotest, taggedWriter, energy%Eexcited, energies)
      ! NO FORCES
    #:if WITH_ARPACK
      call linRespCalcExcitationsRS(tSpin, tOnsite, lresp, denseDesc%iAtomStart,&
           & eigvecsReal, eigen, sccCalc, work, filling, coord0, dQAtom, pSpecies0, lresp%HubbardU, neighbourList%iNeighbour,&
           & img2CentCell, orb, rangeSep, tWriteAutotest, fdAutotest, taggedWriter,& ! ons_en, ons_dip,
           & energy%Eexcited)
    #:else
      call error("Should not be here - compiled without ARPACK")
    #:endif
    end if

    energy%Etotal = energy%Etotal + energy%Eexcited
    energy%EMermin = energy%EMermin + energy%Eexcited
    energy%EGibbs = energy%EGibbs + energy%Eexcited
    if (tWriteAutotest) then
      close(fdAutotest)
    end if

  end subroutine calculateLinRespExcitations_RS

  !> Get the XLBOMD charges for the current geometry.
  subroutine getXlbomdCharges(xlbomdIntegrator, qOutRed, pChrgMixer, orb, nIneqOrb, iEqOrbitals,&
      & qInput, qInpRed, iEqBlockDftbu, qBlockIn, species0, nUJ, iUJ, niUJ, iEqBlockDftbuLS,&
      & qiBlockIn, iEqBlockOnSite, iEqBlockOnSiteLS)

    !> integrator for the extended Lagrangian
    type(TXLBOMD), intent(inout) :: xlbomdIntegrator

    !> output charges, reduced by equivalences
    real(dp), intent(in) :: qOutRed(:)

    !> SCC mixer
    type(TMixer), intent(inout) :: pChrgMixer

    !> Atomic orbital information
    type(TOrbitals), intent(in) :: orb

    !> number of inequivalent orbitals
    integer, intent(in) :: nIneqOrb

    !> equivalence map
    integer, intent(in) :: iEqOrbitals(:,:,:)

    !> input charges
    real(dp), intent(out) :: qInput(:,:,:)

    !> input charges reduced by equivalences
    real(dp), intent(out) :: qInpRed(:)

    !> +U equivalences
    integer, intent(in), allocatable :: iEqBlockDftbU(:,:,:,:)

    !> central cell species
    integer, intent(in), allocatable :: species0(:)

    !> block input charges
    real(dp), intent(inout), allocatable :: qBlockIn(:,:,:,:)

    !> Number DFTB+U blocks of shells for each atom type
    integer, intent(in), allocatable :: nUJ(:)

    !> which shells are in each DFTB+U block
    integer, intent(in), allocatable :: iUJ(:,:,:)

    !> Number of shells in each DFTB+U block
    integer, intent(in), allocatable :: niUJ(:,:)

    !> equivalences for spin orbit
    integer, intent(in), allocatable :: iEqBlockDftbuLS(:,:,:,:)

    !> imaginary part of dual charges
    real(dp), intent(inout), allocatable :: qiBlockIn(:,:,:,:)

    !> Equivalences for onsite block corrections if needed
    integer, intent(inout), allocatable :: iEqBlockOnSite(:,:,:,:)

    !> Equivalences for onsite block corrections if needed for imaginary part
    integer, intent(inout), allocatable :: iEqBlockOnSiteLS(:,:,:,:)

    real(dp), allocatable :: invJacobian(:,:)

    if (xlbomdIntegrator%needsInverseJacobian()) then
      write(stdOut, "(A)") ">> Updating XLBOMD Inverse Jacobian"
      allocate(invJacobian(nIneqOrb, nIneqOrb))
      call getInverseJacobian(pChrgMixer, invJacobian)
      call xlbomdIntegrator%setInverseJacobian(invJacobian)
      deallocate(invJacobian)
    end if
    call xlbomdIntegrator%getNextCharges(qOutRed(1:nIneqOrb), qInpRed(1:nIneqOrb))
    call expandCharges(qInpRed, orb, nIneqOrb, iEqOrbitals, qInput, qBlockIn, iEqBlockDftbu,&
        & species0, nUJ, iUJ, niUJ, qiBlockIn, iEqBlockDftbuLS, iEqBlockOnSite, iEqBlockOnSiteLS)

  end subroutine getXlbomdCharges


  !> Calculates dipole moment.
  subroutine getDipoleMoment(qOutput, q0, coord, dipoleMoment, iAtInCentralRegion)

    !> electrons in orbitals
    real(dp), intent(in) :: qOutput(:,:,:)

    !> reference atomic charges
    real(dp), intent(in) :: q0(:,:,:)

    !> atomic coordinates
    real(dp), intent(in) :: coord(:,:)

    !> resulting dipole moment
    real(dp), intent(out) :: dipoleMoment(:)

    !> atoms in the central cell (or device region if transport)
    integer, intent(in) :: iAtInCentralRegion(:)

    integer :: nAtom, ii, iAtom

    nAtom = size(qOutput, dim=2)
    dipoleMoment(:) = 0.0_dp
    do ii = 1, size(iAtInCentralRegion)
      iAtom = iAtInCentralRegion(ii)
      dipoleMoment(:) = dipoleMoment(:)&
          & + sum(q0(:, iAtom, 1) - qOutput(:, iAtom, 1)) * coord(:,iAtom)
    end do

  end subroutine getDipoleMoment


  !> Prints dipole moment calcululated by the derivative of H with respect of the external field.
  subroutine checkDipoleViaHellmannFeynman(rhoPrim, q0, coord0, over, orb, neighbourList,&
      & nNeighbourSK, species, iSparseStart, img2CentCell)

    !> Density matrix in sparse storage
    real(dp), intent(in) :: rhoPrim(:,:)

    !> Reference orbital charges
    real(dp), intent(in) :: q0(:,:,:)

    !> Central cell atomic coordinates
    real(dp), intent(in) :: coord0(:,:)

    !> Overlap matrix in sparse storage
    real(dp), intent(in) :: over(:)

    !> Atomic orbital information
    type(TOrbitals), intent(in) :: orb

    !> list of neighbours for each atom
    type(TNeighbourList), intent(in) :: neighbourList

    !> Number of neighbours for each of the atoms
    integer, intent(in) :: nNeighbourSK(:)

    !> species of all atoms in the system
    integer, intent(in) :: species(:)

    !> Index array for the start of atomic blocks in sparse arrays
    integer, intent(in) :: iSparseStart(:,:)

    !> map from image atoms to the original unique atom
    integer, intent(in) :: img2CentCell(:)

    real(dp), allocatable :: hprime(:,:), dipole(:,:), potentialDerivative(:,:)
    integer :: nAtom, sparseSize, iAt, ii

    sparseSize = size(over)
    nAtom = size(q0, dim=2)
    allocate(hprime(sparseSize, 1))
    allocate(dipole(size(q0, dim=1), nAtom))
    allocate(potentialDerivative(nAtom, 1))
    write(stdOut,*)
    write(stdOut, "(A)", advance='no') 'Hellmann Feynman dipole:'

    ! loop over directions
    do ii = 1, 3
      potentialDerivative(:,:) = 0.0_dp
      ! Potential from dH/dE
      potentialDerivative(:,1) = -coord0(ii,:)
      hprime(:,:) = 0.0_dp
      dipole(:,:) = 0.0_dp
      call add_shift(hprime, over, nNeighbourSK, neighbourList%iNeighbour, species, orb,&
          & iSparseStart, nAtom, img2CentCell, potentialDerivative)

      ! evaluate <psi| dH/dE | psi>
      call mulliken(dipole, hprime(:,1), rhoPrim(:,1), orb, neighbourList%iNeighbour, nNeighbourSK,&
          & img2CentCell, iSparseStart)

      ! add nuclei term for derivative wrt E
      do iAt = 1, nAtom
        dipole(1, iAt) = dipole(1, iAt) + sum(q0(:, iAt, 1)) * coord0(ii, iAt)
      end do
      write(stdOut, "(F12.8)", advance='no') sum(dipole)
    end do
    write(stdOut, *) " au"

  end subroutine checkDipoleViaHellmannFeynman


  !> Calculate the energy weighted density matrix
  !>
  !> NOTE: Dense eigenvector and overlap matrices are overwritten.
  !>
  subroutine getEnergyWeightedDensity(env, electronicSolver, denseDesc, forceType, filling,&
      & eigen, kPoint, kWeight, neighbourList, nNeighbourSK, orb, iSparseStart, img2CentCell,&
      & iCellVEc, cellVec, tRealHS, ham, over, parallelKS, tHelical, species, coord, iSCC, mu,&
      & ERhoPrim, HSqrReal, SSqrReal, HSqrCplx, SSqrCplx)

    !> Environment settings
    type(TEnvironment), intent(inout) :: env

    !> Electronic solver information
    type(TElectronicSolver), intent(inout) :: electronicSolver

    !> Dense matrix descriptor
    type(TDenseDescr), intent(in) :: denseDesc

    !> Force type
    integer, intent(in) :: forceType

    !> Occupations of single particle states in the ground state
    real(dp), intent(in) :: filling(:,:,:)

    !> Eigenvalues
    real(dp), intent(in) :: eigen(:,:,:)

    !> K-points
    real(dp), intent(in) :: kPoint(:,:)

    !> Weights for k-points
    real(dp), intent(in) :: kWeight(:)

    !> list of neighbours for each atom
    type(TNeighbourList), intent(in) :: neighbourList

    !> Number of neighbours for each of the atoms
    integer, intent(in) :: nNeighbourSK(:)

    !> Atomic orbital information
    type(TOrbitals), intent(in) :: orb

    !> Index array for the start of atomic blocks in sparse arrays
    integer, intent(in) :: iSparseStart(:,:)

    !> map from image atoms to the original unique atom
    integer, intent(in) :: img2CentCell(:)

    !> Index for which unit cell atoms are associated with
    integer, intent(in) :: iCellVec(:)

    !> Vectors (in units of the lattice constants) to cells of the lattice
    real(dp), intent(in) :: cellVec(:,:)

    !> Is the hamitonian real (no k-points/molecule/gamma point)?
    logical, intent(in) :: tRealHS

    !> Sparse Hamiltonian
    real(dp), intent(in) :: ham(:,:)

    !> Sparse overlap
    real(dp), intent(in) :: over(:)

    !> K-points and spins to process
    type(TParallelKS), intent(in) :: parallelKS

    !> Is the geometry helical
    logical, intent(in) :: tHelical

    !> species of atoms
    integer, intent(in), optional :: species(:)

    !> all coordinates
    real(dp), intent(in) :: coord(:,:)

    !> iteration counter
    integer, intent(in) :: iSCC

    !> Electrochemical potentials per contact and spin
    real(dp), allocatable, intent(in) :: mu(:,:)

    !> Energy weighted sparse matrix
    real(dp), intent(out) :: ERhoPrim(:)

    !> Storage for dense hamiltonian matrix
    real(dp), intent(inout), allocatable :: HSqrReal(:,:,:)

    !> Storage for dense overlap matrix
    real(dp), intent(inout), allocatable :: SSqrReal(:,:)

    !> Storage for dense hamitonian matrix (complex case)
    complex(dp), intent(inout), allocatable :: HSqrCplx(:,:,:)

    !> Storage for dense overlap matrix (complex case)
    complex(dp), intent(inout), allocatable :: SSqrCplx(:,:)

    integer :: nSpin

    nSpin = size(ham, dim=2)

    call env%globalTimer%startTimer(globalTimers%energyDensityMatrix)

    select case (electronicSolver%iSolver)

    case (electronicSolverTypes%GF)

      if (forceType /= forceTypes%orig) then
        call error("Alternative force evaluation methods are not supported by this electronic&
            & solver.")
      end if

    #:if WITH_TRANSPORT
      if (electronicSolver%iSolver == electronicSolverTypes%GF) then
        call calcEdensity_green(iSCC, env, parallelKS%localKS, ham, over, neighbourlist%iNeighbour,&
            & nNeighbourSK, denseDesc%iAtomStart, iSparseStart, img2CentCell, iCellVec, cellVec,&
            & orb, kPoint, kWeight, mu, ERhoPrim)
      end if
    #:endif

    case (electronicSolverTypes%onlyTransport)

      call error("The OnlyTransport solver cannot calculate the energy weighted density matrix")

    case (electronicSolverTypes%qr, electronicSolverTypes%divideandconquer,&
        & electronicSolverTypes%relativelyrobust, electronicSolverTypes%elpa, &
        & electronicSolverTypes%magma_gvd)

      call getEDensityMtxFromEigvecs(env, denseDesc, forceType, filling, eigen, kPoint, kWeight,&
          & neighbourList, nNeighbourSK, orb, iSparseStart, img2CentCell, iCellVec, cellVec,&
          & tRealHS, ham, over, parallelKS, tHelical, species, coord, ERhoPrim, HSqrReal, SSqrReal,&
          & HSqrCplx, SSqrCplx)

    case (electronicSolverTypes%omm, electronicSolverTypes%pexsi, electronicSolverTypes%ntpoly,&
        &electronicSolverTypes%elpadm)

      if (forceType /= forceTypes%orig) then
        call error("Alternative force evaluation methods are not supported by this electronic&
            & solver.")
      end if

      call electronicSolver%elsi%getEDensity(env, denseDesc, nSpin, kPoint, kWeight, neighbourList,&
          & nNeighbourSK, tHelical, orb, species, coord, iSparseStart, img2CentCell, iCellVec,&
          & cellVec, tRealHS, parallelKS, ERhoPrim, SSqrReal, SSqrCplx)

    end select

    call env%globalTimer%stopTimer(globalTimers%energyDensityMatrix)

  end subroutine getEnergyWeightedDensity


  !> Calculates the energy weighted density matrix using eigenvectors
  subroutine getEDensityMtxFromEigvecs(env, denseDesc, forceType, filling, eigen, kPoint, kWeight,&
      & neighbourList, nNeighbourSK, orb, iSparseStart, img2CentCell, iCellVec, cellVec, tRealHS,&
      & ham, over, parallelKS, tHelical, species, coord, ERhoPrim, HSqrReal, SSqrReal, HSqrCplx,&
      & SSqrCplx)

    !> Environment settings
    type(TEnvironment), intent(inout) :: env

    !> Dense matrix descriptor
    type(TDenseDescr), intent(in) :: denseDesc

    !> Force type
    integer, intent(in) :: forceType

    !> Occupations of single particle states in the ground state
    real(dp), intent(in) :: filling(:,:,:)

    !> Eigenvalues
    real(dp), intent(in) :: eigen(:,:,:)

    !> K-points
    real(dp), intent(in) :: kPoint(:,:)

    !> Weights for k-points
    real(dp), intent(in) :: kWeight(:)

    !> list of neighbours for each atom
    type(TNeighbourList), intent(in) :: neighbourList

    !> Number of neighbours for each of the atoms
    integer, intent(in) :: nNeighbourSK(:)

    !> Atomic orbital information
    type(TOrbitals), intent(in) :: orb

    !> Index array for the start of atomic blocks in sparse arrays
    integer, intent(in) :: iSparseStart(:,:)

    !> map from image atoms to the original unique atom
    integer, intent(in) :: img2CentCell(:)

    !> Index for which unit cell atoms are associated with
    integer, intent(in) :: iCellVec(:)

    !> Vectors (in units of the lattice constants) to cells of the lattice
    real(dp), intent(in) :: cellVec(:,:)

    !> Is the hamitonian real (no k-points/molecule/gamma point)?
    logical, intent(in) :: tRealHS

    !> Sparse Hamiltonian
    real(dp), intent(in) :: ham(:,:)

    !> Sparse overlap
    real(dp), intent(in) :: over(:)

    !> K-points and spins to process
    type(TParallelKS), intent(in) :: parallelKS

    !> Is the geometry helical
    logical, intent(in) :: tHelical

    !> species of atoms
    integer, intent(in), optional :: species(:)

    !> all coordinates
    real(dp), intent(in) :: coord(:,:)

    !> Energy weighted sparse matrix
    real(dp), intent(out) :: ERhoPrim(:)

    !> Storage for dense hamiltonian matrix
    real(dp), intent(inout), allocatable :: HSqrReal(:,:,:)

    !> Storage for dense overlap matrix
    real(dp), intent(inout), allocatable :: SSqrReal(:,:)

    !> Storage for dense hamitonian matrix (complex case)
    complex(dp), intent(inout), allocatable :: HSqrCplx(:,:,:)

    !> Storage for dense overlap matrix (complex case)
    complex(dp), intent(inout), allocatable :: SSqrCplx(:,:)

    integer :: nSpin

    nSpin = size(ham, dim=2)

    if (nSpin == 4) then
      call getEDensityMtxFromPauliEigvecs(env, denseDesc, filling, eigen, kPoint, kWeight,&
          & neighbourList, nNeighbourSK, orb, iSparseStart, img2CentCell, iCellVec, cellVec,&
          & tRealHS, parallelKS, HSqrCplx, SSqrCplx, ERhoPrim)
    else
      if (tRealHS) then
        call getEDensityMtxFromRealEigvecs(env, denseDesc, forceType, filling, eigen,&
            & neighbourList, nNeighbourSK, orb, iSparseStart, img2CentCell, ham, over,&
            & parallelKS, tHelical, species, coord, HSqrReal, SSqrReal, ERhoPrim)
      else
        call getEDensityMtxFromComplexEigvecs(env, denseDesc, forceType, filling, eigen, kPoint,&
            & kWeight, neighbourList, nNeighbourSK, orb, iSparseStart, img2CentCell, iCellVec,&
            & cellVec, ham, over, parallelKS, tHelical, species, coord, HSqrCplx, SSqrCplx,&
            & ERhoPrim)
      end if
    end if

  end subroutine getEDensityMtxFromEigvecs


  !> Calculates density matrix from real eigenvectors.
  subroutine getEDensityMtxFromRealEigvecs(env, denseDesc, forceType, filling, eigen,&
      & neighbourList, nNeighbourSK, orb, iSparseStart, img2CentCell, ham, over, parallelKS,&
      & tHelical, species, coord, eigvecsReal, work, ERhoPrim)

    !> Environment settings
    type(TEnvironment), intent(in) :: env

    !> Dense matrix descriptor
    type(TDenseDescr), intent(in) :: denseDesc

    !> How to calculate the force
    integer, intent(in) :: forceType

    !> Occupations of single particle states in the ground state
    real(dp), intent(in) :: filling(:,:,:)

    !> Eigenvalues
    real(dp), intent(in) :: eigen(:,:,:)

    !> list of neighbours for each atom
    type(TNeighbourList), intent(in) :: neighbourList

    !> Number of neighbours for each of the atoms
    integer, intent(in) :: nNeighbourSK(:)

    !> Atomic orbital information
    type(TOrbitals), intent(in) :: orb

    !> Index array for the start of atomic blocks in sparse arrays
    integer, intent(in) :: iSparseStart(:,:)

    !> map from image atoms to the original unique atom
    integer, intent(in) :: img2CentCell(:)

    !> Sparse Hamiltonian
    real(dp), intent(in) :: ham(:,:)

    !> Sparse overlap
    real(dp), intent(in) :: over(:)

    !> K-points and spins to process
    type(TParallelKS), intent(in) :: parallelKS

    !> Is the geometry haelical
    logical, intent(in) :: tHelical

    !> species of atoms
    integer, intent(in), optional :: species(:)

    !> all coordinates
    real(dp), intent(in) :: coord(:,:)

    !> Eigenvectors (NOTE: they will be rewritten with work data on exit!)
    real(dp), intent(inout) :: eigvecsReal(:,:,:)

    !> Work array for storing temporary data
    real(dp), intent(out) :: work(:,:)

    !> Energy weighted density matrix
    real(dp), intent(out) :: ERhoPrim(:)

    real(dp), allocatable :: work2(:,:)
    integer :: nLocalRows, nLocalCols
    integer :: iKS, iS

    nLocalRows = size(eigvecsReal, dim=1)
    nLocalCols = size(eigvecsReal, dim=2)
    if (forceType == forceTypes%dynamicT0 .or. forceType == forceTypes%dynamicTFinite) then
      allocate(work2(nLocalRows, nLocalCols))
    end if

    ERhoPrim(:) = 0.0_dp
    do iKS = 1, parallelKS%nLocalKS
      iS = parallelKS%localKS(2, iKS)

      select case (forceType)

      case(forceTypes%orig)
        ! Original (non-consistent) scheme
      #:if WITH_SCALAPACK
        call makeDensityMtxRealBlacs(env%blacs%orbitalGrid, denseDesc%blacsOrbSqr, filling(:,1,iS),&
            & eigvecsReal(:,:,iKS), work, eigen(:,1,iS))
      #:else
        if (tDensON2) then
          call makeDensityMatrix(work, eigvecsReal(:,:,iKS), filling(:,1,iS), eigen(:,1,iS),&
              & neighbourlist%iNeighbour, nNeighbourSK, orb, denseDesc%iAtomStart, img2CentCell)
        else
          call makeDensityMatrix(work, eigvecsReal(:,:,iKS), filling(:,1,iS), eigen(:,1,iS))
        end if
      #:endif

      case(forceTypes%dynamicT0)
        ! Correct force for XLBOMD for T=0K (DHD)
      #:if WITH_SCALAPACK
        if (tHelical) then
          call unpackHSHelicalRealBlacs(env%blacs, ham(:,iS), neighbourList%iNeighbour,&
              & nNeighbourSK, iSparseStart, img2CentCell, orb, species, coord, denseDesc, work)
        else
          call unpackHSRealBlacs(env%blacs, ham(:,iS), neighbourList%iNeighbour, nNeighbourSK,&
              & iSparseStart, img2CentCell, denseDesc, work)
        end if
        call makeDensityMtxRealBlacs(env%blacs%orbitalGrid, denseDesc%blacsOrbSqr, filling(:,1,iS),&
            & eigVecsReal(:,:,iKS), work2)
        call pblasfx_psymm(work2, denseDesc%blacsOrbSqr, work, denseDesc%blacsOrbSqr,&
            & eigvecsReal(:,:,iKS), denseDesc%blacsOrbSqr, side="L")
        call pblasfx_psymm(work2, denseDesc%blacsOrbSqr, eigvecsReal(:,:,iKS),&
            & denseDesc%blacsOrbSqr, work, denseDesc%blacsOrbSqr, side="R", alpha=0.5_dp)
      #:else
        if (tHelical) then
          call unpackHelicalHS(work, ham(:,iS), neighbourlist%iNeighbour, nNeighbourSK,&
              & denseDesc%iAtomStart, iSparseStart, img2CentCell, orb, species, coord)
        else
          call unpackHS(work, ham(:,iS), neighbourlist%iNeighbour, nNeighbourSK,&
              & denseDesc%iAtomStart, iSparseStart, img2CentCell)
        end if
        call blockSymmetrizeHS(work, denseDesc%iAtomStart)
        call makeDensityMatrix(work2, eigvecsReal(:,:,iKS), filling(:,1,iS))
        ! D H
        call symm(eigvecsReal(:,:,iKS), "L", work2, work)
        ! (D H) D
        call symm(work, "R", work2, eigvecsReal(:,:,iKS), alpha=0.5_dp)
      #:endif

      case(forceTypes%dynamicTFinite)
        ! Correct force for XLBOMD for T <> 0K (DHS^-1 + S^-1HD)
      #:if WITH_SCALAPACK
        call makeDensityMtxRealBlacs(env%blacs%orbitalGrid, denseDesc%blacsOrbSqr, filling(:,1,iS),&
            & eigVecsReal(:,:,iKS), work)
        if (tHelical) then
          call unpackHSHelicalRealBlacs(env%blacs, ham(:,iS), neighbourlist%iNeighbour,&
              & nNeighbourSK, iSparseStart, img2CentCell, orb, species, coord, denseDesc, work2)
        else
          call unpackHSRealBlacs(env%blacs, ham(:,iS), neighbourlist%iNeighbour, nNeighbourSK,&
              & iSparseStart, img2CentCell, denseDesc, work2)
        end if
        call pblasfx_psymm(work, denseDesc%blacsOrbSqr, work2, denseDesc%blacsOrbSqr,&
            & eigvecsReal(:,:,iKS), denseDesc%blacsOrbSqr, side="L")
        if (tHelical) then
          call unpackHSHelicalRealBlacs(env%blacs, over, neighbourlist%iNeighbour, nNeighbourSK,&
              & iSparseStart, img2CentCell, orb, species, coord, denseDesc, work)
        else
          call unpackHSRealBlacs(env%blacs, over, neighbourlist%iNeighbour, nNeighbourSK,&
              & iSparseStart, img2CentCell, denseDesc, work)
        end if
        call psymmatinv(denseDesc%blacsOrbSqr, work)
        call pblasfx_psymm(work, denseDesc%blacsOrbSqr, eigvecsReal(:,:,iKS),&
            & denseDesc%blacsOrbSqr, work2, denseDesc%blacsOrbSqr, side="R", alpha=0.5_dp)
        work(:,:) = work2
        call pblasfx_ptran(work2, denseDesc%blacsOrbSqr, work, denseDesc%blacsOrbSqr, alpha=1.0_dp,&
            & beta=1.0_dp)
      #:else
        call makeDensityMatrix(work, eigvecsReal(:,:,iKS), filling(:,1,iS))
        if (tHelical) then
          call unpackHelicalHS(work2, ham(:,iS), neighbourlist%iNeighbour, nNeighbourSK,&
              & denseDesc%iAtomStart, iSparseStart, img2CentCell, orb, species, coord)
        else
          call unpackHS(work2, ham(:,iS), neighbourlist%iNeighbour, nNeighbourSK,&
              & denseDesc%iAtomStart, iSparseStart, img2CentCell)
        end if
        call blocksymmetrizeHS(work2, denseDesc%iAtomStart)
        call symm(eigvecsReal(:,:,iKS), "L", work, work2)
        if (tHelical) then
          call unpackHelicalHS(work, over, neighbourlist%iNeighbour, nNeighbourSK,&
              & denseDesc%iAtomStart, iSparseStart, img2CentCell, orb, species, coord)
        else
          call unpackHS(work, over, neighbourlist%iNeighbour, nNeighbourSK, denseDesc%iAtomStart,&
              & iSparseStart, img2CentCell)
        end if
        call symmatinv(work)
        call symm(work2, "R", work, eigvecsReal(:,:,iKS), alpha=0.5_dp)
        work(:,:) = work2 + transpose(work2)
      #:endif
      end select

    #:if WITH_SCALAPACK
      if (tHelical) then
        call packRhoHelicalRealBlacs(env%blacs, denseDesc, work, neighbourList%iNeighbour,&
            & nNeighbourSK, iSparseStart, img2CentCell, orb, species, coord, ERhoPrim)
      else
        call packRhoRealBlacs(env%blacs, denseDesc, work, neighbourList%iNeighbour, nNeighbourSK,&
            & orb%mOrb, iSparseStart, img2CentCell, ERhoPrim)
      end if
    #:else
      if (tHelical) then
        call packHelicalHS(ERhoPrim, work, neighbourList%iNeighbour, nNeighbourSK,&
            & denseDesc%iAtomStart, iSparseStart, img2CentCell, orb, species, coord)
      else
        call packHS(ERhoPrim, work, neighbourList%iNeighbour, nNeighbourSK, orb%mOrb,&
            & denseDesc%iAtomStart, iSparseStart, img2CentCell)
      end if
    #:endif
    end do

  #:if WITH_SCALAPACK
    ! Add up and distribute energy weighted density matrix contribution from each group
    call mpifx_allreduceip(env%mpi%globalComm, ERhoPrim, MPI_SUM)
  #:endif

  end subroutine getEDensityMtxFromRealEigvecs


  !> Calculates density matrix from complex eigenvectors.
  subroutine getEDensityMtxFromComplexEigvecs(env, denseDesc, forceType, filling, eigen, kPoint,&
      & kWeight, neighbourList, nNeighbourSK, orb, iSparseStart, img2CentCell, iCellVec, cellVec,&
      & ham, over, parallelKS, tHelical, species, coord, eigvecsCplx, work, ERhoPrim)

    !> Environment settings
    type(TEnvironment), intent(in) :: env

    !> Dense matrix descriptor
    type(TDenseDescr), intent(in) :: denseDesc

    integer, intent(in) :: forceType

    !> Occupations of single particle states in the ground state
    real(dp), intent(in) :: filling(:,:,:)

    !> eigen-values of the system
    real(dp), intent(in) :: eigen(:,:,:)

    !> k-points of the system
    real(dp), intent(in) :: kPoint(:,:)

    !> Weights for k-points
    real(dp), intent(in) :: kWeight(:)

    !> list of neighbours for each atom
    type(TNeighbourList), intent(in) :: neighbourList

    !> Number of neighbours for each of the atoms
    integer, intent(in) :: nNeighbourSK(:)

    !> Atomic orbital information
    type(TOrbitals), intent(in) :: orb

    !> Index array for the start of atomic blocks in sparse arrays
    integer, intent(in) :: iSparseStart(:,:)

    !> map from image atoms to the original unique atom
    integer, intent(in) :: img2CentCell(:)

    !> Index for which unit cell atoms are associated with
    integer, intent(in) :: iCellVec(:)

    !> Vectors (in units of the lattice constants) to cells of the lattice
    real(dp), intent(in) :: cellVec(:,:)

    !> Sparse Hamiltonian
    real(dp), intent(in) :: ham(:,:)

    !> Sparse overlap
    real(dp), intent(in) :: over(:)

    !> K-points and spins to process
    type(TParallelKS), intent(in) :: parallelKS

        !> Is the geometry haelical
    logical, intent(in) :: tHelical

    !> species of atoms
    integer, intent(in), optional :: species(:)

    !> all coordinates
    real(dp), intent(in) :: coord(:,:)

    !> Eigenvectors of the system
    complex(dp), intent(inout) :: eigvecsCplx(:,:,:)

    !> work array (sized like overlap matrix)
    complex(dp), intent(inout) :: work(:,:)

    !> Energy weighted sparse density matrix (charge only part)
    real(dp), intent(out) :: ERhoPrim(:)

    complex(dp), allocatable :: work2(:,:)
    integer :: nLocalRows, nLocalCols
    integer :: iKS, iS, iK

    nLocalRows = size(eigvecsCplx, dim=1)
    nLocalCols = size(eigvecsCplx, dim=2)

    if (forceType == forceTypes%dynamicT0 .or. forceType == forceTypes%dynamicTFinite) then
      allocate(work2(nLocalRows, nLocalCols))
    end if

    ERhoPrim(:) = 0.0_dp
    do iKS = 1, parallelKS%nLocalKS
      iK = parallelKS%localKS(1, iKS)
      iS = parallelKS%localKS(2, iKS)

      select case (forceType)

      case(forceTypes%orig)
        ! Original (non-consistent) scheme
      #:if WITH_SCALAPACK
        call makeDensityMtxCplxBlacs(env%blacs%orbitalGrid, denseDesc%blacsOrbSqr,&
            & filling(:,iK,iS), eigvecsCplx(:,:,iKS), work, eigen(:,iK,iS))
      #:else
        if (tDensON2) then
          call makeDensityMatrix(work, eigvecsCplx(:,:,iKS), filling(:,iK,iS),&
              & eigen(:,iK, iS), neighbourlist%iNeighbour, nNeighbourSK, orb, denseDesc%iAtomStart,&
              & img2CentCell)
        else
          call makeDensityMatrix(work, eigvecsCplx(:,:,iKS), filling(:,iK,iS), eigen(:,iK, iS))
        end if
      #:endif

      case(forceTypes%dynamicT0)
        ! Correct force for XLBOMD for T=0K (DHD)
      #:if WITH_SCALAPACK
        if (tHelical) then
          call unpackHSHelicalCplxBlacs(env%blacs, ham(:,iS), kPoint(:,iK),&
              & neighbourList%iNeighbour, nNeighbourSK, iCellVec, cellVec, iSparseStart,&
              & img2CentCell, orb, species, coord, denseDesc, work)
        else
          call unpackHSCplxBlacs(env%blacs, ham(:,iS), kPoint(:,iK), neighbourList%iNeighbour,&
              & nNeighbourSK, iCellVec, cellVec, iSparseStart, img2CentCell, denseDesc, work)
        end if
        call makeDensityMtxCplxBlacs(env%blacs%orbitalGrid, denseDesc%blacsOrbSqr, filling(:,1,iS),&
            & eigvecsCplx(:,:,iKS), work2)
        call pblasfx_phemm(work2, denseDesc%blacsOrbSqr, work, denseDesc%blacsOrbSqr,&
            & eigvecsCplx(:,:,iKS), denseDesc%blacsOrbSqr, side="L")
        call pblasfx_phemm(work2, denseDesc%blacsOrbSqr, eigvecsCplx(:,:,iKS),&
            & denseDesc%blacsOrbSqr, work, denseDesc%blacsOrbSqr, side="R", alpha=(0.5_dp, 0.0_dp))
      #:else
        call makeDensityMatrix(work2, eigvecsCplx(:,:,iKS), filling(:,iK,iS))
        if (tHelical) then
          call unpackHelicalHS(work, ham(:,iS), kPoint(:,iK), neighbourlist%iNeighbour,&
              & nNeighbourSK, iCellVec, cellVec, denseDesc%iAtomStart, iSparseStart, img2CentCell,&
              & orb, species, coord)
        else
          call unpackHS(work, ham(:,iS), kPoint(:,iK), neighbourlist%iNeighbour, nNeighbourSK,&
              & iCellVec, cellVec, denseDesc%iAtomStart, iSparseStart, img2CentCell)
        end if
        call blockHermitianHS(work, denseDesc%iAtomStart)
        call hemm(eigvecsCplx(:,:,iKS), "L", work2, work)
        call hemm(work, "R", work2, eigvecsCplx(:,:,iKS), alpha=(0.5_dp, 0.0_dp))
      #:endif

      case(forceTypes%dynamicTFinite)
        ! Correct force for XLBOMD for T <> 0K (DHS^-1 + S^-1HD)
      #:if WITH_SCALAPACK
        call makeDensityMtxCplxBlacs(env%blacs%orbitalGrid, denseDesc%blacsOrbSqr,&
            & filling(:,iK,iS), eigVecsCplx(:,:,iKS), work)
        if (tHelical) then
          call unpackHSHelicalCplxBlacs(env%blacs, ham(:,iS), kPoint(:,iK),&
              & neighbourlist%iNeighbour, nNeighbourSK, iCellVec, cellVec, iSparseStart,&
              & img2CentCell, orb, species, coord, denseDesc, work2)
        else
          call unpackHSCplxBlacs(env%blacs, ham(:,iS), kPoint(:,iK), neighbourlist%iNeighbour,&
              & nNeighbourSK, iCellVec, cellVec, iSparseStart, img2CentCell, denseDesc, work2)
        end if
        call pblasfx_phemm(work, denseDesc%blacsOrbSqr, work2, denseDesc%blacsOrbSqr,&
            & eigvecsCplx(:,:,iKS), denseDesc%blacsOrbSqr, side="L")
        if (tHelical) then
          call unpackHSHelicalCplxBlacs(env%blacs, over, kPoint(:,iK), neighbourlist%iNeighbour,&
              & nNeighbourSK, iCellVec, cellVec, iSparseStart, img2CentCell, orb, species, coord,&
              & denseDesc, work)
        else
          call unpackHSCplxBlacs(env%blacs, over, kPoint(:,iK), neighbourlist%iNeighbour,&
              & nNeighbourSK, iCellVec, cellVec, iSparseStart, img2CentCell, denseDesc, work)
        end if
        call phermatinv(denseDesc%blacsOrbSqr, work)
        call pblasfx_phemm(work, denseDesc%blacsOrbSqr, eigvecsCplx(:,:,iKS),&
            & denseDesc%blacsOrbSqr, work2, denseDesc%blacsOrbSqr, side="R", alpha=(0.5_dp, 0.0_dp))
        work(:,:) = work2
        call pblasfx_ptranc(work2, denseDesc%blacsOrbSqr, work, denseDesc%blacsOrbSqr,&
            & alpha=(1.0_dp, 0.0_dp), beta=(1.0_dp, 0.0_dp))
      #:else
        call makeDensityMatrix(work, eigvecsCplx(:,:,iKS), filling(:,iK,iS))
        if (tHelical) then
          call unpackHelicalHS(work2, ham(:,iS), kPoint(:,iK), neighbourlist%iNeighbour,&
              & nNeighbourSK, iCellVec, cellVec, denseDesc%iAtomStart, iSparseStart, img2CentCell,&
              & orb, species, coord)
        else
          call unpackHS(work2, ham(:,iS), kPoint(:,iK), neighbourlist%iNeighbour, nNeighbourSK,&
              & iCellVec, cellVec, denseDesc%iAtomStart, iSparseStart, img2CentCell)
        end if
        call blockHermitianHS(work2, denseDesc%iAtomStart)
        call hemm(eigvecsCplx(:,:,iKS), "L", work, work2)
        if  (tHelical) then
          call unpackHelicalHS(work, over, kPoint(:,iK), neighbourlist%iNeighbour, nNeighbourSK,&
              & iCellVec, cellVec, denseDesc%iAtomStart, iSparseStart, img2CentCell, orb, species,&
              & coord)
        else
          call unpackHS(work, over, kPoint(:,iK), neighbourlist%iNeighbour, nNeighbourSK, iCellVec,&
              & cellVec, denseDesc%iAtomStart, iSparseStart, img2CentCell)
        end if
        call hermatinv(work)
        call hemm(work2, "R", work, eigvecsCplx(:,:,iKS), alpha=(0.5_dp, 0.0_dp))
        work(:,:) = work2 + transpose(conjg(work2))
      #:endif
      end select

    #:if WITH_SCALAPACK
      if (tHelical) then
        call packRhoHelicalCplxBlacs(env%blacs, denseDesc, work, kPoint(:,iK), kWeight(iK),&
            & neighbourList%iNeighbour, nNeighbourSK, iCellVec, cellVec, iSparseStart,&
            & img2CentCell, orb, species, coord, ERhoPrim)
      else
        call packRhoCplxBlacs(env%blacs, denseDesc, work, kPoint(:,iK), kWeight(iK),&
            &neighbourList%iNeighbour, nNeighbourSK, orb%mOrb, iCellVec, cellVec, iSparseStart,&
            & img2CentCell, ERhoPrim)
      end if
    #:else
      if (tHelical) then
        call packHelicalHS(ERhoPrim, work, kPoint(:,iK), kWeight(iK), neighbourList%iNeighbour,&
            & nNeighbourSK, orb%mOrb, iCellVec, cellVec, denseDesc%iAtomStart, iSparseStart,&
            & img2CentCell, orb, species, coord)
      else
        call packHS(ERhoPrim, work, kPoint(:,iK), kWeight(iK), neighbourList%iNeighbour,&
            & nNeighbourSK, orb%mOrb, iCellVec, cellVec, denseDesc%iAtomStart, iSparseStart,&
            & img2CentCell)
      end if
    #:endif
    end do

  #:if WITH_SCALAPACK
    ! Add up and distribute energy weighted density matrix contribution from each group
    call mpifx_allreduceip(env%mpi%globalComm, ERhoPrim, MPI_SUM)
  #:endif

  end subroutine getEDensityMtxFromComplexEigvecs


  !> Calculates density matrix from Pauli-type two component eigenvectors.
  subroutine getEDensityMtxFromPauliEigvecs(env, denseDesc, filling, eigen, kPoint, kWeight,&
      & neighbourList, nNeighbourSK, orb, iSparseStart, img2CentCell, iCellVec, cellVec, tRealHS,&
      & parallelKS, eigvecsCplx, work, ERhoPrim)

    !> Environment settings
    type(TEnvironment), intent(in) :: env

    !> Dense matrix descriptor
    type(TDenseDescr), intent(in) :: denseDesc

    !> Occupations of single particle states in the ground state
    real(dp), intent(in) :: filling(:,:,:)

    !> Eigenvalues
    real(dp), intent(in) :: eigen(:,:,:)

    !> K-points
    real(dp), intent(in) :: kPoint(:,:)

    !> Weights for k-points
    real(dp), intent(in) :: kWeight(:)

    !> list of neighbours for each atom
    type(TNeighbourList), intent(in) :: neighbourList

    !> Number of neighbours for each of the atoms
    integer, intent(in) :: nNeighbourSK(:)

    !> Atomic orbital information
    type(TOrbitals), intent(in) :: orb

    !> Index array for the start of atomic blocks in sparse arrays
    integer, intent(in) :: iSparseStart(:,:)

    !> map from image atoms to the original unique atom
    integer, intent(in) :: img2CentCell(:)

    !> Index for which unit cell atoms are associated with
    integer, intent(in) :: iCellVec(:)

    !> Vectors (in units of the lattice constants) to cells of the lattice
    real(dp), intent(in) :: cellVec(:,:)

    !> Is the hamitonian real (no k-points/molecule/gamma point)?
    logical, intent(in) :: tRealHS

    !> K-points and spins to process
    type(TParallelKS), intent(in) :: parallelKS

    !> Eigenvectors
    complex(dp), intent(inout) :: eigvecsCplx(:,:,:)

    !> Work array
    complex(dp), intent(out) :: work(:,:)

    !> Sparse energy weighted density matrix
    real(dp), intent(out) :: ERhoPrim(:)

    integer :: iKS, iK

    ERhoPrim(:) = 0.0_dp
    do iKS = 1, parallelKS%nLocalKS
      iK = parallelKS%localKS(1, iKS)
    #:if WITH_SCALAPACK
      call makeDensityMtxCplxBlacs(env%blacs%orbitalGrid, denseDesc%blacsOrbSqr, filling(:,iK,1),&
          & eigvecsCplx(:,:,iKS), work, eigen(:,iK,1))
      call packERhoPauliBlacs(env%blacs, denseDesc, work, kPoint(:,iK), kWeight(iK),&
          & neighbourList%iNeighbour, nNeighbourSK, orb%mOrb, iCellVec, cellVec, iSparseStart,&
          & img2CentCell, ERhoPrim)
    #:else
      call makeDensityMatrix(work, eigvecsCplx(:,:,iKS), filling(:,iK,1), eigen(:,iK,1))
      if (tRealHS) then
        call packERho(ERhoPrim, work, neighbourList%iNeighbour, nNeighbourSK, orb%mOrb,&
            & denseDesc%iAtomStart, iSparseStart, img2CentCell)
      else
        call packERho(ERhoPrim, work, kPoint(:,iK), kWeight(iK), neighbourList%iNeighbour,&
            & nNeighbourSK, orb%mOrb, iCellVec, cellVec, denseDesc%iAtomStart, iSparseStart,&
            & img2CentCell)
      end if
    #:endif
    end do

  #:if WITH_SCALAPACK
    ! Add up and distribute energy weighted density matrix contribution from each group
    call mpifx_allreduceip(env%mpi%globalComm, ERhoPrim, MPI_SUM)
  #:endif

  end subroutine getEDensityMtxFromPauliEigvecs


  !> Calculates the gradients
  subroutine getGradients(env, sccCalc, tExtField, isXlbomd, nonSccDeriv, EField, rhoPrim,&
      & ERhoPrim, qOutput, q0, skHamCont, skOverCont, pRepCont, neighbourList, nNeighbourSK,&
      & nNeighbourRep, species, img2CentCell, iSparseStart, orb, potential, coord, derivs,&
      & iRhoPrim, thirdOrd, solvation, qDepExtPot, chrgForces, dispersion, rangeSep, SSqrReal,&
      & over, denseDesc, deltaRhoOutSqr, tPoisson, halogenXCorrection, tHelical, coord0)

    !> Environment settings
    type(TEnvironment), intent(inout) :: env

    !> SCC module internal variables
    type(TScc), allocatable, intent(in) :: sccCalc

    !> external electric field
    logical, intent(in) :: tExtField

    !> extended Lagrangian active?
    logical, intent(in) :: isXlbomd

    !> method for calculating derivatives of S and H0
    type(TNonSccDiff), intent(in) :: nonSccDeriv

    !> Any applied electric field
    real(dp), intent(in) :: Efield(:)

    !> sparse density matrix
    real(dp), intent(in) :: rhoPrim(:,:)

    !> energy  weighted density matrix
    real(dp), intent(in) :: ERhoPrim(:)

    !> electron populations (may be unallocated for non-scc case)
    real(dp), allocatable, intent(in) :: qOutput(:,:,:)

    !> reference atomic charges (may be unallocated for non-scc case)
    real(dp), allocatable, intent(in) :: q0(:,:,:)

    !> non-SCC hamiltonian information
    type(TSlakoCont), intent(in) :: skHamCont

    !> overlap information
    type(TSlakoCont), intent(in) :: skOverCont

    !> repulsive information
    type(TRepCont), intent(in) :: pRepCont

    !> list of neighbours for each atom
    type(TNeighbourList), intent(in) :: neighbourList

    !> Number of neighbours for each of the atoms
    integer, intent(in) :: nNeighbourSK(:)

    !> Number of neighbours for each of the atoms closer than the repulsive cut-off
    integer, intent(in) :: nNeighbourRep(:)

    !> species of all atoms in the system
    integer, intent(in) :: species(:)

    !> map from image atoms to the original unique atom
    integer, intent(in) :: img2CentCell(:)

    !> Index array for the start of atomic blocks in sparse arrays
    integer, intent(in) :: iSparseStart(:,:)

    !> Atomic orbital information
    type(TOrbitals), intent(in) :: orb

    !>  potential acting on the system
    type(TPotentials), intent(in) :: potential

    !> atomic coordinates
    real(dp), intent(in) :: coord(:,:)

    !> derivatives of energy wrt to atomic positions
    real(dp), intent(out) :: derivs(:,:)

    !> imaginary part of density matrix
    real(dp), intent(in), allocatable :: iRhoPrim(:,:)

    !> Is 3rd order SCC being used
    type(TThirdOrder), intent(inout), allocatable :: thirdOrd

    !> Solvation model
    class(TSolvation), allocatable, intent(inout) :: solvation

    !> Population dependant external potential
    type(TQDepExtPotProxy), intent(inout), allocatable :: qDepExtPot

    !> forces on external charges
    real(dp), intent(inout), allocatable :: chrgForces(:,:)

    !> dispersion interactions
    class(TDispersionIface), intent(inout), allocatable :: dispersion

    !> Data from rangeseparated calculations
    type(TRangeSepFunc), intent(inout), allocatable ::rangeSep

    !> dense overlap matrix, required for rangeSep
    real(dp), intent(inout), allocatable :: SSqrReal(:,:)

    !> sparse overlap matrix, required for rangeSep
    real(dp), intent(in) :: over(:)

    !> Dense matrix descriptor,required for rangeSep
    type(TDenseDescr), intent(in) :: denseDesc

    !> Change in density matrix during this SCC step for rangesep
    real(dp), pointer, intent(in) :: deltaRhoOutSqr(:,:,:)

    !> whether Poisson solver is used
    logical, intent(in) :: tPoisson

    !> Correction for halogen bonds
    type(THalogenX), allocatable, intent(inout) :: halogenXCorrection

    !> Is the geometry helical
    logical, intent(in) :: tHelical

    !> Central cell atomic coordinates
    real(dp), intent(in) :: coord0(:,:)

    ! Locals
    real(dp), allocatable :: tmpDerivs(:,:)
    real(dp), allocatable :: dummyArray(:,:)
    real(dp), allocatable :: dQ(:,:,:)
    logical :: tImHam, tExtChrg, tSccCalc
    integer :: nAtom, iAt
    integer :: ii


    tSccCalc = allocated(sccCalc)
    tImHam = allocated(iRhoPrim)
    tExtChrg = allocated(chrgForces)
    nAtom = size(derivs, dim=2)

    allocate(tmpDerivs(3, nAtom))
    if (tPoisson) then
      allocate(dummyArray(orb%mshell, nAtom))
    end if
    derivs(:,:) = 0.0_dp

    if (.not. (tSccCalc .or. tExtField)) then
      ! No external or internal potentials
      if (tImHam) then
        call derivative_shift(env, derivs, nonSccDeriv, rhoPrim, iRhoPrim, ERhoPrim, skHamCont,&
            & skOverCont, coord, species, neighbourList%iNeighbour, nNeighbourSK, img2CentCell,&
            & iSparseStart, orb, potential%intBlock, potential%iorbitalBlock)
      else
        call derivative_shift(env, derivs, nonSccDeriv, rhoPrim(:,1), ERhoPrim, skHamCont,&
            & skOverCont, coord, species, neighbourList%iNeighbour, nNeighbourSK, img2CentCell,&
            & iSparseStart, orb, tHelical)
      end if
    else
      if (tImHam) then
        call derivative_shift(env, derivs, nonSccDeriv, rhoPrim, iRhoPrim, ERhoPrim, skHamCont,&
            & skOverCont, coord, species, neighbourList%iNeighbour, nNeighbourSK, img2CentCell,&
            & iSparseStart, orb, potential%intBlock, potential%iorbitalBlock)
      else
        call derivative_shift(env, derivs, nonSccDeriv, rhoPrim, ERhoPrim, skHamCont, skOverCont,&
            & coord, species, neighbourList%iNeighbour, nNeighbourSK, img2CentCell, iSparseStart,&
            & orb, potential%intBlock)
      end if

      if (tPoisson) then

        tmpDerivs = 0.0_dp
        call poiss_getshift(env, dummyArray, tmpDerivs)
        derivs(:,:) = derivs + tmpDerivs

      else

        if (tExtChrg) then
          chrgForces(:,:) = 0.0_dp
          if (isXlbomd) then
            call error("XLBOMD does not work with external charges yet!")
          else
            call sccCalc%addForceDc(env, derivs, species, neighbourList%iNeighbour, img2CentCell,&
                & chrgForces)
          end if
        else if (tSccCalc) then
          if (isXlbomd) then
            call sccCalc%addForceDcXlbomd(env, species, orb, neighbourList%iNeighbour,&
                & img2CentCell, qOutput, q0, derivs)
          else
            call sccCalc%addForceDc(env, derivs, species, neighbourList%iNeighbour, img2CentCell)

          end if
        endif

        if (allocated(thirdOrd)) then
          if (isXlbomd) then
            call thirdOrd%addGradientDcXlbomd(neighbourList, species, coord, img2CentCell, qOutput,&
                & q0, orb, derivs)
          else
            call thirdOrd%addGradientDc(neighbourList, species, coord, img2CentCell, derivs)
          end if
        end if

        if (allocated(qDepExtPot)) then
          allocate(dQ(orb%mShell, nAtom, size(qOutput, dim=3)))
          call getChargePerShell(qOutput, orb, species, dQ, qRef=q0)
          call qDepExtPot%addGradientDc(sum(dQ(:,:,1), dim=1), dQ(:,:,1), derivs)
        end if

        if (tExtField) then
          do iAt = 1, nAtom
            derivs(:, iAt) = derivs(:, iAt)&
                & + sum(qOutput(:, iAt, 1) - q0(:, iAt, 1)) * potential%extGrad(:, iAt)
          end do
        end if

      end if
    end if

    if (allocated(solvation)) then
      if (isXlbomd) then
        call error("XLBOMD does not work with solvation yet!")
      else
        call solvation%addGradients(env, neighbourList, species, coord, img2CentCell, derivs)
      end if
    end if

    if (allocated(dispersion)) then
      call dispersion%addGradients(derivs)
    end if

    if (allocated(halogenXCorrection)) then
      call halogenXCorrection%addGradients(derivs, coord, species, neighbourList, img2CentCell)
    end if

    if (allocated(rangeSep)) then
      if (tHelical) then
        call unpackHelicalHS(SSqrReal, over, neighbourList%iNeighbour, nNeighbourSK,&
            & denseDesc%iAtomStart, iSparseStart, img2CentCell, orb, species, coord)
      else
        call unpackHS(SSqrReal, over, neighbourList%iNeighbour, nNeighbourSK, denseDesc%iAtomStart,&
            & iSparseStart, img2CentCell)
      end if
      if (size(deltaRhoOutSqr, dim=3) > 2) then
        call error("Range separated forces do not support non-colinear spin")
      else
        call rangeSep%addLRGradients(derivs, nonSccDeriv, deltaRhoOutSqr, skHamCont, skOverCont,&
            & coord, species, orb, denseDesc%iAtomStart, SSqrReal, neighbourList%iNeighbour,&
            & nNeighbourSK)
      end if
    end if

    call getERepDeriv(tmpDerivs, coord, nNeighbourRep, neighbourList%iNeighbour, species, pRepCont,&
        & img2CentCell, tHelical)

    derivs(:,:) = derivs + tmpDerivs

    call helicalTwistFolded(derivs, coord, coord0, nAtom, tHelical)

  end subroutine getGradients


  !> Correct for z folding into central unit cell requiring a twist in helical cases
  pure subroutine helicalTwistFolded(derivs, coord, coord0, nAtom, tHelical)

    use dftbp_quaternions, only : rotate3
    use dftbp_boundarycond, only : zAxis

    !> Derivatives
    real(dp), intent(inout) :: derivs(:,:)

    !> Unfolded atoms
    real(dp), intent(in) :: coord(:,:)

    !> Central cell atoms
    real(dp), intent(in) :: coord0(:,:)

    !> number of atoms
    integer, intent(in) :: nAtom

    !> Is this a helical geometry
    logical, intent(in) :: tHelical

    integer :: ii
    real(dp) :: deltaTheta

    if (tHelical) then
      do ii = 1, nAtom
        deltaTheta = atan2(coord0(2,ii),coord0(1,ii)) - atan2(coord(2,ii),coord(1,ii))
        call rotate3(derivs(:,ii), deltaTheta, zAxis)
      end do
    end if

  end subroutine helicalTwistFolded


  !> use plumed to update derivatives
  subroutine updateDerivsByPlumed(env, plumedCalc, nAtom, iGeoStep, derivs, energy, coord0, mass,&
      & tPeriodic, latVecs)

    !> Environment settings
    type(TEnvironment), intent(in) :: env

    !> PLUMED calculator
    type(TPlumedCalc), allocatable, intent(inout) :: plumedCalc

    !> number of atoms
    integer, intent(in) :: nAtom

    !> steps taken during simulation
    integer, intent(in) :: iGeoStep

    !> the derivatives array
    real(dp), intent(inout), target, contiguous :: derivs(:,:)

    !> current energy
    real(dp), intent(in) :: energy

    !> current atomic positions
    real(dp), intent(in), target, contiguous :: coord0(:,:)

    !> atomic masses array
    real(dp), intent(in), target, contiguous :: mass(:)

    !> periodic?
    logical, intent(in) :: tPeriodic

    !> lattice vectors
    real(dp), intent(in), target, contiguous :: latVecs(:,:)

    if (.not. allocated(plumedCalc)) then
      return
    end if
    derivs(:,:) = -derivs
    call plumedCalc%sendCmdVal("setStep", iGeoStep)
    call plumedCalc%sendCmdPtr("setForces", derivs)
    call plumedCalc%sendCmdVal("setEnergy", energy)
    call plumedCalc%sendCmdPtr("setPositions", coord0)
    call plumedCalc%sendCmdPtr("setMasses", mass)
    if (tPeriodic) then
      call plumedCalc%sendCmdPtr("setBox", latVecs)
    end if
    call plumedCalc%sendCmdVal("calc", 0)
    derivs(:,:) = -derivs

  end subroutine updateDerivsByPlumed


  !> Calculates stress tensor and lattice derivatives.
  subroutine getStress(env, sccCalc, thirdOrd, tExtField, nonSccDeriv, rhoPrim, ERhoPrim, qOutput,&
      & q0, skHamCont, skOverCont, pRepCont, neighbourList, nNeighbourSk, nNeighbourRep, species,&
      & img2CentCell, iSparseStart, orb, potential, coord, latVec, invLatVec, cellVol, coord0,&
      & totalStress, totalLatDeriv, intPressure, iRhoPrim, solvation, dispersion, halogenXCorrection)

    !> Environment settings
    type(TEnvironment), intent(in) :: env

    !> SCC module internal variables
    type(TScc), allocatable, intent(in) :: sccCalc

    !> Is 3rd order SCC being used
    type(TThirdOrder), intent(inout), allocatable :: thirdOrd

    !> External field
    logical, intent(in) :: tExtField

    !> method for calculating derivatives of S and H0
    type(TNonSccDiff), intent(in) :: nonSccDeriv

    !> density matrix
    real(dp), intent(in) :: rhoPrim(:,:)

    !> energy weighted density matrix
    real(dp), intent(in) :: ERhoPrim(:)

    !> electrons in orbitals
    real(dp), intent(in) :: qOutput(:,:,:)

    !> refernce charges
    real(dp), intent(in) :: q0(:,:,:)

    !> non-SCC hamitonian information
    type(TSlakoCont), intent(in) :: skHamCont

    !> overlap information
    type(TSlakoCont), intent(in) :: skOverCont

    !> repulsive information
    type(TRepCont), intent(in) :: pRepCont

    !> list of neighbours for each atom
    type(TNeighbourList), intent(in) :: neighbourList

    !> Number of neighbours for each of the atoms
    integer, intent(in) :: nNeighbourSK(:)

    !> Number of neighbours for each of the atoms closer than the repulsive cut-off
    integer, intent(in) :: nNeighbourRep(:)

    !> species of all atoms in the system
    integer, intent(in) :: species(:)

    !> map from image atoms to the original unique atom
    integer, intent(in) :: img2CentCell(:)

    !> Index array for the start of atomic blocks in sparse arrays
    integer, intent(in) :: iSparseStart(:,:)

    !> Atomic orbital information
    type(TOrbitals), intent(in) :: orb

    !> potentials acting
    type(TPotentials), intent(in) :: potential

    !> coordinates of all atoms
    real(dp), intent(in) :: coord(:,:)

    !> lattice vectors
    real(dp), intent(in) :: latVec(:,:)

    !> inverse of the lattice vectors
    real(dp), intent(in) :: invLatVec(:,:)

    !> unit cell volume
    real(dp), intent(in) :: cellVol

    !> central cell coordinates of atoms
    real(dp), intent(inout) :: coord0(:,:)

    !> stress tensor
    real(dp), intent(out) :: totalStress(:,:)

    !> energy derivatives with respect to lattice vectors
    real(dp), intent(out) :: totalLatDeriv(:,:)

    !> internal pressure in cell
    real(dp), intent(out) :: intPressure

    !> imaginary part of the density matrix (if present)
    real(dp), intent(in), allocatable :: iRhoPrim(:,:)

    !> Solvation model
    class(TSolvation), allocatable, intent(inout) :: solvation

    !> dispersion interactions
    class(TDispersionIface), allocatable, intent(inout) :: dispersion

    !> Correction for halogen bonds
    type(THalogenX), allocatable, intent(inout) :: halogenXCorrection

    real(dp) :: tmpStress(3, 3)
    logical :: tImHam

    tImHam = allocated(iRhoPrim)

    if (allocated(sccCalc)) then
      if (tImHam) then
        call getBlockiStress(env, totalStress, nonSccDeriv, rhoPrim, iRhoPrim, ERhoPrim, skHamCont,&
            & skOverCont, coord, species, neighbourList%iNeighbour, nNeighbourSK, img2CentCell,&
            & iSparseStart, orb, potential%intBlock, potential%iorbitalBlock, cellVol)
      else
        call getBlockStress(env, totalStress, nonSccDeriv, rhoPrim, ERhoPrim, skHamCont,&
            & skOverCont, coord, species, neighbourList%iNeighbour, nNeighbourSK, img2CentCell,&
            & iSparseStart, orb, potential%intBlock, cellVol)
      end if
      call sccCalc%addStressDc(totalStress, env, species, neighbourList%iNeighbour, img2CentCell)
      if (allocated(thirdOrd)) then
        call thirdOrd%addStressDc(neighbourList, species, coord, img2CentCell, cellVol, totalStress)
      end if
    else
      if (tImHam) then
        call getBlockiStress(env, totalStress, nonSccDeriv, rhoPrim, iRhoPrim, ERhoPrim, skHamCont,&
            & skOverCont, coord, species, neighbourList%iNeighbour, nNeighbourSK, img2CentCell,&
            & iSparseStart, orb, potential%intBlock, potential%iorbitalBlock, cellVol)
      else
        call getNonSCCStress(env, totalStress, nonSccDeriv, rhoPrim(:,1), ERhoPrim, skHamCont,&
            & skOverCont, coord, species, neighbourList%iNeighbour, nNeighbourSK, img2CentCell,&
            & iSparseStart, orb, cellVol)
      end if
    end if

    if (allocated(solvation)) then
      call solvation%getStress(tmpStress)
      totalStress(:,:) = totalStress + tmpStress
    end if

    if (allocated(dispersion)) then
      call dispersion%getStress(tmpStress)
      totalStress(:,:) = totalStress + tmpStress
    end if

    if (allocated(halogenXCorrection)) then
      call halogenXCorrection%getStress(tmpStress, coord, neighbourList, species, img2CentCell,&
          & cellVol)
      totalStress(:,:) = totalStress + tmpStress
    end if

    if (tExtField) then
      call getExtFieldStress(latVec, cellVol, q0, qOutput, potential%extGrad, coord0, tmpStress)
      totalStress(:,:) = totalStress + tmpStress
    end if

    call getRepulsiveStress(tmpStress, coord, nNeighbourRep, neighbourList%iNeighbour, species,&
        & img2CentCell, pRepCont, cellVol)
    totalStress(:,:) = totalStress + tmpStress

    intPressure = (totalStress(1,1) + totalStress(2,2) + totalStress(3,3)) / 3.0_dp
    totalLatDeriv(:,:) = -cellVol * matmul(totalStress, invLatVec)

  end subroutine getStress


  !> Calculates stress from external electric field.
  subroutine getExtFieldStress(latVec, cellVol, q0, qOutput, extPotGrad, coord0, stress)

    !> lattice vectors
    real(dp), intent(in) :: latVec(:,:)

    !> unit cell volume
    real(dp), intent(in) :: cellVol

    !> reference atomic charges
    real(dp), intent(in) :: q0(:,:,:)

    !> number of electrons in each orbital
    real(dp), intent(in) :: qOutput(:,:,:)

    !> Gradient of the external field
    real(dp), intent(in) :: extPotGrad(:,:)

    !> central cell coordinates of atoms
    real(dp), intent(inout) :: coord0(:,:)

    !> Stress tensor
    real(dp), intent(out) :: stress(:,:)

    real(dp) :: latDerivs(3,3)
    integer :: nAtom
    integer :: iAtom, ii, jj

    nAtom = size(coord0, dim=2)

    latDerivs(:,:) = 0.0_dp
    call cart2frac(coord0, latVec)
    do iAtom = 1, nAtom
      do ii = 1, 3
        do jj = 1, 3
          latDerivs(jj,ii) =  latDerivs(jj,ii)&
              & - sum(q0(:,iAtom,1) - qOutput(:,iAtom,1), dim=1) * extPotGrad(ii, iAtom)&
              & * coord0(jj, iAtom)
        end do
      end do
    end do
    call frac2cart(coord0, latVec)
    stress(:,:) = -matmul(latDerivs, transpose(latVec)) / cellVol

  end subroutine getExtFieldStress


  !> Removes forces components along constraint directions
  subroutine constrainForces(conAtom, conVec, derivs)

    !> atoms being constrained
    integer, intent(in) :: conAtom(:)

    !> vector to project out forces
    real(dp), intent(in) :: conVec(:,:)

    !> on input energy derivatives, on exit resulting projected derivatives
    real(dp), intent(inout) :: derivs(:,:)

    integer :: ii, iAtom

    ! Set force components along constraint vectors zero
    do ii = 1, size(conAtom)
      iAtom = conAtom(ii)
      derivs(:,iAtom) = derivs(:,iAtom)&
          & - conVec(:,ii) * dot_product(conVec(:,ii), derivs(:,iAtom))
    end do

  end subroutine constrainForces


  !> Flattens lattice components and applies lattice optimisation constraints.
  subroutine constrainLatticeDerivs(totalLatDerivs, normLatVecs, tLatOptFixAng,&
      & tLatOptFixLen, tLatOptIsotropic, constrLatDerivs)

    !> energy derivative with respect to lattice vectors
    real(dp), intent(in) :: totalLatDerivs(:,:)

    !> unit normals parallel to lattice vectors
    real(dp), intent(in) :: normLatVecs(:,:)

    !> Are the angles of the lattice being fixed during optimisation?
    logical, intent(in) :: tLatOptFixAng

    !> Are the magnitude of the lattice vectors fixed
    logical, intent(in) :: tLatOptFixLen(:)

    !> is the optimisation isotropic
    logical, intent(in) :: tLatOptIsotropic

    !> lattice vectors returned by the optimizer
    real(dp), intent(out) :: constrLatDerivs(:)

    real(dp) :: tmpLatDerivs(3, 3)
    integer :: ii

    tmpLatDerivs(:,:) = totalLatDerivs
    constrLatDerivs = reshape(tmpLatDerivs, [9])
    if (tLatOptFixAng) then
      ! project forces to be along original lattice
      tmpLatDerivs(:,:) = tmpLatDerivs * normLatVecs
      constrLatDerivs(:) = 0.0_dp
      if (any(tLatOptFixLen)) then
        do ii = 1, 3
          if (.not. tLatOptFixLen(ii)) then
            constrLatDerivs(ii) = sum(tmpLatDerivs(:,ii))
          end if
        end do
      else
        constrLatDerivs(1:3) = sum(tmpLatDerivs, dim=1)
      end if
    elseif (tLatOptIsotropic) then
      tmpLatDerivs(:,:) = tmpLatDerivs * normLatVecs
      constrLatDerivs(:) = 0.0_dp
      constrLatDerivs(1) = sum(tmpLatDerivs)
    end if

  end subroutine constrainLatticeDerivs


  !> Unfold contrained lattice vectors to full one.
  subroutine unconstrainLatticeVectors(constrLatVecs, origLatVecs, tLatOptFixAng, tLatOptFixLen,&
      & tLatOptIsotropic, newLatVecs)

    !> packaged up lattice vectors (depending on optimisation mode)
    real(dp), intent(in) :: constrLatVecs(:)

    !> original vectors at start
    real(dp), intent(in) :: origLatVecs(:,:)

    !> Are the angles of the lattice vectors fixed
    logical, intent(in) :: tLatOptFixAng

    !> are the magnitudes of the lattice vectors fixed
    logical, intent(in) :: tLatOptFixLen(:)

    !> is the optimisation isotropic
    logical, intent(in) :: tLatOptIsotropic

    !> resulting lattice vectors
    real(dp), intent(out) :: newLatVecs(:,:)

    real(dp) :: tmpLatVecs(9)
    integer :: ii

    tmpLatVecs(:) = constrLatVecs
    if (tLatOptFixAng) then
      ! Optimization uses scaling factor of lattice vectors
      if (any(tLatOptFixLen)) then
        do ii = 3, 1, -1
          if (.not. tLatOptFixLen(ii)) then
            tmpLatVecs(3 * ii - 2 : 3 * ii) =  tmpLatVecs(ii) * origLatVecs(:,ii)
          else
            tmpLatVecs(3 * ii - 2 : 3 * ii) =  origLatVecs(:,ii)
          end if
        end do
      else
        tmpLatVecs(7:9) =  tmpLatVecs(3) * origLatVecs(:,3)
        tmpLatVecs(4:6) =  tmpLatVecs(2) * origLatVecs(:,2)
        tmpLatVecs(1:3) =  tmpLatVecs(1) * origLatVecs(:,1)
      end if
    else if (tLatOptIsotropic) then
      ! Optimization uses scaling factor unit cell
      do ii = 3, 1, -1
        tmpLatVecs(3 * ii - 2 : 3 * ii) =  tmpLatVecs(1) * origLatVecs(:,ii)
      end do
    end if
    newLatVecs(:,:) = reshape(tmpLatVecs, [3, 3])

  end subroutine unconstrainLatticeVectors


  !> Returns the coordinates for the next Hessian calculation step.
  subroutine getNextDerivStep(derivDriver, derivs, indMovedAtoms, coord, tGeomEnd)

    !> Driver for the finite difference second derivatives
    type(TNumDerivs), intent(inout) :: derivDriver

    !> first derivatives of energy at the current coordinates
    real(dp), intent(in) :: derivs(:,:)

    !> moving atoms
    integer, intent(in) :: indMovedAtoms(:)

    !> atomic coordinates
    real(dp), intent(out) :: coord(:,:)

    !> has the process terminated
    logical, intent(out) :: tGeomEnd

    real(dp) :: newCoords(3, size(indMovedAtoms))

    call next(derivDriver, newCoords, derivs(:, indMovedAtoms), tGeomEnd)
    coord(:, indMovedAtoms) = newCoords

  end subroutine getNextDerivStep


  !> Returns the coordinates for the next coordinate optimisation step.
  subroutine getNextCoordinateOptStep(pGeoCoordOpt, energy, derivss, indMovedAtom, coord0,&
      & diffGeo, tCoordEnd, tRemoveExcitation)

    !> optimiser for atomic coordinates
    type(TGeoOpt), intent(inout) :: pGeoCoordOpt

    !> energies
    type(TEnergies), intent(in) :: energy

    !> Derivative of energy with respect to atomic coordinates
    real(dp), intent(in) :: derivss(:,:)

    !> numbers of the moving atoms
    integer, intent(in) :: indMovedAtom(:)

    !> central cell atomic coordinates
    real(dp), intent(inout) :: coord0(:,:)

    !> largest change in atomic coordinates
    real(dp), intent(out) :: diffGeo

    !> has the geometry optimisation finished
    logical, intent(out) :: tCoordEnd

    !> remove excited state energy from the step, to be consistent with the forces
    logical, intent(in) :: tRemoveExcitation

    real(dp) :: derivssMoved(3 * size(indMovedAtom))
    real(dp), target :: newCoordsMoved(3 * size(indMovedAtom))
    real(dp), pointer :: pNewCoordsMoved(:,:)

    derivssMoved(:) = reshape(derivss(:, indMovedAtom), [3 * size(indMovedAtom)])
    if (tRemoveExcitation) then
      call next(pGeoCoordOpt, energy%EForceRelated, derivssMoved, newCoordsMoved, tCoordEnd)
    else
      call next(pGeoCoordOpt, energy%EForceRelated + energy%Eexcited, derivssMoved, newCoordsMoved,&
          & tCoordEnd)
    end if
    pNewCoordsMoved(1:3, 1:size(indMovedAtom)) => newCoordsMoved(1 : 3 * size(indMovedAtom))
    diffGeo = maxval(abs(pNewCoordsMoved - coord0(:, indMovedAtom)))
    coord0(:, indMovedAtom) = pNewCoordsMoved

  end subroutine getNextCoordinateOptStep


  !> Returns the coordinates and lattice vectors for the next lattice optimisation step.
  subroutine getNextLatticeOptStep(pGeoLatOpt, energy, constrLatDerivs, origLatVec, tLatOptFixAng,&
      & tLatOptFixLen, tLatOptIsotropic, indMovedAtom, latVec, coord0, diffGeo, tGeomEnd)

    !> lattice vector optimising object
    type(TGeoOpt), intent(inout) :: pGeoLatOpt

    !> Energy contributions and total
    type(TEnergies), intent(inout) :: energy

    !> lattice vectors returned by the optimizer
    real(dp), intent(in) :: constrLatDerivs(:)

    !> Starting lattice vectors
    real(dp), intent(in) :: origLatVec(:,:)

    !> Fix angles between lattice vectors
    logical, intent(in) :: tLatOptFixAng

    !> Fix the magnitudes of lattice vectors
    logical, intent(in) :: tLatOptFixLen(:)

    !> Optimise isotropically
    logical, intent(in) :: tLatOptIsotropic

    !> numbers of the moving atoms
    integer, intent(in) :: indMovedAtom(:)

    !> lattice vectors
    real(dp), intent(inout) :: latVec(:,:)

    !> central cell coordinates of atoms
    real(dp), intent(inout) :: coord0(:,:)

    !> Maximum change in geometry at this step
    real(dp), intent(out) :: diffGeo

    !> has the geometry optimisation finished
    logical, intent(out) :: tGeomEnd

    real(dp) :: newLatVecsFlat(9), newLatVecs(3, 3), oldMovedCoords(3, size(indMovedAtom))

    call next(pGeoLatOpt, energy%EForceRelated, constrLatDerivs, newLatVecsFlat,tGeomEnd)
    call unconstrainLatticeVectors(newLatVecsFlat, origLatVec, tLatOptFixAng, tLatOptFixLen,&
        & tLatOptIsotropic, newLatVecs)
    oldMovedCoords(:,:) = coord0(:, indMovedAtom)
    call cart2frac(coord0, latVec)
    latVec(:,:) = newLatVecs
    call frac2cart(coord0, latVec)
    diffGeo = max(maxval(abs(newLatVecs - latVec)),&
        & maxval(abs(oldMovedCoords - coord0(:, indMovedAtom))))

  end subroutine getNextLatticeOptStep


  !> Delivers data for next MD step (and updates data depending on velocities of current step)
  subroutine getNextMdStep(pMdIntegrator, pMdFrame, temperatureProfile, derivs, movedMass,&
      & mass, cellVol, invLatVec, species0, indMovedAtom, tStress, tBarostat, energy, coord0,&
      & latVec, intPressure, totalStress, totalLatDeriv, velocities, tempIon)

    !> Molecular dynamics integrator
    type(TMdIntegrator), intent(inout) :: pMdIntegrator

    !> Molecular dynamics reference frame information
    type(TMdCommon), intent(in) :: pMdFrame

    !> Temperature profile in MD
    type(TTempProfile), allocatable, intent(inout) :: temperatureProfile

    !> Energy derivative wrt to atom positions
    real(dp), intent(in) :: derivs(:,:)

    !> Masses of moving atoms
    real(dp), intent(in) :: movedMass(:,:)

    !> Masses of each chemical species
    real(dp), intent(in) :: mass(:)

    !> unit cell volume
    real(dp), intent(in) :: cellVol

    !> inverse of the lattice vectors
    real(dp), intent(in) :: invLatVec(:,:)

    !> species of atoms in the central cell
    integer, intent(in) :: species0(:)

    !> numbers of the moving atoms
    integer, intent(in) :: indMovedAtom(:)

    !> Is stress being evaluated?
    logical, intent(in) :: tStress

    !> Is there a barostat
    logical, intent(in) :: tBarostat

    !> Energy contributions and total
    type(TEnergies), intent(inout) :: energy

    !> central cell coordinates of atoms
    real(dp), intent(inout) :: coord0(:,:)

    !> lattice vectors
    real(dp), intent(inout) :: latVec(:,:)

    !> Internal pressure in the unit cell
    real(dp), intent(inout) :: intPressure

    !> Stress tensor
    real(dp), intent(inout) :: totalStress(:,:)

    !> Derivative of energy with respect to lattice vectors
    real(dp), intent(inout) :: totalLatDeriv(:,:)

    !> Atomic velocities
    real(dp), intent(out) :: velocities(:,:)

    !> Atomic kinetic energy
    real(dp), intent(out) :: tempIon

    real(dp) :: movedAccel(3, size(indMovedAtom)), movedVelo(3, size(indMovedAtom))
    real(dp) :: movedCoords(3, size(indMovedAtom))
    real(dp) :: kineticStress(3, 3)

    movedAccel(:,:) = -derivs(:, indMovedAtom) / movedMass
    call next(pMdIntegrator, movedAccel, movedCoords, movedVelo)
    coord0(:, indMovedAtom) = movedCoords
    velocities(:,:) = 0.0_dp
    velocities(:, indMovedAtom) = movedVelo(:,:)

    if (allocated(temperatureProfile)) then
      call temperatureProfile%next()
    end if
    call evalKE(energy%Ekin, movedVelo, movedMass(1,:))
    call evalkT(pMdFrame, tempIon, movedVelo, movedMass(1,:))
    energy%EMerminKin = energy%EMermin + energy%Ekin
    energy%EGibbsKin = energy%EGibbs + energy%Ekin
    energy%EForceRelated = energy%EForceRelated + energy%Ekin

    if (tStress) then
      ! contribution from kinetic energy in MD, now that velocities for this geometry step are
      ! available
      call getKineticStress(kineticStress, mass, species0, velocities, cellVol)
      totalStress = totalStress + kineticStress
      intPressure = (totalStress(1,1) + totalStress(2,2) + totalStress(3,3)) / 3.0_dp
      totalLatDeriv = -cellVol * matmul(totalStress, invLatVec)
    end if

    if (tBarostat) then
      call rescale(pMDIntegrator, coord0, latVec, totalStress)
    end if

  end subroutine getNextMdStep


  !> Calculates and prints Pipek-Mezey localisation
  subroutine calcPipekMezeyLocalisation(env, pipekMezey, tPrintEigvecsTxt, nEl, filling, over,&
      & kPoint, neighbourList, nNeighbourSK, denseDesc,  iSparseStart, img2CentCell, iCellVec,&
      & cellVec, runId, orb, species, speciesName, parallelKS, localisation, eigvecsReal, SSqrReal,&
      & eigvecsCplx, SSqrCplx, tHelical, coord)

    !> Environment settings
    type(TEnvironment), intent(in) :: env

    !> Localisation methods for single electron states (if used)
    type(TPipekMezey), intent(in) :: pipekMezey

    !> Store eigenvectors as a text file
    logical, intent(in) :: tPrintEigVecsTxt

    !> Number of electrons
    real(dp), intent(in) :: nEl(:)

    !> Occupations of single particle states in the ground state
    real(dp), intent(in) :: filling(:,:,:)

    !> sparse overlap matrix
    real(dp), intent(in) :: over(:)

    !> k-points in the system (0,0,0) if molecular
    real(dp), intent(in) :: kPoint(:,:)

    !> list of neighbours for each atom
    type(TNeighbourList), intent(in) :: neighbourList

    !> Number of neighbours for each of the atoms
    integer, intent(in) :: nNeighbourSK(:)

    !> Dense matrix descriptor
    type(TDenseDescr), intent(in) :: denseDesc

    !> Index array for the start of atomic blocks in sparse arrays
    integer, intent(in) :: iSparseStart(:,:)

    !> map from image atoms to the original unique atom
    integer, intent(in) :: img2CentCell(:)

    !> Index for which unit cell atoms are associated with
    integer, intent(in) :: iCellVec(:)

    !> Vectors (in units of the lattice constants) to cells of the lattice
    real(dp), intent(in) :: cellVec(:,:)

    !> Job ID for future identification
    integer, intent(in) :: runId

    !> Atomic orbital information
    type(TOrbitals), intent(in) :: orb

    !> species of all atoms in the system
    integer, intent(in) :: species(:)

    !> label for each atomic chemical species
    character(*), intent(in) :: speciesName(:)

    !> K-points and spins to process
    type(TParallelKS), intent(in) :: parallelKS

    !> Localisation measure of single particle states
    real(dp), intent(out) :: localisation

    !> Storage for dense hamiltonian matrix
    real(dp), intent(inout), allocatable :: eigvecsReal(:,:,:)

    !> Storage for dense overlap matrix
    real(dp), intent(inout), allocatable :: SSqrReal(:,:)

    !> Storage for dense hamitonian matrix (complex case)
    complex(dp), intent(inout), allocatable :: eigvecsCplx(:,:,:)

    !> Storage for dense overlap matrix (complex case)
    complex(dp), intent(inout), allocatable :: SSqrCplx(:,:)

    !> Is the geometry helical
    logical, intent(in) :: tHelical

    !> atomic coordinates
    real(dp), intent(in) :: coord(:,:)

    integer :: nFilledLev, nAtom, nSpin
    integer :: iSpin, iKS, iK

    nAtom = size(orb%nOrbAtom)
    nSpin = size(nEl)

    if (any(abs(mod(filling, real(3 - nSpin, dp))) > elecTolMax)) then
      call warning("Fractional occupations allocated for electron localisation")
    end if

    if (allocated(eigvecsReal)) then
      if (tHelical) then
        call unpackHelicalHS(SSqrReal,over,neighbourList%iNeighbour, nNeighbourSK,&
            & denseDesc%iAtomStart, iSparseStart, img2CentCell, orb, species, coord)
      else
        call unpackHS(SSqrReal,over,neighbourList%iNeighbour, nNeighbourSK, denseDesc%iAtomStart,&
            & iSparseStart, img2CentCell)
      end if
      do iKS = 1, parallelKS%nLocalKS
        iSpin = parallelKS%localKS(2, iKS)
        nFilledLev = nint(nEl(iSpin) / real(3 - nSpin, dp))
        localisation = pipekMezey%getLocalisation(eigvecsReal(:, 1:nFilledLev, iKS), SSqrReal,&
            & denseDesc%iAtomStart)
        write(stdOut, "(A, E15.8)") 'Original localisation', localisation
        call pipekMezey%calcCoeffs(eigvecsReal(:, 1:nFilledLev, iKS), SSqrReal,&
            & denseDesc%iAtomStart)
        localisation = pipekMezey%getLocalisation(eigvecsReal(:,1:nFilledLev,iKS), SSqrReal,&
            & denseDesc%iAtomStart)
        write(stdOut, "(A, E20.12)") 'Final localisation ', localisation
      end do

      call writeRealEigvecs(env, runId, neighbourList, nNeighbourSK, denseDesc, iSparseStart,&
          & img2CentCell, species(:nAtom), speciesName, orb, over, parallelKS, tPrintEigvecsTxt,&
          & eigvecsReal, SSqrReal, fileName="localOrbs")
    else

      localisation = 0.0_dp
      do iKS = 1, parallelKS%nLocalKS
        iK = parallelKS%localKS(1, iKS)
        iSpin = parallelKS%localKS(2, iKS)
        nFilledLev = nint(nEl(iSpin) / real( 3 - nSpin, dp))
        localisation = localisation + pipekMezey%getLocalisation(&
            & eigvecsCplx(:,:nFilledLev,iKS), SSqrCplx, over, kpoint(:,iK), neighbourList,&
            & nNeighbourSK, iCellVec, cellVec, denseDesc%iAtomStart, iSparseStart, img2CentCell)
      end do
      write(stdOut, "(A, E20.12)") 'Original localisation', localisation

      ! actual localisation calls
      do iKS = 1, parallelKS%nLocalKS
        iK = parallelKS%localKS(1, iKS)
        iSpin = parallelKS%localKS(2, iKS)
        nFilledLev = nint(nEl(iSpin) / real( 3 - nSpin, dp))
        call pipekMezey%calcCoeffs(eigvecsCplx(:,:nFilledLev,iKS), SSqrCplx, over, kpoint(:,iK),&
            & neighbourList, nNeighbourSK, iCellVec, cellVec, denseDesc%iAtomStart, iSparseStart,&
            & img2CentCell)
      end do

      localisation = 0.0_dp
      do iKS = 1, parallelKS%nLocalKS
        iK = parallelKS%localKS(1, iKS)
        iSpin = parallelKS%localKS(2, iKS)
        nFilledLev = nint(nEl(iSpin) / real( 3 - nSpin, dp))
        localisation = localisation + pipekMezey%getLocalisation(&
            & eigvecsCplx(:,:nFilledLev,iKS), SSqrCplx, over, kpoint(:,iK), neighbourList,&
            & nNeighbourSK, iCellVec, cellVec, denseDesc%iAtomStart, iSparseStart, img2CentCell)
      end do
      write(stdOut, "(A, E20.12)") 'Final localisation', localisation

      call writeCplxEigvecs(env, runId, neighbourList, nNeighbourSK, cellVec, iCellVec, denseDesc,&
          & iSparseStart, img2CentCell, species, speciesName, orb, kPoint, over, parallelKS,&
          & tPrintEigvecsTxt, eigvecsCplx, SSqrCplx, fileName="localOrbs")

    end if

  end subroutine calcPipekMezeyLocalisation

  subroutine printMaxForces(derivs, constrLatDerivs, tCoordOpt, tLatOpt, indMovedAtoms)
    real(dp), intent(in), allocatable :: derivs(:,:)
    real(dp), intent(in) :: constrLatDerivs(:)
    logical, intent(in) :: tCoordOpt
    logical, intent(in) :: tLatOpt
    integer, intent(in) :: indMovedAtoms(:)

    if (tCoordOpt) then
      call printMaxForce(maxval(abs(derivs(:, indMovedAtoms))))
    end if
    if (tLatOpt) then
      call printMaxLatticeForce(maxval(abs(constrLatDerivs)))
    end if

  end subroutine printMaxForces


#:if WITH_SOCKETS

  subroutine sendEnergyAndForces(env, socket, energy, TS, derivs, totalStress, cellVol)
    type(TEnvironment), intent(in) :: env
    ! Socket may be unallocated (as on slave processes)
    type(ipiSocketComm), allocatable, intent(inout) :: socket
    type(TEnergies), intent(in) :: energy
    real(dp), intent(in) :: TS(:)
    real(dp), intent(in) :: derivs(:,:)
    real(dp), intent(in) :: totalStress(:,:)
    real(dp), intent(in) :: cellVol

    if (env%tGlobalMaster) then
      ! stress was computed above in the force evaluation block or is 0 if aperiodic
      call socket%send(energy%ETotal - sum(TS), -derivs, totalStress * cellVol)
    end if
  end subroutine sendEnergyAndForces

#:endif


  !!!!!!!!!!!!!!!!!!!!!!!!!!!!!!!!!!!!!!!!!!!!!!!!!!!!!!!!!!!!!!!!
  !!!! REKS subroutines
  !!!!!!!!!!!!!!!!!!!!!!!!!!!!!!!!!!!!!!!!!!!!!!!!!!!!!!!!!!!!!!!!

  !> Diagonalize H0 to obtain initial guess of eigenvectors
  !> or read eigenvectors in REKS
  !> Save dense overlap matrix elements
  !> Check Gamma point condition and set filling information
  subroutine getReksInitialSettings(env, denseDesc, h0, over, neighbourList, &
      & nNeighbourSK, iSparseStart, img2CentCell, electronicSolver, &
      & HSqrReal, SSqrReal, eigvecsReal, eigen, reks)

    !> Environment settings
    type(TEnvironment), intent(inout) :: env

    !> Dense matrix descriptor
    type(TDenseDescr), intent(in) :: denseDesc

    !> hamiltonian in sparse storage
    real(dp), intent(in) :: h0(:)

    !> sparse overlap matrix
    real(dp), intent(in) :: over(:)

    !> list of neighbours for each atom
    type(TNeighbourList), intent(in) :: neighbourList

    !> Number of neighbours for each of the atoms
    integer, intent(in) :: nNeighbourSK(:)

    !> Index array for the start of atomic blocks in sparse arrays
    integer, intent(in) :: iSparseStart(:,:)

    !> map from image atoms to the original unique atom
    integer, intent(in) :: img2CentCell(:)

    !> Electronic solver information
    type(TElectronicSolver), intent(inout) :: electronicSolver

    !> dense hamitonian matrix
    real(dp), intent(out) :: HSqrReal(:,:)

    !> dense overlap matrix
    real(dp), intent(out) :: SSqrReal(:,:)

    !> Eigenvectors on eixt
    real(dp), intent(out) :: eigvecsReal(:,:,:)

    !> eigenvalues
    real(dp), intent(out) :: eigen(:,:,:)

    !> data type for REKS
    type(TReksCalc), intent(inout) :: reks

    if (.not. reks%tReadMO) then

      call env%globalTimer%startTimer(globalTimers%diagonalization)
      call buildAndDiagDenseRealH0(env, denseDesc, h0, over, neighbourList, &
          & nNeighbourSK, iSparseStart, img2CentCell, electronicSolver, &
          & HSqrReal, SSqrReal, eigvecsReal, eigen(:,1,:), reks%overSqr)
      call env%globalTimer%stopTimer(globalTimers%diagonalization)

    else

      call readEigenvecs(eigvecsReal(:,:,1))
      ! TODO : renormalize eigenvectors needed!
      call symmetrizeOverlap(env, denseDesc, over, neighbourList, &
          & nNeighbourSK, iSparseStart, img2CentCell, electronicSolver, &
          & SSqrReal, reks%overSqr)

    end if

    call checkGammaPoint(denseDesc, neighbourList%iNeighbour, &
        & nNeighbourSK, iSparseStart, img2CentCell, over, reks)

    call constructMicrostates(reks)

  end subroutine getReksInitialSettings


  !> Diagonalize H0 to obtain initial guess of eigenvectors
  subroutine buildAndDiagDenseRealH0(env, denseDesc, h0, over, neighbourList, &
      & nNeighbourSK, iSparseStart, img2CentCell, electronicSolver, HSqrReal, &
      & SSqrReal, eigvecsReal, eigen, overSqr)

    !> Environment settings
    type(TEnvironment), intent(inout) :: env

    !> Dense matrix descriptor
    type(TDenseDescr), intent(in) :: denseDesc

    !> hamiltonian in sparse storage
    real(dp), intent(in) :: h0(:)

    !> sparse overlap matrix
    real(dp), intent(in) :: over(:)

    !> list of neighbours for each atom
    type(TNeighbourList), intent(in) :: neighbourList

    !> Number of neighbours for each of the atoms
    integer, intent(in) :: nNeighbourSK(:)

    !> Index array for the start of atomic blocks in sparse arrays
    integer, intent(in) :: iSparseStart(:,:)

    !> map from image atoms to the original unique atom
    integer, intent(in) :: img2CentCell(:)

    !> Electronic solver information
    type(TElectronicSolver), intent(inout) :: electronicSolver

    !> dense hamitonian matrix
    real(dp), intent(out) :: HSqrReal(:,:)

    !> dense overlap matrix
    real(dp), intent(out) :: SSqrReal(:,:)

    !> Eigenvectors on eixt
    real(dp), intent(out) :: eigvecsReal(:,:,:)

    !> eigenvalues
    real(dp), intent(out) :: eigen(:,:)

    !> Dense overlap matrix
    real(dp), intent(out) :: overSqr(:,:)

    eigen(:,:) = 0.0_dp
    call env%globalTimer%startTimer(globalTimers%sparseToDense)
    call unpackHS(HSqrReal, h0, neighbourList%iNeighbour, nNeighbourSK, &
        & denseDesc%iAtomStart, iSparseStart, img2CentCell)
    call unpackHS(SSqrReal, over, neighbourList%iNeighbour, nNeighbourSK, &
        & denseDesc%iAtomStart, iSparseStart, img2CentCell)
    call env%globalTimer%stopTimer(globalTimers%sparseToDense)

    overSqr(:,:) = SSqrReal
    call blockSymmetrizeHS(overSqr, denseDesc%iAtomStart)

    call diagDenseMtx(electronicSolver, 'V', HSqrReal, SSqrReal, eigen(:,1))
    eigvecsReal(:,:,1) = HSqrReal

  end subroutine buildAndDiagDenseRealH0


  !> Save dense overlap matrix elements
  subroutine symmetrizeOverlap(env, denseDesc, over, neighbourList, &
      & nNeighbourSK, iSparseStart, img2CentCell, electronicSolver, &
      & SSqrReal, overSqr)

    !> Environment settings
    type(TEnvironment), intent(inout) :: env

    !> Dense matrix descriptor
    type(TDenseDescr), intent(in) :: denseDesc

    !> sparse overlap matrix
    real(dp), intent(in) :: over(:)

    !> list of neighbours for each atom
    type(TNeighbourList), intent(in) :: neighbourList

    !> Number of neighbours for each of the atoms
    integer, intent(in) :: nNeighbourSK(:)

    !> Index array for the start of atomic blocks in sparse arrays
    integer, intent(in) :: iSparseStart(:,:)

    !> map from image atoms to the original unique atom
    integer, intent(in) :: img2CentCell(:)

    !> Electronic solver information
    type(TElectronicSolver), intent(inout) :: electronicSolver

    !> dense overlap matrix
    real(dp), intent(out) :: SSqrReal(:,:)

    !> Dense overlap matrix
    real(dp), intent(out) :: overSqr(:,:)

    call env%globalTimer%startTimer(globalTimers%sparseToDense)
    call unpackHS(SSqrReal, over, neighbourList%iNeighbour, nNeighbourSK, &
        & denseDesc%iAtomStart, iSparseStart, img2CentCell)
    call env%globalTimer%stopTimer(globalTimers%sparseToDense)

    overSqr(:,:) = SSqrReal
    call blockSymmetrizeHS(overSqr, denseDesc%iAtomStart)

  end subroutine symmetrizeOverlap


  !> Creates (delta) density matrix for each microstate from real eigenvectors.
  subroutine getDensityLFromRealEigvecs(env, denseDesc, neighbourList, &
      & nNeighbourSK, iSparseStart, img2CentCell, orb, eigvecs, q0, reks)

    !> Environment settings
    type(TEnvironment), intent(inout) :: env

    !> Dense matrix descriptor
    type(TDenseDescr), intent(in) :: denseDesc

    !> list of neighbours for each atom
    type(TNeighbourList), intent(in) :: neighbourList

    !> Number of neighbours for each of the atoms
    integer, intent(in) :: nNeighbourSK(:)

    !> Index array for the start of atomic blocks in sparse arrays
    integer, intent(in) :: iSparseStart(:,:)

    !> map from image atoms to the original unique atom
    integer, intent(in) :: img2CentCell(:)

    !> Atomic orbital information
    type(TOrbitals), intent(in) :: orb

    !> eigenvectors
    real(dp), intent(inout) :: eigvecs(:,:,:)

    !> reference atomic occupations
    real(dp), intent(in) :: q0(:,:,:)

    !> data type for REKS
    type(TReksCalc), intent(inout) :: reks

    real(dp), allocatable :: tmpRho(:,:)
    integer :: nOrb, iL

    nOrb = size(reks%overSqr,dim=1)

    if (.not. reks%tForces) then
      allocate(tmpRho(nOrb,nOrb))
    end if

    call env%globalTimer%startTimer(globalTimers%densityMatrix)

    if (reks%tForces) then
      reks%rhoSqrL(:,:,:,:) = 0.0_dp
    else
      reks%rhoSpL(:,:,:) = 0.0_dp
    end if

    do iL = 1, reks%Lmax

      if (reks%tForces) then
        ! reks%rhoSqrL has (my_ud) component
        call makeDensityMatrix(reks%rhoSqrL(:,:,1,iL), eigvecs(:,:,1), &
            & reks%fillingL(:,1,iL))
        call symmetrizeHS(reks%rhoSqrL(:,:,1,iL))
        if (reks%isRangeSep) then
          ! reks%deltaRhoSqrL has (my_ud) component
          reks%deltaRhoSqrL(:,:,1,iL) = reks%rhoSqrL(:,:,1,iL)
          call denseSubtractDensityOfAtoms(q0, denseDesc%iAtomStart, &
              & reks%deltaRhoSqrL(:,:,:,iL), 1)
        end if
      else
        tmpRho(:,:) = 0.0_dp
        call makeDensityMatrix(tmpRho, eigvecs(:,:,1), &
            & reks%fillingL(:,1,iL))
        call env%globalTimer%startTimer(globalTimers%denseToSparse)
        ! reks%rhoSpL has (my_ud) component
        call packHS(reks%rhoSpL(:,1,iL), tmpRho, &
            & neighbourlist%iNeighbour, nNeighbourSK, orb%mOrb, &
            & denseDesc%iAtomStart, iSparseStart, img2CentCell)
        call env%globalTimer%stopTimer(globalTimers%denseToSparse)
        if (reks%isRangeSep) then
          ! reks%deltaRhoSqrL has (my_ud) component
          reks%deltaRhoSqrL(:,:,1,iL) = tmpRho
          call symmetrizeHS(reks%deltaRhoSqrL(:,:,1,iL))
          call denseSubtractDensityOfAtoms(q0, denseDesc%iAtomStart, &
              & reks%deltaRhoSqrL(:,:,:,iL), 1)
        end if
      end if

    end do

    if (reks%tForces) then
      ! reks%rhoSqrL has (my_qm) component
      call ud2qmL(reks%rhoSqrL, reks%Lpaired)
    else
      ! reks%rhoSpL has (my_qm) component
      call ud2qmL(reks%rhoSpL, reks%Lpaired)
    end if

    call env%globalTimer%stopTimer(globalTimers%densityMatrix)

  end subroutine getDensityLFromRealEigvecs


  !> Calculate Mulliken population for each microstate from sparse density matrix.
  subroutine getMullikenPopulationL(env, denseDesc, neighbourList, &
      & nNeighbourSK, img2CentCell, iSparseStart, orb, over, reks)

    !> Environment settings
    type(TEnvironment), intent(inout) :: env

    !> Dense matrix descriptor
    type(TDenseDescr), intent(in) :: denseDesc

    !> Atomic neighbours
    type(TNeighbourList), intent(in) :: neighbourList

    !> Number of neighbours for each atom within overlap distance
    integer, intent(in) :: nNeighbourSK(:)

    !> image to actual atom indexing
    integer, intent(in) :: img2CentCell(:)

    !> sparse matrix indexing array
    integer, intent(in) :: iSparseStart(:,:)

    !> Atomic orbital information
    type(TOrbitals), intent(in) :: orb

    !> sparse overlap matrix
    real(dp), intent(in) :: over(:)

    !> data type for REKS
    type(TReksCalc), intent(inout) :: reks

    real(dp), allocatable :: tmpRhoSp(:)
    integer :: sparseSize, iL

    sparseSize = size(over,dim=1)

    if (reks%tForces) then
      allocate(tmpRhoSp(sparseSize))
    end if

    do iL = 1, reks%Lmax

      if (reks%tForces) then

        tmpRhoSp(:) = 0.0_dp
        call env%globalTimer%startTimer(globalTimers%denseToSparse)
        call packHS(tmpRhoSp, reks%rhoSqrL(:,:,1,iL), &
            & neighbourlist%iNeighbour, nNeighbourSK, orb%mOrb, &
            & denseDesc%iAtomStart, iSparseStart, img2CentCell)
        call env%globalTimer%stopTimer(globalTimers%denseToSparse)
        ! reks%qOutputL has (my_qm) component
        reks%qOutputL(:,:,:,iL) = 0.0_dp
        call mulliken(reks%qOutputL(:,:,1,iL), over, tmpRhoSp, &
            & orb, neighbourList%iNeighbour, nNeighbourSK, img2CentCell, iSparseStart)

      else

        ! reks%qOutputL has (my_qm) component
        reks%qOutputL(:,:,:,iL) = 0.0_dp
        call mulliken(reks%qOutputL(:,:,1,iL), over, reks%rhoSpL(:,1,iL), &
            & orb, neighbourList%iNeighbour, nNeighbourSK, img2CentCell, iSparseStart)

      end if

    end do

    ! reks%qOutputL has (qm) component
    call qmExpandL(reks%qOutputL, reks%Lpaired)

  end subroutine getMullikenPopulationL


  !> Build L, spin dependent Hamiltonian with various contributions
  !> and compute the energy of microstates
  subroutine getHamiltonianLandEnergyL(env, denseDesc, sccCalc, orb, &
      & species, neighbourList, nNeighbourSK, iSparseStart, img2CentCell, &
      & electrostatics, H0, over, spinW, cellVol, extPressure, energy, &
      & q0, iAtInCentralRegion, thirdOrd, rangeSep, nNeighbourLC, reks)

    !> Environment settings
    type(TEnvironment), intent(inout) :: env

    !> Dense matrix descriptor
    type(TDenseDescr), intent(in) :: denseDesc

    !> SCC module internal variables
    type(TScc), allocatable, intent(inout) :: sccCalc

    !> atomic orbital information
    type(TOrbitals), intent(in) :: orb

    !> species of all atoms
    integer, target, intent(in) :: species(:)

    !> neighbours to atoms
    type(TNeighbourList), intent(in) :: neighbourList

    !> Number of atomic neighbours
    integer, intent(in) :: nNeighbourSK(:)

    !> Index for atomic blocks in sparse data
    integer, intent(in) :: iSparseStart(:,:)

    !> map from image atom to real atoms
    integer, intent(in) :: img2CentCell(:)

    !> electrostatic solver (poisson or gamma-functional)
    integer, intent(in) :: electrostatics

    !> non-SCC hamitonian (sparse)
    real(dp), intent(in) :: H0(:)

    !> sparse overlap matrix
    real(dp), intent(in) :: over(:)

    !> spin constants
    real(dp), intent(in) :: spinW(:,:,:)

    !> unit cell volume
    real(dp), intent(in) :: cellVol

    !> external pressure
    real(dp), intent(in) :: extPressure

    !> energy contributions
    type(TEnergies), intent(inout) :: energy

    !> reference atomic occupations
    real(dp), intent(in) :: q0(:,:,:)

    !> Atoms over which to sum the total energies
    integer, intent(in) :: iAtInCentralRegion(:)

    !> third order SCC interactions
    type(TThirdOrder), allocatable, intent(inout) :: thirdOrd

    !> Data for rangeseparated calculation
    type(TRangeSepFunc), allocatable, intent(inout) :: rangeSep

    !> Nr. of neighbours for each atom in the long-range functional.
    integer, allocatable, intent(in) :: nNeighbourLC(:)

    !> data type for REKS
    type(TReksCalc), intent(inout) :: reks

    real(dp), allocatable :: tmpHamSp(:,:)
    real(dp), allocatable :: tmpHam(:,:)
    real(dp), allocatable :: tmpEn(:)

    integer :: sparseSize, nOrb, iL

    sparseSize = size(over,dim=1)
    nOrb = size(reks%overSqr,dim=1)

    if (reks%isRangeSep) then
      allocate(tmpHamSp(sparseSize,1))
      allocate(tmpHam(nOrb,nOrb))
      allocate(tmpEn(reks%Lmax))
    end if

    reks%intShellL(:,:,:,:) = 0.0_dp
    reks%intBlockL(:,:,:,:,:) = 0.0_dp
    do iL = 1, reks%Lmax

      reks%intAtom(:,:) = 0.0_dp
      ! reks%chargePerShellL has (qm) component
      call getChargePerShell(reks%qOutputL(:,:,:,iL), orb, species,&
          & reks%chargePerShellL(:,:,:,iL))
      ! reks%intShellL, reks%intBlockL has (qm) component
      call addReksChargePotentials(env, sccCalc, reks%qOutputL(:,:,:,iL), &
          & q0, reks%chargePerShellL(:,:,:,iL), orb, species, &
          & neighbourList, img2CentCell, spinW, thirdOrd, electrostatics, &
          & reks%intAtom, reks%intShellL(:,:,:,iL), reks%intBlockL(:,:,:,:,iL))

      ! Calculate Hamiltonian including SCC, spin
      if(.not. reks%isRangeSep) then
        ! reks%hamSpL has (my_qm) component
        call getReksSccHamiltonian(H0, over, nNeighbourSK, neighbourList, &
            & species, orb, iSparseStart, img2CentCell, reks%hamSpL(:,:,iL), &
            & reks%intBlockL(:,:,:,:,iL), reks%Lpaired, iL)
      else
        tmpHamSp(:,:) = 0.0_dp
        call getReksSccHamiltonian(H0, over, nNeighbourSK, neighbourList, &
            & species, orb, iSparseStart, img2CentCell, tmpHamSp, &
            & reks%intBlockL(:,:,:,:,iL), reks%Lpaired, iL)
        ! Convert Hamiltonian from sparse to dense to calculate
        ! rangeseparated contribution for each microstate
        tmpHam(:,:) = 0.0_dp
        call env%globalTimer%startTimer(globalTimers%sparseToDense)
        call unpackHS(tmpHam, tmpHamSp(:,1), neighbourList%iNeighbour, &
            & nNeighbourSK, denseDesc%iAtomStart, iSparseStart, img2CentCell)
        call env%globalTimer%stopTimer(globalTimers%sparseToDense)
        call blockSymmetrizeHS(tmpHam, denseDesc%iAtomStart)
        ! reks%hamSqrL has (my_qm) component
        reks%hamSqrL(:,:,1,iL) = tmpHam
      end if

    end do

    if(.not. reks%isRangeSep) then
      ! reks%hamSpL has (my_ud) component
      call qm2udL(reks%hamSpL, reks%Lpaired)
    else
      ! reks%hamSqrL has (my_ud) component
      call qm2udL(reks%hamSqrL, reks%Lpaired)
      tmpEn(:) = 0.0_dp
      do iL = 1, reks%Lmax
        ! Add rangeseparated contribution
        call rangeSep%addLRHamiltonian(env, reks%deltaRhoSqrL(:,:,1,iL), &
            & over, neighbourList%iNeighbour, nNeighbourLC, &
            & denseDesc%iAtomStart, iSparseStart, orb, &
            & reks%hamSqrL(:,:,1,iL), reks%overSqr)
        ! Calculate the long-range exchange energy for up spin
        call rangeSep%addLREnergy(tmpEn(iL))
      end do
    end if

    call getReksEnergyL(env, denseDesc, sccCalc, species, H0, &
        & orb, neighbourList, nNeighbourSK, img2CentCell, &
        & iSparseStart, cellVol, extPressure, energy, q0, &
        & iAtInCentralRegion, thirdOrd, reks, tmpEn, sparseSize)

    if (reks%Plevel >= 2) then
      call printReksMicrostates(reks, energy%Erep)
    end if

  end subroutine getHamiltonianLandEnergyL


  !> Add potentials comming from point charges.
  subroutine addReksChargePotentials(env, sccCalc, qOutput, q0, &
      & chargePerShell, orb, species, neighbourList, img2CentCell, &
      & spinW, thirdOrd, electrostatics, intAtom, intShell, intBlock)

    !> Environment settings
    type(TEnvironment), intent(in) :: env

    !> SCC module internal variables
    type(TScc), intent(inout) :: sccCalc

    !> Input atomic populations
    real(dp), intent(in) :: qOutput(:,:,:)

    !> reference atomic occupations
    real(dp), intent(in) :: q0(:,:,:)

    !> charges per atomic shell
    real(dp), intent(in) :: chargePerShell(:,:,:)

    !> atomic orbital information
    type(TOrbitals), intent(in) :: orb

    !> species of all atoms
    integer, target, intent(in) :: species(:)

    !> neighbours to atoms
    type(TNeighbourList), intent(in) :: neighbourList

    !> map from image atom to real atoms
    integer, intent(in) :: img2CentCell(:)

    !> spin constants
    real(dp), intent(in) :: spinW(:,:,:)

    !> third order SCC interactions
    type(TThirdOrder), allocatable, intent(inout) :: thirdOrd

    !> electrostatic solver (poisson or gamma-functional)
    integer, intent(in) :: electrostatics

    !> internal atom and spin resolved potential
    real(dp), intent(inout) :: intAtom(:,:)

    !> internal shell and spin resolved potential for each microstate
    real(dp), intent(inout) :: intShell(:,:,:)

    !> internal block and spin resolved potential for each microstate
    real(dp), intent(inout) :: intBlock(:,:,:,:)

    ! local variables
    real(dp), allocatable :: atomPot(:,:)
    real(dp), allocatable :: shellPot(:,:,:)

    integer, pointer :: pSpecies0(:)
    integer :: nAtom, nSpin

    nAtom = size(qOutput,dim=2)
    nSpin = size(qOutput,dim=3)
    pSpecies0 => species(1:nAtom)

    allocate(atomPot(nAtom,nSpin))
    allocate(shellPot(orb%mShell,nAtom,nSpin))

    call sccCalc%updateCharges(env, qOutput, q0, orb, species)

    select case(electrostatics)
    case(elstatTypes%gammaFunc)
      call sccCalc%updateShifts(env, orb, species, &
          & neighbourList%iNeighbour, img2CentCell)
      call sccCalc%getShiftPerAtom(atomPot(:,1))
      call sccCalc%getShiftPerL(shellPot(:,:,1))
    case(elstatTypes%poisson)
      call error("poisson solver is not compatible with REKS")
    end select

    intAtom(:,1) = intAtom(:,1) + atomPot(:,1)
    intShell(:,:,1) = intShell(:,:,1) + shellPot(:,:,1)

    if (allocated(thirdOrd)) then
      call thirdOrd%updateCharges(pSpecies0, neighbourList, &
          & qOutput, q0, img2CentCell, orb)
      call thirdOrd%getShifts(atomPot(:,1), shellPot(:,:,1))
      intAtom(:,1) = intAtom(:,1) + atomPot(:,1)
      intShell(:,:,1) = intShell(:,:,1) + shellPot(:,:,1)
    end if

    call getSpinShift(shellPot, chargePerShell, species, orb, spinW)
    intShell(:,:,:) = intShell(:,:,:) + shellPot(:,:,:)

    call total_shift(intShell, intAtom, orb, species)
    call total_shift(intBlock, intShell, orb, species)

  end subroutine addReksChargePotentials


  !> Returns the Hamiltonian for the given scc iteration
  subroutine getReksSccHamiltonian(H0, over, nNeighbourSK, &
      & neighbourList, species, orb, iSparseStart, img2CentCell, &
      & hamSp, intBlock, Lpaired, iL)

    !> non-SCC hamitonian (sparse)
    real(dp), intent(in) :: H0(:)

    !> overlap (sparse)
    real(dp), intent(in) :: over(:)

    !> Number of atomic neighbours
    integer, intent(in) :: nNeighbourSK(:)

    !> list of atomic neighbours
    type(TNeighbourList), intent(in) :: neighbourList

    !> species of atoms
    integer, intent(in) :: species(:)

    !> atomic orbital information
    type(TOrbitals), intent(in) :: orb

    !> Index for atomic blocks in sparse data
    integer, intent(in) :: iSparseStart(:,:)

    !> image atoms to central cell atoms
    integer, intent(in) :: img2CentCell(:)

    !> resulting hamitonian (sparse)
    real(dp), intent(out) :: hamSp(:,:)

    !> internal block and spin resolved potential for each microstate
    real(dp), intent(inout) :: intBlock(:,:,:,:)

    !> Number of spin-paired microstates
    integer, intent(in) :: Lpaired

    !> currect index of loop L
    integer, intent(in) :: iL

    real(dp), allocatable :: tmpBlock(:,:,:,:)
    integer :: nAtom

    nAtom = size(orb%nOrbAtom)

    allocate(tmpBlock(orb%mOrb,orb%mOrb,nAtom,1))

    ! tmpBlock has (my_qm) component
    ! qm representation is converted to my_qm representation
    if (iL <= Lpaired) then
      ! If iL = 1, then qm = 1u + 1d, 1u - 1d and my_qm = 1u + 1d
      ! calculate charge part
      tmpBlock(:,:,:,1) = intBlock(:,:,:,1)
      hamSp(:,1) = h0(:)
    else
      if (mod(iL,2) == 1) then
        ! If iL = 3, then qm = 3u + 3d, 3u - 3d and my_qm = 3u + 3d
        ! calculate charge part
        tmpBlock(:,:,:,1) = intBlock(:,:,:,1)
        hamSp(:,1) = h0(:)
      else
        ! If iL = 4, then qm = 4u + 4d, 4u - 4d and my_qm = 3u - 3d (= -(4u - 4d))
        ! calculate magnetization part
        tmpBlock(:,:,:,1) = -intBlock(:,:,:,2)
        hamSp(:,:) = 0.0_dp
      end if
    end if

    ! hamSp has (my_qm) component
    call add_shift(hamSp, over, nNeighbourSK, neighbourList%iNeighbour, &
        & species, orb, iSparseStart, nAtom, img2CentCell, tmpBlock)
    hamSp(:,1) = 2.0_dp * hamSp(:,1)

  end subroutine getReksSccHamiltonian


  !> Calculates various energy contribution that can potentially update for the same geometry
  subroutine getReksEnergyL(env, denseDesc, sccCalc, species, H0, &
      & orb, neighbourList, nNeighbourSK, img2CentCell, iSparseStart, &
      & cellVol, extPressure, energy, q0, iAtInCentralRegion, thirdOrd, &
      & reks, tmpEn, sparseSize)

    !> Environment settings
    type(TEnvironment), intent(inout) :: env

    !> Dense matrix descriptor
    type(TDenseDescr), intent(in) :: denseDesc

    !> SCC module internal variables
    type(TScc), allocatable, intent(inout) :: sccCalc

    !> chemical species
    integer, target, intent(in) :: species(:)

    !> non-self-consistent hamiltonian
    real(dp), intent(in) :: H0(:)

    !> atomic orbital information
    type(TOrbitals), intent(in) :: orb

    !> neighbour list
    type(TNeighbourList), intent(in) :: neighbourList

    !> Number of neighbours within cut-off for each atom
    integer, intent(in) :: nNeighbourSK(:)

    !> image to real atom mapping
    integer, intent(in) :: img2CentCell(:)

    !> index for sparse large matrices
    integer, intent(in) :: iSparseStart(:,:)

    !> unit cell volume
    real(dp), intent(in) :: cellVol

    !> external pressure
    real(dp), intent(in) :: extPressure

    !> energy contributions
    type(TEnergies), intent(inout) :: energy

    !> reference atomic occupations
    real(dp), intent(in) :: q0(:,:,:)

    !> Atoms over which to sum the total energies
    integer, intent(in) :: iAtInCentralRegion(:)

    !> third order SCC interactions
    type(TThirdOrder), allocatable, intent(inout) :: thirdOrd

    !> data type for REKS
    type(TReksCalc), intent(inout) :: reks

    !> spin up part of long-range corrected energy
    real(dp), allocatable, intent(in) :: tmpEn(:)

    !> Size of the sparse overlap
    integer, intent(in) :: sparseSize

    real(dp), allocatable :: tmpRhoSp(:)
    integer, pointer :: pSpecies0(:)
    integer :: iL, tmpL, nAtom, nSpin

    nAtom = size(reks%qOutputL,dim=2)
    nSpin = size(reks%chargePerShellL,dim=3)
    pSpecies0 => species(1:nAtom)

    if (reks%tForces) then
      allocate(tmpRhoSp(sparseSize))
    end if

    ! set the long-range corrected energy for each microstate
    if (reks%isRangeSep) then
      do iL = 1, reks%Lmax
        if (iL <= reks%Lpaired) then
          energy%Efock = tmpEn(iL) + tmpEn(iL)
        else
          if (mod(iL,2) == 1) then
            energy%Efock = tmpEn(iL) + tmpEn(iL+1)
          else
            energy%Efock = tmpEn(iL) + tmpEn(iL-1)
          end if
        end if
        reks%enLfock(iL) = energy%Efock
      end do
    end if

    do iL = 1, reks%Lmax

      if (iL <= reks%Lpaired) then
        tmpL = iL
      else
        if (mod(iL,2) == 1) then
          tmpL = iL
        else
          tmpL = iL - 1
        end if
      end if

      ! Tr[H0 * Rho] can be done with the same algorithm as Mulliken-analysis
      energy%atomNonSCC(:) = 0.0_dp
      energy%EnonSCC = 0.0_dp
      if (reks%tForces) then
        tmpRhoSp(:) = 0.0_dp
        call env%globalTimer%startTimer(globalTimers%denseToSparse)
        ! reks%rhoSqrL has (my_qm) component
        call packHS(tmpRhoSp, reks%rhoSqrL(:,:,1,tmpL), &
            & neighbourList%iNeighbour, nNeighbourSK, orb%mOrb, &
            & denseDesc%iAtomStart, iSparseStart, img2CentCell)
        call env%globalTimer%stopTimer(globalTimers%denseToSparse)
        call mulliken(energy%atomNonSCC, tmpRhoSp, H0, orb, &
            & neighbourList%iNeighbour, nNeighbourSK, img2CentCell, iSparseStart)
      else
        ! reks%rhoSpL has (my_qm) component
        call mulliken(energy%atomNonSCC, reks%rhoSpL(:,1,tmpL), H0, orb, &
            & neighbourList%iNeighbour, nNeighbourSK, img2CentCell, iSparseStart)
      end if
      energy%EnonSCC = sum(energy%atomNonSCC(iAtInCentralRegion(:)))
      reks%enLnonSCC(iL) = energy%EnonSCC

      call sccCalc%updateCharges(env, reks%qOutputL(:,:,:,iL), &
          & q0, orb, species)
      call sccCalc%updateShifts(env, orb, species, &
          & neighbourList%iNeighbour, img2CentCell)
      energy%atomSCC(:) = 0.0_dp
      energy%Escc = 0.0_dp
      call sccCalc%getEnergyPerAtom(energy%atomSCC)
      energy%Escc = sum(energy%atomSCC(iAtInCentralRegion(:)))
      reks%enLSCC(iL) = energy%Escc

      energy%atomSpin(:) = 0.0_dp
      energy%Espin = 0.0_dp
      if (iL > reks%Lpaired) then
        energy%atomSpin(:) = 0.5_dp * sum(sum(reks%intShellL(:,:,2:nSpin,iL)&
            & * reks%chargePerShellL(:,:,2:nSpin,iL), dim=1), dim=2)
        energy%Espin = sum(energy%atomSpin(iAtInCentralRegion(:)))
        reks%enLspin(iL) = energy%Espin
      end if

      energy%atom3rd(:) = 0.0_dp
      energy%e3rd = 0.0_dp
      if (allocated(thirdOrd)) then
        call thirdOrd%updateCharges(pSpecies0, neighbourList, &
            & reks%qOutputL(:,:,:,iL), q0, img2CentCell, orb)
        call thirdOrd%getEnergyPerAtom(energy%atom3rd)
        energy%e3rd = sum(energy%atom3rd(iAtInCentralRegion(:)))
        reks%enL3rd(iL) = energy%e3rd
      end if

      energy%atomOnSite(:) = 0.0_dp
      energy%eOnSite = 0.0_dp

      energy%Efock = 0.0_dp
      if (reks%isRangeSep) then
        energy%Efock = reks%enLfock(iL)
      end if

      energy%atomExt(:) = 0.0_dp
      energy%Eext = 0.0_dp

      energy%atomDftbu(:) = 0.0_dp
      energy%Edftbu = 0.0_dp

      energy%atomLS(:) = 0.0_dp
      energy%ELS = 0.0_dp

      energy%Eelec = energy%EnonSCC + energy%ESCC + energy%Espin + energy%ELS + energy%Edftbu&
          & + energy%Eext + energy%e3rd + energy%eOnSite + energy%Efock
      energy%atomElec(:) = energy%atomNonSCC + energy%atomSCC + energy%atomSpin + energy%atomDftbu&
          & + energy%atomLS + energy%atomExt + energy%atom3rd + energy%atomOnSite
      energy%atomTotal(:) = energy%atomElec + energy%atomRep + energy%atomDisp
      energy%Etotal = energy%Eelec + energy%Erep + energy%eDisp
      reks%enLtot(iL) = energy%Etotal

      ! REKS is not affected by filling, so TS becmoes 0
      energy%EMermin = energy%Etotal
      ! extrapolated to 0 K
      energy%Ezero = energy%Etotal
      energy%EGibbs = energy%EMermin + cellVol * extPressure
      energy%EForceRelated = energy%EGibbs

    end do

  end subroutine getReksEnergyL


  !> Optimize the fractional occupation numbers (FONs) and weights
  !> Swap the active orbitals when fa < fb
  !> Compute the several energy contributions
  subroutine optimizeFONsAndWeights(eigvecs, filling, energy, reks)

    !> eigenvectors
    real(dp), intent(inout) :: eigvecs(:,:,:)

    !> occupations (level, kpoint, spin)
    real(dp), intent(out) :: filling(:,:,:)

    !> energy contributions
    type(TEnergies), intent(inout) :: energy

    !> data type for REKS
    type(TReksCalc), intent(inout) :: reks

    call optimizeFons(reks)
    call calcWeights(reks)

    call activeOrbSwap(reks, eigvecs(:,:,1))
    call getFilling(reks, filling(:,1,1))

    call calcSaReksEnergy(reks, energy)

    if (reks%Plevel >= 2) then
      call printSaReksEnergy(reks)
    end if

  end subroutine optimizeFONsAndWeights


  !> Creates (delta) density matrix for averaged state from real eigenvectors.
  subroutine getSysDensityFromRealEigvecs(env, denseDesc, neighbourList,&
      & nNeighbourSK, iSparseStart, img2CentCell, orb, eigvecs, filling,&
      & rhoPrim, q0, deltaRhoOutSqr, reks)

    !> Environment settings
    type(TEnvironment), intent(inout) :: env

    !> Dense matrix descriptor
    type(TDenseDescr), intent(in) :: denseDesc

    !> list of neighbours for each atom
    type(TNeighbourList), intent(in) :: neighbourList

    !> Number of neighbours for each of the atoms
    integer, intent(in) :: nNeighbourSK(:)

    !> Index array for the start of atomic blocks in sparse arrays
    integer, intent(in) :: iSparseStart(:,:)

    !> map from image atoms to the original unique atom
    integer, intent(in) :: img2CentCell(:)

    !> Atomic orbital information
    type(TOrbitals), intent(in) :: orb

    !> eigenvectors
    real(dp), intent(inout) :: eigvecs(:,:,:)

    !> occupations (level, kpoint, spin)
    real(dp), intent(in) :: filling(:,:,:)

    !> sparse density matrix
    real(dp), intent(out) :: rhoPrim(:,:)

    !> reference atomic occupations
    real(dp), intent(in) :: q0(:,:,:)

    !> Change in density matrix after SCC step
    real(dp), pointer, intent(inout) :: deltaRhoOutSqr(:,:,:)

    !> data type for REKS
    type(TReksCalc), intent(inout) :: reks

    real(dp), allocatable :: tmpRho(:,:)
    integer :: nOrb

    nOrb = size(reks%overSqr,dim=1)

    allocate(tmpRho(nOrb,nOrb))

    call env%globalTimer%startTimer(globalTimers%densityMatrix)

    tmpRho(:,:) = 0.0_dp
    rhoPrim(:,:) = 0.0_dp
    call makeDensityMatrix(tmpRho, eigvecs(:,:,1), filling(:,1,1))
    call env%globalTimer%startTimer(globalTimers%denseToSparse)
    call packHS(rhoPrim(:,1), tmpRho, neighbourlist%iNeighbour, &
        & nNeighbourSK, orb%mOrb, denseDesc%iAtomStart, &
        & iSparseStart, img2CentCell)
    call env%globalTimer%stopTimer(globalTimers%denseToSparse)
    if (reks%isRangeSep) then
      deltaRhoOutSqr(:,:,1) = tmpRho
      call denseSubtractDensityOfAtoms(q0, denseDesc%iAtomStart, &
          & deltaRhoOutSqr)
    end if

    call env%globalTimer%stopTimer(globalTimers%densityMatrix)

  end subroutine getSysDensityFromRealEigvecs


  !> Returns input charges for next SCC iteration.
  subroutine getReksNextInputCharges(orb, nIneqOrb, iEqOrbitals, qOutput,&
      & qOutRed, qInpRed, qDiffRed, sccErrorQ, sccTol, tConverged, iSccIter,&
      & minSccIter, maxSccIter, iGeoStep, tStopScc, eigvecs, reks)

    !> Atomic orbital data
    type(TOrbitals), intent(in) :: orb

    !> Total number of inequivalent atomic orbitals
    integer, intent(in) :: nIneqOrb

    !> Equivalence relations between orbitals
    integer, intent(in) :: iEqOrbitals(:,:,:)

    !> Output electrons
    real(dp), intent(in) :: qOutput(:,:,:)

    !> Output electrons reduced by unique orbital types
    real(dp), intent(inout) :: qOutRed(:)

    !> Equivalence reduced input charges
    real(dp), intent(inout) :: qInpRed(:)

    !> Difference between Output and input electrons
    real(dp), intent(inout) :: qDiffRed(:)

    !> SCC error
    real(dp), intent(out) :: sccErrorQ

    !> Tolerance on SCC charges between input and output
    real(dp), intent(in) :: sccTol

    !> Has the calculation converged>
    logical, intent(out) :: tConverged

    !> Number of current SCC step
    integer, intent(in) :: iSccIter

    !> minumum number of SCC iterations to perform
    integer, intent(in) :: minSccIter

    !> maximum number of SCC iterations before terminating loop
    integer, intent(in) :: maxSccIter

    !> Number of current geometry step
    integer, intent(in) :: iGeoStep

    !> Should the SCC loop stop
    logical, intent(in) :: tStopScc

    !> Eigenvectors on eixt
    real(dp), intent(inout) :: eigvecs(:,:,:)

    !> data type for REKS
    type(TReksCalc), intent(inout) :: reks

    call reduceReksCharges(orb, nIneqOrb, iEqOrbitals, qOutput, qOutRed)
    qDiffRed(:) = qOutRed - qInpRed
    sccErrorQ = maxval(abs(qDiffRed))

    tConverged = (sccErrorQ < sccTol) &
        & .and. (iSccIter >= minSccIter .or. reks%tReadMO .or. iGeoStep > 0)
    if ((.not. tConverged) .and. (iSccIter /= maxSccIter .and. .not. tStopScc)) then
      qInpRed(:) = qOutRed
      call guessNewEigvecs(eigvecs(:,:,1), reks%eigvecsFock)
    end if

  end subroutine getReksNextInputCharges


  !> Update delta density matrix rather than merely q for rangeseparation
  subroutine getReksNextInputDensity(sccErrorQ, sccTol, tConverged, &
      & iSccIter, minSccIter, maxSccIter, iGeoStep, tStopScc, &
      & eigvecs, deltaRhoOut, deltaRhoIn, deltaRhoDiff, reks)

    !> SCC error
    real(dp), intent(out) :: sccErrorQ

    !> Tolerance on SCC charges between input and output
    real(dp), intent(in) :: sccTol

    !> Has the calculation converged>
    logical, intent(out) :: tConverged

    !> Number of current SCC step
    integer, intent(in) :: iSccIter

    !> minumum number of SCC iterations to perform
    integer, intent(in) :: minSccIter

    !> maximum number of SCC iterations before terminating loop
    integer, intent(in) :: maxSccIter

    !> Number of current geometry step
    integer, intent(in) :: iGeoStep

    !> Should the SCC loop stop
    logical, intent(in) :: tStopScc

    !> Eigenvectors on eixt
    real(dp), intent(inout) :: eigvecs(:,:,:)

    !> delta density matrix for rangeseparated calculations
    real(dp), intent(inout) :: deltaRhoOut(:)

    !> delta density matrix as inpurt for next SCC cycle
    real(dp), target, intent(inout) :: deltaRhoIn(:)

    !> difference of delta density matrix in and out
    real(dp), intent(inout) :: deltaRhoDiff(:)

    !> data type for REKS
    type(TReksCalc), intent(inout) :: reks

    deltaRhoDiff(:) = deltaRhoOut - deltaRhoIn
    sccErrorQ = maxval(abs(deltaRhoDiff))

    tConverged = (sccErrorQ < sccTol)&
         & .and. (iSCCiter >= minSCCIter .or. reks%tReadMO .or. iGeoStep > 0)
    if ((.not. tConverged) .and. (iSCCiter /= maxSccIter .and. .not. tStopScc)) then
      deltaRhoIn(:) = deltaRhoOut
      call guessNewEigvecs(eigvecs(:,:,1), reks%eigvecsFock)
    end if

  end subroutine getReksNextInputDensity


  !> Reduce charges according to orbital equivalency rules.
  subroutine reduceReksCharges(orb, nIneqOrb, iEqOrbitals, qOutput, qOutRed)

    !> Atomic orbital information
    type(TOrbitals), intent(in) :: orb

    !> Total number of inequivalent atomic orbitals
    integer, intent(in) :: nIneqOrb

    !> Equivalence relations between orbitals
    integer, intent(in) :: iEqOrbitals(:,:,:)

    !> Output electrons
    real(dp), intent(in) :: qOutput(:,:,:)

    !> Reduction of atomic populations
    real(dp), intent(out) :: qOutRed(:)

    qOutRed(:) = 0.0_dp
    call orbitalEquiv_reduce(qOutput, iEqOrbitals, orb, qOutRed(1:nIneqOrb))

  end subroutine reduceReksCharges


  !> Calculate SSR state from SA-REKS states and state-interaction terms
  subroutine getStateInteraction(env, denseDesc, neighbourList, nNeighbourSK,&
      & iSparseStart, img2CentCell, coord, iAtInCentralRegion, eigenvecs,&
      & electronicSolver, eigen, qOutput, q0, tDipole, dipoleMoment, reks)

    !> Environment settings
    type(TEnvironment), intent(inout) :: env

    !> Dense matrix descriptor
    type(TDenseDescr), intent(in) :: denseDesc

    !> list of neighbours for each atom
    type(TNeighbourList), intent(in) :: neighbourList

    !> Number of neighbours for each of the atoms
    integer, intent(in) :: nNeighbourSK(:)

    !> Index array for the start of atomic blocks in sparse arrays
    integer, intent(in) :: iSparseStart(:,:)

    !> map from image atoms to the original unique atom
    integer, intent(in) :: img2CentCell(:)

    !> atomic coordinates
    real(dp), intent(in) :: coord(:,:)

    !> Atoms over which to sum the total energies
    integer, intent(in) :: iAtInCentralRegion(:)

    !> Eigenvectors on eixt
    real(dp), intent(in) :: eigenvecs(:,:,:)

    !> Electronic solver information
    type(TElectronicSolver), intent(inout) :: electronicSolver

    !> eigenvalues
    real(dp), intent(inout) :: eigen(:,:,:)

    !> Output electrons
    real(dp), intent(in) :: qOutput(:,:,:)

    !> reference atomic occupations
    real(dp), intent(in) :: q0(:,:,:)

    !> calculate an electric dipole?
    logical, intent(in) :: tDipole

    !> resulting dipole moment
    real(dp), allocatable, intent(inout) :: dipoleMoment(:)

    !> data type for REKS
    type(TReksCalc), intent(inout) :: reks

    call adjustEigenval(reks, eigen)

    if (reks%Efunction > 1) then
      call solveSecularEqn(env, denseDesc, neighbourList, nNeighbourSK, &
          & iSparseStart, img2CentCell, electronicSolver, eigenvecs, reks)
    else
      ! Get the dipole moment for single-state REKS case
      ! In this case dipole moment can be calculated w/o gradient result
      ! tDipole = (total charge = 0.0) * (non-periodic system) * (mulliken)
      if (tDipole) then
        call getDipoleMoment(qOutput, q0, coord, &
            & dipoleMoment, iAtInCentralRegion)
      end if
    end if


  end subroutine getStateInteraction


  !> get the energy-related properties; unrelaxed density matrix,
  !> dipole integral, transition dipole, oscillator strength
  subroutine getReksEnProperties(eigenvecs, coord0, reks)

    !> Eigenvectors on eixt
    real(dp), intent(inout) :: eigenvecs(:,:,:)

    !> central cell coordinates of atoms
    real(dp), intent(in) :: coord0(:,:)

    !> data type for REKS
    type(TReksCalc), intent(inout) :: reks

    real(dp), allocatable :: dipoleInt(:,:,:)

    integer :: ist, nstHalf, nOrb

    nOrb = size(eigenvecs,dim=1)
    nstHalf = reks%nstates * (reks%nstates - 1) / 2

    allocate(dipoleInt(nOrb,nOrb,3))

    ! Get the unrelaxed density matrix for SA-REKS or SSR state
    ! The matrix that used in this calculation is not relaxed density
    ! matrix, so this unrelaxed FONs are not equal to relaxed FONS,
    ! but this value is easy to calculate without the information of
    ! gradient. Therefore, we can easily guess the behavior of the states.
    if (reks%nstates > 1) then

      call getUnrelaxedDensMatAndTdp(eigenvecs(:,:,1), reks%overSqr, reks%rhoSqrL, &
          & reks%FONs, reks%eigvecsSSR, reks%Lpaired, reks%Nc, reks%Na, &
          & reks%rstate, reks%Lstate, reks%reksAlg, reks%tSSR, reks%tTDP, &
          & reks%unrelRhoSqr, reks%unrelTdm)

      if (reks%tTDP) then
        call getDipoleIntegral(coord0, reks%overSqr, reks%getAtomIndex, dipoleInt)
        ! Get the transition dipole moment between states
        ! For (SI-)SA-REKS dipole moment requires gradient info.
        ! But TDP use only zero-th part without gradient info.
        do ist = 1, nstHalf
          call getDipoleMomentMatrix(reks%unrelTdm(:,:,ist), dipoleInt, reks%tdp(:,ist))
        end do
        call writeReksTDP(reks%tdp)
        call getReksOsc(reks%tdp, reks%energy)
      end if

    end if

  end subroutine getReksEnProperties


end module dftbp_main<|MERGE_RESOLUTION|>--- conflicted
+++ resolved
@@ -4585,15 +4585,9 @@
         allocate(naturalOrbs(orb%nOrb, orb%nOrb, 1))
       end if
       call addGradients(tSpin, lresp, denseDesc%iAtomStart, eigvecsReal, eigen, work, filling,&
-<<<<<<< HEAD
-          & coord0, sccCalc, dQAtom, pSpecies0, neighbourList%iNeighbour, img2CentCell, orb,&
-          & skHamCont, skOverCont, tWriteAutotest, fdAutotest, taggedWriter, energy%Eexcited,&
-          & energies, excitedDerivs, nonSccDeriv, rhoSqrReal, occNatural, naturalOrbs, dQAtomEx)
-=======
           & coord(:,:nAtom), sccCalc, dQAtom, pSpecies0, neighbourList%iNeighbour, img2CentCell,&
           & orb, skHamCont, skOverCont, tWriteAutotest, fdAutotest, taggedWriter, energy%Eexcited,&
-         & energies, excitedDerivs, nonSccDeriv, rhoSqrReal, occNatural, naturalOrbs)
->>>>>>> d68520f1
+          & energies, excitedDerivs, nonSccDeriv, rhoSqrReal, occNatural, naturalOrbs, dQAtomEx)
       if (tPrintExcEigvecs) then
         call writeRealEigvecs(env, runId, neighbourList, nNeighbourSK, denseDesc, iSparseStart,&
             & img2CentCell, pSpecies0, speciesName, orb, over, parallelKS, tPrintExcEigvecsTxt,&
@@ -4617,9 +4611,9 @@
   subroutine calculateLinRespExcitations_RS(env, lresp, parallelKS, sccCalc, qOutput, q0, over,&
       & eigvecsReal, eigen, filling, coord0, species, speciesName, orb, skHamCont, skOverCont,&
       & autotestTag, taggedWriter, runId, neighbourList, nNeighbourSk, denseDesc, iSparseStart,&
-      & img2CentCell, tWriteAutotest, tForces, tLinRespZVect, tPrintExcEigvecs, tPrintExcEigvecsTxt,&
-      & nonSccDeriv, energy, energies, work, deltaRhoOutSqr, excitedDerivs, dQAtomEx,&
-      & occNatural, rangeSep)
+      & img2CentCell, tWriteAutotest, tForces, tLinRespZVect, tPrintExcEigvecs,&
+      & tPrintExcEigvecsTxt, nonSccDeriv, energy, energies, work, deltaRhoOutSqr, excitedDerivs,&
+      & dQAtomEx, occNatural, rangeSep)
 
     !> Environment settings
     type(TEnvironment), intent(in) :: env
@@ -4785,9 +4779,10 @@
       excitedDerivs = 0.0_dp
     #:if WITH_ARPACK
       call linRespCalcExcitationsRS(tSpin, tOnsite, lresp, denseDesc%iAtomStart,&
-           & eigvecsReal, eigen, sccCalc, work, filling, coord0, dQAtom, pSpecies0, lresp%HubbardU, neighbourList%iNeighbour,&
-           & img2CentCell, orb, rangeSep, tWriteAutotest, fdAutotest, taggedWriter,& ! ons_en, ons_dip,
-           & energy%Eexcited, skHamCont, skOverCont, nonSccDeriv, deltaRhoOutSqr(:,:,1), excitedDerivs, dQAtomEx)
+          & eigvecsReal, eigen, sccCalc, work, filling, coord0, dQAtom, pSpecies0, lresp%HubbardU,&
+          & neighbourList%iNeighbour, img2CentCell, orb, rangeSep, tWriteAutotest, fdAutotest,&
+          & taggedWriter, energy%Eexcited, skHamCont, skOverCont, nonSccDeriv,&
+          & deltaRhoOutSqr(:,:,1), excitedDerivs, dQAtomEx)
     #:else
       call error("Should not be here - compiled without ARPACK")
     #:endif
@@ -4803,9 +4798,9 @@
       ! NO FORCES
     #:if WITH_ARPACK
       call linRespCalcExcitationsRS(tSpin, tOnsite, lresp, denseDesc%iAtomStart,&
-           & eigvecsReal, eigen, sccCalc, work, filling, coord0, dQAtom, pSpecies0, lresp%HubbardU, neighbourList%iNeighbour,&
-           & img2CentCell, orb, rangeSep, tWriteAutotest, fdAutotest, taggedWriter,& ! ons_en, ons_dip,
-           & energy%Eexcited)
+          & eigvecsReal, eigen, sccCalc, work, filling, coord0, dQAtom, pSpecies0, lresp%HubbardU,&
+          & neighbourList%iNeighbour, img2CentCell, orb, rangeSep, tWriteAutotest, fdAutotest,&
+          & taggedWriter, energy%Eexcited)
     #:else
       call error("Should not be here - compiled without ARPACK")
     #:endif
