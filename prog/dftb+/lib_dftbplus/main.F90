!--------------------------------------------------------------------------------------------------!
!  DFTB+: general package for performing fast atomistic simulations                                !
!  Copyright (C) 2006 - 2020  DFTB+ developers group                                               !
!                                                                                                  !
!  See the LICENSE file for terms of usage and distribution.                                       !
!--------------------------------------------------------------------------------------------------!

#:include 'common.fypp'
#:include 'error.fypp'

!> The main routines for DFTB+
module dftbp_main
#:if WITH_MPI
  use dftbp_mpifx
#:endif
#:if WITH_SCALAPACK
  use dftbp_scalapackfx
  use dftbp_scalafxext
#:endif
#:if WITH_SOCKETS
  use dftbp_ipisocket, only : IpiSocketComm
#:endif
  use dftbp_elecsolvers, only : TElectronicSolver, electronicSolverTypes
  use dftbp_assert
  use dftbp_constants
  use dftbp_globalenv
  use dftbp_environment
  use dftbp_densedescr
  use dftbp_inputdata
  use dftbp_hamiltoniantypes
  use dftbp_nonscc
  use dftbp_eigenvects
  use dftbp_repulsive
  use dftbp_etemp
  use dftbp_populations
  use dftbp_densitymatrix
  use dftbp_forces
  use dftbp_stress
  use dftbp_scc
  use dftbp_hamiltonian
  use dftbp_getenergies, only : calcEnergies, calcRepulsiveEnergy, calcDispersionEnergy, sumEnergies
  use dftbp_sccinit
  use dftbp_onsitecorrection
  use dftbp_externalcharges
  use dftbp_periodic
  use dftbp_mixer
  use dftbp_geoopt
  use dftbp_numderivs2
  use dftbp_spin
  use dftbp_dftbplusu
  use dftbp_mdcommon
  use dftbp_energytypes, only : TEnergies
  use dftbp_potentials
  use dftbp_orbitalequiv
  use dftbp_parser
  use dftbp_sparse2dense
#:if not WITH_SCALAPACK
  use dftbp_blasroutines, only : symm, hemm
#:endif
  use dftbp_hsdutils
  use dftbp_charmanip
  use dftbp_shift
  use dftbp_spinorbit
  use dftbp_angmomentum
  use dftbp_elecconstraints
  use dftbp_pmlocalisation, only : TPipekMezey
  use dftbp_linresp
  use dftbp_linresptypes
  use dftbp_pprpa, only : ppRPAenergies
#:if WITH_ARPACK
  use dftbp_RS_LinearResponse
#:endif
  use dftbp_mainio
  use dftbp_commontypes
  use dftbp_dispersions, only : TDispersionIface
  use dftbp_solvation, only : TSolvation
  use dftbp_cm5, only : TChargeModel5
  use dftbp_xmlf90
  use dftbp_thirdorder, only : TThirdOrder
  use dftbp_rangeseparated, only : TRangeSepFunc
  use dftbp_simplealgebra
  use dftbp_message
  use dftbp_repcont
  use dftbp_halogenx
  use dftbp_xlbomd
  use dftbp_slakocont
  use dftbp_linkedlist
  use dftbp_lapackroutines
  use dftbp_mdcommon
  use dftbp_mdintegrator
  use dftbp_tempprofile
  use dftbp_elstatpot, only : TElStatPotentials
  use dftbp_elstattypes, only : elstatTypes
  use dftbp_forcetypes, only : forceTypes
  use dftbp_timeprop
  use dftbp_qdepextpotproxy, only : TQDepExtPotProxy
  use dftbp_taggedoutput, only : TTaggedWriter
  use dftbp_reks
  use dftbp_plumed, only : TPlumedCalc, TPlumedCalc_final
#:if WITH_TRANSPORT
  use libnegf_vars, only : TTransPar
  use negf_int
#:endif
  use poisson_init
  use dftbp_transportio

  implicit none
  private

  public :: runDftbPlus
  public :: processGeometry

  !> O(N^2) density matrix creation
  logical, parameter :: tDensON2 = .false.

  !> Should further output be appended to detailed.out?
  logical, parameter :: tAppendDetailedOut = .false.


contains

  !> The main DFTB program itself
  subroutine runDftbPlus(env)
    use dftbp_initprogram

    !> Environment settings
    type(TEnvironment), intent(inout) :: env

    !> Geometry steps so far
    integer :: iGeoStep

    !> Lattice geometry steps so far
    integer :: iLatGeoStep

    !> Do we have the final geometry?
    logical :: tGeomEnd

    !> do we take an optimization step on the lattice or the internal coordinates if optimizing both
    !> in a periodic geometry
    logical :: tCoordStep

    !> if scc/geometry driver should be stopped
    logical :: tStopScc, tStopDriver

    !> locality measure for the wavefunction
    real(dp) :: localisation

    !> flag to write out geometries (and charge data if scc) when moving atoms about - in the case
    !> of drivers like conjugate gradient/steepest descent the geometries are written anyway
    logical :: tWriteRestart

    !> lattice vectors returned by the optimizer
    real(dp) :: constrLatDerivs(9)

    !> MD instantaneous thermal energy
    real(dp) :: tempIon

    !> Whether charges should be written
    logical :: tWriteCharges

    logical :: tExitGeoOpt


    call initGeoOptParameters(tCoordOpt, nGeoSteps, tGeomEnd, tCoordStep, tStopDriver, iGeoStep,&
        & iLatGeoStep)

    ! If the geometry is periodic, need to update lattice information in geometry loop
    tLatticeChanged = tPeriodic

    ! As first geometry iteration, require updates for coordinates in dependent routines
    tCoordsChanged = .true.

    ! Main geometry loop
    geoOpt: do iGeoStep = 0, nGeoSteps
      tWriteRestart = env%tGlobalLead&
          & .and. needsRestartWriting(isGeoOpt, tMd, iGeoStep, nGeoSteps, restartFreq)
      if (.not.tRestartNoSC) then
        call printGeoStepInfo(tCoordOpt, tLatOpt, iLatGeoStep, iGeoStep)
      end if
      call processGeometry(env, iGeoStep, iLatGeoStep, tWriteRestart, tStopScc, tExitGeoOpt)
      if (tExitGeoOpt) then
        exit geoOpt
      end if
      call postProcessDerivs(derivs, conAtom, conVec, tLatOpt, totalLatDeriv, extLatDerivs,&
          & normOrigLatVec, tLatOptFixAng, tLatOptFixLen, tLatOptIsotropic, constrLatDerivs)
      call printMaxForces(derivs, constrLatDerivs, tCoordOpt, tLatOpt, indMovedAtom)
    #:if WITH_SOCKETS
      if (tSocket) then
        call sendEnergyAndForces(env, socket, energy, TS, derivs, totalStress, cellVol)
      end if
    #:endif
      tWriteCharges = tWriteRestart .and. tMulliken .and. tSccCalc .and. .not. tDerivs&
          & .and. maxSccIter > 1
      if (tWriteCharges) then
        call writeCharges(fCharges, tWriteChrgAscii, orb, qInput, qBlockIn, qiBlockIn, deltaRhoIn)
      end if

      if (tForces) then
        call getNextGeometry(env, iGeoStep, tWriteRestart, constrLatDerivs, tCoordStep, tGeomEnd,&
            & tStopDriver, iLatGeoStep, tempIon, tExitGeoOpt)
        if (tExitGeoOpt) then
          exit geoOpt
        end if
      end if

      if (tWriteDetailedOut .and. tMd) then
        call writeDetailedOut4(fdDetailedOut, energy, tempIon)
      end if

      if (tGeomEnd) then
        call env%globalTimer%stopTimer(globalTimers%postSCC)
        exit geoOpt
      end if

      tStopDriver = tStopScc .or. tStopDriver .or. hasStopFile(fStopDriver)
      if (tStopDriver) then
        call env%globalTimer%stopTimer(globalTimers%postSCC)
        exit geoOpt
      end if
      call env%globalTimer%stopTimer(globalTimers%postSCC)
    end do geoOpt

    call env%globalTimer%startTimer(globalTimers%postGeoOpt)

  #:if WITH_SOCKETS
    if (tSocket .and. env%tGlobalLead) then
      call socket%shutdown()
    end if
  #:endif

    if (allocated(plumedCalc)) then
      call TPlumedCalc_final(plumedCalc)
    end if

    tGeomEnd = tMD .or. tGeomEnd .or. tDerivs

    if (env%tGlobalLead) then
      if (tWriteDetailedOut) then
        call writeDetailedOut5(fdDetailedOut, isGeoOpt, tGeomEnd, tMd, tDerivs, tEField, absEField,&
            & dipoleMoment)
      end if

      call writeFinalDriverStatus(isGeoOpt, tGeomEnd, tMd, tDerivs)

      if (tMD) then
        call writeMdOut3(fdMd, mdOut)
      end if
    end if

    if (env%tGlobalLead .and. tDerivs) then
      call getHessianMatrix(derivDriver, pDynMatrix)
      call writeHessianOut(hessianOut, pDynMatrix)
    else
      nullify(pDynMatrix)
    end if

    if (tWriteShifts) then
      call writeShifts(fShifts, orb, potential%intShell)
    endif

    ! Here time propagation is called
    if (allocated(electronDynamics)) then
      call runDynamics(electronDynamics, eigvecsReal, ham, H0, species, q0, referenceN0, over,&
          & filling, neighbourList, nNeighbourSK, nNeighbourLC, denseDesc%iAtomStart, iSparseStart,&
          & img2CentCell, orb, coord0, spinW, pRepCont, sccCalc, env, tDualSpinOrbit, xi, thirdOrd,&
          & solvation, rangeSep, qDepExtPot, nDftbUFunc, UJ, nUJ, iUJ, niUJ, iAtInCentralRegion,&
          & tFixEf, Ef, coord, onsiteElements, skHamCont, skOverCont, latVec, invLatVec, iCellVec,&
          & rCellVec, cellVec, electronicSolver, eigvecsCplx, taggedWriter, refExtPot)
    end if

  #:if WITH_TRANSPORT
    if (tContCalc) then
      ! Note: shift and charges are saved in QM representation (not UD)
      call writeContactShifts(transpar%contacts(transpar%taskContInd)%name, orb, &
          & potential%intShell, qOutput, Ef, potential%intBlock, qBlockOut,&
          & .not.transpar%tWriteBinShift)
    end if

    if (tLocalCurrents) then
      call local_currents(env, parallelKS%localKS, ham, over, neighbourList, nNeighbourSK,&
          & cutOff%skCutoff, denseDesc%iAtomStart, iSparseStart, img2CentCell, iCellVec, cellVec,&
          & rCellVec, orb, kPoint, kWeight, coord0Fold, species0, speciesName, mu, lCurrArray)
    end if

    if (tTunn) then
      call calc_current(env, parallelKS%localKS, ham, over, neighbourList%iNeighbour, nNeighbourSK,&
          & densedesc%iAtomStart, iSparseStart, img2CentCell, iCellVec, cellVec, orb, kPoint,&
          & kWeight, tunneling, current, ldos, leadCurrents, writeTunn, tWriteLDOS,&
          & regionLabelLDOS, mu)
    end if

  #:endif

    if (allocated(pipekMezey)) then
      ! NOTE: the canonical DFTB ground state orbitals are over-written after this point
      if (withMpi) then
        call error("Pipek-Mezey localisation does not yet work with MPI")
      end if
      if (nSpin > 2) then
        call error("Pipek-Mezey localisation not implemented for non-colinear DFTB")
      end if
      call calcPipekMezeyLocalisation(env, pipekMezey, tPrintEigvecsTxt, nEl, filling, over,&
          & kPoint, neighbourList, nNeighbourSk, denseDesc, iSparseStart, img2CentCell, iCellVec,&
          & cellVec, runId, orb, species, speciesName, parallelKS, localisation, eigvecsReal,&
          & SSqrReal, eigvecsCplx, SSqrCplx, tHelical, coord)
    end if

    if (tWriteAutotest.and..not.tRestartNoSC) then
      if (tPeriodic) then
        cellVol = abs(determinant33(latVec))
        energy%EGibbs = energy%EMermin + extPressure * cellVol
      end if
      call writeAutotestTag(autotestTag, electronicSolver, tPeriodic, cellVol, tMulliken, qOutput,&
          & derivs, chrgForces, excitedDerivs, tStress, totalStress, pDynMatrix, energy,&
          & extPressure, coord0, tLocalise, localisation, esp, taggedWriter, tunneling, ldos,&
          & lCurrArray)
    end if
    if (tWriteResultsTag) then
      call writeResultsTag(resultsTag, energy, derivs, chrgForces, nEl, Ef, eigen, filling,&
          & electronicSolver, tStress, totalStress, pDynMatrix, tPeriodic, cellVol, tMulliken,&
          & qOutput, q0, taggedWriter, cm5Cont)
    end if
    if (tWriteDetailedXML) then
      call writeDetailedXml(runId, speciesName, species0, pCoord0Out, tPeriodic, tHelical, latVec,&
          & origin, tRealHS, nKPoint, nSpin, size(eigen, dim=1), nOrb, kPoint, kWeight, filling,&
          & occNatural)
    end if

    call env%globalTimer%stopTimer(globalTimers%postGeoOpt)

    if (tPoisson) then
      call poiss_destroy(env)
    end if
  #:if WITH_TRANSPORT
    if (electronicSolver%iSolver == electronicSolverTypes%GF) then
      call negf_destroy()
    end if
  #:endif

  end subroutine runDftbPlus


  !> Process current geometry
  subroutine processGeometry(env, iGeoStep, iLatGeoStep, tWriteRestart, tStopScc,&
      & tExitGeoOpt, stat)
    use dftbp_initprogram

    !> Environment settings
    type(TEnvironment), intent(inout) :: env

    !> Current geometry step
    integer, intent(in) :: iGeoStep

    !> Current lattice step
    integer, intent(in) :: iLatGeoStep

    !> flag to write out geometries (and charge data if scc)
    logical, intent(in) :: tWriteRestart

    !> if scc driver should be stopped
    logical, intent(out) :: tStopScc

    !> Whether main code should exit the geometry optimisation loop
    logical, intent(out) :: tExitGeoOpt

    !> Status of operation
    integer, intent(out), optional :: stat

    ! Charge error in the last iterations
    real(dp) :: sccErrorQ, diffElec

    ! Loop variables
    integer :: iSccIter

    ! energy in previous scc cycles
    real(dp) :: Eold

    ! whether scc converged
    logical :: tConverged

    ! Whether scc restart info should be written in current iteration
    logical :: tWriteSccRestart

    ! Charge difference
    real(dp), allocatable :: dQ(:,:,:)

    ! loop index
    integer :: iSpin

    call env%globalTimer%startTimer(globalTimers%preSccInit)

    if (allocated(qDepExtPot)) then
      allocate(dQ(orb%mShell, nAtom, nSpin))
    end if

    call electronicSolver%reset()
    tExitGeoOpt = .false.

    if (tMD .and. tWriteRestart) then
      call writeMdOut1(fdMd, mdOut, iGeoStep, pMDIntegrator)
    end if

    if (tLatticeChanged) then
      call handleLatticeChange(latVec, sccCalc, tStress, extPressure, cutOff%mCutOff, dispersion,&
          & solvation, cm5Cont, recVec, invLatVec, cellVol, recCellVol, extLatDerivs, cellVec,&
          & rCellVec)
    end if

    if (tCoordsChanged) then
      call handleCoordinateChange(env, coord0, latVec, invLatVec, species0, cutOff, orb,&
          & tPeriodic, tHelical, sccCalc, dispersion, solvation, thirdOrd, rangeSep, reks,&
          & img2CentCell, iCellVec, neighbourList, nAllAtom, coord0Fold, coord, species, rCellVec,&
          & nNeighbourSk, nNeighbourRep, nNeighbourLC, ham, over, H0, rhoPrim, iRhoPrim, iHam,&
          & ERhoPrim, iSparseStart, tPoisson, cm5Cont, stat)
        @:HANDLE_ERROR(stat)
    end if

    #:if WITH_TRANSPORT
      if (tNegf) then
        call initNegfStuff(denseDesc, transpar, ginfo, neighbourList, nNeighbourSK, img2CentCell,&
            & orb)
      end if
    #:endif

    if (tSccCalc .and. .not.allocated(reks) .and. .not.tRestartNoSC) then
      call reset(pChrgMixer, nMixElements)
    end if

    if (electronicSolver%isElsiSolver .and. .not. tLargeDenseMatrices) then
      call electronicSolver%elsi%updateGeometry(env, neighbourList, nNeighbourSK,&
          & denseDesc%iAtomStart, iSparseStart, img2CentCell)
    end if

    call env%globalTimer%startTimer(globalTimers%sparseH0S)
    select case(hamiltonianType)
    case default
      call error("Invalid Hamiltonian")
    case(hamiltonianTypes%dftb)
      call buildH0(env, H0, skHamCont, atomEigVal, coord, nNeighbourSk, neighbourList%iNeighbour,&
          & species, iSparseStart, orb)
      call buildS(env, over, skOverCont, coord, nNeighbourSk, neighbourList%iNeighbour, species,&
          & iSparseStart, orb)
    case(hamiltonianTypes%xtb)
      ! TODO
      call error("xTB calculation currently not supported")
    end select
    call env%globalTimer%stopTimer(globalTimers%sparseH0S)

    if (tSetFillingTemp) then
      call temperatureProfile%getTemperature(tempElec)
    end if

    call electronicSolver%updateElectronicTemp(tempElec)

    call calcRepulsiveEnergy(coord, species, img2CentCell, nNeighbourRep, neighbourList,&
        & pRepCont, energy%atomRep, energy%ERep, iAtInCentralRegion)

    if (allocated(halogenXCorrection)) then
      call halogenXCorrection%getEnergies(energy%atomHalogenX, coord, species, neighbourList,&
          & img2CentCell)
      energy%EHalogenX = sum(energy%atomHalogenX(iAtInCentralRegion))
    end if

    call resetExternalPotentials(refExtPot, potential)

    if (tReadShifts) then
      call readShifts(fShifts, orb, nAtom, nSpin, potential%extShell)
    end if

    call setUpExternalElectricField(tEField, tTDEField, tPeriodic, EFieldStrength,&
        & EFieldVector, EFieldOmega, EFieldPhase, neighbourList, nNeighbourSk, iCellVec,&
        & img2CentCell, cellVec, deltaT, iGeoStep, coord0Fold, coord, potential%extAtom(:,1),&
        & potential%extGrad, EField, absEField)

    call mergeExternalPotentials(orb, species, potential)

    ! For non-scc calculations with transport only, jump out of geometry loop
    if (electronicSolver%iSolver == electronicSolverTypes%OnlyTransport) then
      if (tWriteDetailedOut) then
        call openDetailedOut(fdDetailedOut, userOut, tAppendDetailedOut, iGeoStep, 1)
      end if
      ! We need to define hamltonian by adding the potential
      call getSccHamiltonian(H0, over, nNeighbourSK, neighbourList, species, orb, iSparseStart,&
          & img2CentCell, potential, allocated(reks), ham, iHam)
      tExitGeoOpt = .true.
      return
    end if

    if (electronicSolver%iSolver == electronicSolverTypes%pexsi) then
      call electronicSolver%elsi%initPexsiDeltaVRanges(tSccCalc, potential)
    end if

    if (.not.tRestartNoSC) then
      call initSccLoop(tSccCalc, xlbomdIntegrator, minSccIter, maxSccIter, sccTol, tConverged,&
          & tNegf, reks)
    end if

    call env%globalTimer%stopTimer(globalTimers%preSccInit)

    call env%globalTimer%startTimer(globalTimers%scc)

    REKS_SCC: if (allocated(reks)) then

      lpSCC_REKS: do iSccIter = 1, maxSccIter

        if (iSccIter == 1) then
          call getReksInitialSettings(env, denseDesc, h0, over, neighbourList, nNeighbourSK,&
              & iSparseStart, img2CentCell, electronicSolver, HSqrReal, SSqrReal, eigvecsReal,&
              & eigen, reks)
        end if

        call getDensityMatrixL(env, denseDesc, neighbourList, nNeighbourSK, iSparseStart,&
            & img2CentCell, orb, species, coord, tHelical, eigvecsReal, parallelKS, rhoPrim,&
            & SSqrReal, rhoSqrReal, q0, deltaRhoOutSqr, reks)
        call getMullikenPopulationL(env, denseDesc, neighbourList, nNeighbourSK, img2CentCell,&
            & iSparseStart, orb, rhoPrim, over, iRhoPrim, qBlockOut, qiBlockOut, reks)

        call getHamiltonianLandEnergyL(env, denseDesc, sccCalc, orb, species, neighbourList,&
            & nNeighbourSK, iSparseStart, img2CentCell, H0, over, spinW, cellVol, extPressure, &
            & energy, q0, iAtInCentralRegion, solvation, thirdOrd, potential, electrostatics, &
            & tPoisson, tUpload, shiftPerLUp, rangeSep, nNeighbourLC, tDualSpinOrbit, xi,&
            & tExtField, isXlbomd, tDftbU, TS, qDepExtPot, qBlockOut, qiBlockOut, nDftbUFunc,&
            & UJ, nUJ, iUJ, niUJ, tFixEf, Ef, rhoPrim, onSiteElements, iHam, dispersion, reks)
        call optimizeFONsAndWeights(eigvecsReal, filling, energy, reks)

        call getFockandDiag(env, denseDesc, neighbourList, nNeighbourSK, iSparseStart,&
            & img2CentCell, eigvecsReal, electronicSolver, eigen, reks)

        ! Creates (delta) density matrix for averaged state from real eigenvectors.
        call getDensityFromRealEigvecs(env, denseDesc, filling(:,1,:), neighbourList, nNeighbourSK,&
            & iSparseStart, img2CentCell, orb, species, denseDesc%iAtomStart, coord, tHelical,&
            & eigVecsReal, parallelKS, rhoPrim, SSqrReal, rhoSqrReal, deltaRhoOutSqr)
        ! For rangeseparated calculations deduct atomic charges from deltaRho
        if (isRangeSep) then
          call denseSubtractDensityOfAtoms(q0, denseDesc%iAtomStart, deltaRhoOutSqr)
        end if
        call getMullikenPopulation(rhoPrim, over, orb, neighbourList, nNeighbourSK, img2CentCell,&
            & iSparseStart, qOutput, iRhoPrim=iRhoPrim, qBlock=qBlockOut, qiBlock=qiBlockOut,&
            & qNetAtom=qNetAtom)

        ! Check charge convergece and guess new eigenvectors
        tStopScc = hasStopFile(fStopScc)
        if (isRangeSep) then
          call getReksNextInputDensity(sccErrorQ, sccTol, tConverged, iSccIter, minSccIter,&
              & maxSccIter, iGeoStep, tStopScc, eigvecsReal, deltaRhoOut, deltaRhoIn, deltaRhoDiff,&
              & reks)
        else
          call getReksNextInputCharges(orb, nIneqOrb, iEqOrbitals, qOutput, qOutRed, qInpRed,&
              & qDiffRed, sccErrorQ, sccTol, tConverged, iSccIter, minSccIter, maxSccIter,&
              & iGeoStep, tStopScc, eigvecsReal, reks)
        end if

        if (allocated(dispersion)) then
          call dispersion%updateOnsiteCharges(qNetAtom, orb, referenceN0, species0, tConverged)
          call calcDispersionEnergy(dispersion, energy%atomDisp, energy%Edisp, iAtInCentralRegion)
          call sumEnergies(energy)
        end if

        call getSccInfo(iSccIter, energy%Etotal, Eold, diffElec)
        call printReksSccInfo(iSccIter, energy%Etotal, diffElec, sccErrorQ, reks)

        if (tConverged .or. tStopScc) then

          call printReksSAInfo(reks, energy%Etotal)

          call getStateInteraction(env, denseDesc, neighbourList, nNeighbourSK, iSparseStart,&
              & img2CentCell, coord, iAtInCentralRegion, eigvecsReal, electronicSolver, eigen,&
              & qOutput, q0, tDipole, dipoleMoment, reks)

          call getReksEnProperties(eigvecsReal, coord0, reks)

          if (tWriteDetailedOut) then
            ! In this routine the correct Etotal is evaluated.
            ! If TargetStateL > 0, certain microstate
            ! is optimized. If not, SSR state is optimized.
            call openDetailedOut(fdDetailedOut, userOut, tAppendDetailedOut, iGeoStep, iSccIter)
            call writeReksDetailedOut1(fdDetailedOut, nGeoSteps, iGeoStep, tMD, tDerivs, tCoordOpt,&
                & tLatOpt, iLatGeoStep, iSccIter, energy, diffElec, sccErrorQ, indMovedAtom,&
                & pCoord0Out, q0, qOutput, orb, species, tPrintMulliken, extPressure, cellVol, TS,&
                & tAtomicEnergy, dispersion, tPeriodic, tSccCalc, invLatVec, kPoint,&
                & iAtInCentralRegion, electronicSolver, reks, allocated(thirdOrd), isRangeSep)
          end if
          if (tWriteBandDat) then
            call writeBandOut(bandOut, eigen, filling, kWeight)
          end if

          exit lpSCC_REKS
        end if
      end do lpSCC_REKS

    else ! not REKS_SCC

      ! Standard spin free or unrestricted DFTB

      lpSCC: do iSccIter = 1, maxSccIter

        call resetInternalPotentials(tDualSpinOrbit, xi, orb, species, potential)

        if (tSccCalc) then

          call getChargePerShell(qInput, orb, species, chargePerShell)

        #:if WITH_TRANSPORT
          ! Overrides input charges with uploaded contact charges
          if (tUpload) then
            call overrideContactCharges(qInput, chargeUp, transpar, qBlockIn, blockUp)
          end if
        #:endif

          call addChargePotentials(env, sccCalc, qInput, q0, chargePerShell, orb, species,&
              & neighbourList, img2CentCell, spinW, solvation, thirdOrd, potential,&
              & electrostatics, tPoisson, tUpload, shiftPerLUp, dispersion)

          call addBlockChargePotentials(qBlockIn, qiBlockIn, tDftbU, tImHam, species, orb,&
              & nDftbUFunc, UJ, nUJ, iUJ, niUJ, potential)

          if (allocated(onSiteElements) .and. (iSCCIter > 1 .or. tReadChrg)) then
            call addOnsShift(potential%intBlock, potential%iOrbitalBlock, qBlockIn, qiBlockIn, q0,&
                & onSiteElements, species, orb)
          end if

        end if

        ! All potentials are added up into intBlock
        potential%intBlock = potential%intBlock + potential%extBlock

        if (allocated(qDepExtPot)) then
          call getChargePerShell(qInput, orb, species, dQ, qRef=q0)
          call qDepExtPot%addPotential(sum(dQ(:,:,1), dim=1), dQ(:,:,1), orb, species,&
              & potential%intBlock)
        end if

        if (electronicSolver%iSolver == electronicSolverTypes%pexsi .and. tSccCalc) then
          call electronicSolver%elsi%updatePexsiDeltaVRanges(potential)
        end if

        call getSccHamiltonian(H0, over, nNeighbourSK, neighbourList, species, orb, iSparseStart,&
            & img2CentCell, potential, allocated(reks), ham, iHam)

        if (tWriteRealHS .or. tWriteHS .and. any(electronicSolver%iSolver ==&
            & [electronicSolverTypes%qr, electronicSolverTypes%divideandconquer,&
            & electronicSolverTypes%relativelyrobust, electronicSolverTypes%magma_gvd])) then
          call writeHSAndStop(env, tWriteHS, tWriteRealHS, tRealHS, over, neighbourList,&
              & nNeighbourSK, denseDesc%iAtomStart, iSparseStart, img2CentCell, kPoint, iCellVec,&
              & cellVec, ham, iHam)
        end if

        call convertToUpDownRepr(ham, iHam)

        call getDensity(env, iSccIter, denseDesc, ham, over, neighbourList, nNeighbourSk,&
            & iSparseStart, img2CentCell, iCellVec, cellVec, kPoint, kWeight, orb, tHelical,&
            & coord, species, electronicSolver, tRealHS, tSpinSharedEf, tSpinOrbit, tDualSpinOrbit,&
            & tFillKSep, tFixEf, tMulliken, iDistribFn, tempElec, nEl, parallelKS, Ef, mu, energy,&
            & rangeSep, eigen, filling, rhoPrim, Eband, TS, E0, iHam, xi, orbitalL, HSqrReal,&
            & SSqrReal, eigvecsReal, iRhoPrim, HSqrCplx, SSqrCplx, eigvecsCplx, rhoSqrReal,&
            & deltaRhoInSqr, deltaRhoOutSqr, qOutput, nNeighbourLC, tLargeDenseMatrices)

        !> For rangeseparated calculations deduct atomic charges from deltaRho
        if (isRangeSep) then
          select case(nSpin)
          case(2)
            do iSpin = 1, 2
              call denseSubtractDensityOfAtoms(q0, denseDesc%iAtomStart, deltaRhoOutSqr, iSpin)
            end do
          case(1)
            call denseSubtractDensityOfAtoms(q0, denseDesc%iAtomStart, deltaRhoOutSqr)
          case default
            call error("Range separation not implemented for non-colinear spin")
          end select
        end if

        if (tWriteBandDat) then
          call writeBandOut(bandOut, eigen, filling, kWeight)
        end if

        if (tMulliken) then
          call getMullikenPopulation(rhoPrim, over, orb, neighbourList, nNeighbourSk, img2CentCell,&
              & iSparseStart, qOutput, iRhoPrim=iRhoPrim, qBlock=qBlockOut, qiBlock=qiBlockOut,&
              & qNetAtom=qNetAtom)
        end if

      #:if WITH_TRANSPORT
        ! Override charges with uploaded contact charges
        if (tUpload) then
          call overrideContactCharges(qOutput, chargeUp, transpar, qBlockIn, blockUp)
        end if
      #:endif

        ! For non-dual spin-orbit orbitalL is determined during getDensity() call above
        if (tDualSpinOrbit) then
          call getLDual(orbitalL, qiBlockOut, orb, species)
        end if

        ! Note: if XLBOMD is active, potential created with input charges is needed later,
        ! therefore it should not be overwritten here.
        if (tSccCalc .and. .not. isXlbomd) then
          call resetInternalPotentials(tDualSpinOrbit, xi, orb, species, potential)
          call getChargePerShell(qOutput, orb, species, chargePerShell)

          call addChargePotentials(env, sccCalc, qOutput, q0, chargePerShell, orb, species,&
              & neighbourList, img2CentCell, spinW, solvation, thirdOrd, potential, electrostatics,&
              & tPoissonTwice, tUpload, shiftPerLUp, dispersion)

          call addBlockChargePotentials(qBlockOut, qiBlockOut, tDftbU, tImHam, species, orb,&
              & nDftbUFunc, UJ, nUJ, iUJ, niUJ, potential)

          if (allocated(onSiteElements)) then
            call addOnsShift(potential%intBlock, potential%iOrbitalBlock, qBlockOut, qiBlockOut,&
                & q0, onSiteElements, species, orb)
          end if

          potential%intBlock = potential%intBlock + potential%extBlock
        end if

        if (allocated(qDepExtPot)) then
          call getChargePerShell(qOutput, orb, species, dQ, qRef=q0)
          call qDepExtPot%addPotential(sum(dQ(:,:,1), dim=1), dQ(:,:,1), orb, species,&
              & potential%intBlock)
        end if

        call calcEnergies(sccCalc, qOutput, q0, chargePerShell, species, tExtField, isXlbomd,&
            & tDftbU, tDualSpinOrbit, rhoPrim, H0, orb, neighbourList, nNeighbourSk, img2CentCell,&
            & iSparseStart, cellVol, extPressure, TS, potential, energy, thirdOrd, solvation,&
            & rangeSep, reks, qDepExtPot, qBlockOut, qiBlockOut, nDftbUFunc, UJ, nUJ, iUJ, niUJ,&
            & xi, iAtInCentralRegion, tFixEf, Ef, onSiteElements)

        tStopScc = hasStopFile(fStopScc)

        ! Mix charges Input/Output
        if (tSccCalc) then
          if(.not. isRangeSep) then
            call getNextInputCharges(env, pChrgMixer, qOutput, qOutRed, orb, nIneqOrb, iEqOrbitals,&
                & iGeoStep, iSccIter, minSccIter, maxSccIter, sccTol, tStopScc, tMixBlockCharges,&
                & tReadChrg, qInput, qInpRed, sccErrorQ, tConverged, qBlockOut, iEqBlockDftbU,&
                & qBlockIn, qiBlockOut, iEqBlockDftbULS, species0, nUJ, iUJ, niUJ, qiBlockIn,&
                & iEqBlockOnSite, iEqBlockOnSiteLS)
          else
            call getNextInputDensity(SSqrReal, over, neighbourList, nNeighbourSK,&
                & denseDesc%iAtomStart, iSparseStart, img2CentCell, pChrgMixer, qOutput, orb,&
                & tHelical, species, coord, iGeoStep, iSccIter, minSccIter, maxSccIter, sccTol,&
                & tStopScc, tReadChrg, q0, qInput, sccErrorQ, tConverged, deltaRhoOut, deltaRhoIn,&
                & deltaRhoDiff, qBlockIn, qBlockOut)
          end if

          call getSccInfo(iSccIter, energy%Eelec, Eold, diffElec)
          if (tNegf) then
            call printSccHeader()
          end if
          call printSccInfo(tDftbU, iSccIter, energy%Eelec, diffElec, sccErrorQ)

          if (tNegf) then
            call printBlankLine()
          end if

          tWriteSccRestart = env%tGlobalLead .and. &
              & needsSccRestartWriting(restartFreq, iGeoStep, iSccIter, minSccIter, maxSccIter,&
              & tMd, isGeoOpt, tDerivs, tConverged, tReadChrg, tStopScc)
          if (tWriteSccRestart) then
            call writeCharges(fCharges, tWriteChrgAscii, orb, qInput, qBlockIn, qiBlockIn,&
                & deltaRhoIn)
          end if
        end if

        if (allocated(dispersion)) then
          call dispersion%updateOnsiteCharges(qNetAtom, orb, referenceN0, species0, tConverged)
          call calcDispersionEnergy(dispersion, energy%atomDisp, energy%Edisp, iAtInCentralRegion)
        end if

        call sumEnergies(energy)

        if (tWriteDetailedOut) then
          call openDetailedOut(fdDetailedOut, userOut, tAppendDetailedOut, iGeoStep, iSccIter)
          call writeDetailedOut1(fdDetailedOut, iDistribFn, nGeoSteps, iGeoStep, tMD, tDerivs,&
              & tCoordOpt, tLatOpt, iLatGeoStep, iSccIter, energy, diffElec, sccErrorQ,&
              & indMovedAtom, pCoord0Out, q0, qInput, qOutput, eigen, orb, species, tDFTBU,&
              & tImHam.or.tSpinOrbit, tPrintMulliken, orbitalL, qBlockOut, Ef, Eband, TS, E0,&
              & extPressure, cellVol, tAtomicEnergy, dispersion, tEField, tPeriodic, nSpin, tSpin,&
              & tSpinOrbit, tSccCalc, allocated(onSiteElements), tNegf, invLatVec, kPoint,&
              & iAtInCentralRegion, electronicSolver, allocated(halogenXCorrection), isRangeSep,&
              & allocated(thirdOrd), allocated(solvation), cm5Cont, qNetAtom)
        end if

        if (tConverged .or. tStopScc) then
          exit lpSCC
        end if

      end do lpSCC

    end if REKS_SCC

    if (allocated(dispersion)) then
      ! If we get to this point for a dispersion model, if it is charge dependent it may require
      ! evaluation post-hoc if SCC was not achieved but the input settings are to proceed with
      ! non-converged SCC.
      call dispersion%updateOnsiteCharges(qNetAtom, orb, referenceN0, species0,&
          & tConverged .or. .not.isSccConvRequired)
      call calcDispersionEnergy(dispersion, energy%atomDisp, energy%Edisp, iAtInCentralRegion)
      call sumEnergies(energy)


      if (tWriteDetailedOut) then
        close(fdDetailedOut)
        call openDetailedOut(fdDetailedOut, userOut, tAppendDetailedOut, iGeoStep, iSccIter)
        if (allocated(reks)) then
          call writeReksDetailedOut1(fdDetailedOut, nGeoSteps, iGeoStep, tMD, tDerivs, tCoordOpt,&
              & tLatOpt, iLatGeoStep, iSccIter, energy, diffElec, sccErrorQ, indMovedAtom,&
              & pCoord0Out, q0, qOutput, orb, species, tPrintMulliken, extPressure, cellVol, TS,&
              & tAtomicEnergy, dispersion, tPeriodic, tSccCalc, invLatVec, kPoint,&
              & iAtInCentralRegion, electronicSolver, reks, allocated(thirdOrd), isRangeSep)
        else
          call writeDetailedOut1(fdDetailedOut, iDistribFn, nGeoSteps, iGeoStep, tMD, tDerivs,&
              & tCoordOpt, tLatOpt, iLatGeoStep, iSccIter, energy, diffElec, sccErrorQ,&
              & indMovedAtom, pCoord0Out, q0, qInput, qOutput, eigen, orb, species, tDFTBU,&
              & tImHam.or.tSpinOrbit, tPrintMulliken, orbitalL, qBlockOut, Ef, Eband, TS, E0,&
              & extPressure, cellVol, tAtomicEnergy, dispersion, tEField, tPeriodic, nSpin, tSpin,&
              & tSpinOrbit, tSccCalc, allocated(onSiteElements), tNegf, invLatVec, kPoint,&
              & iAtInCentralRegion, electronicSolver, allocated(halogenXCorrection), isRangeSep,&
              & allocated(thirdOrd), allocated(solvation), cm5Cont, qNetAtom)
        end if
      end if

    end if

    call env%globalTimer%stopTimer(globalTimers%scc)

    if (tPoisson) then
      call poiss_savepotential(env)
    end if

    call env%globalTimer%startTimer(globalTimers%postSCC)

    if (isLinResp) then
      if (.not. isRS_LinResp) then
        call calculateLinRespExcitations(env, linearResponse, parallelKS, sccCalc, qOutput, q0,&
            & over, eigvecsReal, eigen(:,1,:), filling(:,1,:), coord, species, speciesName, orb,&
            & skHamCont, skOverCont, autotestTag, taggedWriter, runId, neighbourList,&
            & nNeighbourSK, denseDesc, iSparseStart, img2CentCell, tWriteAutotest, tCasidaForces,&
            & tLinRespZVect, tPrintExcitedEigvecs, tPrintEigvecsTxt, nonSccDeriv, energy,&
            & energiesCasida, SSqrReal, rhoSqrReal, excitedDerivs, dQAtomEx, occNatural)
      else
        call calculateLinRespExcitations_RS(env, linearResponse, parallelKS, sccCalc, qOutput, q0,&
            & over, eigvecsReal, eigen(:,1,:), filling(:,1,:), coord0, species, speciesName, orb,&
            & skHamCont, skOverCont, autotestTag, taggedWriter, runId, neighbourList, nNeighbourSK,&
            & denseDesc, iSparseStart, img2CentCell, tWriteAutotest, tCasidaForces, tLinRespZVect,&
            & tPrintExcitedEigvecs, tPrintEigvecsTxt, nonSccDeriv, energy, energiesCasida,&
            & SSqrReal, deltaRhoOutSqr, excitedDerivs, dQAtomEx, occNatural, rangeSep)
      end if
    end if

    if (allocated(ppRPA)) then
      call unpackHS(SSqrReal, over, neighbourList%iNeighbour, nNeighbourSK, denseDesc%iAtomStart,&
          & iSparseStart, img2CentCell)
      call blockSymmetrizeHS(SSqrReal, denseDesc%iAtomStart)
      if (withMpi) then
        call error("pp-RPA calc. does not work with MPI yet")
      end if
      call ppRPAenergies(ppRPA, denseDesc, eigvecsReal, eigen(:,1,:), sccCalc, SSqrReal, species0,&
          & nEl(1), neighbourList%iNeighbour, img2CentCell, orb, tWriteAutotest, autotestTag,&
          & taggedWriter)
    end if

    if (isXlbomd) then
      call getXlbomdCharges(xlbomdIntegrator, qOutRed, pChrgMixer, orb, nIneqOrb, iEqOrbitals,&
          & qInput, qInpRed, iEqBlockDftbU, qBlockIn, species0, nUJ, iUJ, niUJ, iEqBlockDftbuLs,&
          & qiBlockIn, iEqBlockOnSite, iEqBlockOnSiteLS)
    end if

    if (tDipole .and. .not.allocated(reks) .and. .not.tRestartNoSC) then
      call getDipoleMoment(qOutput, q0, coord, dipoleMoment, iAtInCentralRegion)
    #:block DEBUG_CODE
      call checkDipoleViaHellmannFeynman(rhoPrim, q0, coord0, over, orb, neighbourList,&
          & nNeighbourSk, species, iSparseStart, img2CentCell)
    #:endblock DEBUG_CODE
    end if

    call env%globalTimer%startTimer(globalTimers%eigvecWriting)

    if (tPrintEigVecs) then
      call writeEigenvectors(env, runId, neighbourList, nNeighbourSk, cellVec, iCellVec, denseDesc,&
          & iSparseStart, img2CentCell, species, speciesName, orb, kPoint, over, parallelKS,&
          & tPrintEigvecsTxt, eigvecsReal, SSqrReal, eigvecsCplx, SSqrCplx)
    end if

    if (tProjEigenvecs) then
      call writeProjectedEigenvectors(env, regionLabels, eigen, neighbourList, nNeighbourSk,&
          & cellVec, iCellVec, denseDesc, iSparseStart, img2CentCell, orb, over, kPoint, kWeight,&
          & iOrbRegion, parallelKS, eigvecsReal, SSqrReal, eigvecsCplx, SSqrCplx)
    end if
    call env%globalTimer%stopTimer(globalTimers%eigvecWriting)

    ! MD geometry files are written only later, once velocities for the current geometry are known
    if (isGeoOpt .and. tWriteRestart) then
      call writeCurrentGeometry(geoOutFile, pCoord0Out, tLatOpt, tMd, tAppendGeo, tFracCoord,&
          & tPeriodic, tHelical, tPrintMulliken, species0, speciesName, latVec, origin, iGeoStep,&
          & iLatGeoStep, nSpin, qOutput, velocities)
    end if

    if (.not.tRestartNoSC) then
      call printEnergies(energy, electronicSolver)
    end if

    if (tForces) then
      call env%globalTimer%startTimer(globalTimers%forceCalc)
      if (allocated(reks)) then
        call getReksGradients(env, denseDesc, sccCalc, rangeSep, dispersion, &
            & neighbourList, nNeighbourSK, nNeighbourRep, iSparseStart, img2CentCell, &
            & orb, nonSccDeriv, skHamCont, skOverCont, pRepCont, coord, coord0, &
            & species, q0, eigvecsReal, chrgForces, over, spinW, derivs, tWriteAutotest, &
            & autotestTag, taggedWriter, reks)
        call getReksGradProperties(env, denseDesc, neighbourList, nNeighbourSK, &
            & iSparseStart, img2CentCell, eigvecsReal, orb, iAtInCentralRegion, &
            & coord, coord0, over, rhoPrim, qOutput, q0, tDipole, dipoleMoment, &
            & chrgForces, reks)
      else
        call env%globalTimer%startTimer(globalTimers%energyDensityMatrix)
        call getEnergyWeightedDensity(env, electronicSolver, denseDesc, forceType, filling, eigen,&
            & kPoint, kWeight, neighbourList, nNeighbourSk, orb, iSparseStart, img2CentCell,&
            & iCellVec, cellVec, tRealHS, ham, over, parallelKS, tHelical, species, coord,&
            & iSccIter, mu, ERhoPrim, eigvecsReal, SSqrReal, eigvecsCplx, SSqrCplx)
        call env%globalTimer%stopTimer(globalTimers%energyDensityMatrix)
        call getGradients(env, sccCalc, tExtField, isXlbomd, nonSccDeriv, EField, rhoPrim,&
            & ERhoPrim, qOutput, q0, skHamCont, skOverCont, pRepCont, neighbourList, nNeighbourSk,&
            & nNeighbourRep, species, img2CentCell, iSparseStart, orb, potential, coord, derivs,&
            & iRhoPrim, thirdOrd, solvation, qDepExtPot, chrgForces, dispersion, rangeSep,&
            & SSqrReal, over, denseDesc, deltaRhoOutSqr, tPoisson, halogenXCorrection, tHelical,&
            & coord0)

        if (tCasidaForces) then
          derivs(:,:) = derivs + excitedDerivs
        end if
      end if

      call env%globalTimer%stopTimer(globalTimers%forceCalc)

      call updateDerivsByPlumed(env, plumedCalc, nAtom, iGeoStep, derivs, energy%EMermin, coord0,&
          & mass, tPeriodic, latVec)

      if (tStress) then
        call env%globalTimer%startTimer(globalTimers%stressCalc)
        if (allocated(reks)) then
          call getReksStress(env, denseDesc, sccCalc, nonSccDeriv, skHamCont, &
              & skOverCont, pRepCont, neighbourList, nNeighbourSk, nNeighbourRep, &
              & species, img2CentCell, iSparseStart, orb, dispersion, coord, q0, &
              & invLatVec, cellVol, totalStress, totalLatDeriv, intPressure, reks)
        else
          call getStress(env, sccCalc, thirdOrd, tExtField, nonSccDeriv, rhoPrim, ERhoPrim,&
              & qOutput, q0, skHamCont, skOverCont, pRepCont, neighbourList, nNeighbourSk,&
              & nNeighbourRep, species, img2CentCell, iSparseStart, orb, potential, coord, latVec,&
              & invLatVec, cellVol, coord0, totalStress, totalLatDeriv, intPressure, iRhoPrim,&
              & solvation, dispersion, halogenXCorrection)
        end if
        call env%globalTimer%stopTimer(globalTimers%stressCalc)
        call printVolume(cellVol)

        ! MD case includes the atomic kinetic energy contribution, so print that later
        if (.not. (tMD .or. tHelical)) then
          call printPressureAndFreeEnergy(extPressure, intPressure, energy%EGibbs)
        end if

      end if

    end if

    if (tWriteDetailedOut) then
      call writeDetailedOut2(fdDetailedOut, tSccCalc, tConverged, isXlbomd, isLinResp, isGeoOpt,&
          & tMD, tPrintForces, tStress, tPeriodic, energy, totalStress, totalLatDeriv, derivs, &
          & chrgForces, indMovedAtom, cellVol, intPressure, geoOutFile, iAtInCentralRegion)
    end if

<<<<<<< HEAD
    if (tSccCalc .and. .not. isXlbomd .and. .not. tConverged .and. .not.tRestartNoSC) then
=======
    if (allocated(dispersion)) then
      if (.not.dispersion%energyAvailable()) then
        call warning("Dispersion contributions are not included in the energy")
      end if
    end if

    if (tSccCalc .and. .not. isXlbomd .and. .not. tConverged) then
>>>>>>> fd797577
      call warning("SCC is NOT converged, maximal SCC iterations exceeded")
      if (isSccConvRequired) then
        call env%shutdown()
      end if
    end if

    if (tSccCalc .and. allocated(esp) .and. (.not. (isGeoOpt .or. tMD) .or. &
        & needsRestartWriting(isGeoOpt, tMd, iGeoStep, nGeoSteps, restartFreq))) then
      call esp%evaluate(env, sccCalc, EField)
      call writeEsp(esp, env, iGeoStep, nGeoSteps)
    end if

  end subroutine processGeometry


  subroutine postprocessDerivs(derivs, conAtom, conVec, tLatOpt, totalLatDerivs,&
      & extLatDerivs, normLatVecs, tLatOptFixAng, tLatOptFixLen, tLatOptIsotropic,&
      & constrLatDerivs)

    !> On input energy derivatives, on exit resulting projected derivatives
    real(dp), intent(inout), allocatable :: derivs(:,:)

    !> Atoms being constrained
    integer, allocatable, intent(in) :: conAtom(:)

    !> Vector to project out forces
    real(dp), allocatable, intent(in) :: conVec(:,:)

    !> Whether lattice optimisation is on
    logical, intent(in) :: tLatOpt

    !> Derivative of total energy with respect to lattice vectors
    real(dp) :: totalLatDerivs(:,:)

    !> derivative of cell volume wrt to lattice vectors, needed for pV term
    real(dp), intent(in) :: extLatDerivs(:,:)

    !> Unit normals parallel to lattice vectors
    real(dp), intent(in) :: normLatVecs(:,:)

    !> Are the angles of the lattice being fixed during optimisation?
    logical, intent(in) :: tLatOptFixAng

    !> Are the magnitude of the lattice vectors fixed
    logical, intent(in) :: tLatOptFixLen(:)

    !> Is the optimisation isotropic
    logical, intent(in) :: tLatOptIsotropic

    !> Lattice vectors returned by the optimizer
    real(dp), intent(out) :: constrLatDerivs(:)

    if (allocated(conAtom)) then
      call constrainForces(conAtom, conVec, derivs)
    end if

    if (tLatOpt) then
      ! Only include the extLatDerivs contribution if not MD, as the barostat would otherwise
      ! take care of this, hence add it here rather than to totalLatDeriv itself
      call constrainLatticeDerivs(totalLatDerivs + extLatDerivs, normLatVecs, tLatOptFixAng,&
          & tLatOptFixLen, tLatOptIsotropic, constrLatDerivs)
    end if

  end subroutine postprocessDerivs


  subroutine getNextGeometry(env, iGeoStep, tWriteRestart, constrLatDerivs, tCoordStep, tGeomEnd,&
      & tStopDriver, iLatGeoStep, tempIon, tExitGeoOpt)
    use dftbp_initprogram

    !> Environment settings
    type(TEnvironment), intent(inout) :: env

    !> Current geometry step
    integer, intent(in) :: iGeoStep

    !> flag to write out geometries (and charge data if scc)
    logical, intent(in) :: tWriteRestart

    !> lattice vectors returned by the optimizer
    real(dp), intent(in) :: constrLatDerivs(:)

    !> do we take an optimization step on the lattice or the internal coordinates if optimizing both
    !> in a periodic geometry
    logical, intent(inout) :: tCoordStep

    !> Do we have the final geometry?
    logical, intent(inout) :: tGeomEnd

    !> If geometry driver should be stopped
    logical, intent(inout) :: tStopDriver

    !> Current lattice step
    integer, intent(inout) :: iLatGeoStep

    !> MD instantaneous thermal energy
    real(dp), intent(out) :: tempIon

    !> Whether geometry optimisation should be stop
    logical, intent(out) :: tExitGeoOpt


    !> Difference between last calculated and new geometry.
    real(dp) :: diffGeo

    !> Has this completed?
    logical :: tCoordEnd

    ! initially assume that coordinates and lattice vectors won't be updated
    tCoordsChanged = .false.
    tLatticeChanged = .false.

    tExitGeoOpt = .false.

    if (tDerivs) then
      call getNextDerivStep(derivDriver, derivs, indMovedAtom, coord0, tGeomEnd)
      if (tGeomEnd) then
        call env%globalTimer%stopTimer(globalTimers%postSCC)
        tExitGeoOpt = .true.
        return
      end if
      tCoordsChanged = .true.
    else if (isGeoOpt) then
      tCoordsChanged = .true.
      if (tCoordStep) then
        call getNextCoordinateOptStep(pGeoCoordOpt, energy, derivs, indMovedAtom, coord0, diffGeo,&
            & tCoordEnd, .not. tCasidaForces)
        if (.not. tLatOpt) then
          tGeomEnd = tCoordEnd
        end if
        if (.not. tGeomEnd .and. tCoordEnd .and. diffGeo < tolSameDist) then
          tCoordStep = .false.
        end if
      else
        call getNextLatticeOptStep(pGeoLatOpt, energy, constrLatDerivs, origLatVec, tLatOptFixAng,&
            & tLatOptFixLen, tLatOptIsotropic, indMovedAtom, latVec, coord0, diffGeo, tGeomEnd)
        iLatGeoStep = iLatGeoStep + 1
        tLatticeChanged = .true.
        if (.not. tGeomEnd .and. tCoordOpt) then
          tCoordStep = .true.
          call reset(pGeoCoordOpt, reshape(coord0(:, indMovedAtom), [nMovedCoord]))
        end if
      end if
      if (tGeomEnd .and. diffGeo < tolSameDist) then
        call env%globalTimer%stopTimer(globalTimers%postSCC)
        tExitGeoOpt = .true.
        return
      end if
    else if (tMD) then
      ! New MD coordinates saved in a temporary variable, as writeCurrentGeometry() below
      ! needs the old ones to write out consistent geometries and velocities.
      newCoords(:,:) = coord0
      call getNextMdStep(pMdIntegrator, pMdFrame, temperatureProfile, derivs, movedMass, mass,&
          & cellVol, invLatVec, species0, indMovedAtom, tStress, tBarostat, energy, newCoords,&
          & latVec, intPressure, totalStress, totalLatDeriv, velocities, tempIon)
      tCoordsChanged = .true.
      tLatticeChanged = tBarostat
      call printMdInfo(tSetFillingTemp, tEField, tPeriodic, tempElec, absEField, tempIon,&
          & intPressure, extPressure, energy)
      if (tWriteRestart) then
        if (tPeriodic) then
          cellVol = abs(determinant33(latVec))
          energy%EGibbs = energy%EMermin + extPressure * cellVol
        end if
        call writeMdOut2(fdMd, tStress, tBarostat, tPeriodic, isLinResp, tEField, tFixEf,&
            & tPrintMulliken, energy, energiesCasida, latVec, cellVol, intPressure, extPressure,&
            & tempIon, absEField, qOutput, q0, dipoleMoment)
        call writeCurrentGeometry(geoOutFile, pCoord0Out, .false., .true., .true., tFracCoord,&
            & tPeriodic, tHelical, tPrintMulliken, species0, speciesName, latVec, origin, iGeoStep,&
            & iLatGeoStep, nSpin, qOutput, velocities)
      end if
      coord0(:,:) = newCoords
      if (tWriteDetailedOut) then
        call writeDetailedOut3(fdDetailedOut, tPrintForces, tSetFillingTemp, tPeriodic, tStress,&
            & totalStress, totalLatDeriv, energy, tempElec, extPressure, intPressure, tempIon)
      end if
    else if (tSocket .and. iGeoStep < nGeoSteps) then
      ! Only receive geometry from socket, if there are still geometry iterations left
    #:if WITH_SOCKETS
      call receiveGeometryFromSocket(env, socket, tPeriodic, coord0, latVec, tCoordsChanged,&
          & tLatticeChanged, tStopDriver)
    #:else
      call error("Internal error: code compiled without socket support")
    #:endif
    end if

  end subroutine getNextGeometry



  !> Initialises some parameters before geometry loop starts.
  subroutine initGeoOptParameters(tCoordOpt, nGeoSteps, tGeomEnd, tCoordStep, tStopDriver, iGeoStep&
      &, iLatGeoStep)

    !> Are atomic coordinates changing
    logical, intent(in) :: tCoordOpt

    !> Number of geometry steps
    integer, intent(in) :: nGeoSteps

    !> Have the geometry changes terminated
    logical, intent(out) :: tGeomEnd

    !> Are the atomic coordinates changing
    logical, intent(out) :: tCoordStep

    !> Should the geometry driver stop
    logical, intent(out) :: tStopDriver

    !> Step of the geometry driver
    integer, intent(out) :: iGeoStep

    !> Number of steps changing the lattice vectors
    integer, intent(out) :: iLatGeoStep

    tGeomEnd = (nGeoSteps == 0)

    tCoordStep = .false.
    if (tCoordOpt) then
      tCoordStep = .true.
    end if
    tStopDriver = .false.

    iGeoStep = 0
    iLatGeoStep = 0

  end subroutine initGeoOptParameters


  !> Does the operations that are necessary after a lattice vector update
  subroutine handleLatticeChange(latVecs, sccCalc, tStress, extPressure, mCutOff, dispersion,&
      & solvation, cm5Cont, recVecs, recVecs2p, cellVol, recCellVol, extLatDerivs, cellVecs,&
      & rCellVecs)

    !> lattice vectors
    real(dp), intent(in) :: latVecs(:,:)

    !> Module variables
    type(TScc), allocatable, intent(inout) :: sccCalc

    !> evaluate stress
    logical, intent(in) :: tStress

    !> External presure
    real(dp), intent(in) :: extPressure

    !> Maximum distance for interactions
    real(dp), intent(inout) :: mCutOff

    !> Dispersion interactions object
    class(TDispersionIface), allocatable, intent(inout) :: dispersion

    !> Solvation model
    class(TSolvation), allocatable, intent(inout) :: solvation

    !> Charge model 5
    type(TChargeModel5), allocatable, intent(inout) :: cm5Cont

    !> Reciprocal lattice vectors
    real(dp), intent(out) :: recVecs(:,:)

    !> Reciprocal lattice vectors in units of 2 pi
    real(dp), intent(out) :: recVecs2p(:,:)

    !> Unit cell volume
    real(dp), intent(out) :: cellVol

    !> reciprocal lattice unit cell volume
    real(dp), intent(out) :: recCellVol

    !> derivative of pV term
    real(dp), intent(out) :: extLatDerivs(:,:)

    !> translation vectors to lattice cells in units of lattice constants
    real(dp), allocatable, intent(out) :: cellVecs(:,:)

    !> Vectors to unit cells in absolute units
    real(dp), allocatable, intent(out) :: rCellVecs(:,:)

    cellVol = abs(determinant33(latVecs))
    recVecs2p(:,:) = latVecs
    call matinv(recVecs2p)
    recVecs2p = transpose(recVecs2p)
    recVecs = 2.0_dp * pi * recVecs2p
    recCellVol = abs(determinant33(recVecs))
    if (tStress) then
      call derivDeterminant33(extLatDerivs, latVecs)
      extLatDerivs(:,:) = extPressure * extLatDerivs
    end if
    if (allocated(sccCalc)) then
      call sccCalc%updateLatVecs(latVecs, recVecs, cellVol)
      mCutOff = max(mCutOff, sccCalc%getCutOff())
    end if
    if (allocated(dispersion)) then
      call dispersion%updateLatVecs(latVecs)
      mCutOff = max(mCutOff, dispersion%getRCutOff())
    end if
    if (allocated(solvation)) then
      call solvation%updateLatVecs(latVecs)
      mCutOff = max(mCutOff, solvation%getRCutOff())
    end if
    if (allocated(cm5Cont)) then
       call cm5Cont%updateLatVecs(latVecs)
       mCutoff = max(mCutOff, cm5Cont%getRCutOff())
    end if
    call getCellTranslations(cellVecs, rCellVecs, latVecs, recVecs2p, mCutOff)

  end subroutine handleLatticeChange


  !> Does the operations that are necessary after atomic coordinates change
  subroutine handleCoordinateChange(env, coord0, latVec, invLatVec, species0, cutOff, orb,&
      & tPeriodic, tHelical, sccCalc, dispersion, solvation, thirdOrd, rangeSep, reks,&
      & img2CentCell, iCellVec, neighbourList, nAllAtom, coord0Fold, coord, species, rCellVec,&
      & nNeighbourSK, nNeighbourRep, nNeighbourLC, ham, over, H0, rhoPrim, iRhoPrim, iHam,&
      & ERhoPrim, iSparseStart, tPoisson, cm5Cont, stat)

    use dftbp_initprogram, only : TCutoffs

    !> Environment settings
    type(TEnvironment), intent(in) :: env

    !> Central cell coordinates
    real(dp), intent(in) :: coord0(:,:)

    !> Lattice vectors if periodic
    real(dp), intent(in) :: latVec(:,:)

    !> Inverse of the lattice vectors
    real(dp), intent(in) :: invLatVec(:,:)

    !> chemical species of central cell atoms
    integer, intent(in) :: species0(:)

    !> Longest cut-off distances that neighbour maps are generated for
    type(TCutoffs), intent(in) :: cutOff

    !> Atomic orbital information
    type(TOrbitals), intent(in) :: orb

    !> Is the geometry periodic
    logical, intent(in) :: tPeriodic

    !> Is the geometry helical
    logical, intent(in) :: tHelical

    !> SCC module internal variables
    type(TScc), allocatable, intent(inout) :: sccCalc

    !> Dispersion interactions
    class(TDispersionIface), allocatable, intent(inout) :: dispersion

    !> Solvation model
    class(TSolvation), allocatable, intent(inout) :: solvation

    !> Third order SCC interactions
    type(TThirdOrder), allocatable, intent(inout) :: thirdOrd

    !> Range separation contributions
    type(TRangeSepFunc), allocatable, intent(inout) :: rangeSep

    !> data type for REKS
    type(TReksCalc), allocatable, intent(inout) :: reks

    !> Image atoms to their equivalent in the central cell
    integer, allocatable, intent(inout) :: img2CentCell(:)

    !> Index for which unit cell an atom is in
    integer, allocatable, intent(inout) :: iCellVec(:)

    !> List of neighbouring atoms
    type(TNeighbourList), intent(inout) :: neighbourList

    !> Total number of atoms including images
    integer, intent(out) :: nAllAtom

    !> Central cell atomic coordinates, folded inside the central cell
    real(dp), intent(out) :: coord0Fold(:,:)

    !> Coordinates of all atoms including images
    real(dp), allocatable, intent(inout) :: coord(:,:)

    !> Species of all atoms including images
    integer, allocatable, intent(inout) :: species(:)

    !> Vectors to units cells in absolute units
    real(dp), allocatable, intent(in) :: rCellVec(:,:)

    !> Number of neighbours of each real atom
    integer, intent(out) :: nNeighbourSK(:)

    !> Number of neighbours of each real atom close enough for repulsive interactions
    integer, intent(out) :: nNeighbourRep(:)

    !> Number of neighbours for each of the atoms for the exchange contributions in the long range
    !> functional
    integer, intent(inout), allocatable :: nNeighbourLC(:)

    !> Sparse hamiltonian storage
    real(dp), allocatable, intent(inout) :: ham(:,:)

    !> sparse overlap storage
    real(dp), allocatable, intent(inout) :: over(:)

    !> Non-SCC hamiltonian storage
    real(dp), allocatable, intent(inout) :: h0(:)

    !> Sparse density matrix storage
    real(dp), allocatable, intent(inout) :: rhoPrim(:,:)

    !> Imaginary part of sparse density matrix storage
    real(dp), allocatable, intent(inout) :: iRhoPrim(:,:)

    !> Imaginary part of sparse hamiltonian storage
    real(dp), allocatable, intent(inout) :: iHam(:,:)

    !> energy weighted density matrix storage
    real(dp), allocatable, intent(inout) :: ERhoPrim(:)

    !> index array for location of atomic blocks in large sparse arrays
    integer, allocatable, intent(inout) :: iSparseStart(:,:)

    !> Transport variables
    logical, intent(in) :: tPoisson

    !> Charge model 5
    type(TChargeModel5), allocatable, intent(inout) :: cm5Cont

    !> Status of operation
    integer, intent(out), optional :: stat

    !> Total size of orbitals in the sparse data structures, where the decay of the overlap sets the
    !> sparsity pattern
    integer :: sparseSize

    coord0Fold(:,:) = coord0
    if (tPeriodic .or. tHelical) then
      call foldCoordToUnitCell(coord0Fold, latVec, invLatVec)
    end if

    if (tHelical) then
      call updateNeighbourListAndSpecies(coord, species, img2CentCell, iCellVec, neighbourList,&
          & nAllAtom, coord0Fold, species0, cutoff%mCutoff, rCellVec, helicalBoundConds=latVec)
    else
      call updateNeighbourListAndSpecies(coord, species, img2CentCell, iCellVec, neighbourList,&
          & nAllAtom, coord0Fold, species0, cutoff%mCutOff, rCellVec)
    end if

    call getNrOfNeighboursForAll(nNeighbourSK, neighbourList, cutoff%skCutOff)

    call getSparseDescriptor(neighbourList%iNeighbour, nNeighbourSK, img2CentCell, orb,&
        & iSparseStart, sparseSize)
    call reallocateSparseArrays(sparseSize, reks, ham, over, H0,&
        & rhoPrim, iHam, iRhoPrim, ERhoPrim)

    ! count neighbours for repulsive interactions between atoms
    call getNrOfNeighboursForAll(nNeighbourRep, neighbourList, cutoff%repCutOff)

    if (allocated(nNeighbourLC)) then
      ! count neighbours for repulsive interactions between atoms
      call getNrOfNeighboursForAll(nNeighbourLC, neighbourList, cutoff%lcCutOff)
    end if

    ! Notify various modules about coordinate changes
    if (tPoisson) then
      !! TODO: poiss_updcoords pass coord0 and not coord0Fold because the
      !! folding can mess up the contact position. Could we have the supercell
      !! centered on the input atomic structure?
      call poiss_updcoords(coord0)
    end if

    if (allocated(sccCalc)) then
      call sccCalc%updateCoords(env, coord, species, neighbourList)
    end if

    if (allocated(dispersion)) then
      call dispersion%updateCoords(env, neighbourList, img2CentCell, coord, species0, stat)
      @:HANDLE_ERROR(stat)
    end if
    if (allocated(solvation)) then
      call solvation%updateCoords(env, neighbourList, img2CentCell, coord, species0)
    end if
    if (allocated(thirdOrd)) then
      call thirdOrd%updateCoords(neighbourList, species)
    end if
    if (allocated(rangeSep)) then
      call rangeSep%updateCoords(coord0)
    end if
    if (allocated(cm5Cont)) then
       call cm5Cont%updateCoords(neighbourList, img2CentCell, coord, species)
    end if


  end subroutine handleCoordinateChange


#:if WITH_TRANSPORT

  !> Initialise transport
  subroutine initNegfStuff(denseDescr, transpar, ginfo, neighbourList, nNeighbourSK, img2CentCell,&
      & orb)

    !> Dense matrix descriptor
    type(TDenseDescr), intent(in) :: denseDescr

    !> Transport settings
    type(TTransPar), intent(in) :: transpar

    !> libNEGF data
    type(TNEGFInfo), intent(in) :: ginfo

    !> Atomic orbital information
    type(TOrbitals), intent(in) :: orb

    !> Image atoms to their equivalent in the central cell
    integer, intent(in) :: img2CentCell(:)

    !> List of neighbouring atoms
    type(TNeighbourList), intent(in) :: neighbourList

    !> Number of neighbours of each real atom
    integer, intent(in) :: nNeighbourSK(:)

    ! known issue about the PLs: We need an automatic partitioning
    call negf_init_csr(denseDescr%iAtomStart, neighbourList%iNeighbour, nNeighbourSK, img2CentCell,&
        & orb)

    call negf_init_str(denseDescr, transpar, ginfo%greendens, neighbourList%iNeighbour,&
        & nNeighbourSK, img2CentCell)

    call negf_init_dephasing(ginfo%tundos)  !? why tundos

  end subroutine initNegfStuff

#:endif


  !> Decides, whether restart file should be written during the run.
  function needsRestartWriting(isGeoOpt, tMd, iGeoStep, nGeoSteps, restartFreq)&
      & result(tWriteRestart)

    !> Are geometries being optimised
    logical, intent(in) :: isGeoOpt

    !> Is this a molecular dynamics run
    logical, intent(in) :: tMd

    !> Current geometry step
    integer, intent(in) :: iGeoStep

    !> Number of geometry steps in total
    integer, intent(in) :: nGeoSteps

    !> Frequency of restart in geometry steps
    integer, intent(in) :: restartFreq

    !> Should a restart file be written?
    logical :: tWriteRestart

    if (restartFreq > 0 .and. (isGeoOpt .or. tMD)) then
      tWriteRestart = (iGeoStep == nGeoSteps .or. (mod(iGeoStep, restartFreq) == 0))
    else
      tWriteRestart = .false.
    end if

  end function needsRestartWriting


  !> Ensures that sparse array have enough storage to hold all necessary elements.
  subroutine reallocateSparseArrays(sparseSize, reks, ham, over,&
      & H0, rhoPrim, iHam, iRhoPrim, ERhoPrim)

    !> Size of the sparse overlap
    integer, intent(in) :: sparseSize

    !> data type for REKS
    type(TReksCalc), allocatable, intent(inout) :: reks

    !> Sparse storage for hamiltonian (sparseSize,nSpin)
    real(dp), allocatable, intent(inout) :: ham(:,:)

    !> Sparse storage for overlap
    real(dp), allocatable, intent(inout) :: over(:)

    !> Sparse storage for non-SCC hamiltonian
    real(dp), allocatable, intent(inout) :: H0(:)

    !> Sparse storage for density matrix
    real(dp), allocatable, intent(inout) :: rhoPrim(:,:)

    !> Sparse storage for imaginary hamiltonian (not reallocated if not initially allocated)
    real(dp), allocatable, intent(inout) :: iHam(:,:)

    !> Sparse storage for imaginary part of density matrix (not reallocated if not initially
    !> allocated)
    real(dp), allocatable, intent(inout) :: iRhoPrim(:,:)

    !> Sparse storage for energy weighted density matrix (not reallocated if not initially
    !> allocated)
    real(dp), allocatable, intent(inout) :: ERhoPrim(:)

    integer :: nSpin

    #:block DEBUG_CODE
      @:ASSERT(size(H0) == size(over))
      if (.not. allocated(reks)) then
        @:ASSERT(size(ham, dim=1) == size(over))
        @:ASSERT(all(shape(rhoPrim) == shape(ham)))
        if (allocated(iRhoPrim)) then
          @:ASSERT(all(shape(iRhoPrim) == shape(rhoPrim)))
          @:ASSERT(all(shape(iHam) == shape(ham)))
        end if
        if (allocated(ERhoPrim)) then
          @:ASSERT(size(ERhoPrim) == size(rhoPrim, dim=1))
        end if
      end if
    #:endblock DEBUG_CODE

    if (allocated(reks)) then
      if (size(over, dim=1) == sparseSize) then
        ! When the size of sparse matrices are different,
        ! phase of MOs can affect gradient of REKS
        return
      end if
    else
      if (size(ham, dim=1) >= sparseSize) then
        ! Sparse matrices are big enough
        return
      end if
    end if

    nSpin = size(rhoPrim, dim=2)
    if (.not. allocated(reks)) then
      deallocate(ham)
    end if
    deallocate(over)
    deallocate(H0)
    deallocate(rhoPrim)
    if (.not. allocated(reks)) then
      allocate(ham(sparseSize, nSpin))
    end if
    allocate(over(sparseSize))
    allocate(H0(sparseSize))
    allocate(rhoPrim(sparseSize, nSpin))
    if (allocated(iRhoPrim)) then
      deallocate(iRhoPrim)
      deallocate(iHam)
      allocate(iRhoPrim(sparseSize, nSpin))
      allocate(iHam(sparseSize, nSpin))
    end if
    if (allocated(ERhoPrim)) then
      deallocate(ERhoPrim)
      allocate(ERhoPrim(sparseSize))
    end if
    if (allocated(reks)) then
      call reks%reallocate(sparseSize)
    end if

  end subroutine reallocateSparseArrays


  !> Initialise basic variables before the scc loop.
  subroutine initSccLoop(tSccCalc, xlbomdIntegrator, minSccIter, maxSccIter, sccTol, tConverged,&
      & tNegf, reks)

    !> Is this an SCC calculation?
    logical, intent(in) :: tSccCalc

    !> Details for extended Lagrange integrator (of used)
    type(TXLBOMD), allocatable, intent(inout) :: xlbomdIntegrator

    !> Minimum number of SCC cycles that can be used
    integer, intent(inout) :: minSccIter

    !> Maximum number of SCC cycles
    integer, intent(inout) :: maxSccIter

    !> Tolerance for SCC convergence
    real(dp), intent(inout) :: sccTol

    !> Has SCC convergence been achieved?
    logical, intent(out) :: tConverged

    !> Is this a transport calculation?
    logical, intent(in) :: tNegf

    !> data type for REKS
    type(TReksCalc), allocatable, intent(inout) :: reks

    if (allocated(xlbomdIntegrator)) then
      call xlbomdIntegrator%getSCCParameters(minSccIter, maxSccIter, sccTol)
    end if

    tConverged = (.not. tSccCalc)

    if (allocated(reks)) then
      if (tSccCalc) then
        call printReksSccHeader(reks)
      end if
    else
      if (tSccCalc .and. .not. tNegf) then
        call printSccHeader()
      end if
    end if

  end subroutine initSccLoop


#:if WITH_TRANSPORT

  !> Replace charges with those from the stored contact values
  subroutine overrideContactCharges(qInput, chargeUp, transpar, qBlockInput, blockUp)
    !> input charges
    real(dp), intent(inout) :: qInput(:,:,:)

    !> uploaded charges
    real(dp), intent(in) :: chargeUp(:,:,:)

    !> Transport parameters
    type(TTransPar), intent(in) :: transpar

    !> block charges, for example from DFTB+U
    real(dp), allocatable, intent(inout) :: qBlockInput(:,:,:,:)

    !> uploaded block charges
    real(dp), allocatable, intent(in) :: blockUp(:,:,:,:)

    integer :: ii, iStart, iEnd

    do ii = 1, transpar%ncont
      iStart = transpar%contacts(ii)%idxrange(1)
      iEnd = transpar%contacts(ii)%idxrange(2)
      qInput(:,iStart:iEnd,:) = chargeUp(:,iStart:iEnd,:)
    end do

  @:ASSERT(allocated(qBlockInput) .eqv. allocated(blockUp))
    if (allocated(qBlockInput)) then
      do ii = 1, transpar%ncont
        iStart = transpar%contacts(ii)%idxrange(1)
        iEnd = transpar%contacts(ii)%idxrange(2)
        qBlockInput(:,:,iStart:iEnd,:) = blockUp(:,:,iStart:iEnd,:)
      end do
    end if

  end subroutine overrideContactCharges

#:endif


  !> Transform the hamiltonian from QM to UD representation
  !> Hack due to not using Pauli-type structure for diagonalisation
  !> For collinear spin, qm2ud will produce the right potential:
  !> (Vq, uB*Bz*\sigma_z) -> (Vq + uB*Bz*\sigma_z, Vq - uB*Bz*\sigma_z)
  !> For non-collinear spin-orbit, all blocks are multiplied by 1/2:
  !> (Vq/2, uL* Lx*\sigma_x/2, uL* Ly*\sigma_y/2, uL* Lz*\sigma_z/2)
  subroutine convertToUpDownRepr(Ham, iHam)
    real(dp), intent(inout) :: Ham(:,:)
    real(dp), intent(inout), allocatable :: iHam(:,:)

    integer :: nSpinBlocks

    nSpinBlocks = size(ham, dim=2)

    if (nSpinBlocks > 1) then
      ham = 2.0_dp * ham
      if (allocated(iHam)) then
        iHam = 2.0_dp * iHam
      end if
    end if

    if (nSpinBlocks /= 4) then
      call qm2ud(ham)
      if (allocated(iHam)) then
        call qm2ud(iHam)
      end if
    end if

  end subroutine convertToUpDownRepr


  !> Returns the sparse density matrix.
  !>
  !> All operations (e.g. non-dual spin orbit coupling), which need access to full (unpacked)
  !> Hamiltonian or the full (unpacked) density matrix, must also invoked from within this routine,
  !> as those unpacked quantities do not exist elsewhere.
  !>
  subroutine getDensity(env, iScc, denseDesc, ham, over, neighbourList, nNeighbourSK, iSparseStart,&
      & img2CentCell, iCellVec, cellVec, kPoint, kWeight, orb, tHelical, coord, species,&
      & electronicSolver, tRealHS, tSpinSharedEf, tSpinOrbit, tDualSpinOrbit, tFillKSep, tFixEf,&
      & tMulliken, iDistribFn, tempElec, nEl, parallelKS, Ef, mu, energy, rangeSep, eigen, filling,&
      & rhoPrim, Eband, TS, E0, iHam, xi, orbitalL, HSqrReal, SSqrReal, eigvecsReal, iRhoPrim,&
      & HSqrCplx, SSqrCplx, eigvecsCplx, rhoSqrReal, deltaRhoInSqr, deltaRhoOutSqr, qOutput,&
      & nNeighbourLC, tLargeDenseMatrices)

    !> Environment settings
    type(TEnvironment), intent(inout) :: env

    !> SCC iteration counter (needed by GF)
    integer, intent(in) :: iSCC

    !> Dense matrix descriptor
    type(TDenseDescr), intent(in) :: denseDesc

    !> hamiltonian in sparse storage
    real(dp), intent(in) :: ham(:,:)

    !> sparse overlap matrix
    real(dp), intent(in) :: over(:)

    !> list of neighbours for each atom
    type(TNeighbourList), intent(in) :: neighbourList

    !> Number of neighbours for each of the atoms
    integer, intent(in) :: nNeighbourSK(:)

    !> Index array for the start of atomic blocks in sparse arrays
    integer, intent(in) :: iSparseStart(:,:)

    !> map from image atoms to the original unique atom
    integer, intent(in) :: img2CentCell(:)

    !> Index for which unit cell atoms are associated with
    integer, intent(in) :: iCellVec(:)

    !> Vectors (in units of the lattice constants) to cells of the lattice
    real(dp), intent(in) :: cellVec(:,:)

    !> k-points
    real(dp), intent(in) :: kPoint(:,:)

    !> Weights for k-points
    real(dp), intent(in) :: kWeight(:)

    !> Atomic orbital information
    type(TOrbitals), intent(in) :: orb

    !> Is the geometry helical
    logical, intent(in) :: tHelical

    !> Coordinates of all atoms including images
    real(dp), allocatable, intent(inout) :: coord(:,:)

    !> species of all atoms in the system
    integer, intent(in) :: species(:)

    !> Electronic solver information
    type(TElectronicSolver), intent(inout) :: electronicSolver

    !> Is the hamiltonian real (no k-points/molecule/gamma point)?
    logical, intent(in) :: tRealHS

    !> Is the Fermi level common accross spin channels?
    logical, intent(in) :: tSpinSharedEf

    !> Are spin orbit interactions present
    logical, intent(in) :: tSpinOrbit

    !> Are block population spin orbit interactions present
    logical, intent(in) :: tDualSpinOrbit

    !> Fill k-points separately if true (no charge transfer accross the BZ)
    logical, intent(in) :: tFillKSep

    !> Whether fixed Fermi level(s) should be used. (No charge conservation!)
    logical, intent(in) :: tFixEf

    !> Should Mulliken populations be generated/output
    logical, intent(in) :: tMulliken

    !> occupation function for electronic states
    integer, intent(in) :: iDistribFn

    !> Electronic temperature
    real(dp), intent(in) :: tempElec

    !> Number of electrons
    real(dp), intent(in) :: nEl(:)

    !> K-points and spins to process
    type(TParallelKS), intent(in) :: parallelKS

    !> Fermi level(s)
    real(dp), intent(inout) :: Ef(:)

    !> Electrochemical potentials (contact, spin)
    real(dp), allocatable, intent(in) :: mu(:,:)

    !> Energy contributions and total
    type(TEnergies), intent(inout) :: energy

    !> Data for rangeseparated calculation
    type(TRangeSepFunc), allocatable, intent(inout) :: rangeSep

    !> eigenvalues (level, kpoint, spin)
    real(dp), intent(out) :: eigen(:,:,:)

    !> occupations (level, kpoint, spin)
    real(dp), intent(out) :: filling(:,:,:)

    !> sparse density matrix
    real(dp), intent(out) :: rhoPrim(:,:)

    !> band structure energy
    real(dp), intent(out) :: Eband(:)

    !> electronic entropy times temperature
    real(dp), intent(out) :: TS(:)

    !> extrapolated 0 temperature band energy
    real(dp), intent(out) :: E0(:)

    !> imaginary part of hamiltonian
    real(dp), intent(in), allocatable :: iHam(:,:)

    !> spin orbit constants
    real(dp), intent(in), allocatable :: xi(:,:)

    !> orbital moments of atomic shells
    real(dp), intent(inout), allocatable :: orbitalL(:,:,:)

    !> imaginary part of density matrix
    real(dp), intent(inout), allocatable :: iRhoPrim(:,:)

    !> dense real hamiltonian storage
    real(dp), intent(inout), allocatable :: HSqrReal(:,:)

    !> dense real overlap storage
    real(dp), intent(inout), allocatable :: SSqrReal(:,:)

    !> real eigenvectors on exit
    real(dp), intent(inout), allocatable :: eigvecsReal(:,:,:)

    !> dense complex (k-points) hamiltonian storage
    complex(dp), intent(inout), allocatable :: HSqrCplx(:,:)

    !> dense complex (k-points) overlap storage
    complex(dp), intent(inout), allocatable :: SSqrCplx(:,:)

    !> complex eigenvectors on exit
    complex(dp), intent(inout), allocatable :: eigvecsCplx(:,:,:)

    !> Dense density matrix
    real(dp), intent(inout), allocatable :: rhoSqrReal(:,:,:)

    !> Change in density matrix during last SCC iteration
    real(dp), pointer, intent(inout) :: deltaRhoInSqr(:,:,:)

    !> Change in density matrix after SCC step
    real(dp), pointer, intent(inout) :: deltaRhoOutSqr(:,:,:)

    !> Output electrons
    real(dp), intent(inout) :: qOutput(:,:,:)

    !> Number of neighbours for each of the atoms for the exchange contributions in the long range
    !> functional
    integer, intent(in), allocatable :: nNeighbourLC(:)

    !> Are dense matrices for H, S, etc. being used
    logical, intent(in) :: tLargeDenseMatrices

    integer :: nSpin
    logical :: tImHam

    nSpin = size(ham, dim=2)
    tImHam = allocated(iRhoPrim)

    select case (electronicSolver%iSolver)

    case (electronicSolverTypes%GF)

      call env%globalTimer%startTimer(globalTimers%densityMatrix)
    #:if WITH_TRANSPORT
      call calcdensity_green(iSCC, env, parallelKS%localKS, ham, over, neighbourlist%iNeighbour,&
          & nNeighbourSK, denseDesc%iAtomStart, iSparseStart, img2CentCell, iCellVec, cellVec, orb,&
          & kPoint, kWeight, mu, rhoPrim, Eband, Ef, E0, TS)
    #:else
      call error("Internal error: getDensity : GF-solver although code compiled without transport")
    #:endif
      call ud2qm(rhoPrim)
      call env%globalTimer%stopTimer(globalTimers%densityMatrix)

    case (electronicSolverTypes%onlyTransport)

      call error("OnlyTransport solver cannot calculate the density matrix")

    case(electronicSolverTypes%qr, electronicSolverTypes%divideandconquer,&
        & electronicSolverTypes%relativelyrobust, electronicSolverTypes%elpa,&
        & electronicSolverTypes%magma_gvd)

      call getDensityFromDenseDiag(env, denseDesc, ham, over, neighbourList, nNeighbourSK,&
          & iSparseStart, img2CentCell, iCellVec, cellVec, kPoint, kWeight, orb,&
          & denseDesc%iAtomStart, tHelical, coord, species, electronicSolver, tRealHS,&
          & tSpinSharedEf, tSpinOrbit, tDualSpinOrbit, tFillKSep, tFixEf, tMulliken, iDistribFn,&
          & tempElec, nEl, parallelKS, Ef, energy, rangeSep, eigen, filling, rhoPrim, Eband, TS,&
          & E0, iHam, xi, orbitalL, HSqrReal, SSqrReal, eigvecsReal, iRhoPrim, HSqrCplx, SSqrCplx,&
          & eigvecsCplx, rhoSqrReal, deltaRhoInSqr, deltaRhoOutSqr, qOutput, nNeighbourLC)

    case(electronicSolverTypes%omm, electronicSolverTypes%pexsi, electronicSolverTypes%ntpoly,&
        &electronicSolverTypes%elpadm)

      call env%globalTimer%startTimer(globalTimers%densityMatrix)

      call electronicSolver%elsi%getDensity(env, denseDesc, ham, over, neighbourList, nNeighbourSK,&
          & iSparseStart, img2CentCell, iCellVec, cellVec, kPoint, kWeight, tHelical, orb, species,&
          & coord, tRealHS, tSpinSharedEf, tSpinOrbit, tDualSpinOrbit, tMulliken, parallelKS, Ef,&
          & energy, rhoPrim, Eband, TS, iHam, xi, orbitalL, HSqrReal, SSqrReal, iRhoPrim, HSqrCplx,&
          & SSqrCplx)
      call env%globalTimer%stopTimer(globalTimers%densityMatrix)

    end select

  end subroutine getDensity


  !> Returns the density matrix using dense diagonalisation.
  subroutine getDensityFromDenseDiag(env, denseDesc, ham, over, neighbourList, nNeighbourSK,&
      & iSparseStart, img2CentCell, iCellVec, cellVec, kPoint, kWeight, orb, iAtomStart, tHelical,&
      & coord, species, electronicSolver, tRealHS, tSpinSharedEf, tSpinOrbit, tDualSpinOrbit,&
      & tFillKSep, tFixEf, tMulliken, iDistribFn, tempElec, nEl, parallelKS, Ef, energy, rangeSep,&
      & eigen, filling, rhoPrim, Eband, TS, E0, iHam, xi, orbitalL, HSqrReal, SSqrReal,&
      & eigvecsReal, iRhoPrim, HSqrCplx, SSqrCplx, eigvecsCplx, rhoSqrReal, deltaRhoInSqr,&
      & deltaRhoOutSqr, qOutput, nNeighbourLC)

    !> Environment settings
    type(TEnvironment), intent(inout) :: env

    !> Dense matrix descriptor
    type(TDenseDescr), intent(in) :: denseDesc

    !> hamiltonian in sparse storage
    real(dp), intent(in) :: ham(:,:)

    !> sparse overlap matrix
    real(dp), intent(in) :: over(:)

    !> list of neighbours for each atom
    type(TNeighbourList), intent(in) :: neighbourList

    !> Number of neighbours for each of the atoms
    integer, intent(in) :: nNeighbourSK(:)

    !> Index array for the start of atomic blocks in sparse arrays
    integer, intent(in) :: iSparseStart(:,:)

    !> map from image atoms to the original unique atom
    integer, intent(in) :: img2CentCell(:)

    !> Index for which unit cell atoms are associated with
    integer, intent(in) :: iCellVec(:)

    !> Vectors (in units of the lattice constants) to cells of the lattice
    real(dp), intent(in) :: cellVec(:,:)

    !> k-points
    real(dp), intent(in) :: kPoint(:,:)

    !> Weights for k-points
    real(dp), intent(in) :: kWeight(:)

    !> Atomic orbital information
    type(TOrbitals), intent(in) :: orb

    !> Start of atomic blocks in dense arrays
    integer, allocatable, intent(in) :: iAtomStart(:)

    !> Is the geometry helical
    logical, intent(in) :: tHelical

    !> Coordinates of all atoms including images
    real(dp), allocatable, intent(inout) :: coord(:,:)

    !> species of all atoms in the system
    integer, intent(in) :: species(:)

    !> Electronic solver information
    type(TElectronicSolver), intent(inout) :: electronicSolver

    !> Is the hamiltonian real (no k-points/molecule/gamma point)?
    logical, intent(in) :: tRealHS

    !> Is the Fermi level common accross spin channels?
    logical, intent(in) :: tSpinSharedEf

    !> Are spin orbit interactions present
    logical, intent(in) :: tSpinOrbit

    !> Are block population spin orbit interactions present
    logical, intent(in) :: tDualSpinOrbit

    !> Fill k-points separately if true (no charge transfer accross the BZ)
    logical, intent(in) :: tFillKSep

    !> Whether fixed Fermi level(s) should be used. (No charge conservation!)
    logical, intent(in) :: tFixEf

    !> Should Mulliken populations be generated/output
    logical, intent(in) :: tMulliken

    !> occupation function for electronic states
    integer, intent(in) :: iDistribFn

    !> Electronic temperature
    real(dp), intent(in) :: tempElec

    !> Number of electrons
    real(dp), intent(in) :: nEl(:)

    !> K-points and spins to process
    type(TParallelKS), intent(in) :: parallelKS

    !> Fermi level(s)
    real(dp), intent(inout) :: Ef(:)

    !> Energy contributions and total
    type(TEnergies), intent(inout) :: energy

    !> Data for rangeseparated calculation
    type(TRangeSepFunc), allocatable, intent(inout) :: rangeSep

    !> eigenvalues (level, kpoint, spin)
    real(dp), intent(out) :: eigen(:,:,:)

    !> occupations (level, kpoint, spin)
    real(dp), intent(out) :: filling(:,:,:)

    !> sparse density matrix
    real(dp), intent(out) :: rhoPrim(:,:)

    !> band structure energy
    real(dp), intent(out) :: Eband(:)

    !> electronic entropy times temperature
    real(dp), intent(out) :: TS(:)

    !> extrapolated 0 temperature band energy
    real(dp), intent(out) :: E0(:)

    !> imaginary part of hamiltonian
    real(dp), intent(in), allocatable :: iHam(:,:)

    !> spin orbit constants
    real(dp), intent(in), allocatable :: xi(:,:)

    !> orbital moments of atomic shells
    real(dp), intent(inout), allocatable :: orbitalL(:,:,:)

    !> imaginary part of density matrix
    real(dp), intent(inout), allocatable :: iRhoPrim(:,:)

    !> dense real hamiltonian storage
    real(dp), intent(inout), allocatable :: HSqrReal(:,:)

    !> dense real overlap storage
    real(dp), intent(inout), allocatable :: SSqrReal(:,:)

    !> real eigenvectors on exit
    real(dp), intent(inout), allocatable :: eigvecsReal(:,:,:)

    !> dense complex (k-points) hamiltonian storage
    complex(dp), intent(inout), allocatable :: HSqrCplx(:,:)

    !> dense complex (k-points) overlap storage
    complex(dp), intent(inout), allocatable :: SSqrCplx(:,:)

    !> complex eigenvectors on exit
    complex(dp), intent(inout), allocatable :: eigvecsCplx(:,:,:)

    !> Dense density matrix
    real(dp), intent(inout), allocatable :: rhoSqrReal(:,:,:)

    !> Change in density matrix during last rangesep SCC cycle
    real(dp), pointer, intent(in) :: deltaRhoInSqr(:,:,:)

    !> Change in density matrix during this SCC step for rangesep
    real(dp), pointer, intent(inout) :: deltaRhoOutSqr(:,:,:)

    !> Output electrons
    real(dp), intent(inout) :: qOutput(:,:,:)

    !> Number of neighbours for each of the atoms for the exchange contributions in the long range
    !> functional
    integer, intent(in), allocatable :: nNeighbourLC(:)

    integer :: nSpin

    nSpin = size(ham, dim=2)
    call env%globalTimer%startTimer(globalTimers%diagonalization)
    if (nSpin /= 4) then
      if (tRealHS) then
        call buildAndDiagDenseRealHam(env, denseDesc, ham, over, species, neighbourList,&
            & nNeighbourSK, iSparseStart, img2CentCell, orb, iAtomStart, tHelical, coord,&
            & electronicSolver, parallelKS, rangeSep, deltaRhoInSqr, qOutput, nNeighbourLC,&
            & HSqrReal, SSqrReal, eigVecsReal, eigen(:,1,:))
      else
        call buildAndDiagDenseCplxHam(env, denseDesc, ham, over, kPoint, neighbourList,&
            & nNeighbourSK, iSparseStart, img2CentCell, iCellVec, cellVec, electronicSolver,&
            & parallelKS, tHelical, orb, species, coord, HSqrCplx, SSqrCplx, eigVecsCplx, eigen)
      end if
    else
      call buildAndDiagDensePauliHam(env, denseDesc, ham, over, kPoint, neighbourList,&
          & nNeighbourSK, iSparseStart, img2CentCell, iCellVec, cellVec, orb, electronicSolver,&
          & parallelKS, eigen(:,:,1), HSqrCplx, SSqrCplx, eigVecsCplx, iHam, xi, species)
    end if
    call env%globalTimer%stopTimer(globalTimers%diagonalization)

    call getFillingsAndBandEnergies(eigen, nEl, nSpin, tempElec, kWeight, tSpinSharedEf,&
        & tFillKSep, tFixEf, iDistribFn, Ef, filling, Eband, TS, E0)

    call env%globalTimer%startTimer(globalTimers%densityMatrix)
    if (nSpin /= 4) then
      if (tRealHS) then
        call getDensityFromRealEigvecs(env, denseDesc, filling(:,1,:), neighbourList, nNeighbourSK,&
            & iSparseStart, img2CentCell, orb, species, denseDesc%iAtomStart, coord, tHelical,&
            & eigVecsReal, parallelKS, rhoPrim, SSqrReal, rhoSqrReal, deltaRhoOutSqr)
      else
        call getDensityFromCplxEigvecs(env, denseDesc, filling, kPoint, kWeight, neighbourList,&
            & nNeighbourSK, iSparseStart, img2CentCell, iCellVec, cellVec, orb,&
            & parallelKS, tHelical, species, coord, eigvecsCplx, rhoPrim, SSqrCplx)
      end if
      call ud2qm(rhoPrim)
    else
      ! Pauli structure of eigenvectors
      filling(:,:,1) = 2.0_dp * filling(:,:,1)
      call getDensityFromPauliEigvecs(env, denseDesc, tRealHS, tSpinOrbit, tDualSpinOrbit,&
          & tMulliken, kPoint, kWeight, filling(:,:,1), neighbourList, nNeighbourSK, orb,&
          & iSparseStart, img2CentCell, iCellVec, cellVec, species, parallelKS, eigVecsCplx,&
          & SSqrCplx, energy, rhoPrim, xi, orbitalL, iRhoPrim)
      filling(:,:,1) = 0.5_dp * filling(:,:,1)
    end if
    call env%globalTimer%stopTimer(globalTimers%densityMatrix)

  end subroutine getDensityFromDenseDiag


  !> Builds and diagonalises dense Hamiltonians.
  subroutine buildAndDiagDenseRealHam(env, denseDesc, ham, over, species, neighbourList,&
      & nNeighbourSK, iSparseStart, img2CentCell, orb, iAtomStart, tHelical, coord,&
      & electronicSolver, parallelKS, rangeSep, deltaRhoInSqr, qOutput, nNeighbourLC, HSqrReal,&
      & SSqrReal, eigvecsReal, eigen)

    !> Environment settings
    type(TEnvironment), intent(inout) :: env

    !> Dense matrix descriptor
    type(TDenseDescr), intent(in) :: denseDesc

    !> hamiltonian in sparse storage
    real(dp), intent(in) :: ham(:,:)

    !> sparse overlap matrix
    real(dp), intent(in) :: over(:)

    !> list of neighbours for each atom
    type(TNeighbourList), intent(in) :: neighbourList

    !> Number of neighbours for each of the atoms
    integer, intent(in) :: nNeighbourSK(:)

    !> Index array for the start of atomic blocks in sparse arrays
    integer, intent(in) :: iSparseStart(:,:)

    !> map from image atoms to the original unique atom
    integer, intent(in) :: img2CentCell(:)

    !> Atomic orbital information
    type(TOrbitals), intent(in) :: orb

    !> species of all atoms in the system
    integer, intent(in) :: species(:)

    !> Start of atomic blocks in dense arrays
    integer, allocatable, intent(in) :: iAtomStart(:)

    !> Is the geometry helical
    logical, intent(in) :: tHelical

    !> Coordinates of all atoms including images
    real(dp), allocatable, intent(inout) :: coord(:,:)

    !> Electronic solver information
    type(TElectronicSolver), intent(inout) :: electronicSolver

    !> K-points and spins to be handled
    type(TParallelKS), intent(in) :: parallelKS

    !>Data for rangeseparated calcualtion
    type(TRangeSepFunc), allocatable, intent(inout) :: rangeSep

    !> Change in density matrix during last rangesep SCC cycle
    real(dp), pointer, intent(in) :: deltaRhoInSqr(:,:,:)

    !> Output electrons
    real(dp), intent(inout) :: qOutput(:,:,:)

    !> Number of neighbours for each of the atoms for the exchange contributions in the long range
    !> functional
    integer, intent(in), allocatable :: nNeighbourLC(:)

    !> dense hamiltonian matrix
    real(dp), intent(out) :: HSqrReal(:,:)

    !> dense overlap matrix
    real(dp), intent(out) :: SSqrReal(:,:)

    !> Eigenvectors on eixt
    real(dp), intent(out) :: eigvecsReal(:,:,:)

    !> eigenvalues
    real(dp), intent(out) :: eigen(:,:)

    integer :: iKS, iSpin

    eigen(:,:) = 0.0_dp
    do iKS = 1, parallelKS%nLocalKS
      iSpin = parallelKS%localKS(2, iKS)
    #:if WITH_SCALAPACK
      call env%globalTimer%startTimer(globalTimers%sparseToDense)
      if (tHelical) then
        call unpackHSHelicalRealBlacs(env%blacs, ham(:,iSpin), neighbourList%iNeighbour,&
            & nNeighbourSK, iSparseStart, img2CentCell, orb, species, coord, denseDesc, HSqrReal)
        if (.not. electronicSolver%hasCholesky(1)) then
          call unpackHSHelicalRealBlacs(env%blacs, over, neighbourList%iNeighbour,&
              & nNeighbourSK, iSparseStart, img2CentCell, orb, species, coord, denseDesc, SSqrReal)
        end if
      else
        call unpackHSRealBlacs(env%blacs, ham(:,iSpin), neighbourList%iNeighbour, nNeighbourSK,&
            & iSparseStart, img2CentCell, denseDesc, HSqrReal)
        if (.not. electronicSolver%hasCholesky(1)) then
          call unpackHSRealBlacs(env%blacs, over, neighbourList%iNeighbour, nNeighbourSK,&
              & iSparseStart, img2CentCell, denseDesc, SSqrReal)
        end if
      end if
      call env%globalTimer%stopTimer(globalTimers%sparseToDense)
      call diagDenseMtxBlacs(electronicSolver, 1, 'V', denseDesc%blacsOrbSqr, HSqrReal, SSqrReal,&
          & eigen(:,iSpin), eigvecsReal(:,:,iKS))
    #:else
      call env%globalTimer%startTimer(globalTimers%sparseToDense)
      if (tHelical) then
        call unpackHelicalHS(HSqrReal, ham(:,iSpin), neighbourList%iNeighbour, nNeighbourSK,&
            & denseDesc%iAtomStart, iSparseStart, img2CentCell, orb, species, coord)
        call unpackHelicalHS(SSqrReal, over, neighbourList%iNeighbour, nNeighbourSK,&
            & denseDesc%iAtomStart, iSparseStart, img2CentCell, orb, species, coord)
      else
        call unpackHS(HSqrReal, ham(:,iSpin), neighbourList%iNeighbour, nNeighbourSK,&
            & denseDesc%iAtomStart, iSparseStart, img2CentCell)
        call unpackHS(SSqrReal, over, neighbourList%iNeighbour, nNeighbourSK, denseDesc%iAtomStart,&
            & iSparseStart, img2CentCell)
      end if
      call env%globalTimer%stopTimer(globalTimers%sparseToDense)

      ! Add rangeseparated contribution
      ! Assumes deltaRhoInSqr only used by rangeseparation
      ! Should this be used elsewhere, need to pass isRangeSep
      if (allocated(rangeSep)) then
        call denseMulliken(deltaRhoInSqr, SSqrReal, denseDesc%iAtomStart, qOutput)
        call rangeSep%addLRHamiltonian(env, deltaRhoInSqr(:,:,iSpin), over,&
            & neighbourList%iNeighbour,  nNeighbourLC, denseDesc%iAtomStart, iSparseStart,&
            & orb, HSqrReal, SSqrReal)
      end if

      call diagDenseMtx(electronicSolver, 'V', HSqrReal, SSqrReal, eigen(:,iSpin))
      eigvecsReal(:,:,iKS) = HSqrReal
    #:endif
    end do

  #:if WITH_SCALAPACK
    ! Distribute all eigenvalues to all nodes via global summation
    call mpifx_allreduceip(env%mpi%interGroupComm, eigen, MPI_SUM)
  #:endif

  end subroutine buildAndDiagDenseRealHam


  !> Builds and diagonalises dense k-point dependent Hamiltonians.
  subroutine buildAndDiagDenseCplxHam(env, denseDesc, ham, over, kPoint, neighbourList,&
      & nNeighbourSK, iSparseStart, img2CentCell, iCellVec, cellVec, electronicSolver, parallelKS,&
      & tHelical, orb, species, coord, HSqrCplx, SSqrCplx, eigvecsCplx, eigen)

    !> Environment settings
    type(TEnvironment), intent(inout) :: env

    !> Dense matrix descriptor
    type(TDenseDescr), intent(in) :: denseDesc

    !> hamiltonian in sparse storage
    real(dp), intent(in) :: ham(:,:)

    !> sparse overlap matrix
    real(dp), intent(in) :: over(:)

    !> k-points
    real(dp), intent(in) :: kPoint(:,:)

    !> list of neighbours for each atom
    type(TNeighbourList), intent(in) :: neighbourList

    !> Number of neighbours for each of the atoms
    integer, intent(in) :: nNeighbourSK(:)

    !> Index array for the start of atomic blocks in sparse arrays
    integer, intent(in) :: iSparseStart(:,:)

    !> map from image atoms to the original unique atom
    integer, intent(in) :: img2CentCell(:)

    !> Index for which unit cell atoms are associated with
    integer, intent(in) :: iCellVec(:)

    !> Vectors (in units of the lattice constants) to cells of the lattice
    real(dp), intent(in) :: cellVec(:,:)

    !> Electronic solver information
    type(TElectronicSolver), intent(inout) :: electronicSolver

    !> K-points and spins to be handled
    type(TParallelKS), intent(in) :: parallelKS

    !> Is the geometry helical
    logical, intent(in) :: tHelical

    !> Atomic orbital information
    type(TOrbitals), intent(in) :: orb

    !> species of all atoms in the system
    integer, intent(in) :: species(:)

    !> atomic coordinates
    real(dp), intent(in) :: coord(:,:)

    !> dense hamiltonian matrix
    complex(dp), intent(out) :: HSqrCplx(:,:)

    !> dense overlap matrix
    complex(dp), intent(out) :: SSqrCplx(:,:)

    !> Complex eigenvectors
    complex(dp), intent(out) :: eigvecsCplx(:,:,:)

    !> eigenvalues
    real(dp), intent(out) :: eigen(:,:,:)

    integer :: iKS, iK, iSpin

    eigen(:,:,:) = 0.0_dp
    do iKS = 1, parallelKS%nLocalKS
      iK = parallelKS%localKS(1, iKS)
      iSpin = parallelKS%localKS(2, iKS)
    #:if WITH_SCALAPACK
      call env%globalTimer%startTimer(globalTimers%sparseToDense)
      if (tHelical) then
        call unpackHSHelicalCplxBlacs(env%blacs, ham(:,iSpin), kPoint(:,iK),&
            & neighbourList%iNeighbour, nNeighbourSK, iCellVec, cellVec, iSparseStart,&
            & img2CentCell, orb, species, coord, denseDesc, HSqrCplx)
        if (.not. electronicSolver%hasCholesky(iKS)) then
          call unpackHSHelicalCplxBlacs(env%blacs, over, kPoint(:,iK), neighbourList%iNeighbour,&
              & nNeighbourSK, iCellVec, cellVec, iSparseStart, img2CentCell, orb, species, coord,&
              & denseDesc, SSqrCplx)
        end if
      else
        call unpackHSCplxBlacs(env%blacs, ham(:,iSpin), kPoint(:,iK), neighbourList%iNeighbour,&
            & nNeighbourSK, iCellVec, cellVec, iSparseStart, img2CentCell, denseDesc, HSqrCplx)
        if (.not. electronicSolver%hasCholesky(iKS)) then
          call unpackHSCplxBlacs(env%blacs, over, kPoint(:,iK), neighbourList%iNeighbour,&
              & nNeighbourSK, iCellVec, cellVec, iSparseStart, img2CentCell, denseDesc, SSqrCplx)
        end if
      end if
      call env%globalTimer%stopTimer(globalTimers%sparseToDense)
      call diagDenseMtxBlacs(electronicSolver, iKS, 'V', denseDesc%blacsOrbSqr, HSqrCplx, SSqrCplx,&
          & eigen(:,iK,iSpin), eigvecsCplx(:,:,iKS))
    #:else
      call env%globalTimer%startTimer(globalTimers%sparseToDense)
      if (tHelical) then
        call unpackHelicalHS(HSqrCplx, ham(:,iSpin), kPoint(:,iK), neighbourList%iNeighbour,&
            & nNeighbourSK, iCellVec, cellVec, denseDesc%iAtomStart, iSparseStart, img2CentCell,&
            & orb, species, coord)
        call unpackHelicalHS(SSqrCplx, over, kPoint(:,iK), neighbourList%iNeighbour, nNeighbourSK,&
            & iCellVec, cellVec, denseDesc%iAtomStart, iSparseStart, img2CentCell, orb, species,&
            & coord)
      else
        call unpackHS(HSqrCplx, ham(:,iSpin), kPoint(:,iK), neighbourList%iNeighbour, nNeighbourSK,&
            & iCellVec, cellVec, denseDesc%iAtomStart, iSparseStart, img2CentCell)
        call unpackHS(SSqrCplx, over, kPoint(:,iK), neighbourList%iNeighbour, nNeighbourSK,&
            & iCellVec, cellVec, denseDesc%iAtomStart, iSparseStart, img2CentCell)
      end if
      call env%globalTimer%stopTimer(globalTimers%sparseToDense)
      call diagDenseMtx(electronicSolver, 'V', HSqrCplx, SSqrCplx, eigen(:,iK,iSpin))
      eigvecsCplx(:,:,iKS) = HSqrCplx
    #:endif
    end do

  #:if WITH_SCALAPACK
    call mpifx_allreduceip(env%mpi%interGroupComm, eigen, MPI_SUM)
  #:endif

  end subroutine buildAndDiagDenseCplxHam


  !> Builds and diagonalizes Pauli two-component Hamiltonians.
  subroutine buildAndDiagDensePauliHam(env, denseDesc, ham, over, kPoint, neighbourList,&
      & nNeighbourSK, iSparseStart, img2CentCell, iCellVec, cellVec, orb, electronicSolver,&
      & parallelKS, eigen, HSqrCplx, SSqrCplx, eigvecsCplx, iHam, xi, species)

    !> Environment settings
    type(TEnvironment), intent(inout) :: env

    !> Dense matrix descriptor
    type(TDenseDescr), intent(in) :: denseDesc

    !> hamiltonian in sparse storage
    real(dp), intent(in) :: ham(:,:)

    !> sparse overlap matrix
    real(dp), intent(in) :: over(:)

    !> k-points
    real(dp), intent(in) :: kPoint(:,:)

    !> list of neighbours for each atom
    type(TNeighbourList), intent(in) :: neighbourList

    !> Number of neighbours for each of the atoms
    integer, intent(in) :: nNeighbourSK(:)

    !> Index array for the start of atomic blocks in sparse arrays
    integer, intent(in) :: iSparseStart(:,:)

    !> map from image atoms to the original unique atom
    integer, intent(in) :: img2CentCell(:)

    !> Index for which unit cell atoms are associated with
    integer, intent(in) :: iCellVec(:)

    !> Vectors (in units of the lattice constants) to cells of the lattice
    real(dp), intent(in) :: cellVec(:,:)

    !> atomic orbital information
    type(TOrbitals), intent(in) :: orb

    !> Electronic solver information
    type(TElectronicSolver), intent(inout) :: electronicSolver

    !> K-points and spins to be handled
    type(TParallelKS), intent(in) :: parallelKS

    !> eigenvalues (orbital, kpoint)
    real(dp), intent(out) :: eigen(:,:)

    !> dense hamiltonian matrix
    complex(dp), intent(out) :: HSqrCplx(:,:)

    !> dense overlap matrix
    complex(dp), intent(out) :: SSqrCplx(:,:)

    !> eigenvectors
    complex(dp), intent(out) :: eigvecsCplx(:,:,:)

    !> imaginary part of the hamiltonian
    real(dp), intent(in), allocatable :: iHam(:,:)

    !> spin orbit constants
    real(dp), intent(in), allocatable :: xi(:,:)

    !> species of atoms
    integer, intent(in), optional :: species(:)

    integer :: iKS, iK

    eigen(:,:) = 0.0_dp
    do iKS = 1, parallelKS%nLocalKS
      iK = parallelKS%localKS(1, iKS)
      call env%globalTimer%startTimer(globalTimers%sparseToDense)
    #:if WITH_SCALAPACK
      if (allocated(iHam)) then
        call unpackHPauliBlacs(env%blacs, ham, kPoint(:,iK), neighbourList%iNeighbour,&
            & nNeighbourSK, iCellVec, cellVec, iSparseStart, img2CentCell, orb%mOrb, denseDesc,&
            & HSqrCplx, iorig=iHam)
      else
        call unpackHPauliBlacs(env%blacs, ham, kPoint(:,iK), neighbourList%iNeighbour,&
            & nNeighbourSK, iCellVec, cellVec, iSparseStart, img2CentCell, orb%mOrb, denseDesc,&
            & HSqrCplx)
      end if
      if (.not. electronicSolver%hasCholesky(iKS)) then
        call unpackSPauliBlacs(env%blacs, over, kPoint(:,iK), neighbourList%iNeighbour,&
            & nNeighbourSK, iCellVec, cellVec, iSparseStart, img2CentCell, orb%mOrb, denseDesc,&
            & SSqrCplx)
      end if
    #:else
      if (allocated(iHam)) then
        call unpackHPauli(ham, kPoint(:,iK), neighbourList%iNeighbour, nNeighbourSK, iSparseStart,&
            & denseDesc%iAtomStart, img2CentCell, iCellVec, cellVec, HSqrCplx, iHam=iHam)
      else
        call unpackHPauli(ham, kPoint(:,iK), neighbourList%iNeighbour, nNeighbourSK, iSparseStart,&
            & denseDesc%iAtomStart, img2CentCell, iCellVec, cellVec, HSqrCplx)
      end if
      call unpackSPauli(over, kPoint(:,iK), neighbourList%iNeighbour, nNeighbourSK,&
          & denseDesc%iAtomStart, iSparseStart, img2CentCell, iCellVec, cellVec, SSqrCplx)
    #:endif
      if (allocated(xi) .and. .not. allocated(iHam)) then
        call addOnsiteSpinOrbitHam(env, xi, species, orb, denseDesc, HSqrCplx)
      end if
      call env%globalTimer%stopTimer(globalTimers%sparseToDense)
    #:if WITH_SCALAPACK
      call diagDenseMtxBlacs(electronicSolver, iKS, 'V', denseDesc%blacsOrbSqr, HSqrCplx, SSqrCplx,&
          & eigen(:,iK), eigvecsCplx(:,:,iKS))
    #:else
      call diagDenseMtx(electronicSolver, 'V', HSqrCplx, SSqrCplx, eigen(:,iK))
      eigvecsCplx(:,:,iKS) = HSqrCplx
    #:endif
    end do

  #:if WITH_SCALAPACK
    call mpifx_allreduceip(env%mpi%interGroupComm, eigen, MPI_SUM)
  #:endif

  end subroutine buildAndDiagDensePauliHam


  !> Creates sparse density matrix from real eigenvectors.
  subroutine getDensityFromRealEigvecs(env, denseDesc, filling, neighbourList, nNeighbourSK,&
      & iSparseStart, img2CentCell, orb, species, iAtomStart, coord, tHelical, eigvecs, parallelKS,&
      & rhoPrim, work, rhoSqrReal, deltaRhoOutSqr)

    !> Environment settings
    type(TEnvironment), intent(inout) :: env

    !> Dense matrix descriptor
    type(TDenseDescr), intent(in) :: denseDesc

    !> Filling
    real(dp), intent(in) :: filling(:,:)

    !> list of neighbours for each atom
    type(TNeighbourList), intent(in) :: neighbourList

    !> Number of neighbours for each of the atoms
    integer, intent(in) :: nNeighbourSK(:)

    !> Index array for the start of atomic blocks in sparse arrays
    integer, intent(in) :: iSparseStart(:,:)

    !> map from image atoms to the original unique atom
    integer, intent(in) :: img2CentCell(:)

    !> Atomic orbital information
    type(TOrbitals), intent(in) :: orb

    !> species of atoms
    integer, intent(in), optional :: species(:)

    !> Start of atomic blocks in dense arrays
    integer, allocatable, intent(in) :: iAtomStart(:)

    !> K-points and spins to process
    type(TParallelKS), intent(in) :: parallelKS

    !> all coordinates
    real(dp), intent(in) :: coord(:,:)

    !> Is the geometry helical
    logical, intent(in) :: tHelical

    !> eigenvectors
    real(dp), intent(inout) :: eigvecs(:,:,:)

    !> sparse density matrix
    real(dp), intent(out) :: rhoPrim(:,:)

    !> work space array
    real(dp), intent(out) :: work(:,:)

    !> Dense density matrix if needed
    real(dp), intent(inout), allocatable  :: rhoSqrReal(:,:,:)

    !> Change in density matrix during this SCC step for rangesep
    real(dp), pointer, intent(inout) :: deltaRhoOutSqr(:,:,:)

    integer :: iKS, iSpin

    rhoPrim(:,:) = 0.0_dp
    do iKS = 1, parallelKS%nLocalKS
      iSpin = parallelKS%localKS(2, iKS)

    #:if WITH_SCALAPACK
      call makeDensityMtxRealBlacs(env%blacs%orbitalGrid, denseDesc%blacsOrbSqr, filling(:,iSpin),&
          & eigvecs(:,:,iKS), work)
      call env%globalTimer%startTimer(globalTimers%denseToSparse)
      if (tHelical) then
        call packRhoHelicalRealBlacs(env%blacs, denseDesc, work, neighbourList%iNeighbour,&
            & nNeighbourSK, iSparseStart, img2CentCell, orb, species, coord, rhoPrim(:,iSpin))
      else
        call packRhoRealBlacs(env%blacs, denseDesc, work, neighbourList%iNeighbour, nNeighbourSK,&
            & orb%mOrb, iSparseStart, img2CentCell, rhoPrim(:,iSpin))
      end if
      call env%globalTimer%stopTimer(globalTimers%denseToSparse)
    #:else
      !> Either pack density matrix or delta density matrix
      if(.not. associated(deltaRhoOutSqr)) then
        if (tDensON2) then
          call makeDensityMatrix(work, eigvecs(:,:,iKS), filling(:,iSpin),&
              & neighbourlist%iNeighbour, nNeighbourSK, orb, denseDesc%iAtomStart, img2CentCell)
        else
          call makeDensityMatrix(work, eigvecs(:,:,iKS), filling(:,iSpin))
        end if
        call env%globalTimer%startTimer(globalTimers%denseToSparse)
        if (tHelical) then
          call packHelicalHS(rhoPrim(:,iSpin), work, neighbourlist%iNeighbour, nNeighbourSK,&
              & denseDesc%iAtomStart, iSparseStart, img2CentCell, orb, species, coord)
        else
          call packHS(rhoPrim(:,iSpin), work, neighbourlist%iNeighbour, nNeighbourSK, orb%mOrb,&
              & denseDesc%iAtomStart, iSparseStart, img2CentCell)
        end if
        call env%globalTimer%stopTimer(globalTimers%denseToSparse)
      else
        ! Rangeseparated case: pack delta density matrix
        call makeDensityMatrix(deltaRhoOutSqr(:,:,iSpin),&
            & eigvecs(:,:,iKS), filling(:,iSpin))
        call env%globalTimer%startTimer(globalTimers%denseToSparse)
        if (tHelical) then
          call packHelicalHS(rhoPrim(:,iSpin), deltaRhoOutSqr(:,:,iSpin), neighbourlist%iNeighbour,&
              & nNeighbourSK, denseDesc%iAtomStart, iSparseStart, img2CentCell, orb, species, coord)
        else
          call packHS(rhoPrim(:,iSpin), deltaRhoOutSqr(:,:,iSpin), neighbourlist%iNeighbour,&
              & nNeighbourSK, orb%mOrb, denseDesc%iAtomStart, iSparseStart, img2CentCell)
        end if
        call env%globalTimer%stopTimer(globalTimers%denseToSparse)
      end if
    #:endif

      if (allocated(rhoSqrReal)) then
        rhoSqrReal(:,:,iSpin) = work
      end if
    end do

  #:if WITH_SCALAPACK
    ! Add up and distribute density matrix contribution from each group
    call mpifx_allreduceip(env%mpi%globalComm, rhoPrim, MPI_SUM)
  #:endif

  end subroutine getDensityFromRealEigvecs


  !> Creates sparse density matrix from complex eigenvectors.
  subroutine getDensityFromCplxEigvecs(env, denseDesc, filling, kPoint, kWeight, neighbourList,&
      & nNeighbourSK, iSparseStart, img2CentCell, iCellVec, cellVec, orb, parallelKS, tHelical,&
      & species, coord, eigvecs, rhoPrim, work)

    !> Environment settings
    type(TEnvironment), intent(inout) :: env

    !> Dense matrix descriptor
    type(TDenseDescr), intent(in) :: denseDesc

    !> Occupations of single particle states in the ground state
    real(dp), intent(in) :: filling(:,:,:)

    !> k-points
    real(dp), intent(in) :: kPoint(:,:)

    !> Weights for k-points
    real(dp), intent(in) :: kWeight(:)

    !> list of neighbours for each atom
    type(TNeighbourList), intent(in) :: neighbourList

    !> Number of neighbours for each of the atoms
    integer, intent(in) :: nNeighbourSK(:)

    !> Index array for the start of atomic blocks in sparse arrays
    integer, intent(in) :: iSparseStart(:,:)

    !> map from image atoms to the original unique atom
    integer, intent(in) :: img2CentCell(:)

    !> Index for which unit cell atoms are associated with
    integer, intent(in) :: iCellVec(:)

    !> Vectors (in units of the lattice constants) to cells of the lattice
    real(dp), intent(in) :: cellVec(:,:)

    !> Atomic orbital information
    type(TOrbitals), intent(in) :: orb

    !> K-points and spins to process
    type(TParallelKS), intent(in) :: parallelKS

    !> Is the geometry helical
    logical, intent(in) :: tHelical

    !> species for atoms
    integer, intent(in) :: species(:)

    !> all coordinates
    real(dp), intent(in) :: coord(:,:)

    !> eigenvectors of the system
    complex(dp), intent(inout) :: eigvecs(:,:,:)

    !> density matrix in sparse storage
    real(dp), intent(out) :: rhoPrim(:,:)

    !> workspace array
    complex(dp), intent(out) :: work(:,:)

    integer :: iKS, iK, iSpin

    rhoPrim(:,:) = 0.0_dp

    do iKS = 1, parallelKS%nLocalKS
      iK = parallelKS%localKS(1, iKS)
      iSpin = parallelKS%localKS(2, iKS)
    #:if WITH_SCALAPACK
      call makeDensityMtxCplxBlacs(env%blacs%orbitalGrid, denseDesc%blacsOrbSqr, filling(:,iK&
          &,iSpin), eigvecs(:,:,iKS), work)
      call env%globalTimer%startTimer(globalTimers%denseToSparse)
      if (tHelical) then
        call packRhoHelicalCplxBlacs(env%blacs, denseDesc, work, kPoint(:,iK), kWeight(iK),&
            & neighbourList%iNeighbour, nNeighbourSK, iCellVec, cellVec, iSparseStart,&
            & img2CentCell, orb, species, coord, rhoPrim(:,iSpin))
      else
        call packRhoCplxBlacs(env%blacs, denseDesc, work, kPoint(:,iK), kWeight(iK),&
            & neighbourList%iNeighbour, nNeighbourSK, orb%mOrb, iCellVec, cellVec, iSparseStart,&
            & img2CentCell, rhoPrim(:,iSpin))
      end if
      call env%globalTimer%stopTimer(globalTimers%denseToSparse)
    #:else
      if (tDensON2) then
        call makeDensityMatrix(work, eigvecs(:,:,iKS), filling(:,iK,iSpin),&
            & neighbourlist%iNeighbour, nNeighbourSK, orb, denseDesc%iAtomStart, img2CentCell)
      else
        call makeDensityMatrix(work, eigvecs(:,:,iKS), filling(:,iK,iSpin))
      end if
      call env%globalTimer%startTimer(globalTimers%denseToSparse)
      if (tHelical) then
        call packHelicalHS(rhoPrim(:,iSpin), work, kPoint(:,iK), kWeight(iK),&
            & neighbourList%iNeighbour, nNeighbourSK, orb%mOrb, iCellVec, cellVec,&
            & denseDesc%iAtomStart, iSparseStart, img2CentCell, orb, species, coord)
      else
        call packHS(rhoPrim(:,iSpin), work, kPoint(:,iK), kWeight(iK), neighbourList%iNeighbour,&
            & nNeighbourSK, orb%mOrb, iCellVec, cellVec, denseDesc%iAtomStart, iSparseStart,&
            & img2CentCell)
      end if
      call env%globalTimer%stopTimer(globalTimers%denseToSparse)
    #:endif
    end do

  #:if WITH_SCALAPACK
    ! Add up and distribute density matrix contribution from each group
    call mpifx_allreduceip(env%mpi%globalComm, rhoPrim, MPI_SUM)
  #:endif

  end subroutine getDensityFromCplxEigvecs


  !> Creates sparse density matrix from two component complex eigenvectors.
  subroutine getDensityFromPauliEigvecs(env, denseDesc, tRealHS, tSpinOrbit, tDualSpinOrbit,&
      & tMulliken, kPoint, kWeight, filling, neighbourList, nNeighbourSK, orb, iSparseStart,&
      & img2CentCell, iCellVec, cellVec, species, parallelKS, eigvecs, work, energy, rhoPrim, xi,&
      & orbitalL, iRhoPrim)

    !> Environment settings
    type(TEnvironment), intent(inout) :: env

    !> Dense matrix descriptor
    type(TDenseDescr), intent(in) :: denseDesc

    !> Is the hamiltonian real (no k-points/molecule/gamma point)?
    logical, intent(in) :: tRealHS

    !> Are spin orbit interactions present
    logical, intent(in) :: tSpinOrbit

    !> Are block population spin orbit interactions present
    logical, intent(in) :: tDualSpinOrbit

    !> Should Mulliken populations be generated/output
    logical, intent(in) :: tMulliken

    !> k-points
    real(dp), intent(in) :: kPoint(:,:)

    !> Weights for k-points
    real(dp), intent(in) :: kWeight(:)

    !> occupations of molecular orbitals/Bloch states
    real(dp), intent(in) :: filling(:,:)

    !> list of neighbours for each atom
    type(TNeighbourList), intent(in) :: neighbourList

    !> Number of neighbours for each of the atoms
    integer, intent(in) :: nNeighbourSK(:)

    !> Atomic orbital information
    type(TOrbitals), intent(in) :: orb

    !> Index array for the start of atomic blocks in sparse arrays
    integer, intent(in) :: iSparseStart(:,:)

    !> map from image atoms to the original unique atom
    integer, intent(in) :: img2CentCell(:)

    !> Index for which unit cell atoms are associated with
    integer, intent(in) :: iCellVec(:)

    !> Vectors (in units of the lattice constants) to cells of the lattice
    real(dp), intent(in) :: cellVec(:,:)

    !> species of all atoms in the system
    integer, intent(in) :: species(:)

    !> K-points and spins to process
    type(TParallelKS), intent(in) :: parallelKS

    !> eigenvectors
    complex(dp), intent(inout) :: eigvecs(:,:,:)

    !> work space array
    complex(dp), intent(inout) :: work(:,:)

    !> Energy contributions and total
    type(TEnergies), intent(inout) :: energy

    !> sparse stored density matrix
    real(dp), intent(out) :: rhoPrim(:,:)

    !> spin orbit constants
    real(dp), intent(in), allocatable :: xi(:,:)

    !> Angular momentum of atomic shells
    real(dp), intent(inout), allocatable :: orbitalL(:,:,:)

    !> imaginary part of density matrix  if required
    real(dp), intent(inout), allocatable :: iRhoPrim(:,:)


    real(dp), allocatable :: rVecTemp(:), orbitalLPart(:,:,:)
    integer :: nAtom
    integer :: iKS, iK
    logical :: tImHam

    nAtom = size(orb%nOrbAtom)
    tImHam = allocated(iRhoPrim)

    rhoPrim(:,:) = 0.0_dp
    if (allocated(iRhoPrim)) then
      iRhoPrim(:,:) = 0.0_dp
    end if
    work(:,:) = 0.0_dp

    if (tSpinOrbit .and. .not. tDualSpinOrbit) then
      energy%atomLS(:) = 0.0_dp
      allocate(rVecTemp(nAtom))
    end if

    if (tMulliken .and. tSpinOrbit .and. .not. tDualSpinOrbit) then
      allocate(orbitalLPart(3, orb%mShell, nAtom))
      orbitalL(:,:,:) = 0.0_dp
    end if

    do iKS = 1, parallelKS%nLocalKS
      iK = parallelKS%localKS(1, iKS)

    #:if WITH_SCALAPACK
      call makeDensityMtxCplxBlacs(env%blacs%orbitalGrid, denseDesc%blacsOrbSqr, filling(:,iK),&
          & eigvecs(:,:,iKS), work)
    #:else
      call makeDensityMatrix(work, eigvecs(:,:,iKS), filling(:,iK))
    #:endif
      if (tSpinOrbit .and. .not. tDualSpinOrbit) then
        call getOnsiteSpinOrbitEnergy(env, rVecTemp, work, denseDesc, xi, orb, species)
        energy%atomLS = energy%atomLS + kWeight(iK) * rVecTemp
        if (tMulliken) then
          orbitalLPart(:,:,:) = 0.0_dp
          call getLOnsite(env, orbitalLPart, work, denseDesc, orb, species)
          orbitalL(:,:,:) = orbitalL + kWeight(iK) * orbitalLPart
        end if
      end if

      call env%globalTimer%startTimer(globalTimers%denseToSparse)
    #:if WITH_SCALAPACK
      if (tImHam) then
        call packRhoPauliBlacs(env%blacs, denseDesc, work, kPoint(:,iK), kWeight(iK),&
            & neighbourList%iNeighbour, nNeighbourSK, orb%mOrb, iCellVec, cellVec, iSparseStart,&
            & img2CentCell, rhoPrim, iRhoPrim)
      else
        call packRhoPauliBlacs(env%blacs, denseDesc, work, kPoint(:,iK), kWeight(iK),&
            & neighbourList%iNeighbour, nNeighbourSK, orb%mOrb, iCellVec, cellVec, iSparseStart,&
            & img2CentCell, rhoPrim)
      end if
    #:else
      if (tRealHS) then
        call packHSPauli(rhoPrim, work, neighbourlist%iNeighbour, nNeighbourSK, orb%mOrb,&
            & denseDesc%iAtomStart, iSparseStart, img2CentCell)
        if (tImHam) then
          call packHSPauliImag(iRhoPrim, work, neighbourlist%iNeighbour, nNeighbourSK, orb%mOrb,&
              & denseDesc%iAtomStart, iSparseStart, img2CentCell)
        end if
      else
        call packHS(rhoPrim, work, kPoint(:,iK), kWeight(iK), neighbourList%iNeighbour,&
            & nNeighbourSK, orb%mOrb, iCellVec, cellVec, denseDesc%iAtomStart, iSparseStart,&
            & img2CentCell)
        if (tImHam) then
          call iPackHS(iRhoPrim, work, kPoint(:,iK), kWeight(iK), neighbourlist%iNeighbour,&
              & nNeighbourSK, orb%mOrb, iCellVec, cellVec, denseDesc%iAtomStart, iSparseStart,&
              & img2CentCell)
        end if
      end if
    #:endif
      call env%globalTimer%stopTimer(globalTimers%denseToSparse)
    end do

  #:if WITH_SCALAPACK
    call env%globalTimer%startTimer(globalTimers%denseToSparse)
    ! Add up and distribute contributions from each group
    call mpifx_allreduceip(env%mpi%globalComm, rhoPrim, MPI_SUM)
    if (allocated(iRhoPrim)) then
      call mpifx_allreduceip(env%mpi%globalComm, iRhoPrim, MPI_SUM)
    end if
    call mpifx_allreduceip(env%mpi%globalComm, energy%atomLS, MPI_SUM)
    if (tMulliken .and. tSpinOrbit .and. .not. tDualSpinOrbit) then
      call mpifx_allreduceip(env%mpi%globalComm, orbitalL, MPI_SUM)
    end if
    call env%globalTimer%stopTimer(globalTimers%denseToSparse)
  #:endif
    if (tSpinOrbit .and. .not. tDualSpinOrbit) then
      energy%ELS = sum(energy%atomLS)
    end if

  end subroutine getDensityFromPauliEigvecs


  !> Calculates electron fillings and resulting band energy terms.
  subroutine getFillingsAndBandEnergies(eigvals, nElectrons, nSpinBlocks, tempElec, kWeights,&
      & tSpinSharedEf, tFillKSep, tFixEf, iDistribFn, Ef, fillings, Eband, TS, E0)

    !> Eigenvalue of each level, kpoint and spin channel
    real(dp), intent(in) :: eigvals(:,:,:)

    !> Nr. of electrons for each spin channel
    real(dp), intent(in) :: nElectrons(:)

    !> Nr. of spin blocks in the Hamiltonian (1 - spin avg, 2 - colinear, 4 - non-colinear)
    integer, intent(in) :: nSpinBlocks

    !> Electronic temperature
    real(dp), intent(in) :: tempElec

    !> Weight of the k-points.
    real(dp), intent(in) :: kWeights(:)

    !> Whether for colinear spin a common Fermi level for both spin channels should be used
    logical, intent(in) :: tSpinSharedEf

    !> Whether each K-point should be filled separately (individual Fermi-level for each k-point)
    logical, intent(in) :: tFillKSep

    !> Whether fixed Fermi level(s) should be used. (No charge conservation!)
    logical, intent(in) :: tFixEf

    !> Selector for the distribution function
    integer, intent(in) :: iDistribFn

    !> Fixed Fermi levels on entry, if tFixEf is .true., otherwise the Fermi levels found for the
    !> given number of electrons on exit
    real(dp), intent(inout) :: Ef(:)

    !> Fillings (orbital, kpoint, spin)
    real(dp), intent(out) :: fillings(:,:,:)

    !> Band energies
    real(dp), intent(out) :: Eband(:)

    !> Band entropies
    real(dp), intent(out) :: TS(:)

    !> Band energies extrapolated to zero Kelvin
    real(dp), intent(out) :: E0(:)

    real(dp) :: EbandTmp(1), TSTmp(1), E0Tmp(1)
    real(dp) :: EfTmp
    real(dp) :: nElecFill(2)
    integer :: nSpinHams, nKPoints
    integer :: iS, iK

    nKPoints = size(fillings, dim=2)
    nSpinHams = size(fillings, dim=3)

    if (nSpinBlocks == 1) then
      ! Filling functions assume one electron per level, but for spin unpolarised we have two
      nElecFill(1) = nElectrons(1) / 2.0_dp
    else
      nElecFill(1:nSpinHams) = nElectrons(1:nSpinHams)
    end if

    if (tFixEf) then
      ! Fixed value of the Fermi level for each spin channel
      do iS = 1, nSpinHams
        call electronFill(Eband(iS:iS), fillings(:,:,iS:iS), TS(iS:iS), E0(iS:iS), Ef(iS),&
            & eigvals(:,:,iS:iS), tempElec, iDistribFn, kWeights)
      end do
    else if (nSpinHams == 2 .and. tSpinSharedEf) then
      ! Common Fermi level across two colinear spin channels
      call Efilling(Eband, Ef(1), TS, E0, fillings, eigvals, sum(nElecFill), tempElec, kWeights,&
          & iDistribFn)
      Ef(2) = Ef(1)
    else if (tFillKSep) then
      ! Every spin channel and every k-point filled up individually.
      Eband(:) = 0.0_dp
      Ef(:) = 0.0_dp
      TS(:) = 0.0_dp
      E0(:) = 0.0_dp
      do iS = 1, nSpinHams
        do iK = 1, nKPoints
          call Efilling(EbandTmp, EfTmp, TSTmp, E0Tmp, fillings(:, iK:iK, iS:iS),&
              & eigvals(:, iK:iK, iS:iS), nElecFill(iS), tempElec, [1.0_dp], iDistribFn)
          Eband(iS) = Eband(iS) + EbandTmp(1) * kWeights(iK)
          Ef(iS) = Ef(iS) + EfTmp * kWeights(iK)
          TS(iS) = TS(iS) + TSTmp(1) * kWeights(iK)
          E0(iS) = E0(iS) + E0Tmp(1) * kWeights(iK)
        end do
      end do
    else
      ! Every spin channel (but not the k-points) filled up individually
      do iS = 1, nSpinHams
        call Efilling(Eband(iS:iS), Ef(iS), TS(iS:iS), E0(iS:iS), fillings(:,:,iS:iS),&
            & eigvals(:,:,iS:iS), nElecFill(iS), tempElec, kWeights, iDistribFn)
      end do
    end if

    if (nSpinBlocks == 1) then
      ! Prefactor 2 for spin unpolarised calculations
      Eband(:) = 2.0_dp * Eband
      E0(:) = 2.0_dp * E0
      TS(:) = 2.0_dp * TS
      fillings(:,:,:) = 2.0_dp * fillings
    end if

  end subroutine getFillingsAndBandEnergies


  !> Calculate Mulliken population from sparse density matrix.
  subroutine getMullikenPopulation(rhoPrim, over, orb, neighbourList, nNeighbourSK, img2CentCell,&
      & iSparseStart, qOrb, iRhoPrim, qBlock, qiBlock, qNetAtom)

    !> sparse density matrix
    real(dp), intent(in) :: rhoPrim(:,:)

    !> sparse overlap matrix
    real(dp), intent(in) :: over(:)

    !> Atomic orbital information
    type(TOrbitals), intent(in) :: orb

    !> Atomic neighbours
    type(TNeighbourList), intent(in) :: neighbourList

    !> Number of neighbours for each atom within overlap distance
    integer, intent(in) :: nNeighbourSK(:)

    !> image to actual atom indexing
    integer, intent(in) :: img2CentCell(:)

    !> sparse matrix indexing array
    integer, intent(in) :: iSparseStart(:,:)

    !> orbital charges
    real(dp), intent(out) :: qOrb(:,:,:)

    !> imaginary part of density matrix
    real(dp), intent(in), allocatable :: iRhoPrim(:,:)

    !> Dual atomic charges
    real(dp), intent(inout), allocatable :: qBlock(:,:,:,:)

    !> Imaginary part of dual atomic charges
    real(dp), intent(inout), allocatable :: qiBlock(:,:,:,:)

    !> Onsite Mulliken charges per atom
    real(dp), intent(inout), optional :: qNetAtom(:)

    integer :: iSpin

    qOrb(:,:,:) = 0.0_dp
    do iSpin = 1, size(rhoPrim, dim=2)
      call mulliken(qOrb(:,:,iSpin), over, rhoPrim(:,iSpin), orb, neighbourList%iNeighbour,&
          & nNeighbourSK, img2CentCell, iSparseStart)
    end do

    if (allocated(qBlock)) then
      qBlock(:,:,:,:) = 0.0_dp
      do iSpin = 1, size(rhoPrim, dim=2)
        call mulliken(qBlock(:,:,:,iSpin), over, rhoPrim(:,iSpin), orb, neighbourList%iNeighbour,&
            & nNeighbourSK, img2CentCell, iSparseStart)
      end do
    end if

    if (allocated(qiBlock)) then
      qiBlock(:,:,:,:) = 0.0_dp
      do iSpin = 1, size(iRhoPrim, dim=2)
        call skewMulliken(qiBlock(:,:,:,iSpin), over, iRhoPrim(:,iSpin), orb,&
            & neighbourList%iNeighbour, nNeighbourSK, img2CentCell, iSparseStart)
      end do
    end if

    if (present(qNetAtom)) then
      call getOnsitePopulation(rhoPrim(:,1), orb, iSparseStart, qNetAtom)
    end if

  end subroutine getMullikenPopulation


  !> Checks for the presence of a stop file on disc.
  function hasStopFile(fileName) result(tStop)

    !> name of file to check for
    character(*), intent(in) :: fileName

    !> Is the file present
    logical :: tStop

    inquire(file=fileName, exist=tStop)
    if (tStop) then
      write(stdOut, "(3A)") "Stop file '" // fileName // "' found."
    end if

  end function hasStopFile


  !> Returns input charges for next SCC iteration.
  subroutine getNextInputCharges(env, pChrgMixer, qOutput, qOutRed, orb, nIneqOrb, iEqOrbitals,&
      & iGeoStep, iSccIter, minSccIter, maxSccIter, sccTol, tStopScc, tMixBlockCharges, tReadChrg,&
      & qInput, qInpRed, sccErrorQ, tConverged, qBlockOut, iEqBlockDftbU, qBlockIn, qiBlockOut,&
      & iEqBlockDftbuLS, species0, nUJ, iUJ, niUJ, qiBlockIn, iEqBlockOnSite, iEqBlockOnSiteLS)

    !> Environment settings
    type(TEnvironment), intent(in) :: env

    !> Charge mixing object
    type(TMixer), intent(inout) :: pChrgMixer

    !> Output electrons
    real(dp), intent(inout) :: qOutput(:,:,:)

    !> Output electrons reduced by unique orbital types
    real(dp), intent(inout) :: qOutRed(:)

    !> Atomic orbital data
    type(TOrbitals), intent(in) :: orb

    !> Total number of inequivalent atomic orbitals
    integer, intent(in) :: nIneqOrb

    !> Equivalence relations between orbitals
    integer, intent(in) :: iEqOrbitals(:,:,:)

    !> Number of current geometry step
    integer, intent(in) :: iGeoStep

    !> Number of current SCC step
    integer, intent(in) :: iSccIter

    !> minumum number of SCC iterations to perform
    integer, intent(in) :: minSccIter

    !> maximum number of SCC iterations before terminating loop
    integer, intent(in) :: maxSccIter

    !> Tolerance on SCC charges between input and output
    real(dp), intent(in) :: sccTol

    !> Should the SCC loop stop
    logical, intent(in) :: tStopScc

    !> are orbital potentials being used
    logical, intent(in) :: tMixBlockCharges

    !> Were intial charges read from disc?
    logical, intent(in) :: tReadChrg

    !> Resulting input charges for next SCC iteration
    real(dp), intent(inout) :: qInput(:,:,:)

    !> Equivalence reduced input charges
    real(dp), intent(inout) :: qInpRed(:)

    !> SCC error
    real(dp), intent(out) :: sccErrorQ

    !> Has the calculation converged>
    logical, intent(out) :: tConverged

    !> Dual output charges
    real(dp), intent(inout), allocatable :: qBlockOut(:,:,:,:)

    !> equivalence mapping for dual charge blocks
    integer, intent(in), allocatable :: iEqBlockDftbu(:,:,:,:)

    !> block charge input (if needed for orbital potentials)
    real(dp), intent(inout), allocatable :: qBlockIn(:,:,:,:)

    !> Imaginary part of block charges
    real(dp), intent(in), allocatable :: qiBlockOut(:,:,:,:)

    !> Equivalence mappings in the case of spin orbit and DFTB+U
    integer, intent(in), allocatable :: iEqBlockDftbuLS(:,:,:,:)

    !> atomic species for atoms
    integer, intent(in), allocatable :: species0(:)

    !> Number DFTB+U blocks of shells for each atom type
    integer, intent(in), allocatable :: nUJ(:)

    !> which shells are in each DFTB+U block
    integer, intent(in), allocatable :: iUJ(:,:,:)

    !> Number of shells in each DFTB+U block
    integer, intent(in), allocatable :: niUJ(:,:)

    !> Imaginary part of block atomic input populations
    real(dp), intent(inout), allocatable :: qiBlockIn(:,:,:,:)

    !> Equivalences for onsite block corrections if needed
    integer, intent(in), allocatable :: iEqBlockOnSite(:,:,:,:)

    !> Equivalences for onsite block corrections if needed for imaginary elements
    integer, intent(in), allocatable :: iEqBlockOnSiteLS(:,:,:,:)

    real(dp), allocatable :: qDiffRed(:)
    integer :: nSpin

    nSpin = size(qOutput, dim=3)

    call reduceCharges(orb, nIneqOrb, iEqOrbitals, qOutput, qOutRed, qBlockOut, iEqBlockDftbu,&
        & qiBlockOut, iEqBlockDftbuLS, iEqBlockOnSite, iEqBlockOnSiteLS)
    qDiffRed = qOutRed - qInpRed
    sccErrorQ = maxval(abs(qDiffRed))
    tConverged = (sccErrorQ < sccTol)&
        & .and. (iSccIter >= minSccIter .or. tReadChrg .or. iGeoStep > 0)
    if ((.not. tConverged) .and. (iSccIter /= maxSccIter .and. .not. tStopScc)) then
      ! Avoid mixing of spin unpolarised density for spin polarised cases, this is only a problem in
      ! iteration 1, as there is only the (spin unpolarised!) atomic input density at that
      ! point. (Unless charges had been initialized externally)
      if ((iSCCIter + iGeoStep) == 1 .and. (nSpin > 1 .or. tMixBlockCharges) .and. .not. tReadChrg)&
          & then
        qInpRed(:) = qOutRed
        qInput(:,:,:) = qOutput
        if (allocated(qBlockIn)) then
          qBlockIn(:,:,:,:) = qBlockOut
          if (allocated(qiBlockIn)) then
            qiBlockIn(:,:,:,:) = qiBlockOut
          end if
        end if
      else
        call mix(pChrgMixer, qInpRed, qDiffRed)
      #:if WITH_MPI
        ! Synchronise charges in order to avoid mixers that store a history drifting apart
        call mpifx_allreduceip(env%mpi%globalComm, qInpRed, MPI_SUM)
        qInpRed(:) = qInpRed / env%mpi%globalComm%size
      #:endif
        call expandCharges(qInpRed, orb, nIneqOrb, iEqOrbitals, qInput, qBlockIn, iEqBlockDftbu,&
            & species0, nUJ, iUJ, niUJ, qiBlockIn, iEqBlockDftbuLS, iEqBlockOnSite,&
            & iEqBlockOnSiteLS)
      end if
    end if

  end subroutine getNextInputCharges


  !> Update delta density matrix rather than merely q for rangeseparation
  subroutine getNextInputDensity(SSqrReal, over, neighbourList, nNeighbourSK, iAtomStart,&
      & iSparseStart, img2CentCell, pChrgMixer, qOutput, orb, tHelical, species, coord, iGeoStep,&
      & iSccIter, minSccIter, maxSccIter, sccTol, tStopScc, tReadChrg, q0, qInput, sccErrorQ,&
      & tConverged, deltaRhoOut, deltaRhoIn, deltaRhoDiff, qBlockIn, qBlockOut)

    !> Square dense overlap storage
    real(dp), allocatable, intent(inout) :: SSqrReal(:,:)

    !> sparse overlap matrix
    real(dp), intent(in) :: over(:)

    !> list of neighbours for each atom
    type(TNeighbourList), intent(in) :: neighbourList

    !> Number of neighbours for each of the atoms
    integer, intent(in) :: nNeighbourSK(:)

    !> Start of atomic blocks in dense arrays
    integer, allocatable, intent(in) :: iAtomStart(:)

    !> Index array for the start of atomic blocks in sparse arrays
    integer, intent(in) :: iSparseStart(:,:)

    !> map from image atoms to the original unique atom
    integer, intent(in) :: img2CentCell(:)

    !> Charge mixing object
    type(TMixer), intent(inout) :: pChrgMixer

    !> Output electrons
    real(dp), intent(inout) :: qOutput(:,:,:)

    !> Atomic orbital data
    type(TOrbitals), intent(in) :: orb

    !> Is the geometry helical
    logical, intent(in) :: tHelical

    !> species for atoms
    integer, intent(in) :: species(:)

    !> all coordinates
    real(dp), intent(in) :: coord(:,:)

    !> Number of current geometry step
    integer, intent(in) :: iGeoStep

    !> Number of current SCC step
    integer, intent(in) :: iSccIter

    !> minumum number of SCC iterations to perform
    integer, intent(in) :: minSccIter

    !> maximum number of SCC iterations before terminating loop
    integer, intent(in) :: maxSccIter

    !> Tolerance on SCC charges between input and output
    real(dp), intent(in) :: sccTol

    !> Should the SCC loop stop
    logical, intent(in) :: tStopScc

    !> Were intial charges read from disc?
    logical, intent(in) :: tReadChrg

    !> reference charges
    real(dp), intent(in) :: q0(:,:,:)

    !> Resulting input charges for next SCC iteration
    real(dp), intent(inout) :: qInput(:,:,:)

    !> SCC error
    real(dp), intent(out) :: sccErrorQ

    !> Has the calculation converged>
    logical, intent(out) :: tConverged

    !> delta density matrix for rangeseparated calculations
    real(dp), intent(inout) :: deltaRhoOut(:)

    !> delta density matrix as inpurt for next SCC cycle
    real(dp), target, intent(inout) :: deltaRhoIn(:)

    !> difference of delta density matrix in and out
    real(dp), intent(inout) :: deltaRhoDiff(:)

    !> block charge input (if needed for orbital potentials)
    real(dp), intent(inout), allocatable :: qBlockIn(:,:,:,:)

    !> Dual output charges
    real(dp), intent(inout), allocatable :: qBlockOut(:,:,:,:)


    integer :: nSpin, iSpin, iAt, iOrb
    real(dp), pointer :: deltaRhoInSqr(:,:,:)

    nSpin = size(qOutput, dim=3)

    deltaRhoDiff(:) = deltaRhoOut - deltaRhoIn
    sccErrorQ = maxval(abs(deltaRhoDiff))
    tConverged = (sccErrorQ < sccTol)&
        & .and. (iSCCiter >= minSCCIter .or. tReadChrg .or. iGeoStep > 0)

    if ((.not. tConverged) .and. (iSCCiter /= maxSccIter .and. .not. tStopScc)) then
      if ((iSCCIter + iGeoStep) == 1 .and. (nSpin > 1 .and. .not. tReadChrg)) then
        deltaRhoIn(:) = deltaRhoOut
        qInput(:,:,:) = qOutput
        if (allocated(qBlockIn)) then
          qBlockIn(:,:,:,:) = qBlockOut
        end if
      else
        call mix(pChrgMixer, deltaRhoIn, deltaRhoDiff)
        if (tHelical) then
          call unpackHelicalHS(SSqrReal, over, neighbourList%iNeighbour, nNeighbourSK, iAtomStart,&
              & iSparseStart, img2CentCell, orb, species, coord)
        else
          call unpackHS(SSqrReal, over, neighbourList%iNeighbour, nNeighbourSK, iAtomStart,&
              & iSparseStart, img2CentCell)
        end if
        deltaRhoInSqr(1:orb%nOrb, 1:orb%nOrb, 1:nSpin) => deltaRhoIn
        call denseMulliken(deltaRhoInSqr, SSqrReal, iAtomStart, qInput)

        ! RangeSep: for spin-unrestricted calculation the initial guess should be equally
        ! distributed to alpha and beta density matrices
        if(nSpin == 2) then
          qInput(:,:,1) = qInput(:,:,1) + q0(:,:,1) * 0.5_dp
          qInput(:,:,2) = qInput(:,:,2) + q0(:,:,1) * 0.5_dp
        else
          qInput(:,:,:) = qInput + q0
        end if

        if (allocated(qBlockIn)) then
          call denseBlockMulliken(deltaRhoInSqr, SSqrReal, iAtomStart, qBlockIn)
          do iSpin = 1, nSpin
            do iAt = 1, size(qInput, dim=2)
              do iOrb = 1, size(qInput, dim=1)
                qBlockIn(iOrb, iOrb, iAt, iSpin) = qInput(iOrb, iAt, iSpin)
              end do
            end do
          end do
        end if

        call ud2qm(qInput)
        if (allocated(qBlockIn)) then
          call ud2qm(qBlockIn)
        end if
      end if
    end if

  end subroutine getNextInputDensity


  !> Reduce charges according to orbital equivalency rules.
  subroutine reduceCharges(orb, nIneqOrb, iEqOrbitals, qOrb, qRed, qBlock, iEqBlockDftbu, qiBlock,&
      & iEqBlockDftbuLS, iEqBlockOnSite, iEqBlockOnSiteLS)

    !> Atomic orbital information
    type(TOrbitals), intent(in) :: orb

    !> Number of unique types of atomic orbitals
    integer, intent(in) :: nIneqOrb

    !> equivalence index
    integer, intent(in) :: iEqOrbitals(:,:,:)

    !> Electrons in atomic orbitals
    real(dp), intent(in) :: qOrb(:,:,:)

    !> Reduction of atomic populations
    real(dp), intent(out) :: qRed(:)

    !> Block (dual) populations, if also being reduced
    real(dp), intent(in), allocatable :: qBlock(:,:,:,:)

    !> equivalences for block charges
    integer, intent(in), allocatable :: iEqBlockDftbu(:,:,:,:)

    !> Imaginary part of block charges if present
    real(dp), intent(in), allocatable :: qiBlock(:,:,:,:)

    !> Equivalences for spin orbit if needed
    integer, intent(in), allocatable :: iEqBlockDftbuLS(:,:,:,:)

    !> Equivalences for onsite block corrections if needed
    integer, intent(in), allocatable :: iEqBlockOnSite(:,:,:,:)

    !> Equivalences for onsite block corrections if needed for imaginary part
    integer, intent(in), allocatable :: iEqBlockOnSiteLS(:,:,:,:)

    real(dp), allocatable :: qOrbUpDown(:,:,:), qBlockUpDown(:,:,:,:)

    qRed(:) = 0.0_dp
    qOrbUpDown = qOrb
    call qm2ud(qOrbUpDown)
    call orbitalEquiv_reduce(qOrbUpDown, iEqOrbitals, orb, qRed(1:nIneqOrb))
    if (allocated(qBlock)) then
      qBlockUpDown = qBlock
      call qm2ud(qBlockUpDown)
      if (allocated(iEqBlockOnSite)) then
        ! all blocks are full of unique elements
        call onsBlock_reduce(qBlockUpDown, iEqBlockOnSite, orb, qRed)
        if (allocated(qiBlock)) then
          call onsBlock_reduce(qiBlock, iEqBlockOnSiteLS, orb, qRed, skew=.true.)
        end if
      else
        ! only a subset of blocks are covered in +U type operations
        call appendBlock_reduce(qBlockUpDown, iEqBlockDFTBU, orb, qRed)
        if (allocated(qiBlock)) then
          call appendBlock_reduce(qiBlock, iEqBlockDFTBULS, orb, qRed, skew=.true.)
        end if
      end if
    end if

  end subroutine reduceCharges


  !> Expand reduced charges according orbital equivalency rules.
  subroutine expandCharges(qRed, orb, nIneqOrb, iEqOrbitals, qOrb, qBlock, iEqBlockDftbu, species0,&
      & nUJ, iUJ, niUJ, qiBlock, iEqBlockDftbuLS, iEqBlockOnSite, iEqBlockOnSiteLS)

    !> Reduction of atomic populations
    real(dp), intent(in) :: qRed(:)

    !> Atomic orbital information
    type(TOrbitals), intent(in) :: orb

    !> Number of unique types of atomic orbitals
    integer, intent(in) :: nIneqOrb

    !> equivalence index
    integer, intent(in) :: iEqOrbitals(:,:,:)

    !> Electrons in atomic orbitals
    real(dp), intent(out) :: qOrb(:,:,:)

    !> Block (dual) populations, if also stored in reduced form
    real(dp), intent(inout), allocatable :: qBlock(:,:,:,:)

    !> equivalences for block charges
    integer, intent(in), allocatable :: iEqBlockDftbU(:,:,:,:)

    !> species of central cell atoms
    integer, intent(in), allocatable :: species0(:)

    !> Number DFTB+U blocks of shells for each atom type
    integer, intent(in), allocatable :: nUJ(:)

    !> which shells are in each DFTB+U block
    integer, intent(in), allocatable :: iUJ(:,:,:)

    !> Number of shells in each DFTB+U block
    integer, intent(in), allocatable :: niUJ(:,:)

    !> Imaginary part of block atomic populations
    real(dp), intent(inout), allocatable :: qiBlock(:,:,:,:)

    !> Equivalences for spin orbit if needed
    integer, intent(in), allocatable :: iEqBlockDftbULS(:,:,:,:)

    !> Equivalences for onsite block corrections if needed
    integer, intent(in), allocatable :: iEqBlockOnSite(:,:,:,:)

    !> Equivalences for onsite block corrections if needed for imaginary part
    integer, intent(in), allocatable :: iEqBlockOnSiteLS(:,:,:,:)

    integer :: nSpin

    @:ASSERT(allocated(qBlock) .eqv. (allocated(iEqBlockDftbU) .or. allocated(iEqBlockOnSite)))
    @:ASSERT(.not. allocated(qBlock) .or. allocated(species0))
    @:ASSERT(.not. allocated(qBlock) .or. allocated(nUJ))
    @:ASSERT(.not. allocated(qBlock) .or. allocated(iUJ))
    @:ASSERT(.not. allocated(qBlock) .or. allocated(niUJ))
    @:ASSERT(.not. allocated(qiBlock) .or. allocated(qBlock))
    @:ASSERT(allocated(qiBlock) .eqv. (allocated(iEqBlockDftbuLS) .or. allocated(iEqBlockOnSiteLS)))

    nSpin = size(qOrb, dim=3)
    call OrbitalEquiv_expand(qRed(1:nIneqOrb), iEqOrbitals, orb, qOrb)
    if (allocated(qBlock)) then
      qBlock(:,:,:,:) = 0.0_dp
      if (allocated(iEqBlockOnSite)) then
        ! all blocks are full of unique elements
        call Onsblock_expand(qRed, iEqBlockOnSite, orb, qBlock, orbEquiv=iEqOrbitals)
        if (allocated(qiBlock)) then
          call Onsblock_expand(qRed, iEqBlockOnSiteLS, orb, qiBlock, skew=.true.)
        end if
      else
        ! only a subset of blocks are covered in +U type operations
        call Block_expand(qRed, iEqBlockDftbu, orb, qBlock, species0, nUJ, niUJ, iUJ,&
            & orbEquiv=iEqOrbitals)
        if (allocated(qiBlock)) then
          call Block_expand(qRed, iEqBlockDftbuLS, orb, qiBlock, species0, nUJ, niUJ, iUJ,&
              & skew=.true.)
        end if
      end if
    end if
    if (nSpin == 2) then
      call ud2qm(qOrb)
      if (allocated(qBlock)) then
        call ud2qm(qBlock)
      end if
    end if

  end subroutine expandCharges


  !> Get some info about scc convergence.
  subroutine getSccInfo(iSccIter, Eelec, EelecOld, diffElec)

    !> Iteration number
    integer, intent(in) :: iSccIter

    !> Electronic energy
    real(dp), intent(in) :: Eelec

    !> old electronic energy, overwritten on exit with current value
    real(dp), intent(inout) :: EelecOld

    !> difference in electronic energies between iterations
    real(dp), intent(out) :: diffElec

    if (iSccIter > 1) then
      diffElec = Eelec - EelecOld
    else
      diffElec = 0.0_dp
    end if
    EelecOld = Eelec

  end subroutine getSccInfo


  !> Whether restart information needs to be written in the current scc loop.
  function needsSccRestartWriting(restartFreq, iGeoStep, iSccIter, minSccIter, maxSccIter, tMd,&
      & isGeoOpt, tDerivs, tConverged, tReadChrg, tStopScc) result(tRestart)

    !> frequency of charge  write out
    integer, intent(in) :: restartFreq

    !> current geometry step
    integer, intent(in) :: iGeoStep

    !> current SCC step
    integer, intent(in) :: iSccIter

    !> minimum number of SCC cycles to perform
    integer, intent(in) :: minSccIter

    !> maximum number of SCC cycles to perform
    integer, intent(in) :: maxSccIter

    !> is this molecular dynamics
    logical, intent(in) :: tMd

    !> Is there geometry optimisation
    logical, intent(in) :: isGeoOpt

    !> are finite difference changes happening
    logical, intent(in) :: tDerivs

    !> Is this converged SCC
    logical, intent(in) :: tConverged

    !> have the charges been read from disc
    logical, intent(in) :: tReadChrg

    !> Has the SCC cycle been stopped?
    logical, intent(in) :: tStopScc

    !> resulting decision as to whether to write charges to disc
    logical :: tRestart

    logical :: tEnoughIters, tRestartIter

    ! Do we need restart at all?
    tRestart = (restartFreq > 0 .and. .not. (tMD .or. isGeoOpt .or. tDerivs) .and. maxSccIter > 1)
    if (tRestart) then

      ! Do we have enough iterations already?
      tEnoughIters = (iSccIter >= minSccIter .or. tReadChrg .or. iGeoStep > 0)

      ! Is current iteration the right one for writing a restart file?
      tRestartIter = (iSccIter == maxSccIter .or. tStopScc .or. mod(iSccIter, restartFreq) == 0)

      tRestart = (tConverged .or. (tEnoughIters .and. tRestartIter))
    end if

  end function needsSccRestartWriting


  !> Do the linear response excitation calculation.
  subroutine calculateLinRespExcitations(env, linearResponse, parallelKS, sccCalc, qOutput, q0,&
      & over, eigvecsReal, eigen, filling, coord, species, speciesName, orb, skHamCont,&
      & skOverCont, autotestTag, taggedWriter, runId, neighbourList, nNeighbourSk, denseDesc,&
      & iSparseStart, img2CentCell, tWriteAutotest, tForces, tLinRespZVect, tPrintExcEigvecs,&
      & tPrintExcEigvecsTxt, nonSccDeriv, energy, energies, work, rhoSqrReal, excitedDerivs,&
      & dQAtomEx, occNatural)

    !> Environment settings
    type(TEnvironment), intent(in) :: env

    !> excited state settings
    type(TLinResp), intent(inout), allocatable :: linearResponse

    !> K-points and spins to process
    type(TParallelKS), intent(in) :: parallelKS

    !> SCC module internal variables
    type(TScc), intent(in) :: sccCalc

    !> electrons in atomic orbitals
    real(dp), intent(in) :: qOutput(:,:,:)

    !> reference atomic orbital occupations
    real(dp), intent(in) :: q0(:,:,:)

    !> sparse overlap matrix
    real(dp), intent(in) :: over(:)

    !> ground state eigenvectors
    real(dp), intent(in) :: eigvecsReal(:,:,:)

    !> ground state eigenvalues (orbital, kpoint)
    real(dp), intent(in) :: eigen(:,:)

    !> ground state fillings (orbital, kpoint)
    real(dp), intent(in) :: filling(:,:)

    !> all atomic coordinates
    real(dp), intent(in) :: coord(:,:)

    !> species of all atoms in the system
    integer, target, intent(in) :: species(:)

    !> label for each atomic chemical species
    character(*), intent(in) :: speciesName(:)

    !> Atomic orbital information
    type(TOrbitals), intent(in) :: orb

    !> non-SCC hamiltonian information
    type(TSlakoCont), intent(in) :: skHamCont

    !> overlap information
    type(TSlakoCont), intent(in) :: skOverCont

    !> File name for regression data
    character(*), intent(in) :: autotestTag

    !> Tagged writer
    type(TTaggedWriter), intent(inout) :: taggedWriter

    !> Job ID for future identification
    integer, intent(in) :: runId

    !> list of neighbours for each atom
    type(TNeighbourList), intent(in) :: neighbourList

    !> Number of neighbours for each of the atoms
    integer, intent(in) :: nNeighbourSK(:)

    !> Dense matrix descriptor
    type(TDenseDescr), intent(in) :: denseDesc

    !> Index array for the start of atomic blocks in sparse arrays
    integer, intent(in) :: iSparseStart(:,:)

    !> map from image atoms to the original unique atom
    integer, intent(in) :: img2CentCell(:)

    !> should regression test data be written
    logical, intent(in) :: tWriteAutotest

    !> forces to be calculated in the excited state
    logical, intent(in) :: tForces

    !> require the Z vector for excited state properties
    logical, intent(in) :: tLinRespZVect

    !> print natural orbitals of the excited state
    logical, intent(in) :: tPrintExcEigvecs

    !> print natural orbitals also in text form?
    logical, intent(in) :: tPrintExcEigvecsTxt

    !> method for calculating derivatives of S and H0
    type(TNonSccDiff), intent(in) :: nonSccDeriv

    !> Energy contributions and total
    type(TEnergies), intent(inout) :: energy

    !> energes of all solved states
    real(dp), intent(inout), allocatable :: energies(:)

    !> Working array of the size of the dense matrices.
    real(dp), intent(out) :: work(:,:)

    !> density matrix in dense form
    real(dp), intent(inout), allocatable :: rhoSqrReal(:,:,:)

    !> excited state energy derivative with respect to atomic coordinates
    real(dp), intent(inout), allocatable :: excitedDerivs(:,:)

    !> Mulliken charges in excited state
    real(dp), intent(out) :: dQAtomEx(:)

    !> natural orbital occupation numbers
    real(dp), intent(inout), allocatable :: occNatural(:)

    real(dp), allocatable :: dQAtom(:)
    real(dp), allocatable :: naturalOrbs(:,:,:)
    integer, pointer :: pSpecies0(:)
    integer :: iSpin, nSpin, nAtom, fdAutotest
    logical :: tSpin

    nAtom = size(qOutput, dim=2)
    nSpin = size(eigen, dim=2)
    tSpin = (nSpin == 2)
    pSpecies0 => species(1:nAtom)

    energy%Eexcited = 0.0_dp
    allocate(dQAtom(nAtom))
    dQAtom(:) = sum(qOutput(:,:,1) - q0(:,:,1), dim=1)
    call unpackHS(work, over, neighbourList%iNeighbour, nNeighbourSK, denseDesc%iAtomStart,&
        & iSparseStart, img2CentCell)
    call blockSymmetrizeHS(work, denseDesc%iAtomStart)
    if (allocated(rhoSqrReal)) then
      do iSpin = 1, nSpin
        call blockSymmetrizeHS(rhoSqrReal(:,:,iSpin), denseDesc%iAtomStart)
      end do
    end if
    if (tWriteAutotest) then
      open(newUnit=fdAutotest, file=autotestTag, position="append")
    end if

    if (tLinRespZVect) then
      if (tPrintExcEigVecs) then
        allocate(naturalOrbs(orb%nOrb, orb%nOrb, 1))
      end if
      call addGradients(tSpin, linearResponse, denseDesc%iAtomStart, eigvecsReal, eigen, work,&
          & filling, coord(:,:nAtom), sccCalc, dQAtom, pSpecies0, neighbourList%iNeighbour,&
          & img2CentCell, orb, skHamCont, skOverCont, tWriteAutotest, fdAutotest, taggedWriter,&
          & energy%Eexcited, energies, excitedDerivs, nonSccDeriv, rhoSqrReal, occNatural,&
          & naturalOrbs)
      if (tPrintExcEigvecs) then
        call writeRealEigvecs(env, runId, neighbourList, nNeighbourSK, denseDesc, iSparseStart,&
            & img2CentCell, pSpecies0, speciesName, orb, over, parallelKS, tPrintExcEigvecsTxt,&
            & naturalOrbs, work, fileName="excitedOrbs")
      end if
    else
      call linResp_calcExcitations(linearResponse, tSpin, denseDesc, eigvecsReal, eigen, work,&
          & filling, coord(:,:nAtom), sccCalc, dQAtom, pSpecies0, neighbourList%iNeighbour,&
          & img2CentCell, orb, tWriteAutotest, fdAutotest, taggedWriter, energy%Eexcited, energies)
    end if
    energy%Etotal = energy%Etotal + energy%Eexcited
    energy%EMermin = energy%EMermin + energy%Eexcited
    energy%EGibbs = energy%EGibbs + energy%Eexcited
    if (tWriteAutotest) then
      close(fdAutotest)
    end if

  end subroutine calculateLinRespExcitations


  !> Do the linear response excitation calculation with range-separated Hamiltonian.
  subroutine calculateLinRespExcitations_RS(env, linearResponse, parallelKS, sccCalc, qOutput, q0,&
      & over, eigvecsReal, eigen, filling, coord0, species, speciesName, orb, skHamCont,&
      & skOverCont, autotestTag, taggedWriter, runId, neighbourList, nNeighbourSk, denseDesc,&
      & iSparseStart, img2CentCell, tWriteAutotest, tForces, tLinRespZVect, tPrintExcEigvecs,&
      & tPrintExcEigvecsTxt, nonSccDeriv, energy, energies, work, deltaRhoOutSqr, excitedDerivs,&
      & dQAtomEx, occNatural, rangeSep)

    !> Environment settings
    type(TEnvironment), intent(in) :: env

    !> excited state settings
    type(TLinResp), intent(inout) :: linearResponse

    !> K-points and spins to process
    type(TParallelKS), intent(in) :: parallelKS

    !> SCC module internal variables
    type(TScc), intent(in) :: sccCalc

    !> electrons in atomic orbitals
    real(dp), intent(in) :: qOutput(:,:,:)

    !> reference atomic orbital occupations
    real(dp), intent(in) :: q0(:,:,:)

    !> sparse overlap matrix
    real(dp), intent(in) :: over(:)

    !> ground state eigenvectors
    real(dp), intent(inout) :: eigvecsReal(:,:,:)

    !> ground state eigenvalues (orbital, kpoint)
    real(dp), intent(in) :: eigen(:,:)

    !> ground state fillings (orbital, kpoint)
    real(dp), intent(in) :: filling(:,:)

    !> central cell coordinates
    real(dp), intent(in) :: coord0(:,:)

    !> species of all atoms in the system
    integer, target, intent(in) :: species(:)

    !> label for each atomic chemical species
    character(*), intent(in) :: speciesName(:)

    !> Atomic orbital information
    type(TOrbitals), intent(in) :: orb

    !> non-SCC hamiltonian information
    type(TSlakoCont), intent(in) :: skHamCont

    !> overlap information
    type(TSlakoCont), intent(in) :: skOverCont

    !> File name for regression data
    character(*), intent(in) :: autotestTag

    !> Tagged writer
    type(TTaggedWriter), intent(inout) :: taggedWriter

    !> Job ID for future identification
    integer, intent(in) :: runId

    !> list of neighbours for each atom
    type(TNeighbourList), intent(in) :: neighbourList

    !> Number of neighbours for each of the atoms
    integer, intent(in) :: nNeighbourSK(:)

    !> Dense matrix descriptor
    type(TDenseDescr), intent(in) :: denseDesc

    !> Index array for the start of atomic blocks in sparse arrays
    integer, intent(in) :: iSparseStart(:,:)

    !> map from image atoms to the original unique atom
    integer, intent(in) :: img2CentCell(:)

    !> should regression test data be written
    logical, intent(in) :: tWriteAutotest

    !> forces to be calculated in the excited state
    logical, intent(in) :: tForces

    !> require the Z vector for excited state properties
    logical, intent(in) :: tLinRespZVect

    !> print natural orbitals of the excited state
    logical, intent(in) :: tPrintExcEigvecs

    !> print natural orbitals also in text form?
    logical, intent(in) :: tPrintExcEigvecsTxt

    !> method for calculating derivatives of S and H0
    type(TNonSccDiff), intent(in) :: nonSccDeriv

    !> Energy contributions and total
    type(TEnergies), intent(inout) :: energy

    !> energes of all solved states
    real(dp), intent(inout), allocatable :: energies(:)

    !> Working array of the size of the dense matrices.
    real(dp), intent(out) :: work(:,:)

    !> density matrix in dense form
   !real(dp), intent(inout), allocatable :: rhoSqrReal(:,:,:)
    real(dp), intent(inout) :: deltaRhoOutSqr(:,:,:)

    !> excited state energy derivative with respect to atomic coordinates
    real(dp), intent(inout), allocatable :: excitedDerivs(:,:)

    !> Mulliken charges in excited state
    real(dp), intent(out) :: dQAtomEx(:)

    !> natural orbital occupation numbers
    real(dp), intent(inout), allocatable :: occNatural(:)

    !> Data from rangeseparated calculations
    type(TRangeSepFunc), intent(inout), allocatable :: rangeSep


    real(dp), allocatable :: dQAtom(:)
    real(dp), allocatable :: naturalOrbs(:,:,:)
    integer, pointer :: pSpecies0(:)
    integer :: iSpin, nSpin, nAtom, fdAutotest
    logical :: tSpin
    ! Onsite corrections -- remain dummy as they are not calculated
    logical, parameter :: tOnsite = .false.
    integer :: norb

    nAtom = size(qOutput, dim=2)
    nSpin = size(eigen, dim=2)
    tSpin = (nSpin == 2)
    pSpecies0 => species(1:nAtom)

    norb = size(eigvecsReal, dim=1)

    energy%Eexcited = 0.0_dp
    allocate(dQAtom(nAtom))
    dQAtom(:) = sum(qOutput(:,:,1) - q0(:,:,1), dim=1)
    call unpackHS(work, over, neighbourList%iNeighbour, nNeighbourSK, denseDesc%iAtomStart,&
        & iSparseStart, img2CentCell)
    call blockSymmetrizeHS(work, denseDesc%iAtomStart)
    !call unpackHS(SSqrReal, over, neighbourList%iNeighbour, nNeighbour,&
    !     & denseDesc%iAtomStart, iPair, img2CentCell)
    !call blockSymmetrizeHS(SSqrReal, iAtomStart)
    if (tForces) then
      do iSpin = 1, nSpin
        call blockSymmetrizeHS(deltaRhoOutSqr(:,:,iSpin), denseDesc%iAtomStart)
      end do
    end if

    if (tWriteAutotest) then
      open(newUnit=fdAutotest, file=autotestTag, position="append")
    end if

    if (tLinRespZVect) then
      if (tPrintExcEigVecs) then
        allocate(naturalOrbs(orb%nOrb, orb%nOrb, 1))
      end if
      ! WITH FORCES
      excitedDerivs = 0.0_dp
    #:if WITH_ARPACK
      call linRespCalcExcitationsRS(tSpin, tOnsite, linearResponse, denseDesc%iAtomStart,&
          & eigvecsReal, eigen, sccCalc, work, filling, coord0, dQAtom, pSpecies0,&
          & linearResponse%HubbardU, neighbourList%iNeighbour, img2CentCell, orb, rangeSep,&
          & tWriteAutotest, fdAutotest, taggedWriter, energy%Eexcited, skHamCont, skOverCont,&
          & nonSccDeriv, deltaRhoOutSqr(:,:,1), excitedDerivs, dQAtomEx)
    #:else
      call error("Should not be here - compiled without ARPACK")
    #:endif
      if (tPrintExcEigvecs) then
        call writeRealEigvecs(env, runId, neighbourList, nNeighbourSK, denseDesc, iSparseStart,&
            & img2CentCell, pSpecies0, speciesName, orb, over, parallelKS, tPrintExcEigvecsTxt,&
            & naturalOrbs, work, fileName="excitedOrbs")
      end if
    else
      ! NO FORCES
    #:if WITH_ARPACK
      call linRespCalcExcitationsRS(tSpin, tOnsite, linearResponse, denseDesc%iAtomStart,&
          & eigvecsReal, eigen, sccCalc, work, filling, coord0, dQAtom, pSpecies0,&
          & linearResponse%HubbardU, neighbourList%iNeighbour, img2CentCell, orb, rangeSep,&
          & tWriteAutotest, fdAutotest, taggedWriter, energy%Eexcited)
    #:else
      call error("Should not be here - compiled without ARPACK")
    #:endif
    end if

    energy%Etotal = energy%Etotal + energy%Eexcited
    energy%EMermin = energy%EMermin + energy%Eexcited
    energy%EGibbs = energy%EGibbs + energy%Eexcited
    if (tWriteAutotest) then
      close(fdAutotest)
    end if

  end subroutine calculateLinRespExcitations_RS

  !> Get the XLBOMD charges for the current geometry.
  subroutine getXlbomdCharges(xlbomdIntegrator, qOutRed, pChrgMixer, orb, nIneqOrb, iEqOrbitals,&
      & qInput, qInpRed, iEqBlockDftbu, qBlockIn, species0, nUJ, iUJ, niUJ, iEqBlockDftbuLS,&
      & qiBlockIn, iEqBlockOnSite, iEqBlockOnSiteLS)

    !> integrator for the extended Lagrangian
    type(TXLBOMD), intent(inout) :: xlbomdIntegrator

    !> output charges, reduced by equivalences
    real(dp), intent(in) :: qOutRed(:)

    !> SCC mixer
    type(TMixer), intent(inout) :: pChrgMixer

    !> Atomic orbital information
    type(TOrbitals), intent(in) :: orb

    !> number of inequivalent orbitals
    integer, intent(in) :: nIneqOrb

    !> equivalence map
    integer, intent(in) :: iEqOrbitals(:,:,:)

    !> input charges
    real(dp), intent(out) :: qInput(:,:,:)

    !> input charges reduced by equivalences
    real(dp), intent(out) :: qInpRed(:)

    !> +U equivalences
    integer, intent(in), allocatable :: iEqBlockDftbU(:,:,:,:)

    !> central cell species
    integer, intent(in), allocatable :: species0(:)

    !> block input charges
    real(dp), intent(inout), allocatable :: qBlockIn(:,:,:,:)

    !> Number DFTB+U blocks of shells for each atom type
    integer, intent(in), allocatable :: nUJ(:)

    !> which shells are in each DFTB+U block
    integer, intent(in), allocatable :: iUJ(:,:,:)

    !> Number of shells in each DFTB+U block
    integer, intent(in), allocatable :: niUJ(:,:)

    !> equivalences for spin orbit
    integer, intent(in), allocatable :: iEqBlockDftbuLS(:,:,:,:)

    !> imaginary part of dual charges
    real(dp), intent(inout), allocatable :: qiBlockIn(:,:,:,:)

    !> Equivalences for onsite block corrections if needed
    integer, intent(inout), allocatable :: iEqBlockOnSite(:,:,:,:)

    !> Equivalences for onsite block corrections if needed for imaginary part
    integer, intent(inout), allocatable :: iEqBlockOnSiteLS(:,:,:,:)

    real(dp), allocatable :: invJacobian(:,:)

    if (xlbomdIntegrator%needsInverseJacobian()) then
      write(stdOut, "(A)") ">> Updating XLBOMD Inverse Jacobian"
      allocate(invJacobian(nIneqOrb, nIneqOrb))
      call getInverseJacobian(pChrgMixer, invJacobian)
      call xlbomdIntegrator%setInverseJacobian(invJacobian)
      deallocate(invJacobian)
    end if
    call xlbomdIntegrator%getNextCharges(qOutRed(1:nIneqOrb), qInpRed(1:nIneqOrb))
    call expandCharges(qInpRed, orb, nIneqOrb, iEqOrbitals, qInput, qBlockIn, iEqBlockDftbu,&
        & species0, nUJ, iUJ, niUJ, qiBlockIn, iEqBlockDftbuLS, iEqBlockOnSite, iEqBlockOnSiteLS)

  end subroutine getXlbomdCharges


  !> Calculates dipole moment.
  subroutine getDipoleMoment(qOutput, q0, coord, dipoleMoment, iAtInCentralRegion)

    !> electrons in orbitals
    real(dp), intent(in) :: qOutput(:,:,:)

    !> reference atomic charges
    real(dp), intent(in) :: q0(:,:,:)

    !> atomic coordinates
    real(dp), intent(in) :: coord(:,:)

    !> resulting dipole moment
    real(dp), intent(out) :: dipoleMoment(:)

    !> atoms in the central cell (or device region if transport)
    integer, intent(in) :: iAtInCentralRegion(:)

    integer :: nAtom, ii, iAtom

    nAtom = size(qOutput, dim=2)
    dipoleMoment(:) = 0.0_dp
    do ii = 1, size(iAtInCentralRegion)
      iAtom = iAtInCentralRegion(ii)
      dipoleMoment(:) = dipoleMoment(:)&
          & + sum(q0(:, iAtom, 1) - qOutput(:, iAtom, 1)) * coord(:,iAtom)
    end do

  end subroutine getDipoleMoment


  !> Prints dipole moment calcululated by the derivative of H with respect of the external field.
  subroutine checkDipoleViaHellmannFeynman(rhoPrim, q0, coord0, over, orb, neighbourList,&
      & nNeighbourSK, species, iSparseStart, img2CentCell)

    !> Density matrix in sparse storage
    real(dp), intent(in) :: rhoPrim(:,:)

    !> Reference orbital charges
    real(dp), intent(in) :: q0(:,:,:)

    !> Central cell atomic coordinates
    real(dp), intent(in) :: coord0(:,:)

    !> Overlap matrix in sparse storage
    real(dp), intent(in) :: over(:)

    !> Atomic orbital information
    type(TOrbitals), intent(in) :: orb

    !> list of neighbours for each atom
    type(TNeighbourList), intent(in) :: neighbourList

    !> Number of neighbours for each of the atoms
    integer, intent(in) :: nNeighbourSK(:)

    !> species of all atoms in the system
    integer, intent(in) :: species(:)

    !> Index array for the start of atomic blocks in sparse arrays
    integer, intent(in) :: iSparseStart(:,:)

    !> map from image atoms to the original unique atom
    integer, intent(in) :: img2CentCell(:)

    real(dp), allocatable :: hprime(:,:), dipole(:,:), potentialDerivative(:,:)
    integer :: nAtom, sparseSize, iAt, ii

    sparseSize = size(over)
    nAtom = size(q0, dim=2)
    allocate(hprime(sparseSize, 1))
    allocate(dipole(size(q0, dim=1), nAtom))
    allocate(potentialDerivative(nAtom, 1))
    write(stdOut,*)
    write(stdOut, "(A)", advance='no') 'Hellmann Feynman dipole:'

    ! loop over directions
    do ii = 1, 3
      potentialDerivative(:,:) = 0.0_dp
      ! Potential from dH/dE
      potentialDerivative(:,1) = -coord0(ii,:)
      hprime(:,:) = 0.0_dp
      dipole(:,:) = 0.0_dp
      call add_shift(hprime, over, nNeighbourSK, neighbourList%iNeighbour, species, orb,&
          & iSparseStart, nAtom, img2CentCell, potentialDerivative)

      ! evaluate <psi| dH/dE | psi>
      call mulliken(dipole, hprime(:,1), rhoPrim(:,1), orb, neighbourList%iNeighbour, nNeighbourSK,&
          & img2CentCell, iSparseStart)

      ! add nuclei term for derivative wrt E
      do iAt = 1, nAtom
        dipole(1, iAt) = dipole(1, iAt) + sum(q0(:, iAt, 1)) * coord0(ii, iAt)
      end do
      write(stdOut, "(F12.8)", advance='no') sum(dipole)
    end do
    write(stdOut, *) " au"

  end subroutine checkDipoleViaHellmannFeynman


  !> Calculate the energy weighted density matrix
  !>
  !> NOTE: Dense eigenvector and overlap matrices are overwritten.
  !>
  subroutine getEnergyWeightedDensity(env, electronicSolver, denseDesc, forceType, filling,&
      & eigen, kPoint, kWeight, neighbourList, nNeighbourSK, orb, iSparseStart, img2CentCell,&
      & iCellVEc, cellVec, tRealHS, ham, over, parallelKS, tHelical, species, coord, iSCC, mu,&
      & ERhoPrim, HSqrReal, SSqrReal, HSqrCplx, SSqrCplx)

    !> Environment settings
    type(TEnvironment), intent(inout) :: env

    !> Electronic solver information
    type(TElectronicSolver), intent(inout) :: electronicSolver

    !> Dense matrix descriptor
    type(TDenseDescr), intent(in) :: denseDesc

    !> Force type
    integer, intent(in) :: forceType

    !> Occupations of single particle states in the ground state
    real(dp), intent(in) :: filling(:,:,:)

    !> Eigenvalues
    real(dp), intent(in) :: eigen(:,:,:)

    !> K-points
    real(dp), intent(in) :: kPoint(:,:)

    !> Weights for k-points
    real(dp), intent(in) :: kWeight(:)

    !> list of neighbours for each atom
    type(TNeighbourList), intent(in) :: neighbourList

    !> Number of neighbours for each of the atoms
    integer, intent(in) :: nNeighbourSK(:)

    !> Atomic orbital information
    type(TOrbitals), intent(in) :: orb

    !> Index array for the start of atomic blocks in sparse arrays
    integer, intent(in) :: iSparseStart(:,:)

    !> map from image atoms to the original unique atom
    integer, intent(in) :: img2CentCell(:)

    !> Index for which unit cell atoms are associated with
    integer, intent(in) :: iCellVec(:)

    !> Vectors (in units of the lattice constants) to cells of the lattice
    real(dp), intent(in) :: cellVec(:,:)

    !> Is the hamiltonian real (no k-points/molecule/gamma point)?
    logical, intent(in) :: tRealHS

    !> Sparse Hamiltonian
    real(dp), intent(in) :: ham(:,:)

    !> Sparse overlap
    real(dp), intent(in) :: over(:)

    !> K-points and spins to process
    type(TParallelKS), intent(in) :: parallelKS

    !> Is the geometry helical
    logical, intent(in) :: tHelical

    !> species of atoms
    integer, intent(in), optional :: species(:)

    !> all coordinates
    real(dp), intent(in) :: coord(:,:)

    !> iteration counter
    integer, intent(in) :: iSCC

    !> Electrochemical potentials per contact and spin
    real(dp), allocatable, intent(in) :: mu(:,:)

    !> Energy weighted sparse matrix
    real(dp), intent(out) :: ERhoPrim(:)

    !> Storage for dense hamiltonian matrix
    real(dp), intent(inout), allocatable :: HSqrReal(:,:,:)

    !> Storage for dense overlap matrix
    real(dp), intent(inout), allocatable :: SSqrReal(:,:)

    !> Storage for dense hamiltonian matrix (complex case)
    complex(dp), intent(inout), allocatable :: HSqrCplx(:,:,:)

    !> Storage for dense overlap matrix (complex case)
    complex(dp), intent(inout), allocatable :: SSqrCplx(:,:)

    integer :: nSpin

    nSpin = size(ham, dim=2)

    call env%globalTimer%startTimer(globalTimers%energyDensityMatrix)

    select case (electronicSolver%iSolver)

    case (electronicSolverTypes%GF)

      if (forceType /= forceTypes%orig) then
        call error("Alternative force evaluation methods are not supported by this electronic&
            & solver.")
      end if

    #:if WITH_TRANSPORT
      if (electronicSolver%iSolver == electronicSolverTypes%GF) then
        call calcEdensity_green(iSCC, env, parallelKS%localKS, ham, over, neighbourlist%iNeighbour,&
            & nNeighbourSK, denseDesc%iAtomStart, iSparseStart, img2CentCell, iCellVec, cellVec,&
            & orb, kPoint, kWeight, mu, ERhoPrim)
      end if
    #:endif

    case (electronicSolverTypes%onlyTransport)

      call error("The OnlyTransport solver cannot calculate the energy weighted density matrix")

    case (electronicSolverTypes%qr, electronicSolverTypes%divideandconquer,&
        & electronicSolverTypes%relativelyrobust, electronicSolverTypes%elpa, &
        & electronicSolverTypes%magma_gvd)

      call getEDensityMtxFromEigvecs(env, denseDesc, forceType, filling, eigen, kPoint, kWeight,&
          & neighbourList, nNeighbourSK, orb, iSparseStart, img2CentCell, iCellVec, cellVec,&
          & tRealHS, ham, over, parallelKS, tHelical, species, coord, ERhoPrim, HSqrReal, SSqrReal,&
          & HSqrCplx, SSqrCplx)

    case (electronicSolverTypes%omm, electronicSolverTypes%pexsi, electronicSolverTypes%ntpoly,&
        &electronicSolverTypes%elpadm)

      if (forceType /= forceTypes%orig) then
        call error("Alternative force evaluation methods are not supported by this electronic&
            & solver.")
      end if

      call electronicSolver%elsi%getEDensity(env, denseDesc, nSpin, kPoint, kWeight, neighbourList,&
          & nNeighbourSK, tHelical, orb, species, coord, iSparseStart, img2CentCell, iCellVec,&
          & cellVec, tRealHS, parallelKS, ERhoPrim, SSqrReal, SSqrCplx)

    end select

    call env%globalTimer%stopTimer(globalTimers%energyDensityMatrix)

  end subroutine getEnergyWeightedDensity


  !> Calculates the energy weighted density matrix using eigenvectors
  subroutine getEDensityMtxFromEigvecs(env, denseDesc, forceType, filling, eigen, kPoint, kWeight,&
      & neighbourList, nNeighbourSK, orb, iSparseStart, img2CentCell, iCellVec, cellVec, tRealHS,&
      & ham, over, parallelKS, tHelical, species, coord, ERhoPrim, HSqrReal, SSqrReal, HSqrCplx,&
      & SSqrCplx)

    !> Environment settings
    type(TEnvironment), intent(inout) :: env

    !> Dense matrix descriptor
    type(TDenseDescr), intent(in) :: denseDesc

    !> Force type
    integer, intent(in) :: forceType

    !> Occupations of single particle states in the ground state
    real(dp), intent(in) :: filling(:,:,:)

    !> Eigenvalues
    real(dp), intent(in) :: eigen(:,:,:)

    !> K-points
    real(dp), intent(in) :: kPoint(:,:)

    !> Weights for k-points
    real(dp), intent(in) :: kWeight(:)

    !> list of neighbours for each atom
    type(TNeighbourList), intent(in) :: neighbourList

    !> Number of neighbours for each of the atoms
    integer, intent(in) :: nNeighbourSK(:)

    !> Atomic orbital information
    type(TOrbitals), intent(in) :: orb

    !> Index array for the start of atomic blocks in sparse arrays
    integer, intent(in) :: iSparseStart(:,:)

    !> map from image atoms to the original unique atom
    integer, intent(in) :: img2CentCell(:)

    !> Index for which unit cell atoms are associated with
    integer, intent(in) :: iCellVec(:)

    !> Vectors (in units of the lattice constants) to cells of the lattice
    real(dp), intent(in) :: cellVec(:,:)

    !> Is the hamiltonian real (no k-points/molecule/gamma point)?
    logical, intent(in) :: tRealHS

    !> Sparse Hamiltonian
    real(dp), intent(in) :: ham(:,:)

    !> Sparse overlap
    real(dp), intent(in) :: over(:)

    !> K-points and spins to process
    type(TParallelKS), intent(in) :: parallelKS

    !> Is the geometry helical
    logical, intent(in) :: tHelical

    !> species of atoms
    integer, intent(in), optional :: species(:)

    !> all coordinates
    real(dp), intent(in) :: coord(:,:)

    !> Energy weighted sparse matrix
    real(dp), intent(out) :: ERhoPrim(:)

    !> Storage for dense hamiltonian matrix
    real(dp), intent(inout), allocatable :: HSqrReal(:,:,:)

    !> Storage for dense overlap matrix
    real(dp), intent(inout), allocatable :: SSqrReal(:,:)

    !> Storage for dense hamiltonian matrix (complex case)
    complex(dp), intent(inout), allocatable :: HSqrCplx(:,:,:)

    !> Storage for dense overlap matrix (complex case)
    complex(dp), intent(inout), allocatable :: SSqrCplx(:,:)

    integer :: nSpin

    nSpin = size(ham, dim=2)

    if (nSpin == 4) then
      call getEDensityMtxFromPauliEigvecs(env, denseDesc, filling, eigen, kPoint, kWeight,&
          & neighbourList, nNeighbourSK, orb, iSparseStart, img2CentCell, iCellVec, cellVec,&
          & tRealHS, parallelKS, HSqrCplx, SSqrCplx, ERhoPrim)
    else
      if (tRealHS) then
        call getEDensityMtxFromRealEigvecs(env, denseDesc, forceType, filling, eigen,&
            & neighbourList, nNeighbourSK, orb, iSparseStart, img2CentCell, ham, over,&
            & parallelKS, tHelical, species, coord, HSqrReal, SSqrReal, ERhoPrim)
      else
        call getEDensityMtxFromComplexEigvecs(env, denseDesc, forceType, filling, eigen, kPoint,&
            & kWeight, neighbourList, nNeighbourSK, orb, iSparseStart, img2CentCell, iCellVec,&
            & cellVec, ham, over, parallelKS, tHelical, species, coord, HSqrCplx, SSqrCplx,&
            & ERhoPrim)
      end if
    end if

  end subroutine getEDensityMtxFromEigvecs


  !> Calculates density matrix from real eigenvectors.
  subroutine getEDensityMtxFromRealEigvecs(env, denseDesc, forceType, filling, eigen,&
      & neighbourList, nNeighbourSK, orb, iSparseStart, img2CentCell, ham, over, parallelKS,&
      & tHelical, species, coord, eigvecsReal, work, ERhoPrim)

    !> Environment settings
    type(TEnvironment), intent(in) :: env

    !> Dense matrix descriptor
    type(TDenseDescr), intent(in) :: denseDesc

    !> How to calculate the force
    integer, intent(in) :: forceType

    !> Occupations of single particle states in the ground state
    real(dp), intent(in) :: filling(:,:,:)

    !> Eigenvalues
    real(dp), intent(in) :: eigen(:,:,:)

    !> list of neighbours for each atom
    type(TNeighbourList), intent(in) :: neighbourList

    !> Number of neighbours for each of the atoms
    integer, intent(in) :: nNeighbourSK(:)

    !> Atomic orbital information
    type(TOrbitals), intent(in) :: orb

    !> Index array for the start of atomic blocks in sparse arrays
    integer, intent(in) :: iSparseStart(:,:)

    !> map from image atoms to the original unique atom
    integer, intent(in) :: img2CentCell(:)

    !> Sparse Hamiltonian
    real(dp), intent(in) :: ham(:,:)

    !> Sparse overlap
    real(dp), intent(in) :: over(:)

    !> K-points and spins to process
    type(TParallelKS), intent(in) :: parallelKS

    !> Is the geometry haelical
    logical, intent(in) :: tHelical

    !> species of atoms
    integer, intent(in), optional :: species(:)

    !> all coordinates
    real(dp), intent(in) :: coord(:,:)

    !> Eigenvectors (NOTE: they will be rewritten with work data on exit!)
    real(dp), intent(inout) :: eigvecsReal(:,:,:)

    !> Work array for storing temporary data
    real(dp), intent(out) :: work(:,:)

    !> Energy weighted density matrix
    real(dp), intent(out) :: ERhoPrim(:)

    real(dp), allocatable :: work2(:,:)
    integer :: nLocalRows, nLocalCols
    integer :: iKS, iS

    nLocalRows = size(eigvecsReal, dim=1)
    nLocalCols = size(eigvecsReal, dim=2)
    if (forceType == forceTypes%dynamicT0 .or. forceType == forceTypes%dynamicTFinite) then
      allocate(work2(nLocalRows, nLocalCols))
    end if

    ERhoPrim(:) = 0.0_dp
    do iKS = 1, parallelKS%nLocalKS
      iS = parallelKS%localKS(2, iKS)

      select case (forceType)

      case(forceTypes%orig)
        ! Original (non-consistent) scheme
      #:if WITH_SCALAPACK
        call makeDensityMtxRealBlacs(env%blacs%orbitalGrid, denseDesc%blacsOrbSqr, filling(:,1,iS),&
            & eigvecsReal(:,:,iKS), work, eigen(:,1,iS))
      #:else
        if (tDensON2) then
          call makeDensityMatrix(work, eigvecsReal(:,:,iKS), filling(:,1,iS), eigen(:,1,iS),&
              & neighbourlist%iNeighbour, nNeighbourSK, orb, denseDesc%iAtomStart, img2CentCell)
        else
          call makeDensityMatrix(work, eigvecsReal(:,:,iKS), filling(:,1,iS), eigen(:,1,iS))
        end if
      #:endif

      case(forceTypes%dynamicT0)
        ! Correct force for XLBOMD for T=0K (DHD)
      #:if WITH_SCALAPACK
        if (tHelical) then
          call unpackHSHelicalRealBlacs(env%blacs, ham(:,iS), neighbourList%iNeighbour,&
              & nNeighbourSK, iSparseStart, img2CentCell, orb, species, coord, denseDesc, work)
        else
          call unpackHSRealBlacs(env%blacs, ham(:,iS), neighbourList%iNeighbour, nNeighbourSK,&
              & iSparseStart, img2CentCell, denseDesc, work)
        end if
        call makeDensityMtxRealBlacs(env%blacs%orbitalGrid, denseDesc%blacsOrbSqr, filling(:,1,iS),&
            & eigVecsReal(:,:,iKS), work2)
        call pblasfx_psymm(work2, denseDesc%blacsOrbSqr, work, denseDesc%blacsOrbSqr,&
            & eigvecsReal(:,:,iKS), denseDesc%blacsOrbSqr, side="L")
        call pblasfx_psymm(work2, denseDesc%blacsOrbSqr, eigvecsReal(:,:,iKS),&
            & denseDesc%blacsOrbSqr, work, denseDesc%blacsOrbSqr, side="R", alpha=0.5_dp)
      #:else
        if (tHelical) then
          call unpackHelicalHS(work, ham(:,iS), neighbourlist%iNeighbour, nNeighbourSK,&
              & denseDesc%iAtomStart, iSparseStart, img2CentCell, orb, species, coord)
        else
          call unpackHS(work, ham(:,iS), neighbourlist%iNeighbour, nNeighbourSK,&
              & denseDesc%iAtomStart, iSparseStart, img2CentCell)
        end if
        call blockSymmetrizeHS(work, denseDesc%iAtomStart)
        call makeDensityMatrix(work2, eigvecsReal(:,:,iKS), filling(:,1,iS))
        ! D H
        call symm(eigvecsReal(:,:,iKS), "L", work2, work)
        ! (D H) D
        call symm(work, "R", work2, eigvecsReal(:,:,iKS), alpha=0.5_dp)
      #:endif

      case(forceTypes%dynamicTFinite)
        ! Correct force for XLBOMD for T <> 0K (DHS^-1 + S^-1HD)
      #:if WITH_SCALAPACK
        call makeDensityMtxRealBlacs(env%blacs%orbitalGrid, denseDesc%blacsOrbSqr, filling(:,1,iS),&
            & eigVecsReal(:,:,iKS), work)
        if (tHelical) then
          call unpackHSHelicalRealBlacs(env%blacs, ham(:,iS), neighbourlist%iNeighbour,&
              & nNeighbourSK, iSparseStart, img2CentCell, orb, species, coord, denseDesc, work2)
        else
          call unpackHSRealBlacs(env%blacs, ham(:,iS), neighbourlist%iNeighbour, nNeighbourSK,&
              & iSparseStart, img2CentCell, denseDesc, work2)
        end if
        call pblasfx_psymm(work, denseDesc%blacsOrbSqr, work2, denseDesc%blacsOrbSqr,&
            & eigvecsReal(:,:,iKS), denseDesc%blacsOrbSqr, side="L")
        if (tHelical) then
          call unpackHSHelicalRealBlacs(env%blacs, over, neighbourlist%iNeighbour, nNeighbourSK,&
              & iSparseStart, img2CentCell, orb, species, coord, denseDesc, work)
        else
          call unpackHSRealBlacs(env%blacs, over, neighbourlist%iNeighbour, nNeighbourSK,&
              & iSparseStart, img2CentCell, denseDesc, work)
        end if
        call psymmatinv(denseDesc%blacsOrbSqr, work)
        call pblasfx_psymm(work, denseDesc%blacsOrbSqr, eigvecsReal(:,:,iKS),&
            & denseDesc%blacsOrbSqr, work2, denseDesc%blacsOrbSqr, side="R", alpha=0.5_dp)
        work(:,:) = work2
        call pblasfx_ptran(work2, denseDesc%blacsOrbSqr, work, denseDesc%blacsOrbSqr, alpha=1.0_dp,&
            & beta=1.0_dp)
      #:else
        call makeDensityMatrix(work, eigvecsReal(:,:,iKS), filling(:,1,iS))
        if (tHelical) then
          call unpackHelicalHS(work2, ham(:,iS), neighbourlist%iNeighbour, nNeighbourSK,&
              & denseDesc%iAtomStart, iSparseStart, img2CentCell, orb, species, coord)
        else
          call unpackHS(work2, ham(:,iS), neighbourlist%iNeighbour, nNeighbourSK,&
              & denseDesc%iAtomStart, iSparseStart, img2CentCell)
        end if
        call blocksymmetrizeHS(work2, denseDesc%iAtomStart)
        call symm(eigvecsReal(:,:,iKS), "L", work, work2)
        if (tHelical) then
          call unpackHelicalHS(work, over, neighbourlist%iNeighbour, nNeighbourSK,&
              & denseDesc%iAtomStart, iSparseStart, img2CentCell, orb, species, coord)
        else
          call unpackHS(work, over, neighbourlist%iNeighbour, nNeighbourSK, denseDesc%iAtomStart,&
              & iSparseStart, img2CentCell)
        end if
        call symmatinv(work)
        call symm(work2, "R", work, eigvecsReal(:,:,iKS), alpha=0.5_dp)
        work(:,:) = work2 + transpose(work2)
      #:endif
      end select

    #:if WITH_SCALAPACK
      if (tHelical) then
        call packRhoHelicalRealBlacs(env%blacs, denseDesc, work, neighbourList%iNeighbour,&
            & nNeighbourSK, iSparseStart, img2CentCell, orb, species, coord, ERhoPrim)
      else
        call packRhoRealBlacs(env%blacs, denseDesc, work, neighbourList%iNeighbour, nNeighbourSK,&
            & orb%mOrb, iSparseStart, img2CentCell, ERhoPrim)
      end if
    #:else
      if (tHelical) then
        call packHelicalHS(ERhoPrim, work, neighbourList%iNeighbour, nNeighbourSK,&
            & denseDesc%iAtomStart, iSparseStart, img2CentCell, orb, species, coord)
      else
        call packHS(ERhoPrim, work, neighbourList%iNeighbour, nNeighbourSK, orb%mOrb,&
            & denseDesc%iAtomStart, iSparseStart, img2CentCell)
      end if
    #:endif
    end do

  #:if WITH_SCALAPACK
    ! Add up and distribute energy weighted density matrix contribution from each group
    call mpifx_allreduceip(env%mpi%globalComm, ERhoPrim, MPI_SUM)
  #:endif

  end subroutine getEDensityMtxFromRealEigvecs


  !> Calculates density matrix from complex eigenvectors.
  subroutine getEDensityMtxFromComplexEigvecs(env, denseDesc, forceType, filling, eigen, kPoint,&
      & kWeight, neighbourList, nNeighbourSK, orb, iSparseStart, img2CentCell, iCellVec, cellVec,&
      & ham, over, parallelKS, tHelical, species, coord, eigvecsCplx, work, ERhoPrim)

    !> Environment settings
    type(TEnvironment), intent(in) :: env

    !> Dense matrix descriptor
    type(TDenseDescr), intent(in) :: denseDesc

    integer, intent(in) :: forceType

    !> Occupations of single particle states in the ground state
    real(dp), intent(in) :: filling(:,:,:)

    !> eigen-values of the system
    real(dp), intent(in) :: eigen(:,:,:)

    !> k-points of the system
    real(dp), intent(in) :: kPoint(:,:)

    !> Weights for k-points
    real(dp), intent(in) :: kWeight(:)

    !> list of neighbours for each atom
    type(TNeighbourList), intent(in) :: neighbourList

    !> Number of neighbours for each of the atoms
    integer, intent(in) :: nNeighbourSK(:)

    !> Atomic orbital information
    type(TOrbitals), intent(in) :: orb

    !> Index array for the start of atomic blocks in sparse arrays
    integer, intent(in) :: iSparseStart(:,:)

    !> map from image atoms to the original unique atom
    integer, intent(in) :: img2CentCell(:)

    !> Index for which unit cell atoms are associated with
    integer, intent(in) :: iCellVec(:)

    !> Vectors (in units of the lattice constants) to cells of the lattice
    real(dp), intent(in) :: cellVec(:,:)

    !> Sparse Hamiltonian
    real(dp), intent(in) :: ham(:,:)

    !> Sparse overlap
    real(dp), intent(in) :: over(:)

    !> K-points and spins to process
    type(TParallelKS), intent(in) :: parallelKS

        !> Is the geometry haelical
    logical, intent(in) :: tHelical

    !> species of atoms
    integer, intent(in), optional :: species(:)

    !> all coordinates
    real(dp), intent(in) :: coord(:,:)

    !> Eigenvectors of the system
    complex(dp), intent(inout) :: eigvecsCplx(:,:,:)

    !> work array (sized like overlap matrix)
    complex(dp), intent(inout) :: work(:,:)

    !> Energy weighted sparse density matrix (charge only part)
    real(dp), intent(out) :: ERhoPrim(:)

    complex(dp), allocatable :: work2(:,:)
    integer :: nLocalRows, nLocalCols
    integer :: iKS, iS, iK

    nLocalRows = size(eigvecsCplx, dim=1)
    nLocalCols = size(eigvecsCplx, dim=2)

    if (forceType == forceTypes%dynamicT0 .or. forceType == forceTypes%dynamicTFinite) then
      allocate(work2(nLocalRows, nLocalCols))
    end if

    ERhoPrim(:) = 0.0_dp
    do iKS = 1, parallelKS%nLocalKS
      iK = parallelKS%localKS(1, iKS)
      iS = parallelKS%localKS(2, iKS)

      select case (forceType)

      case(forceTypes%orig)
        ! Original (non-consistent) scheme
      #:if WITH_SCALAPACK
        call makeDensityMtxCplxBlacs(env%blacs%orbitalGrid, denseDesc%blacsOrbSqr,&
            & filling(:,iK,iS), eigvecsCplx(:,:,iKS), work, eigen(:,iK,iS))
      #:else
        if (tDensON2) then
          call makeDensityMatrix(work, eigvecsCplx(:,:,iKS), filling(:,iK,iS),&
              & eigen(:,iK, iS), neighbourlist%iNeighbour, nNeighbourSK, orb, denseDesc%iAtomStart,&
              & img2CentCell)
        else
          call makeDensityMatrix(work, eigvecsCplx(:,:,iKS), filling(:,iK,iS), eigen(:,iK, iS))
        end if
      #:endif

      case(forceTypes%dynamicT0)
        ! Correct force for XLBOMD for T=0K (DHD)
      #:if WITH_SCALAPACK
        if (tHelical) then
          call unpackHSHelicalCplxBlacs(env%blacs, ham(:,iS), kPoint(:,iK),&
              & neighbourList%iNeighbour, nNeighbourSK, iCellVec, cellVec, iSparseStart,&
              & img2CentCell, orb, species, coord, denseDesc, work)
        else
          call unpackHSCplxBlacs(env%blacs, ham(:,iS), kPoint(:,iK), neighbourList%iNeighbour,&
              & nNeighbourSK, iCellVec, cellVec, iSparseStart, img2CentCell, denseDesc, work)
        end if
        call makeDensityMtxCplxBlacs(env%blacs%orbitalGrid, denseDesc%blacsOrbSqr, filling(:,1,iS),&
            & eigvecsCplx(:,:,iKS), work2)
        call pblasfx_phemm(work2, denseDesc%blacsOrbSqr, work, denseDesc%blacsOrbSqr,&
            & eigvecsCplx(:,:,iKS), denseDesc%blacsOrbSqr, side="L")
        call pblasfx_phemm(work2, denseDesc%blacsOrbSqr, eigvecsCplx(:,:,iKS),&
            & denseDesc%blacsOrbSqr, work, denseDesc%blacsOrbSqr, side="R", alpha=(0.5_dp, 0.0_dp))
      #:else
        call makeDensityMatrix(work2, eigvecsCplx(:,:,iKS), filling(:,iK,iS))
        if (tHelical) then
          call unpackHelicalHS(work, ham(:,iS), kPoint(:,iK), neighbourlist%iNeighbour,&
              & nNeighbourSK, iCellVec, cellVec, denseDesc%iAtomStart, iSparseStart, img2CentCell,&
              & orb, species, coord)
        else
          call unpackHS(work, ham(:,iS), kPoint(:,iK), neighbourlist%iNeighbour, nNeighbourSK,&
              & iCellVec, cellVec, denseDesc%iAtomStart, iSparseStart, img2CentCell)
        end if
        call blockHermitianHS(work, denseDesc%iAtomStart)
        call hemm(eigvecsCplx(:,:,iKS), "L", work2, work)
        call hemm(work, "R", work2, eigvecsCplx(:,:,iKS), alpha=(0.5_dp, 0.0_dp))
      #:endif

      case(forceTypes%dynamicTFinite)
        ! Correct force for XLBOMD for T <> 0K (DHS^-1 + S^-1HD)
      #:if WITH_SCALAPACK
        call makeDensityMtxCplxBlacs(env%blacs%orbitalGrid, denseDesc%blacsOrbSqr,&
            & filling(:,iK,iS), eigVecsCplx(:,:,iKS), work)
        if (tHelical) then
          call unpackHSHelicalCplxBlacs(env%blacs, ham(:,iS), kPoint(:,iK),&
              & neighbourlist%iNeighbour, nNeighbourSK, iCellVec, cellVec, iSparseStart,&
              & img2CentCell, orb, species, coord, denseDesc, work2)
        else
          call unpackHSCplxBlacs(env%blacs, ham(:,iS), kPoint(:,iK), neighbourlist%iNeighbour,&
              & nNeighbourSK, iCellVec, cellVec, iSparseStart, img2CentCell, denseDesc, work2)
        end if
        call pblasfx_phemm(work, denseDesc%blacsOrbSqr, work2, denseDesc%blacsOrbSqr,&
            & eigvecsCplx(:,:,iKS), denseDesc%blacsOrbSqr, side="L")
        if (tHelical) then
          call unpackHSHelicalCplxBlacs(env%blacs, over, kPoint(:,iK), neighbourlist%iNeighbour,&
              & nNeighbourSK, iCellVec, cellVec, iSparseStart, img2CentCell, orb, species, coord,&
              & denseDesc, work)
        else
          call unpackHSCplxBlacs(env%blacs, over, kPoint(:,iK), neighbourlist%iNeighbour,&
              & nNeighbourSK, iCellVec, cellVec, iSparseStart, img2CentCell, denseDesc, work)
        end if
        call phermatinv(denseDesc%blacsOrbSqr, work)
        call pblasfx_phemm(work, denseDesc%blacsOrbSqr, eigvecsCplx(:,:,iKS),&
            & denseDesc%blacsOrbSqr, work2, denseDesc%blacsOrbSqr, side="R", alpha=(0.5_dp, 0.0_dp))
        work(:,:) = work2
        call pblasfx_ptranc(work2, denseDesc%blacsOrbSqr, work, denseDesc%blacsOrbSqr,&
            & alpha=(1.0_dp, 0.0_dp), beta=(1.0_dp, 0.0_dp))
      #:else
        call makeDensityMatrix(work, eigvecsCplx(:,:,iKS), filling(:,iK,iS))
        if (tHelical) then
          call unpackHelicalHS(work2, ham(:,iS), kPoint(:,iK), neighbourlist%iNeighbour,&
              & nNeighbourSK, iCellVec, cellVec, denseDesc%iAtomStart, iSparseStart, img2CentCell,&
              & orb, species, coord)
        else
          call unpackHS(work2, ham(:,iS), kPoint(:,iK), neighbourlist%iNeighbour, nNeighbourSK,&
              & iCellVec, cellVec, denseDesc%iAtomStart, iSparseStart, img2CentCell)
        end if
        call blockHermitianHS(work2, denseDesc%iAtomStart)
        call hemm(eigvecsCplx(:,:,iKS), "L", work, work2)
        if  (tHelical) then
          call unpackHelicalHS(work, over, kPoint(:,iK), neighbourlist%iNeighbour, nNeighbourSK,&
              & iCellVec, cellVec, denseDesc%iAtomStart, iSparseStart, img2CentCell, orb, species,&
              & coord)
        else
          call unpackHS(work, over, kPoint(:,iK), neighbourlist%iNeighbour, nNeighbourSK, iCellVec,&
              & cellVec, denseDesc%iAtomStart, iSparseStart, img2CentCell)
        end if
        call hermatinv(work)
        call hemm(work2, "R", work, eigvecsCplx(:,:,iKS), alpha=(0.5_dp, 0.0_dp))
        work(:,:) = work2 + transpose(conjg(work2))
      #:endif
      end select

    #:if WITH_SCALAPACK
      if (tHelical) then
        call packRhoHelicalCplxBlacs(env%blacs, denseDesc, work, kPoint(:,iK), kWeight(iK),&
            & neighbourList%iNeighbour, nNeighbourSK, iCellVec, cellVec, iSparseStart,&
            & img2CentCell, orb, species, coord, ERhoPrim)
      else
        call packRhoCplxBlacs(env%blacs, denseDesc, work, kPoint(:,iK), kWeight(iK),&
            &neighbourList%iNeighbour, nNeighbourSK, orb%mOrb, iCellVec, cellVec, iSparseStart,&
            & img2CentCell, ERhoPrim)
      end if
    #:else
      if (tHelical) then
        call packHelicalHS(ERhoPrim, work, kPoint(:,iK), kWeight(iK), neighbourList%iNeighbour,&
            & nNeighbourSK, orb%mOrb, iCellVec, cellVec, denseDesc%iAtomStart, iSparseStart,&
            & img2CentCell, orb, species, coord)
      else
        call packHS(ERhoPrim, work, kPoint(:,iK), kWeight(iK), neighbourList%iNeighbour,&
            & nNeighbourSK, orb%mOrb, iCellVec, cellVec, denseDesc%iAtomStart, iSparseStart,&
            & img2CentCell)
      end if
    #:endif
    end do

  #:if WITH_SCALAPACK
    ! Add up and distribute energy weighted density matrix contribution from each group
    call mpifx_allreduceip(env%mpi%globalComm, ERhoPrim, MPI_SUM)
  #:endif

  end subroutine getEDensityMtxFromComplexEigvecs


  !> Calculates density matrix from Pauli-type two component eigenvectors.
  subroutine getEDensityMtxFromPauliEigvecs(env, denseDesc, filling, eigen, kPoint, kWeight,&
      & neighbourList, nNeighbourSK, orb, iSparseStart, img2CentCell, iCellVec, cellVec, tRealHS,&
      & parallelKS, eigvecsCplx, work, ERhoPrim)

    !> Environment settings
    type(TEnvironment), intent(in) :: env

    !> Dense matrix descriptor
    type(TDenseDescr), intent(in) :: denseDesc

    !> Occupations of single particle states in the ground state
    real(dp), intent(in) :: filling(:,:,:)

    !> Eigenvalues
    real(dp), intent(in) :: eigen(:,:,:)

    !> K-points
    real(dp), intent(in) :: kPoint(:,:)

    !> Weights for k-points
    real(dp), intent(in) :: kWeight(:)

    !> list of neighbours for each atom
    type(TNeighbourList), intent(in) :: neighbourList

    !> Number of neighbours for each of the atoms
    integer, intent(in) :: nNeighbourSK(:)

    !> Atomic orbital information
    type(TOrbitals), intent(in) :: orb

    !> Index array for the start of atomic blocks in sparse arrays
    integer, intent(in) :: iSparseStart(:,:)

    !> map from image atoms to the original unique atom
    integer, intent(in) :: img2CentCell(:)

    !> Index for which unit cell atoms are associated with
    integer, intent(in) :: iCellVec(:)

    !> Vectors (in units of the lattice constants) to cells of the lattice
    real(dp), intent(in) :: cellVec(:,:)

    !> Is the hamiltonian real (no k-points/molecule/gamma point)?
    logical, intent(in) :: tRealHS

    !> K-points and spins to process
    type(TParallelKS), intent(in) :: parallelKS

    !> Eigenvectors
    complex(dp), intent(inout) :: eigvecsCplx(:,:,:)

    !> Work array
    complex(dp), intent(out) :: work(:,:)

    !> Sparse energy weighted density matrix
    real(dp), intent(out) :: ERhoPrim(:)

    integer :: iKS, iK

    ERhoPrim(:) = 0.0_dp
    do iKS = 1, parallelKS%nLocalKS
      iK = parallelKS%localKS(1, iKS)
    #:if WITH_SCALAPACK
      call makeDensityMtxCplxBlacs(env%blacs%orbitalGrid, denseDesc%blacsOrbSqr, filling(:,iK,1),&
          & eigvecsCplx(:,:,iKS), work, eigen(:,iK,1))
      call packERhoPauliBlacs(env%blacs, denseDesc, work, kPoint(:,iK), kWeight(iK),&
          & neighbourList%iNeighbour, nNeighbourSK, orb%mOrb, iCellVec, cellVec, iSparseStart,&
          & img2CentCell, ERhoPrim)
    #:else
      call makeDensityMatrix(work, eigvecsCplx(:,:,iKS), filling(:,iK,1), eigen(:,iK,1))
      if (tRealHS) then
        call packERho(ERhoPrim, work, neighbourList%iNeighbour, nNeighbourSK, orb%mOrb,&
            & denseDesc%iAtomStart, iSparseStart, img2CentCell)
      else
        call packERho(ERhoPrim, work, kPoint(:,iK), kWeight(iK), neighbourList%iNeighbour,&
            & nNeighbourSK, orb%mOrb, iCellVec, cellVec, denseDesc%iAtomStart, iSparseStart,&
            & img2CentCell)
      end if
    #:endif
    end do

  #:if WITH_SCALAPACK
    ! Add up and distribute energy weighted density matrix contribution from each group
    call mpifx_allreduceip(env%mpi%globalComm, ERhoPrim, MPI_SUM)
  #:endif

  end subroutine getEDensityMtxFromPauliEigvecs


  !> Calculates the gradients
  subroutine getGradients(env, sccCalc, tExtField, isXlbomd, nonSccDeriv, EField, rhoPrim,&
      & ERhoPrim, qOutput, q0, skHamCont, skOverCont, pRepCont, neighbourList, nNeighbourSK,&
      & nNeighbourRep, species, img2CentCell, iSparseStart, orb, potential, coord, derivs,&
      & iRhoPrim, thirdOrd, solvation, qDepExtPot, chrgForces, dispersion, rangeSep, SSqrReal,&
      & over, denseDesc, deltaRhoOutSqr, tPoisson, halogenXCorrection, tHelical, coord0)

    !> Environment settings
    type(TEnvironment), intent(inout) :: env

    !> SCC module internal variables
    type(TScc), allocatable, intent(in) :: sccCalc

    !> external electric field
    logical, intent(in) :: tExtField

    !> extended Lagrangian active?
    logical, intent(in) :: isXlbomd

    !> method for calculating derivatives of S and H0
    type(TNonSccDiff), intent(in) :: nonSccDeriv

    !> Any applied electric field
    real(dp), intent(in) :: Efield(:)

    !> sparse density matrix
    real(dp), intent(in) :: rhoPrim(:,:)

    !> energy  weighted density matrix
    real(dp), intent(in) :: ERhoPrim(:)

    !> electron populations (may be unallocated for non-scc case)
    real(dp), allocatable, intent(in) :: qOutput(:,:,:)

    !> reference atomic charges (may be unallocated for non-scc case)
    real(dp), allocatable, intent(in) :: q0(:,:,:)

    !> non-SCC hamiltonian information
    type(TSlakoCont), intent(in) :: skHamCont

    !> overlap information
    type(TSlakoCont), intent(in) :: skOverCont

    !> repulsive information
    type(TRepCont), intent(in) :: pRepCont

    !> list of neighbours for each atom
    type(TNeighbourList), intent(in) :: neighbourList

    !> Number of neighbours for each of the atoms
    integer, intent(in) :: nNeighbourSK(:)

    !> Number of neighbours for each of the atoms closer than the repulsive cut-off
    integer, intent(in) :: nNeighbourRep(:)

    !> species of all atoms in the system
    integer, intent(in) :: species(:)

    !> map from image atoms to the original unique atom
    integer, intent(in) :: img2CentCell(:)

    !> Index array for the start of atomic blocks in sparse arrays
    integer, intent(in) :: iSparseStart(:,:)

    !> Atomic orbital information
    type(TOrbitals), intent(in) :: orb

    !>  potential acting on the system
    type(TPotentials), intent(in) :: potential

    !> atomic coordinates
    real(dp), intent(in) :: coord(:,:)

    !> derivatives of energy wrt to atomic positions
    real(dp), intent(out) :: derivs(:,:)

    !> imaginary part of density matrix
    real(dp), intent(in), allocatable :: iRhoPrim(:,:)

    !> Is 3rd order SCC being used
    type(TThirdOrder), intent(inout), allocatable :: thirdOrd

    !> Solvation model
    class(TSolvation), allocatable, intent(inout) :: solvation

    !> Population dependant external potential
    type(TQDepExtPotProxy), intent(inout), allocatable :: qDepExtPot

    !> forces on external charges
    real(dp), intent(inout), allocatable :: chrgForces(:,:)

    !> dispersion interactions
    class(TDispersionIface), intent(inout), allocatable :: dispersion

    !> Data from rangeseparated calculations
    type(TRangeSepFunc), intent(inout), allocatable :: rangeSep

    !> dense overlap matrix, required for rangeSep
    real(dp), intent(inout), allocatable :: SSqrReal(:,:)

    !> sparse overlap matrix, required for rangeSep
    real(dp), intent(in) :: over(:)

    !> Dense matrix descriptor,required for rangeSep
    type(TDenseDescr), intent(in) :: denseDesc

    !> Change in density matrix during this SCC step for rangesep
    real(dp), pointer, intent(in) :: deltaRhoOutSqr(:,:,:)

    !> whether Poisson solver is used
    logical, intent(in) :: tPoisson

    !> Correction for halogen bonds
    type(THalogenX), allocatable, intent(inout) :: halogenXCorrection

    !> Is the geometry helical
    logical, intent(in) :: tHelical

    !> Central cell atomic coordinates
    real(dp), intent(in) :: coord0(:,:)

    ! Locals
    real(dp), allocatable :: tmpDerivs(:,:)
    real(dp), allocatable :: dummyArray(:,:)
    real(dp), allocatable :: dQ(:,:,:)
    logical :: tImHam, tExtChrg, tSccCalc
    integer :: nAtom, iAt


    tSccCalc = allocated(sccCalc)
    tImHam = allocated(iRhoPrim)
    tExtChrg = allocated(chrgForces)
    nAtom = size(derivs, dim=2)

    allocate(tmpDerivs(3, nAtom))
    if (tPoisson) then
      allocate(dummyArray(orb%mshell, nAtom))
    end if
    derivs(:,:) = 0.0_dp

    if (.not. (tSccCalc .or. tExtField)) then
      ! No external or internal potentials
      if (tImHam) then
        call derivative_shift(env, derivs, nonSccDeriv, rhoPrim, iRhoPrim, ERhoPrim, skHamCont,&
            & skOverCont, coord, species, neighbourList%iNeighbour, nNeighbourSK, img2CentCell,&
            & iSparseStart, orb, potential%intBlock, potential%iorbitalBlock)
      else
        call derivative_shift(env, derivs, nonSccDeriv, rhoPrim(:,1), ERhoPrim, skHamCont,&
            & skOverCont, coord, species, neighbourList%iNeighbour, nNeighbourSK, img2CentCell,&
            & iSparseStart, orb, tHelical)
      end if
    else
      if (tImHam) then
        call derivative_shift(env, derivs, nonSccDeriv, rhoPrim, iRhoPrim, ERhoPrim, skHamCont,&
            & skOverCont, coord, species, neighbourList%iNeighbour, nNeighbourSK, img2CentCell,&
            & iSparseStart, orb, potential%intBlock, potential%iorbitalBlock)
      else
        call derivative_shift(env, derivs, nonSccDeriv, rhoPrim, ERhoPrim, skHamCont, skOverCont,&
            & coord, species, neighbourList%iNeighbour, nNeighbourSK, img2CentCell, iSparseStart,&
            & orb, potential%intBlock)
      end if

      if (tPoisson) then

        tmpDerivs = 0.0_dp
        call poiss_getshift(env, dummyArray, tmpDerivs)
        derivs(:,:) = derivs + tmpDerivs

      else

        if (tExtChrg) then
          chrgForces(:,:) = 0.0_dp
          if (isXlbomd) then
            call error("XLBOMD does not work with external charges yet!")
          else
            call sccCalc%addForceDc(env, derivs, species, neighbourList%iNeighbour, img2CentCell,&
                & chrgForces)
          end if
        else if (tSccCalc) then
          if (isXlbomd) then
            call sccCalc%addForceDcXlbomd(env, species, orb, neighbourList%iNeighbour,&
                & img2CentCell, qOutput, q0, derivs)
          else
            call sccCalc%addForceDc(env, derivs, species, neighbourList%iNeighbour, img2CentCell)

          end if
        endif

        if (allocated(thirdOrd)) then
          if (isXlbomd) then
            call thirdOrd%addGradientDcXlbomd(neighbourList, species, coord, img2CentCell, qOutput,&
                & q0, orb, derivs)
          else
            call thirdOrd%addGradientDc(neighbourList, species, coord, img2CentCell, derivs)
          end if
        end if

        if (allocated(qDepExtPot)) then
          allocate(dQ(orb%mShell, nAtom, size(qOutput, dim=3)))
          call getChargePerShell(qOutput, orb, species, dQ, qRef=q0)
          call qDepExtPot%addGradientDc(sum(dQ(:,:,1), dim=1), dQ(:,:,1), derivs)
        end if

        if (tExtField) then
          do iAt = 1, nAtom
            derivs(:, iAt) = derivs(:, iAt)&
                & + sum(qOutput(:, iAt, 1) - q0(:, iAt, 1)) * potential%extGrad(:, iAt)
          end do
        end if

      end if
    end if

    if (allocated(solvation)) then
      if (isXlbomd) then
        call error("XLBOMD does not work with solvation yet!")
      else
        call solvation%addGradients(env, neighbourList, species, coord, img2CentCell, derivs)
      end if
    end if

    if (allocated(dispersion)) then
      call dispersion%addGradients(derivs)
    end if

    if (allocated(halogenXCorrection)) then
      call halogenXCorrection%addGradients(derivs, coord, species, neighbourList, img2CentCell)
    end if

    if (allocated(rangeSep)) then
      if (tHelical) then
        call unpackHelicalHS(SSqrReal, over, neighbourList%iNeighbour, nNeighbourSK,&
            & denseDesc%iAtomStart, iSparseStart, img2CentCell, orb, species, coord)
      else
        call unpackHS(SSqrReal, over, neighbourList%iNeighbour, nNeighbourSK, denseDesc%iAtomStart,&
            & iSparseStart, img2CentCell)
      end if
      if (size(deltaRhoOutSqr, dim=3) > 2) then
        call error("Range separated forces do not support non-colinear spin")
      else
        call rangeSep%addLRGradients(derivs, nonSccDeriv, deltaRhoOutSqr, skOverCont, coord,&
            & species, orb, denseDesc%iAtomStart, SSqrReal, neighbourList%iNeighbour, nNeighbourSK)
      end if
    end if


    call getERepDeriv(tmpDerivs, coord, nNeighbourRep, neighbourList%iNeighbour, species, pRepCont,&
        & img2CentCell, tHelical)

    derivs(:,:) = derivs + tmpDerivs

    call helicalTwistFolded(derivs, coord, coord0, nAtom, tHelical)

  end subroutine getGradients


  !> Correct for z folding into central unit cell requiring a twist in helical cases
  pure subroutine helicalTwistFolded(derivs, coord, coord0, nAtom, tHelical)

    use dftbp_quaternions, only : rotate3
    use dftbp_boundarycond, only : zAxis

    !> Derivatives
    real(dp), intent(inout) :: derivs(:,:)

    !> Unfolded atoms
    real(dp), intent(in) :: coord(:,:)

    !> Central cell atoms
    real(dp), intent(in) :: coord0(:,:)

    !> number of atoms
    integer, intent(in) :: nAtom

    !> Is this a helical geometry
    logical, intent(in) :: tHelical

    integer :: ii
    real(dp) :: deltaTheta

    if (tHelical) then
      do ii = 1, nAtom
        deltaTheta = atan2(coord0(2,ii),coord0(1,ii)) - atan2(coord(2,ii),coord(1,ii))
        call rotate3(derivs(:,ii), deltaTheta, zAxis)
      end do
    end if

  end subroutine helicalTwistFolded


  !> use plumed to update derivatives
  subroutine updateDerivsByPlumed(env, plumedCalc, nAtom, iGeoStep, derivs, energy, coord0, mass,&
      & tPeriodic, latVecs)

    !> Environment settings
    type(TEnvironment), intent(in) :: env

    !> PLUMED calculator
    type(TPlumedCalc), allocatable, intent(inout) :: plumedCalc

    !> number of atoms
    integer, intent(in) :: nAtom

    !> steps taken during simulation
    integer, intent(in) :: iGeoStep

    !> the derivatives array
    real(dp), intent(inout), target, contiguous :: derivs(:,:)

    !> current energy
    real(dp), intent(in) :: energy

    !> current atomic positions
    real(dp), intent(in), target, contiguous :: coord0(:,:)

    !> atomic masses array
    real(dp), intent(in), target, contiguous :: mass(:)

    !> periodic?
    logical, intent(in) :: tPeriodic

    !> lattice vectors
    real(dp), intent(in), target, contiguous :: latVecs(:,:)

    if (.not. allocated(plumedCalc)) then
      return
    end if
    derivs(:,:) = -derivs
    call plumedCalc%sendCmdVal("setStep", iGeoStep)
    call plumedCalc%sendCmdPtr("setForces", derivs)
    call plumedCalc%sendCmdVal("setEnergy", energy)
    call plumedCalc%sendCmdPtr("setPositions", coord0)
    call plumedCalc%sendCmdPtr("setMasses", mass)
    if (tPeriodic) then
      call plumedCalc%sendCmdPtr("setBox", latVecs)
    end if
    call plumedCalc%sendCmdVal("calc", 0)
    derivs(:,:) = -derivs

  end subroutine updateDerivsByPlumed


  !> Calculates stress tensor and lattice derivatives.
  subroutine getStress(env, sccCalc, thirdOrd, tExtField, nonSccDeriv, rhoPrim, ERhoPrim, qOutput,&
      & q0, skHamCont, skOverCont, pRepCont, neighbourList, nNeighbourSk, nNeighbourRep, species,&
      & img2CentCell, iSparseStart, orb, potential, coord, latVec, invLatVec, cellVol, coord0,&
      & totalStress, totalLatDeriv, intPressure, iRhoPrim, solvation, dispersion,&
      & halogenXCorrection)

    !> Environment settings
    type(TEnvironment), intent(in) :: env

    !> SCC module internal variables
    type(TScc), allocatable, intent(in) :: sccCalc

    !> Is 3rd order SCC being used
    type(TThirdOrder), intent(inout), allocatable :: thirdOrd

    !> External field
    logical, intent(in) :: tExtField

    !> method for calculating derivatives of S and H0
    type(TNonSccDiff), intent(in) :: nonSccDeriv

    !> density matrix
    real(dp), intent(in) :: rhoPrim(:,:)

    !> energy weighted density matrix
    real(dp), intent(in) :: ERhoPrim(:)

    !> electrons in orbitals
    real(dp), intent(in) :: qOutput(:,:,:)

    !> refernce charges
    real(dp), intent(in) :: q0(:,:,:)

    !> non-SCC hamiltonian information
    type(TSlakoCont), intent(in) :: skHamCont

    !> overlap information
    type(TSlakoCont), intent(in) :: skOverCont

    !> repulsive information
    type(TRepCont), intent(in) :: pRepCont

    !> list of neighbours for each atom
    type(TNeighbourList), intent(in) :: neighbourList

    !> Number of neighbours for each of the atoms
    integer, intent(in) :: nNeighbourSK(:)

    !> Number of neighbours for each of the atoms closer than the repulsive cut-off
    integer, intent(in) :: nNeighbourRep(:)

    !> species of all atoms in the system
    integer, intent(in) :: species(:)

    !> map from image atoms to the original unique atom
    integer, intent(in) :: img2CentCell(:)

    !> Index array for the start of atomic blocks in sparse arrays
    integer, intent(in) :: iSparseStart(:,:)

    !> Atomic orbital information
    type(TOrbitals), intent(in) :: orb

    !> potentials acting
    type(TPotentials), intent(in) :: potential

    !> coordinates of all atoms
    real(dp), intent(in) :: coord(:,:)

    !> lattice vectors
    real(dp), intent(in) :: latVec(:,:)

    !> inverse of the lattice vectors
    real(dp), intent(in) :: invLatVec(:,:)

    !> unit cell volume
    real(dp), intent(in) :: cellVol

    !> central cell coordinates of atoms
    real(dp), intent(inout) :: coord0(:,:)

    !> stress tensor
    real(dp), intent(out) :: totalStress(:,:)

    !> energy derivatives with respect to lattice vectors
    real(dp), intent(out) :: totalLatDeriv(:,:)

    !> internal pressure in cell
    real(dp), intent(out) :: intPressure

    !> imaginary part of the density matrix (if present)
    real(dp), intent(in), allocatable :: iRhoPrim(:,:)

    !> Solvation model
    class(TSolvation), allocatable, intent(inout) :: solvation

    !> dispersion interactions
    class(TDispersionIface), allocatable, intent(inout) :: dispersion

    !> Correction for halogen bonds
    type(THalogenX), allocatable, intent(inout) :: halogenXCorrection

    real(dp) :: tmpStress(3, 3)
    logical :: tImHam

    tImHam = allocated(iRhoPrim)

    if (allocated(sccCalc)) then
      if (tImHam) then
        call getBlockiStress(env, totalStress, nonSccDeriv, rhoPrim, iRhoPrim, ERhoPrim, skHamCont,&
            & skOverCont, coord, species, neighbourList%iNeighbour, nNeighbourSK, img2CentCell,&
            & iSparseStart, orb, potential%intBlock, potential%iorbitalBlock, cellVol)
      else
        call getBlockStress(env, totalStress, nonSccDeriv, rhoPrim, ERhoPrim, skHamCont,&
            & skOverCont, coord, species, neighbourList%iNeighbour, nNeighbourSK, img2CentCell,&
            & iSparseStart, orb, potential%intBlock, cellVol)
      end if
      call sccCalc%addStressDc(totalStress, env, species, neighbourList%iNeighbour, img2CentCell)
      if (allocated(thirdOrd)) then
        call thirdOrd%addStressDc(neighbourList, species, coord, img2CentCell, cellVol, totalStress)
      end if
    else
      if (tImHam) then
        call getBlockiStress(env, totalStress, nonSccDeriv, rhoPrim, iRhoPrim, ERhoPrim, skHamCont,&
            & skOverCont, coord, species, neighbourList%iNeighbour, nNeighbourSK, img2CentCell,&
            & iSparseStart, orb, potential%intBlock, potential%iorbitalBlock, cellVol)
      else
        call getNonSCCStress(env, totalStress, nonSccDeriv, rhoPrim(:,1), ERhoPrim, skHamCont,&
            & skOverCont, coord, species, neighbourList%iNeighbour, nNeighbourSK, img2CentCell,&
            & iSparseStart, orb, cellVol)
      end if
    end if

    if (allocated(solvation)) then
      call solvation%getStress(tmpStress)
      totalStress(:,:) = totalStress + tmpStress
    end if

    if (allocated(dispersion)) then
      call dispersion%getStress(tmpStress)
      totalStress(:,:) = totalStress + tmpStress
    end if

    if (allocated(halogenXCorrection)) then
      call halogenXCorrection%getStress(tmpStress, coord, neighbourList, species, img2CentCell,&
          & cellVol)
      totalStress(:,:) = totalStress + tmpStress
    end if

    if (tExtField) then
      call getExtFieldStress(latVec, cellVol, q0, qOutput, potential%extGrad, coord0, tmpStress)
      totalStress(:,:) = totalStress + tmpStress
    end if

    call getRepulsiveStress(tmpStress, coord, nNeighbourRep, neighbourList%iNeighbour, species,&
        & img2CentCell, pRepCont, cellVol)
    totalStress(:,:) = totalStress + tmpStress

    intPressure = (totalStress(1,1) + totalStress(2,2) + totalStress(3,3)) / 3.0_dp
    totalLatDeriv(:,:) = -cellVol * matmul(totalStress, invLatVec)

  end subroutine getStress


  !> Calculates stress from external electric field.
  subroutine getExtFieldStress(latVec, cellVol, q0, qOutput, extPotGrad, coord0, stress)

    !> lattice vectors
    real(dp), intent(in) :: latVec(:,:)

    !> unit cell volume
    real(dp), intent(in) :: cellVol

    !> reference atomic charges
    real(dp), intent(in) :: q0(:,:,:)

    !> number of electrons in each orbital
    real(dp), intent(in) :: qOutput(:,:,:)

    !> Gradient of the external field
    real(dp), intent(in) :: extPotGrad(:,:)

    !> central cell coordinates of atoms
    real(dp), intent(inout) :: coord0(:,:)

    !> Stress tensor
    real(dp), intent(out) :: stress(:,:)

    real(dp) :: latDerivs(3,3)
    integer :: nAtom
    integer :: iAtom, ii, jj

    nAtom = size(coord0, dim=2)

    latDerivs(:,:) = 0.0_dp
    call cart2frac(coord0, latVec)
    do iAtom = 1, nAtom
      do ii = 1, 3
        do jj = 1, 3
          latDerivs(jj,ii) =  latDerivs(jj,ii)&
              & - sum(q0(:,iAtom,1) - qOutput(:,iAtom,1), dim=1) * extPotGrad(ii, iAtom)&
              & * coord0(jj, iAtom)
        end do
      end do
    end do
    call frac2cart(coord0, latVec)
    stress(:,:) = -matmul(latDerivs, transpose(latVec)) / cellVol

  end subroutine getExtFieldStress


  !> Removes forces components along constraint directions
  subroutine constrainForces(conAtom, conVec, derivs)

    !> atoms being constrained
    integer, intent(in) :: conAtom(:)

    !> vector to project out forces
    real(dp), intent(in) :: conVec(:,:)

    !> on input energy derivatives, on exit resulting projected derivatives
    real(dp), intent(inout) :: derivs(:,:)

    integer :: ii, iAtom

    ! Set force components along constraint vectors zero
    do ii = 1, size(conAtom)
      iAtom = conAtom(ii)
      derivs(:,iAtom) = derivs(:,iAtom)&
          & - conVec(:,ii) * dot_product(conVec(:,ii), derivs(:,iAtom))
    end do

  end subroutine constrainForces


  !> Flattens lattice components and applies lattice optimisation constraints.
  subroutine constrainLatticeDerivs(totalLatDerivs, normLatVecs, tLatOptFixAng,&
      & tLatOptFixLen, tLatOptIsotropic, constrLatDerivs)

    !> energy derivative with respect to lattice vectors
    real(dp), intent(in) :: totalLatDerivs(:,:)

    !> unit normals parallel to lattice vectors
    real(dp), intent(in) :: normLatVecs(:,:)

    !> Are the angles of the lattice being fixed during optimisation?
    logical, intent(in) :: tLatOptFixAng

    !> Are the magnitude of the lattice vectors fixed
    logical, intent(in) :: tLatOptFixLen(:)

    !> is the optimisation isotropic
    logical, intent(in) :: tLatOptIsotropic

    !> lattice vectors returned by the optimizer
    real(dp), intent(out) :: constrLatDerivs(:)

    real(dp) :: tmpLatDerivs(3, 3)
    integer :: ii

    tmpLatDerivs(:,:) = totalLatDerivs
    constrLatDerivs = reshape(tmpLatDerivs, [9])
    if (tLatOptFixAng) then
      ! project forces to be along original lattice
      tmpLatDerivs(:,:) = tmpLatDerivs * normLatVecs
      constrLatDerivs(:) = 0.0_dp
      if (any(tLatOptFixLen)) then
        do ii = 1, 3
          if (.not. tLatOptFixLen(ii)) then
            constrLatDerivs(ii) = sum(tmpLatDerivs(:,ii))
          end if
        end do
      else
        constrLatDerivs(1:3) = sum(tmpLatDerivs, dim=1)
      end if
    elseif (tLatOptIsotropic) then
      tmpLatDerivs(:,:) = tmpLatDerivs * normLatVecs
      constrLatDerivs(:) = 0.0_dp
      constrLatDerivs(1) = sum(tmpLatDerivs)
    end if

  end subroutine constrainLatticeDerivs


  !> Unfold contrained lattice vectors to full one.
  subroutine unconstrainLatticeVectors(constrLatVecs, origLatVecs, tLatOptFixAng, tLatOptFixLen,&
      & tLatOptIsotropic, newLatVecs)

    !> packaged up lattice vectors (depending on optimisation mode)
    real(dp), intent(in) :: constrLatVecs(:)

    !> original vectors at start
    real(dp), intent(in) :: origLatVecs(:,:)

    !> Are the angles of the lattice vectors fixed
    logical, intent(in) :: tLatOptFixAng

    !> are the magnitudes of the lattice vectors fixed
    logical, intent(in) :: tLatOptFixLen(:)

    !> is the optimisation isotropic
    logical, intent(in) :: tLatOptIsotropic

    !> resulting lattice vectors
    real(dp), intent(out) :: newLatVecs(:,:)

    real(dp) :: tmpLatVecs(9)
    integer :: ii

    tmpLatVecs(:) = constrLatVecs
    if (tLatOptFixAng) then
      ! Optimization uses scaling factor of lattice vectors
      if (any(tLatOptFixLen)) then
        do ii = 3, 1, -1
          if (.not. tLatOptFixLen(ii)) then
            tmpLatVecs(3 * ii - 2 : 3 * ii) =  tmpLatVecs(ii) * origLatVecs(:,ii)
          else
            tmpLatVecs(3 * ii - 2 : 3 * ii) =  origLatVecs(:,ii)
          end if
        end do
      else
        tmpLatVecs(7:9) =  tmpLatVecs(3) * origLatVecs(:,3)
        tmpLatVecs(4:6) =  tmpLatVecs(2) * origLatVecs(:,2)
        tmpLatVecs(1:3) =  tmpLatVecs(1) * origLatVecs(:,1)
      end if
    else if (tLatOptIsotropic) then
      ! Optimization uses scaling factor unit cell
      do ii = 3, 1, -1
        tmpLatVecs(3 * ii - 2 : 3 * ii) =  tmpLatVecs(1) * origLatVecs(:,ii)
      end do
    end if
    newLatVecs(:,:) = reshape(tmpLatVecs, [3, 3])

  end subroutine unconstrainLatticeVectors


  !> Returns the coordinates for the next Hessian calculation step.
  subroutine getNextDerivStep(derivDriver, derivs, indMovedAtoms, coord, tGeomEnd)

    !> Driver for the finite difference second derivatives
    type(TNumDerivs), intent(inout) :: derivDriver

    !> first derivatives of energy at the current coordinates
    real(dp), intent(in) :: derivs(:,:)

    !> moving atoms
    integer, intent(in) :: indMovedAtoms(:)

    !> atomic coordinates
    real(dp), intent(out) :: coord(:,:)

    !> has the process terminated
    logical, intent(out) :: tGeomEnd

    real(dp) :: newCoords(3, size(indMovedAtoms))

    call next(derivDriver, newCoords, derivs(:, indMovedAtoms), tGeomEnd)
    coord(:, indMovedAtoms) = newCoords

  end subroutine getNextDerivStep


  !> Returns the coordinates for the next coordinate optimisation step.
  subroutine getNextCoordinateOptStep(pGeoCoordOpt, energy, derivss, indMovedAtom, coord0,&
      & diffGeo, tCoordEnd, tRemoveExcitation)

    !> optimiser for atomic coordinates
    type(TGeoOpt), intent(inout) :: pGeoCoordOpt

    !> energies
    type(TEnergies), intent(in) :: energy

    !> Derivative of energy with respect to atomic coordinates
    real(dp), intent(in) :: derivss(:,:)

    !> numbers of the moving atoms
    integer, intent(in) :: indMovedAtom(:)

    !> central cell atomic coordinates
    real(dp), intent(inout) :: coord0(:,:)

    !> largest change in atomic coordinates
    real(dp), intent(out) :: diffGeo

    !> has the geometry optimisation finished
    logical, intent(out) :: tCoordEnd

    !> remove excited state energy from the step, to be consistent with the forces
    logical, intent(in) :: tRemoveExcitation

    real(dp) :: derivssMoved(3 * size(indMovedAtom))
    real(dp), target :: newCoordsMoved(3 * size(indMovedAtom))
    real(dp), pointer :: pNewCoordsMoved(:,:)

    derivssMoved(:) = reshape(derivss(:, indMovedAtom), [3 * size(indMovedAtom)])
    if (tRemoveExcitation) then
      call next(pGeoCoordOpt, energy%EForceRelated, derivssMoved, newCoordsMoved, tCoordEnd)
    else
      call next(pGeoCoordOpt, energy%EForceRelated + energy%Eexcited, derivssMoved, newCoordsMoved,&
          & tCoordEnd)
    end if
    pNewCoordsMoved(1:3, 1:size(indMovedAtom)) => newCoordsMoved(1 : 3 * size(indMovedAtom))
    diffGeo = maxval(abs(pNewCoordsMoved - coord0(:, indMovedAtom)))
    coord0(:, indMovedAtom) = pNewCoordsMoved

  end subroutine getNextCoordinateOptStep


  !> Returns the coordinates and lattice vectors for the next lattice optimisation step.
  subroutine getNextLatticeOptStep(pGeoLatOpt, energy, constrLatDerivs, origLatVec, tLatOptFixAng,&
      & tLatOptFixLen, tLatOptIsotropic, indMovedAtom, latVec, coord0, diffGeo, tGeomEnd)

    !> lattice vector optimising object
    type(TGeoOpt), intent(inout) :: pGeoLatOpt

    !> Energy contributions and total
    type(TEnergies), intent(inout) :: energy

    !> lattice vectors returned by the optimizer
    real(dp), intent(in) :: constrLatDerivs(:)

    !> Starting lattice vectors
    real(dp), intent(in) :: origLatVec(:,:)

    !> Fix angles between lattice vectors
    logical, intent(in) :: tLatOptFixAng

    !> Fix the magnitudes of lattice vectors
    logical, intent(in) :: tLatOptFixLen(:)

    !> Optimise isotropically
    logical, intent(in) :: tLatOptIsotropic

    !> numbers of the moving atoms
    integer, intent(in) :: indMovedAtom(:)

    !> lattice vectors
    real(dp), intent(inout) :: latVec(:,:)

    !> central cell coordinates of atoms
    real(dp), intent(inout) :: coord0(:,:)

    !> Maximum change in geometry at this step
    real(dp), intent(out) :: diffGeo

    !> has the geometry optimisation finished
    logical, intent(out) :: tGeomEnd

    real(dp) :: newLatVecsFlat(9), newLatVecs(3, 3), oldMovedCoords(3, size(indMovedAtom))

    call next(pGeoLatOpt, energy%EForceRelated, constrLatDerivs, newLatVecsFlat,tGeomEnd)
    call unconstrainLatticeVectors(newLatVecsFlat, origLatVec, tLatOptFixAng, tLatOptFixLen,&
        & tLatOptIsotropic, newLatVecs)
    oldMovedCoords(:,:) = coord0(:, indMovedAtom)
    call cart2frac(coord0, latVec)
    latVec(:,:) = newLatVecs
    call frac2cart(coord0, latVec)
    diffGeo = max(maxval(abs(newLatVecs - latVec)),&
        & maxval(abs(oldMovedCoords - coord0(:, indMovedAtom))))

  end subroutine getNextLatticeOptStep


  !> Delivers data for next MD step (and updates data depending on velocities of current step)
  subroutine getNextMdStep(pMdIntegrator, pMdFrame, temperatureProfile, derivs, movedMass,&
      & mass, cellVol, invLatVec, species0, indMovedAtom, tStress, tBarostat, energy, coord0,&
      & latVec, intPressure, totalStress, totalLatDeriv, velocities, tempIon)

    !> Molecular dynamics integrator
    type(TMdIntegrator), intent(inout) :: pMdIntegrator

    !> Molecular dynamics reference frame information
    type(TMdCommon), intent(in) :: pMdFrame

    !> Temperature profile in MD
    type(TTempProfile), allocatable, intent(inout) :: temperatureProfile

    !> Energy derivative wrt to atom positions
    real(dp), intent(in) :: derivs(:,:)

    !> Masses of moving atoms
    real(dp), intent(in) :: movedMass(:,:)

    !> Masses of each chemical species
    real(dp), intent(in) :: mass(:)

    !> unit cell volume
    real(dp), intent(in) :: cellVol

    !> inverse of the lattice vectors
    real(dp), intent(in) :: invLatVec(:,:)

    !> species of atoms in the central cell
    integer, intent(in) :: species0(:)

    !> numbers of the moving atoms
    integer, intent(in) :: indMovedAtom(:)

    !> Is stress being evaluated?
    logical, intent(in) :: tStress

    !> Is there a barostat
    logical, intent(in) :: tBarostat

    !> Energy contributions and total
    type(TEnergies), intent(inout) :: energy

    !> central cell coordinates of atoms
    real(dp), intent(inout) :: coord0(:,:)

    !> lattice vectors
    real(dp), intent(inout) :: latVec(:,:)

    !> Internal pressure in the unit cell
    real(dp), intent(inout) :: intPressure

    !> Stress tensor
    real(dp), intent(inout) :: totalStress(:,:)

    !> Derivative of energy with respect to lattice vectors
    real(dp), intent(inout) :: totalLatDeriv(:,:)

    !> Atomic velocities
    real(dp), intent(out) :: velocities(:,:)

    !> Atomic kinetic energy
    real(dp), intent(out) :: tempIon

    real(dp) :: movedAccel(3, size(indMovedAtom)), movedVelo(3, size(indMovedAtom))
    real(dp) :: movedCoords(3, size(indMovedAtom))
    real(dp) :: kineticStress(3, 3)

    movedAccel(:,:) = -derivs(:, indMovedAtom) / movedMass
    call next(pMdIntegrator, movedAccel, movedCoords, movedVelo)
    coord0(:, indMovedAtom) = movedCoords
    velocities(:,:) = 0.0_dp
    velocities(:, indMovedAtom) = movedVelo(:,:)

    if (allocated(temperatureProfile)) then
      call temperatureProfile%next()
    end if
    call evalKE(energy%Ekin, movedVelo, movedMass(1,:))
    call evalkT(pMdFrame, tempIon, movedVelo, movedMass(1,:))
    energy%EMerminKin = energy%EMermin + energy%Ekin
    energy%EGibbsKin = energy%EGibbs + energy%Ekin
    energy%EForceRelated = energy%EForceRelated + energy%Ekin

    if (tStress) then
      ! contribution from kinetic energy in MD, now that velocities for this geometry step are
      ! available
      call getKineticStress(kineticStress, mass, species0, velocities, cellVol)
      totalStress = totalStress + kineticStress
      intPressure = (totalStress(1,1) + totalStress(2,2) + totalStress(3,3)) / 3.0_dp
      totalLatDeriv = -cellVol * matmul(totalStress, invLatVec)
    end if

    if (tBarostat) then
      call rescale(pMDIntegrator, coord0, latVec, totalStress)
    end if

  end subroutine getNextMdStep


  !> Calculates and prints Pipek-Mezey localisation
  subroutine calcPipekMezeyLocalisation(env, pipekMezey, tPrintEigvecsTxt, nEl, filling, over,&
      & kPoint, neighbourList, nNeighbourSK, denseDesc,  iSparseStart, img2CentCell, iCellVec,&
      & cellVec, runId, orb, species, speciesName, parallelKS, localisation, eigvecsReal, SSqrReal,&
      & eigvecsCplx, SSqrCplx, tHelical, coord)

    !> Environment settings
    type(TEnvironment), intent(in) :: env

    !> Localisation methods for single electron states (if used)
    type(TPipekMezey), intent(in) :: pipekMezey

    !> Store eigenvectors as a text file
    logical, intent(in) :: tPrintEigVecsTxt

    !> Number of electrons
    real(dp), intent(in) :: nEl(:)

    !> Occupations of single particle states in the ground state
    real(dp), intent(in) :: filling(:,:,:)

    !> sparse overlap matrix
    real(dp), intent(in) :: over(:)

    !> k-points in the system (0,0,0) if molecular
    real(dp), intent(in) :: kPoint(:,:)

    !> list of neighbours for each atom
    type(TNeighbourList), intent(in) :: neighbourList

    !> Number of neighbours for each of the atoms
    integer, intent(in) :: nNeighbourSK(:)

    !> Dense matrix descriptor
    type(TDenseDescr), intent(in) :: denseDesc

    !> Index array for the start of atomic blocks in sparse arrays
    integer, intent(in) :: iSparseStart(:,:)

    !> map from image atoms to the original unique atom
    integer, intent(in) :: img2CentCell(:)

    !> Index for which unit cell atoms are associated with
    integer, intent(in) :: iCellVec(:)

    !> Vectors (in units of the lattice constants) to cells of the lattice
    real(dp), intent(in) :: cellVec(:,:)

    !> Job ID for future identification
    integer, intent(in) :: runId

    !> Atomic orbital information
    type(TOrbitals), intent(in) :: orb

    !> species of all atoms in the system
    integer, intent(in) :: species(:)

    !> label for each atomic chemical species
    character(*), intent(in) :: speciesName(:)

    !> K-points and spins to process
    type(TParallelKS), intent(in) :: parallelKS

    !> Localisation measure of single particle states
    real(dp), intent(out) :: localisation

    !> Storage for dense hamiltonian matrix
    real(dp), intent(inout), allocatable :: eigvecsReal(:,:,:)

    !> Storage for dense overlap matrix
    real(dp), intent(inout), allocatable :: SSqrReal(:,:)

    !> Storage for dense hamiltonian matrix (complex case)
    complex(dp), intent(inout), allocatable :: eigvecsCplx(:,:,:)

    !> Storage for dense overlap matrix (complex case)
    complex(dp), intent(inout), allocatable :: SSqrCplx(:,:)

    !> Is the geometry helical
    logical, intent(in) :: tHelical

    !> atomic coordinates
    real(dp), intent(in) :: coord(:,:)

    integer :: nFilledLev, nAtom, nSpin
    integer :: iSpin, iKS, iK

    nAtom = size(orb%nOrbAtom)
    nSpin = size(nEl)

    if (any(abs(mod(filling, real(3 - nSpin, dp))) > elecTolMax)) then
      call warning("Fractional occupations allocated for electron localisation")
    end if

    if (allocated(eigvecsReal)) then
      if (tHelical) then
        call unpackHelicalHS(SSqrReal,over,neighbourList%iNeighbour, nNeighbourSK,&
            & denseDesc%iAtomStart, iSparseStart, img2CentCell, orb, species, coord)
      else
        call unpackHS(SSqrReal,over,neighbourList%iNeighbour, nNeighbourSK, denseDesc%iAtomStart,&
            & iSparseStart, img2CentCell)
      end if
      do iKS = 1, parallelKS%nLocalKS
        iSpin = parallelKS%localKS(2, iKS)
        nFilledLev = nint(nEl(iSpin) / real(3 - nSpin, dp))
        localisation = pipekMezey%getLocalisation(eigvecsReal(:, 1:nFilledLev, iKS), SSqrReal,&
            & denseDesc%iAtomStart)
        write(stdOut, "(A, E15.8)") 'Original localisation', localisation
        call pipekMezey%calcCoeffs(eigvecsReal(:, 1:nFilledLev, iKS), SSqrReal,&
            & denseDesc%iAtomStart)
        localisation = pipekMezey%getLocalisation(eigvecsReal(:,1:nFilledLev,iKS), SSqrReal,&
            & denseDesc%iAtomStart)
        write(stdOut, "(A, E20.12)") 'Final localisation ', localisation
      end do

      call writeRealEigvecs(env, runId, neighbourList, nNeighbourSK, denseDesc, iSparseStart,&
          & img2CentCell, species(:nAtom), speciesName, orb, over, parallelKS, tPrintEigvecsTxt,&
          & eigvecsReal, SSqrReal, fileName="localOrbs")
    else

      localisation = 0.0_dp
      do iKS = 1, parallelKS%nLocalKS
        iK = parallelKS%localKS(1, iKS)
        iSpin = parallelKS%localKS(2, iKS)
        nFilledLev = nint(nEl(iSpin) / real( 3 - nSpin, dp))
        localisation = localisation + pipekMezey%getLocalisation(&
            & eigvecsCplx(:,:nFilledLev,iKS), SSqrCplx, over, kpoint(:,iK), neighbourList,&
            & nNeighbourSK, iCellVec, cellVec, denseDesc%iAtomStart, iSparseStart, img2CentCell)
      end do
      write(stdOut, "(A, E20.12)") 'Original localisation', localisation

      ! actual localisation calls
      do iKS = 1, parallelKS%nLocalKS
        iK = parallelKS%localKS(1, iKS)
        iSpin = parallelKS%localKS(2, iKS)
        nFilledLev = nint(nEl(iSpin) / real( 3 - nSpin, dp))
        call pipekMezey%calcCoeffs(eigvecsCplx(:,:nFilledLev,iKS), SSqrCplx, over, kpoint(:,iK),&
            & neighbourList, nNeighbourSK, iCellVec, cellVec, denseDesc%iAtomStart, iSparseStart,&
            & img2CentCell)
      end do

      localisation = 0.0_dp
      do iKS = 1, parallelKS%nLocalKS
        iK = parallelKS%localKS(1, iKS)
        iSpin = parallelKS%localKS(2, iKS)
        nFilledLev = nint(nEl(iSpin) / real( 3 - nSpin, dp))
        localisation = localisation + pipekMezey%getLocalisation(&
            & eigvecsCplx(:,:nFilledLev,iKS), SSqrCplx, over, kpoint(:,iK), neighbourList,&
            & nNeighbourSK, iCellVec, cellVec, denseDesc%iAtomStart, iSparseStart, img2CentCell)
      end do
      write(stdOut, "(A, E20.12)") 'Final localisation', localisation

      call writeCplxEigvecs(env, runId, neighbourList, nNeighbourSK, cellVec, iCellVec, denseDesc,&
          & iSparseStart, img2CentCell, species, speciesName, orb, kPoint, over, parallelKS,&
          & tPrintEigvecsTxt, eigvecsCplx, SSqrCplx, fileName="localOrbs")

    end if

  end subroutine calcPipekMezeyLocalisation

  subroutine printMaxForces(derivs, constrLatDerivs, tCoordOpt, tLatOpt, indMovedAtoms)
    real(dp), intent(in), allocatable :: derivs(:,:)
    real(dp), intent(in) :: constrLatDerivs(:)
    logical, intent(in) :: tCoordOpt
    logical, intent(in) :: tLatOpt
    integer, intent(in) :: indMovedAtoms(:)

    if (tCoordOpt) then
      call printMaxForce(maxval(abs(derivs(:, indMovedAtoms))))
    end if
    if (tLatOpt) then
      call printMaxLatticeForce(maxval(abs(constrLatDerivs)))
    end if

  end subroutine printMaxForces


#:if WITH_SOCKETS

  subroutine sendEnergyAndForces(env, socket, energy, TS, derivs, totalStress, cellVol)
    type(TEnvironment), intent(in) :: env
    ! Socket may be unallocated (as on follower processes)
    type(ipiSocketComm), allocatable, intent(inout) :: socket
    type(TEnergies), intent(in) :: energy
    real(dp), intent(in) :: TS(:)
    real(dp), intent(in) :: derivs(:,:)
    real(dp), intent(in) :: totalStress(:,:)
    real(dp), intent(in) :: cellVol

    if (env%tGlobalLead) then
      ! stress was computed above in the force evaluation block or is 0 if aperiodic
      call socket%send(energy%ETotal - sum(TS), -derivs, totalStress * cellVol)
    end if
  end subroutine sendEnergyAndForces

#:endif


  !!!!!!!!!!!!!!!!!!!!!!!!!!!!!!!!!!!!!!!!!!!!!!!!!!!!!!!!!!!!!!!!
  !!!! REKS subroutines
  !!!!!!!!!!!!!!!!!!!!!!!!!!!!!!!!!!!!!!!!!!!!!!!!!!!!!!!!!!!!!!!!

  !> Diagonalize H0 to obtain initial guess of eigenvectors
  !> or read eigenvectors in REKS
  !> Save dense overlap matrix elements
  !> Check Gamma point condition and set filling information
  subroutine getReksInitialSettings(env, denseDesc, h0, over, neighbourList, &
      & nNeighbourSK, iSparseStart, img2CentCell, electronicSolver, &
      & HSqrReal, SSqrReal, eigvecsReal, eigen, reks)

    !> Environment settings
    type(TEnvironment), intent(inout) :: env

    !> Dense matrix descriptor
    type(TDenseDescr), intent(in) :: denseDesc

    !> hamiltonian in sparse storage
    real(dp), intent(in) :: h0(:)

    !> sparse overlap matrix
    real(dp), intent(in) :: over(:)

    !> list of neighbours for each atom
    type(TNeighbourList), intent(in) :: neighbourList

    !> Number of neighbours for each of the atoms
    integer, intent(in) :: nNeighbourSK(:)

    !> Index array for the start of atomic blocks in sparse arrays
    integer, intent(in) :: iSparseStart(:,:)

    !> map from image atoms to the original unique atom
    integer, intent(in) :: img2CentCell(:)

    !> Electronic solver information
    type(TElectronicSolver), intent(inout) :: electronicSolver

    !> dense hamiltonian matrix
    real(dp), intent(out) :: HSqrReal(:,:)

    !> dense overlap matrix
    real(dp), intent(out) :: SSqrReal(:,:)

    !> Eigenvectors on eixt
    real(dp), intent(out) :: eigvecsReal(:,:,:)

    !> eigenvalues
    real(dp), intent(out) :: eigen(:,:,:)

    !> data type for REKS
    type(TReksCalc), intent(inout) :: reks

    call env%globalTimer%startTimer(globalTimers%sparseToDense)
    call unpackHS(SSqrReal, over, neighbourList%iNeighbour, nNeighbourSK, &
        & denseDesc%iAtomStart, iSparseStart, img2CentCell)
    call env%globalTimer%stopTimer(globalTimers%sparseToDense)

    reks%overSqr(:,:) = SSqrReal
    call blockSymmetrizeHS(reks%overSqr, denseDesc%iAtomStart)

    if (.not. reks%tReadMO) then

      call env%globalTimer%startTimer(globalTimers%sparseToDense)
      call unpackHS(HSqrReal, h0, neighbourList%iNeighbour, nNeighbourSK, &
          & denseDesc%iAtomStart, iSparseStart, img2CentCell)
      call env%globalTimer%stopTimer(globalTimers%sparseToDense)

      eigen(:,:,:) = 0.0_dp
      call env%globalTimer%startTimer(globalTimers%diagonalization)
      call diagDenseMtx(electronicSolver, 'V', HSqrReal, SSqrReal, eigen(:,1,1))
      call env%globalTimer%stopTimer(globalTimers%diagonalization)
      eigvecsReal(:,:,1) = HSqrReal

    else

      call readEigenvecs(eigvecsReal(:,:,1))
      ! TODO : renormalize eigenvectors needed!

    end if

    call checkGammaPoint(denseDesc, neighbourList%iNeighbour, &
        & nNeighbourSK, iSparseStart, img2CentCell, over, reks)

    call constructMicrostates(reks)

  end subroutine getReksInitialSettings


  !> Creates (delta) density matrix for each microstate from real eigenvectors.
  subroutine getDensityMatrixL(env, denseDesc, neighbourList, nNeighbourSK, iSparseStart,&
      & img2CentCell, orb, species, coord, tHelical, eigvecs, parallelKS, rhoPrim, work,&
      & rhoSqrReal, q0, deltaRhoOutSqr, reks)

    !> Environment settings
    type(TEnvironment), intent(inout) :: env

    !> Dense matrix descriptor
    type(TDenseDescr), intent(in) :: denseDesc

    !> list of neighbours for each atom
    type(TNeighbourList), intent(in) :: neighbourList

    !> Number of neighbours for each of the atoms
    integer, intent(in) :: nNeighbourSK(:)

    !> Index array for the start of atomic blocks in sparse arrays
    integer, intent(in) :: iSparseStart(:,:)

    !> map from image atoms to the original unique atom
    integer, intent(in) :: img2CentCell(:)

    !> Atomic orbital information
    type(TOrbitals), intent(in) :: orb

    !> species of all atoms
    integer, target, intent(in) :: species(:)

    !> Coordinates of all atoms including images
    real(dp), allocatable, intent(inout) :: coord(:,:)

    !> Is the geometry helical
    logical, intent(in) :: tHelical

    !> eigenvectors
    real(dp), intent(inout) :: eigvecs(:,:,:)

    !> K-points and spins to process
    type(TParallelKS), intent(in) :: parallelKS

    !> sparse density matrix
    real(dp), intent(inout) :: rhoPrim(:,:)

    !> work space array
    real(dp), intent(inout) :: work(:,:)

    !> Dense density matrix if needed
    real(dp), intent(inout), allocatable  :: rhoSqrReal(:,:,:)

    !> reference atomic occupations
    real(dp), intent(in) :: q0(:,:,:)

    !> Change in density matrix during this SCC step for rangesep
    real(dp), pointer, intent(inout) :: deltaRhoOutSqr(:,:,:)

    !> data type for REKS
    type(TReksCalc), intent(inout) :: reks

    integer :: iL

    call env%globalTimer%startTimer(globalTimers%densityMatrix)

    if (reks%tForces) then
      reks%rhoSqrL(:,:,:,:) = 0.0_dp
    else
      reks%rhoSpL(:,:,:) = 0.0_dp
    end if

    do iL = 1, reks%Lmax

      call getDensityFromRealEigvecs(env, denseDesc, reks%fillingL(:,:,iL), neighbourList,&
          & nNeighbourSK, iSparseStart, img2CentCell, orb, species, denseDesc%iAtomStart, coord,&
          & tHelical, eigvecs, parallelKS, rhoPrim, work, rhoSqrReal, deltaRhoOutSqr)

      if (reks%tForces) then
        ! reks%rhoSqrL has (my_ud) component
        if (reks%isRangeSep) then
          reks%rhoSqrL(:,:,1,iL) = deltaRhoOutSqr(:,:,1)
        else
          reks%rhoSqrL(:,:,1,iL) = work
        end if
      else
        ! reks%rhoSpL has (my_ud) component
        reks%rhoSpL(:,1,iL) = rhoPrim(:,1)
      end if

      if (reks%isRangeSep) then
        ! reks%deltaRhoSqrL has (my_ud) component
        reks%deltaRhoSqrL(:,:,1,iL) = deltaRhoOutSqr(:,:,1)
      end if

      if (reks%tForces) then
        call symmetrizeHS(reks%rhoSqrL(:,:,1,iL))
      end if
      if (reks%isRangeSep) then
        call symmetrizeHS(reks%deltaRhoSqrL(:,:,1,iL))
        call denseSubtractDensityOfAtoms(q0, denseDesc%iAtomStart, reks%deltaRhoSqrL(:,:,:,iL), 1)
      end if

    end do

    if (reks%tForces) then
      ! reks%rhoSqrL has (my_qm) component
      call ud2qmL(reks%rhoSqrL, reks%Lpaired)
    else
      ! reks%rhoSpL has (my_qm) component
      call ud2qmL(reks%rhoSpL, reks%Lpaired)
    end if

    call env%globalTimer%stopTimer(globalTimers%densityMatrix)

  end subroutine getDensityMatrixL


  !> Calculate Mulliken population for each microstate from sparse density matrix.
  subroutine getMullikenPopulationL(env, denseDesc, neighbourList, nNeighbourSK, &
      & img2CentCell, iSparseStart, orb, rhoPrim, over, iRhoPrim, qBlock, &
      & qiBlock, reks)

    !> Environment settings
    type(TEnvironment), intent(inout) :: env

    !> Dense matrix descriptor
    type(TDenseDescr), intent(in) :: denseDesc

    !> Atomic neighbours
    type(TNeighbourList), intent(in) :: neighbourList

    !> Number of neighbours for each atom within overlap distance
    integer, intent(in) :: nNeighbourSK(:)

    !> image to actual atom indexing
    integer, intent(in) :: img2CentCell(:)

    !> sparse matrix indexing array
    integer, intent(in) :: iSparseStart(:,:)

    !> Atomic orbital information
    type(TOrbitals), intent(in) :: orb

    !> sparse density matrix
    real(dp), intent(inout) :: rhoPrim(:,:)

    !> sparse overlap matrix
    real(dp), intent(in) :: over(:)

    !> imaginary part of density matrix
    real(dp), intent(in), allocatable :: iRhoPrim(:,:)

    !> Dual atomic charges
    real(dp), intent(inout), allocatable :: qBlock(:,:,:,:)

    !> Imaginary part of dual atomic charges
    real(dp), intent(inout), allocatable :: qiBlock(:,:,:,:)

    !> data type for REKS
    type(TReksCalc), intent(inout) :: reks

    integer :: iL

    do iL = 1, reks%Lmax

      if (reks%tForces) then
        rhoPrim(:,1) = 0.0_dp
        call env%globalTimer%startTimer(globalTimers%denseToSparse)
        call packHS(rhoPrim(:,1), reks%rhoSqrL(:,:,1,iL), neighbourlist%iNeighbour, &
            & nNeighbourSK, orb%mOrb, denseDesc%iAtomStart, iSparseStart, img2CentCell)
        call env%globalTimer%stopTimer(globalTimers%denseToSparse)
      else
        rhoPrim(:,1) = reks%rhoSpL(:,1,iL)
      end if

      ! reks%qOutputL has (my_qm) component
      reks%qOutputL(:,:,:,iL) = 0.0_dp
      call getMullikenPopulation(rhoPrim, over, orb, neighbourList, nNeighbourSK, &
          & img2CentCell, iSparseStart, reks%qOutputL(:,:,:,iL), iRhoPrim=iRhoPrim, &
          & qBlock=qBlock, qiBlock=qiBlock)

    end do

    ! reks%qOutputL has (qm) component
    call qmExpandL(reks%qOutputL, reks%Lpaired)

  end subroutine getMullikenPopulationL


  !> Build L, spin dependent Hamiltonian with various contributions
  !> and compute the energy of microstates
  subroutine getHamiltonianLandEnergyL(env, denseDesc, sccCalc, orb, species, neighbourList, &
      & nNeighbourSK, iSparseStart, img2CentCell, H0, over, spinW, cellVol, extPressure, &
      & energy, q0, iAtInCentralRegion, solvation, thirdOrd, potential, electrostatics, &
      & tPoisson, tUpload, shiftPerLUp, rangeSep, nNeighbourLC, tDualSpinOrbit, xi, tExtField, &
      & isXlbomd, tDftbU, TS, qDepExtPot, qBlock, qiBlock, nDftbUFunc, UJ, nUJ, iUJ, niUJ,&
      & tFixEf, Ef, rhoPrim, onSiteElements, iHam, dispersion, reks)

    !> Environment settings
    type(TEnvironment), intent(inout) :: env

    !> Dense matrix descriptor
    type(TDenseDescr), intent(in) :: denseDesc

    !> SCC module internal variables
    type(TScc), allocatable, intent(inout) :: sccCalc

    !> atomic orbital information
    type(TOrbitals), intent(in) :: orb

    !> species of all atoms
    integer, target, intent(in) :: species(:)

    !> neighbours to atoms
    type(TNeighbourList), intent(in) :: neighbourList

    !> Number of atomic neighbours
    integer, intent(in) :: nNeighbourSK(:)

    !> Index for atomic blocks in sparse data
    integer, intent(in) :: iSparseStart(:,:)

    !> map from image atom to real atoms
    integer, intent(in) :: img2CentCell(:)

    !> non-SCC hamiltonian (sparse)
    real(dp), intent(in) :: H0(:)

    !> sparse overlap matrix
    real(dp), intent(in) :: over(:)

    !> spin constants
    real(dp), allocatable, intent(in) :: spinW(:,:,:)

    !> unit cell volume
    real(dp), intent(in) :: cellVol

    !> external pressure
    real(dp), intent(in) :: extPressure

    !> energy contributions
    type(TEnergies), intent(inout) :: energy

    !> reference atomic occupations
    real(dp), intent(in) :: q0(:,:,:)

    !> Atoms over which to sum the total energies
    integer, intent(in) :: iAtInCentralRegion(:)

    !> Solvation mode
    class(TSolvation), allocatable, intent(inout) :: solvation

    !> third order SCC interactions
    type(TThirdOrder), allocatable, intent(inout) :: thirdOrd

    !> potentials in the system
    type(TPotentials), intent(inout) :: potential

    !> electrostatic solver (poisson or gamma-functional)
    integer, intent(in) :: electrostatics

    !> whether Poisson is solved (used with tPoissonTwice)
    logical, intent(in) :: tPoisson

    !> whether contacts are uploaded
    logical, intent(in) :: tUpload

    !> uploded potential per shell per atom
    real(dp), allocatable, intent(in) :: shiftPerLUp(:,:)

    !> Data for rangeseparated calculation
    type(TRangeSepFunc), allocatable, intent(inout) :: rangeSep

    !> Nr. of neighbours for each atom in the long-range functional.
    integer, allocatable, intent(in) :: nNeighbourLC(:)

    !> Is dual spin orbit being used (block potentials)
    logical, intent(in) :: tDualSpinOrbit

    !> Spin orbit constants if required
    real(dp), allocatable, intent(in) :: xi(:,:)

    !> is an external electric field present
    logical, intent(in) :: tExtField

    !> Is the extended Lagrangian being used for MD
    logical, intent(in) :: isXlbomd

    !> Are there orbital potentials present
    logical, intent(in) :: tDftbU

    !> electron entropy contribution
    real(dp), intent(in) :: TS(:)

    !> Proxy for querying Q-dependant external potentials
    type(TQDepExtPotProxy), intent(inout), allocatable :: qDepExtPot

    !> block (dual) atomic populations
    real(dp), intent(in), allocatable :: qBlock(:,:,:,:)

    !> Imaginary part of block atomic populations
    real(dp), intent(in), allocatable :: qiBlock(:,:,:,:)

    !> which DFTB+U functional (if used)
    integer, intent(in), optional :: nDftbUFunc

    !> U-J prefactors in DFTB+U
    real(dp), intent(in), allocatable :: UJ(:,:)

    !> Number DFTB+U blocks of shells for each atom type
    integer, intent(in), allocatable :: nUJ(:)

    !> which shells are in each DFTB+U block
    integer, intent(in), allocatable :: iUJ(:,:,:)

    !> Number of shells in each DFTB+U block
    integer, intent(in), allocatable :: niUJ(:,:)

    !> Whether fixed Fermi level(s) should be used. (No charge conservation!)
    logical, intent(in) :: tFixEf

    !> If tFixEf is .true. contains reservoir chemical potential, otherwise the Fermi levels found
    !> from the given number of electrons
    real(dp), intent(inout) :: Ef(:)

    !> sparse density matrix
    real(dp), intent(inout) :: rhoPrim(:,:)

    !> Corrections terms for on-site elements
    real(dp), intent(in), allocatable :: onSiteElements(:,:,:,:)

    !> imaginary part of hamiltonian (if required, signalled by being allocated)
    real(dp), allocatable, intent(inout) :: iHam(:,:)

    !> dispersion interactions
    class(TDispersionIface), allocatable, intent(in) :: dispersion

    !> data type for REKS
    type(TReksCalc), allocatable, intent(inout) :: reks

    real(dp), allocatable :: tmpHamSp(:,:)
    real(dp), allocatable :: tmpEn(:)

    integer, pointer :: pSpecies0(:)
    integer :: sparseSize, nAtom, nSpin, iL, tmpL, rsL

    sparseSize = size(over,dim=1)
    nAtom = size(reks%qOutputL,dim=2)
    nSpin = size(reks%qOutputL,dim=3)
    pSpecies0 => species(1:nAtom)

    allocate(tmpHamSp(sparseSize,1))
    if (reks%isRangeSep) then
      allocate(tmpEn(reks%Lmax))
    end if

    ! Calculate contribution to Hamiltonian except rangeseparated part
    reks%intShellL(:,:,:,:) = 0.0_dp
    reks%intBlockL(:,:,:,:,:) = 0.0_dp
    do iL = 1, reks%Lmax

      ! reks%chargePerShellL has (qm) component
      call getChargePerShell(reks%qOutputL(:,:,:,iL), orb, species,&
          & reks%chargePerShellL(:,:,:,iL))
      call resetInternalPotentials(tDualSpinOrbit, xi, orb, species, potential)
      call addChargePotentials(env, sccCalc, reks%qOutputL(:,:,:,iL), q0, &
          & reks%chargePerShellL(:,:,:,iL), orb, species, neighbourList, &
          & img2CentCell, spinW, solvation, thirdOrd, potential, electrostatics, &
          & tPoisson, tUpload, shiftPerLUp, dispersion)

      ! reks%intShellL, reks%intBlockL has (qm) component
      reks%intShellL(:,:,:,iL) = potential%intShell
      reks%intBlockL(:,:,:,:,iL) = potential%intBlock

      ! qm representation is converted to my_qm representation
      if (iL <= reks%Lpaired) then
        ! If iL = 1, then qm = 1u + 1d, 1u - 1d and my_qm = 1u + 1d
        ! calculate charge part
        potential%intBlock(:,:,:,1) = reks%intBlockL(:,:,:,1,iL)
        tmpHamSp(:,1) = h0
      else
        if (mod(iL,2) == 1) then
          ! If iL = 3, then qm = 3u + 3d, 3u - 3d and my_qm = 3u + 3d
          ! calculate charge part
          potential%intBlock(:,:,:,1) = reks%intBlockL(:,:,:,1,iL)
          tmpHamSp(:,1) = h0
        else
          ! If iL = 4, then qm = 4u + 4d, 4u - 4d and my_qm = 3u - 3d (= -(4u - 4d))
          ! calculate magnetization part
          potential%intBlock(:,:,:,1) = -reks%intBlockL(:,:,:,2,iL)
          tmpHamSp(:,1) = 0.0_dp
        end if
      end if

      ! tmpHamSp has (my_qm) component
      call getSccHamiltonian(H0, over, nNeighbourSK, neighbourList, species, orb,&
          & iSparseStart, img2CentCell, potential, allocated(reks), tmpHamSp, iHam)
      tmpHamSp(:,1) = 2.0_dp * tmpHamSp(:,1)

      if (reks%isRangeSep) then
        ! reks%hamSqrL has (my_qm) component
        reks%hamSqrL(:,:,1,iL) = 0.0_dp
        call env%globalTimer%startTimer(globalTimers%sparseToDense)
        call unpackHS(reks%hamSqrL(:,:,1,iL), tmpHamSp(:,1), neighbourList%iNeighbour, &
            & nNeighbourSK, denseDesc%iAtomStart, iSparseStart, img2CentCell)
        call env%globalTimer%stopTimer(globalTimers%sparseToDense)
        call blockSymmetrizeHS(reks%hamSqrL(:,:,1,iL), denseDesc%iAtomStart)
      else
        ! reks%hamSpL has (my_qm) component
        reks%hamSpL(:,1,iL) = tmpHamSp(:,1)
      end if

    end do

    ! Calculate contribution to Hamiltonian including rangeseparated part
    if (.not. reks%isRangeSep) then
      ! reks%hamSpL has (my_ud) component
      call qm2udL(reks%hamSpL, reks%Lpaired)
    else
      ! reks%hamSqrL has (my_ud) component
      call qm2udL(reks%hamSqrL, reks%Lpaired)
      tmpEn(:) = 0.0_dp
      do iL = 1, reks%Lmax
        ! Add rangeseparated contribution
        call rangeSep%addLRHamiltonian(env, reks%deltaRhoSqrL(:,:,1,iL), over, &
            & neighbourList%iNeighbour, nNeighbourLC, denseDesc%iAtomStart, &
            & iSparseStart, orb, reks%hamSqrL(:,:,1,iL), reks%overSqr)
        ! Calculate the long-range exchange energy for up spin
        call rangeSep%addLREnergy(tmpEn(iL))
      end do
    end if


    ! Calculate energy contribution corresponding to upper Hamiltonian
    do iL = 1, reks%Lmax

      ! Get microstate index for non-SCC and rangeseparation energy contribution
      if (iL <= reks%Lpaired) then
        tmpL = iL
        rsL = iL
      else
        if (mod(iL,2) == 1) then
          tmpL = iL
          rsL = iL + 1
        else
          tmpL = iL - 1
          rsL = iL - 1
        end if
      end if
      ! Set the long-range corrected energy contribution
      if (reks%isRangeSep) then
        energy%Efock = tmpEn(iL) + tmpEn(rsL)
      end if

      if (reks%tForces) then
        rhoPrim(:,1) = 0.0_dp
        call env%globalTimer%startTimer(globalTimers%denseToSparse)
        ! reks%rhoSqrL has (my_qm) component
        call packHS(rhoPrim(:,1), reks%rhoSqrL(:,:,1,tmpL), &
            & neighbourList%iNeighbour, nNeighbourSK, orb%mOrb, &
            & denseDesc%iAtomStart, iSparseStart, img2CentCell)
        call env%globalTimer%stopTimer(globalTimers%denseToSparse)
      else
        ! reks%rhoSpL has (my_qm) component
        rhoPrim(:,1) = reks%rhoSpL(:,1,tmpL)
      end if

      ! Calculate correct charge contribution for each microstate
      call sccCalc%updateCharges(env, reks%qOutputL(:,:,:,iL), q0, orb, species)
      call sccCalc%updateShifts(env, orb, species, neighbourList%iNeighbour, img2CentCell)
      potential%intShell(:,:,:) = reks%intShellL(:,:,:,iL)
      if (allocated(thirdOrd)) then
        call thirdOrd%updateCharges(pSpecies0, neighbourList, &
            & reks%qOutputL(:,:,:,iL), q0, img2CentCell, orb)
      end if

      call calcEnergies(sccCalc, reks%qOutputL(:,:,:,iL), q0, reks%chargePerShellL(:,:,:,iL),&
          & species, tExtField, isXlbomd, tDftbU, tDualSpinOrbit, rhoPrim, H0, orb,&
          & neighbourList, nNeighbourSk, img2CentCell, iSparseStart, cellVol, extPressure, TS,&
          & potential, energy, thirdOrd, solvation, rangeSep, reks, qDepExtPot, qBlock, qiBlock,&
          & nDftbUFunc, UJ, nUJ, iUJ, niUJ, xi, iAtInCentralRegion, tFixEf, Ef, onSiteElements)
      call sumEnergies(energy)

      ! Assign energy contribution of each microstate
      reks%enLnonSCC(iL) = energy%EnonSCC
      reks%enLSCC(iL) = energy%Escc
      reks%enLspin(iL) = energy%Espin
      if (allocated(thirdOrd)) then
        reks%enL3rd(iL) = energy%e3rd
      end if
      if (reks%isRangeSep) then
        reks%enLfock(iL) = energy%Efock
      end if
      reks%enLtot(iL) = energy%Etotal

      ! REKS is not affected by filling, so TS becomes 0
      energy%EMermin = energy%Etotal
      ! extrapolated to 0 K
      energy%Ezero = energy%Etotal
      energy%EGibbs = energy%EMermin + cellVol * extPressure
      energy%EForceRelated = energy%EGibbs

    end do

    if (reks%Plevel >= 2) then
      call printReksMicrostates(reks, energy%Erep)
    end if

  end subroutine getHamiltonianLandEnergyL


  !> Optimize the fractional occupation numbers (FONs) and weights
  !> Swap the active orbitals when fa < fb
  !> Compute the several energy contributions
  subroutine optimizeFONsAndWeights(eigvecs, filling, energy, reks)

    !> eigenvectors
    real(dp), intent(inout) :: eigvecs(:,:,:)

    !> occupations (level, kpoint, spin)
    real(dp), intent(out) :: filling(:,:,:)

    !> energy contributions
    type(TEnergies), intent(inout) :: energy

    !> data type for REKS
    type(TReksCalc), intent(inout) :: reks

    call optimizeFons(reks)
    call calcWeights(reks)

    call activeOrbSwap(reks, eigvecs(:,:,1))
    call getFilling(reks, filling(:,1,1))

    call calcSaReksEnergy(reks, energy)

    if (reks%Plevel >= 2) then
      call printSaReksEnergy(reks)
    end if

  end subroutine optimizeFONsAndWeights


  !> Returns input charges for next SCC iteration.
  subroutine getReksNextInputCharges(orb, nIneqOrb, iEqOrbitals, qOutput,&
      & qOutRed, qInpRed, qDiffRed, sccErrorQ, sccTol, tConverged, iSccIter,&
      & minSccIter, maxSccIter, iGeoStep, tStopScc, eigvecs, reks)

    !> Atomic orbital data
    type(TOrbitals), intent(in) :: orb

    !> Total number of inequivalent atomic orbitals
    integer, intent(in) :: nIneqOrb

    !> Equivalence relations between orbitals
    integer, intent(in) :: iEqOrbitals(:,:,:)

    !> Output electrons
    real(dp), intent(in) :: qOutput(:,:,:)

    !> Output electrons reduced by unique orbital types
    real(dp), intent(inout) :: qOutRed(:)

    !> Equivalence reduced input charges
    real(dp), intent(inout) :: qInpRed(:)

    !> Difference between Output and input electrons
    real(dp), intent(inout) :: qDiffRed(:)

    !> SCC error
    real(dp), intent(out) :: sccErrorQ

    !> Tolerance on SCC charges between input and output
    real(dp), intent(in) :: sccTol

    !> Has the calculation converged>
    logical, intent(out) :: tConverged

    !> Number of current SCC step
    integer, intent(in) :: iSccIter

    !> minumum number of SCC iterations to perform
    integer, intent(in) :: minSccIter

    !> maximum number of SCC iterations before terminating loop
    integer, intent(in) :: maxSccIter

    !> Number of current geometry step
    integer, intent(in) :: iGeoStep

    !> Should the SCC loop stop
    logical, intent(in) :: tStopScc

    !> Eigenvectors on eixt
    real(dp), intent(inout) :: eigvecs(:,:,:)

    !> data type for REKS
    type(TReksCalc), intent(inout) :: reks

    call reduceReksCharges(orb, nIneqOrb, iEqOrbitals, qOutput, qOutRed)
    qDiffRed(:) = qOutRed - qInpRed
    sccErrorQ = maxval(abs(qDiffRed))

    tConverged = (sccErrorQ < sccTol) &
        & .and. (iSccIter >= minSccIter .or. reks%tReadMO .or. iGeoStep > 0)
    if ((.not. tConverged) .and. (iSccIter /= maxSccIter .and. .not. tStopScc)) then
      qInpRed(:) = qOutRed
      call guessNewEigvecs(eigvecs(:,:,1), reks%eigvecsFock)
    end if

  end subroutine getReksNextInputCharges


  !> Update delta density matrix rather than merely q for rangeseparation
  subroutine getReksNextInputDensity(sccErrorQ, sccTol, tConverged, &
      & iSccIter, minSccIter, maxSccIter, iGeoStep, tStopScc, &
      & eigvecs, deltaRhoOut, deltaRhoIn, deltaRhoDiff, reks)

    !> SCC error
    real(dp), intent(out) :: sccErrorQ

    !> Tolerance on SCC charges between input and output
    real(dp), intent(in) :: sccTol

    !> Has the calculation converged>
    logical, intent(out) :: tConverged

    !> Number of current SCC step
    integer, intent(in) :: iSccIter

    !> minumum number of SCC iterations to perform
    integer, intent(in) :: minSccIter

    !> maximum number of SCC iterations before terminating loop
    integer, intent(in) :: maxSccIter

    !> Number of current geometry step
    integer, intent(in) :: iGeoStep

    !> Should the SCC loop stop
    logical, intent(in) :: tStopScc

    !> Eigenvectors on eixt
    real(dp), intent(inout) :: eigvecs(:,:,:)

    !> delta density matrix for rangeseparated calculations
    real(dp), intent(inout) :: deltaRhoOut(:)

    !> delta density matrix as inpurt for next SCC cycle
    real(dp), target, intent(inout) :: deltaRhoIn(:)

    !> difference of delta density matrix in and out
    real(dp), intent(inout) :: deltaRhoDiff(:)

    !> data type for REKS
    type(TReksCalc), intent(inout) :: reks

    deltaRhoDiff(:) = deltaRhoOut - deltaRhoIn
    sccErrorQ = maxval(abs(deltaRhoDiff))

    tConverged = (sccErrorQ < sccTol) &
        & .and. (iSccIter >= minSccIter .or. reks%tReadMO .or. iGeoStep > 0)
    if ((.not. tConverged) .and. (iSccIter /= maxSccIter .and. .not. tStopScc)) then
      deltaRhoIn(:) = deltaRhoOut
      call guessNewEigvecs(eigvecs(:,:,1), reks%eigvecsFock)
    end if

  end subroutine getReksNextInputDensity


  !> Reduce charges according to orbital equivalency rules.
  subroutine reduceReksCharges(orb, nIneqOrb, iEqOrbitals, qOutput, qOutRed)

    !> Atomic orbital information
    type(TOrbitals), intent(in) :: orb

    !> Total number of inequivalent atomic orbitals
    integer, intent(in) :: nIneqOrb

    !> Equivalence relations between orbitals
    integer, intent(in) :: iEqOrbitals(:,:,:)

    !> Output electrons
    real(dp), intent(in) :: qOutput(:,:,:)

    !> Reduction of atomic populations
    real(dp), intent(out) :: qOutRed(:)

    qOutRed(:) = 0.0_dp
    call orbitalEquiv_reduce(qOutput, iEqOrbitals, orb, qOutRed(1:nIneqOrb))

  end subroutine reduceReksCharges


end module dftbp_main<|MERGE_RESOLUTION|>--- conflicted
+++ resolved
@@ -967,17 +967,13 @@
           & chrgForces, indMovedAtom, cellVol, intPressure, geoOutFile, iAtInCentralRegion)
     end if
 
-<<<<<<< HEAD
-    if (tSccCalc .and. .not. isXlbomd .and. .not. tConverged .and. .not.tRestartNoSC) then
-=======
     if (allocated(dispersion)) then
       if (.not.dispersion%energyAvailable()) then
         call warning("Dispersion contributions are not included in the energy")
       end if
     end if
 
-    if (tSccCalc .and. .not. isXlbomd .and. .not. tConverged) then
->>>>>>> fd797577
+    if (tSccCalc .and. .not. isXlbomd .and. .not. tConverged .and. .not.tRestartNoSC) then
       call warning("SCC is NOT converged, maximal SCC iterations exceeded")
       if (isSccConvRequired) then
         call env%shutdown()
