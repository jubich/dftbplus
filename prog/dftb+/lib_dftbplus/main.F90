--- conflicted
+++ resolved
@@ -103,14 +103,10 @@
 #:endif
   use dftbp_transportio
   use dftbp_initprogram, only : TDftbPlusMain, TCutoffs, TNegfInt, autotestTag, bandOut, fCharges,&
-<<<<<<< HEAD
       & fShifts, fStopScc, mdOut, userOut, fStopDriver, hessianOut, resultsTag, derivEBandOut
-=======
-      & fShifts, fStopScc, mdOut, userOut, fStopDriver, hessianOut, resultsTag
 #:if WITH_TRANSPORT
   use dftbp_initprogram, only : overrideContactCharges
 #:endif
->>>>>>> 1150e79a
   use dftbp_blockpothelper, only : appendBlockReduced
   use dftbp_staticperturb, only : staticPerturWrtE
   implicit none
@@ -423,13 +419,8 @@
           & this%tMulliken, this%qOutput, this%derivs, this%chrgForces, this%excitedDerivs,&
           & this%tStress, this%totalStress, this%pDynMatrix,&
           & this%dftbEnergy(this%deltaDftb%iFinal), this%extPressure, this%coord0, this%tLocalise,&
-<<<<<<< HEAD
-          & localisation, this%esp, this%taggedWriter, this%tunneling, this%ldos, this%lCurrArray,&
-          & this%polarisability, this%dEidE)
-=======
           & localisation, this%electrostatPot, this%taggedWriter, this%tunneling, this%ldos,&
-          & this%lCurrArray)
->>>>>>> 1150e79a
+          & this%lCurrArray, this%polarisability, this%dEidE)
     end if
     if (this%tWriteResultsTag) then
       call writeResultsTag(resultsTag, this%dftbEnergy(this%deltaDftb%iFinal), this%derivs,&
