!--------------------------------------------------------------------------------------------------!
!  DFTB+: general package for performing fast atomistic simulations                                !
!  Copyright (C) 2006 - 2020  DFTB+ developers group                                               !
!                                                                                                  !
!  See the LICENSE file for terms of usage and distribution.                                       !
!--------------------------------------------------------------------------------------------------!

#:include 'common.fypp'

!> The main routines for DFTB+
module dftbp_main
#:if WITH_MPI
  use dftbp_mpifx
#:endif
#:if WITH_SCALAPACK
  use dftbp_scalapackfx
  use dftbp_scalafxext
#:endif
#:if WITH_SOCKETS
  use dftbp_ipisocket, only : IpiSocketComm
#:endif
  use dftbp_elecsolvers, only : TElectronicSolver, electronicSolverTypes
  use dftbp_assert
  use dftbp_constants
  use dftbp_globalenv
  use dftbp_environment
  use dftbp_densedescr
  use dftbp_inputdata
  use dftbp_hamiltoniantypes
  use dftbp_nonscc
  use dftbp_eigenvects
  use dftbp_repulsive
  use dftbp_etemp
  use dftbp_populations
  use dftbp_densitymatrix
  use dftbp_forces
  use dftbp_stress
  use dftbp_scc
  use dftbp_sccinit
  use dftbp_onsitecorrection
  use dftbp_externalcharges
  use dftbp_periodic
  use dftbp_mixer
  use dftbp_geoopt
  use dftbp_numderivs2
  use dftbp_spin
  use dftbp_dftbplusu
  use dftbp_mdcommon
  use dftbp_energies
  use dftbp_potentials
  use dftbp_orbitalequiv
  use dftbp_parser
  use dftbp_sparse2dense
#:if not WITH_SCALAPACK
  use dftbp_blasroutines, only : symm, hemm
#:endif
  use dftbp_hsdutils
  use dftbp_charmanip
  use dftbp_shift
  use dftbp_spinorbit
  use dftbp_angmomentum
  use dftbp_elecconstraints
  use dftbp_pmlocalisation, only : TPipekMezey
  use dftbp_linresp
  use dftbp_linresptypes
  use dftbp_pprpa, only : ppRPAenergies
#:if WITH_ARPACK
  use dftbp_RS_LinearResponse
#:endif
  use dftbp_mainio
  use dftbp_commontypes
  use dftbp_dispersions, only : TDispersionIface
  use dftbp_solvation, only : TSolvation
  use dftbp_cm5, only : TChargeModel5
  use dftbp_xmlf90
  use dftbp_thirdorder, only : TThirdOrder
  use dftbp_rangeseparated, only : TRangeSepFunc
  use dftbp_simplealgebra
  use dftbp_message
  use dftbp_repcont
  use dftbp_halogenx
  use dftbp_xlbomd
  use dftbp_slakocont
  use dftbp_linkedlist
  use dftbp_lapackroutines
  use dftbp_mdcommon
  use dftbp_mdintegrator
  use dftbp_tempprofile
  use dftbp_elstatpot, only : TElStatPotentials
  use dftbp_elstattypes, only : elstatTypes
  use dftbp_forcetypes, only : forceTypes
  use dftbp_initprogram, only : TRefExtPot
  use dftbp_qdepextpotproxy, only : TQDepExtPotProxy
  use dftbp_taggedoutput, only : TTaggedWriter
  use dftbp_reks
  use dftbp_plumed, only : TPlumedCalc, TPlumedCalc_final
#:if WITH_TRANSPORT
  use libnegf_vars, only : TTransPar
  use negf_int
#:endif
  use poisson_init
  use dftbp_transportio

  implicit none
  private

  public :: runDftbPlus
  public :: processGeometry

  !> O(N^2) density matrix creation
  logical, parameter :: tDensON2 = .false.

  !> Should further output be appended to detailed.out?
  logical, parameter :: tAppendDetailedOut = .false.


contains

  !> The main DFTB program itself
  subroutine runDftbPlus(env)
    use dftbp_initprogram

    !> Environment settings
    type(TEnvironment), intent(inout) :: env

    !> Geometry steps so far
    integer :: iGeoStep

    !> Lattice geometry steps so far
    integer :: iLatGeoStep

    !> Do we have the final geometry?
    logical :: tGeomEnd

    !> do we take an optimization step on the lattice or the internal coordinates if optimizing both
    !> in a periodic geometry
    logical :: tCoordStep

    !> if scc/geometry driver should be stopped
    logical :: tStopScc, tStopDriver

    !> locality measure for the wavefunction
    real(dp) :: localisation

    !> flag to write out geometries (and charge data if scc) when moving atoms about - in the case
    !> of drivers like conjugate gradient/steepest descent the geometries are written anyway
    logical :: tWriteRestart

    !> lattice vectors returned by the optimizer
    real(dp) :: constrLatDerivs(9)

    !> MD instantaneous thermal energy
    real(dp) :: tempIon

    !> Whether charges should be written
    logical :: tWriteCharges

    logical :: tExitGeoOpt


    call initGeoOptParameters(tCoordOpt, nGeoSteps, tGeomEnd, tCoordStep, tStopDriver, iGeoStep,&
        & iLatGeoStep)

    ! If the geometry is periodic, need to update lattice information in geometry loop
    tLatticeChanged = tPeriodic

    ! As first geometry iteration, require updates for coordinates in dependent routines
    tCoordsChanged = .true.

    ! Main geometry loop
    geoOpt: do iGeoStep = 0, nGeoSteps
      tWriteRestart = env%tGlobalMaster&
          & .and. needsRestartWriting(isGeoOpt, tMd, iGeoStep, nGeoSteps, restartFreq)
      call printGeoStepInfo(tCoordOpt, tLatOpt, iLatGeoStep, iGeoStep)
      call processGeometry(env, iGeoStep, iLatGeoStep, tWriteRestart, tStopDriver, tStopScc,&
          & tExitGeoOpt)
      if (tExitGeoOpt) then
        exit geoOpt
      end if
      call postProcessDerivs(derivs, conAtom, conVec, tLatOpt, totalLatDeriv, extLatDerivs,&
          & normOrigLatVec, tLatOptFixAng, tLatOptFixLen, tLatOptIsotropic, constrLatDerivs)
      call printMaxForces(derivs, constrLatDerivs, tCoordOpt, tLatOpt, indMovedAtom)
    #:if WITH_SOCKETS
      if (tSocket) then
        call sendEnergyAndForces(env, socket, energy, TS, derivs, totalStress, cellVol)
      end if
    #:endif
      tWriteCharges = tWriteRestart .and. tMulliken .and. tSccCalc .and. .not. tDerivs&
          & .and. maxSccIter > 1
      if (tWriteCharges) then
        call writeCharges(fCharges, tWriteChrgAscii, orb, qInput, qBlockIn, qiBlockIn, deltaRhoIn)
      end if

      if (tForces) then
        call getNextGeometry(env, iGeoStep, tWriteRestart, constrLatDerivs, tCoordStep, tGeomEnd,&
            & tStopDriver, iLatGeoStep, tempIon, tExitGeoOpt)
        if (tExitGeoOpt) then
          exit geoOpt
        end if
      end if

      if (tWriteDetailedOut .and. tMd) then
        call writeDetailedOut4(fdDetailedOut, energy, tempIon)
      end if

      if (tGeomEnd) then
        call env%globalTimer%stopTimer(globalTimers%postSCC)
        exit geoOpt
      end if

      tStopDriver = tStopScc .or. tStopDriver .or. hasStopFile(fStopDriver)
      if (tStopDriver) then
        call env%globalTimer%stopTimer(globalTimers%postSCC)
        exit geoOpt
      end if
      call env%globalTimer%stopTimer(globalTimers%postSCC)
    end do geoOpt

    call env%globalTimer%startTimer(globalTimers%postGeoOpt)

  #:if WITH_SOCKETS
    if (tSocket .and. env%tGlobalMaster) then
      call socket%shutdown()
    end if
  #:endif

    if (allocated(plumedCalc)) then
      call TPlumedCalc_final(plumedCalc)
    end if

    tGeomEnd = tMD .or. tGeomEnd .or. tDerivs

    if (env%tGlobalMaster) then
      if (tWriteDetailedOut) then
        call writeDetailedOut5(fdDetailedOut, isGeoOpt, tGeomEnd, tMd, tDerivs, tEField, absEField,&
            & dipoleMoment)
      end if

      call writeFinalDriverStatus(isGeoOpt, tGeomEnd, tMd, tDerivs)

      if (tMD) then
        call writeMdOut3(fdMd, mdOut)
      end if
    end if

    if (env%tGlobalMaster .and. tDerivs) then
      call getHessianMatrix(derivDriver, pDynMatrix)
      call writeHessianOut(hessianOut, pDynMatrix)
    else
      nullify(pDynMatrix)
    end if

    if (tWriteShifts) then
      call writeShifts(fShifts, orb, potential%intShell)
    endif

  #:if WITH_TRANSPORT
    if (tContCalc) then
      ! Note: shift and charges are saved in QM representation (not UD)
      call writeContactShifts(transpar%contacts(transpar%taskContInd)%name, orb, &
          & potential%intShell, qOutput, Ef, potential%intBlock, qBlockOut,&
          & .not.transpar%tWriteBinShift)
    end if

    if (tLocalCurrents) then
      call local_currents(env, parallelKS%localKS, ham, over, neighbourList, nNeighbourSK,&
          & cutOff%skCutoff, denseDesc%iAtomStart, iSparseStart, img2CentCell, iCellVec, cellVec,&
          & rCellVec, orb, kPoint, kWeight, coord0Fold, species0, speciesName, mu, lCurrArray)
    end if

    if (tTunn) then
      call calc_current(env, parallelKS%localKS, ham, over, neighbourList%iNeighbour, nNeighbourSK,&
          & densedesc%iAtomStart, iSparseStart, img2CentCell, iCellVec, cellVec, orb, kPoint,&
          & kWeight, tunneling, current, ldos, leadCurrents, writeTunn, tWriteLDOS,&
          & regionLabelLDOS, mu)
    end if

  #:endif

    if (allocated(pipekMezey)) then
      ! NOTE: the canonical DFTB ground state orbitals are over-written after this point
      if (withMpi) then
        call error("Pipek-Mezey localisation does not yet work with MPI")
      end if
      if (nSpin > 2) then
        call error("Pipek-Mezey localisation not implemented for non-colinear DFTB")
      end if
      call calcPipekMezeyLocalisation(env, pipekMezey, tPrintEigvecsTxt, nEl, filling, over,&
          & kPoint, neighbourList, nNeighbourSk, denseDesc, iSparseStart, img2CentCell, iCellVec,&
          & cellVec, runId, orb, species, speciesName, parallelKS, localisation, eigvecsReal,&
          & SSqrReal, eigvecsCplx, SSqrCplx, tHelical, coord)
    end if

    if (tWriteAutotest) then
      if (tPeriodic) then
        cellVol = abs(determinant33(latVec))
        energy%EGibbs = energy%EMermin + extPressure * cellVol
      end if
      call writeAutotestTag(autotestTag, tPeriodic, cellVol, tMulliken, qOutput, derivs,&
          & chrgForces, excitedDerivs, tStress, totalStress, pDynMatrix, energy, extPressure,&
          & coord0, tLocalise, localisation, esp, taggedWriter, tunneling, ldos, tDefinedFreeE,&
          & lCurrArray)
    end if
    if (tWriteResultsTag) then
      call writeResultsTag(resultsTag, energy, derivs, chrgForces, nEl, Ef, eigen, filling,&
          & electronicSolver, tStress, totalStress, pDynMatrix, tPeriodic, cellVol, tMulliken,&
          & qOutput, q0, taggedWriter, tDefinedFreeE, cm5Cont)
    end if
    if (tWriteDetailedXML) then
      call writeDetailedXml(runId, speciesName, species0, pCoord0Out, tPeriodic, tHelical, latVec,&
          & origin, tRealHS, nKPoint, nSpin, size(eigen, dim=1), nOrb, kPoint, kWeight, filling,&
          & occNatural)
    end if

    call env%globalTimer%stopTimer(globalTimers%postGeoOpt)

    if (tPoisson) then
      call poiss_destroy(env)
    end if
  #:if WITH_TRANSPORT
    if (electronicSolver%iSolver == electronicSolverTypes%GF) then
      call negf_destroy()
    end if
  #:endif

  end subroutine runDftbPlus


  !> Process current geometry
  subroutine processGeometry(env, iGeoStep, iLatGeoStep, tWriteRestart, tStopDriver, tStopScc,&
      & tExitGeoOpt)
    use dftbp_initprogram

    !> Environment settings
    type(TEnvironment), intent(inout) :: env

    !> Current geometry step
    integer, intent(in) :: iGeoStep

    !> Current lattice step
    integer, intent(in) :: iLatGeoStep

    !> flag to write out geometries (and charge data if scc)
    logical, intent(in) :: tWriteRestart

    !> if scc/geometry driver should be stopped
    logical, intent(inout) :: tStopDriver

    !> if scc driver should be stopped
    logical, intent(out) :: tStopScc

    !> Whether main code should exit the geometry optimisation loop
    logical, intent(out) :: tExitGeoOpt

    ! Charge error in the last iterations
    real(dp) :: sccErrorQ, diffElec

    ! Loop variables
    integer :: iSccIter

    ! energy in previous scc cycles
    real(dp) :: Eold

    ! whether scc converged
    logical :: tConverged

    ! Whether scc restart info should be written in current iteration
    logical :: tWriteSccRestart

    ! Charge difference
    real(dp), allocatable :: dQ(:,:,:)

    ! loop index
    integer :: iSpin

    call env%globalTimer%startTimer(globalTimers%preSccInit)

    if (allocated(qDepExtPot)) then
      allocate(dQ(orb%mShell, nAtom, nSpin))
    end if

    call electronicSolver%reset()
    tExitGeoOpt = .false.

    if (tMD .and. tWriteRestart) then
      call writeMdOut1(fdMd, mdOut, iGeoStep, pMDIntegrator)
    end if

    if (tLatticeChanged) then
      call handleLatticeChange(latVec, sccCalc, tStress, extPressure, cutOff%mCutOff, dispersion,&
          & solvation, cm5Cont, recVec, invLatVec, cellVol, recCellVol, extLatDerivs, cellVec,&
          & rCellVec)
    end if

    if (tCoordsChanged) then
      call handleCoordinateChange(env, coord0, latVec, invLatVec, species0, cutOff, orb,&
          & tPeriodic, tHelical, sccCalc, dispersion, solvation, thirdOrd, rangeSep, reks,&
          & img2CentCell, iCellVec, neighbourList, nAllAtom, coord0Fold, coord, species, rCellVec,&
          & nNeighbourSk, nNeighbourRep, nNeighbourLC, ham, over, H0, rhoPrim, iRhoPrim, iHam,&
          & ERhoPrim, iSparseStart, tPoisson, cm5Cont)
    end if

    #:if WITH_TRANSPORT
      if (tNegf) then
        call initNegfStuff(denseDesc, transpar, ginfo, neighbourList, nNeighbourSK, img2CentCell,&
            & orb)
      end if
    #:endif

    if (tSccCalc .and. .not.allocated(reks)) then
      call reset(pChrgMixer, nMixElements)
    end if

    if (electronicSolver%isElsiSolver .and. .not. tLargeDenseMatrices) then
      call electronicSolver%elsi%updateGeometry(env, neighbourList, nNeighbourSK,&
          & denseDesc%iAtomStart, iSparseStart, img2CentCell)
    end if

    call env%globalTimer%startTimer(globalTimers%sparseH0S)
    select case(hamiltonianType)
    case default
      call error("Invalid Hamiltonian")
    case(hamiltonianTypes%dftb)
      call buildH0(env, H0, skHamCont, atomEigVal, coord, nNeighbourSk, neighbourList%iNeighbour,&
          & species, iSparseStart, orb)
      call buildS(env, over, skOverCont, coord, nNeighbourSk, neighbourList%iNeighbour, species,&
          & iSparseStart, orb)
    case(hamiltonianTypes%xtb)
      ! TODO
      call error("xTB calculation currently not supported")
    end select
    call env%globalTimer%stopTimer(globalTimers%sparseH0S)

    if (tSetFillingTemp) then
      call temperatureProfile%getTemperature(tempElec)
    end if

    call electronicSolver%updateElectronicTemp(tempElec)

    call calcRepulsiveEnergy(coord, species, img2CentCell, nNeighbourRep, neighbourList,&
        & pRepCont, energy%atomRep, energy%ERep, iAtInCentralRegion)

    if (tDispersion) then
      call calcDispersionEnergy(dispersion, energy%atomDisp, energy%Edisp, iAtInCentralRegion)
    end if

    if (allocated(halogenXCorrection)) then
      call halogenXCorrection%getEnergies(energy%atomHalogenX, coord, species, neighbourList,&
          & img2CentCell)
      energy%EHalogenX = sum(energy%atomHalogenX(iAtInCentralRegion))
    end if

    call resetExternalPotentials(refExtPot, potential)

    if (tReadShifts) then
      call readShifts(fShifts, orb, nAtom, nSpin, potential%extShell)
    end if

    call setUpExternalElectricField(tEField, tTDEField, tPeriodic, EFieldStrength,&
        & EFieldVector, EFieldOmega, EFieldPhase, neighbourList, nNeighbourSk, iCellVec,&
        & img2CentCell, cellVec, deltaT, iGeoStep, coord0Fold, coord, potential%extAtom(:,1),&
        & potential%extGrad, EField, absEField)

    call mergeExternalPotentials(orb, species, potential)

    ! For non-scc calculations with transport only, jump out of geometry loop
    if (electronicSolver%iSolver == electronicSolverTypes%OnlyTransport) then
      if (tWriteDetailedOut) then
        call openDetailedOut(fdDetailedOut, userOut, tAppendDetailedOut, iGeoStep, 1)
      end if
      ! We need to define hamltonian by adding the potential
      call getSccHamiltonian(H0, over, nNeighbourSK, neighbourList, species, orb, iSparseStart,&
          & img2CentCell, potential, ham, iHam)
      tExitGeoOpt = .true.
      return
    end if

    if (electronicSolver%iSolver == electronicSolverTypes%pexsi) then
      call electronicSolver%elsi%initPexsiDeltaVRanges(tSccCalc, potential)
    end if

    if (allocated(reks)) then
      call initReksSccLoop(tSccCalc, tConverged, reks)
    else
      call initSccLoop(tSccCalc, xlbomdIntegrator, minSccIter, maxSccIter, sccTol, tConverged,&
          & tNegf)
    end if

    call env%globalTimer%stopTimer(globalTimers%preSccInit)

    call env%globalTimer%startTimer(globalTimers%scc)

    REKS_SCC: if (allocated(reks)) then

      lpSCC_REKS: do iSccIter = 1, maxSccIter

        if (iSccIter == 1) then
          call getReksInitialSettings(env, denseDesc, h0, over, neighbourList, nNeighbourSK,&
              & iSparseStart, img2CentCell, electronicSolver, HSqrReal, SSqrReal, eigvecsReal,&
              & eigen, reks)
        end if

        call getDensityLFromRealEigvecs(env, denseDesc, neighbourList, nNeighbourSK, iSparseStart,&
            & img2CentCell, orb, eigvecsReal, q0, reks)
        call getMullikenPopulationL(env, denseDesc, neighbourList, nNeighbourSK, img2CentCell,&
            & iSparseStart, orb, over, reks)

        call getHamiltonianLandEnergyL(env, denseDesc, sccCalc, orb, species, neighbourList,&
            & nNeighbourSK, iSparseStart, img2CentCell, electrostatics, H0, over, spinW, cellVol, &
            & extPressure, energy, q0, iAtInCentralRegion, thirdOrd, rangeSep, nNeighbourLC, reks)
        call optimizeFONsAndWeights(eigvecsReal, filling, energy, reks)

        call getFockandDiag(env, denseDesc, neighbourList, nNeighbourSK, iSparseStart,&
            & img2CentCell, eigvecsReal, electronicSolver, eigen, reks)

        call getSysDensityFromRealEigvecs(env, denseDesc, neighbourList, nNeighbourSK,&
            & iSparseStart, img2CentCell, orb, eigvecsReal, filling, rhoPrim, q0, deltaRhoOutSqr,&
            & reks)
        call getMullikenPopulation(rhoPrim, over, orb, neighbourList, nNeighbourSK, img2CentCell,&
            & iSparseStart, qOutput, iRhoPrim=iRhoPrim, qBlock=qBlockOut, qiBlock=qiBlockOut)

        ! check charge convergece and guess new eigenvectors
        tStopScc = hasStopFile(fStopScc)
        if (isRangeSep) then
          call getReksNextInputDensity(sccErrorQ, sccTol, tConverged, iSccIter, minSccIter,&
              & maxSccIter, iGeoStep, tStopScc, eigvecsReal, deltaRhoOut, deltaRhoIn, deltaRhoDiff,&
              & reks)
        else
          call getReksNextInputCharges(orb, nIneqOrb, iEqOrbitals, qOutput, qOutRed, qInpRed,&
              & qDiffRed, sccErrorQ, sccTol, tConverged, iSccIter, minSccIter, maxSccIter,&
              & iGeoStep, tStopScc, eigvecsReal, reks)
        end if

        call getSccInfo(iSccIter, energy%Etotal, Eold, diffElec)
        call printReksSccInfo(iSccIter, energy%Etotal, diffElec, sccErrorQ, reks)

        if (tConverged .or. tStopScc) then

          call printReksSAInfo(reks, energy%Etotal)

          call getStateInteraction(env, denseDesc, neighbourList, nNeighbourSK, iSparseStart,&
              & img2CentCell, coord, iAtInCentralRegion, eigvecsReal, electronicSolver, eigen,&
              & qOutput, q0, tDipole, dipoleMoment, reks)

          call getReksEnProperties(eigvecsReal, coord0, reks)

          if (tWriteDetailedOut) then
            ! In this routine the correct Etotal is evaluated.
            ! If TargetStateL > 0, certain microstate
            ! is optimized. If not, SSR state is optimized.
            call openDetailedOut(fdDetailedOut, userOut, tAppendDetailedOut, iGeoStep, iSccIter)
            call writeReksDetailedOut1(fdDetailedOut, nGeoSteps, iGeoStep, tMD, tDerivs, tCoordOpt,&
                & tLatOpt, iLatGeoStep, iSccIter, energy, diffElec, sccErrorQ, indMovedAtom,&
                & pCoord0Out, q0, qOutput, orb, species, tPrintMulliken, extPressure, cellVol,&
                & tAtomicEnergy, tDispersion, tPeriodic, tSccCalc, invLatVec, kPoint,&
                & iAtInCentralRegion, electronicSolver, tDefinedFreeE, reks, allocated(thirdOrd),&
                & isRangeSep)
          end if
          if (tWriteBandDat) then
            call writeBandOut(bandOut, eigen, filling, kWeight)
          end if

          exit lpSCC_REKS
        end if
      end do lpSCC_REKS

    else ! not REKS_SCC

      ! Standard spin free or unrestricted DFTB

      lpSCC: do iSccIter = 1, maxSccIter

        call resetInternalPotentials(tDualSpinOrbit, xi, orb, species, potential)

        if (tSccCalc) then

          call getChargePerShell(qInput, orb, species, chargePerShell)

        #:if WITH_TRANSPORT
          ! Overrides input charges with uploaded contact charges
          if (tUpload) then
            call overrideContactCharges(qInput, chargeUp, transpar, qBlockIn, blockUp)
          end if
        #:endif

          call addChargePotentials(env, sccCalc, qInput, q0, chargePerShell, orb, species,&
              & neighbourList, img2CentCell, spinW, solvation, thirdOrd, potential,&
              & electrostatics, tPoisson, tUpload, shiftPerLUp)

          call addBlockChargePotentials(qBlockIn, qiBlockIn, tDftbU, tImHam, species, orb,&
              & nDftbUFunc, UJ, nUJ, iUJ, niUJ, potential)

          if (allocated(onSiteElements) .and. (iSCCIter > 1 .or. tReadChrg)) then
            call addOnsShift(potential%intBlock, potential%iOrbitalBlock, qBlockIn, qiBlockIn, q0,&
                & onSiteElements, species, orb)
          end if

        end if

        ! All potentials are added up into intBlock
        potential%intBlock = potential%intBlock + potential%extBlock

        if (allocated(qDepExtPot)) then
          call getChargePerShell(qInput, orb, species, dQ, qRef=q0)
          call qDepExtPot%addPotential(sum(dQ(:,:,1), dim=1), dQ(:,:,1), orb, species,&
              & potential%intBlock)
        end if

        if (electronicSolver%iSolver == electronicSolverTypes%pexsi .and. tSccCalc) then
          call electronicSolver%elsi%updatePexsiDeltaVRanges(potential)
        end if

        call getSccHamiltonian(H0, over, nNeighbourSK, neighbourList, species, orb, iSparseStart,&
            & img2CentCell, potential, ham, iHam)

        if (tWriteRealHS .or. tWriteHS .and. any(electronicSolver%iSolver ==&
            & [electronicSolverTypes%qr, electronicSolverTypes%divideandconquer,&
            & electronicSolverTypes%relativelyrobust, electronicSolverTypes%magma_gvd])) then
          call writeHSAndStop(env, tWriteHS, tWriteRealHS, tRealHS, over, neighbourList,&
              & nNeighbourSK, denseDesc%iAtomStart, iSparseStart, img2CentCell, kPoint, iCellVec,&
              & cellVec, ham, iHam)
        end if

        call convertToUpDownRepr(ham, iHam)

        call getDensity(env, iSccIter, denseDesc, ham, over, neighbourList, nNeighbourSk,&
            & iSparseStart, img2CentCell, iCellVec, cellVec, kPoint, kWeight, orb, tHelical,&
            & coord, species, electronicSolver, tRealHS, tSpinSharedEf, tSpinOrbit, tDualSpinOrbit,&
            & tFillKSep, tFixEf, tMulliken, iDistribFn, tempElec, nEl, parallelKS, Ef, mu, energy,&
            & rangeSep, eigen, filling, rhoPrim, Eband, TS, E0, iHam, xi, orbitalL, HSqrReal,&
            & SSqrReal, eigvecsReal, iRhoPrim, HSqrCplx, SSqrCplx, eigvecsCplx, rhoSqrReal,&
            & deltaRhoInSqr, deltaRhoOutSqr, qOutput, nNeighbourLC, tLargeDenseMatrices)

        !> For rangeseparated calculations deduct atomic charges from deltaRho
        if (isRangeSep) then
          select case(nSpin)
          case(2)
            do iSpin = 1, 2
              call denseSubtractDensityOfAtoms(q0, denseDesc%iAtomStart, deltaRhoOutSqr, iSpin)
            end do
          case(1)
            call denseSubtractDensityOfAtoms(q0, denseDesc%iAtomStart, deltaRhoOutSqr)
          case default
            call error("Range separation not implemented for non-colinear spin")
          end select
        end if

        if (tWriteBandDat) then
          call writeBandOut(bandOut, eigen, filling, kWeight)
        end if

        if (tMulliken) then
          call getMullikenPopulation(rhoPrim, over, orb, neighbourList, nNeighbourSk, img2CentCell,&
              & iSparseStart, qOutput, iRhoPrim=iRhoPrim, qBlock=qBlockOut, qiBlock=qiBlockOut)
        end if

      #:if WITH_TRANSPORT
        ! Override charges with uploaded contact charges
        if (tUpload) then
          call overrideContactCharges(qOutput, chargeUp, transpar, qBlockIn, blockUp)
        end if
      #:endif

        ! For non-dual spin-orbit orbitalL is determined during getDensity() call above
        if (tDualSpinOrbit) then
          call getLDual(orbitalL, qiBlockOut, orb, species)
        end if

        ! Note: if XLBOMD is active, potential created with input charges is needed later,
        ! therefore it should not be overwritten here.
        if (tSccCalc .and. .not. isXlbomd) then
          call resetInternalPotentials(tDualSpinOrbit, xi, orb, species, potential)
          call getChargePerShell(qOutput, orb, species, chargePerShell)

          call addChargePotentials(env, sccCalc, qOutput, q0, chargePerShell, orb, species,&
              & neighbourList, img2CentCell, spinW, solvation, thirdOrd, potential, electrostatics,&
              & tPoissonTwice, tUpload, shiftPerLUp)

          call addBlockChargePotentials(qBlockOut, qiBlockOut, tDftbU, tImHam, species, orb,&
              & nDftbUFunc, UJ, nUJ, iUJ, niUJ, potential)

          if (allocated(onSiteElements)) then
            call addOnsShift(potential%intBlock, potential%iOrbitalBlock, qBlockOut, qiBlockOut,&
                & q0, onSiteElements, species, orb)
          end if

          potential%intBlock = potential%intBlock + potential%extBlock
        end if

        if (allocated(qDepExtPot)) then
          call getChargePerShell(qOutput, orb, species, dQ, qRef=q0)
          call qDepExtPot%addPotential(sum(dQ(:,:,1), dim=1), dQ(:,:,1), orb, species,&
              & potential%intBlock)
        end if

        call getEnergies(sccCalc, qOutput, q0, chargePerShell, species, tExtField, isXlbomd,&
            & tDftbU, tDualSpinOrbit, rhoPrim, H0, orb, neighbourList, nNeighbourSk, img2CentCell,&
            & iSparseStart, cellVol, extPressure, TS, potential, energy, thirdOrd, solvation,&
            & rangeSep, qDepExtPot, qBlockOut, qiBlockOut, nDftbUFunc, UJ, nUJ, iUJ, niUJ, xi,&
            & iAtInCentralRegion, tFixEf, Ef, onSiteElements)

        tStopScc = hasStopFile(fStopScc)

        ! Mix charges Input/Output
        if (tSccCalc) then
          if(.not. isRangeSep) then
            call getNextInputCharges(env, pChrgMixer, qOutput, qOutRed, orb, nIneqOrb, iEqOrbitals,&
                & iGeoStep, iSccIter, minSccIter, maxSccIter, sccTol, tStopScc, tMixBlockCharges,&
                & tReadChrg, qInput, qInpRed, sccErrorQ, tConverged, qBlockOut, iEqBlockDftbU,&
                & qBlockIn, qiBlockOut, iEqBlockDftbULS, species0, nUJ, iUJ, niUJ, qiBlockIn,&
                & iEqBlockOnSite, iEqBlockOnSiteLS)
          else
            call getNextInputDensity(SSqrReal, over, neighbourList, nNeighbourSK,&
                & denseDesc%iAtomStart, iSparseStart, img2CentCell, pChrgMixer, qOutput, orb,&
                & tHelical, species, coord, iGeoStep, iSccIter, minSccIter, maxSccIter, sccTol,&
                & tStopScc, tReadChrg, q0, qInput, sccErrorQ, tConverged, deltaRhoOut, deltaRhoIn,&
                & deltaRhoDiff, qBlockIn, qBlockOut)
          end if

          call getSccInfo(iSccIter, energy%Eelec, Eold, diffElec)
          if (tNegf) then
            call printSccHeader()
          end if
          call printSccInfo(tDftbU, iSccIter, energy%Eelec, diffElec, sccErrorQ)

          if (tNegf) then
            call printBlankLine()
          end if

          tWriteSccRestart = env%tGlobalMaster .and. &
              & needsSccRestartWriting(restartFreq, iGeoStep, iSccIter, minSccIter, maxSccIter,&
              & tMd, isGeoOpt, tDerivs, tConverged, tReadChrg, tStopScc)
          if (tWriteSccRestart) then
            call writeCharges(fCharges, tWriteChrgAscii, orb, qInput, qBlockIn, qiBlockIn,&
                & deltaRhoIn)
          end if
        end if

        if (tWriteDetailedOut) then
          call openDetailedOut(fdDetailedOut, userOut, tAppendDetailedOut, iGeoStep, iSccIter)
          call writeDetailedOut1(fdDetailedOut, iDistribFn, nGeoSteps, iGeoStep, tMD, tDerivs,&
              & tCoordOpt, tLatOpt, iLatGeoStep, iSccIter, energy, diffElec, sccErrorQ,&
              & indMovedAtom, pCoord0Out, q0, qInput, qOutput, eigen, filling, orb, species,&
              & tDFTBU, tImHam.or.tSpinOrbit, tPrintMulliken, orbitalL, qBlockOut, Ef, Eband, TS,&
              & E0, extPressure, cellVol, tAtomicEnergy, tDispersion, tEField, tPeriodic, nSpin,&
              & tSpin, tSpinOrbit, tSccCalc, allocated(onSiteElements), tNegf, invLatVec, kPoint,&
              & iAtInCentralRegion, electronicSolver, tDefinedFreeE, allocated(halogenXCorrection),&
              & isRangeSep, allocated(thirdOrd), allocated(solvation), cm5Cont)
        end if

        if (tConverged .or. tStopScc) then
          exit lpSCC
        end if

      end do lpSCC

    end if REKS_SCC

    call env%globalTimer%stopTimer(globalTimers%scc)

    if (tPoisson) then
      call poiss_savepotential(env)
    end if

    call env%globalTimer%startTimer(globalTimers%postSCC)

    if (isLinResp) then
      if (.not. isRS_LinResp) then
        call calculateLinRespExcitations(env, lresp, parallelKS, sccCalc, qOutput, q0, over,&
            & eigvecsReal, eigen(:,1,:), filling(:,1,:), coord, species, speciesName, orb,&
            & skHamCont, skOverCont, autotestTag, taggedWriter, runId, neighbourList, nNeighbourSK,&
            & denseDesc, iSparseStart, img2CentCell, tWriteAutotest, tCasidaForces, tLinRespZVect,&
            & tPrintExcitedEigvecs, tPrintEigvecsTxt, nonSccDeriv, energy, energiesCasida,&
            & SSqrReal, rhoSqrReal, excitedDerivs, dQAtomEx, occNatural)
      else
        call calculateLinRespExcitations_RS(env, lresp, parallelKS, sccCalc, qOutput, q0, over,&
            & eigvecsReal, eigen(:,1,:), filling(:,1,:), coord0, species, speciesName, orb,&
            & skHamCont, skOverCont, autotestTag, taggedWriter, runId, neighbourList, nNeighbourSK,&
            & denseDesc, iSparseStart, img2CentCell, tWriteAutotest, tCasidaForces, tLinRespZVect,&
            & tPrintExcitedEigvecs, tPrintEigvecsTxt, nonSccDeriv, energy, energiesCasida,&
            & SSqrReal, deltaRhoOutSqr, excitedDerivs, dQAtomEx, occNatural, rangeSep)
      end if
<<<<<<< HEAD
      call ensureLinRespConditions(t3rd, tRealHS, tPeriodic, tCasidaForces)
      call calculateLinRespExcitations(env, linearResponse, parallelKS, sccCalc, qOutput, q0, over,&
          & eigvecsReal, eigen(:,1,:), filling(:,1,:), coord, species, speciesName, orb, tHelical,&
          & skHamCont, skOverCont, autotestTag, taggedWriter, runId, neighbourList, nNeighbourSK,&
          & denseDesc, iSparseStart, img2CentCell, tWriteAutotest, tCasidaForces, tLinRespZVect,&
          & tPrintExcitedEigvecs, tPrintEigvecsTxt, nonSccDeriv, energy, energiesCasida, SSqrReal,&
          & rhoSqrReal, excitedDerivs, occNatural)
=======
>>>>>>> 8e2a506f
    end if

    if (allocated(ppRPA)) then
      call unpackHS(SSqrReal, over, neighbourList%iNeighbour, nNeighbourSK, denseDesc%iAtomStart,&
          & iSparseStart, img2CentCell)
      call blockSymmetrizeHS(SSqrReal, denseDesc%iAtomStart)
      if (withMpi) then
        call error("pp-RPA calc. does not work with MPI yet")
      end if
      call ppRPAenergies(ppRPA, denseDesc, eigvecsReal, eigen(:,1,:), sccCalc, SSqrReal, species0,&
          & nEl(1), neighbourList%iNeighbour, img2CentCell, orb, tWriteAutotest, autotestTag,&
          & taggedWriter)
    end if

    if (isXlbomd) then
      call getXlbomdCharges(xlbomdIntegrator, qOutRed, pChrgMixer, orb, nIneqOrb, iEqOrbitals,&
          & qInput, qInpRed, iEqBlockDftbU, qBlockIn, species0, nUJ, iUJ, niUJ, iEqBlockDftbuLs,&
          & qiBlockIn, iEqBlockOnSite, iEqBlockOnSiteLS)
    end if

    if (tDipole .and. .not.allocated(reks)) then
      call getDipoleMoment(qOutput, q0, coord, dipoleMoment, iAtInCentralRegion)
    #:block DEBUG_CODE
      call checkDipoleViaHellmannFeynman(rhoPrim, q0, coord0, over, orb, neighbourList,&
          & nNeighbourSk, species, iSparseStart, img2CentCell)
    #:endblock DEBUG_CODE
    end if

    call env%globalTimer%startTimer(globalTimers%eigvecWriting)

    if (tPrintEigVecs) then
      call writeEigenvectors(env, runId, neighbourList, nNeighbourSk, cellVec, iCellVec, denseDesc,&
          & iSparseStart, img2CentCell, species, speciesName, orb, kPoint, over, parallelKS,&
          & tPrintEigvecsTxt, eigvecsReal, SSqrReal, eigvecsCplx, SSqrCplx)
    end if

    if (tProjEigenvecs) then
      call writeProjectedEigenvectors(env, regionLabels, eigen, neighbourList, nNeighbourSk,&
          & cellVec, iCellVec, denseDesc, iSparseStart, img2CentCell, orb, over, kPoint, kWeight,&
          & iOrbRegion, parallelKS, eigvecsReal, SSqrReal, eigvecsCplx, SSqrCplx)
    end if
    call env%globalTimer%stopTimer(globalTimers%eigvecWriting)

    ! MD geometry files are written only later, once velocities for the current geometry are known
    if (isGeoOpt .and. tWriteRestart) then
      call writeCurrentGeometry(geoOutFile, pCoord0Out, tLatOpt, tMd, tAppendGeo, tFracCoord,&
          & tPeriodic, tHelical, tPrintMulliken, species0, speciesName, latVec, origin, iGeoStep,&
          & iLatGeoStep, nSpin, qOutput, velocities)
    end if

    call printEnergies(energy, TS, electronicSolver, tDefinedFreeE)

    if (tForces) then
      call env%globalTimer%startTimer(globalTimers%forceCalc)
      if (allocated(reks)) then
        call getReksGradients(env, denseDesc, sccCalc, rangeSep, dispersion, &
            & neighbourList, nNeighbourSK, nNeighbourRep, iSparseStart, img2CentCell, &
            & orb, nonSccDeriv, skHamCont, skOverCont, pRepCont, coord, coord0, &
            & species, q0, eigvecsReal, chrgForces, over, spinW, derivs, tWriteAutotest, &
            & autotestTag, taggedWriter, reks)
        call getReksGradProperties(env, denseDesc, neighbourList, nNeighbourSK, &
            & iSparseStart, img2CentCell, eigvecsReal, orb, iAtInCentralRegion, &
            & coord, coord0, over, rhoPrim, qOutput, q0, tDipole, dipoleMoment, &
            & chrgForces, reks)
      else
        call env%globalTimer%startTimer(globalTimers%energyDensityMatrix)
        call getEnergyWeightedDensity(env, electronicSolver, denseDesc, forceType, filling, eigen,&
            & kPoint, kWeight, neighbourList, nNeighbourSk, orb, iSparseStart, img2CentCell,&
            & iCellVec, cellVec, tRealHS, ham, over, parallelKS, tHelical, species, coord,&
            & iSccIter, mu, ERhoPrim, eigvecsReal, SSqrReal, eigvecsCplx, SSqrCplx)
        call env%globalTimer%stopTimer(globalTimers%energyDensityMatrix)
        call getGradients(env, sccCalc, tExtField, isXlbomd, nonSccDeriv, EField, rhoPrim,&
            & ERhoPrim, qOutput, q0, skHamCont, skOverCont, pRepCont, neighbourList, nNeighbourSk,&
            & nNeighbourRep, species, img2CentCell, iSparseStart, orb, potential, coord, derivs,&
            & iRhoPrim, thirdOrd, solvation, qDepExtPot, chrgForces, dispersion, rangeSep,&
            & SSqrReal, over, denseDesc, deltaRhoOutSqr, tPoisson, halogenXCorrection, tHelical,&
            & coord0)

        if (tCasidaForces) then
          derivs(:,:) = derivs + excitedDerivs
        end if
      end if

      call env%globalTimer%stopTimer(globalTimers%forceCalc)

      call updateDerivsByPlumed(env, plumedCalc, nAtom, iGeoStep, derivs, energy%EMermin, coord0,&
          & mass, tPeriodic, latVec)

      if (tStress) then
        call env%globalTimer%startTimer(globalTimers%stressCalc)
        if (allocated(reks)) then
          call getReksStress(env, denseDesc, sccCalc, nonSccDeriv, skHamCont, &
              & skOverCont, pRepCont, neighbourList, nNeighbourSk, nNeighbourRep, &
              & species, img2CentCell, iSparseStart, orb, dispersion, coord, q0, &
              & invLatVec, cellVol, totalStress, totalLatDeriv, intPressure, reks)
        else
          call getStress(env, sccCalc, thirdOrd, tExtField, nonSccDeriv, rhoPrim, ERhoPrim,&
              & qOutput, q0, skHamCont, skOverCont, pRepCont, neighbourList, nNeighbourSk,&
              & nNeighbourRep, species, img2CentCell, iSparseStart, orb, potential, coord, latVec,&
              & invLatVec, cellVol, coord0, totalStress, totalLatDeriv, intPressure, iRhoPrim,&
              & solvation, dispersion, halogenXCorrection)
        end if
        call env%globalTimer%stopTimer(globalTimers%stressCalc)
        call printVolume(cellVol)

        ! MD case includes the atomic kinetic energy contribution, so print that later
        if (.not. (tMD .or. tHelical)) then
          call printPressureAndFreeEnergy(extPressure, intPressure, energy%EGibbs)
        end if

      end if

    end if

    if (tWriteDetailedOut) then
      call writeDetailedOut2(fdDetailedOut, tSccCalc, tConverged, isXlbomd, isLinResp, isGeoOpt,&
          & tMD, tPrintForces, tStress, tPeriodic, energy, totalStress, totalLatDeriv, derivs, &
          & chrgForces, indMovedAtom, cellVol, intPressure, geoOutFile, iAtInCentralRegion)
    end if

    if (tSccCalc .and. .not. isXlbomd .and. .not. tConverged) then
      call warning("SCC is NOT converged, maximal SCC iterations exceeded")
      if (tUseConvergedForces) then
        call env%shutdown()
      end if
    end if

    if (tSccCalc .and. allocated(esp) .and. (.not. (isGeoOpt .or. tMD) .or. &
        & needsRestartWriting(isGeoOpt, tMd, iGeoStep, nGeoSteps, restartFreq))) then
      call esp%evaluate(env, sccCalc, EField)
      call writeEsp(esp, env, iGeoStep, nGeoSteps)
    end if

  end subroutine processGeometry


  subroutine postprocessDerivs(derivs, conAtom, conVec, tLatOpt, totalLatDerivs,&
      & extLatDerivs, normLatVecs, tLatOptFixAng, tLatOptFixLen, tLatOptIsotropic,&
      & constrLatDerivs)

    !> On input energy derivatives, on exit resulting projected derivatives
    real(dp), intent(inout), allocatable :: derivs(:,:)

    !> Atoms being constrained
    integer, allocatable, intent(in) :: conAtom(:)

    !> Vector to project out forces
    real(dp), allocatable, intent(in) :: conVec(:,:)

    !> Whether lattice optimisation is on
    logical, intent(in) :: tLatOpt

    !> Derivative of total energy with respect to lattice vectors
    real(dp) :: totalLatDerivs(:,:)

    !> derivative of cell volume wrt to lattice vectors, needed for pV term
    real(dp), intent(in) :: extLatDerivs(:,:)

    !> Unit normals parallel to lattice vectors
    real(dp), intent(in) :: normLatVecs(:,:)

    !> Are the angles of the lattice being fixed during optimisation?
    logical, intent(in) :: tLatOptFixAng

    !> Are the magnitude of the lattice vectors fixed
    logical, intent(in) :: tLatOptFixLen(:)

    !> Is the optimisation isotropic
    logical, intent(in) :: tLatOptIsotropic

    !> Lattice vectors returned by the optimizer
    real(dp), intent(out) :: constrLatDerivs(:)

    if (allocated(conAtom)) then
      call constrainForces(conAtom, conVec, derivs)
    end if

    if (tLatOpt) then
      ! Only include the extLatDerivs contribution if not MD, as the barostat would otherwise
      ! take care of this, hence add it here rather than to totalLatDeriv itself
      call constrainLatticeDerivs(totalLatDerivs + extLatDerivs, normLatVecs, tLatOptFixAng,&
          & tLatOptFixLen, tLatOptIsotropic, constrLatDerivs)
    end if

  end subroutine postprocessDerivs


  subroutine getNextGeometry(env, iGeoStep, tWriteRestart, constrLatDerivs, tCoordStep, tGeomEnd,&
      & tStopDriver, iLatGeoStep, tempIon, tExitGeoOpt)
    use dftbp_initprogram

    !> Environment settings
    type(TEnvironment), intent(inout) :: env

    !> Current geometry step
    integer, intent(in) :: iGeoStep

    !> flag to write out geometries (and charge data if scc)
    logical, intent(in) :: tWriteRestart

    !> lattice vectors returned by the optimizer
    real(dp), intent(in) :: constrLatDerivs(:)

    !> do we take an optimization step on the lattice or the internal coordinates if optimizing both
    !> in a periodic geometry
    logical, intent(inout) :: tCoordStep

    !> Do we have the final geometry?
    logical, intent(inout) :: tGeomEnd

    !> If geometry driver should be stopped
    logical, intent(inout) :: tStopDriver

    !> Current lattice step
    integer, intent(inout) :: iLatGeoStep

    !> MD instantaneous thermal energy
    real(dp), intent(out) :: tempIon

    !> Whether geometry optimisation should be stop
    logical, intent(out) :: tExitGeoOpt


    !> Difference between last calculated and new geometry.
    real(dp) :: diffGeo

    !> Has this completed?
    logical :: tCoordEnd

    ! initially assume that coordinates and lattice vectors won't be updated
    tCoordsChanged = .false.
    tLatticeChanged = .false.

    tExitGeoOpt = .false.

    if (tDerivs) then
      call getNextDerivStep(derivDriver, derivs, indMovedAtom, coord0, tGeomEnd)
      if (tGeomEnd) then
        call env%globalTimer%stopTimer(globalTimers%postSCC)
        tExitGeoOpt = .true.
        return
      end if
      tCoordsChanged = .true.
    else if (isGeoOpt) then
      tCoordsChanged = .true.
      if (tCoordStep) then
        call getNextCoordinateOptStep(pGeoCoordOpt, energy, derivs, indMovedAtom, coord0, diffGeo,&
            & tCoordEnd, .not. tCasidaForces)
        if (.not. tLatOpt) then
          tGeomEnd = tCoordEnd
        end if
        if (.not. tGeomEnd .and. tCoordEnd .and. diffGeo < tolSameDist) then
          tCoordStep = .false.
        end if
      else
        call getNextLatticeOptStep(pGeoLatOpt, energy, constrLatDerivs, origLatVec, tLatOptFixAng,&
            & tLatOptFixLen, tLatOptIsotropic, indMovedAtom, latVec, coord0, diffGeo, tGeomEnd)
        iLatGeoStep = iLatGeoStep + 1
        tLatticeChanged = .true.
        if (.not. tGeomEnd .and. tCoordOpt) then
          tCoordStep = .true.
          call reset(pGeoCoordOpt, reshape(coord0(:, indMovedAtom), [nMovedCoord]))
        end if
      end if
      if (tGeomEnd .and. diffGeo < tolSameDist) then
        call env%globalTimer%stopTimer(globalTimers%postSCC)
        tExitGeoOpt = .true.
        return
      end if
    else if (tMD) then
      ! New MD coordinates saved in a temporary variable, as writeCurrentGeometry() below
      ! needs the old ones to write out consistent geometries and velocities.
      newCoords(:,:) = coord0
      call getNextMdStep(pMdIntegrator, pMdFrame, temperatureProfile, derivs, movedMass, mass,&
          & cellVol, invLatVec, species0, indMovedAtom, tStress, tBarostat, energy, newCoords,&
          & latVec, intPressure, totalStress, totalLatDeriv, velocities, tempIon)
      tCoordsChanged = .true.
      tLatticeChanged = tBarostat
      call printMdInfo(tSetFillingTemp, tEField, tPeriodic, tempElec, absEField, tempIon,&
          & intPressure, extPressure, energy)
      if (tWriteRestart) then
        if (tPeriodic) then
          cellVol = abs(determinant33(latVec))
          energy%EGibbs = energy%EMermin + extPressure * cellVol
        end if
        call writeMdOut2(fdMd, tStress, tBarostat, tPeriodic, isLinResp, tEField, tFixEf,&
            & tPrintMulliken, energy, energiesCasida, latVec, cellVol, intPressure, extPressure,&
            & tempIon, absEField, qOutput, q0, dipoleMoment)
        call writeCurrentGeometry(geoOutFile, pCoord0Out, .false., .true., .true., tFracCoord,&
            & tPeriodic, tHelical, tPrintMulliken, species0, speciesName, latVec, origin, iGeoStep,&
            & iLatGeoStep, nSpin, qOutput, velocities)
      end if
      coord0(:,:) = newCoords
      if (tWriteDetailedOut) then
        call writeDetailedOut3(fdDetailedOut, tPrintForces, tSetFillingTemp, tPeriodic, tStress,&
            & totalStress, totalLatDeriv, energy, tempElec, extPressure, intPressure, tempIon)
      end if
    else if (tSocket .and. iGeoStep < nGeoSteps) then
      ! Only receive geometry from socket, if there are still geometry iterations left
    #:if WITH_SOCKETS
      call receiveGeometryFromSocket(env, socket, tPeriodic, coord0, latVec, tCoordsChanged,&
          & tLatticeChanged, tStopDriver)
    #:else
      call error("Internal error: code compiled without socket support")
    #:endif
    end if

  end subroutine getNextGeometry



  !> Initialises some parameters before geometry loop starts.
  subroutine initGeoOptParameters(tCoordOpt, nGeoSteps, tGeomEnd, tCoordStep, tStopDriver, iGeoStep&
      &, iLatGeoStep)

    !> Are atomic coordinates changing
    logical, intent(in) :: tCoordOpt

    !> Number of geometry steps
    integer, intent(in) :: nGeoSteps

    !> Have the geometry changes terminated
    logical, intent(out) :: tGeomEnd

    !> Are the atomic coordinates changing
    logical, intent(out) :: tCoordStep

    !> Should the geometry driver stop
    logical, intent(out) :: tStopDriver

    !> Step of the geometry driver
    integer, intent(out) :: iGeoStep

    !> Number of steps changing the lattice vectors
    integer, intent(out) :: iLatGeoStep

    tGeomEnd = (nGeoSteps == 0)

    tCoordStep = .false.
    if (tCoordOpt) then
      tCoordStep = .true.
    end if
    tStopDriver = .false.

    iGeoStep = 0
    iLatGeoStep = 0

  end subroutine initGeoOptParameters


  !> Does the operations that are necessary after a lattice vector update
  subroutine handleLatticeChange(latVecs, sccCalc, tStress, extPressure, mCutOff, dispersion,&
      & solvation,  cm5Cont, recVecs, recVecs2p, cellVol, recCellVol, extLatDerivs, cellVecs,&
      & rCellVecs)

    !> lattice vectors
    real(dp), intent(in) :: latVecs(:,:)

    !> Module variables
    type(TScc), allocatable, intent(inout) :: sccCalc

    !> evaluate stress
    logical, intent(in) :: tStress

    !> External presure
    real(dp), intent(in) :: extPressure

    !> Maximum distance for interactions
    real(dp), intent(inout) :: mCutOff

    !> Dispersion interactions object
    class(TDispersionIface), allocatable, intent(inout) :: dispersion

    !> Solvation model
    class(TSolvation), allocatable, intent(inout) :: solvation

    !> Charge model 5
    type(TChargeModel5), allocatable, intent(inout) :: cm5Cont

    !> Reciprocal lattice vectors
    real(dp), intent(out) :: recVecs(:,:)

    !> Reciprocal lattice vectors in units of 2 pi
    real(dp), intent(out) :: recVecs2p(:,:)

    !> Unit cell volume
    real(dp), intent(out) :: cellVol

    !> reciprocal lattice unit cell volume
    real(dp), intent(out) :: recCellVol

    !> derivative of pV term
    real(dp), intent(out) :: extLatDerivs(:,:)

    !> translation vectors to lattice cells in units of lattice constants
    real(dp), allocatable, intent(out) :: cellVecs(:,:)

    !> Vectors to unit cells in absolute units
    real(dp), allocatable, intent(out) :: rCellVecs(:,:)

    cellVol = abs(determinant33(latVecs))
    recVecs2p(:,:) = latVecs
    call matinv(recVecs2p)
    recVecs2p = transpose(recVecs2p)
    recVecs = 2.0_dp * pi * recVecs2p
    recCellVol = abs(determinant33(recVecs))
    if (tStress) then
      call derivDeterminant33(extLatDerivs, latVecs)
      extLatDerivs(:,:) = extPressure * extLatDerivs
    end if
    if (allocated(sccCalc)) then
      call sccCalc%updateLatVecs(latVecs, recVecs, cellVol)
      mCutOff = max(mCutOff, sccCalc%getCutOff())
    end if
    if (allocated(dispersion)) then
      call dispersion%updateLatVecs(latVecs)
      mCutOff = max(mCutOff, dispersion%getRCutOff())
    end if
    if (allocated(solvation)) then
      call solvation%updateLatVecs(latVecs)
      mCutOff = max(mCutOff, solvation%getRCutOff())
    end if
    if (allocated(cm5Cont)) then
       call cm5Cont%updateLatVecs(latVecs)
       mCutoff = max(mCutOff, cm5Cont%getRCutOff())
    end if
    call getCellTranslations(cellVecs, rCellVecs, latVecs, recVecs2p, mCutOff)

  end subroutine handleLatticeChange


  !> Does the operations that are necessary after atomic coordinates change
  subroutine handleCoordinateChange(env, coord0, latVec, invLatVec, species0, cutOff, orb,&
      & tPeriodic, tHelical, sccCalc, dispersion, solvation, thirdOrd, rangeSep, reks,&
      & img2CentCell, iCellVec, neighbourList, nAllAtom, coord0Fold, coord, species, rCellVec,&
      & nNeighbourSK, nNeighbourRep, nNeighbourLC, ham, over, H0, rhoPrim, iRhoPrim, iHam,&
      & ERhoPrim, iSparseStart, tPoisson, cm5Cont)

    use dftbp_initprogram, only : TCutoffs

    !> Environment settings
    type(TEnvironment), intent(in) :: env

    !> Central cell coordinates
    real(dp), intent(in) :: coord0(:,:)

    !> Lattice vectors if periodic
    real(dp), intent(in) :: latVec(:,:)

    !> Inverse of the lattice vectors
    real(dp), intent(in) :: invLatVec(:,:)

    !> chemical species of central cell atoms
    integer, intent(in) :: species0(:)

    !> Longest cut-off distances that neighbour maps are generated for
    type(TCutoffs), intent(in) :: cutOff

    !> Atomic orbital information
    type(TOrbitals), intent(in) :: orb

    !> Is the geometry periodic
    logical, intent(in) :: tPeriodic

    !> Is the geometry helical
    logical, intent(in) :: tHelical

    !> SCC module internal variables
    type(TScc), allocatable, intent(inout) :: sccCalc

    !> Dispersion interactions
    class(TDispersionIface), allocatable, intent(inout) :: dispersion

    !> Solvation model
    class(TSolvation), allocatable, intent(inout) :: solvation

    !> Third order SCC interactions
    type(TThirdOrder), allocatable, intent(inout) :: thirdOrd

    !> Range separation contributions
    type(TRangeSepFunc), allocatable, intent(inout) :: rangeSep

    !> data type for REKS
    type(TReksCalc), allocatable, intent(inout) :: reks

    !> Image atoms to their equivalent in the central cell
    integer, allocatable, intent(inout) :: img2CentCell(:)

    !> Index for which unit cell an atom is in
    integer, allocatable, intent(inout) :: iCellVec(:)

    !> List of neighbouring atoms
    type(TNeighbourList), intent(inout) :: neighbourList

    !> Total number of atoms including images
    integer, intent(out) :: nAllAtom

    !> Central cell atomic coordinates, folded inside the central cell
    real(dp), intent(out) :: coord0Fold(:,:)

    !> Coordinates of all atoms including images
    real(dp), allocatable, intent(inout) :: coord(:,:)

    !> Species of all atoms including images
    integer, allocatable, intent(inout) :: species(:)

    !> Vectors to units cells in absolute units
    real(dp), allocatable, intent(in) :: rCellVec(:,:)

    !> Number of neighbours of each real atom
    integer, intent(out) :: nNeighbourSK(:)

    !> Number of neighbours of each real atom close enough for repulsive interactions
    integer, intent(out) :: nNeighbourRep(:)

    !> Number of neighbours for each of the atoms for the exchange contributions in the long range
    !> functional
    integer, intent(inout), allocatable :: nNeighbourLC(:)

    !> Sparse hamiltonian storage
    real(dp), allocatable, intent(inout) :: ham(:,:)

    !> sparse overlap storage
    real(dp), allocatable, intent(inout) :: over(:)

    !> Non-SCC hamitonian storage
    real(dp), allocatable, intent(inout) :: h0(:)

    !> Sparse density matrix storage
    real(dp), allocatable, intent(inout) :: rhoPrim(:,:)

    !> Imaginary part of sparse density matrix storage
    real(dp), allocatable, intent(inout) :: iRhoPrim(:,:)

    !> Imaginary part of sparse hamiltonian storage
    real(dp), allocatable, intent(inout) :: iHam(:,:)

    !> energy weighted density matrix storage
    real(dp), allocatable, intent(inout) :: ERhoPrim(:)

    !> index array for location of atomic blocks in large sparse arrays
    integer, allocatable, intent(inout) :: iSparseStart(:,:)

    !> Transport variables
    logical, intent(in) :: tPoisson

    !> Charge model 5
    type(TChargeModel5), allocatable, intent(inout) :: cm5Cont

    !> Total size of orbitals in the sparse data structures, where the decay of the overlap sets the
    !> sparsity pattern
    integer :: sparseSize

    coord0Fold(:,:) = coord0
    if (tPeriodic .or. tHelical) then
      call foldCoordToUnitCell(coord0Fold, latVec, invLatVec)
    end if

    if (tHelical) then
      call updateNeighbourListAndSpecies(coord, species, img2CentCell, iCellVec, neighbourList,&
          & nAllAtom, coord0Fold, species0, cutoff%mCutoff, rCellVec, helicalBoundConds=latVec)
    else
      call updateNeighbourListAndSpecies(coord, species, img2CentCell, iCellVec, neighbourList,&
          & nAllAtom, coord0Fold, species0, cutoff%mCutOff, rCellVec)
    end if

    call getNrOfNeighboursForAll(nNeighbourSK, neighbourList, cutoff%skCutOff)

    call getSparseDescriptor(neighbourList%iNeighbour, nNeighbourSK, img2CentCell, orb,&
        & iSparseStart, sparseSize)
    call reallocateSparseArrays(sparseSize, reks, ham, over, H0,&
        & rhoPrim, iHam, iRhoPrim, ERhoPrim)

    ! count neighbours for repulsive interactions between atoms
    call getNrOfNeighboursForAll(nNeighbourRep, neighbourList, cutoff%repCutOff)

    if (allocated(nNeighbourLC)) then
      ! count neighbours for repulsive interactions between atoms
      call getNrOfNeighboursForAll(nNeighbourLC, neighbourList, cutoff%lcCutOff)
    end if

    ! Notify various modules about coordinate changes
    if (tPoisson) then
      !! TODO: poiss_updcoords pass coord0 and not coord0Fold because the
      !! folding can mess up the contact position. Could we have the supercell
      !! centered on the input atomic structure?
      call poiss_updcoords(coord0)
    end if

    if (allocated(sccCalc)) then
      call sccCalc%updateCoords(env, coord, species, neighbourList)
    end if

    if (allocated(dispersion)) then
      call dispersion%updateCoords(env, neighbourList, img2CentCell, coord, species0)
    end if
    if (allocated(solvation)) then
      call solvation%updateCoords(env, neighbourList, img2CentCell, coord, species0)
    end if
    if (allocated(thirdOrd)) then
      call thirdOrd%updateCoords(neighbourList, species)
    end if
    if (allocated(rangeSep)) then
      call rangeSep%updateCoords(coord0)
    end if
    if (allocated(cm5Cont)) then
       call cm5Cont%updateCoords(neighbourList, img2CentCell, coord, species)
    end if


  end subroutine handleCoordinateChange


#:if WITH_TRANSPORT

  !> Initialise transport
  subroutine initNegfStuff(denseDescr, transpar, ginfo, neighbourList, nNeighbourSK, img2CentCell,&
      & orb)

    !> Dense matrix descriptor
    type(TDenseDescr), intent(in) :: denseDescr

    !> Transport settings
    type(TTransPar), intent(in) :: transpar

    !> libNEGF data
    type(TNEGFInfo), intent(in) :: ginfo

    !> Atomic orbital information
    type(TOrbitals), intent(in) :: orb

    !> Image atoms to their equivalent in the central cell
    integer, intent(in) :: img2CentCell(:)

    !> List of neighbouring atoms
    type(TNeighbourList), intent(in) :: neighbourList

    !> Number of neighbours of each real atom
    integer, intent(in) :: nNeighbourSK(:)

    ! known issue about the PLs: We need an automatic partitioning
    call negf_init_csr(denseDescr%iAtomStart, neighbourList%iNeighbour, nNeighbourSK, img2CentCell,&
        & orb)

    call negf_init_str(denseDescr, transpar, ginfo%greendens, neighbourList%iNeighbour,&
        & nNeighbourSK, img2CentCell)

    call negf_init_dephasing(ginfo%tundos)  !? why tundos

  end subroutine initNegfStuff

#:endif


  !> Decides, whether restart file should be written during the run.
  function needsRestartWriting(isGeoOpt, tMd, iGeoStep, nGeoSteps, restartFreq)&
      & result(tWriteRestart)

    !> Are geometries being optimised
    logical, intent(in) :: isGeoOpt

    !> Is this a molecular dynamics run
    logical, intent(in) :: tMd

    !> Current geometry step
    integer, intent(in) :: iGeoStep

    !> Number of geometry steps in total
    integer, intent(in) :: nGeoSteps

    !> Frequency of restart in geometry steps
    integer, intent(in) :: restartFreq

    !> Should a restart file be written?
    logical :: tWriteRestart

    if (restartFreq > 0 .and. (isGeoOpt .or. tMD)) then
      tWriteRestart = (iGeoStep == nGeoSteps .or. (mod(iGeoStep, restartFreq) == 0))
    else
      tWriteRestart = .false.
    end if

  end function needsRestartWriting


  !> Ensures that sparse array have enough storage to hold all necessary elements.
  subroutine reallocateSparseArrays(sparseSize, reks, ham, over,&
      & H0, rhoPrim, iHam, iRhoPrim, ERhoPrim)

    !> Size of the sparse overlap
    integer, intent(in) :: sparseSize

    !> data type for REKS
    type(TReksCalc), allocatable, intent(inout) :: reks

    !> Sparse storage for hamitonian (sparseSize,nSpin)
    real(dp), allocatable, intent(inout) :: ham(:,:)

    !> Sparse storage for overlap
    real(dp), allocatable, intent(inout) :: over(:)

    !> Sparse storage for non-SCC hamitonian
    real(dp), allocatable, intent(inout) :: H0(:)

    !> Sparse storage for density matrix
    real(dp), allocatable, intent(inout) :: rhoPrim(:,:)

    !> Sparse storage for imaginary hamitonian (not reallocated if not initially allocated)
    real(dp), allocatable, intent(inout) :: iHam(:,:)

    !> Sparse storage for imaginary part of density matrix (not reallocated if not initially
    !> allocated)
    real(dp), allocatable, intent(inout) :: iRhoPrim(:,:)

    !> Sparse storage for energy weighted density matrix (not reallocated if not initially
    !> allocated)
    real(dp), allocatable, intent(inout) :: ERhoPrim(:)

    integer :: nSpin

    #:block DEBUG_CODE
      @:ASSERT(size(H0) == size(over))
      if (.not. allocated(reks)) then
        @:ASSERT(size(ham, dim=1) == size(over))
        @:ASSERT(all(shape(rhoPrim) == shape(ham)))
        if (allocated(iRhoPrim)) then
          @:ASSERT(all(shape(iRhoPrim) == shape(rhoPrim)))
          @:ASSERT(all(shape(iHam) == shape(ham)))
        end if
        if (allocated(ERhoPrim)) then
          @:ASSERT(size(ERhoPrim) == size(rhoPrim, dim=1))
        end if
      end if
    #:endblock DEBUG_CODE

    if (allocated(reks)) then
      if (size(over, dim=1) == sparseSize) then
        ! When the size of sparse matrices are different,
        ! phase of MOs can affect gradient of REKS
        return
      end if
    else
      if (size(ham, dim=1) >= sparseSize) then
        ! Sparse matrices are big enough
        return
      end if
    end if

    nSpin = size(rhoPrim, dim=2)
    if (.not. allocated(reks)) then
      deallocate(ham)
    end if
    deallocate(over)
    deallocate(H0)
    deallocate(rhoPrim)
    if (.not. allocated(reks)) then
      allocate(ham(sparseSize, nSpin))
    end if
    allocate(over(sparseSize))
    allocate(H0(sparseSize))
    allocate(rhoPrim(sparseSize, nSpin))
    if (allocated(iRhoPrim)) then
      deallocate(iRhoPrim)
      deallocate(iHam)
      allocate(iRhoPrim(sparseSize, nSpin))
      allocate(iHam(sparseSize, nSpin))
    end if
    if (allocated(ERhoPrim)) then
      deallocate(ERhoPrim)
      allocate(ERhoPrim(sparseSize))
    end if
    if (allocated(reks)) then
      call reks%reallocate(sparseSize)
    end if

  end subroutine reallocateSparseArrays


  !> Calculates repulsive energy for current geometry
  subroutine calcRepulsiveEnergy(coord, species, img2CentCell, nNeighbourRep, neighbourList,&
      & pRepCont, Eatom, Etotal, iAtInCentralRegion)

    !> All atomic coordinates
    real(dp), intent(in) :: coord(:,:)

    !> All atoms chemical species
    integer, intent(in) :: species(:)

    !> Image atom indices to central cell atoms
    integer, intent(in) :: img2CentCell(:)

    !> Number of neighbours for each atom within the repulsive distance
    integer, intent(in) :: nNeighbourRep(:)

    !> List of neighbours for each atom
    type(TNeighbourList), intent(in) :: neighbourList

    !> Repulsive interaction data
    type(TRepCont), intent(in) :: pRepCont

    !> Energy for each atom
    real(dp), intent(out) :: Eatom(:)

    !> Total energy
    real(dp), intent(out) :: Etotal

    !> atoms in the central cell (or device region if transport)
    integer, intent(in) :: iAtInCentralRegion(:)

    call getERep(Eatom, coord, nNeighbourRep, neighbourList%iNeighbour, species, pRepCont,&
        & img2CentCell)
    Etotal = sum(Eatom(iAtInCentralRegion))

  end subroutine calcRepulsiveEnergy


  !> Calculates dispersion energy for current geometry.
  subroutine calcDispersionEnergy(dispersion, Eatom, Etotal, iAtInCentralRegion)

    !> dispersion interactions
    class(TDispersionIface), intent(inout) :: dispersion

    !> energy per atom
    real(dp), intent(out) :: Eatom(:)

    !> total energy
    real(dp), intent(out) :: Etotal

    !> atoms in the central cell (or device region if transport)
    integer, intent(in) :: iAtInCentralRegion(:)

    call dispersion%getEnergies(Eatom)
    Etotal = sum(Eatom(iAtInCentralRegion))

  end subroutine calcDispersionEnergy


  !> Sets the external potential components to zero
  subroutine resetExternalPotentials(refExtPot, potential)

    !> Reference external potential (usually set via API)
    type(TRefExtPot), intent(in) :: refExtPot

    !> Potential contributions
    type(TPotentials), intent(inout) :: potential

    if (allocated(refExtPot%atomPot)) then
      potential%extAtom(:,:) = refExtPot%atomPot
    else
      potential%extAtom(:,:) = 0.0_dp
    end if
    if (allocated(refExtPot%shellPot)) then
      potential%extShell(:,:,:) = refExtPot%shellPot
    else
      potential%extShell(:,:,:) = 0.0_dp
    end if
    potential%extBlock(:,:,:,:) = 0.0_dp
    if (allocated(refExtPot%potGrad)) then
      potential%extGrad(:,:) = refExtPot%potGrad
    else
      potential%extGrad(:,:) = 0.0_dp
    end if

  end subroutine resetExternalPotentials


  !> Merges atomic and shell resolved external potentials into blocked one
  subroutine mergeExternalPotentials(orb, species, potential)

    !> Atomic orbital information
    type(TOrbitals), intent(in) :: orb

    !> species for atoms
    integer, intent(in) :: species(:)

    !> Potential energy contributions
    type(TPotentials), intent(inout) :: potential

    call total_shift(potential%extShell, potential%extAtom, orb, species)
    call total_shift(potential%extBlock, potential%extShell, orb, species)

  end subroutine mergeExternalPotentials


  !> Sets up electric external field
  subroutine setUpExternalElectricField(tEfield, tTimeDepEField, tPeriodic, EFieldStrength,&
      & EFieldVector, EFieldOmega, EFieldPhase, neighbourList, nNeighbourSK, iCellVec,&
      & img2CentCell, cellVec, deltaT, iGeoStep, coord0Fold, coord, extAtomPot, extPotGrad, EField,&
      & absEField)

    !> Whether electric field should be considered at all
    logical, intent(in) :: tEfield

    !> Is there an electric field that varies with geometry step during MD?
    logical, intent(in) :: tTimeDepEField

    !> Is this a periodic geometry
    logical, intent(in) :: tPeriodic

    !> What is the field strength
    real(dp), intent(in) :: EFieldStrength

    !> What is the field direction
    real(dp), intent(in) :: EFieldVector(:)

    !> Is there an angular frequency for the applied field
    real(dp), intent(in) :: EFieldOmega

    !> What is the phase of the field
    integer, intent(in) :: EFieldPhase

    !> Atomic neighbours
    type(TNeighbourList), intent(in) :: neighbourList

    !> Number of neighbours for each atom
    integer, intent(in) :: nNeighbourSK(:)

    !> Index for unit cells
    integer, intent(in) :: iCellVec(:)

    !> Image atom to central cell atom number
    integer, intent(in) :: img2CentCell(:)

    !> Vectors (in units of the lattice constants) to cells of the lattice
    real(dp), intent(in) :: cellVec(:,:)

    !> Time step in MD
    real(dp), intent(in) :: deltaT

    !> Number of the geometry step
    integer, intent(in) :: iGeoStep

    !> Atomic coordinates in central cell
    real(dp), allocatable, intent(in) :: coord0Fold(:,:)

    !> all coordinates
    real(dp), intent(in) :: coord(:,:)

    !> Potentials on atomic sites
    real(dp), intent(inout) :: extAtomPot(:)

    !> Gradient of potential on atomic sites with respect of nucleus positions. Shape: (3, nAtom)
    real(dp), intent(inout) :: extPotGrad(:,:)

    !> Resulting electric field
    real(dp), intent(out) :: EField(:)

    !> Magnitude of the field
    real(dp), intent(out) :: absEField

    integer :: nAtom
    integer :: iAt1, iAt2, iNeigh
    character(lc) :: tmpStr

    if (.not. tEField) then
      EField(:) = 0.0_dp
      absEField = 0.0_dp
      return
    end if

    nAtom = size(nNeighbourSK)

    Efield(:) = EFieldStrength * EfieldVector
    if (tTimeDepEField) then
      Efield(:) = Efield * sin(EfieldOmega * deltaT * real(iGeoStep + EfieldPhase, dp))
    end if
    absEfield = sqrt(sum(Efield**2))
    if (tPeriodic) then
      do iAt1 = 1, nAtom
        do iNeigh = 1, nNeighbourSK(iAt1)
          iAt2 = neighbourList%iNeighbour(iNeigh, iAt1)
          ! overlap between atom in central cell and non-central cell
          if (iCellVec(iAt2) /= 0) then
            ! component of electric field projects onto vector between cells
            if (abs(dot_product(cellVec(:, iCellVec(iAt2)), EfieldVector)) > epsilon(1.0_dp)) then
              write(tmpStr, "(A, I0, A, I0, A)") 'Interaction between atoms ', iAt1, ' and ',&
                  & img2CentCell(iAt2), ' crosses the saw-tooth discontinuity in the electric&
                  & field.'
              call error(tmpStr)
            end if
          end if
        end do
      end do
      do iAt1 = 1, nAtom
        extAtomPot(iAt1) = extAtomPot(iAt1) + dot_product(coord0Fold(:, iAt1), Efield)
      end do
    else
      do iAt1 = 1, nAtom
        extAtomPot(iAt1) = extAtomPot(iAt1) + dot_product(coord(:, iAt1), Efield)
      end do
    end if
    extPotGrad(:,:) = extPotGrad + spread(EField, 2, nAtom)

  end subroutine setUpExternalElectricField


  !> Initialise basic variables before the scc loop.
  subroutine initSccLoop(tSccCalc, xlbomdIntegrator, minSccIter, maxSccIter, sccTol, tConverged,&
      & tNegf)

    !> Is this an SCC calculation?
    logical, intent(in) :: tSccCalc

    !> Details for extended Lagrange integrator (of used)
    type(TXLBOMD), allocatable, intent(inout) :: xlbomdIntegrator

    !> Minimum number of SCC cycles that can be used
    integer, intent(inout) :: minSccIter

    !> Maximum number of SCC cycles
    integer, intent(inout) :: maxSccIter

    !> Tolerance for SCC convergence
    real(dp), intent(inout) :: sccTol

    !> Has SCC convergence been achieved?
    logical, intent(out) :: tConverged

    !> Is this a transport calculation?
    logical, intent(in) :: tNegf

    if (allocated(xlbomdIntegrator)) then
      call xlbomdIntegrator%getSCCParameters(minSccIter, maxSccIter, sccTol)
    end if

    tConverged = (.not. tSccCalc)

    if (tSccCalc .and. .not. tNegf) then
      call printSccHeader()
    end if

  end subroutine initSccLoop


  !> Initialise basic variables before the REKS scc loop.
  subroutine initReksSccLoop(tSccCalc, tConverged, reks)

    !> Is this an SCC calculation?
    logical, intent(in) :: tSccCalc

    !> Has SCC convergence been achieved?
    logical, intent(out) :: tConverged

    !> data type for REKS
    type(TReksCalc), intent(inout) :: reks

    tConverged = (.not. tSccCalc)

    if (tSccCalc) then
      call printReksSccHeader(reks)
    end if

  end subroutine initReksSccLoop


  !> Reset internal potential related quantities
  subroutine resetInternalPotentials(tDualSpinOrbit, xi, orb, species, potential)

    !> Is dual spin orbit being used (block potentials)
    logical, intent(in) :: tDualSpinOrbit

    !> Spin orbit constants if required
    real(dp), allocatable, intent(in) :: xi(:,:)

    !> atomic orbital information
    type(TOrbitals), intent(in) :: orb

    !> chemical species
    integer, intent(in) :: species(:)

    !> potentials in the system
    type(TPotentials), intent(inout) :: potential

    @:ASSERT(.not. tDualSpinOrbit .or. allocated(xi))

    potential%intAtom(:,:) = 0.0_dp
    potential%intShell(:,:,:) = 0.0_dp
    potential%intBlock(:,:,:,:) = 0.0_dp
    potential%orbitalBlock(:,:,:,:) = 0.0_dp
    potential%iOrbitalBlock(:,:,:,:) = 0.0_dp
    if (tDualSpinOrbit) then
      call getDualSpinOrbitShift(potential%iOrbitalBlock, xi, orb, species)
    end if

  end subroutine resetInternalPotentials


#:if WITH_TRANSPORT

  !> Replace charges with those from the stored contact values
  subroutine overrideContactCharges(qInput, chargeUp, transpar, qBlockInput, blockUp)
    !> input charges
    real(dp), intent(inout) :: qInput(:,:,:)

    !> uploaded charges
    real(dp), intent(in) :: chargeUp(:,:,:)

    !> Transport parameters
    type(TTransPar), intent(in) :: transpar

    !> block charges, for example from DFTB+U
    real(dp), allocatable, intent(inout) :: qBlockInput(:,:,:,:)

    !> uploaded block charges
    real(dp), allocatable, intent(in) :: blockUp(:,:,:,:)

    integer :: ii, iStart, iEnd

    do ii = 1, transpar%ncont
      iStart = transpar%contacts(ii)%idxrange(1)
      iEnd = transpar%contacts(ii)%idxrange(2)
      qInput(:,iStart:iEnd,:) = chargeUp(:,iStart:iEnd,:)
    end do

  @:ASSERT(allocated(qBlockInput) .eqv. allocated(blockUp))
    if (allocated(qBlockInput)) then
      do ii = 1, transpar%ncont
        iStart = transpar%contacts(ii)%idxrange(1)
        iEnd = transpar%contacts(ii)%idxrange(2)
        qBlockInput(:,:,iStart:iEnd,:) = blockUp(:,:,iStart:iEnd,:)
      end do
    end if

  end subroutine overrideContactCharges

#:endif


  !> Add potentials comming from point charges.
  subroutine addChargePotentials(env, sccCalc, qInput, q0, chargePerShell, orb, species,&
      & neighbourList, img2CentCell, spinW, solvation, thirdOrd, potential, electrostatics,&
      & tPoisson, tUpload, shiftPerLUp)

    !> Environment settings
    type(TEnvironment), intent(inout) :: env

    !> SCC module internal variables
    type(TScc), intent(inout) :: sccCalc

    !> Input atomic populations
    real(dp), intent(in) :: qInput(:,:,:)

    !> reference atomic occupations
    real(dp), intent(in) :: q0(:,:,:)

    !> charges per atomic shell
    real(dp), intent(in) :: chargePerShell(:,:,:)

    !> atomic orbital information
    type(TOrbitals), intent(in) :: orb

    !> species of all atoms
    integer, target, intent(in) :: species(:)

    !> neighbours to atoms
    type(TNeighbourList), intent(in) :: neighbourList

    !> map from image atom to real atoms
    integer, intent(in) :: img2CentCell(:)

    !> spin constants
    real(dp), intent(in), allocatable :: spinW(:,:,:)

    !> Solvation mode
    class(TSolvation), allocatable, intent(inout) :: solvation

    !> third order SCC interactions
    type(TThirdOrder), allocatable, intent(inout) :: thirdOrd

    !> Potentials acting
    type(TPotentials), intent(inout) :: potential

    !> electrostatic solver (poisson or gamma-functional)
    integer, intent(in) :: electrostatics

    !> whether Poisson is solved (used with tPoissonTwice)
    logical, intent(in) :: tPoisson

    !> whether contacts are uploaded
    logical, intent(in) :: tUpload

    !> uploded potential per shell per atom
    real(dp), allocatable, intent(in) :: shiftPerLUp(:,:)

    ! local variables
    real(dp), allocatable :: atomPot(:,:)
    real(dp), allocatable :: shellPot(:,:,:)
    real(dp), allocatable, save :: shellPotBk(:,:)
    integer, pointer :: pSpecies0(:)
    integer :: nAtom, nSpin

    nAtom = size(qInput, dim=2)
    nSpin = size(qInput, dim=3)
    pSpecies0 => species(1:nAtom)

    allocate(atomPot(nAtom, nSpin))
    allocate(shellPot(orb%mShell, nAtom, nSpin))

    call sccCalc%updateCharges(env, qInput, q0, orb, species)

    select case(electrostatics)

    case(elstatTypes%gammaFunc)

      call sccCalc%updateShifts(env, orb, species, neighbourList%iNeighbour, img2CentCell)
      call sccCalc%getShiftPerAtom(atomPot(:,1))
      call sccCalc%getShiftPerL(shellPot(:,:,1))

    case(elstatTypes%poisson)

      ! NOTE: charge-magnetization representation is used
      !       iSpin=1 stores total charge
      ! Logic of calls order:
      ! shiftPerLUp      is 0.0 on the device region,
      ! poiss_getshift() updates only the device region
      if (tPoisson) then
        if (tUpload) then
          shellPot(:,:,1) = shiftPerLUp
        else
          ! Potentials for non-existing angular momenta must be 0 for later summations
          shellPot(:,:,1) = 0.0_dp
        end if
        call poiss_updcharges(env, qInput(:,:,1), q0(:,:,1))
        call poiss_getshift(env, shellPot(:,:,1))
        if (.not.allocated(shellPotBk)) then
          allocate(shellPotBk(orb%mShell, nAtom))
        end if
        shellPotBk = shellPot(:,:,1)
      else
        shellPot(:,:,1) = shellPotBk
      end if
      atomPot(:,:) = 0.0_dp
      call sccCalc%setShiftPerAtom(atomPot(:,1))
      call sccCalc%setShiftPerL(shellPot(:,:,1))

    end select

    potential%intAtom(:,1) = potential%intAtom(:,1) + atomPot(:,1)
    potential%intShell(:,:,1) = potential%intShell(:,:,1) + shellPot(:,:,1)

    if (allocated(thirdOrd)) then
      call thirdOrd%updateCharges(pSpecies0, neighbourList, qInput, q0, img2CentCell, orb)
      call thirdOrd%getShifts(atomPot(:,1), shellPot(:,:,1))
      potential%intAtom(:,1) = potential%intAtom(:,1) + atomPot(:,1)
      potential%intShell(:,:,1) = potential%intShell(:,:,1) + shellPot(:,:,1)
    end if

    if (allocated(solvation)) then
      call solvation%updateCharges(env, pSpecies0, neighbourList, qInput, q0, img2CentCell, orb)
      call solvation%getShifts(atomPot(:,1), shellPot(:,:,1))
      potential%intAtom(:,1) = potential%intAtom(:,1) + atomPot(:,1)
      potential%intShell(:,:,1) = potential%intShell(:,:,1) + shellPot(:,:,1)
    end if

    if (nSpin /= 1 .and. allocated(spinW)) then
      call getSpinShift(shellPot, chargePerShell, species, orb, spinW)
      potential%intShell = potential%intShell + shellPot
    end if

    call total_shift(potential%intShell, potential%intAtom, orb, species)
    call total_shift(potential%intBlock, potential%intShell, orb, species)

  end subroutine addChargePotentials


  !> Add potentials comming from on-site block of the dual density matrix.
  subroutine addBlockChargePotentials(qBlockIn, qiBlockIn, tDftbU, tImHam, species, orb, nDftbUFunc&
      &, UJ, nUJ, iUJ, niUJ, potential)

    !> block input charges
    real(dp), allocatable, intent(in) :: qBlockIn(:,:,:,:)

    !> imaginary part
    real(dp), allocatable, intent(in) :: qiBlockIn(:,:,:,:)

    !> is this a +U calculation
    logical, intent(in) :: tDftbU

    !> does the hamitonian have an imaginary part in real space?
    logical, intent(in) :: tImHam

    !> chemical species of all atoms
    integer, intent(in) :: species(:)

    !> Orbital information
    type(TOrbitals), intent(in) :: orb

    !> choice of +U functional
    integer, intent(in) :: nDftbUFunc

    !> prefactor for +U potential
    real(dp), allocatable, intent(in) :: UJ(:,:)

    !> Number DFTB+U blocks of shells for each atom type
    integer, intent(in), allocatable :: nUJ(:)

    !> which shells are in each DFTB+U block
    integer, intent(in), allocatable :: iUJ(:,:,:)

    !> Number of shells in each DFTB+U block
    integer, intent(in), allocatable :: niUJ(:,:)

    !> potentials acting in system
    type(TPotentials), intent(inout) :: potential


    if (tDFTBU) then
      if (tImHam) then
        call getDftbUShift(potential%orbitalBlock, potential%iorbitalBlock, qBlockIn, qiBlockIn,&
            & species,orb, nDFTBUfunc, UJ, nUJ, niUJ, iUJ)
      else
        call getDftbUShift(potential%orbitalBlock, qBlockIn, species, orb, nDFTBUfunc, UJ, nUJ,&
            & niUJ, iUJ)
      end if
      potential%intBlock = potential%intBlock + potential%orbitalBlock
    end if

  end subroutine addBlockChargePotentials



  !> Returns the Hamiltonian for the given scc iteration
  subroutine getSccHamiltonian(H0, over, nNeighbourSK, neighbourList, species, orb, iSparseStart,&
      & img2CentCell, potential, ham, iHam)

    !> non-SCC hamitonian (sparse)
    real(dp), intent(in) :: H0(:)

    !> overlap (sparse)
    real(dp), intent(in) :: over(:)

    !> Number of atomic neighbours
    integer, intent(in) :: nNeighbourSK(:)

    !> list of atomic neighbours
    type(TNeighbourList), intent(in) :: neighbourList

    !> species of atoms
    integer, intent(in) :: species(:)

    !> atomic orbital information
    type(TOrbitals), intent(in) :: orb

    !> Index for atomic blocks in sparse data
    integer, intent(in) :: iSparseStart(:,:)

    !> image atoms to central cell atoms
    integer, intent(in) :: img2CentCell(:)

    !> potential acting on sustem
    type(TPotentials), intent(in) :: potential

    !> resulting hamitonian (sparse)
    real(dp), intent(out) :: ham(:,:)

    !> imaginary part of hamitonian (if required, signalled by being allocated)
    real(dp), allocatable, intent(inout) :: iHam(:,:)

    integer :: nAtom

    nAtom = size(orb%nOrbAtom)

    ham(:,:) = 0.0_dp
    ham(:,1) = h0
    call add_shift(ham, over, nNeighbourSK, neighbourList%iNeighbour, species, orb, iSparseStart,&
        & nAtom, img2CentCell, potential%intBlock)

    if (allocated(iHam)) then
      iHam(:,:) = 0.0_dp
      call add_shift(iHam, over, nNeighbourSK, neighbourList%iNeighbour, species, orb,&
          & iSparseStart, nAtom, img2CentCell, potential%iorbitalBlock)
    end if

  end subroutine getSccHamiltonian


  !> Transform the hamiltonian from QM to UD representation
  !> Hack due to not using Pauli-type structure for diagonalisation
  !> For collinear spin, qm2ud will produce the right potential:
  !> (Vq, uB*Bz*\sigma_z) -> (Vq + uB*Bz*\sigma_z, Vq - uB*Bz*\sigma_z)
  !> For non-collinear spin-orbit, all blocks are multiplied by 1/2:
  !> (Vq/2, uL* Lx*\sigma_x/2, uL* Ly*\sigma_y/2, uL* Lz*\sigma_z/2)
  subroutine convertToUpDownRepr(Ham, iHam)
    real(dp), intent(inout) :: Ham(:,:)
    real(dp), intent(inout), allocatable :: iHam(:,:)

    integer :: nSpinBlocks

    nSpinBlocks = size(ham, dim=2)

    if (nSpinBlocks > 1) then
      ham = 2.0_dp * ham
      if (allocated(iHam)) then
        iHam = 2.0_dp * iHam
      end if
    end if

    if (nSpinBlocks /= 4) then
      call qm2ud(ham)
      if (allocated(iHam)) then
        call qm2ud(iHam)
      end if
    end if

  end subroutine convertToUpDownRepr


  !> Returns the sparse density matrix.
  !>
  !> All operations (e.g. non-dual spin orbit coupling), which need access to full (unpacked)
  !> Hamiltonian or the full (unpacked) density matrix, must also invoked from within this routine,
  !> as those unpacked quantities do not exist elsewhere.
  !>
  subroutine getDensity(env, iScc, denseDesc, ham, over, neighbourList, nNeighbourSK, iSparseStart,&
      & img2CentCell, iCellVec, cellVec, kPoint, kWeight, orb, tHelical, coord, species,&
      & electronicSolver, tRealHS, tSpinSharedEf, tSpinOrbit, tDualSpinOrbit, tFillKSep, tFixEf,&
      & tMulliken, iDistribFn, tempElec, nEl, parallelKS, Ef, mu, energy, rangeSep, eigen, filling,&
      & rhoPrim, Eband, TS, E0, iHam, xi, orbitalL, HSqrReal, SSqrReal, eigvecsReal, iRhoPrim,&
      & HSqrCplx, SSqrCplx, eigvecsCplx, rhoSqrReal, deltaRhoInSqr, deltaRhoOutSqr, qOutput,&
      & nNeighbourLC, tLargeDenseMatrices)

    !> Environment settings
    type(TEnvironment), intent(inout) :: env

    !> SCC iteration counter (needed by GF)
    integer, intent(in) :: iSCC

    !> Dense matrix descriptor
    type(TDenseDescr), intent(in) :: denseDesc

    !> hamiltonian in sparse storage
    real(dp), intent(in) :: ham(:,:)

    !> sparse overlap matrix
    real(dp), intent(in) :: over(:)

    !> list of neighbours for each atom
    type(TNeighbourList), intent(in) :: neighbourList

    !> Number of neighbours for each of the atoms
    integer, intent(in) :: nNeighbourSK(:)

    !> Index array for the start of atomic blocks in sparse arrays
    integer, intent(in) :: iSparseStart(:,:)

    !> map from image atoms to the original unique atom
    integer, intent(in) :: img2CentCell(:)

    !> Index for which unit cell atoms are associated with
    integer, intent(in) :: iCellVec(:)

    !> Vectors (in units of the lattice constants) to cells of the lattice
    real(dp), intent(in) :: cellVec(:,:)

    !> k-points
    real(dp), intent(in) :: kPoint(:,:)

    !> Weights for k-points
    real(dp), intent(in) :: kWeight(:)

    !> Atomic orbital information
    type(TOrbitals), intent(in) :: orb

    !> Is the geometry helical
    logical, intent(in) :: tHelical

    !> Coordinates of all atoms including images
    real(dp), allocatable, intent(inout) :: coord(:,:)

    !> species of all atoms in the system
    integer, intent(in) :: species(:)

    !> Electronic solver information
    type(TElectronicSolver), intent(inout) :: electronicSolver

    !> Is the hamitonian real (no k-points/molecule/gamma point)?
    logical, intent(in) :: tRealHS

    !> Is the Fermi level common accross spin channels?
    logical, intent(in) :: tSpinSharedEf

    !> Are spin orbit interactions present
    logical, intent(in) :: tSpinOrbit

    !> Are block population spin orbit interactions present
    logical, intent(in) :: tDualSpinOrbit

    !> Fill k-points separately if true (no charge transfer accross the BZ)
    logical, intent(in) :: tFillKSep

    !> Whether fixed Fermi level(s) should be used. (No charge conservation!)
    logical, intent(in) :: tFixEf

    !> Should Mulliken populations be generated/output
    logical, intent(in) :: tMulliken

    !> occupation function for electronic states
    integer, intent(in) :: iDistribFn

    !> Electronic temperature
    real(dp), intent(in) :: tempElec

    !> Number of electrons
    real(dp), intent(in) :: nEl(:)

    !> K-points and spins to process
    type(TParallelKS), intent(in) :: parallelKS

    !> Fermi level(s)
    real(dp), intent(inout) :: Ef(:)

    !> Electrochemical potentials (contact, spin)
    real(dp), allocatable, intent(in) :: mu(:,:)

    !> Energy contributions and total
    type(TEnergies), intent(inout) :: energy

    !> Data for rangeseparated calculation
    type(TRangeSepFunc), allocatable, intent(inout) :: rangeSep

    !> eigenvalues (level, kpoint, spin)
    real(dp), intent(out) :: eigen(:,:,:)

    !> occupations (level, kpoint, spin)
    real(dp), intent(out) :: filling(:,:,:)

    !> sparse density matrix
    real(dp), intent(out) :: rhoPrim(:,:)

    !> band structure energy
    real(dp), intent(out) :: Eband(:)

    !> electronic entropy times temperature
    real(dp), intent(out) :: TS(:)

    !> extrapolated 0 temperature band energy
    real(dp), intent(out) :: E0(:)

    !> imaginary part of hamitonian
    real(dp), intent(in), allocatable :: iHam(:,:)

    !> spin orbit constants
    real(dp), intent(in), allocatable :: xi(:,:)

    !> orbital moments of atomic shells
    real(dp), intent(inout), allocatable :: orbitalL(:,:,:)

    !> imaginary part of density matrix
    real(dp), intent(inout), allocatable :: iRhoPrim(:,:)

    !> dense real hamiltonian storage
    real(dp), intent(inout), allocatable :: HSqrReal(:,:)

    !> dense real overlap storage
    real(dp), intent(inout), allocatable :: SSqrReal(:,:)

    !> real eigenvectors on exit
    real(dp), intent(inout), allocatable :: eigvecsReal(:,:,:)

    !> dense complex (k-points) hamiltonian storage
    complex(dp), intent(inout), allocatable :: HSqrCplx(:,:)

    !> dense complex (k-points) overlap storage
    complex(dp), intent(inout), allocatable :: SSqrCplx(:,:)

    !> complex eigenvectors on exit
    complex(dp), intent(inout), allocatable :: eigvecsCplx(:,:,:)

    !> Dense density matrix
    real(dp), intent(inout), allocatable :: rhoSqrReal(:,:,:)

    !> Change in density matrix during last SCC iteration
    real(dp), pointer, intent(inout) :: deltaRhoInSqr(:,:,:)

    !> Change in density matrix after SCC step
    real(dp), pointer, intent(inout) :: deltaRhoOutSqr(:,:,:)

    !> Output electrons
    real(dp), intent(inout) :: qOutput(:,:,:)

    !> Number of neighbours for each of the atoms for the exchange contributions in the long range
    !> functional
    integer, intent(in), allocatable :: nNeighbourLC(:)

    !> Are dense matrices for H, S, etc. being used
    logical, intent(in) :: tLargeDenseMatrices

    integer :: nSpin, iKS, iSp, iK, nAtom
    complex(dp), allocatable :: rhoSqrCplx(:,:)
    logical :: tImHam
    real(dp), allocatable :: rVecTemp(:)

    nSpin = size(ham, dim=2)
    tImHam = allocated(iRhoPrim)

    select case (electronicSolver%iSolver)

    case (electronicSolverTypes%GF)

      call env%globalTimer%startTimer(globalTimers%densityMatrix)
    #:if WITH_TRANSPORT
      call calcdensity_green(iSCC, env, parallelKS%localKS, ham, over, neighbourlist%iNeighbour,&
          & nNeighbourSK, denseDesc%iAtomStart, iSparseStart, img2CentCell, iCellVec, cellVec, orb,&
          & kPoint, kWeight, mu, rhoPrim, Eband, Ef, E0, TS)
    #:else
      call error("Internal error: getDensity : GF-solver although code compiled without transport")
    #:endif
      call ud2qm(rhoPrim)
      call env%globalTimer%stopTimer(globalTimers%densityMatrix)

    case (electronicSolverTypes%onlyTransport)

      call error("OnlyTransport solver cannot calculate the density matrix")

    case(electronicSolverTypes%qr, electronicSolverTypes%divideandconquer,&
        & electronicSolverTypes%relativelyrobust, electronicSolverTypes%elpa,&
        & electronicSolverTypes%magma_gvd)

      call getDensityFromDenseDiag(env, denseDesc, ham, over, neighbourList, nNeighbourSK,&
          & iSparseStart, img2CentCell, iCellVec, cellVec, kPoint, kWeight, orb,&
          & denseDesc%iAtomStart, tHelical, coord, species, electronicSolver, tRealHS,&
          & tSpinSharedEf, tSpinOrbit, tDualSpinOrbit, tFillKSep, tFixEf, tMulliken, iDistribFn,&
          & tempElec, nEl, parallelKS, Ef, energy, rangeSep, eigen, filling, rhoPrim, Eband, TS,&
          & E0, iHam, xi, orbitalL, HSqrReal, SSqrReal, eigvecsReal, iRhoPrim, HSqrCplx, SSqrCplx,&
          & eigvecsCplx, rhoSqrReal, deltaRhoInSqr, deltaRhoOutSqr, qOutput, nNeighbourLC)

    case(electronicSolverTypes%omm, electronicSolverTypes%pexsi, electronicSolverTypes%ntpoly,&
        &electronicSolverTypes%elpadm)

      call env%globalTimer%startTimer(globalTimers%densityMatrix)

      call electronicSolver%elsi%getDensity(env, denseDesc, ham, over, neighbourList, nNeighbourSK,&
          & iSparseStart, img2CentCell, iCellVec, cellVec, kPoint, kWeight, tHelical, orb, species,&
          & coord, tRealHS, tSpinSharedEf, tSpinOrbit, tDualSpinOrbit, tMulliken, parallelKS, Ef,&
          & energy, rhoPrim, Eband, TS, iHam, xi, orbitalL, HSqrReal, SSqrReal, iRhoPrim, HSqrCplx,&
          & SSqrCplx)
      call env%globalTimer%stopTimer(globalTimers%densityMatrix)

    end select

  end subroutine getDensity


  !> Returns the density matrix using dense diagonalisation.
  subroutine getDensityFromDenseDiag(env, denseDesc, ham, over, neighbourList, nNeighbourSK,&
      & iSparseStart, img2CentCell, iCellVec, cellVec, kPoint, kWeight, orb, iAtomStart, tHelical,&
      & coord, species, electronicSolver, tRealHS, tSpinSharedEf, tSpinOrbit, tDualSpinOrbit,&
      & tFillKSep, tFixEf, tMulliken, iDistribFn, tempElec, nEl, parallelKS, Ef, energy, rangeSep,&
      & eigen, filling, rhoPrim, Eband, TS, E0, iHam, xi, orbitalL, HSqrReal, SSqrReal,&
      & eigvecsReal, iRhoPrim, HSqrCplx, SSqrCplx, eigvecsCplx, rhoSqrReal, deltaRhoInSqr,&
      & deltaRhoOutSqr, qOutput, nNeighbourLC)

    !> Environment settings
    type(TEnvironment), intent(inout) :: env

    !> Dense matrix descriptor
    type(TDenseDescr), intent(in) :: denseDesc

    !> hamiltonian in sparse storage
    real(dp), intent(in) :: ham(:,:)

    !> sparse overlap matrix
    real(dp), intent(in) :: over(:)

    !> list of neighbours for each atom
    type(TNeighbourList), intent(in) :: neighbourList

    !> Number of neighbours for each of the atoms
    integer, intent(in) :: nNeighbourSK(:)

    !> Index array for the start of atomic blocks in sparse arrays
    integer, intent(in) :: iSparseStart(:,:)

    !> map from image atoms to the original unique atom
    integer, intent(in) :: img2CentCell(:)

    !> Index for which unit cell atoms are associated with
    integer, intent(in) :: iCellVec(:)

    !> Vectors (in units of the lattice constants) to cells of the lattice
    real(dp), intent(in) :: cellVec(:,:)

    !> k-points
    real(dp), intent(in) :: kPoint(:,:)

    !> Weights for k-points
    real(dp), intent(in) :: kWeight(:)

    !> Atomic orbital information
    type(TOrbitals), intent(in) :: orb

    !>Start of atomic blocks in dense arrays
    integer, allocatable, intent(in) :: iAtomStart(:)

    !> Is the geometry helical
    logical, intent(in) :: tHelical

    !> Coordinates of all atoms including images
    real(dp), allocatable, intent(inout) :: coord(:,:)

    !> species of all atoms in the system
    integer, intent(in) :: species(:)

    !> Electronic solver information
    type(TElectronicSolver), intent(inout) :: electronicSolver

    !> Is the hamitonian real (no k-points/molecule/gamma point)?
    logical, intent(in) :: tRealHS

    !> Is the Fermi level common accross spin channels?
    logical, intent(in) :: tSpinSharedEf

    !> Are spin orbit interactions present
    logical, intent(in) :: tSpinOrbit

    !> Are block population spin orbit interactions present
    logical, intent(in) :: tDualSpinOrbit

    !> Fill k-points separately if true (no charge transfer accross the BZ)
    logical, intent(in) :: tFillKSep

    !> Whether fixed Fermi level(s) should be used. (No charge conservation!)
    logical, intent(in) :: tFixEf

    !> Should Mulliken populations be generated/output
    logical, intent(in) :: tMulliken

    !> occupation function for electronic states
    integer, intent(in) :: iDistribFn

    !> Electronic temperature
    real(dp), intent(in) :: tempElec

    !> Number of electrons
    real(dp), intent(in) :: nEl(:)

    !> K-points and spins to process
    type(TParallelKS), intent(in) :: parallelKS

    !> Fermi level(s)
    real(dp), intent(inout) :: Ef(:)

    !> Energy contributions and total
    type(TEnergies), intent(inout) :: energy

    !> Data for rangeseparated calculation
    type(TRangeSepFunc), allocatable, intent(inout) :: rangeSep

    !> eigenvalues (level, kpoint, spin)
    real(dp), intent(out) :: eigen(:,:,:)

    !> occupations (level, kpoint, spin)
    real(dp), intent(out) :: filling(:,:,:)

    !> sparse density matrix
    real(dp), intent(out) :: rhoPrim(:,:)

    !> band structure energy
    real(dp), intent(out) :: Eband(:)

    !> electronic entropy times temperature
    real(dp), intent(out) :: TS(:)

    !> extrapolated 0 temperature band energy
    real(dp), intent(out) :: E0(:)

    !> imaginary part of hamitonian
    real(dp), intent(in), allocatable :: iHam(:,:)

    !> spin orbit constants
    real(dp), intent(in), allocatable :: xi(:,:)

    !> orbital moments of atomic shells
    real(dp), intent(inout), allocatable :: orbitalL(:,:,:)

    !> imaginary part of density matrix
    real(dp), intent(inout), allocatable :: iRhoPrim(:,:)

    !> dense real hamiltonian storage
    real(dp), intent(inout), allocatable :: HSqrReal(:,:)

    !> dense real overlap storage
    real(dp), intent(inout), allocatable :: SSqrReal(:,:)

    !> real eigenvectors on exit
    real(dp), intent(inout), allocatable :: eigvecsReal(:,:,:)

    !> dense complex (k-points) hamiltonian storage
    complex(dp), intent(inout), allocatable :: HSqrCplx(:,:)

    !> dense complex (k-points) overlap storage
    complex(dp), intent(inout), allocatable :: SSqrCplx(:,:)

    !> complex eigenvectors on exit
    complex(dp), intent(inout), allocatable :: eigvecsCplx(:,:,:)

    !> Dense density matrix
    real(dp), intent(inout), allocatable :: rhoSqrReal(:,:,:)

    !> Change in density matrix during last rangesep SCC cycle
    real(dp), pointer, intent(in) :: deltaRhoInSqr(:,:,:)

    !> Change in density matrix during this SCC step for rangesep
    real(dp), pointer, intent(inout) :: deltaRhoOutSqr(:,:,:)

    !> Output electrons
    real(dp), intent(inout) :: qOutput(:,:,:)

    !> Number of neighbours for each of the atoms for the exchange contributions in the long range
    !> functional
    integer, intent(in), allocatable :: nNeighbourLC(:)

    integer :: nSpin

    nSpin = size(ham, dim=2)
    call env%globalTimer%startTimer(globalTimers%diagonalization)
    if (nSpin /= 4) then
      if (tRealHS) then
        call buildAndDiagDenseRealHam(env, denseDesc, ham, over, species, neighbourList,&
            & nNeighbourSK, iSparseStart, img2CentCell, orb, iAtomStart, tHelical, coord,&
            & electronicSolver, parallelKS, rangeSep, deltaRhoInSqr, qOutput, nNeighbourLC,&
            & HSqrReal, SSqrReal, eigVecsReal, eigen(:,1,:))
      else
        call buildAndDiagDenseCplxHam(env, denseDesc, ham, over, kPoint, neighbourList,&
            & nNeighbourSK, iSparseStart, img2CentCell, iCellVec, cellVec, electronicSolver,&
            & parallelKS, tHelical, orb, species, coord, HSqrCplx, SSqrCplx, eigVecsCplx, eigen)
      end if
    else
      call buildAndDiagDensePauliHam(env, denseDesc, ham, over, kPoint, neighbourList,&
          & nNeighbourSK, iSparseStart, img2CentCell, iCellVec, cellVec, orb, electronicSolver,&
          & parallelKS, eigen(:,:,1), HSqrCplx, SSqrCplx, eigVecsCplx, iHam, xi, species)
    end if
    call env%globalTimer%stopTimer(globalTimers%diagonalization)

    call getFillingsAndBandEnergies(eigen, nEl, nSpin, tempElec, kWeight, tSpinSharedEf,&
        & tFillKSep, tFixEf, iDistribFn, Ef, filling, Eband, TS, E0)

    call env%globalTimer%startTimer(globalTimers%densityMatrix)
    if (nSpin /= 4) then
      if (tRealHS) then
        call getDensityFromRealEigvecs(env, denseDesc, filling(:,1,:), neighbourList, nNeighbourSK,&
            & iSparseStart, img2CentCell, orb, species, iAtomStart, coord, tHelical, eigVecsReal,&
            & parallelKS, rhoPrim, SSqrReal, rhoSqrReal, deltaRhoOutSqr)
      else
        call getDensityFromCplxEigvecs(env, denseDesc, filling, kPoint, kWeight, neighbourList,&
            & nNeighbourSK, iSparseStart, img2CentCell, iCellVec, cellVec, orb,&
            & parallelKS, tHelical, species, coord, eigvecsCplx, rhoPrim, SSqrCplx)
      end if
      call ud2qm(rhoPrim)
    else
      ! Pauli structure of eigenvectors
      filling(:,:,1) = 2.0_dp * filling(:,:,1)
      call getDensityFromPauliEigvecs(env, denseDesc, tRealHS, tSpinOrbit, tDualSpinOrbit,&
          & tMulliken, kPoint, kWeight, filling(:,:,1), neighbourList, nNeighbourSK, orb,&
          & iSparseStart, img2CentCell, iCellVec, cellVec, species, parallelKS, eigVecsCplx,&
          & SSqrCplx, energy, rhoPrim, xi, orbitalL, iRhoPrim)
      filling(:,:,1) = 0.5_dp * filling(:,:,1)
    end if
    call env%globalTimer%stopTimer(globalTimers%densityMatrix)

  end subroutine getDensityFromDenseDiag


  !> Builds and diagonalises dense Hamiltonians.
  subroutine buildAndDiagDenseRealHam(env, denseDesc, ham, over, species, neighbourList,&
      & nNeighbourSK, iSparseStart, img2CentCell, orb, iAtomStart, tHelical, coord,&
      & electronicSolver, parallelKS, rangeSep, deltaRhoInSqr, qOutput, nNeighbourLC, HSqrReal,&
      & SSqrReal, eigvecsReal, eigen)

    !> Environment settings
    type(TEnvironment), intent(inout) :: env

    !> Dense matrix descriptor
    type(TDenseDescr), intent(in) :: denseDesc

    !> hamiltonian in sparse storage
    real(dp), intent(in) :: ham(:,:)

    !> sparse overlap matrix
    real(dp), intent(in) :: over(:)

    !> list of neighbours for each atom
    type(TNeighbourList), intent(in) :: neighbourList

    !> Number of neighbours for each of the atoms
    integer, intent(in) :: nNeighbourSK(:)

    !> Index array for the start of atomic blocks in sparse arrays
    integer, intent(in) :: iSparseStart(:,:)

    !> map from image atoms to the original unique atom
    integer, intent(in) :: img2CentCell(:)

    !> Atomic orbital information
    type(TOrbitals), intent(in) :: orb

    !> species of all atoms in the system
    integer, intent(in) :: species(:)

    !>Start of atomic blocks in dense arrays
    integer, allocatable, intent(in) :: iAtomStart(:)

    !> Is the geometry helical
    logical, intent(in) :: tHelical

    !> Coordinates of all atoms including images
    real(dp), allocatable, intent(inout) :: coord(:,:)

    !> Electronic solver information
    type(TElectronicSolver), intent(inout) :: electronicSolver

    !> K-points and spins to be handled
    type(TParallelKS), intent(in) :: parallelKS

    !>Data for rangeseparated calcualtion
    type(TRangeSepFunc), allocatable, intent(inout) :: rangeSep

    !> Change in density matrix during last rangesep SCC cycle
    real(dp), pointer, intent(in) :: deltaRhoInSqr(:,:,:)

    !> Output electrons
    real(dp), intent(inout) :: qOutput(:,:,:)

    !> Number of neighbours for each of the atoms for the exchange contributions in the long range
    !> functional
    integer, intent(in), allocatable :: nNeighbourLC(:)

    !> dense hamitonian matrix
    real(dp), intent(out) :: HSqrReal(:,:)

    !> dense overlap matrix
    real(dp), intent(out) :: SSqrReal(:,:)

    !> Eigenvectors on eixt
    real(dp), intent(out) :: eigvecsReal(:,:,:)

    !> eigenvalues
    real(dp), intent(out) :: eigen(:,:)

    integer :: iKS, iSpin, ii

    eigen(:,:) = 0.0_dp
    do iKS = 1, parallelKS%nLocalKS
      iSpin = parallelKS%localKS(2, iKS)
    #:if WITH_SCALAPACK
      call env%globalTimer%startTimer(globalTimers%sparseToDense)
      if (tHelical) then
        call unpackHSHelicalRealBlacs(env%blacs, ham(:,iSpin), neighbourList%iNeighbour,&
            & nNeighbourSK, iSparseStart, img2CentCell, orb, species, coord, denseDesc, HSqrReal)
        if (.not. electronicSolver%hasCholesky(1)) then
          call unpackHSHelicalRealBlacs(env%blacs, over, neighbourList%iNeighbour,&
              & nNeighbourSK, iSparseStart, img2CentCell, orb, species, coord, denseDesc, SSqrReal)
        end if
      else
        call unpackHSRealBlacs(env%blacs, ham(:,iSpin), neighbourList%iNeighbour, nNeighbourSK,&
            & iSparseStart, img2CentCell, denseDesc, HSqrReal)
        if (.not. electronicSolver%hasCholesky(1)) then
          call unpackHSRealBlacs(env%blacs, over, neighbourList%iNeighbour, nNeighbourSK,&
              & iSparseStart, img2CentCell, denseDesc, SSqrReal)
        end if
      end if
      call env%globalTimer%stopTimer(globalTimers%sparseToDense)
      call diagDenseMtxBlacs(electronicSolver, 1, 'V', denseDesc%blacsOrbSqr, HSqrReal, SSqrReal,&
          & eigen(:,iSpin), eigvecsReal(:,:,iKS))
    #:else
      call env%globalTimer%startTimer(globalTimers%sparseToDense)
      if (tHelical) then
        call unpackHelicalHS(HSqrReal, ham(:,iSpin), neighbourList%iNeighbour, nNeighbourSK,&
            & denseDesc%iAtomStart, iSparseStart, img2CentCell, orb, species, coord)
        call unpackHelicalHS(SSqrReal, over, neighbourList%iNeighbour, nNeighbourSK,&
            & denseDesc%iAtomStart, iSparseStart, img2CentCell, orb, species, coord)
      else
        call unpackHS(HSqrReal, ham(:,iSpin), neighbourList%iNeighbour, nNeighbourSK,&
            & denseDesc%iAtomStart, iSparseStart, img2CentCell)
        call unpackHS(SSqrReal, over, neighbourList%iNeighbour, nNeighbourSK, denseDesc%iAtomStart,&
            & iSparseStart, img2CentCell)
      end if
      call env%globalTimer%stopTimer(globalTimers%sparseToDense)

      ! Add rangeseparated contribution
      ! Assumes deltaRhoInSqr only used by rangeseparation
      ! Should this be used elsewhere, need to pass isRangeSep
      if (allocated(rangeSep)) then
        call denseMulliken(deltaRhoInSqr, SSqrReal, denseDesc%iAtomStart, qOutput)
        call rangeSep%addLRHamiltonian(env, deltaRhoInSqr(:,:,iSpin), over,&
            & neighbourList%iNeighbour,  nNeighbourLC, denseDesc%iAtomStart, iSparseStart,&
            & orb, HSqrReal, SSqrReal)
      end if

      call diagDenseMtx(electronicSolver, 'V', HSqrReal, SSqrReal, eigen(:,iSpin))
      eigvecsReal(:,:,iKS) = HSqrReal
    #:endif
    end do

  #:if WITH_SCALAPACK
    ! Distribute all eigenvalues to all nodes via global summation
    call mpifx_allreduceip(env%mpi%interGroupComm, eigen, MPI_SUM)
  #:endif

  end subroutine buildAndDiagDenseRealHam


  !> Builds and diagonalises dense k-point dependent Hamiltonians.
  subroutine buildAndDiagDenseCplxHam(env, denseDesc, ham, over, kPoint, neighbourList,&
      & nNeighbourSK, iSparseStart, img2CentCell, iCellVec, cellVec, electronicSolver, parallelKS,&
      & tHelical, orb, species, coord, HSqrCplx, SSqrCplx, eigvecsCplx, eigen)

    !> Environment settings
    type(TEnvironment), intent(inout) :: env

    !> Dense matrix descriptor
    type(TDenseDescr), intent(in) :: denseDesc

    !> hamiltonian in sparse storage
    real(dp), intent(in) :: ham(:,:)

    !> sparse overlap matrix
    real(dp), intent(in) :: over(:)

    !> k-points
    real(dp), intent(in) :: kPoint(:,:)

    !> list of neighbours for each atom
    type(TNeighbourList), intent(in) :: neighbourList

    !> Number of neighbours for each of the atoms
    integer, intent(in) :: nNeighbourSK(:)

    !> Index array for the start of atomic blocks in sparse arrays
    integer, intent(in) :: iSparseStart(:,:)

    !> map from image atoms to the original unique atom
    integer, intent(in) :: img2CentCell(:)

    !> Index for which unit cell atoms are associated with
    integer, intent(in) :: iCellVec(:)

    !> Vectors (in units of the lattice constants) to cells of the lattice
    real(dp), intent(in) :: cellVec(:,:)

    !> Electronic solver information
    type(TElectronicSolver), intent(inout) :: electronicSolver

    !> K-points and spins to be handled
    type(TParallelKS), intent(in) :: parallelKS

    !> Is the geometry helical
    logical, intent(in) :: tHelical

    !> Atomic orbital information
    type(TOrbitals), intent(in) :: orb

    !> species of all atoms in the system
    integer, intent(in) :: species(:)

    !> atomic coordinates
    real(dp), intent(in) :: coord(:,:)

    !> dense hamitonian matrix
    complex(dp), intent(out) :: HSqrCplx(:,:)

    !> dense overlap matrix
    complex(dp), intent(out) :: SSqrCplx(:,:)

    !> Complex eigenvectors
    complex(dp), intent(out) :: eigvecsCplx(:,:,:)

    !> eigenvalues
    real(dp), intent(out) :: eigen(:,:,:)

    integer :: iKS, iK, iSpin

    eigen(:,:,:) = 0.0_dp
    do iKS = 1, parallelKS%nLocalKS
      iK = parallelKS%localKS(1, iKS)
      iSpin = parallelKS%localKS(2, iKS)
    #:if WITH_SCALAPACK
      call env%globalTimer%startTimer(globalTimers%sparseToDense)
      if (tHelical) then
        call unpackHSHelicalCplxBlacs(env%blacs, ham(:,iSpin), kPoint(:,iK),&
            & neighbourList%iNeighbour, nNeighbourSK, iCellVec, cellVec, iSparseStart,&
            & img2CentCell, orb, species, coord, denseDesc, HSqrCplx)
        if (.not. electronicSolver%hasCholesky(iKS)) then
          call unpackHSHelicalCplxBlacs(env%blacs, over, kPoint(:,iK), neighbourList%iNeighbour,&
              & nNeighbourSK, iCellVec, cellVec, iSparseStart, img2CentCell, orb, species, coord,&
              & denseDesc, SSqrCplx)
        end if
      else
        call unpackHSCplxBlacs(env%blacs, ham(:,iSpin), kPoint(:,iK), neighbourList%iNeighbour,&
            & nNeighbourSK, iCellVec, cellVec, iSparseStart, img2CentCell, denseDesc, HSqrCplx)
        if (.not. electronicSolver%hasCholesky(iKS)) then
          call unpackHSCplxBlacs(env%blacs, over, kPoint(:,iK), neighbourList%iNeighbour,&
              & nNeighbourSK, iCellVec, cellVec, iSparseStart, img2CentCell, denseDesc, SSqrCplx)
        end if
      end if
      call env%globalTimer%stopTimer(globalTimers%sparseToDense)
      call diagDenseMtxBlacs(electronicSolver, iKS, 'V', denseDesc%blacsOrbSqr, HSqrCplx, SSqrCplx,&
          & eigen(:,iK,iSpin), eigvecsCplx(:,:,iKS))
    #:else
      call env%globalTimer%startTimer(globalTimers%sparseToDense)
      if (tHelical) then
        call unpackHelicalHS(HSqrCplx, ham(:,iSpin), kPoint(:,iK), neighbourList%iNeighbour,&
            & nNeighbourSK, iCellVec, cellVec, denseDesc%iAtomStart, iSparseStart, img2CentCell,&
            & orb, species, coord)
        call unpackHelicalHS(SSqrCplx, over, kPoint(:,iK), neighbourList%iNeighbour, nNeighbourSK,&
            & iCellVec, cellVec, denseDesc%iAtomStart, iSparseStart, img2CentCell, orb, species,&
            & coord)
      else
        call unpackHS(HSqrCplx, ham(:,iSpin), kPoint(:,iK), neighbourList%iNeighbour, nNeighbourSK,&
            & iCellVec, cellVec, denseDesc%iAtomStart, iSparseStart, img2CentCell)
        call unpackHS(SSqrCplx, over, kPoint(:,iK), neighbourList%iNeighbour, nNeighbourSK,&
            & iCellVec, cellVec, denseDesc%iAtomStart, iSparseStart, img2CentCell)
      end if
      call env%globalTimer%stopTimer(globalTimers%sparseToDense)
      call diagDenseMtx(electronicSolver, 'V', HSqrCplx, SSqrCplx, eigen(:,iK,iSpin))
      eigvecsCplx(:,:,iKS) = HSqrCplx
    #:endif
    end do

  #:if WITH_SCALAPACK
    call mpifx_allreduceip(env%mpi%interGroupComm, eigen, MPI_SUM)
  #:endif

  end subroutine buildAndDiagDenseCplxHam


  !> Builds and diagonalizes Pauli two-component Hamiltonians.
  subroutine buildAndDiagDensePauliHam(env, denseDesc, ham, over, kPoint, neighbourList,&
      & nNeighbourSK, iSparseStart, img2CentCell, iCellVec, cellVec, orb, electronicSolver,&
      & parallelKS, eigen, HSqrCplx, SSqrCplx, eigvecsCplx, iHam, xi, species)

    !> Environment settings
    type(TEnvironment), intent(inout) :: env

    !> Dense matrix descriptor
    type(TDenseDescr), intent(in) :: denseDesc

    !> hamiltonian in sparse storage
    real(dp), intent(in) :: ham(:,:)

    !> sparse overlap matrix
    real(dp), intent(in) :: over(:)

    !> k-points
    real(dp), intent(in) :: kPoint(:,:)

    !> list of neighbours for each atom
    type(TNeighbourList), intent(in) :: neighbourList

    !> Number of neighbours for each of the atoms
    integer, intent(in) :: nNeighbourSK(:)

    !> Index array for the start of atomic blocks in sparse arrays
    integer, intent(in) :: iSparseStart(:,:)

    !> map from image atoms to the original unique atom
    integer, intent(in) :: img2CentCell(:)

    !> Index for which unit cell atoms are associated with
    integer, intent(in) :: iCellVec(:)

    !> Vectors (in units of the lattice constants) to cells of the lattice
    real(dp), intent(in) :: cellVec(:,:)

    !> atomic orbital information
    type(TOrbitals), intent(in) :: orb

    !> Electronic solver information
    type(TElectronicSolver), intent(inout) :: electronicSolver

    !> K-points and spins to be handled
    type(TParallelKS), intent(in) :: parallelKS

    !> eigenvalues (orbital, kpoint)
    real(dp), intent(out) :: eigen(:,:)

    !> dense hamitonian matrix
    complex(dp), intent(out) :: HSqrCplx(:,:)

    !> dense overlap matrix
    complex(dp), intent(out) :: SSqrCplx(:,:)

    !> eigenvectors
    complex(dp), intent(out) :: eigvecsCplx(:,:,:)

    !> imaginary part of the hamiltonian
    real(dp), intent(in), allocatable :: iHam(:,:)

    !> spin orbit constants
    real(dp), intent(in), allocatable :: xi(:,:)

    !> species of atoms
    integer, intent(in), optional :: species(:)

    integer :: iKS, iK

    eigen(:,:) = 0.0_dp
    do iKS = 1, parallelKS%nLocalKS
      iK = parallelKS%localKS(1, iKS)
      call env%globalTimer%startTimer(globalTimers%sparseToDense)
    #:if WITH_SCALAPACK
      if (allocated(iHam)) then
        call unpackHPauliBlacs(env%blacs, ham, kPoint(:,iK), neighbourList%iNeighbour,&
            & nNeighbourSK, iCellVec, cellVec, iSparseStart, img2CentCell, orb%mOrb, denseDesc,&
            & HSqrCplx, iorig=iHam)
      else
        call unpackHPauliBlacs(env%blacs, ham, kPoint(:,iK), neighbourList%iNeighbour,&
            & nNeighbourSK, iCellVec, cellVec, iSparseStart, img2CentCell, orb%mOrb, denseDesc,&
            & HSqrCplx)
      end if
      if (.not. electronicSolver%hasCholesky(iKS)) then
        call unpackSPauliBlacs(env%blacs, over, kPoint(:,iK), neighbourList%iNeighbour,&
            & nNeighbourSK, iCellVec, cellVec, iSparseStart, img2CentCell, orb%mOrb, denseDesc,&
            & SSqrCplx)
      end if
    #:else
      if (allocated(iHam)) then
        call unpackHPauli(ham, kPoint(:,iK), neighbourList%iNeighbour, nNeighbourSK, iSparseStart,&
            & denseDesc%iAtomStart, img2CentCell, iCellVec, cellVec, HSqrCplx, iHam=iHam)
      else
        call unpackHPauli(ham, kPoint(:,iK), neighbourList%iNeighbour, nNeighbourSK, iSparseStart,&
            & denseDesc%iAtomStart, img2CentCell, iCellVec, cellVec, HSqrCplx)
      end if
      call unpackSPauli(over, kPoint(:,iK), neighbourList%iNeighbour, nNeighbourSK,&
          & denseDesc%iAtomStart, iSparseStart, img2CentCell, iCellVec, cellVec, SSqrCplx)
    #:endif
      if (allocated(xi) .and. .not. allocated(iHam)) then
        call addOnsiteSpinOrbitHam(env, xi, species, orb, denseDesc, HSqrCplx)
      end if
      call env%globalTimer%stopTimer(globalTimers%sparseToDense)
    #:if WITH_SCALAPACK
      call diagDenseMtxBlacs(electronicSolver, iKS, 'V', denseDesc%blacsOrbSqr, HSqrCplx, SSqrCplx,&
          & eigen(:,iK), eigvecsCplx(:,:,iKS))
    #:else
      call diagDenseMtx(electronicSolver, 'V', HSqrCplx, SSqrCplx, eigen(:,iK))
      eigvecsCplx(:,:,iKS) = HSqrCplx
    #:endif
    end do

  #:if WITH_SCALAPACK
    call mpifx_allreduceip(env%mpi%interGroupComm, eigen, MPI_SUM)
  #:endif

  end subroutine buildAndDiagDensePauliHam


  !> Creates sparse density matrix from real eigenvectors.
  subroutine getDensityFromRealEigvecs(env, denseDesc, filling, neighbourList, nNeighbourSK,&
      & iSparseStart, img2CentCell, orb, species, iAtomStart, coord, tHelical, eigvecs, parallelKS,&
      & rhoPrim, work, rhoSqrReal, deltaRhoOutSqr)

    !> Environment settings
    type(TEnvironment), intent(inout) :: env

    !> Dense matrix descriptor
    type(TDenseDescr), intent(in) :: denseDesc

    !> Filling
    real(dp), intent(in) :: filling(:,:)

    !> list of neighbours for each atom
    type(TNeighbourList), intent(in) :: neighbourList

    !> Number of neighbours for each of the atoms
    integer, intent(in) :: nNeighbourSK(:)

    !> Index array for the start of atomic blocks in sparse arrays
    integer, intent(in) :: iSparseStart(:,:)

    !> map from image atoms to the original unique atom
    integer, intent(in) :: img2CentCell(:)

    !> Atomic orbital information
    type(TOrbitals), intent(in) :: orb

    !> species of atoms
    integer, intent(in), optional :: species(:)

    !>Start of atomic blocks in dense arrays
    integer, allocatable, intent(in) :: iAtomStart(:)

    !> K-points and spins to process
    type(TParallelKS), intent(in) :: parallelKS

    !> all coordinates
    real(dp), intent(in) :: coord(:,:)

    !> Is the geometry helical
    logical, intent(in) :: tHelical

    !> eigenvectors
    real(dp), intent(inout) :: eigvecs(:,:,:)

    !> sparse density matrix
    real(dp), intent(out) :: rhoPrim(:,:)

    !> work space array
    real(dp), intent(out) :: work(:,:)

    !> Dense density matrix if needed
    real(dp), intent(inout), allocatable  :: rhoSqrReal(:,:,:)

    !> Change in density matrix during this SCC step for rangesep
    real(dp), pointer, intent(inout) :: deltaRhoOutSqr(:,:,:)

    integer :: iKS, iSpin

    rhoPrim(:,:) = 0.0_dp
    do iKS = 1, parallelKS%nLocalKS
      iSpin = parallelKS%localKS(2, iKS)

    #:if WITH_SCALAPACK
      call makeDensityMtxRealBlacs(env%blacs%orbitalGrid, denseDesc%blacsOrbSqr, filling(:,iSpin),&
          & eigvecs(:,:,iKS), work)
      call env%globalTimer%startTimer(globalTimers%denseToSparse)
      if (tHelical) then
        call packRhoHelicalRealBlacs(env%blacs, denseDesc, work, neighbourList%iNeighbour,&
            & nNeighbourSK, iSparseStart, img2CentCell, orb, species, coord, rhoPrim(:,iSpin))
      else
        call packRhoRealBlacs(env%blacs, denseDesc, work, neighbourList%iNeighbour, nNeighbourSK,&
            & orb%mOrb, iSparseStart, img2CentCell, rhoPrim(:,iSpin))
      end if
      call env%globalTimer%stopTimer(globalTimers%denseToSparse)
    #:else
      !> Either pack density matrix or delta density matrix
      if(.not. associated(deltaRhoOutSqr)) then
        if (tDensON2) then
          call makeDensityMatrix(work, eigvecs(:,:,iKS), filling(:,iSpin),&
              & neighbourlist%iNeighbour, nNeighbourSK, orb, denseDesc%iAtomStart, img2CentCell)
        else
          call makeDensityMatrix(work, eigvecs(:,:,iKS), filling(:,iSpin))
        end if

        call env%globalTimer%startTimer(globalTimers%denseToSparse)
        if (tHelical) then
          call packHelicalHS(rhoPrim(:,iSpin), work, neighbourlist%iNeighbour, nNeighbourSK,&
              & denseDesc%iAtomStart, iSparseStart, img2CentCell, orb, species, coord)
        else
          call packHS(rhoPrim(:,iSpin), work, neighbourlist%iNeighbour, nNeighbourSK, orb%mOrb,&
              & denseDesc%iAtomStart, iSparseStart, img2CentCell)
        end if
        call env%globalTimer%stopTimer(globalTimers%denseToSparse)
      else
        ! Rangeseparated case: pack delta density matrix
        call makeDensityMatrix(deltaRhoOutSqr(:,:,iSpin),&
            & eigvecs(:,:,iKS), filling(:,iSpin))
        call env%globalTimer%startTimer(globalTimers%denseToSparse)
        if (tHelical) then
          call packHelicalHS(rhoPrim(:,iSpin), deltaRhoOutSqr(:,:,iSpin), neighbourlist%iNeighbour,&
              & nNeighbourSK, denseDesc%iAtomStart, iSparseStart, img2CentCell, orb, species, coord)
        else
          call packHS(rhoPrim(:,iSpin), deltaRhoOutSqr(:,:,iSpin), neighbourlist%iNeighbour,&
              & nNeighbourSK, orb%mOrb, denseDesc%iAtomStart, iSparseStart, img2CentCell)
        end if
        call env%globalTimer%stopTimer(globalTimers%denseToSparse)
      end if
    #:endif

      if (allocated(rhoSqrReal)) then
        rhoSqrReal(:,:,iSpin) = work
      end if
    end do

  #:if WITH_SCALAPACK
    ! Add up and distribute density matrix contribution from each group
    call mpifx_allreduceip(env%mpi%globalComm, rhoPrim, MPI_SUM)
  #:endif

  end subroutine getDensityFromRealEigvecs


  !> Creates sparse density matrix from complex eigenvectors.
  subroutine getDensityFromCplxEigvecs(env, denseDesc, filling, kPoint, kWeight, neighbourList,&
      & nNeighbourSK, iSparseStart, img2CentCell, iCellVec, cellVec, orb, parallelKS, tHelical,&
      & species, coord, eigvecs, rhoPrim, work)

    !> Environment settings
    type(TEnvironment), intent(inout) :: env

    !> Dense matrix descriptor
    type(TDenseDescr), intent(in) :: denseDesc

    !> Occupations of single particle states in the ground state
    real(dp), intent(in) :: filling(:,:,:)

    !> k-points
    real(dp), intent(in) :: kPoint(:,:)

    !> Weights for k-points
    real(dp), intent(in) :: kWeight(:)

    !> list of neighbours for each atom
    type(TNeighbourList), intent(in) :: neighbourList

    !> Number of neighbours for each of the atoms
    integer, intent(in) :: nNeighbourSK(:)

    !> Index array for the start of atomic blocks in sparse arrays
    integer, intent(in) :: iSparseStart(:,:)

    !> map from image atoms to the original unique atom
    integer, intent(in) :: img2CentCell(:)

    !> Index for which unit cell atoms are associated with
    integer, intent(in) :: iCellVec(:)

    !> Vectors (in units of the lattice constants) to cells of the lattice
    real(dp), intent(in) :: cellVec(:,:)

    !> Atomic orbital information
    type(TOrbitals), intent(in) :: orb

    !> K-points and spins to process
    type(TParallelKS), intent(in) :: parallelKS

    !> Is the geometry helical
    logical, intent(in) :: tHelical

    !> species for atoms
    integer, intent(in) :: species(:)

    !> all coordinates
    real(dp), intent(in) :: coord(:,:)

    !> eigenvectors of the system
    complex(dp), intent(inout) :: eigvecs(:,:,:)

    !> density matrix in sparse storage
    real(dp), intent(out) :: rhoPrim(:,:)

    !> workspace array
    complex(dp), intent(out) :: work(:,:)

    integer :: iKS, iK, iSpin

    rhoPrim(:,:) = 0.0_dp

    do iKS = 1, parallelKS%nLocalKS
      iK = parallelKS%localKS(1, iKS)
      iSpin = parallelKS%localKS(2, iKS)
    #:if WITH_SCALAPACK
      call makeDensityMtxCplxBlacs(env%blacs%orbitalGrid, denseDesc%blacsOrbSqr, filling(:,iK&
          &,iSpin), eigvecs(:,:,iKS), work)
      call env%globalTimer%startTimer(globalTimers%denseToSparse)
      if (tHelical) then
        call packRhoHelicalCplxBlacs(env%blacs, denseDesc, work, kPoint(:,iK), kWeight(iK),&
            & neighbourList%iNeighbour, nNeighbourSK, iCellVec, cellVec, iSparseStart,&
            & img2CentCell, orb, species, coord, rhoPrim(:,iSpin))
      else
        call packRhoCplxBlacs(env%blacs, denseDesc, work, kPoint(:,iK), kWeight(iK),&
            & neighbourList%iNeighbour, nNeighbourSK, orb%mOrb, iCellVec, cellVec, iSparseStart,&
            & img2CentCell, rhoPrim(:,iSpin))
      end if
      call env%globalTimer%stopTimer(globalTimers%denseToSparse)
    #:else
      if (tDensON2) then
        call makeDensityMatrix(work, eigvecs(:,:,iKS), filling(:,iK,iSpin),&
            & neighbourlist%iNeighbour, nNeighbourSK, orb, denseDesc%iAtomStart, img2CentCell)
      else
        call makeDensityMatrix(work, eigvecs(:,:,iKS), filling(:,iK,iSpin))
      end if
      call env%globalTimer%startTimer(globalTimers%denseToSparse)
      if (tHelical) then
        call packHelicalHS(rhoPrim(:,iSpin), work, kPoint(:,iK), kWeight(iK),&
            & neighbourList%iNeighbour, nNeighbourSK, orb%mOrb, iCellVec, cellVec,&
            & denseDesc%iAtomStart, iSparseStart, img2CentCell, orb, species, coord)
      else
        call packHS(rhoPrim(:,iSpin), work, kPoint(:,iK), kWeight(iK), neighbourList%iNeighbour,&
            & nNeighbourSK, orb%mOrb, iCellVec, cellVec, denseDesc%iAtomStart, iSparseStart,&
            & img2CentCell)
      end if
      call env%globalTimer%stopTimer(globalTimers%denseToSparse)
    #:endif
    end do

  #:if WITH_SCALAPACK
    ! Add up and distribute density matrix contribution from each group
    call mpifx_allreduceip(env%mpi%globalComm, rhoPrim, MPI_SUM)
  #:endif

  end subroutine getDensityFromCplxEigvecs


  !> Creates sparse density matrix from two component complex eigenvectors.
  subroutine getDensityFromPauliEigvecs(env, denseDesc, tRealHS, tSpinOrbit, tDualSpinOrbit,&
      & tMulliken, kPoint, kWeight, filling, neighbourList, nNeighbourSK, orb, iSparseStart,&
      & img2CentCell, iCellVec, cellVec, species, parallelKS, eigvecs, work, energy, rhoPrim, xi,&
      & orbitalL, iRhoPrim)

    !> Environment settings
    type(TEnvironment), intent(inout) :: env

    !> Dense matrix descriptor
    type(TDenseDescr), intent(in) :: denseDesc

    !> Is the hamitonian real (no k-points/molecule/gamma point)?
    logical, intent(in) :: tRealHS

    !> Are spin orbit interactions present
    logical, intent(in) :: tSpinOrbit

    !> Are block population spin orbit interactions present
    logical, intent(in) :: tDualSpinOrbit

    !> Should Mulliken populations be generated/output
    logical, intent(in) :: tMulliken

    !> k-points
    real(dp), intent(in) :: kPoint(:,:)

    !> Weights for k-points
    real(dp), intent(in) :: kWeight(:)

    !> occupations of molecular orbitals/Bloch states
    real(dp), intent(in) :: filling(:,:)

    !> list of neighbours for each atom
    type(TNeighbourList), intent(in) :: neighbourList

    !> Number of neighbours for each of the atoms
    integer, intent(in) :: nNeighbourSK(:)

    !> Atomic orbital information
    type(TOrbitals), intent(in) :: orb

    !> Index array for the start of atomic blocks in sparse arrays
    integer, intent(in) :: iSparseStart(:,:)

    !> map from image atoms to the original unique atom
    integer, intent(in) :: img2CentCell(:)

    !> Index for which unit cell atoms are associated with
    integer, intent(in) :: iCellVec(:)

    !> Vectors (in units of the lattice constants) to cells of the lattice
    real(dp), intent(in) :: cellVec(:,:)

    !> species of all atoms in the system
    integer, intent(in) :: species(:)

    !> K-points and spins to process
    type(TParallelKS), intent(in) :: parallelKS

    !> eigenvectors
    complex(dp), intent(inout) :: eigvecs(:,:,:)

    !> work space array
    complex(dp), intent(inout) :: work(:,:)

    !> Energy contributions and total
    type(TEnergies), intent(inout) :: energy

    !> sparse stored density matrix
    real(dp), intent(out) :: rhoPrim(:,:)

    !> spin orbit constants
    real(dp), intent(in), allocatable :: xi(:,:)

    !> Angular momentum of atomic shells
    real(dp), intent(inout), allocatable :: orbitalL(:,:,:)

    !> imaginary part of density matrix  if required
    real(dp), intent(inout), allocatable :: iRhoPrim(:,:)


    real(dp), allocatable :: rVecTemp(:), orbitalLPart(:,:,:)
    integer :: nAtom
    integer :: iKS, iK
    logical :: tImHam

    nAtom = size(orb%nOrbAtom)
    tImHam = allocated(iRhoPrim)

    rhoPrim(:,:) = 0.0_dp
    if (allocated(iRhoPrim)) then
      iRhoPrim(:,:) = 0.0_dp
    end if
    work(:,:) = 0.0_dp

    if (tSpinOrbit .and. .not. tDualSpinOrbit) then
      energy%atomLS(:) = 0.0_dp
      allocate(rVecTemp(nAtom))
    end if

    if (tMulliken .and. tSpinOrbit .and. .not. tDualSpinOrbit) then
      allocate(orbitalLPart(3, orb%mShell, nAtom))
      orbitalL(:,:,:) = 0.0_dp
    end if

    do iKS = 1, parallelKS%nLocalKS
      iK = parallelKS%localKS(1, iKS)

    #:if WITH_SCALAPACK
      call makeDensityMtxCplxBlacs(env%blacs%orbitalGrid, denseDesc%blacsOrbSqr, filling(:,iK),&
          & eigvecs(:,:,iKS), work)
    #:else
      call makeDensityMatrix(work, eigvecs(:,:,iKS), filling(:,iK))
    #:endif
      if (tSpinOrbit .and. .not. tDualSpinOrbit) then
        call getOnsiteSpinOrbitEnergy(env, rVecTemp, work, denseDesc, xi, orb, species)
        energy%atomLS = energy%atomLS + kWeight(iK) * rVecTemp
        if (tMulliken) then
          orbitalLPart(:,:,:) = 0.0_dp
          call getLOnsite(env, orbitalLPart, work, denseDesc, orb, species)
          orbitalL(:,:,:) = orbitalL + kWeight(iK) * orbitalLPart
        end if
      end if

      call env%globalTimer%startTimer(globalTimers%denseToSparse)
    #:if WITH_SCALAPACK
      if (tImHam) then
        call packRhoPauliBlacs(env%blacs, denseDesc, work, kPoint(:,iK), kWeight(iK),&
            & neighbourList%iNeighbour, nNeighbourSK, orb%mOrb, iCellVec, cellVec, iSparseStart,&
            & img2CentCell, rhoPrim, iRhoPrim)
      else
        call packRhoPauliBlacs(env%blacs, denseDesc, work, kPoint(:,iK), kWeight(iK),&
            & neighbourList%iNeighbour, nNeighbourSK, orb%mOrb, iCellVec, cellVec, iSparseStart,&
            & img2CentCell, rhoPrim)
      end if
    #:else
      if (tRealHS) then
        call packHSPauli(rhoPrim, work, neighbourlist%iNeighbour, nNeighbourSK, orb%mOrb,&
            & denseDesc%iAtomStart, iSparseStart, img2CentCell)
        if (tImHam) then
          call packHSPauliImag(iRhoPrim, work, neighbourlist%iNeighbour, nNeighbourSK, orb%mOrb,&
              & denseDesc%iAtomStart, iSparseStart, img2CentCell)
        end if
      else
        call packHS(rhoPrim, work, kPoint(:,iK), kWeight(iK), neighbourList%iNeighbour,&
            & nNeighbourSK, orb%mOrb, iCellVec, cellVec, denseDesc%iAtomStart, iSparseStart,&
            & img2CentCell)
        if (tImHam) then
          call iPackHS(iRhoPrim, work, kPoint(:,iK), kWeight(iK), neighbourlist%iNeighbour,&
              & nNeighbourSK, orb%mOrb, iCellVec, cellVec, denseDesc%iAtomStart, iSparseStart,&
              & img2CentCell)
        end if
      end if
    #:endif
      call env%globalTimer%stopTimer(globalTimers%denseToSparse)
    end do

  #:if WITH_SCALAPACK
    call env%globalTimer%startTimer(globalTimers%denseToSparse)
    ! Add up and distribute contributions from each group
    call mpifx_allreduceip(env%mpi%globalComm, rhoPrim, MPI_SUM)
    if (allocated(iRhoPrim)) then
      call mpifx_allreduceip(env%mpi%globalComm, iRhoPrim, MPI_SUM)
    end if
    call mpifx_allreduceip(env%mpi%globalComm, energy%atomLS, MPI_SUM)
    if (tMulliken .and. tSpinOrbit .and. .not. tDualSpinOrbit) then
      call mpifx_allreduceip(env%mpi%globalComm, orbitalL, MPI_SUM)
    end if
    call env%globalTimer%stopTimer(globalTimers%denseToSparse)
  #:endif
    if (tSpinOrbit .and. .not. tDualSpinOrbit) then
      energy%ELS = sum(energy%atomLS)
    end if

  end subroutine getDensityFromPauliEigvecs


  !> Calculates electron fillings and resulting band energy terms.
  subroutine getFillingsAndBandEnergies(eigvals, nElectrons, nSpinBlocks, tempElec, kWeights,&
      & tSpinSharedEf, tFillKSep, tFixEf, iDistribFn, Ef, fillings, Eband, TS, E0)

    !> Eigenvalue of each level, kpoint and spin channel
    real(dp), intent(in) :: eigvals(:,:,:)

    !> Nr. of electrons for each spin channel
    real(dp), intent(in) :: nElectrons(:)

    !> Nr. of spin blocks in the Hamiltonian (1 - spin avg, 2 - colinear, 4 - non-colinear)
    integer, intent(in) :: nSpinBlocks

    !> Electronic temperature
    real(dp), intent(in) :: tempElec

    !> Weight of the k-points.
    real(dp), intent(in) :: kWeights(:)

    !> Whether for colinear spin a common Fermi level for both spin channels should be used
    logical, intent(in) :: tSpinSharedEf

    !> Whether each K-point should be filled separately (individual Fermi-level for each k-point)
    logical, intent(in) :: tFillKSep

    !> Whether fixed Fermi level(s) should be used. (No charge conservation!)
    logical, intent(in) :: tFixEf

    !> Selector for the distribution function
    integer, intent(in) :: iDistribFn

    !> Fixed Fermi levels on entry, if tFixEf is .true., otherwise the Fermi levels found for the
    !> given number of electrons on exit
    real(dp), intent(inout) :: Ef(:)

    !> Fillings (orbital, kpoint, spin)
    real(dp), intent(out) :: fillings(:,:,:)

    !> Band energies
    real(dp), intent(out) :: Eband(:)

    !> Band entropies
    real(dp), intent(out) :: TS(:)

    !> Band energies extrapolated to zero Kelvin
    real(dp), intent(out) :: E0(:)

    real(dp) :: EbandTmp(1), TSTmp(1), E0Tmp(1)
    real(dp) :: EfTmp
    real(dp) :: nElecFill(2)
    integer :: nSpinHams, nKPoints
    integer :: iS, iK

    nKPoints = size(fillings, dim=2)
    nSpinHams = size(fillings, dim=3)

    if (nSpinBlocks == 1) then
      ! Filling functions assume one electron per level, but for spin unpolarised we have two
      nElecFill(1) = nElectrons(1) / 2.0_dp
    else
      nElecFill(1:nSpinHams) = nElectrons(1:nSpinHams)
    end if

    if (tFixEf) then
      ! Fixed value of the Fermi level for each spin channel
      do iS = 1, nSpinHams
        call electronFill(Eband(iS:iS), fillings(:,:,iS:iS), TS(iS:iS), E0(iS:iS), Ef(iS),&
            & eigvals(:,:,iS:iS), tempElec, iDistribFn, kWeights)
      end do
    else if (nSpinHams == 2 .and. tSpinSharedEf) then
      ! Common Fermi level across two colinear spin channels
      call Efilling(Eband, Ef(1), TS, E0, fillings, eigvals, sum(nElecFill), tempElec, kWeights,&
          & iDistribFn)
      Ef(2) = Ef(1)
    else if (tFillKSep) then
      ! Every spin channel and every k-point filled up individually.
      Eband(:) = 0.0_dp
      Ef(:) = 0.0_dp
      TS(:) = 0.0_dp
      E0(:) = 0.0_dp
      do iS = 1, nSpinHams
        do iK = 1, nKPoints
          call Efilling(EbandTmp, EfTmp, TSTmp, E0Tmp, fillings(:, iK:iK, iS:iS),&
              & eigvals(:, iK:iK, iS:iS), nElecFill(iS), tempElec, [1.0_dp], iDistribFn)
          Eband(iS) = Eband(iS) + EbandTmp(1) * kWeights(iK)
          Ef(iS) = Ef(iS) + EfTmp * kWeights(iK)
          TS(iS) = TS(iS) + TSTmp(1) * kWeights(iK)
          E0(iS) = E0(iS) + E0Tmp(1) * kWeights(iK)
        end do
      end do
    else
      ! Every spin channel (but not the k-points) filled up individually
      do iS = 1, nSpinHams
        call Efilling(Eband(iS:iS), Ef(iS), TS(iS:iS), E0(iS:iS), fillings(:,:,iS:iS),&
            & eigvals(:,:,iS:iS), nElecFill(iS), tempElec, kWeights, iDistribFn)
      end do
    end if

    if (nSpinBlocks == 1) then
      ! Prefactor 2 for spin unpolarised calculations
      Eband(:) = 2.0_dp * Eband
      E0(:) = 2.0_dp * E0
      TS(:) = 2.0_dp * TS
      fillings(:,:,:) = 2.0_dp * fillings
    end if

  end subroutine getFillingsAndBandEnergies


  !> Calculate Mulliken population from sparse density matrix.
  subroutine getMullikenPopulation(rhoPrim, over, orb, neighbourList, nNeighbourSK, img2CentCell,&
      & iSparseStart, qOrb, iRhoPrim, qBlock, qiBlock)

    !> sparse density matrix
    real(dp), intent(in) :: rhoPrim(:,:)

    !> sparse overlap matrix
    real(dp), intent(in) :: over(:)

    !> Atomic orbital information
    type(TOrbitals), intent(in) :: orb

    !> Atomic neighbours
    type(TNeighbourList), intent(in) :: neighbourList

    !> Number of neighbours for each atom within overlap distance
    integer, intent(in) :: nNeighbourSK(:)

    !> image to actual atom indexing
    integer, intent(in) :: img2CentCell(:)

    !> sparse matrix indexing array
    integer, intent(in) :: iSparseStart(:,:)

    !> orbital charges
    real(dp), intent(out) :: qOrb(:,:,:)

    !> imaginary part of density matrix
    real(dp), intent(in), allocatable :: iRhoPrim(:,:)

    !> Dual atomic charges
    real(dp), intent(inout), allocatable :: qBlock(:,:,:,:)

    !> Imaginary part of dual atomic charges
    real(dp), intent(inout), allocatable :: qiBlock(:,:,:,:)

    integer :: iSpin

    qOrb(:,:,:) = 0.0_dp
    do iSpin = 1, size(qOrb, dim=3)
      call mulliken(qOrb(:,:,iSpin), over, rhoPrim(:,iSpin), orb, neighbourList%iNeighbour,&
          & nNeighbourSK, img2CentCell, iSparseStart)
    end do

    if (allocated(qBlock)) then
      qBlock(:,:,:,:) = 0.0_dp
      do iSpin = 1, size(qBlock, dim=4)
        call mulliken(qBlock(:,:,:,iSpin), over, rhoPrim(:,iSpin), orb, neighbourList%iNeighbour,&
            & nNeighbourSK, img2CentCell, iSparseStart)
      end do
    end if

    if (allocated(qiBlock)) then
      qiBlock(:,:,:,:) = 0.0_dp
      do iSpin = 1, size(qiBlock, dim=4)
        call skewMulliken(qiBlock(:,:,:,iSpin), over, iRhoPrim(:,iSpin), orb,&
            & neighbourList%iNeighbour, nNeighbourSK, img2CentCell, iSparseStart)
      end do
    end if

  end subroutine getMullikenPopulation


  !> Calculates various energy contribution that can potentially update for the same geometry
  subroutine getEnergies(sccCalc, qOrb, q0, chargePerShell, species, tExtField, isXlbomd, tDftbU,&
      & tDualSpinOrbit, rhoPrim, H0, orb, neighbourList, nNeighbourSK, img2CentCell, iSparseStart,&
      & cellVol, extPressure, TS, potential, energy, thirdOrd, solvation, rangeSep, qDepExtPot,&
      & qBlock, qiBlock, nDftbUFunc, UJ, nUJ, iUJ, niUJ, xi, iAtInCentralRegion, tFixEf, Ef,&
      & onSiteElements)

    !> SCC module internal variables
    type(TScc), allocatable, intent(in) :: sccCalc

    !> Electrons in each atomic orbital
    real(dp), intent(in) :: qOrb(:,:,:)

    !> reference charges
    real(dp), intent(in) :: q0(:,:,:)

    !> electrons in each atomi shell
    real(dp), intent(in) :: chargePerShell(:,:,:)

    !> chemical species
    integer, intent(in) :: species(:)

    !> is an external electric field present
    logical, intent(in) :: tExtField

    !> Is the extended Lagrangian being used for MD
    logical, intent(in) :: isXlbomd

    !> Are there orbital potentials present
    logical, intent(in) :: tDftbU

    !> Is dual spin orbit being used
    logical, intent(in) :: tDualSpinOrbit

    !> density matrix in sparse storage
    real(dp), intent(in) :: rhoPRim(:,:)

    !> non-self-consistent hamiltonian
    real(dp), intent(in) :: H0(:)

    !> atomic orbital information
    type(TOrbitals), intent(in) :: orb

    !> neighbour list
    type(TNeighbourList), intent(in) :: neighbourList

    !> Number of neighbours within cut-off for each atom
    integer, intent(in) :: nNeighbourSK(:)

    !> image to real atom mapping
    integer, intent(in) :: img2CentCell(:)

    !> index for sparse large matrices
    integer, intent(in) :: iSparseStart(:,:)

    !> unit cell volume
    real(dp), intent(in) :: cellVol

    !> external pressure
    real(dp), intent(in) :: extPressure

    !> electron entropy contribution
    real(dp), intent(in) :: TS(:)

    !> potentials acting
    type(TPotentials), intent(in) :: potential

    !> energy contributions
    type(TEnergies), intent(inout) :: energy

    !> 3rd order settings
    type(TThirdOrder), intent(inout), allocatable :: thirdOrd

    !> Solvation model
    class(TSolvation), allocatable, intent(inout) :: solvation

    !> Data from rangeseparated calculations
    type(TRangeSepFunc), intent(inout), allocatable :: rangeSep

    !> Proxy for querying Q-dependant external potentials
    type(TQDepExtPotProxy), intent(inout), allocatable :: qDepExtPot

    !> block (dual) atomic populations
    real(dp), intent(in), allocatable :: qBlock(:,:,:,:)

    !> Imaginary part of block atomic populations
    real(dp), intent(in), allocatable :: qiBlock(:,:,:,:)

    !> which DFTB+U functional (if used)
    integer, intent(in), optional :: nDftbUFunc

    !> U-J prefactors in DFTB+U
    real(dp), intent(in), allocatable :: UJ(:,:)

    !> Number DFTB+U blocks of shells for each atom type
    integer, intent(in), allocatable :: nUJ(:)

    !> which shells are in each DFTB+U block
    integer, intent(in), allocatable :: iUJ(:,:,:)

    !> Number of shells in each DFTB+U block
    integer, intent(in), allocatable :: niUJ(:,:)

    !> Spin orbit constants
    real(dp), intent(in), allocatable :: xi(:,:)

    !> Atoms over which to sum the total energies
    integer, intent(in) :: iAtInCentralRegion(:)

    !> Whether fixed Fermi level(s) should be used. (No charge conservation!)
    logical, intent(in) :: tFixEf

    !> If tFixEf is .true. contains reservoir chemical potential, otherwise the Fermi levels found
    !> from the given number of electrons
    real(dp), intent(inout) :: Ef(:)

    !> Corrections terms for on-site elements
    real(dp), intent(in), allocatable :: onSiteElements(:,:,:,:)

    integer :: nSpin
    real(dp) :: nEl(2)

    nSpin = size(rhoPrim, dim=2)

    ! Tr[H0 * Rho] can be done with the same algorithm as Mulliken-analysis
    energy%atomNonSCC(:) = 0.0_dp
    call mulliken(energy%atomNonSCC, rhoPrim(:,1), H0, orb, neighbourList%iNeighbour, nNeighbourSK,&
        & img2CentCell, iSparseStart)
    energy%EnonSCC = sum(energy%atomNonSCC(iAtInCentralRegion(:)))

    energy%atomExt(:) = 0.0_dp
    if (tExtField) then
      energy%atomExt(:) = energy%atomExt&
          & + sum(qOrb(:,:,1) - q0(:,:,1), dim=1) * potential%extAtom(:,1)
    end if
    if (allocated(qDepExtPot)) then
      call qDepExtPot%addEnergy(energy%atomExt)
    end if
    energy%Eext = sum(energy%atomExt)

    if (allocated(sccCalc)) then
      if (isXlbomd) then
        call sccCalc%getEnergyPerAtomXlbomd(species, orb, qOrb, q0, energy%atomSCC)
      else
        call sccCalc%getEnergyPerAtom(energy%atomSCC)
      end if
      energy%Escc = sum(energy%atomSCC(iAtInCentralRegion(:)))

      if (nSpin > 1) then
        energy%atomSpin(:) = 0.5_dp * sum(sum(potential%intShell(:,:,2:nSpin)&
            & * chargePerShell(:,:,2:nSpin), dim=1), dim=2)
        energy%Espin = sum(energy%atomSpin(iAtInCentralRegion(:)))
      end if
    end if

    if (allocated(thirdOrd)) then
      if (isXlbomd) then
        call thirdOrd%getEnergyPerAtomXlbomd(qOrb, q0, species, orb, energy%atom3rd)
      else
        call thirdOrd%getEnergyPerAtom(energy%atom3rd)
      end if
      energy%e3rd = sum(energy%atom3rd(iAtInCentralRegion(:)))
    end if

    if (allocated(solvation)) then
      call solvation%getEnergies(energy%atomSolv)
      energy%eSolv = sum(energy%atomSolv(iAtInCentralRegion(:)))
    end if

    if (allocated(onSiteElements)) then
      call getEons(energy%atomOnSite, qBlock, qiBlock, q0, onSiteElements, species, orb)
      energy%eOnSite = sum(energy%atomOnSite)
    end if

    if (tDftbU) then
      if (allocated(qiBlock)) then
        call E_DFTBU(energy%atomDftbu, qBlock, species, orb, nDFTBUfunc, UJ, nUJ, niUJ, iUJ,&
            & qiBlock)
      else
        call E_DFTBU(energy%atomDftbu, qBlock, species, orb, nDFTBUfunc, UJ, nUJ, niUJ, iUJ)
      end if
      energy%Edftbu = sum(energy%atomDftbu(iAtInCentralRegion(:)))
    end if

    if (tDualSpinOrbit) then
      energy%atomLS(:) = 0.0_dp
      call getDualSpinOrbitEnergy(energy%atomLS, qiBlock, xi, orb, species)
      energy%ELS = sum(energy%atomLS(iAtInCentralRegion(:)))
    end if

    energy%Eelec = energy%EnonSCC + energy%ESCC + energy%Espin + energy%ELS + energy%Edftbu&
        & + energy%Eext + energy%e3rd + energy%eOnSite + energy%ESolv

    !> Add exchange conribution for range separated calculations
    if (allocated(rangeSep)) then
      energy%Efock = 0.0_dp
      call rangeSep%addLREnergy(energy%Efock)
      energy%Eelec = energy%Eelec + energy%Efock
    end if

    energy%atomElec(:) = energy%atomNonSCC + energy%atomSCC + energy%atomSpin + energy%atomDftbu&
        & + energy%atomLS + energy%atomExt + energy%atom3rd + energy%atomOnSite &
        & + energy%atomSolv
    energy%atomTotal(:) = energy%atomElec + energy%atomRep + energy%atomDisp + energy%atomHalogenX
    energy%Etotal = energy%Eelec + energy%Erep + energy%eDisp + energy%eHalogenX
    energy%EMermin = energy%Etotal - sum(TS)
    ! extrapolated to 0 K
    energy%Ezero = energy%Etotal - 0.5_dp * sum(TS)
    energy%EGibbs = energy%EMermin + cellVol * extPressure

    energy%EForceRelated = energy%EGibbs
    if (tFixEf) then
      if (nSpin == 2) then
        nEl(:) = sum(sum(qOrb(:,iAtInCentralRegion(:),:),dim=1),dim=1)
        nEl(1) = 0.5_dp * ( nEl(1) + nEl(2) )
        nEl(2) = nEl(1) - nEl(2)
        ! negative sign due to electron charge
        energy%EForceRelated = energy%EForceRelated  - sum(nEl(:2) * Ef(:2))
      else
        nEl = 0.0_dp
        nEl(1) = sum(qOrb(:,iAtInCentralRegion(:),1))
        ! negative sign due to electron charge
        energy%EForceRelated = energy%EForceRelated  - nEl(1) * Ef(1)
      end if
    end if

  end subroutine getEnergies


  !> Checks for the presence of a stop file on disc.
  function hasStopFile(fileName) result(tStop)

    !> name of file to check for
    character(*), intent(in) :: fileName

    !> Is the file present
    logical :: tStop

    inquire(file=fileName, exist=tStop)
    if (tStop) then
      write(stdOut, "(3A)") "Stop file '" // fileName // "' found."
    end if

  end function hasStopFile


  !> Returns input charges for next SCC iteration.
  subroutine getNextInputCharges(env, pChrgMixer, qOutput, qOutRed, orb, nIneqOrb, iEqOrbitals,&
      & iGeoStep, iSccIter, minSccIter, maxSccIter, sccTol, tStopScc, tMixBlockCharges, tReadChrg,&
      & qInput, qInpRed, sccErrorQ, tConverged, qBlockOut, iEqBlockDftbU, qBlockIn, qiBlockOut,&
      & iEqBlockDftbuLS, species0, nUJ, iUJ, niUJ, qiBlockIn, iEqBlockOnSite, iEqBlockOnSiteLS)

    !> Environment settings
    type(TEnvironment), intent(in) :: env

    !> Charge mixing object
    type(TMixer), intent(inout) :: pChrgMixer

    !> Output electrons
    real(dp), intent(inout) :: qOutput(:,:,:)

    !> Output electrons reduced by unique orbital types
    real(dp), intent(inout) :: qOutRed(:)

    !> Atomic orbital data
    type(TOrbitals), intent(in) :: orb

    !> Total number of inequivalent atomic orbitals
    integer, intent(in) :: nIneqOrb

    !> Equivalence relations between orbitals
    integer, intent(in) :: iEqOrbitals(:,:,:)

    !> Number of current geometry step
    integer, intent(in) :: iGeoStep

    !> Number of current SCC step
    integer, intent(in) :: iSccIter

    !> minumum number of SCC iterations to perform
    integer, intent(in) :: minSccIter

    !> maximum number of SCC iterations before terminating loop
    integer, intent(in) :: maxSccIter

    !> Tolerance on SCC charges between input and output
    real(dp), intent(in) :: sccTol

    !> Should the SCC loop stop
    logical, intent(in) :: tStopScc

    !> are orbital potentials being used
    logical, intent(in) :: tMixBlockCharges

    !> Were intial charges read from disc?
    logical, intent(in) :: tReadChrg

    !> Resulting input charges for next SCC iteration
    real(dp), intent(inout) :: qInput(:,:,:)

    !> Equivalence reduced input charges
    real(dp), intent(inout) :: qInpRed(:)

    !> SCC error
    real(dp), intent(out) :: sccErrorQ

    !> Has the calculation converged>
    logical, intent(out) :: tConverged

    !> Dual output charges
    real(dp), intent(inout), allocatable :: qBlockOut(:,:,:,:)

    !> equivalence mapping for dual charge blocks
    integer, intent(in), allocatable :: iEqBlockDftbu(:,:,:,:)

    !> block charge input (if needed for orbital potentials)
    real(dp), intent(inout), allocatable :: qBlockIn(:,:,:,:)

    !> Imaginary part of block charges
    real(dp), intent(in), allocatable :: qiBlockOut(:,:,:,:)

    !> Equivalence mappings in the case of spin orbit and DFTB+U
    integer, intent(in), allocatable :: iEqBlockDftbuLS(:,:,:,:)

    !> atomic species for atoms
    integer, intent(in), allocatable :: species0(:)

    !> Number DFTB+U blocks of shells for each atom type
    integer, intent(in), allocatable :: nUJ(:)

    !> which shells are in each DFTB+U block
    integer, intent(in), allocatable :: iUJ(:,:,:)

    !> Number of shells in each DFTB+U block
    integer, intent(in), allocatable :: niUJ(:,:)

    !> Imaginary part of block atomic input populations
    real(dp), intent(inout), allocatable :: qiBlockIn(:,:,:,:)

    !> Equivalences for onsite block corrections if needed
    integer, intent(in), allocatable :: iEqBlockOnSite(:,:,:,:)

    !> Equivalences for onsite block corrections if needed for imaginary elements
    integer, intent(in), allocatable :: iEqBlockOnSiteLS(:,:,:,:)

    real(dp), allocatable :: qDiffRed(:)
    integer :: nSpin

    nSpin = size(qOutput, dim=3)

    call reduceCharges(orb, nIneqOrb, iEqOrbitals, qOutput, qOutRed, qBlockOut, iEqBlockDftbu,&
        & qiBlockOut, iEqBlockDftbuLS, iEqBlockOnSite, iEqBlockOnSiteLS)
    qDiffRed = qOutRed - qInpRed
    sccErrorQ = maxval(abs(qDiffRed))
    tConverged = (sccErrorQ < sccTol)&
        & .and. (iSccIter >= minSccIter .or. tReadChrg .or. iGeoStep > 0)
    if ((.not. tConverged) .and. (iSccIter /= maxSccIter .and. .not. tStopScc)) then
      ! Avoid mixing of spin unpolarised density for spin polarised cases, this is only a problem in
      ! iteration 1, as there is only the (spin unpolarised!) atomic input density at that
      ! point. (Unless charges had been initialized externally)
      if ((iSCCIter + iGeoStep) == 1 .and. (nSpin > 1 .or. tMixBlockCharges) .and. .not. tReadChrg)&
          & then
        qInpRed(:) = qOutRed
        qInput(:,:,:) = qOutput
        if (allocated(qBlockIn)) then
          qBlockIn(:,:,:,:) = qBlockOut
          if (allocated(qiBlockIn)) then
            qiBlockIn(:,:,:,:) = qiBlockOut
          end if
        end if
      else
        call mix(pChrgMixer, qInpRed, qDiffRed)
      #:if WITH_MPI
        ! Synchronise charges in order to avoid mixers that store a history drifting apart
        call mpifx_allreduceip(env%mpi%globalComm, qInpRed, MPI_SUM)
        qInpRed(:) = qInpRed / env%mpi%globalComm%size
      #:endif
        call expandCharges(qInpRed, orb, nIneqOrb, iEqOrbitals, qInput, qBlockIn, iEqBlockDftbu,&
            & species0, nUJ, iUJ, niUJ, qiBlockIn, iEqBlockDftbuLS, iEqBlockOnSite,&
            & iEqBlockOnSiteLS)
      end if
    end if

  end subroutine getNextInputCharges


  !> Update delta density matrix rather than merely q for rangeseparation
  subroutine getNextInputDensity(SSqrReal, over, neighbourList, nNeighbourSK, iAtomStart,&
      & iSparseStart, img2CentCell, pChrgMixer, qOutput, orb, tHelical, species, coord, iGeoStep,&
      & iSccIter, minSccIter, maxSccIter, sccTol, tStopScc, tReadChrg, q0, qInput, sccErrorQ,&
      & tConverged, deltaRhoOut, deltaRhoIn, deltaRhoDiff, qBlockIn, qBlockOut)

    !> Square dense overlap storage
    real(dp), allocatable, intent(inout) :: SSqrReal(:,:)

    !> sparse overlap matrix
    real(dp), intent(in) :: over(:)

    !> list of neighbours for each atom
    type(TNeighbourList), intent(in) :: neighbourList

    !> Number of neighbours for each of the atoms
    integer, intent(in) :: nNeighbourSK(:)

    !>Start of atomic blocks in dense arrays
    integer, allocatable, intent(in) :: iAtomStart(:)

    !> Index array for the start of atomic blocks in sparse arrays
    integer, intent(in) :: iSparseStart(:,:)

    !> map from image atoms to the original unique atom
    integer, intent(in) :: img2CentCell(:)

    !> Charge mixing object
    type(TMixer), intent(inout) :: pChrgMixer

    !> Output electrons
    real(dp), intent(inout) :: qOutput(:,:,:)

    !> Atomic orbital data
    type(TOrbitals), intent(in) :: orb

    !> Is the geometry helical
    logical, intent(in) :: tHelical

    !> species for atoms
    integer, intent(in) :: species(:)

    !> all coordinates
    real(dp), intent(in) :: coord(:,:)

    !> Number of current geometry step
    integer, intent(in) :: iGeoStep

    !> Number of current SCC step
    integer, intent(in) :: iSccIter

    !> minumum number of SCC iterations to perform
    integer, intent(in) :: minSccIter

    !> maximum number of SCC iterations before terminating loop
    integer, intent(in) :: maxSccIter

    !> Tolerance on SCC charges between input and output
    real(dp), intent(in) :: sccTol

    !> Should the SCC loop stop
    logical, intent(in) :: tStopScc

    !> Were intial charges read from disc?
    logical, intent(in) :: tReadChrg

    !> reference charges
    real(dp), intent(in) :: q0(:,:,:)

    !> Resulting input charges for next SCC iteration
    real(dp), intent(inout) :: qInput(:,:,:)

    !> SCC error
    real(dp), intent(out) :: sccErrorQ

    !> Has the calculation converged>
    logical, intent(out) :: tConverged

    !> delta density matrix for rangeseparated calculations
    real(dp), intent(inout) :: deltaRhoOut(:)

    !> delta density matrix as inpurt for next SCC cycle
    real(dp), target, intent(inout) :: deltaRhoIn(:)

    !> difference of delta density matrix in and out
    real(dp), intent(inout) :: deltaRhoDiff(:)

    !> block charge input (if needed for orbital potentials)
    real(dp), intent(inout), allocatable :: qBlockIn(:,:,:,:)

    !> Dual output charges
    real(dp), intent(inout), allocatable :: qBlockOut(:,:,:,:)


    integer :: nSpin, iSpin, iAt, iOrb
    real(dp), pointer :: deltaRhoInSqr(:,:,:)

    nSpin = size(qOutput, dim=3)

    deltaRhoDiff(:) = deltaRhoOut - deltaRhoIn
    sccErrorQ = maxval(abs(deltaRhoDiff))
    tConverged = (sccErrorQ < sccTol)&
        & .and. (iSCCiter >= minSCCIter .or. tReadChrg .or. iGeoStep > 0)

    if ((.not. tConverged) .and. (iSCCiter /= maxSccIter .and. .not. tStopScc)) then
      if ((iSCCIter + iGeoStep) == 1 .and. (nSpin > 1 .and. .not. tReadChrg)) then
        deltaRhoIn(:) = deltaRhoOut
        qInput(:,:,:) = qOutput
        if (allocated(qBlockIn)) then
          qBlockIn(:,:,:,:) = qBlockOut
        end if
      else
        call mix(pChrgMixer, deltaRhoIn, deltaRhoDiff)
        if (tHelical) then
          call unpackHelicalHS(SSqrReal, over, neighbourList%iNeighbour, nNeighbourSK, iAtomStart,&
              & iSparseStart, img2CentCell, orb, species, coord)
        else
          call unpackHS(SSqrReal, over, neighbourList%iNeighbour, nNeighbourSK, iAtomStart,&
              & iSparseStart, img2CentCell)
        end if
        deltaRhoInSqr(1:orb%nOrb, 1:orb%nOrb, 1:nSpin) => deltaRhoIn
        call denseMulliken(deltaRhoInSqr, SSqrReal, iAtomStart, qInput)

        ! RangeSep: for spin-unrestricted calculation the initial guess should be equally
        ! distributed to alpha and beta density matrices
        if(nSpin == 2) then
          qInput(:,:,1) = qInput(:,:,1) + q0(:,:,1) * 0.5_dp
          qInput(:,:,2) = qInput(:,:,2) + q0(:,:,1) * 0.5_dp
        else
          qInput(:,:,:) = qInput + q0
        end if

        if (allocated(qBlockIn)) then
          call denseBlockMulliken(deltaRhoInSqr, SSqrReal, iAtomStart, qBlockIn)
          do iSpin = 1, nSpin
            do iAt = 1, size(qInput, dim=2)
              do iOrb = 1, size(qInput, dim=1)
                qBlockIn(iOrb, iOrb, iAt, iSpin) = qInput(iOrb, iAt, iSpin)
              end do
            end do
          end do
        end if

        call ud2qm(qInput)
        if (allocated(qBlockIn)) then
          call ud2qm(qBlockIn)
        end if
      end if
    end if

  end subroutine getNextInputDensity


  !> Reduce charges according to orbital equivalency rules.
  subroutine reduceCharges(orb, nIneqOrb, iEqOrbitals, qOrb, qRed, qBlock, iEqBlockDftbu, qiBlock,&
      & iEqBlockDftbuLS, iEqBlockOnSite, iEqBlockOnSiteLS)

    !> Atomic orbital information
    type(TOrbitals), intent(in) :: orb

    !> Number of unique types of atomic orbitals
    integer, intent(in) :: nIneqOrb

    !> equivalence index
    integer, intent(in) :: iEqOrbitals(:,:,:)

    !> Electrons in atomic orbitals
    real(dp), intent(in) :: qOrb(:,:,:)

    !> Reduction of atomic populations
    real(dp), intent(out) :: qRed(:)

    !> Block (dual) populations, if also being reduced
    real(dp), intent(in), allocatable :: qBlock(:,:,:,:)

    !> equivalences for block charges
    integer, intent(in), allocatable :: iEqBlockDftbu(:,:,:,:)

    !> Imaginary part of block charges if present
    real(dp), intent(in), allocatable :: qiBlock(:,:,:,:)

    !> Equivalences for spin orbit if needed
    integer, intent(in), allocatable :: iEqBlockDftbuLS(:,:,:,:)

    !> Equivalences for onsite block corrections if needed
    integer, intent(in), allocatable :: iEqBlockOnSite(:,:,:,:)

    !> Equivalences for onsite block corrections if needed for imaginary part
    integer, intent(in), allocatable :: iEqBlockOnSiteLS(:,:,:,:)

    real(dp), allocatable :: qOrbUpDown(:,:,:), qBlockUpDown(:,:,:,:)

    qRed(:) = 0.0_dp
    qOrbUpDown = qOrb
    call qm2ud(qOrbUpDown)
    call orbitalEquiv_reduce(qOrbUpDown, iEqOrbitals, orb, qRed(1:nIneqOrb))
    if (allocated(qBlock)) then
      qBlockUpDown = qBlock
      call qm2ud(qBlockUpDown)
      if (allocated(iEqBlockOnSite)) then
        ! all blocks are full of unique elements
        call onsBlock_reduce(qBlockUpDown, iEqBlockOnSite, orb, qRed)
        if (allocated(qiBlock)) then
          call onsBlock_reduce(qiBlock, iEqBlockOnSiteLS, orb, qRed, skew=.true.)
        end if
      else
        ! only a subset of blocks are covered in +U type operations
        call appendBlock_reduce(qBlockUpDown, iEqBlockDFTBU, orb, qRed)
        if (allocated(qiBlock)) then
          call appendBlock_reduce(qiBlock, iEqBlockDFTBULS, orb, qRed, skew=.true.)
        end if
      end if
    end if

  end subroutine reduceCharges


  !> Expand reduced charges according orbital equivalency rules.
  subroutine expandCharges(qRed, orb, nIneqOrb, iEqOrbitals, qOrb, qBlock, iEqBlockDftbu, species0,&
      & nUJ, iUJ, niUJ, qiBlock, iEqBlockDftbuLS, iEqBlockOnSite, iEqBlockOnSiteLS)

    !> Reduction of atomic populations
    real(dp), intent(in) :: qRed(:)

    !> Atomic orbital information
    type(TOrbitals), intent(in) :: orb

    !> Number of unique types of atomic orbitals
    integer, intent(in) :: nIneqOrb

    !> equivalence index
    integer, intent(in) :: iEqOrbitals(:,:,:)

    !> Electrons in atomic orbitals
    real(dp), intent(out) :: qOrb(:,:,:)

    !> Block (dual) populations, if also stored in reduced form
    real(dp), intent(inout), allocatable :: qBlock(:,:,:,:)

    !> equivalences for block charges
    integer, intent(in), allocatable :: iEqBlockDftbU(:,:,:,:)

    !> species of central cell atoms
    integer, intent(in), allocatable :: species0(:)

    !> Number DFTB+U blocks of shells for each atom type
    integer, intent(in), allocatable :: nUJ(:)

    !> which shells are in each DFTB+U block
    integer, intent(in), allocatable :: iUJ(:,:,:)

    !> Number of shells in each DFTB+U block
    integer, intent(in), allocatable :: niUJ(:,:)

    !> Imaginary part of block atomic populations
    real(dp), intent(inout), allocatable :: qiBlock(:,:,:,:)

    !> Equivalences for spin orbit if needed
    integer, intent(in), allocatable :: iEqBlockDftbULS(:,:,:,:)

    !> Equivalences for onsite block corrections if needed
    integer, intent(in), allocatable :: iEqBlockOnSite(:,:,:,:)

    !> Equivalences for onsite block corrections if needed for imaginary part
    integer, intent(in), allocatable :: iEqBlockOnSiteLS(:,:,:,:)

    integer :: nSpin

    @:ASSERT(allocated(qBlock) .eqv. (allocated(iEqBlockDftbU) .or. allocated(iEqBlockOnSite)))
    @:ASSERT(.not. allocated(qBlock) .or. allocated(species0))
    @:ASSERT(.not. allocated(qBlock) .or. allocated(nUJ))
    @:ASSERT(.not. allocated(qBlock) .or. allocated(iUJ))
    @:ASSERT(.not. allocated(qBlock) .or. allocated(niUJ))
    @:ASSERT(.not. allocated(qiBlock) .or. allocated(qBlock))
    @:ASSERT(allocated(qiBlock) .eqv. (allocated(iEqBlockDftbuLS) .or. allocated(iEqBlockOnSiteLS)))

    nSpin = size(qOrb, dim=3)
    call OrbitalEquiv_expand(qRed(1:nIneqOrb), iEqOrbitals, orb, qOrb)
    if (allocated(qBlock)) then
      qBlock(:,:,:,:) = 0.0_dp
      if (allocated(iEqBlockOnSite)) then
        ! all blocks are full of unique elements
        call Onsblock_expand(qRed, iEqBlockOnSite, orb, qBlock, orbEquiv=iEqOrbitals)
        if (allocated(qiBlock)) then
          call Onsblock_expand(qRed, iEqBlockOnSiteLS, orb, qiBlock, skew=.true.)
        end if
      else
        ! only a subset of blocks are covered in +U type operations
        call Block_expand(qRed, iEqBlockDftbu, orb, qBlock, species0, nUJ, niUJ, iUJ,&
            & orbEquiv=iEqOrbitals)
        if (allocated(qiBlock)) then
          call Block_expand(qRed, iEqBlockDftbuLS, orb, qiBlock, species0, nUJ, niUJ, iUJ,&
              & skew=.true.)
        end if
      end if
    end if
    if (nSpin == 2) then
      call ud2qm(qOrb)
      if (allocated(qBlock)) then
        call ud2qm(qBlock)
      end if
    end if

  end subroutine expandCharges


  !> Get some info about scc convergence.
  subroutine getSccInfo(iSccIter, Eelec, EelecOld, diffElec)

    !> Iteration number
    integer, intent(in) :: iSccIter

    !> Electronic energy
    real(dp), intent(in) :: Eelec

    !> old electronic energy, overwritten on exit with current value
    real(dp), intent(inout) :: EelecOld

    !> difference in electronic energies between iterations
    real(dp), intent(out) :: diffElec

    if (iSccIter > 1) then
      diffElec = Eelec - EelecOld
    else
      diffElec = 0.0_dp
    end if
    EelecOld = Eelec

  end subroutine getSccInfo


  !> Whether restart information needs to be written in the current scc loop.
  function needsSccRestartWriting(restartFreq, iGeoStep, iSccIter, minSccIter, maxSccIter, tMd,&
      & isGeoOpt, tDerivs, tConverged, tReadChrg, tStopScc) result(tRestart)

    !> frequency of charge  write out
    integer, intent(in) :: restartFreq

    !> current geometry step
    integer, intent(in) :: iGeoStep

    !> current SCC step
    integer, intent(in) :: iSccIter

    !> minimum number of SCC cycles to perform
    integer, intent(in) :: minSccIter

    !> maximum number of SCC cycles to perform
    integer, intent(in) :: maxSccIter

    !> is this molecular dynamics
    logical, intent(in) :: tMd

    !> Is there geometry optimisation
    logical, intent(in) :: isGeoOpt

    !> are finite difference changes happening
    logical, intent(in) :: tDerivs

    !> Is this converged SCC
    logical, intent(in) :: tConverged

    !> have the charges been read from disc
    logical, intent(in) :: tReadChrg

    !> Has the SCC cycle been stopped?
    logical, intent(in) :: tStopScc

    !> resulting decision as to whether to write charges to disc
    logical :: tRestart

    logical :: tEnoughIters, tRestartIter

    ! Do we need restart at all?
    tRestart = (restartFreq > 0 .and. .not. (tMD .or. isGeoOpt .or. tDerivs) .and. maxSccIter > 1)
    if (tRestart) then

      ! Do we have enough iterations already?
      tEnoughIters = (iSccIter >= minSccIter .or. tReadChrg .or. iGeoStep > 0)

      ! Is current iteration the right one for writing a restart file?
      tRestartIter = (iSccIter == maxSccIter .or. tStopScc .or. mod(iSccIter, restartFreq) == 0)

      tRestart = (tConverged .or. (tEnoughIters .and. tRestartIter))
    end if

  end function needsSccRestartWriting


  !> Do the linear response excitation calculation.
<<<<<<< HEAD
  subroutine calculateLinRespExcitations(env, linearResponse, parallelKS, sccCalc, qOutput, q0,&
      & over, eigvecsReal, eigen, filling, coord, species, speciesName, orb, tHelical, skHamCont,&
      & skOverCont, autotestTag, taggedWriter, runId, neighbourList, nNeighbourSk, denseDesc,&
      & iSparseStart, img2CentCell, tWriteAutotest, tForces, tLinRespZVect, tPrintExcEigvecs,&
=======
  subroutine calculateLinRespExcitations(env, lresp, parallelKS, sccCalc, qOutput, q0, over,&
      & eigvecsReal, eigen, filling, coord, species, speciesName, orb, skHamCont, skOverCont,&
      & autotestTag, taggedWriter, runId, neighbourList, nNeighbourSk, denseDesc, iSparseStart,&
      & img2CentCell, tWriteAutotest, tForces, tLinRespZVect, tPrintExcEigvecs,&
>>>>>>> 8e2a506f
      & tPrintExcEigvecsTxt, nonSccDeriv, energy, energies, work, rhoSqrReal, excitedDerivs,&
      & dQAtomEx, occNatural)

    !> Environment settings
    type(TEnvironment), intent(in) :: env

    !> excited state settings
    type(TLinResp), intent(inout), allocatable :: linearResponse

    !> K-points and spins to process
    type(TParallelKS), intent(in) :: parallelKS

    !> SCC module internal variables
    type(TScc), intent(in) :: sccCalc

    !> electrons in atomic orbitals
    real(dp), intent(in) :: qOutput(:,:,:)

    !> reference atomic orbital occupations
    real(dp), intent(in) :: q0(:,:,:)

    !> sparse overlap matrix
    real(dp), intent(in) :: over(:)

    !> ground state eigenvectors
    real(dp), intent(in) :: eigvecsReal(:,:,:)

    !> ground state eigenvalues (orbital, kpoint)
    real(dp), intent(in) :: eigen(:,:)

    !> ground state fillings (orbital, kpoint)
    real(dp), intent(in) :: filling(:,:)

    !> all atomic coordinates
    real(dp), intent(in) :: coord(:,:)

    !> species of all atoms in the system
    integer, target, intent(in) :: species(:)

    !> label for each atomic chemical species
    character(*), intent(in) :: speciesName(:)

    !> Atomic orbital information
    type(TOrbitals), intent(in) :: orb

    !> non-SCC hamiltonian information
    type(TSlakoCont), intent(in) :: skHamCont

    !> overlap information
    type(TSlakoCont), intent(in) :: skOverCont

    !> File name for regression data
    character(*), intent(in) :: autotestTag

    !> Tagged writer
    type(TTaggedWriter), intent(inout) :: taggedWriter

    !> Job ID for future identification
    integer, intent(in) :: runId

    !> list of neighbours for each atom
    type(TNeighbourList), intent(in) :: neighbourList

    !> Number of neighbours for each of the atoms
    integer, intent(in) :: nNeighbourSK(:)

    !> Dense matrix descriptor
    type(TDenseDescr), intent(in) :: denseDesc

    !> Index array for the start of atomic blocks in sparse arrays
    integer, intent(in) :: iSparseStart(:,:)

    !> map from image atoms to the original unique atom
    integer, intent(in) :: img2CentCell(:)

    !> should regression test data be written
    logical, intent(in) :: tWriteAutotest

    !> forces to be calculated in the excited state
    logical, intent(in) :: tForces

    !> require the Z vector for excited state properties
    logical, intent(in) :: tLinRespZVect

    !> print natural orbitals of the excited state
    logical, intent(in) :: tPrintExcEigvecs

    !> print natural orbitals also in text form?
    logical, intent(in) :: tPrintExcEigvecsTxt

    !> method for calculating derivatives of S and H0
    type(TNonSccDiff), intent(in) :: nonSccDeriv

    !> Energy contributions and total
    type(TEnergies), intent(inout) :: energy

    !> energes of all solved states
    real(dp), intent(inout), allocatable :: energies(:)

    !> Working array of the size of the dense matrices.
    real(dp), intent(out) :: work(:,:)

    !> density matrix in dense form
    real(dp), intent(inout), allocatable :: rhoSqrReal(:,:,:)

    !> excited state energy derivative with respect to atomic coordinates
    real(dp), intent(inout), allocatable :: excitedDerivs(:,:)

    !> Mulliken charges in excited state
    real(dp), intent(out) :: dQAtomEx(:)

    !> natural orbital occupation numbers
    real(dp), intent(inout), allocatable :: occNatural(:)

    real(dp), allocatable :: dQAtom(:)
    real(dp), allocatable :: naturalOrbs(:,:,:)
    integer, pointer :: pSpecies0(:)
    integer :: iSpin, nSpin, nAtom, fdAutotest
    logical :: tSpin

    nAtom = size(qOutput, dim=2)
    nSpin = size(eigen, dim=2)
    tSpin = (nSpin == 2)
    pSpecies0 => species(1:nAtom)

    energy%Eexcited = 0.0_dp
    allocate(dQAtom(nAtom))
    dQAtom(:) = sum(qOutput(:,:,1) - q0(:,:,1), dim=1)
    call unpackHS(work, over, neighbourList%iNeighbour, nNeighbourSK, denseDesc%iAtomStart,&
        & iSparseStart, img2CentCell)
    call blockSymmetrizeHS(work, denseDesc%iAtomStart)
    if (tForces) then
      do iSpin = 1, nSpin
        call blockSymmetrizeHS(rhoSqrReal(:,:,iSpin), denseDesc%iAtomStart)
      end do
    end if
    if (tWriteAutotest) then
      open(newUnit=fdAutotest, file=autotestTag, position="append")
    end if

    if (tLinRespZVect) then
      if (tPrintExcEigVecs) then
        allocate(naturalOrbs(orb%nOrb, orb%nOrb, 1))
      end if
<<<<<<< HEAD
      call addGradients(tSpin, linearResponse, denseDesc%iAtomStart, eigvecsReal, eigen, work,&
          & filling, coord(:,:nAtom), sccCalc, dQAtom, pSpecies0, neighbourList%iNeighbour,&
          & img2CentCell, orb, skHamCont, skOverCont, tWriteAutotest, fdAutotest, taggedWriter,&
          & energy%Eexcited, energies, excitedDerivs, nonSccDeriv, rhoSqrReal, occNatural,&
          & naturalOrbs)
=======
      call addGradients(tSpin, lresp, denseDesc%iAtomStart, eigvecsReal, eigen, work, filling,&
          & coord(:,:nAtom), sccCalc, dQAtom, pSpecies0, neighbourList%iNeighbour, img2CentCell,&
          & orb, skHamCont, skOverCont, tWriteAutotest, fdAutotest, taggedWriter, energy%Eexcited,&
          & energies, excitedDerivs, nonSccDeriv, rhoSqrReal, occNatural, naturalOrbs, dQAtomEx)
>>>>>>> 8e2a506f
      if (tPrintExcEigvecs) then
        call writeRealEigvecs(env, runId, neighbourList, nNeighbourSK, denseDesc, iSparseStart,&
            & img2CentCell, pSpecies0, speciesName, orb, over, parallelKS, tPrintExcEigvecsTxt,&
            & naturalOrbs, work, fileName="excitedOrbs")
      end if
    else
      call calcExcitations(linearResponse, tSpin, denseDesc, eigvecsReal, eigen, work, filling,&
          & coord(:,:nAtom), sccCalc, dQAtom, pSpecies0, neighbourList%iNeighbour, img2CentCell,&
          & orb, tWriteAutotest, fdAutotest, taggedWriter, energy%Eexcited, energies)
    end if
    energy%Etotal = energy%Etotal + energy%Eexcited
    energy%EMermin = energy%EMermin + energy%Eexcited
    energy%EGibbs = energy%EGibbs + energy%Eexcited
    if (tWriteAutotest) then
      close(fdAutotest)
    end if

  end subroutine calculateLinRespExcitations

  !> Do the linear response excitation calculation with range-separated Hamiltonian.
  subroutine calculateLinRespExcitations_RS(env, lresp, parallelKS, sccCalc, qOutput, q0, over,&
      & eigvecsReal, eigen, filling, coord0, species, speciesName, orb, skHamCont, skOverCont,&
      & autotestTag, taggedWriter, runId, neighbourList, nNeighbourSk, denseDesc, iSparseStart,&
      & img2CentCell, tWriteAutotest, tForces, tLinRespZVect, tPrintExcEigvecs,&
      & tPrintExcEigvecsTxt, nonSccDeriv, energy, energies, work, deltaRhoOutSqr, excitedDerivs,&
      & dQAtomEx, occNatural, rangeSep)

    !> Environment settings
    type(TEnvironment), intent(in) :: env

    !> excited state settings
    type(TLinResp), intent(inout) :: lresp

    !> K-points and spins to process
    type(TParallelKS), intent(in) :: parallelKS

    !> SCC module internal variables
    type(TScc), intent(in) :: sccCalc

    !> electrons in atomic orbitals
    real(dp), intent(in) :: qOutput(:,:,:)

    !> reference atomic orbital occupations
    real(dp), intent(in) :: q0(:,:,:)

    !> sparse overlap matrix
    real(dp), intent(in) :: over(:)

    !> ground state eigenvectors
    real(dp), intent(inout) :: eigvecsReal(:,:,:)

    !> ground state eigenvalues (orbital, kpoint)
    real(dp), intent(in) :: eigen(:,:)

    !> ground state fillings (orbital, kpoint)
    real(dp), intent(in) :: filling(:,:)

    !> central cell coordinates
    real(dp), intent(in) :: coord0(:,:)

    !> species of all atoms in the system
    integer, target, intent(in) :: species(:)

    !> label for each atomic chemical species
    character(*), intent(in) :: speciesName(:)

    !> Atomic orbital information
    type(TOrbitals), intent(in) :: orb

    !> non-SCC hamiltonian information
    type(TSlakoCont), intent(in) :: skHamCont

    !> overlap information
    type(TSlakoCont), intent(in) :: skOverCont

    !> File name for regression data
    character(*), intent(in) :: autotestTag

    !> Tagged writer
    type(TTaggedWriter), intent(inout) :: taggedWriter

    !> Job ID for future identification
    integer, intent(in) :: runId

    !> list of neighbours for each atom
    type(TNeighbourList), intent(in) :: neighbourList

    !> Number of neighbours for each of the atoms
    integer, intent(in) :: nNeighbourSK(:)

    !> Dense matrix descriptor
    type(TDenseDescr), intent(in) :: denseDesc

    !> Index array for the start of atomic blocks in sparse arrays
    integer, intent(in) :: iSparseStart(:,:)

    !> map from image atoms to the original unique atom
    integer, intent(in) :: img2CentCell(:)

    !> should regression test data be written
    logical, intent(in) :: tWriteAutotest

    !> forces to be calculated in the excited state
    logical, intent(in) :: tForces

    !> require the Z vector for excited state properties
    logical, intent(in) :: tLinRespZVect

    !> print natural orbitals of the excited state
    logical, intent(in) :: tPrintExcEigvecs

    !> print natural orbitals also in text form?
    logical, intent(in) :: tPrintExcEigvecsTxt

    !> method for calculating derivatives of S and H0
    type(TNonSccDiff), intent(in) :: nonSccDeriv

    !> Energy contributions and total
    type(TEnergies), intent(inout) :: energy

    !> energes of all solved states
    real(dp), intent(inout), allocatable :: energies(:)

    !> Working array of the size of the dense matrices.
    real(dp), intent(out) :: work(:,:)

    !> density matrix in dense form
   !real(dp), intent(inout), allocatable :: rhoSqrReal(:,:,:)
    real(dp), intent(inout) :: deltaRhoOutSqr(:,:,:)

    !> excited state energy derivative with respect to atomic coordinates
    real(dp), intent(inout), allocatable :: excitedDerivs(:,:)

    !> Mulliken charges in excited state
    real(dp), intent(out) :: dQAtomEx(:)

    !> natural orbital occupation numbers
    real(dp), intent(inout), allocatable :: occNatural(:)

    !> Data from rangeseparated calculations
    type(TRangeSepFunc), intent(inout), allocatable :: rangeSep


    real(dp), allocatable :: dQAtom(:)
    real(dp), allocatable :: naturalOrbs(:,:,:)
    integer, pointer :: pSpecies0(:)
    integer :: iSpin, nSpin, nAtom, fdAutotest
    logical :: tSpin
    ! Onsite corrections -- remain dummy as they are not calculated
    logical, parameter :: tOnsite = .false.
    real(dp), allocatable :: ons_en(:,:), ons_dip(:,:)
    integer :: i, norb

    nAtom = size(qOutput, dim=2)
    nSpin = size(eigen, dim=2)
    tSpin = (nSpin == 2)
    pSpecies0 => species(1:nAtom)

    norb = size(eigvecsReal, dim=1)

    energy%Eexcited = 0.0_dp
    allocate(dQAtom(nAtom))
    dQAtom(:) = sum(qOutput(:,:,1) - q0(:,:,1), dim=1)
    call unpackHS(work, over, neighbourList%iNeighbour, nNeighbourSK, denseDesc%iAtomStart,&
        & iSparseStart, img2CentCell)
    call blockSymmetrizeHS(work, denseDesc%iAtomStart)
    !call unpackHS(SSqrReal, over, neighbourList%iNeighbour, nNeighbour,&
    !     & denseDesc%iAtomStart, iPair, img2CentCell)
    !call blockSymmetrizeHS(SSqrReal, iAtomStart)
    if (tForces) then
      do iSpin = 1, nSpin
        call blockSymmetrizeHS(deltaRhoOutSqr(:,:,iSpin), denseDesc%iAtomStart)
      end do
    end if

    if (tWriteAutotest) then
      open(newUnit=fdAutotest, file=autotestTag, position="append")
    end if

    if (tLinRespZVect) then
      if (tPrintExcEigVecs) then
        allocate(naturalOrbs(orb%nOrb, orb%nOrb, 1))
      end if
     !call addGradients(tSpin, lresp, denseDesc%iAtomStart, eigvecsReal, eigen, work, filling,&
     !    & coord0, sccCalc, dQAtom, pSpecies0, neighbourList%iNeighbour, img2CentCell, orb,&
     !    & skHamCont, skOverCont, tWriteAutotest, fdAutotest, taggedWriter, energy%Eexcited,&
     !    & energies, excitedDerivs, nonSccDeriv, rhoSqrReal, occNatural, naturalOrbs)
      ! WITH FORCES
      excitedDerivs = 0.0_dp
    #:if WITH_ARPACK
      call linRespCalcExcitationsRS(tSpin, tOnsite, lresp, denseDesc%iAtomStart,&
          & eigvecsReal, eigen, sccCalc, work, filling, coord0, dQAtom, pSpecies0, lresp%HubbardU,&
          & neighbourList%iNeighbour, img2CentCell, orb, rangeSep, tWriteAutotest, fdAutotest,&
          & taggedWriter, energy%Eexcited, skHamCont, skOverCont, nonSccDeriv,&
          & deltaRhoOutSqr(:,:,1), excitedDerivs, dQAtomEx)
    #:else
      call error("Should not be here - compiled without ARPACK")
    #:endif
      if (tPrintExcEigvecs) then
        call writeRealEigvecs(env, runId, neighbourList, nNeighbourSK, denseDesc, iSparseStart,&
            & img2CentCell, pSpecies0, speciesName, orb, over, parallelKS, tPrintExcEigvecsTxt,&
            & naturalOrbs, work, fileName="excitedOrbs")
      end if
    else
     !call calcExcitations(lresp, tSpin, denseDesc, eigvecsReal, eigen, work, filling, coord0,&
     !    & sccCalc, dQAtom, pSpecies0, neighbourList%iNeighbour, img2CentCell, orb,&
     !    & tWriteAutotest, fdAutotest, taggedWriter, energy%Eexcited, energies)
      ! NO FORCES
    #:if WITH_ARPACK
      call linRespCalcExcitationsRS(tSpin, tOnsite, lresp, denseDesc%iAtomStart,&
          & eigvecsReal, eigen, sccCalc, work, filling, coord0, dQAtom, pSpecies0, lresp%HubbardU,&
          & neighbourList%iNeighbour, img2CentCell, orb, rangeSep, tWriteAutotest, fdAutotest,&
          & taggedWriter, energy%Eexcited)
    #:else
      call error("Should not be here - compiled without ARPACK")
    #:endif
    end if

    energy%Etotal = energy%Etotal + energy%Eexcited
    energy%EMermin = energy%EMermin + energy%Eexcited
    energy%EGibbs = energy%EGibbs + energy%Eexcited
    if (tWriteAutotest) then
      close(fdAutotest)
    end if

  end subroutine calculateLinRespExcitations_RS

  !> Get the XLBOMD charges for the current geometry.
  subroutine getXlbomdCharges(xlbomdIntegrator, qOutRed, pChrgMixer, orb, nIneqOrb, iEqOrbitals,&
      & qInput, qInpRed, iEqBlockDftbu, qBlockIn, species0, nUJ, iUJ, niUJ, iEqBlockDftbuLS,&
      & qiBlockIn, iEqBlockOnSite, iEqBlockOnSiteLS)

    !> integrator for the extended Lagrangian
    type(TXLBOMD), intent(inout) :: xlbomdIntegrator

    !> output charges, reduced by equivalences
    real(dp), intent(in) :: qOutRed(:)

    !> SCC mixer
    type(TMixer), intent(inout) :: pChrgMixer

    !> Atomic orbital information
    type(TOrbitals), intent(in) :: orb

    !> number of inequivalent orbitals
    integer, intent(in) :: nIneqOrb

    !> equivalence map
    integer, intent(in) :: iEqOrbitals(:,:,:)

    !> input charges
    real(dp), intent(out) :: qInput(:,:,:)

    !> input charges reduced by equivalences
    real(dp), intent(out) :: qInpRed(:)

    !> +U equivalences
    integer, intent(in), allocatable :: iEqBlockDftbU(:,:,:,:)

    !> central cell species
    integer, intent(in), allocatable :: species0(:)

    !> block input charges
    real(dp), intent(inout), allocatable :: qBlockIn(:,:,:,:)

    !> Number DFTB+U blocks of shells for each atom type
    integer, intent(in), allocatable :: nUJ(:)

    !> which shells are in each DFTB+U block
    integer, intent(in), allocatable :: iUJ(:,:,:)

    !> Number of shells in each DFTB+U block
    integer, intent(in), allocatable :: niUJ(:,:)

    !> equivalences for spin orbit
    integer, intent(in), allocatable :: iEqBlockDftbuLS(:,:,:,:)

    !> imaginary part of dual charges
    real(dp), intent(inout), allocatable :: qiBlockIn(:,:,:,:)

    !> Equivalences for onsite block corrections if needed
    integer, intent(inout), allocatable :: iEqBlockOnSite(:,:,:,:)

    !> Equivalences for onsite block corrections if needed for imaginary part
    integer, intent(inout), allocatable :: iEqBlockOnSiteLS(:,:,:,:)

    real(dp), allocatable :: invJacobian(:,:)

    if (xlbomdIntegrator%needsInverseJacobian()) then
      write(stdOut, "(A)") ">> Updating XLBOMD Inverse Jacobian"
      allocate(invJacobian(nIneqOrb, nIneqOrb))
      call getInverseJacobian(pChrgMixer, invJacobian)
      call xlbomdIntegrator%setInverseJacobian(invJacobian)
      deallocate(invJacobian)
    end if
    call xlbomdIntegrator%getNextCharges(qOutRed(1:nIneqOrb), qInpRed(1:nIneqOrb))
    call expandCharges(qInpRed, orb, nIneqOrb, iEqOrbitals, qInput, qBlockIn, iEqBlockDftbu,&
        & species0, nUJ, iUJ, niUJ, qiBlockIn, iEqBlockDftbuLS, iEqBlockOnSite, iEqBlockOnSiteLS)

  end subroutine getXlbomdCharges


  !> Calculates dipole moment.
  subroutine getDipoleMoment(qOutput, q0, coord, dipoleMoment, iAtInCentralRegion)

    !> electrons in orbitals
    real(dp), intent(in) :: qOutput(:,:,:)

    !> reference atomic charges
    real(dp), intent(in) :: q0(:,:,:)

    !> atomic coordinates
    real(dp), intent(in) :: coord(:,:)

    !> resulting dipole moment
    real(dp), intent(out) :: dipoleMoment(:)

    !> atoms in the central cell (or device region if transport)
    integer, intent(in) :: iAtInCentralRegion(:)

    integer :: nAtom, ii, iAtom

    nAtom = size(qOutput, dim=2)
    dipoleMoment(:) = 0.0_dp
    do ii = 1, size(iAtInCentralRegion)
      iAtom = iAtInCentralRegion(ii)
      dipoleMoment(:) = dipoleMoment(:)&
          & + sum(q0(:, iAtom, 1) - qOutput(:, iAtom, 1)) * coord(:,iAtom)
    end do

  end subroutine getDipoleMoment


  !> Prints dipole moment calcululated by the derivative of H with respect of the external field.
  subroutine checkDipoleViaHellmannFeynman(rhoPrim, q0, coord0, over, orb, neighbourList,&
      & nNeighbourSK, species, iSparseStart, img2CentCell)

    !> Density matrix in sparse storage
    real(dp), intent(in) :: rhoPrim(:,:)

    !> Reference orbital charges
    real(dp), intent(in) :: q0(:,:,:)

    !> Central cell atomic coordinates
    real(dp), intent(in) :: coord0(:,:)

    !> Overlap matrix in sparse storage
    real(dp), intent(in) :: over(:)

    !> Atomic orbital information
    type(TOrbitals), intent(in) :: orb

    !> list of neighbours for each atom
    type(TNeighbourList), intent(in) :: neighbourList

    !> Number of neighbours for each of the atoms
    integer, intent(in) :: nNeighbourSK(:)

    !> species of all atoms in the system
    integer, intent(in) :: species(:)

    !> Index array for the start of atomic blocks in sparse arrays
    integer, intent(in) :: iSparseStart(:,:)

    !> map from image atoms to the original unique atom
    integer, intent(in) :: img2CentCell(:)

    real(dp), allocatable :: hprime(:,:), dipole(:,:), potentialDerivative(:,:)
    integer :: nAtom, sparseSize, iAt, ii

    sparseSize = size(over)
    nAtom = size(q0, dim=2)
    allocate(hprime(sparseSize, 1))
    allocate(dipole(size(q0, dim=1), nAtom))
    allocate(potentialDerivative(nAtom, 1))
    write(stdOut,*)
    write(stdOut, "(A)", advance='no') 'Hellmann Feynman dipole:'

    ! loop over directions
    do ii = 1, 3
      potentialDerivative(:,:) = 0.0_dp
      ! Potential from dH/dE
      potentialDerivative(:,1) = -coord0(ii,:)
      hprime(:,:) = 0.0_dp
      dipole(:,:) = 0.0_dp
      call add_shift(hprime, over, nNeighbourSK, neighbourList%iNeighbour, species, orb,&
          & iSparseStart, nAtom, img2CentCell, potentialDerivative)

      ! evaluate <psi| dH/dE | psi>
      call mulliken(dipole, hprime(:,1), rhoPrim(:,1), orb, neighbourList%iNeighbour, nNeighbourSK,&
          & img2CentCell, iSparseStart)

      ! add nuclei term for derivative wrt E
      do iAt = 1, nAtom
        dipole(1, iAt) = dipole(1, iAt) + sum(q0(:, iAt, 1)) * coord0(ii, iAt)
      end do
      write(stdOut, "(F12.8)", advance='no') sum(dipole)
    end do
    write(stdOut, *) " au"

  end subroutine checkDipoleViaHellmannFeynman


  !> Calculate the energy weighted density matrix
  !>
  !> NOTE: Dense eigenvector and overlap matrices are overwritten.
  !>
  subroutine getEnergyWeightedDensity(env, electronicSolver, denseDesc, forceType, filling,&
      & eigen, kPoint, kWeight, neighbourList, nNeighbourSK, orb, iSparseStart, img2CentCell,&
      & iCellVEc, cellVec, tRealHS, ham, over, parallelKS, tHelical, species, coord, iSCC, mu,&
      & ERhoPrim, HSqrReal, SSqrReal, HSqrCplx, SSqrCplx)

    !> Environment settings
    type(TEnvironment), intent(inout) :: env

    !> Electronic solver information
    type(TElectronicSolver), intent(inout) :: electronicSolver

    !> Dense matrix descriptor
    type(TDenseDescr), intent(in) :: denseDesc

    !> Force type
    integer, intent(in) :: forceType

    !> Occupations of single particle states in the ground state
    real(dp), intent(in) :: filling(:,:,:)

    !> Eigenvalues
    real(dp), intent(in) :: eigen(:,:,:)

    !> K-points
    real(dp), intent(in) :: kPoint(:,:)

    !> Weights for k-points
    real(dp), intent(in) :: kWeight(:)

    !> list of neighbours for each atom
    type(TNeighbourList), intent(in) :: neighbourList

    !> Number of neighbours for each of the atoms
    integer, intent(in) :: nNeighbourSK(:)

    !> Atomic orbital information
    type(TOrbitals), intent(in) :: orb

    !> Index array for the start of atomic blocks in sparse arrays
    integer, intent(in) :: iSparseStart(:,:)

    !> map from image atoms to the original unique atom
    integer, intent(in) :: img2CentCell(:)

    !> Index for which unit cell atoms are associated with
    integer, intent(in) :: iCellVec(:)

    !> Vectors (in units of the lattice constants) to cells of the lattice
    real(dp), intent(in) :: cellVec(:,:)

    !> Is the hamitonian real (no k-points/molecule/gamma point)?
    logical, intent(in) :: tRealHS

    !> Sparse Hamiltonian
    real(dp), intent(in) :: ham(:,:)

    !> Sparse overlap
    real(dp), intent(in) :: over(:)

    !> K-points and spins to process
    type(TParallelKS), intent(in) :: parallelKS

    !> Is the geometry helical
    logical, intent(in) :: tHelical

    !> species of atoms
    integer, intent(in), optional :: species(:)

    !> all coordinates
    real(dp), intent(in) :: coord(:,:)

    !> iteration counter
    integer, intent(in) :: iSCC

    !> Electrochemical potentials per contact and spin
    real(dp), allocatable, intent(in) :: mu(:,:)

    !> Energy weighted sparse matrix
    real(dp), intent(out) :: ERhoPrim(:)

    !> Storage for dense hamiltonian matrix
    real(dp), intent(inout), allocatable :: HSqrReal(:,:,:)

    !> Storage for dense overlap matrix
    real(dp), intent(inout), allocatable :: SSqrReal(:,:)

    !> Storage for dense hamitonian matrix (complex case)
    complex(dp), intent(inout), allocatable :: HSqrCplx(:,:,:)

    !> Storage for dense overlap matrix (complex case)
    complex(dp), intent(inout), allocatable :: SSqrCplx(:,:)

    integer :: nSpin

    nSpin = size(ham, dim=2)

    call env%globalTimer%startTimer(globalTimers%energyDensityMatrix)

    select case (electronicSolver%iSolver)

    case (electronicSolverTypes%GF)

      if (forceType /= forceTypes%orig) then
        call error("Alternative force evaluation methods are not supported by this electronic&
            & solver.")
      end if

    #:if WITH_TRANSPORT
      if (electronicSolver%iSolver == electronicSolverTypes%GF) then
        call calcEdensity_green(iSCC, env, parallelKS%localKS, ham, over, neighbourlist%iNeighbour,&
            & nNeighbourSK, denseDesc%iAtomStart, iSparseStart, img2CentCell, iCellVec, cellVec,&
            & orb, kPoint, kWeight, mu, ERhoPrim)
      end if
    #:endif

    case (electronicSolverTypes%onlyTransport)

      call error("The OnlyTransport solver cannot calculate the energy weighted density matrix")

    case (electronicSolverTypes%qr, electronicSolverTypes%divideandconquer,&
        & electronicSolverTypes%relativelyrobust, electronicSolverTypes%elpa, &
        & electronicSolverTypes%magma_gvd)

      call getEDensityMtxFromEigvecs(env, denseDesc, forceType, filling, eigen, kPoint, kWeight,&
          & neighbourList, nNeighbourSK, orb, iSparseStart, img2CentCell, iCellVec, cellVec,&
          & tRealHS, ham, over, parallelKS, tHelical, species, coord, ERhoPrim, HSqrReal, SSqrReal,&
          & HSqrCplx, SSqrCplx)

    case (electronicSolverTypes%omm, electronicSolverTypes%pexsi, electronicSolverTypes%ntpoly,&
        &electronicSolverTypes%elpadm)

      if (forceType /= forceTypes%orig) then
        call error("Alternative force evaluation methods are not supported by this electronic&
            & solver.")
      end if

      call electronicSolver%elsi%getEDensity(env, denseDesc, nSpin, kPoint, kWeight, neighbourList,&
          & nNeighbourSK, tHelical, orb, species, coord, iSparseStart, img2CentCell, iCellVec,&
          & cellVec, tRealHS, parallelKS, ERhoPrim, SSqrReal, SSqrCplx)

    end select

    call env%globalTimer%stopTimer(globalTimers%energyDensityMatrix)

  end subroutine getEnergyWeightedDensity


  !> Calculates the energy weighted density matrix using eigenvectors
  subroutine getEDensityMtxFromEigvecs(env, denseDesc, forceType, filling, eigen, kPoint, kWeight,&
      & neighbourList, nNeighbourSK, orb, iSparseStart, img2CentCell, iCellVec, cellVec, tRealHS,&
      & ham, over, parallelKS, tHelical, species, coord, ERhoPrim, HSqrReal, SSqrReal, HSqrCplx,&
      & SSqrCplx)

    !> Environment settings
    type(TEnvironment), intent(inout) :: env

    !> Dense matrix descriptor
    type(TDenseDescr), intent(in) :: denseDesc

    !> Force type
    integer, intent(in) :: forceType

    !> Occupations of single particle states in the ground state
    real(dp), intent(in) :: filling(:,:,:)

    !> Eigenvalues
    real(dp), intent(in) :: eigen(:,:,:)

    !> K-points
    real(dp), intent(in) :: kPoint(:,:)

    !> Weights for k-points
    real(dp), intent(in) :: kWeight(:)

    !> list of neighbours for each atom
    type(TNeighbourList), intent(in) :: neighbourList

    !> Number of neighbours for each of the atoms
    integer, intent(in) :: nNeighbourSK(:)

    !> Atomic orbital information
    type(TOrbitals), intent(in) :: orb

    !> Index array for the start of atomic blocks in sparse arrays
    integer, intent(in) :: iSparseStart(:,:)

    !> map from image atoms to the original unique atom
    integer, intent(in) :: img2CentCell(:)

    !> Index for which unit cell atoms are associated with
    integer, intent(in) :: iCellVec(:)

    !> Vectors (in units of the lattice constants) to cells of the lattice
    real(dp), intent(in) :: cellVec(:,:)

    !> Is the hamitonian real (no k-points/molecule/gamma point)?
    logical, intent(in) :: tRealHS

    !> Sparse Hamiltonian
    real(dp), intent(in) :: ham(:,:)

    !> Sparse overlap
    real(dp), intent(in) :: over(:)

    !> K-points and spins to process
    type(TParallelKS), intent(in) :: parallelKS

    !> Is the geometry helical
    logical, intent(in) :: tHelical

    !> species of atoms
    integer, intent(in), optional :: species(:)

    !> all coordinates
    real(dp), intent(in) :: coord(:,:)

    !> Energy weighted sparse matrix
    real(dp), intent(out) :: ERhoPrim(:)

    !> Storage for dense hamiltonian matrix
    real(dp), intent(inout), allocatable :: HSqrReal(:,:,:)

    !> Storage for dense overlap matrix
    real(dp), intent(inout), allocatable :: SSqrReal(:,:)

    !> Storage for dense hamitonian matrix (complex case)
    complex(dp), intent(inout), allocatable :: HSqrCplx(:,:,:)

    !> Storage for dense overlap matrix (complex case)
    complex(dp), intent(inout), allocatable :: SSqrCplx(:,:)

    integer :: nSpin

    nSpin = size(ham, dim=2)

    if (nSpin == 4) then
      call getEDensityMtxFromPauliEigvecs(env, denseDesc, filling, eigen, kPoint, kWeight,&
          & neighbourList, nNeighbourSK, orb, iSparseStart, img2CentCell, iCellVec, cellVec,&
          & tRealHS, parallelKS, HSqrCplx, SSqrCplx, ERhoPrim)
    else
      if (tRealHS) then
        call getEDensityMtxFromRealEigvecs(env, denseDesc, forceType, filling, eigen,&
            & neighbourList, nNeighbourSK, orb, iSparseStart, img2CentCell, ham, over,&
            & parallelKS, tHelical, species, coord, HSqrReal, SSqrReal, ERhoPrim)
      else
        call getEDensityMtxFromComplexEigvecs(env, denseDesc, forceType, filling, eigen, kPoint,&
            & kWeight, neighbourList, nNeighbourSK, orb, iSparseStart, img2CentCell, iCellVec,&
            & cellVec, ham, over, parallelKS, tHelical, species, coord, HSqrCplx, SSqrCplx,&
            & ERhoPrim)
      end if
    end if

  end subroutine getEDensityMtxFromEigvecs


  !> Calculates density matrix from real eigenvectors.
  subroutine getEDensityMtxFromRealEigvecs(env, denseDesc, forceType, filling, eigen,&
      & neighbourList, nNeighbourSK, orb, iSparseStart, img2CentCell, ham, over, parallelKS,&
      & tHelical, species, coord, eigvecsReal, work, ERhoPrim)

    !> Environment settings
    type(TEnvironment), intent(in) :: env

    !> Dense matrix descriptor
    type(TDenseDescr), intent(in) :: denseDesc

    !> How to calculate the force
    integer, intent(in) :: forceType

    !> Occupations of single particle states in the ground state
    real(dp), intent(in) :: filling(:,:,:)

    !> Eigenvalues
    real(dp), intent(in) :: eigen(:,:,:)

    !> list of neighbours for each atom
    type(TNeighbourList), intent(in) :: neighbourList

    !> Number of neighbours for each of the atoms
    integer, intent(in) :: nNeighbourSK(:)

    !> Atomic orbital information
    type(TOrbitals), intent(in) :: orb

    !> Index array for the start of atomic blocks in sparse arrays
    integer, intent(in) :: iSparseStart(:,:)

    !> map from image atoms to the original unique atom
    integer, intent(in) :: img2CentCell(:)

    !> Sparse Hamiltonian
    real(dp), intent(in) :: ham(:,:)

    !> Sparse overlap
    real(dp), intent(in) :: over(:)

    !> K-points and spins to process
    type(TParallelKS), intent(in) :: parallelKS

    !> Is the geometry haelical
    logical, intent(in) :: tHelical

    !> species of atoms
    integer, intent(in), optional :: species(:)

    !> all coordinates
    real(dp), intent(in) :: coord(:,:)

    !> Eigenvectors (NOTE: they will be rewritten with work data on exit!)
    real(dp), intent(inout) :: eigvecsReal(:,:,:)

    !> Work array for storing temporary data
    real(dp), intent(out) :: work(:,:)

    !> Energy weighted density matrix
    real(dp), intent(out) :: ERhoPrim(:)

    real(dp), allocatable :: work2(:,:)
    integer :: nLocalRows, nLocalCols
    integer :: iKS, iS

    nLocalRows = size(eigvecsReal, dim=1)
    nLocalCols = size(eigvecsReal, dim=2)
    if (forceType == forceTypes%dynamicT0 .or. forceType == forceTypes%dynamicTFinite) then
      allocate(work2(nLocalRows, nLocalCols))
    end if

    ERhoPrim(:) = 0.0_dp
    do iKS = 1, parallelKS%nLocalKS
      iS = parallelKS%localKS(2, iKS)

      select case (forceType)

      case(forceTypes%orig)
        ! Original (non-consistent) scheme
      #:if WITH_SCALAPACK
        call makeDensityMtxRealBlacs(env%blacs%orbitalGrid, denseDesc%blacsOrbSqr, filling(:,1,iS),&
            & eigvecsReal(:,:,iKS), work, eigen(:,1,iS))
      #:else
        if (tDensON2) then
          call makeDensityMatrix(work, eigvecsReal(:,:,iKS), filling(:,1,iS), eigen(:,1,iS),&
              & neighbourlist%iNeighbour, nNeighbourSK, orb, denseDesc%iAtomStart, img2CentCell)
        else
          call makeDensityMatrix(work, eigvecsReal(:,:,iKS), filling(:,1,iS), eigen(:,1,iS))
        end if
      #:endif

      case(forceTypes%dynamicT0)
        ! Correct force for XLBOMD for T=0K (DHD)
      #:if WITH_SCALAPACK
        if (tHelical) then
          call unpackHSHelicalRealBlacs(env%blacs, ham(:,iS), neighbourList%iNeighbour,&
              & nNeighbourSK, iSparseStart, img2CentCell, orb, species, coord, denseDesc, work)
        else
          call unpackHSRealBlacs(env%blacs, ham(:,iS), neighbourList%iNeighbour, nNeighbourSK,&
              & iSparseStart, img2CentCell, denseDesc, work)
        end if
        call makeDensityMtxRealBlacs(env%blacs%orbitalGrid, denseDesc%blacsOrbSqr, filling(:,1,iS),&
            & eigVecsReal(:,:,iKS), work2)
        call pblasfx_psymm(work2, denseDesc%blacsOrbSqr, work, denseDesc%blacsOrbSqr,&
            & eigvecsReal(:,:,iKS), denseDesc%blacsOrbSqr, side="L")
        call pblasfx_psymm(work2, denseDesc%blacsOrbSqr, eigvecsReal(:,:,iKS),&
            & denseDesc%blacsOrbSqr, work, denseDesc%blacsOrbSqr, side="R", alpha=0.5_dp)
      #:else
        if (tHelical) then
          call unpackHelicalHS(work, ham(:,iS), neighbourlist%iNeighbour, nNeighbourSK,&
              & denseDesc%iAtomStart, iSparseStart, img2CentCell, orb, species, coord)
        else
          call unpackHS(work, ham(:,iS), neighbourlist%iNeighbour, nNeighbourSK,&
              & denseDesc%iAtomStart, iSparseStart, img2CentCell)
        end if
        call blockSymmetrizeHS(work, denseDesc%iAtomStart)
        call makeDensityMatrix(work2, eigvecsReal(:,:,iKS), filling(:,1,iS))
        ! D H
        call symm(eigvecsReal(:,:,iKS), "L", work2, work)
        ! (D H) D
        call symm(work, "R", work2, eigvecsReal(:,:,iKS), alpha=0.5_dp)
      #:endif

      case(forceTypes%dynamicTFinite)
        ! Correct force for XLBOMD for T <> 0K (DHS^-1 + S^-1HD)
      #:if WITH_SCALAPACK
        call makeDensityMtxRealBlacs(env%blacs%orbitalGrid, denseDesc%blacsOrbSqr, filling(:,1,iS),&
            & eigVecsReal(:,:,iKS), work)
        if (tHelical) then
          call unpackHSHelicalRealBlacs(env%blacs, ham(:,iS), neighbourlist%iNeighbour,&
              & nNeighbourSK, iSparseStart, img2CentCell, orb, species, coord, denseDesc, work2)
        else
          call unpackHSRealBlacs(env%blacs, ham(:,iS), neighbourlist%iNeighbour, nNeighbourSK,&
              & iSparseStart, img2CentCell, denseDesc, work2)
        end if
        call pblasfx_psymm(work, denseDesc%blacsOrbSqr, work2, denseDesc%blacsOrbSqr,&
            & eigvecsReal(:,:,iKS), denseDesc%blacsOrbSqr, side="L")
        if (tHelical) then
          call unpackHSHelicalRealBlacs(env%blacs, over, neighbourlist%iNeighbour, nNeighbourSK,&
              & iSparseStart, img2CentCell, orb, species, coord, denseDesc, work)
        else
          call unpackHSRealBlacs(env%blacs, over, neighbourlist%iNeighbour, nNeighbourSK,&
              & iSparseStart, img2CentCell, denseDesc, work)
        end if
        call psymmatinv(denseDesc%blacsOrbSqr, work)
        call pblasfx_psymm(work, denseDesc%blacsOrbSqr, eigvecsReal(:,:,iKS),&
            & denseDesc%blacsOrbSqr, work2, denseDesc%blacsOrbSqr, side="R", alpha=0.5_dp)
        work(:,:) = work2
        call pblasfx_ptran(work2, denseDesc%blacsOrbSqr, work, denseDesc%blacsOrbSqr, alpha=1.0_dp,&
            & beta=1.0_dp)
      #:else
        call makeDensityMatrix(work, eigvecsReal(:,:,iKS), filling(:,1,iS))
        if (tHelical) then
          call unpackHelicalHS(work2, ham(:,iS), neighbourlist%iNeighbour, nNeighbourSK,&
              & denseDesc%iAtomStart, iSparseStart, img2CentCell, orb, species, coord)
        else
          call unpackHS(work2, ham(:,iS), neighbourlist%iNeighbour, nNeighbourSK,&
              & denseDesc%iAtomStart, iSparseStart, img2CentCell)
        end if
        call blocksymmetrizeHS(work2, denseDesc%iAtomStart)
        call symm(eigvecsReal(:,:,iKS), "L", work, work2)
        if (tHelical) then
          call unpackHelicalHS(work, over, neighbourlist%iNeighbour, nNeighbourSK,&
              & denseDesc%iAtomStart, iSparseStart, img2CentCell, orb, species, coord)
        else
          call unpackHS(work, over, neighbourlist%iNeighbour, nNeighbourSK, denseDesc%iAtomStart,&
              & iSparseStart, img2CentCell)
        end if
        call symmatinv(work)
        call symm(work2, "R", work, eigvecsReal(:,:,iKS), alpha=0.5_dp)
        work(:,:) = work2 + transpose(work2)
      #:endif
      end select

    #:if WITH_SCALAPACK
      if (tHelical) then
        call packRhoHelicalRealBlacs(env%blacs, denseDesc, work, neighbourList%iNeighbour,&
            & nNeighbourSK, iSparseStart, img2CentCell, orb, species, coord, ERhoPrim)
      else
        call packRhoRealBlacs(env%blacs, denseDesc, work, neighbourList%iNeighbour, nNeighbourSK,&
            & orb%mOrb, iSparseStart, img2CentCell, ERhoPrim)
      end if
    #:else
      if (tHelical) then
        call packHelicalHS(ERhoPrim, work, neighbourList%iNeighbour, nNeighbourSK,&
            & denseDesc%iAtomStart, iSparseStart, img2CentCell, orb, species, coord)
      else
        call packHS(ERhoPrim, work, neighbourList%iNeighbour, nNeighbourSK, orb%mOrb,&
            & denseDesc%iAtomStart, iSparseStart, img2CentCell)
      end if
    #:endif
    end do

  #:if WITH_SCALAPACK
    ! Add up and distribute energy weighted density matrix contribution from each group
    call mpifx_allreduceip(env%mpi%globalComm, ERhoPrim, MPI_SUM)
  #:endif

  end subroutine getEDensityMtxFromRealEigvecs


  !> Calculates density matrix from complex eigenvectors.
  subroutine getEDensityMtxFromComplexEigvecs(env, denseDesc, forceType, filling, eigen, kPoint,&
      & kWeight, neighbourList, nNeighbourSK, orb, iSparseStart, img2CentCell, iCellVec, cellVec,&
      & ham, over, parallelKS, tHelical, species, coord, eigvecsCplx, work, ERhoPrim)

    !> Environment settings
    type(TEnvironment), intent(in) :: env

    !> Dense matrix descriptor
    type(TDenseDescr), intent(in) :: denseDesc

    integer, intent(in) :: forceType

    !> Occupations of single particle states in the ground state
    real(dp), intent(in) :: filling(:,:,:)

    !> eigen-values of the system
    real(dp), intent(in) :: eigen(:,:,:)

    !> k-points of the system
    real(dp), intent(in) :: kPoint(:,:)

    !> Weights for k-points
    real(dp), intent(in) :: kWeight(:)

    !> list of neighbours for each atom
    type(TNeighbourList), intent(in) :: neighbourList

    !> Number of neighbours for each of the atoms
    integer, intent(in) :: nNeighbourSK(:)

    !> Atomic orbital information
    type(TOrbitals), intent(in) :: orb

    !> Index array for the start of atomic blocks in sparse arrays
    integer, intent(in) :: iSparseStart(:,:)

    !> map from image atoms to the original unique atom
    integer, intent(in) :: img2CentCell(:)

    !> Index for which unit cell atoms are associated with
    integer, intent(in) :: iCellVec(:)

    !> Vectors (in units of the lattice constants) to cells of the lattice
    real(dp), intent(in) :: cellVec(:,:)

    !> Sparse Hamiltonian
    real(dp), intent(in) :: ham(:,:)

    !> Sparse overlap
    real(dp), intent(in) :: over(:)

    !> K-points and spins to process
    type(TParallelKS), intent(in) :: parallelKS

        !> Is the geometry haelical
    logical, intent(in) :: tHelical

    !> species of atoms
    integer, intent(in), optional :: species(:)

    !> all coordinates
    real(dp), intent(in) :: coord(:,:)

    !> Eigenvectors of the system
    complex(dp), intent(inout) :: eigvecsCplx(:,:,:)

    !> work array (sized like overlap matrix)
    complex(dp), intent(inout) :: work(:,:)

    !> Energy weighted sparse density matrix (charge only part)
    real(dp), intent(out) :: ERhoPrim(:)

    complex(dp), allocatable :: work2(:,:)
    integer :: nLocalRows, nLocalCols
    integer :: iKS, iS, iK

    nLocalRows = size(eigvecsCplx, dim=1)
    nLocalCols = size(eigvecsCplx, dim=2)

    if (forceType == forceTypes%dynamicT0 .or. forceType == forceTypes%dynamicTFinite) then
      allocate(work2(nLocalRows, nLocalCols))
    end if

    ERhoPrim(:) = 0.0_dp
    do iKS = 1, parallelKS%nLocalKS
      iK = parallelKS%localKS(1, iKS)
      iS = parallelKS%localKS(2, iKS)

      select case (forceType)

      case(forceTypes%orig)
        ! Original (non-consistent) scheme
      #:if WITH_SCALAPACK
        call makeDensityMtxCplxBlacs(env%blacs%orbitalGrid, denseDesc%blacsOrbSqr,&
            & filling(:,iK,iS), eigvecsCplx(:,:,iKS), work, eigen(:,iK,iS))
      #:else
        if (tDensON2) then
          call makeDensityMatrix(work, eigvecsCplx(:,:,iKS), filling(:,iK,iS),&
              & eigen(:,iK, iS), neighbourlist%iNeighbour, nNeighbourSK, orb, denseDesc%iAtomStart,&
              & img2CentCell)
        else
          call makeDensityMatrix(work, eigvecsCplx(:,:,iKS), filling(:,iK,iS), eigen(:,iK, iS))
        end if
      #:endif

      case(forceTypes%dynamicT0)
        ! Correct force for XLBOMD for T=0K (DHD)
      #:if WITH_SCALAPACK
        if (tHelical) then
          call unpackHSHelicalCplxBlacs(env%blacs, ham(:,iS), kPoint(:,iK),&
              & neighbourList%iNeighbour, nNeighbourSK, iCellVec, cellVec, iSparseStart,&
              & img2CentCell, orb, species, coord, denseDesc, work)
        else
          call unpackHSCplxBlacs(env%blacs, ham(:,iS), kPoint(:,iK), neighbourList%iNeighbour,&
              & nNeighbourSK, iCellVec, cellVec, iSparseStart, img2CentCell, denseDesc, work)
        end if
        call makeDensityMtxCplxBlacs(env%blacs%orbitalGrid, denseDesc%blacsOrbSqr, filling(:,1,iS),&
            & eigvecsCplx(:,:,iKS), work2)
        call pblasfx_phemm(work2, denseDesc%blacsOrbSqr, work, denseDesc%blacsOrbSqr,&
            & eigvecsCplx(:,:,iKS), denseDesc%blacsOrbSqr, side="L")
        call pblasfx_phemm(work2, denseDesc%blacsOrbSqr, eigvecsCplx(:,:,iKS),&
            & denseDesc%blacsOrbSqr, work, denseDesc%blacsOrbSqr, side="R", alpha=(0.5_dp, 0.0_dp))
      #:else
        call makeDensityMatrix(work2, eigvecsCplx(:,:,iKS), filling(:,iK,iS))
        if (tHelical) then
          call unpackHelicalHS(work, ham(:,iS), kPoint(:,iK), neighbourlist%iNeighbour,&
              & nNeighbourSK, iCellVec, cellVec, denseDesc%iAtomStart, iSparseStart, img2CentCell,&
              & orb, species, coord)
        else
          call unpackHS(work, ham(:,iS), kPoint(:,iK), neighbourlist%iNeighbour, nNeighbourSK,&
              & iCellVec, cellVec, denseDesc%iAtomStart, iSparseStart, img2CentCell)
        end if
        call blockHermitianHS(work, denseDesc%iAtomStart)
        call hemm(eigvecsCplx(:,:,iKS), "L", work2, work)
        call hemm(work, "R", work2, eigvecsCplx(:,:,iKS), alpha=(0.5_dp, 0.0_dp))
      #:endif

      case(forceTypes%dynamicTFinite)
        ! Correct force for XLBOMD for T <> 0K (DHS^-1 + S^-1HD)
      #:if WITH_SCALAPACK
        call makeDensityMtxCplxBlacs(env%blacs%orbitalGrid, denseDesc%blacsOrbSqr,&
            & filling(:,iK,iS), eigVecsCplx(:,:,iKS), work)
        if (tHelical) then
          call unpackHSHelicalCplxBlacs(env%blacs, ham(:,iS), kPoint(:,iK),&
              & neighbourlist%iNeighbour, nNeighbourSK, iCellVec, cellVec, iSparseStart,&
              & img2CentCell, orb, species, coord, denseDesc, work2)
        else
          call unpackHSCplxBlacs(env%blacs, ham(:,iS), kPoint(:,iK), neighbourlist%iNeighbour,&
              & nNeighbourSK, iCellVec, cellVec, iSparseStart, img2CentCell, denseDesc, work2)
        end if
        call pblasfx_phemm(work, denseDesc%blacsOrbSqr, work2, denseDesc%blacsOrbSqr,&
            & eigvecsCplx(:,:,iKS), denseDesc%blacsOrbSqr, side="L")
        if (tHelical) then
          call unpackHSHelicalCplxBlacs(env%blacs, over, kPoint(:,iK), neighbourlist%iNeighbour,&
              & nNeighbourSK, iCellVec, cellVec, iSparseStart, img2CentCell, orb, species, coord,&
              & denseDesc, work)
        else
          call unpackHSCplxBlacs(env%blacs, over, kPoint(:,iK), neighbourlist%iNeighbour,&
              & nNeighbourSK, iCellVec, cellVec, iSparseStart, img2CentCell, denseDesc, work)
        end if
        call phermatinv(denseDesc%blacsOrbSqr, work)
        call pblasfx_phemm(work, denseDesc%blacsOrbSqr, eigvecsCplx(:,:,iKS),&
            & denseDesc%blacsOrbSqr, work2, denseDesc%blacsOrbSqr, side="R", alpha=(0.5_dp, 0.0_dp))
        work(:,:) = work2
        call pblasfx_ptranc(work2, denseDesc%blacsOrbSqr, work, denseDesc%blacsOrbSqr,&
            & alpha=(1.0_dp, 0.0_dp), beta=(1.0_dp, 0.0_dp))
      #:else
        call makeDensityMatrix(work, eigvecsCplx(:,:,iKS), filling(:,iK,iS))
        if (tHelical) then
          call unpackHelicalHS(work2, ham(:,iS), kPoint(:,iK), neighbourlist%iNeighbour,&
              & nNeighbourSK, iCellVec, cellVec, denseDesc%iAtomStart, iSparseStart, img2CentCell,&
              & orb, species, coord)
        else
          call unpackHS(work2, ham(:,iS), kPoint(:,iK), neighbourlist%iNeighbour, nNeighbourSK,&
              & iCellVec, cellVec, denseDesc%iAtomStart, iSparseStart, img2CentCell)
        end if
        call blockHermitianHS(work2, denseDesc%iAtomStart)
        call hemm(eigvecsCplx(:,:,iKS), "L", work, work2)
        if  (tHelical) then
          call unpackHelicalHS(work, over, kPoint(:,iK), neighbourlist%iNeighbour, nNeighbourSK,&
              & iCellVec, cellVec, denseDesc%iAtomStart, iSparseStart, img2CentCell, orb, species,&
              & coord)
        else
          call unpackHS(work, over, kPoint(:,iK), neighbourlist%iNeighbour, nNeighbourSK, iCellVec,&
              & cellVec, denseDesc%iAtomStart, iSparseStart, img2CentCell)
        end if
        call hermatinv(work)
        call hemm(work2, "R", work, eigvecsCplx(:,:,iKS), alpha=(0.5_dp, 0.0_dp))
        work(:,:) = work2 + transpose(conjg(work2))
      #:endif
      end select

    #:if WITH_SCALAPACK
      if (tHelical) then
        call packRhoHelicalCplxBlacs(env%blacs, denseDesc, work, kPoint(:,iK), kWeight(iK),&
            & neighbourList%iNeighbour, nNeighbourSK, iCellVec, cellVec, iSparseStart,&
            & img2CentCell, orb, species, coord, ERhoPrim)
      else
        call packRhoCplxBlacs(env%blacs, denseDesc, work, kPoint(:,iK), kWeight(iK),&
            &neighbourList%iNeighbour, nNeighbourSK, orb%mOrb, iCellVec, cellVec, iSparseStart,&
            & img2CentCell, ERhoPrim)
      end if
    #:else
      if (tHelical) then
        call packHelicalHS(ERhoPrim, work, kPoint(:,iK), kWeight(iK), neighbourList%iNeighbour,&
            & nNeighbourSK, orb%mOrb, iCellVec, cellVec, denseDesc%iAtomStart, iSparseStart,&
            & img2CentCell, orb, species, coord)
      else
        call packHS(ERhoPrim, work, kPoint(:,iK), kWeight(iK), neighbourList%iNeighbour,&
            & nNeighbourSK, orb%mOrb, iCellVec, cellVec, denseDesc%iAtomStart, iSparseStart,&
            & img2CentCell)
      end if
    #:endif
    end do

  #:if WITH_SCALAPACK
    ! Add up and distribute energy weighted density matrix contribution from each group
    call mpifx_allreduceip(env%mpi%globalComm, ERhoPrim, MPI_SUM)
  #:endif

  end subroutine getEDensityMtxFromComplexEigvecs


  !> Calculates density matrix from Pauli-type two component eigenvectors.
  subroutine getEDensityMtxFromPauliEigvecs(env, denseDesc, filling, eigen, kPoint, kWeight,&
      & neighbourList, nNeighbourSK, orb, iSparseStart, img2CentCell, iCellVec, cellVec, tRealHS,&
      & parallelKS, eigvecsCplx, work, ERhoPrim)

    !> Environment settings
    type(TEnvironment), intent(in) :: env

    !> Dense matrix descriptor
    type(TDenseDescr), intent(in) :: denseDesc

    !> Occupations of single particle states in the ground state
    real(dp), intent(in) :: filling(:,:,:)

    !> Eigenvalues
    real(dp), intent(in) :: eigen(:,:,:)

    !> K-points
    real(dp), intent(in) :: kPoint(:,:)

    !> Weights for k-points
    real(dp), intent(in) :: kWeight(:)

    !> list of neighbours for each atom
    type(TNeighbourList), intent(in) :: neighbourList

    !> Number of neighbours for each of the atoms
    integer, intent(in) :: nNeighbourSK(:)

    !> Atomic orbital information
    type(TOrbitals), intent(in) :: orb

    !> Index array for the start of atomic blocks in sparse arrays
    integer, intent(in) :: iSparseStart(:,:)

    !> map from image atoms to the original unique atom
    integer, intent(in) :: img2CentCell(:)

    !> Index for which unit cell atoms are associated with
    integer, intent(in) :: iCellVec(:)

    !> Vectors (in units of the lattice constants) to cells of the lattice
    real(dp), intent(in) :: cellVec(:,:)

    !> Is the hamitonian real (no k-points/molecule/gamma point)?
    logical, intent(in) :: tRealHS

    !> K-points and spins to process
    type(TParallelKS), intent(in) :: parallelKS

    !> Eigenvectors
    complex(dp), intent(inout) :: eigvecsCplx(:,:,:)

    !> Work array
    complex(dp), intent(out) :: work(:,:)

    !> Sparse energy weighted density matrix
    real(dp), intent(out) :: ERhoPrim(:)

    integer :: iKS, iK

    ERhoPrim(:) = 0.0_dp
    do iKS = 1, parallelKS%nLocalKS
      iK = parallelKS%localKS(1, iKS)
    #:if WITH_SCALAPACK
      call makeDensityMtxCplxBlacs(env%blacs%orbitalGrid, denseDesc%blacsOrbSqr, filling(:,iK,1),&
          & eigvecsCplx(:,:,iKS), work, eigen(:,iK,1))
      call packERhoPauliBlacs(env%blacs, denseDesc, work, kPoint(:,iK), kWeight(iK),&
          & neighbourList%iNeighbour, nNeighbourSK, orb%mOrb, iCellVec, cellVec, iSparseStart,&
          & img2CentCell, ERhoPrim)
    #:else
      call makeDensityMatrix(work, eigvecsCplx(:,:,iKS), filling(:,iK,1), eigen(:,iK,1))
      if (tRealHS) then
        call packERho(ERhoPrim, work, neighbourList%iNeighbour, nNeighbourSK, orb%mOrb,&
            & denseDesc%iAtomStart, iSparseStart, img2CentCell)
      else
        call packERho(ERhoPrim, work, kPoint(:,iK), kWeight(iK), neighbourList%iNeighbour,&
            & nNeighbourSK, orb%mOrb, iCellVec, cellVec, denseDesc%iAtomStart, iSparseStart,&
            & img2CentCell)
      end if
    #:endif
    end do

  #:if WITH_SCALAPACK
    ! Add up and distribute energy weighted density matrix contribution from each group
    call mpifx_allreduceip(env%mpi%globalComm, ERhoPrim, MPI_SUM)
  #:endif

  end subroutine getEDensityMtxFromPauliEigvecs


  !> Calculates the gradients
  subroutine getGradients(env, sccCalc, tExtField, isXlbomd, nonSccDeriv, EField, rhoPrim,&
      & ERhoPrim, qOutput, q0, skHamCont, skOverCont, pRepCont, neighbourList, nNeighbourSK,&
      & nNeighbourRep, species, img2CentCell, iSparseStart, orb, potential, coord, derivs,&
      & iRhoPrim, thirdOrd, solvation, qDepExtPot, chrgForces, dispersion, rangeSep, SSqrReal,&
      & over, denseDesc, deltaRhoOutSqr, tPoisson, halogenXCorrection, tHelical, coord0)

    !> Environment settings
    type(TEnvironment), intent(inout) :: env

    !> SCC module internal variables
    type(TScc), allocatable, intent(in) :: sccCalc

    !> external electric field
    logical, intent(in) :: tExtField

    !> extended Lagrangian active?
    logical, intent(in) :: isXlbomd

    !> method for calculating derivatives of S and H0
    type(TNonSccDiff), intent(in) :: nonSccDeriv

    !> Any applied electric field
    real(dp), intent(in) :: Efield(:)

    !> sparse density matrix
    real(dp), intent(in) :: rhoPrim(:,:)

    !> energy  weighted density matrix
    real(dp), intent(in) :: ERhoPrim(:)

    !> electron populations (may be unallocated for non-scc case)
    real(dp), allocatable, intent(in) :: qOutput(:,:,:)

    !> reference atomic charges (may be unallocated for non-scc case)
    real(dp), allocatable, intent(in) :: q0(:,:,:)

    !> non-SCC hamiltonian information
    type(TSlakoCont), intent(in) :: skHamCont

    !> overlap information
    type(TSlakoCont), intent(in) :: skOverCont

    !> repulsive information
    type(TRepCont), intent(in) :: pRepCont

    !> list of neighbours for each atom
    type(TNeighbourList), intent(in) :: neighbourList

    !> Number of neighbours for each of the atoms
    integer, intent(in) :: nNeighbourSK(:)

    !> Number of neighbours for each of the atoms closer than the repulsive cut-off
    integer, intent(in) :: nNeighbourRep(:)

    !> species of all atoms in the system
    integer, intent(in) :: species(:)

    !> map from image atoms to the original unique atom
    integer, intent(in) :: img2CentCell(:)

    !> Index array for the start of atomic blocks in sparse arrays
    integer, intent(in) :: iSparseStart(:,:)

    !> Atomic orbital information
    type(TOrbitals), intent(in) :: orb

    !>  potential acting on the system
    type(TPotentials), intent(in) :: potential

    !> atomic coordinates
    real(dp), intent(in) :: coord(:,:)

    !> derivatives of energy wrt to atomic positions
    real(dp), intent(out) :: derivs(:,:)

    !> imaginary part of density matrix
    real(dp), intent(in), allocatable :: iRhoPrim(:,:)

    !> Is 3rd order SCC being used
    type(TThirdOrder), intent(inout), allocatable :: thirdOrd

    !> Solvation model
    class(TSolvation), allocatable, intent(inout) :: solvation

    !> Population dependant external potential
    type(TQDepExtPotProxy), intent(inout), allocatable :: qDepExtPot

    !> forces on external charges
    real(dp), intent(inout), allocatable :: chrgForces(:,:)

    !> dispersion interactions
    class(TDispersionIface), intent(inout), allocatable :: dispersion

    !> Data from rangeseparated calculations
    type(TRangeSepFunc), intent(inout), allocatable :: rangeSep

    !> dense overlap matrix, required for rangeSep
    real(dp), intent(inout), allocatable :: SSqrReal(:,:)

    !> sparse overlap matrix, required for rangeSep
    real(dp), intent(in) :: over(:)

    !> Dense matrix descriptor,required for rangeSep
    type(TDenseDescr), intent(in) :: denseDesc

    !> Change in density matrix during this SCC step for rangesep
    real(dp), pointer, intent(in) :: deltaRhoOutSqr(:,:,:)

    !> whether Poisson solver is used
    logical, intent(in) :: tPoisson

    !> Correction for halogen bonds
    type(THalogenX), allocatable, intent(inout) :: halogenXCorrection

    !> Is the geometry helical
    logical, intent(in) :: tHelical

    !> Central cell atomic coordinates
    real(dp), intent(in) :: coord0(:,:)

    ! Locals
    real(dp), allocatable :: tmpDerivs(:,:)
    real(dp), allocatable :: dummyArray(:,:)
    real(dp), allocatable :: dQ(:,:,:)
    logical :: tImHam, tExtChrg, tSccCalc
    integer :: nAtom, iAt
    integer :: ii


    tSccCalc = allocated(sccCalc)
    tImHam = allocated(iRhoPrim)
    tExtChrg = allocated(chrgForces)
    nAtom = size(derivs, dim=2)

    allocate(tmpDerivs(3, nAtom))
    if (tPoisson) then
      allocate(dummyArray(orb%mshell, nAtom))
    end if
    derivs(:,:) = 0.0_dp

    if (.not. (tSccCalc .or. tExtField)) then
      ! No external or internal potentials
      if (tImHam) then
        call derivative_shift(env, derivs, nonSccDeriv, rhoPrim, iRhoPrim, ERhoPrim, skHamCont,&
            & skOverCont, coord, species, neighbourList%iNeighbour, nNeighbourSK, img2CentCell,&
            & iSparseStart, orb, potential%intBlock, potential%iorbitalBlock)
      else
        call derivative_shift(env, derivs, nonSccDeriv, rhoPrim(:,1), ERhoPrim, skHamCont,&
            & skOverCont, coord, species, neighbourList%iNeighbour, nNeighbourSK, img2CentCell,&
            & iSparseStart, orb, tHelical)
      end if
    else
      if (tImHam) then
        call derivative_shift(env, derivs, nonSccDeriv, rhoPrim, iRhoPrim, ERhoPrim, skHamCont,&
            & skOverCont, coord, species, neighbourList%iNeighbour, nNeighbourSK, img2CentCell,&
            & iSparseStart, orb, potential%intBlock, potential%iorbitalBlock)
      else
        call derivative_shift(env, derivs, nonSccDeriv, rhoPrim, ERhoPrim, skHamCont, skOverCont,&
            & coord, species, neighbourList%iNeighbour, nNeighbourSK, img2CentCell, iSparseStart,&
            & orb, potential%intBlock)
      end if

      if (tPoisson) then

        tmpDerivs = 0.0_dp
        call poiss_getshift(env, dummyArray, tmpDerivs)
        derivs(:,:) = derivs + tmpDerivs

      else

        if (tExtChrg) then
          chrgForces(:,:) = 0.0_dp
          if (isXlbomd) then
            call error("XLBOMD does not work with external charges yet!")
          else
            call sccCalc%addForceDc(env, derivs, species, neighbourList%iNeighbour, img2CentCell,&
                & chrgForces)
          end if
        else if (tSccCalc) then
          if (isXlbomd) then
            call sccCalc%addForceDcXlbomd(env, species, orb, neighbourList%iNeighbour,&
                & img2CentCell, qOutput, q0, derivs)
          else
            call sccCalc%addForceDc(env, derivs, species, neighbourList%iNeighbour, img2CentCell)

          end if
        endif

        if (allocated(thirdOrd)) then
          if (isXlbomd) then
            call thirdOrd%addGradientDcXlbomd(neighbourList, species, coord, img2CentCell, qOutput,&
                & q0, orb, derivs)
          else
            call thirdOrd%addGradientDc(neighbourList, species, coord, img2CentCell, derivs)
          end if
        end if

        if (allocated(qDepExtPot)) then
          allocate(dQ(orb%mShell, nAtom, size(qOutput, dim=3)))
          call getChargePerShell(qOutput, orb, species, dQ, qRef=q0)
          call qDepExtPot%addGradientDc(sum(dQ(:,:,1), dim=1), dQ(:,:,1), derivs)
        end if

        if (tExtField) then
          do iAt = 1, nAtom
            derivs(:, iAt) = derivs(:, iAt)&
                & + sum(qOutput(:, iAt, 1) - q0(:, iAt, 1)) * potential%extGrad(:, iAt)
          end do
        end if

      end if
    end if

    if (allocated(solvation)) then
      if (isXlbomd) then
        call error("XLBOMD does not work with solvation yet!")
      else
        call solvation%addGradients(env, neighbourList, species, coord, img2CentCell, derivs)
      end if
    end if

    if (allocated(dispersion)) then
      call dispersion%addGradients(derivs)
    end if

    if (allocated(halogenXCorrection)) then
      call halogenXCorrection%addGradients(derivs, coord, species, neighbourList, img2CentCell)
    end if

    if (allocated(rangeSep)) then
      if (tHelical) then
        call unpackHelicalHS(SSqrReal, over, neighbourList%iNeighbour, nNeighbourSK,&
            & denseDesc%iAtomStart, iSparseStart, img2CentCell, orb, species, coord)
      else
        call unpackHS(SSqrReal, over, neighbourList%iNeighbour, nNeighbourSK, denseDesc%iAtomStart,&
            & iSparseStart, img2CentCell)
      end if
      if (size(deltaRhoOutSqr, dim=3) > 2) then
        call error("Range separated forces do not support non-colinear spin")
      else
        call rangeSep%addLRGradients(derivs, nonSccDeriv, deltaRhoOutSqr, skHamCont, skOverCont,&
            & coord, species, orb, denseDesc%iAtomStart, SSqrReal, neighbourList%iNeighbour,&
            & nNeighbourSK)
      end if
    end if

    call getERepDeriv(tmpDerivs, coord, nNeighbourRep, neighbourList%iNeighbour, species, pRepCont,&
        & img2CentCell, tHelical)

    derivs(:,:) = derivs + tmpDerivs

    call helicalTwistFolded(derivs, coord, coord0, nAtom, tHelical)

  end subroutine getGradients


  !> Correct for z folding into central unit cell requiring a twist in helical cases
  pure subroutine helicalTwistFolded(derivs, coord, coord0, nAtom, tHelical)

    use dftbp_quaternions, only : rotate3
    use dftbp_boundarycond, only : zAxis

    !> Derivatives
    real(dp), intent(inout) :: derivs(:,:)

    !> Unfolded atoms
    real(dp), intent(in) :: coord(:,:)

    !> Central cell atoms
    real(dp), intent(in) :: coord0(:,:)

    !> number of atoms
    integer, intent(in) :: nAtom

    !> Is this a helical geometry
    logical, intent(in) :: tHelical

    integer :: ii
    real(dp) :: deltaTheta

    if (tHelical) then
      do ii = 1, nAtom
        deltaTheta = atan2(coord0(2,ii),coord0(1,ii)) - atan2(coord(2,ii),coord(1,ii))
        call rotate3(derivs(:,ii), deltaTheta, zAxis)
      end do
    end if

  end subroutine helicalTwistFolded


  !> use plumed to update derivatives
  subroutine updateDerivsByPlumed(env, plumedCalc, nAtom, iGeoStep, derivs, energy, coord0, mass,&
      & tPeriodic, latVecs)

    !> Environment settings
    type(TEnvironment), intent(in) :: env

    !> PLUMED calculator
    type(TPlumedCalc), allocatable, intent(inout) :: plumedCalc

    !> number of atoms
    integer, intent(in) :: nAtom

    !> steps taken during simulation
    integer, intent(in) :: iGeoStep

    !> the derivatives array
    real(dp), intent(inout), target, contiguous :: derivs(:,:)

    !> current energy
    real(dp), intent(in) :: energy

    !> current atomic positions
    real(dp), intent(in), target, contiguous :: coord0(:,:)

    !> atomic masses array
    real(dp), intent(in), target, contiguous :: mass(:)

    !> periodic?
    logical, intent(in) :: tPeriodic

    !> lattice vectors
    real(dp), intent(in), target, contiguous :: latVecs(:,:)

    if (.not. allocated(plumedCalc)) then
      return
    end if
    derivs(:,:) = -derivs
    call plumedCalc%sendCmdVal("setStep", iGeoStep)
    call plumedCalc%sendCmdPtr("setForces", derivs)
    call plumedCalc%sendCmdVal("setEnergy", energy)
    call plumedCalc%sendCmdPtr("setPositions", coord0)
    call plumedCalc%sendCmdPtr("setMasses", mass)
    if (tPeriodic) then
      call plumedCalc%sendCmdPtr("setBox", latVecs)
    end if
    call plumedCalc%sendCmdVal("calc", 0)
    derivs(:,:) = -derivs

  end subroutine updateDerivsByPlumed


  !> Calculates stress tensor and lattice derivatives.
  subroutine getStress(env, sccCalc, thirdOrd, tExtField, nonSccDeriv, rhoPrim, ERhoPrim, qOutput,&
      & q0, skHamCont, skOverCont, pRepCont, neighbourList, nNeighbourSk, nNeighbourRep, species,&
      & img2CentCell, iSparseStart, orb, potential, coord, latVec, invLatVec, cellVol, coord0,&
      & totalStress, totalLatDeriv, intPressure, iRhoPrim, solvation, dispersion,&
      & halogenXCorrection)

    !> Environment settings
    type(TEnvironment), intent(in) :: env

    !> SCC module internal variables
    type(TScc), allocatable, intent(in) :: sccCalc

    !> Is 3rd order SCC being used
    type(TThirdOrder), intent(inout), allocatable :: thirdOrd

    !> External field
    logical, intent(in) :: tExtField

    !> method for calculating derivatives of S and H0
    type(TNonSccDiff), intent(in) :: nonSccDeriv

    !> density matrix
    real(dp), intent(in) :: rhoPrim(:,:)

    !> energy weighted density matrix
    real(dp), intent(in) :: ERhoPrim(:)

    !> electrons in orbitals
    real(dp), intent(in) :: qOutput(:,:,:)

    !> refernce charges
    real(dp), intent(in) :: q0(:,:,:)

    !> non-SCC hamitonian information
    type(TSlakoCont), intent(in) :: skHamCont

    !> overlap information
    type(TSlakoCont), intent(in) :: skOverCont

    !> repulsive information
    type(TRepCont), intent(in) :: pRepCont

    !> list of neighbours for each atom
    type(TNeighbourList), intent(in) :: neighbourList

    !> Number of neighbours for each of the atoms
    integer, intent(in) :: nNeighbourSK(:)

    !> Number of neighbours for each of the atoms closer than the repulsive cut-off
    integer, intent(in) :: nNeighbourRep(:)

    !> species of all atoms in the system
    integer, intent(in) :: species(:)

    !> map from image atoms to the original unique atom
    integer, intent(in) :: img2CentCell(:)

    !> Index array for the start of atomic blocks in sparse arrays
    integer, intent(in) :: iSparseStart(:,:)

    !> Atomic orbital information
    type(TOrbitals), intent(in) :: orb

    !> potentials acting
    type(TPotentials), intent(in) :: potential

    !> coordinates of all atoms
    real(dp), intent(in) :: coord(:,:)

    !> lattice vectors
    real(dp), intent(in) :: latVec(:,:)

    !> inverse of the lattice vectors
    real(dp), intent(in) :: invLatVec(:,:)

    !> unit cell volume
    real(dp), intent(in) :: cellVol

    !> central cell coordinates of atoms
    real(dp), intent(inout) :: coord0(:,:)

    !> stress tensor
    real(dp), intent(out) :: totalStress(:,:)

    !> energy derivatives with respect to lattice vectors
    real(dp), intent(out) :: totalLatDeriv(:,:)

    !> internal pressure in cell
    real(dp), intent(out) :: intPressure

    !> imaginary part of the density matrix (if present)
    real(dp), intent(in), allocatable :: iRhoPrim(:,:)

    !> Solvation model
    class(TSolvation), allocatable, intent(inout) :: solvation

    !> dispersion interactions
    class(TDispersionIface), allocatable, intent(inout) :: dispersion

    !> Correction for halogen bonds
    type(THalogenX), allocatable, intent(inout) :: halogenXCorrection

    real(dp) :: tmpStress(3, 3)
    logical :: tImHam

    tImHam = allocated(iRhoPrim)

    if (allocated(sccCalc)) then
      if (tImHam) then
        call getBlockiStress(env, totalStress, nonSccDeriv, rhoPrim, iRhoPrim, ERhoPrim, skHamCont,&
            & skOverCont, coord, species, neighbourList%iNeighbour, nNeighbourSK, img2CentCell,&
            & iSparseStart, orb, potential%intBlock, potential%iorbitalBlock, cellVol)
      else
        call getBlockStress(env, totalStress, nonSccDeriv, rhoPrim, ERhoPrim, skHamCont,&
            & skOverCont, coord, species, neighbourList%iNeighbour, nNeighbourSK, img2CentCell,&
            & iSparseStart, orb, potential%intBlock, cellVol)
      end if
      call sccCalc%addStressDc(totalStress, env, species, neighbourList%iNeighbour, img2CentCell)
      if (allocated(thirdOrd)) then
        call thirdOrd%addStressDc(neighbourList, species, coord, img2CentCell, cellVol, totalStress)
      end if
    else
      if (tImHam) then
        call getBlockiStress(env, totalStress, nonSccDeriv, rhoPrim, iRhoPrim, ERhoPrim, skHamCont,&
            & skOverCont, coord, species, neighbourList%iNeighbour, nNeighbourSK, img2CentCell,&
            & iSparseStart, orb, potential%intBlock, potential%iorbitalBlock, cellVol)
      else
        call getNonSCCStress(env, totalStress, nonSccDeriv, rhoPrim(:,1), ERhoPrim, skHamCont,&
            & skOverCont, coord, species, neighbourList%iNeighbour, nNeighbourSK, img2CentCell,&
            & iSparseStart, orb, cellVol)
      end if
    end if

    if (allocated(solvation)) then
      call solvation%getStress(tmpStress)
      totalStress(:,:) = totalStress + tmpStress
    end if

    if (allocated(dispersion)) then
      call dispersion%getStress(tmpStress)
      totalStress(:,:) = totalStress + tmpStress
    end if

    if (allocated(halogenXCorrection)) then
      call halogenXCorrection%getStress(tmpStress, coord, neighbourList, species, img2CentCell,&
          & cellVol)
      totalStress(:,:) = totalStress + tmpStress
    end if

    if (tExtField) then
      call getExtFieldStress(latVec, cellVol, q0, qOutput, potential%extGrad, coord0, tmpStress)
      totalStress(:,:) = totalStress + tmpStress
    end if

    call getRepulsiveStress(tmpStress, coord, nNeighbourRep, neighbourList%iNeighbour, species,&
        & img2CentCell, pRepCont, cellVol)
    totalStress(:,:) = totalStress + tmpStress

    intPressure = (totalStress(1,1) + totalStress(2,2) + totalStress(3,3)) / 3.0_dp
    totalLatDeriv(:,:) = -cellVol * matmul(totalStress, invLatVec)

  end subroutine getStress


  !> Calculates stress from external electric field.
  subroutine getExtFieldStress(latVec, cellVol, q0, qOutput, extPotGrad, coord0, stress)

    !> lattice vectors
    real(dp), intent(in) :: latVec(:,:)

    !> unit cell volume
    real(dp), intent(in) :: cellVol

    !> reference atomic charges
    real(dp), intent(in) :: q0(:,:,:)

    !> number of electrons in each orbital
    real(dp), intent(in) :: qOutput(:,:,:)

    !> Gradient of the external field
    real(dp), intent(in) :: extPotGrad(:,:)

    !> central cell coordinates of atoms
    real(dp), intent(inout) :: coord0(:,:)

    !> Stress tensor
    real(dp), intent(out) :: stress(:,:)

    real(dp) :: latDerivs(3,3)
    integer :: nAtom
    integer :: iAtom, ii, jj

    nAtom = size(coord0, dim=2)

    latDerivs(:,:) = 0.0_dp
    call cart2frac(coord0, latVec)
    do iAtom = 1, nAtom
      do ii = 1, 3
        do jj = 1, 3
          latDerivs(jj,ii) =  latDerivs(jj,ii)&
              & - sum(q0(:,iAtom,1) - qOutput(:,iAtom,1), dim=1) * extPotGrad(ii, iAtom)&
              & * coord0(jj, iAtom)
        end do
      end do
    end do
    call frac2cart(coord0, latVec)
    stress(:,:) = -matmul(latDerivs, transpose(latVec)) / cellVol

  end subroutine getExtFieldStress


  !> Removes forces components along constraint directions
  subroutine constrainForces(conAtom, conVec, derivs)

    !> atoms being constrained
    integer, intent(in) :: conAtom(:)

    !> vector to project out forces
    real(dp), intent(in) :: conVec(:,:)

    !> on input energy derivatives, on exit resulting projected derivatives
    real(dp), intent(inout) :: derivs(:,:)

    integer :: ii, iAtom

    ! Set force components along constraint vectors zero
    do ii = 1, size(conAtom)
      iAtom = conAtom(ii)
      derivs(:,iAtom) = derivs(:,iAtom)&
          & - conVec(:,ii) * dot_product(conVec(:,ii), derivs(:,iAtom))
    end do

  end subroutine constrainForces


  !> Flattens lattice components and applies lattice optimisation constraints.
  subroutine constrainLatticeDerivs(totalLatDerivs, normLatVecs, tLatOptFixAng,&
      & tLatOptFixLen, tLatOptIsotropic, constrLatDerivs)

    !> energy derivative with respect to lattice vectors
    real(dp), intent(in) :: totalLatDerivs(:,:)

    !> unit normals parallel to lattice vectors
    real(dp), intent(in) :: normLatVecs(:,:)

    !> Are the angles of the lattice being fixed during optimisation?
    logical, intent(in) :: tLatOptFixAng

    !> Are the magnitude of the lattice vectors fixed
    logical, intent(in) :: tLatOptFixLen(:)

    !> is the optimisation isotropic
    logical, intent(in) :: tLatOptIsotropic

    !> lattice vectors returned by the optimizer
    real(dp), intent(out) :: constrLatDerivs(:)

    real(dp) :: tmpLatDerivs(3, 3)
    integer :: ii

    tmpLatDerivs(:,:) = totalLatDerivs
    constrLatDerivs = reshape(tmpLatDerivs, [9])
    if (tLatOptFixAng) then
      ! project forces to be along original lattice
      tmpLatDerivs(:,:) = tmpLatDerivs * normLatVecs
      constrLatDerivs(:) = 0.0_dp
      if (any(tLatOptFixLen)) then
        do ii = 1, 3
          if (.not. tLatOptFixLen(ii)) then
            constrLatDerivs(ii) = sum(tmpLatDerivs(:,ii))
          end if
        end do
      else
        constrLatDerivs(1:3) = sum(tmpLatDerivs, dim=1)
      end if
    elseif (tLatOptIsotropic) then
      tmpLatDerivs(:,:) = tmpLatDerivs * normLatVecs
      constrLatDerivs(:) = 0.0_dp
      constrLatDerivs(1) = sum(tmpLatDerivs)
    end if

  end subroutine constrainLatticeDerivs


  !> Unfold contrained lattice vectors to full one.
  subroutine unconstrainLatticeVectors(constrLatVecs, origLatVecs, tLatOptFixAng, tLatOptFixLen,&
      & tLatOptIsotropic, newLatVecs)

    !> packaged up lattice vectors (depending on optimisation mode)
    real(dp), intent(in) :: constrLatVecs(:)

    !> original vectors at start
    real(dp), intent(in) :: origLatVecs(:,:)

    !> Are the angles of the lattice vectors fixed
    logical, intent(in) :: tLatOptFixAng

    !> are the magnitudes of the lattice vectors fixed
    logical, intent(in) :: tLatOptFixLen(:)

    !> is the optimisation isotropic
    logical, intent(in) :: tLatOptIsotropic

    !> resulting lattice vectors
    real(dp), intent(out) :: newLatVecs(:,:)

    real(dp) :: tmpLatVecs(9)
    integer :: ii

    tmpLatVecs(:) = constrLatVecs
    if (tLatOptFixAng) then
      ! Optimization uses scaling factor of lattice vectors
      if (any(tLatOptFixLen)) then
        do ii = 3, 1, -1
          if (.not. tLatOptFixLen(ii)) then
            tmpLatVecs(3 * ii - 2 : 3 * ii) =  tmpLatVecs(ii) * origLatVecs(:,ii)
          else
            tmpLatVecs(3 * ii - 2 : 3 * ii) =  origLatVecs(:,ii)
          end if
        end do
      else
        tmpLatVecs(7:9) =  tmpLatVecs(3) * origLatVecs(:,3)
        tmpLatVecs(4:6) =  tmpLatVecs(2) * origLatVecs(:,2)
        tmpLatVecs(1:3) =  tmpLatVecs(1) * origLatVecs(:,1)
      end if
    else if (tLatOptIsotropic) then
      ! Optimization uses scaling factor unit cell
      do ii = 3, 1, -1
        tmpLatVecs(3 * ii - 2 : 3 * ii) =  tmpLatVecs(1) * origLatVecs(:,ii)
      end do
    end if
    newLatVecs(:,:) = reshape(tmpLatVecs, [3, 3])

  end subroutine unconstrainLatticeVectors


  !> Returns the coordinates for the next Hessian calculation step.
  subroutine getNextDerivStep(derivDriver, derivs, indMovedAtoms, coord, tGeomEnd)

    !> Driver for the finite difference second derivatives
    type(TNumDerivs), intent(inout) :: derivDriver

    !> first derivatives of energy at the current coordinates
    real(dp), intent(in) :: derivs(:,:)

    !> moving atoms
    integer, intent(in) :: indMovedAtoms(:)

    !> atomic coordinates
    real(dp), intent(out) :: coord(:,:)

    !> has the process terminated
    logical, intent(out) :: tGeomEnd

    real(dp) :: newCoords(3, size(indMovedAtoms))

    call next(derivDriver, newCoords, derivs(:, indMovedAtoms), tGeomEnd)
    coord(:, indMovedAtoms) = newCoords

  end subroutine getNextDerivStep


  !> Returns the coordinates for the next coordinate optimisation step.
  subroutine getNextCoordinateOptStep(pGeoCoordOpt, energy, derivss, indMovedAtom, coord0,&
      & diffGeo, tCoordEnd, tRemoveExcitation)

    !> optimiser for atomic coordinates
    type(TGeoOpt), intent(inout) :: pGeoCoordOpt

    !> energies
    type(TEnergies), intent(in) :: energy

    !> Derivative of energy with respect to atomic coordinates
    real(dp), intent(in) :: derivss(:,:)

    !> numbers of the moving atoms
    integer, intent(in) :: indMovedAtom(:)

    !> central cell atomic coordinates
    real(dp), intent(inout) :: coord0(:,:)

    !> largest change in atomic coordinates
    real(dp), intent(out) :: diffGeo

    !> has the geometry optimisation finished
    logical, intent(out) :: tCoordEnd

    !> remove excited state energy from the step, to be consistent with the forces
    logical, intent(in) :: tRemoveExcitation

    real(dp) :: derivssMoved(3 * size(indMovedAtom))
    real(dp), target :: newCoordsMoved(3 * size(indMovedAtom))
    real(dp), pointer :: pNewCoordsMoved(:,:)

    derivssMoved(:) = reshape(derivss(:, indMovedAtom), [3 * size(indMovedAtom)])
    if (tRemoveExcitation) then
      call next(pGeoCoordOpt, energy%EForceRelated, derivssMoved, newCoordsMoved, tCoordEnd)
    else
      call next(pGeoCoordOpt, energy%EForceRelated + energy%Eexcited, derivssMoved, newCoordsMoved,&
          & tCoordEnd)
    end if
    pNewCoordsMoved(1:3, 1:size(indMovedAtom)) => newCoordsMoved(1 : 3 * size(indMovedAtom))
    diffGeo = maxval(abs(pNewCoordsMoved - coord0(:, indMovedAtom)))
    coord0(:, indMovedAtom) = pNewCoordsMoved

  end subroutine getNextCoordinateOptStep


  !> Returns the coordinates and lattice vectors for the next lattice optimisation step.
  subroutine getNextLatticeOptStep(pGeoLatOpt, energy, constrLatDerivs, origLatVec, tLatOptFixAng,&
      & tLatOptFixLen, tLatOptIsotropic, indMovedAtom, latVec, coord0, diffGeo, tGeomEnd)

    !> lattice vector optimising object
    type(TGeoOpt), intent(inout) :: pGeoLatOpt

    !> Energy contributions and total
    type(TEnergies), intent(inout) :: energy

    !> lattice vectors returned by the optimizer
    real(dp), intent(in) :: constrLatDerivs(:)

    !> Starting lattice vectors
    real(dp), intent(in) :: origLatVec(:,:)

    !> Fix angles between lattice vectors
    logical, intent(in) :: tLatOptFixAng

    !> Fix the magnitudes of lattice vectors
    logical, intent(in) :: tLatOptFixLen(:)

    !> Optimise isotropically
    logical, intent(in) :: tLatOptIsotropic

    !> numbers of the moving atoms
    integer, intent(in) :: indMovedAtom(:)

    !> lattice vectors
    real(dp), intent(inout) :: latVec(:,:)

    !> central cell coordinates of atoms
    real(dp), intent(inout) :: coord0(:,:)

    !> Maximum change in geometry at this step
    real(dp), intent(out) :: diffGeo

    !> has the geometry optimisation finished
    logical, intent(out) :: tGeomEnd

    real(dp) :: newLatVecsFlat(9), newLatVecs(3, 3), oldMovedCoords(3, size(indMovedAtom))

    call next(pGeoLatOpt, energy%EForceRelated, constrLatDerivs, newLatVecsFlat,tGeomEnd)
    call unconstrainLatticeVectors(newLatVecsFlat, origLatVec, tLatOptFixAng, tLatOptFixLen,&
        & tLatOptIsotropic, newLatVecs)
    oldMovedCoords(:,:) = coord0(:, indMovedAtom)
    call cart2frac(coord0, latVec)
    latVec(:,:) = newLatVecs
    call frac2cart(coord0, latVec)
    diffGeo = max(maxval(abs(newLatVecs - latVec)),&
        & maxval(abs(oldMovedCoords - coord0(:, indMovedAtom))))

  end subroutine getNextLatticeOptStep


  !> Delivers data for next MD step (and updates data depending on velocities of current step)
  subroutine getNextMdStep(pMdIntegrator, pMdFrame, temperatureProfile, derivs, movedMass,&
      & mass, cellVol, invLatVec, species0, indMovedAtom, tStress, tBarostat, energy, coord0,&
      & latVec, intPressure, totalStress, totalLatDeriv, velocities, tempIon)

    !> Molecular dynamics integrator
    type(TMdIntegrator), intent(inout) :: pMdIntegrator

    !> Molecular dynamics reference frame information
    type(TMdCommon), intent(in) :: pMdFrame

    !> Temperature profile in MD
    type(TTempProfile), allocatable, intent(inout) :: temperatureProfile

    !> Energy derivative wrt to atom positions
    real(dp), intent(in) :: derivs(:,:)

    !> Masses of moving atoms
    real(dp), intent(in) :: movedMass(:,:)

    !> Masses of each chemical species
    real(dp), intent(in) :: mass(:)

    !> unit cell volume
    real(dp), intent(in) :: cellVol

    !> inverse of the lattice vectors
    real(dp), intent(in) :: invLatVec(:,:)

    !> species of atoms in the central cell
    integer, intent(in) :: species0(:)

    !> numbers of the moving atoms
    integer, intent(in) :: indMovedAtom(:)

    !> Is stress being evaluated?
    logical, intent(in) :: tStress

    !> Is there a barostat
    logical, intent(in) :: tBarostat

    !> Energy contributions and total
    type(TEnergies), intent(inout) :: energy

    !> central cell coordinates of atoms
    real(dp), intent(inout) :: coord0(:,:)

    !> lattice vectors
    real(dp), intent(inout) :: latVec(:,:)

    !> Internal pressure in the unit cell
    real(dp), intent(inout) :: intPressure

    !> Stress tensor
    real(dp), intent(inout) :: totalStress(:,:)

    !> Derivative of energy with respect to lattice vectors
    real(dp), intent(inout) :: totalLatDeriv(:,:)

    !> Atomic velocities
    real(dp), intent(out) :: velocities(:,:)

    !> Atomic kinetic energy
    real(dp), intent(out) :: tempIon

    real(dp) :: movedAccel(3, size(indMovedAtom)), movedVelo(3, size(indMovedAtom))
    real(dp) :: movedCoords(3, size(indMovedAtom))
    real(dp) :: kineticStress(3, 3)

    movedAccel(:,:) = -derivs(:, indMovedAtom) / movedMass
    call next(pMdIntegrator, movedAccel, movedCoords, movedVelo)
    coord0(:, indMovedAtom) = movedCoords
    velocities(:,:) = 0.0_dp
    velocities(:, indMovedAtom) = movedVelo(:,:)

    if (allocated(temperatureProfile)) then
      call temperatureProfile%next()
    end if
    call evalKE(energy%Ekin, movedVelo, movedMass(1,:))
    call evalkT(pMdFrame, tempIon, movedVelo, movedMass(1,:))
    energy%EMerminKin = energy%EMermin + energy%Ekin
    energy%EGibbsKin = energy%EGibbs + energy%Ekin
    energy%EForceRelated = energy%EForceRelated + energy%Ekin

    if (tStress) then
      ! contribution from kinetic energy in MD, now that velocities for this geometry step are
      ! available
      call getKineticStress(kineticStress, mass, species0, velocities, cellVol)
      totalStress = totalStress + kineticStress
      intPressure = (totalStress(1,1) + totalStress(2,2) + totalStress(3,3)) / 3.0_dp
      totalLatDeriv = -cellVol * matmul(totalStress, invLatVec)
    end if

    if (tBarostat) then
      call rescale(pMDIntegrator, coord0, latVec, totalStress)
    end if

  end subroutine getNextMdStep


  !> Calculates and prints Pipek-Mezey localisation
  subroutine calcPipekMezeyLocalisation(env, pipekMezey, tPrintEigvecsTxt, nEl, filling, over,&
      & kPoint, neighbourList, nNeighbourSK, denseDesc,  iSparseStart, img2CentCell, iCellVec,&
      & cellVec, runId, orb, species, speciesName, parallelKS, localisation, eigvecsReal, SSqrReal,&
      & eigvecsCplx, SSqrCplx, tHelical, coord)

    !> Environment settings
    type(TEnvironment), intent(in) :: env

    !> Localisation methods for single electron states (if used)
    type(TPipekMezey), intent(in) :: pipekMezey

    !> Store eigenvectors as a text file
    logical, intent(in) :: tPrintEigVecsTxt

    !> Number of electrons
    real(dp), intent(in) :: nEl(:)

    !> Occupations of single particle states in the ground state
    real(dp), intent(in) :: filling(:,:,:)

    !> sparse overlap matrix
    real(dp), intent(in) :: over(:)

    !> k-points in the system (0,0,0) if molecular
    real(dp), intent(in) :: kPoint(:,:)

    !> list of neighbours for each atom
    type(TNeighbourList), intent(in) :: neighbourList

    !> Number of neighbours for each of the atoms
    integer, intent(in) :: nNeighbourSK(:)

    !> Dense matrix descriptor
    type(TDenseDescr), intent(in) :: denseDesc

    !> Index array for the start of atomic blocks in sparse arrays
    integer, intent(in) :: iSparseStart(:,:)

    !> map from image atoms to the original unique atom
    integer, intent(in) :: img2CentCell(:)

    !> Index for which unit cell atoms are associated with
    integer, intent(in) :: iCellVec(:)

    !> Vectors (in units of the lattice constants) to cells of the lattice
    real(dp), intent(in) :: cellVec(:,:)

    !> Job ID for future identification
    integer, intent(in) :: runId

    !> Atomic orbital information
    type(TOrbitals), intent(in) :: orb

    !> species of all atoms in the system
    integer, intent(in) :: species(:)

    !> label for each atomic chemical species
    character(*), intent(in) :: speciesName(:)

    !> K-points and spins to process
    type(TParallelKS), intent(in) :: parallelKS

    !> Localisation measure of single particle states
    real(dp), intent(out) :: localisation

    !> Storage for dense hamiltonian matrix
    real(dp), intent(inout), allocatable :: eigvecsReal(:,:,:)

    !> Storage for dense overlap matrix
    real(dp), intent(inout), allocatable :: SSqrReal(:,:)

    !> Storage for dense hamitonian matrix (complex case)
    complex(dp), intent(inout), allocatable :: eigvecsCplx(:,:,:)

    !> Storage for dense overlap matrix (complex case)
    complex(dp), intent(inout), allocatable :: SSqrCplx(:,:)

    !> Is the geometry helical
    logical, intent(in) :: tHelical

    !> atomic coordinates
    real(dp), intent(in) :: coord(:,:)

    integer :: nFilledLev, nAtom, nSpin
    integer :: iSpin, iKS, iK

    nAtom = size(orb%nOrbAtom)
    nSpin = size(nEl)

    if (any(abs(mod(filling, real(3 - nSpin, dp))) > elecTolMax)) then
      call warning("Fractional occupations allocated for electron localisation")
    end if

    if (allocated(eigvecsReal)) then
      if (tHelical) then
        call unpackHelicalHS(SSqrReal,over,neighbourList%iNeighbour, nNeighbourSK,&
            & denseDesc%iAtomStart, iSparseStart, img2CentCell, orb, species, coord)
      else
        call unpackHS(SSqrReal,over,neighbourList%iNeighbour, nNeighbourSK, denseDesc%iAtomStart,&
            & iSparseStart, img2CentCell)
      end if
      do iKS = 1, parallelKS%nLocalKS
        iSpin = parallelKS%localKS(2, iKS)
        nFilledLev = nint(nEl(iSpin) / real(3 - nSpin, dp))
        localisation = pipekMezey%getLocalisation(eigvecsReal(:, 1:nFilledLev, iKS), SSqrReal,&
            & denseDesc%iAtomStart)
        write(stdOut, "(A, E15.8)") 'Original localisation', localisation
        call pipekMezey%calcCoeffs(eigvecsReal(:, 1:nFilledLev, iKS), SSqrReal,&
            & denseDesc%iAtomStart)
        localisation = pipekMezey%getLocalisation(eigvecsReal(:,1:nFilledLev,iKS), SSqrReal,&
            & denseDesc%iAtomStart)
        write(stdOut, "(A, E20.12)") 'Final localisation ', localisation
      end do

      call writeRealEigvecs(env, runId, neighbourList, nNeighbourSK, denseDesc, iSparseStart,&
          & img2CentCell, species(:nAtom), speciesName, orb, over, parallelKS, tPrintEigvecsTxt,&
          & eigvecsReal, SSqrReal, fileName="localOrbs")
    else

      localisation = 0.0_dp
      do iKS = 1, parallelKS%nLocalKS
        iK = parallelKS%localKS(1, iKS)
        iSpin = parallelKS%localKS(2, iKS)
        nFilledLev = nint(nEl(iSpin) / real( 3 - nSpin, dp))
        localisation = localisation + pipekMezey%getLocalisation(&
            & eigvecsCplx(:,:nFilledLev,iKS), SSqrCplx, over, kpoint(:,iK), neighbourList,&
            & nNeighbourSK, iCellVec, cellVec, denseDesc%iAtomStart, iSparseStart, img2CentCell)
      end do
      write(stdOut, "(A, E20.12)") 'Original localisation', localisation

      ! actual localisation calls
      do iKS = 1, parallelKS%nLocalKS
        iK = parallelKS%localKS(1, iKS)
        iSpin = parallelKS%localKS(2, iKS)
        nFilledLev = nint(nEl(iSpin) / real( 3 - nSpin, dp))
        call pipekMezey%calcCoeffs(eigvecsCplx(:,:nFilledLev,iKS), SSqrCplx, over, kpoint(:,iK),&
            & neighbourList, nNeighbourSK, iCellVec, cellVec, denseDesc%iAtomStart, iSparseStart,&
            & img2CentCell)
      end do

      localisation = 0.0_dp
      do iKS = 1, parallelKS%nLocalKS
        iK = parallelKS%localKS(1, iKS)
        iSpin = parallelKS%localKS(2, iKS)
        nFilledLev = nint(nEl(iSpin) / real( 3 - nSpin, dp))
        localisation = localisation + pipekMezey%getLocalisation(&
            & eigvecsCplx(:,:nFilledLev,iKS), SSqrCplx, over, kpoint(:,iK), neighbourList,&
            & nNeighbourSK, iCellVec, cellVec, denseDesc%iAtomStart, iSparseStart, img2CentCell)
      end do
      write(stdOut, "(A, E20.12)") 'Final localisation', localisation

      call writeCplxEigvecs(env, runId, neighbourList, nNeighbourSK, cellVec, iCellVec, denseDesc,&
          & iSparseStart, img2CentCell, species, speciesName, orb, kPoint, over, parallelKS,&
          & tPrintEigvecsTxt, eigvecsCplx, SSqrCplx, fileName="localOrbs")

    end if

  end subroutine calcPipekMezeyLocalisation

  subroutine printMaxForces(derivs, constrLatDerivs, tCoordOpt, tLatOpt, indMovedAtoms)
    real(dp), intent(in), allocatable :: derivs(:,:)
    real(dp), intent(in) :: constrLatDerivs(:)
    logical, intent(in) :: tCoordOpt
    logical, intent(in) :: tLatOpt
    integer, intent(in) :: indMovedAtoms(:)

    if (tCoordOpt) then
      call printMaxForce(maxval(abs(derivs(:, indMovedAtoms))))
    end if
    if (tLatOpt) then
      call printMaxLatticeForce(maxval(abs(constrLatDerivs)))
    end if

  end subroutine printMaxForces


#:if WITH_SOCKETS

  subroutine sendEnergyAndForces(env, socket, energy, TS, derivs, totalStress, cellVol)
    type(TEnvironment), intent(in) :: env
    ! Socket may be unallocated (as on slave processes)
    type(ipiSocketComm), allocatable, intent(inout) :: socket
    type(TEnergies), intent(in) :: energy
    real(dp), intent(in) :: TS(:)
    real(dp), intent(in) :: derivs(:,:)
    real(dp), intent(in) :: totalStress(:,:)
    real(dp), intent(in) :: cellVol

    if (env%tGlobalMaster) then
      ! stress was computed above in the force evaluation block or is 0 if aperiodic
      call socket%send(energy%ETotal - sum(TS), -derivs, totalStress * cellVol)
    end if
  end subroutine sendEnergyAndForces

#:endif


  !!!!!!!!!!!!!!!!!!!!!!!!!!!!!!!!!!!!!!!!!!!!!!!!!!!!!!!!!!!!!!!!
  !!!! REKS subroutines
  !!!!!!!!!!!!!!!!!!!!!!!!!!!!!!!!!!!!!!!!!!!!!!!!!!!!!!!!!!!!!!!!

  !> Diagonalize H0 to obtain initial guess of eigenvectors
  !> or read eigenvectors in REKS
  !> Save dense overlap matrix elements
  !> Check Gamma point condition and set filling information
  subroutine getReksInitialSettings(env, denseDesc, h0, over, neighbourList, &
      & nNeighbourSK, iSparseStart, img2CentCell, electronicSolver, &
      & HSqrReal, SSqrReal, eigvecsReal, eigen, reks)

    !> Environment settings
    type(TEnvironment), intent(inout) :: env

    !> Dense matrix descriptor
    type(TDenseDescr), intent(in) :: denseDesc

    !> hamiltonian in sparse storage
    real(dp), intent(in) :: h0(:)

    !> sparse overlap matrix
    real(dp), intent(in) :: over(:)

    !> list of neighbours for each atom
    type(TNeighbourList), intent(in) :: neighbourList

    !> Number of neighbours for each of the atoms
    integer, intent(in) :: nNeighbourSK(:)

    !> Index array for the start of atomic blocks in sparse arrays
    integer, intent(in) :: iSparseStart(:,:)

    !> map from image atoms to the original unique atom
    integer, intent(in) :: img2CentCell(:)

    !> Electronic solver information
    type(TElectronicSolver), intent(inout) :: electronicSolver

    !> dense hamitonian matrix
    real(dp), intent(out) :: HSqrReal(:,:)

    !> dense overlap matrix
    real(dp), intent(out) :: SSqrReal(:,:)

    !> Eigenvectors on eixt
    real(dp), intent(out) :: eigvecsReal(:,:,:)

    !> eigenvalues
    real(dp), intent(out) :: eigen(:,:,:)

    !> data type for REKS
    type(TReksCalc), intent(inout) :: reks

    if (.not. reks%tReadMO) then

      call env%globalTimer%startTimer(globalTimers%diagonalization)
      call buildAndDiagDenseRealH0(env, denseDesc, h0, over, neighbourList, &
          & nNeighbourSK, iSparseStart, img2CentCell, electronicSolver, &
          & HSqrReal, SSqrReal, eigvecsReal, eigen(:,1,:), reks%overSqr)
      call env%globalTimer%stopTimer(globalTimers%diagonalization)

    else

      call readEigenvecs(eigvecsReal(:,:,1))
      ! TODO : renormalize eigenvectors needed!
      call symmetrizeOverlap(env, denseDesc, over, neighbourList, &
          & nNeighbourSK, iSparseStart, img2CentCell, electronicSolver, &
          & SSqrReal, reks%overSqr)

    end if

    call checkGammaPoint(denseDesc, neighbourList%iNeighbour, &
        & nNeighbourSK, iSparseStart, img2CentCell, over, reks)

    call constructMicrostates(reks)

  end subroutine getReksInitialSettings


  !> Diagonalize H0 to obtain initial guess of eigenvectors
  subroutine buildAndDiagDenseRealH0(env, denseDesc, h0, over, neighbourList, &
      & nNeighbourSK, iSparseStart, img2CentCell, electronicSolver, HSqrReal, &
      & SSqrReal, eigvecsReal, eigen, overSqr)

    !> Environment settings
    type(TEnvironment), intent(inout) :: env

    !> Dense matrix descriptor
    type(TDenseDescr), intent(in) :: denseDesc

    !> hamiltonian in sparse storage
    real(dp), intent(in) :: h0(:)

    !> sparse overlap matrix
    real(dp), intent(in) :: over(:)

    !> list of neighbours for each atom
    type(TNeighbourList), intent(in) :: neighbourList

    !> Number of neighbours for each of the atoms
    integer, intent(in) :: nNeighbourSK(:)

    !> Index array for the start of atomic blocks in sparse arrays
    integer, intent(in) :: iSparseStart(:,:)

    !> map from image atoms to the original unique atom
    integer, intent(in) :: img2CentCell(:)

    !> Electronic solver information
    type(TElectronicSolver), intent(inout) :: electronicSolver

    !> dense hamitonian matrix
    real(dp), intent(out) :: HSqrReal(:,:)

    !> dense overlap matrix
    real(dp), intent(out) :: SSqrReal(:,:)

    !> Eigenvectors on eixt
    real(dp), intent(out) :: eigvecsReal(:,:,:)

    !> eigenvalues
    real(dp), intent(out) :: eigen(:,:)

    !> Dense overlap matrix
    real(dp), intent(out) :: overSqr(:,:)

    eigen(:,:) = 0.0_dp
    call env%globalTimer%startTimer(globalTimers%sparseToDense)
    call unpackHS(HSqrReal, h0, neighbourList%iNeighbour, nNeighbourSK, &
        & denseDesc%iAtomStart, iSparseStart, img2CentCell)
    call unpackHS(SSqrReal, over, neighbourList%iNeighbour, nNeighbourSK, &
        & denseDesc%iAtomStart, iSparseStart, img2CentCell)
    call env%globalTimer%stopTimer(globalTimers%sparseToDense)

    overSqr(:,:) = SSqrReal
    call blockSymmetrizeHS(overSqr, denseDesc%iAtomStart)

    call diagDenseMtx(electronicSolver, 'V', HSqrReal, SSqrReal, eigen(:,1))
    eigvecsReal(:,:,1) = HSqrReal

  end subroutine buildAndDiagDenseRealH0


  !> Save dense overlap matrix elements
  subroutine symmetrizeOverlap(env, denseDesc, over, neighbourList, &
      & nNeighbourSK, iSparseStart, img2CentCell, electronicSolver, &
      & SSqrReal, overSqr)

    !> Environment settings
    type(TEnvironment), intent(inout) :: env

    !> Dense matrix descriptor
    type(TDenseDescr), intent(in) :: denseDesc

    !> sparse overlap matrix
    real(dp), intent(in) :: over(:)

    !> list of neighbours for each atom
    type(TNeighbourList), intent(in) :: neighbourList

    !> Number of neighbours for each of the atoms
    integer, intent(in) :: nNeighbourSK(:)

    !> Index array for the start of atomic blocks in sparse arrays
    integer, intent(in) :: iSparseStart(:,:)

    !> map from image atoms to the original unique atom
    integer, intent(in) :: img2CentCell(:)

    !> Electronic solver information
    type(TElectronicSolver), intent(inout) :: electronicSolver

    !> dense overlap matrix
    real(dp), intent(out) :: SSqrReal(:,:)

    !> Dense overlap matrix
    real(dp), intent(out) :: overSqr(:,:)

    call env%globalTimer%startTimer(globalTimers%sparseToDense)
    call unpackHS(SSqrReal, over, neighbourList%iNeighbour, nNeighbourSK, &
        & denseDesc%iAtomStart, iSparseStart, img2CentCell)
    call env%globalTimer%stopTimer(globalTimers%sparseToDense)

    overSqr(:,:) = SSqrReal
    call blockSymmetrizeHS(overSqr, denseDesc%iAtomStart)

  end subroutine symmetrizeOverlap


  !> Creates (delta) density matrix for each microstate from real eigenvectors.
  subroutine getDensityLFromRealEigvecs(env, denseDesc, neighbourList, &
      & nNeighbourSK, iSparseStart, img2CentCell, orb, eigvecs, q0, reks)

    !> Environment settings
    type(TEnvironment), intent(inout) :: env

    !> Dense matrix descriptor
    type(TDenseDescr), intent(in) :: denseDesc

    !> list of neighbours for each atom
    type(TNeighbourList), intent(in) :: neighbourList

    !> Number of neighbours for each of the atoms
    integer, intent(in) :: nNeighbourSK(:)

    !> Index array for the start of atomic blocks in sparse arrays
    integer, intent(in) :: iSparseStart(:,:)

    !> map from image atoms to the original unique atom
    integer, intent(in) :: img2CentCell(:)

    !> Atomic orbital information
    type(TOrbitals), intent(in) :: orb

    !> eigenvectors
    real(dp), intent(inout) :: eigvecs(:,:,:)

    !> reference atomic occupations
    real(dp), intent(in) :: q0(:,:,:)

    !> data type for REKS
    type(TReksCalc), intent(inout) :: reks

    real(dp), allocatable :: tmpRho(:,:)
    integer :: nOrb, iL

    nOrb = size(reks%overSqr,dim=1)

    if (.not. reks%tForces) then
      allocate(tmpRho(nOrb,nOrb))
    end if

    call env%globalTimer%startTimer(globalTimers%densityMatrix)

    if (reks%tForces) then
      reks%rhoSqrL(:,:,:,:) = 0.0_dp
    else
      reks%rhoSpL(:,:,:) = 0.0_dp
    end if

    do iL = 1, reks%Lmax

      if (reks%tForces) then
        ! reks%rhoSqrL has (my_ud) component
        call makeDensityMatrix(reks%rhoSqrL(:,:,1,iL), eigvecs(:,:,1), &
            & reks%fillingL(:,1,iL))
        call symmetrizeHS(reks%rhoSqrL(:,:,1,iL))
        if (reks%isRangeSep) then
          ! reks%deltaRhoSqrL has (my_ud) component
          reks%deltaRhoSqrL(:,:,1,iL) = reks%rhoSqrL(:,:,1,iL)
          call denseSubtractDensityOfAtoms(q0, denseDesc%iAtomStart, &
              & reks%deltaRhoSqrL(:,:,:,iL), 1)
        end if
      else
        tmpRho(:,:) = 0.0_dp
        call makeDensityMatrix(tmpRho, eigvecs(:,:,1), &
            & reks%fillingL(:,1,iL))
        call env%globalTimer%startTimer(globalTimers%denseToSparse)
        ! reks%rhoSpL has (my_ud) component
        call packHS(reks%rhoSpL(:,1,iL), tmpRho, &
            & neighbourlist%iNeighbour, nNeighbourSK, orb%mOrb, &
            & denseDesc%iAtomStart, iSparseStart, img2CentCell)
        call env%globalTimer%stopTimer(globalTimers%denseToSparse)
        if (reks%isRangeSep) then
          ! reks%deltaRhoSqrL has (my_ud) component
          reks%deltaRhoSqrL(:,:,1,iL) = tmpRho
          call symmetrizeHS(reks%deltaRhoSqrL(:,:,1,iL))
          call denseSubtractDensityOfAtoms(q0, denseDesc%iAtomStart, &
              & reks%deltaRhoSqrL(:,:,:,iL), 1)
        end if
      end if

    end do

    if (reks%tForces) then
      ! reks%rhoSqrL has (my_qm) component
      call ud2qmL(reks%rhoSqrL, reks%Lpaired)
    else
      ! reks%rhoSpL has (my_qm) component
      call ud2qmL(reks%rhoSpL, reks%Lpaired)
    end if

    call env%globalTimer%stopTimer(globalTimers%densityMatrix)

  end subroutine getDensityLFromRealEigvecs


  !> Calculate Mulliken population for each microstate from sparse density matrix.
  subroutine getMullikenPopulationL(env, denseDesc, neighbourList, &
      & nNeighbourSK, img2CentCell, iSparseStart, orb, over, reks)

    !> Environment settings
    type(TEnvironment), intent(inout) :: env

    !> Dense matrix descriptor
    type(TDenseDescr), intent(in) :: denseDesc

    !> Atomic neighbours
    type(TNeighbourList), intent(in) :: neighbourList

    !> Number of neighbours for each atom within overlap distance
    integer, intent(in) :: nNeighbourSK(:)

    !> image to actual atom indexing
    integer, intent(in) :: img2CentCell(:)

    !> sparse matrix indexing array
    integer, intent(in) :: iSparseStart(:,:)

    !> Atomic orbital information
    type(TOrbitals), intent(in) :: orb

    !> sparse overlap matrix
    real(dp), intent(in) :: over(:)

    !> data type for REKS
    type(TReksCalc), intent(inout) :: reks

    real(dp), allocatable :: tmpRhoSp(:)
    integer :: sparseSize, iL

    sparseSize = size(over,dim=1)

    if (reks%tForces) then
      allocate(tmpRhoSp(sparseSize))
    end if

    do iL = 1, reks%Lmax

      if (reks%tForces) then

        tmpRhoSp(:) = 0.0_dp
        call env%globalTimer%startTimer(globalTimers%denseToSparse)
        call packHS(tmpRhoSp, reks%rhoSqrL(:,:,1,iL), &
            & neighbourlist%iNeighbour, nNeighbourSK, orb%mOrb, &
            & denseDesc%iAtomStart, iSparseStart, img2CentCell)
        call env%globalTimer%stopTimer(globalTimers%denseToSparse)
        ! reks%qOutputL has (my_qm) component
        reks%qOutputL(:,:,:,iL) = 0.0_dp
        call mulliken(reks%qOutputL(:,:,1,iL), over, tmpRhoSp, &
            & orb, neighbourList%iNeighbour, nNeighbourSK, img2CentCell, iSparseStart)

      else

        ! reks%qOutputL has (my_qm) component
        reks%qOutputL(:,:,:,iL) = 0.0_dp
        call mulliken(reks%qOutputL(:,:,1,iL), over, reks%rhoSpL(:,1,iL), &
            & orb, neighbourList%iNeighbour, nNeighbourSK, img2CentCell, iSparseStart)

      end if

    end do

    ! reks%qOutputL has (qm) component
    call qmExpandL(reks%qOutputL, reks%Lpaired)

  end subroutine getMullikenPopulationL


  !> Build L, spin dependent Hamiltonian with various contributions
  !> and compute the energy of microstates
  subroutine getHamiltonianLandEnergyL(env, denseDesc, sccCalc, orb, &
      & species, neighbourList, nNeighbourSK, iSparseStart, img2CentCell, &
      & electrostatics, H0, over, spinW, cellVol, extPressure, energy, &
      & q0, iAtInCentralRegion, thirdOrd, rangeSep, nNeighbourLC, reks)

    !> Environment settings
    type(TEnvironment), intent(inout) :: env

    !> Dense matrix descriptor
    type(TDenseDescr), intent(in) :: denseDesc

    !> SCC module internal variables
    type(TScc), allocatable, intent(inout) :: sccCalc

    !> atomic orbital information
    type(TOrbitals), intent(in) :: orb

    !> species of all atoms
    integer, target, intent(in) :: species(:)

    !> neighbours to atoms
    type(TNeighbourList), intent(in) :: neighbourList

    !> Number of atomic neighbours
    integer, intent(in) :: nNeighbourSK(:)

    !> Index for atomic blocks in sparse data
    integer, intent(in) :: iSparseStart(:,:)

    !> map from image atom to real atoms
    integer, intent(in) :: img2CentCell(:)

    !> electrostatic solver (poisson or gamma-functional)
    integer, intent(in) :: electrostatics

    !> non-SCC hamitonian (sparse)
    real(dp), intent(in) :: H0(:)

    !> sparse overlap matrix
    real(dp), intent(in) :: over(:)

    !> spin constants
    real(dp), intent(in) :: spinW(:,:,:)

    !> unit cell volume
    real(dp), intent(in) :: cellVol

    !> external pressure
    real(dp), intent(in) :: extPressure

    !> energy contributions
    type(TEnergies), intent(inout) :: energy

    !> reference atomic occupations
    real(dp), intent(in) :: q0(:,:,:)

    !> Atoms over which to sum the total energies
    integer, intent(in) :: iAtInCentralRegion(:)

    !> third order SCC interactions
    type(TThirdOrder), allocatable, intent(inout) :: thirdOrd

    !> Data for rangeseparated calculation
    type(TRangeSepFunc), allocatable, intent(inout) :: rangeSep

    !> Nr. of neighbours for each atom in the long-range functional.
    integer, allocatable, intent(in) :: nNeighbourLC(:)

    !> data type for REKS
    type(TReksCalc), intent(inout) :: reks

    real(dp), allocatable :: tmpHamSp(:,:)
    real(dp), allocatable :: tmpHam(:,:)
    real(dp), allocatable :: tmpEn(:)

    integer :: sparseSize, nOrb, iL

    sparseSize = size(over,dim=1)
    nOrb = size(reks%overSqr,dim=1)

    if (reks%isRangeSep) then
      allocate(tmpHamSp(sparseSize,1))
      allocate(tmpHam(nOrb,nOrb))
      allocate(tmpEn(reks%Lmax))
    end if

    reks%intShellL(:,:,:,:) = 0.0_dp
    reks%intBlockL(:,:,:,:,:) = 0.0_dp
    do iL = 1, reks%Lmax

      reks%intAtom(:,:) = 0.0_dp
      ! reks%chargePerShellL has (qm) component
      call getChargePerShell(reks%qOutputL(:,:,:,iL), orb, species,&
          & reks%chargePerShellL(:,:,:,iL))
      ! reks%intShellL, reks%intBlockL has (qm) component
      call addReksChargePotentials(env, sccCalc, reks%qOutputL(:,:,:,iL), &
          & q0, reks%chargePerShellL(:,:,:,iL), orb, species, &
          & neighbourList, img2CentCell, spinW, thirdOrd, electrostatics, &
          & reks%intAtom, reks%intShellL(:,:,:,iL), reks%intBlockL(:,:,:,:,iL))

      ! Calculate Hamiltonian including SCC, spin
      if(.not. reks%isRangeSep) then
        ! reks%hamSpL has (my_qm) component
        call getReksSccHamiltonian(H0, over, nNeighbourSK, neighbourList, &
            & species, orb, iSparseStart, img2CentCell, reks%hamSpL(:,:,iL), &
            & reks%intBlockL(:,:,:,:,iL), reks%Lpaired, iL)
      else
        tmpHamSp(:,:) = 0.0_dp
        call getReksSccHamiltonian(H0, over, nNeighbourSK, neighbourList, &
            & species, orb, iSparseStart, img2CentCell, tmpHamSp, &
            & reks%intBlockL(:,:,:,:,iL), reks%Lpaired, iL)
        ! Convert Hamiltonian from sparse to dense to calculate
        ! rangeseparated contribution for each microstate
        tmpHam(:,:) = 0.0_dp
        call env%globalTimer%startTimer(globalTimers%sparseToDense)
        call unpackHS(tmpHam, tmpHamSp(:,1), neighbourList%iNeighbour, &
            & nNeighbourSK, denseDesc%iAtomStart, iSparseStart, img2CentCell)
        call env%globalTimer%stopTimer(globalTimers%sparseToDense)
        call blockSymmetrizeHS(tmpHam, denseDesc%iAtomStart)
        ! reks%hamSqrL has (my_qm) component
        reks%hamSqrL(:,:,1,iL) = tmpHam
      end if

    end do

    if(.not. reks%isRangeSep) then
      ! reks%hamSpL has (my_ud) component
      call qm2udL(reks%hamSpL, reks%Lpaired)
    else
      ! reks%hamSqrL has (my_ud) component
      call qm2udL(reks%hamSqrL, reks%Lpaired)
      tmpEn(:) = 0.0_dp
      do iL = 1, reks%Lmax
        ! Add rangeseparated contribution
        call rangeSep%addLRHamiltonian(env, reks%deltaRhoSqrL(:,:,1,iL), &
            & over, neighbourList%iNeighbour, nNeighbourLC, &
            & denseDesc%iAtomStart, iSparseStart, orb, &
            & reks%hamSqrL(:,:,1,iL), reks%overSqr)
        ! Calculate the long-range exchange energy for up spin
        call rangeSep%addLREnergy(tmpEn(iL))
      end do
    end if

    call getReksEnergyL(env, denseDesc, sccCalc, species, H0, &
        & orb, neighbourList, nNeighbourSK, img2CentCell, &
        & iSparseStart, cellVol, extPressure, energy, q0, &
        & iAtInCentralRegion, thirdOrd, reks, tmpEn, sparseSize)

    if (reks%Plevel >= 2) then
      call printReksMicrostates(reks, energy%Erep)
    end if

  end subroutine getHamiltonianLandEnergyL


  !> Add potentials comming from point charges.
  subroutine addReksChargePotentials(env, sccCalc, qOutput, q0, &
      & chargePerShell, orb, species, neighbourList, img2CentCell, &
      & spinW, thirdOrd, electrostatics, intAtom, intShell, intBlock)

    !> Environment settings
    type(TEnvironment), intent(in) :: env

    !> SCC module internal variables
    type(TScc), intent(inout) :: sccCalc

    !> Input atomic populations
    real(dp), intent(in) :: qOutput(:,:,:)

    !> reference atomic occupations
    real(dp), intent(in) :: q0(:,:,:)

    !> charges per atomic shell
    real(dp), intent(in) :: chargePerShell(:,:,:)

    !> atomic orbital information
    type(TOrbitals), intent(in) :: orb

    !> species of all atoms
    integer, target, intent(in) :: species(:)

    !> neighbours to atoms
    type(TNeighbourList), intent(in) :: neighbourList

    !> map from image atom to real atoms
    integer, intent(in) :: img2CentCell(:)

    !> spin constants
    real(dp), intent(in) :: spinW(:,:,:)

    !> third order SCC interactions
    type(TThirdOrder), allocatable, intent(inout) :: thirdOrd

    !> electrostatic solver (poisson or gamma-functional)
    integer, intent(in) :: electrostatics

    !> internal atom and spin resolved potential
    real(dp), intent(inout) :: intAtom(:,:)

    !> internal shell and spin resolved potential for each microstate
    real(dp), intent(inout) :: intShell(:,:,:)

    !> internal block and spin resolved potential for each microstate
    real(dp), intent(inout) :: intBlock(:,:,:,:)

    ! local variables
    real(dp), allocatable :: atomPot(:,:)
    real(dp), allocatable :: shellPot(:,:,:)

    integer, pointer :: pSpecies0(:)
    integer :: nAtom, nSpin

    nAtom = size(qOutput,dim=2)
    nSpin = size(qOutput,dim=3)
    pSpecies0 => species(1:nAtom)

    allocate(atomPot(nAtom,nSpin))
    allocate(shellPot(orb%mShell,nAtom,nSpin))

    call sccCalc%updateCharges(env, qOutput, q0, orb, species)

    select case(electrostatics)
    case(elstatTypes%gammaFunc)
      call sccCalc%updateShifts(env, orb, species, &
          & neighbourList%iNeighbour, img2CentCell)
      call sccCalc%getShiftPerAtom(atomPot(:,1))
      call sccCalc%getShiftPerL(shellPot(:,:,1))
    case(elstatTypes%poisson)
      call error("poisson solver is not compatible with REKS")
    end select

    intAtom(:,1) = intAtom(:,1) + atomPot(:,1)
    intShell(:,:,1) = intShell(:,:,1) + shellPot(:,:,1)

    if (allocated(thirdOrd)) then
      call thirdOrd%updateCharges(pSpecies0, neighbourList, &
          & qOutput, q0, img2CentCell, orb)
      call thirdOrd%getShifts(atomPot(:,1), shellPot(:,:,1))
      intAtom(:,1) = intAtom(:,1) + atomPot(:,1)
      intShell(:,:,1) = intShell(:,:,1) + shellPot(:,:,1)
    end if

    call getSpinShift(shellPot, chargePerShell, species, orb, spinW)
    intShell(:,:,:) = intShell(:,:,:) + shellPot(:,:,:)

    call total_shift(intShell, intAtom, orb, species)
    call total_shift(intBlock, intShell, orb, species)

  end subroutine addReksChargePotentials


  !> Returns the Hamiltonian for the given scc iteration
  subroutine getReksSccHamiltonian(H0, over, nNeighbourSK, &
      & neighbourList, species, orb, iSparseStart, img2CentCell, &
      & hamSp, intBlock, Lpaired, iL)

    !> non-SCC hamitonian (sparse)
    real(dp), intent(in) :: H0(:)

    !> overlap (sparse)
    real(dp), intent(in) :: over(:)

    !> Number of atomic neighbours
    integer, intent(in) :: nNeighbourSK(:)

    !> list of atomic neighbours
    type(TNeighbourList), intent(in) :: neighbourList

    !> species of atoms
    integer, intent(in) :: species(:)

    !> atomic orbital information
    type(TOrbitals), intent(in) :: orb

    !> Index for atomic blocks in sparse data
    integer, intent(in) :: iSparseStart(:,:)

    !> image atoms to central cell atoms
    integer, intent(in) :: img2CentCell(:)

    !> resulting hamitonian (sparse)
    real(dp), intent(out) :: hamSp(:,:)

    !> internal block and spin resolved potential for each microstate
    real(dp), intent(inout) :: intBlock(:,:,:,:)

    !> Number of spin-paired microstates
    integer, intent(in) :: Lpaired

    !> currect index of loop L
    integer, intent(in) :: iL

    real(dp), allocatable :: tmpBlock(:,:,:,:)
    integer :: nAtom

    nAtom = size(orb%nOrbAtom)

    allocate(tmpBlock(orb%mOrb,orb%mOrb,nAtom,1))

    ! tmpBlock has (my_qm) component
    ! qm representation is converted to my_qm representation
    if (iL <= Lpaired) then
      ! If iL = 1, then qm = 1u + 1d, 1u - 1d and my_qm = 1u + 1d
      ! calculate charge part
      tmpBlock(:,:,:,1) = intBlock(:,:,:,1)
      hamSp(:,1) = h0(:)
    else
      if (mod(iL,2) == 1) then
        ! If iL = 3, then qm = 3u + 3d, 3u - 3d and my_qm = 3u + 3d
        ! calculate charge part
        tmpBlock(:,:,:,1) = intBlock(:,:,:,1)
        hamSp(:,1) = h0(:)
      else
        ! If iL = 4, then qm = 4u + 4d, 4u - 4d and my_qm = 3u - 3d (= -(4u - 4d))
        ! calculate magnetization part
        tmpBlock(:,:,:,1) = -intBlock(:,:,:,2)
        hamSp(:,:) = 0.0_dp
      end if
    end if

    ! hamSp has (my_qm) component
    call add_shift(hamSp, over, nNeighbourSK, neighbourList%iNeighbour, &
        & species, orb, iSparseStart, nAtom, img2CentCell, tmpBlock)
    hamSp(:,1) = 2.0_dp * hamSp(:,1)

  end subroutine getReksSccHamiltonian


  !> Calculates various energy contribution that can potentially update for the same geometry
  subroutine getReksEnergyL(env, denseDesc, sccCalc, species, H0, &
      & orb, neighbourList, nNeighbourSK, img2CentCell, iSparseStart, &
      & cellVol, extPressure, energy, q0, iAtInCentralRegion, thirdOrd, &
      & reks, tmpEn, sparseSize)

    !> Environment settings
    type(TEnvironment), intent(inout) :: env

    !> Dense matrix descriptor
    type(TDenseDescr), intent(in) :: denseDesc

    !> SCC module internal variables
    type(TScc), allocatable, intent(inout) :: sccCalc

    !> chemical species
    integer, target, intent(in) :: species(:)

    !> non-self-consistent hamiltonian
    real(dp), intent(in) :: H0(:)

    !> atomic orbital information
    type(TOrbitals), intent(in) :: orb

    !> neighbour list
    type(TNeighbourList), intent(in) :: neighbourList

    !> Number of neighbours within cut-off for each atom
    integer, intent(in) :: nNeighbourSK(:)

    !> image to real atom mapping
    integer, intent(in) :: img2CentCell(:)

    !> index for sparse large matrices
    integer, intent(in) :: iSparseStart(:,:)

    !> unit cell volume
    real(dp), intent(in) :: cellVol

    !> external pressure
    real(dp), intent(in) :: extPressure

    !> energy contributions
    type(TEnergies), intent(inout) :: energy

    !> reference atomic occupations
    real(dp), intent(in) :: q0(:,:,:)

    !> Atoms over which to sum the total energies
    integer, intent(in) :: iAtInCentralRegion(:)

    !> third order SCC interactions
    type(TThirdOrder), allocatable, intent(inout) :: thirdOrd

    !> data type for REKS
    type(TReksCalc), intent(inout) :: reks

    !> spin up part of long-range corrected energy
    real(dp), allocatable, intent(in) :: tmpEn(:)

    !> Size of the sparse overlap
    integer, intent(in) :: sparseSize

    real(dp), allocatable :: tmpRhoSp(:)
    integer, pointer :: pSpecies0(:)
    integer :: iL, tmpL, nAtom, nSpin

    nAtom = size(reks%qOutputL,dim=2)
    nSpin = size(reks%chargePerShellL,dim=3)
    pSpecies0 => species(1:nAtom)

    if (reks%tForces) then
      allocate(tmpRhoSp(sparseSize))
    end if

    ! set the long-range corrected energy for each microstate
    if (reks%isRangeSep) then
      do iL = 1, reks%Lmax
        if (iL <= reks%Lpaired) then
          energy%Efock = tmpEn(iL) + tmpEn(iL)
        else
          if (mod(iL,2) == 1) then
            energy%Efock = tmpEn(iL) + tmpEn(iL+1)
          else
            energy%Efock = tmpEn(iL) + tmpEn(iL-1)
          end if
        end if
        reks%enLfock(iL) = energy%Efock
      end do
    end if

    do iL = 1, reks%Lmax

      if (iL <= reks%Lpaired) then
        tmpL = iL
      else
        if (mod(iL,2) == 1) then
          tmpL = iL
        else
          tmpL = iL - 1
        end if
      end if

      ! Tr[H0 * Rho] can be done with the same algorithm as Mulliken-analysis
      energy%atomNonSCC(:) = 0.0_dp
      energy%EnonSCC = 0.0_dp
      if (reks%tForces) then
        tmpRhoSp(:) = 0.0_dp
        call env%globalTimer%startTimer(globalTimers%denseToSparse)
        ! reks%rhoSqrL has (my_qm) component
        call packHS(tmpRhoSp, reks%rhoSqrL(:,:,1,tmpL), &
            & neighbourList%iNeighbour, nNeighbourSK, orb%mOrb, &
            & denseDesc%iAtomStart, iSparseStart, img2CentCell)
        call env%globalTimer%stopTimer(globalTimers%denseToSparse)
        call mulliken(energy%atomNonSCC, tmpRhoSp, H0, orb, &
            & neighbourList%iNeighbour, nNeighbourSK, img2CentCell, iSparseStart)
      else
        ! reks%rhoSpL has (my_qm) component
        call mulliken(energy%atomNonSCC, reks%rhoSpL(:,1,tmpL), H0, orb, &
            & neighbourList%iNeighbour, nNeighbourSK, img2CentCell, iSparseStart)
      end if
      energy%EnonSCC = sum(energy%atomNonSCC(iAtInCentralRegion(:)))
      reks%enLnonSCC(iL) = energy%EnonSCC

      call sccCalc%updateCharges(env, reks%qOutputL(:,:,:,iL), &
          & q0, orb, species)
      call sccCalc%updateShifts(env, orb, species, &
          & neighbourList%iNeighbour, img2CentCell)
      energy%atomSCC(:) = 0.0_dp
      energy%Escc = 0.0_dp
      call sccCalc%getEnergyPerAtom(energy%atomSCC)
      energy%Escc = sum(energy%atomSCC(iAtInCentralRegion(:)))
      reks%enLSCC(iL) = energy%Escc

      energy%atomSpin(:) = 0.0_dp
      energy%Espin = 0.0_dp
      if (iL > reks%Lpaired) then
        energy%atomSpin(:) = 0.5_dp * sum(sum(reks%intShellL(:,:,2:nSpin,iL)&
            & * reks%chargePerShellL(:,:,2:nSpin,iL), dim=1), dim=2)
        energy%Espin = sum(energy%atomSpin(iAtInCentralRegion(:)))
        reks%enLspin(iL) = energy%Espin
      end if

      energy%atom3rd(:) = 0.0_dp
      energy%e3rd = 0.0_dp
      if (allocated(thirdOrd)) then
        call thirdOrd%updateCharges(pSpecies0, neighbourList, &
            & reks%qOutputL(:,:,:,iL), q0, img2CentCell, orb)
        call thirdOrd%getEnergyPerAtom(energy%atom3rd)
        energy%e3rd = sum(energy%atom3rd(iAtInCentralRegion(:)))
        reks%enL3rd(iL) = energy%e3rd
      end if

      energy%atomOnSite(:) = 0.0_dp
      energy%eOnSite = 0.0_dp

      energy%Efock = 0.0_dp
      if (reks%isRangeSep) then
        energy%Efock = reks%enLfock(iL)
      end if

      energy%atomExt(:) = 0.0_dp
      energy%Eext = 0.0_dp

      energy%atomDftbu(:) = 0.0_dp
      energy%Edftbu = 0.0_dp

      energy%atomLS(:) = 0.0_dp
      energy%ELS = 0.0_dp

      energy%Eelec = energy%EnonSCC + energy%ESCC + energy%Espin + energy%ELS + energy%Edftbu&
          & + energy%Eext + energy%e3rd + energy%eOnSite + energy%Efock
      energy%atomElec(:) = energy%atomNonSCC + energy%atomSCC + energy%atomSpin + energy%atomDftbu&
          & + energy%atomLS + energy%atomExt + energy%atom3rd + energy%atomOnSite
      energy%atomTotal(:) = energy%atomElec + energy%atomRep + energy%atomDisp
      energy%Etotal = energy%Eelec + energy%Erep + energy%eDisp
      reks%enLtot(iL) = energy%Etotal

      ! REKS is not affected by filling, so TS becmoes 0
      energy%EMermin = energy%Etotal
      ! extrapolated to 0 K
      energy%Ezero = energy%Etotal
      energy%EGibbs = energy%EMermin + cellVol * extPressure
      energy%EForceRelated = energy%EGibbs

    end do

  end subroutine getReksEnergyL


  !> Optimize the fractional occupation numbers (FONs) and weights
  !> Swap the active orbitals when fa < fb
  !> Compute the several energy contributions
  subroutine optimizeFONsAndWeights(eigvecs, filling, energy, reks)

    !> eigenvectors
    real(dp), intent(inout) :: eigvecs(:,:,:)

    !> occupations (level, kpoint, spin)
    real(dp), intent(out) :: filling(:,:,:)

    !> energy contributions
    type(TEnergies), intent(inout) :: energy

    !> data type for REKS
    type(TReksCalc), intent(inout) :: reks

    call optimizeFons(reks)
    call calcWeights(reks)

    call activeOrbSwap(reks, eigvecs(:,:,1))
    call getFilling(reks, filling(:,1,1))

    call calcSaReksEnergy(reks, energy)

    if (reks%Plevel >= 2) then
      call printSaReksEnergy(reks)
    end if

  end subroutine optimizeFONsAndWeights


  !> Creates (delta) density matrix for averaged state from real eigenvectors.
  subroutine getSysDensityFromRealEigvecs(env, denseDesc, neighbourList,&
      & nNeighbourSK, iSparseStart, img2CentCell, orb, eigvecs, filling,&
      & rhoPrim, q0, deltaRhoOutSqr, reks)

    !> Environment settings
    type(TEnvironment), intent(inout) :: env

    !> Dense matrix descriptor
    type(TDenseDescr), intent(in) :: denseDesc

    !> list of neighbours for each atom
    type(TNeighbourList), intent(in) :: neighbourList

    !> Number of neighbours for each of the atoms
    integer, intent(in) :: nNeighbourSK(:)

    !> Index array for the start of atomic blocks in sparse arrays
    integer, intent(in) :: iSparseStart(:,:)

    !> map from image atoms to the original unique atom
    integer, intent(in) :: img2CentCell(:)

    !> Atomic orbital information
    type(TOrbitals), intent(in) :: orb

    !> eigenvectors
    real(dp), intent(inout) :: eigvecs(:,:,:)

    !> occupations (level, kpoint, spin)
    real(dp), intent(in) :: filling(:,:,:)

    !> sparse density matrix
    real(dp), intent(out) :: rhoPrim(:,:)

    !> reference atomic occupations
    real(dp), intent(in) :: q0(:,:,:)

    !> Change in density matrix after SCC step
    real(dp), pointer, intent(inout) :: deltaRhoOutSqr(:,:,:)

    !> data type for REKS
    type(TReksCalc), intent(inout) :: reks

    real(dp), allocatable :: tmpRho(:,:)
    integer :: nOrb

    nOrb = size(reks%overSqr,dim=1)

    allocate(tmpRho(nOrb,nOrb))

    call env%globalTimer%startTimer(globalTimers%densityMatrix)

    tmpRho(:,:) = 0.0_dp
    rhoPrim(:,:) = 0.0_dp
    call makeDensityMatrix(tmpRho, eigvecs(:,:,1), filling(:,1,1))
    call env%globalTimer%startTimer(globalTimers%denseToSparse)
    call packHS(rhoPrim(:,1), tmpRho, neighbourlist%iNeighbour, &
        & nNeighbourSK, orb%mOrb, denseDesc%iAtomStart, &
        & iSparseStart, img2CentCell)
    call env%globalTimer%stopTimer(globalTimers%denseToSparse)
    if (reks%isRangeSep) then
      deltaRhoOutSqr(:,:,1) = tmpRho
      call denseSubtractDensityOfAtoms(q0, denseDesc%iAtomStart, &
          & deltaRhoOutSqr)
    end if

    call env%globalTimer%stopTimer(globalTimers%densityMatrix)

  end subroutine getSysDensityFromRealEigvecs


  !> Returns input charges for next SCC iteration.
  subroutine getReksNextInputCharges(orb, nIneqOrb, iEqOrbitals, qOutput,&
      & qOutRed, qInpRed, qDiffRed, sccErrorQ, sccTol, tConverged, iSccIter,&
      & minSccIter, maxSccIter, iGeoStep, tStopScc, eigvecs, reks)

    !> Atomic orbital data
    type(TOrbitals), intent(in) :: orb

    !> Total number of inequivalent atomic orbitals
    integer, intent(in) :: nIneqOrb

    !> Equivalence relations between orbitals
    integer, intent(in) :: iEqOrbitals(:,:,:)

    !> Output electrons
    real(dp), intent(in) :: qOutput(:,:,:)

    !> Output electrons reduced by unique orbital types
    real(dp), intent(inout) :: qOutRed(:)

    !> Equivalence reduced input charges
    real(dp), intent(inout) :: qInpRed(:)

    !> Difference between Output and input electrons
    real(dp), intent(inout) :: qDiffRed(:)

    !> SCC error
    real(dp), intent(out) :: sccErrorQ

    !> Tolerance on SCC charges between input and output
    real(dp), intent(in) :: sccTol

    !> Has the calculation converged>
    logical, intent(out) :: tConverged

    !> Number of current SCC step
    integer, intent(in) :: iSccIter

    !> minumum number of SCC iterations to perform
    integer, intent(in) :: minSccIter

    !> maximum number of SCC iterations before terminating loop
    integer, intent(in) :: maxSccIter

    !> Number of current geometry step
    integer, intent(in) :: iGeoStep

    !> Should the SCC loop stop
    logical, intent(in) :: tStopScc

    !> Eigenvectors on eixt
    real(dp), intent(inout) :: eigvecs(:,:,:)

    !> data type for REKS
    type(TReksCalc), intent(inout) :: reks

    call reduceReksCharges(orb, nIneqOrb, iEqOrbitals, qOutput, qOutRed)
    qDiffRed(:) = qOutRed - qInpRed
    sccErrorQ = maxval(abs(qDiffRed))

    tConverged = (sccErrorQ < sccTol) &
        & .and. (iSccIter >= minSccIter .or. reks%tReadMO .or. iGeoStep > 0)
    if ((.not. tConverged) .and. (iSccIter /= maxSccIter .and. .not. tStopScc)) then
      qInpRed(:) = qOutRed
      call guessNewEigvecs(eigvecs(:,:,1), reks%eigvecsFock)
    end if

  end subroutine getReksNextInputCharges


  !> Update delta density matrix rather than merely q for rangeseparation
  subroutine getReksNextInputDensity(sccErrorQ, sccTol, tConverged, &
      & iSccIter, minSccIter, maxSccIter, iGeoStep, tStopScc, &
      & eigvecs, deltaRhoOut, deltaRhoIn, deltaRhoDiff, reks)

    !> SCC error
    real(dp), intent(out) :: sccErrorQ

    !> Tolerance on SCC charges between input and output
    real(dp), intent(in) :: sccTol

    !> Has the calculation converged>
    logical, intent(out) :: tConverged

    !> Number of current SCC step
    integer, intent(in) :: iSccIter

    !> minumum number of SCC iterations to perform
    integer, intent(in) :: minSccIter

    !> maximum number of SCC iterations before terminating loop
    integer, intent(in) :: maxSccIter

    !> Number of current geometry step
    integer, intent(in) :: iGeoStep

    !> Should the SCC loop stop
    logical, intent(in) :: tStopScc

    !> Eigenvectors on eixt
    real(dp), intent(inout) :: eigvecs(:,:,:)

    !> delta density matrix for rangeseparated calculations
    real(dp), intent(inout) :: deltaRhoOut(:)

    !> delta density matrix as inpurt for next SCC cycle
    real(dp), target, intent(inout) :: deltaRhoIn(:)

    !> difference of delta density matrix in and out
    real(dp), intent(inout) :: deltaRhoDiff(:)

    !> data type for REKS
    type(TReksCalc), intent(inout) :: reks

    deltaRhoDiff(:) = deltaRhoOut - deltaRhoIn
    sccErrorQ = maxval(abs(deltaRhoDiff))

    tConverged = (sccErrorQ < sccTol)&
         & .and. (iSCCiter >= minSCCIter .or. reks%tReadMO .or. iGeoStep > 0)
    if ((.not. tConverged) .and. (iSCCiter /= maxSccIter .and. .not. tStopScc)) then
      deltaRhoIn(:) = deltaRhoOut
      call guessNewEigvecs(eigvecs(:,:,1), reks%eigvecsFock)
    end if

  end subroutine getReksNextInputDensity


  !> Reduce charges according to orbital equivalency rules.
  subroutine reduceReksCharges(orb, nIneqOrb, iEqOrbitals, qOutput, qOutRed)

    !> Atomic orbital information
    type(TOrbitals), intent(in) :: orb

    !> Total number of inequivalent atomic orbitals
    integer, intent(in) :: nIneqOrb

    !> Equivalence relations between orbitals
    integer, intent(in) :: iEqOrbitals(:,:,:)

    !> Output electrons
    real(dp), intent(in) :: qOutput(:,:,:)

    !> Reduction of atomic populations
    real(dp), intent(out) :: qOutRed(:)

    qOutRed(:) = 0.0_dp
    call orbitalEquiv_reduce(qOutput, iEqOrbitals, orb, qOutRed(1:nIneqOrb))

  end subroutine reduceReksCharges


  !> Calculate SSR state from SA-REKS states and state-interaction terms
  subroutine getStateInteraction(env, denseDesc, neighbourList, nNeighbourSK,&
      & iSparseStart, img2CentCell, coord, iAtInCentralRegion, eigenvecs,&
      & electronicSolver, eigen, qOutput, q0, tDipole, dipoleMoment, reks)

    !> Environment settings
    type(TEnvironment), intent(inout) :: env

    !> Dense matrix descriptor
    type(TDenseDescr), intent(in) :: denseDesc

    !> list of neighbours for each atom
    type(TNeighbourList), intent(in) :: neighbourList

    !> Number of neighbours for each of the atoms
    integer, intent(in) :: nNeighbourSK(:)

    !> Index array for the start of atomic blocks in sparse arrays
    integer, intent(in) :: iSparseStart(:,:)

    !> map from image atoms to the original unique atom
    integer, intent(in) :: img2CentCell(:)

    !> atomic coordinates
    real(dp), intent(in) :: coord(:,:)

    !> Atoms over which to sum the total energies
    integer, intent(in) :: iAtInCentralRegion(:)

    !> Eigenvectors on eixt
    real(dp), intent(in) :: eigenvecs(:,:,:)

    !> Electronic solver information
    type(TElectronicSolver), intent(inout) :: electronicSolver

    !> eigenvalues
    real(dp), intent(inout) :: eigen(:,:,:)

    !> Output electrons
    real(dp), intent(in) :: qOutput(:,:,:)

    !> reference atomic occupations
    real(dp), intent(in) :: q0(:,:,:)

    !> calculate an electric dipole?
    logical, intent(in) :: tDipole

    !> resulting dipole moment
    real(dp), allocatable, intent(inout) :: dipoleMoment(:)

    !> data type for REKS
    type(TReksCalc), intent(inout) :: reks

    call adjustEigenval(reks, eigen)

    if (reks%Efunction > 1) then
      call solveSecularEqn(env, denseDesc, neighbourList, nNeighbourSK, &
          & iSparseStart, img2CentCell, electronicSolver, eigenvecs, reks)
    else
      ! Get the dipole moment for single-state REKS case
      ! In this case dipole moment can be calculated w/o gradient result
      ! tDipole = (total charge = 0.0) * (non-periodic system) * (mulliken)
      if (tDipole) then
        call getDipoleMoment(qOutput, q0, coord, &
            & dipoleMoment, iAtInCentralRegion)
      end if
    end if


  end subroutine getStateInteraction


  !> get the energy-related properties; unrelaxed density matrix,
  !> dipole integral, transition dipole, oscillator strength
  subroutine getReksEnProperties(eigenvecs, coord0, reks)

    !> Eigenvectors on eixt
    real(dp), intent(inout) :: eigenvecs(:,:,:)

    !> central cell coordinates of atoms
    real(dp), intent(in) :: coord0(:,:)

    !> data type for REKS
    type(TReksCalc), intent(inout) :: reks

    real(dp), allocatable :: dipoleInt(:,:,:)

    integer :: ist, nstHalf, nOrb

    nOrb = size(eigenvecs,dim=1)
    nstHalf = reks%nstates * (reks%nstates - 1) / 2

    allocate(dipoleInt(nOrb,nOrb,3))

    ! Get the unrelaxed density matrix for SA-REKS or SSR state
    ! The matrix that used in this calculation is not relaxed density
    ! matrix, so this unrelaxed FONs are not equal to relaxed FONS,
    ! but this value is easy to calculate without the information of
    ! gradient. Therefore, we can easily guess the behavior of the states.
    if (reks%nstates > 1) then

      call getUnrelaxedDensMatAndTdp(eigenvecs(:,:,1), reks%overSqr, reks%rhoSqrL, &
          & reks%FONs, reks%eigvecsSSR, reks%Lpaired, reks%Nc, reks%Na, &
          & reks%rstate, reks%Lstate, reks%reksAlg, reks%tSSR, reks%tTDP, &
          & reks%unrelRhoSqr, reks%unrelTdm)

      if (reks%tTDP) then
        call getDipoleIntegral(coord0, reks%overSqr, reks%getAtomIndex, dipoleInt)
        ! Get the transition dipole moment between states
        ! For (SI-)SA-REKS dipole moment requires gradient info.
        ! But TDP use only zero-th part without gradient info.
        do ist = 1, nstHalf
          call getDipoleMomentMatrix(reks%unrelTdm(:,:,ist), dipoleInt, reks%tdp(:,ist))
        end do
        call writeReksTDP(reks%tdp)
        call getReksOsc(reks%tdp, reks%energy)
      end if

    end if

  end subroutine getReksEnProperties


end module dftbp_main<|MERGE_RESOLUTION|>--- conflicted
+++ resolved
@@ -766,30 +766,20 @@
 
     if (isLinResp) then
       if (.not. isRS_LinResp) then
-        call calculateLinRespExcitations(env, lresp, parallelKS, sccCalc, qOutput, q0, over,&
-            & eigvecsReal, eigen(:,1,:), filling(:,1,:), coord, species, speciesName, orb,&
-            & skHamCont, skOverCont, autotestTag, taggedWriter, runId, neighbourList, nNeighbourSK,&
-            & denseDesc, iSparseStart, img2CentCell, tWriteAutotest, tCasidaForces, tLinRespZVect,&
-            & tPrintExcitedEigvecs, tPrintEigvecsTxt, nonSccDeriv, energy, energiesCasida,&
-            & SSqrReal, rhoSqrReal, excitedDerivs, dQAtomEx, occNatural)
+        call calculateLinRespExcitations(env, linearResponse, parallelKS, sccCalc, qOutput, q0,&
+            & over, eigvecsReal, eigen(:,1,:), filling(:,1,:), coord, species, speciesName, orb,&
+            & skHamCont, skOverCont, autotestTag, taggedWriter, runId, neighbourList,&
+            & nNeighbourSK, denseDesc, iSparseStart, img2CentCell, tWriteAutotest, tCasidaForces,&
+            & tLinRespZVect, tPrintExcitedEigvecs, tPrintEigvecsTxt, nonSccDeriv, energy,&
+            & energiesCasida, SSqrReal, rhoSqrReal, excitedDerivs, dQAtomEx, occNatural)
       else
-        call calculateLinRespExcitations_RS(env, lresp, parallelKS, sccCalc, qOutput, q0, over,&
-            & eigvecsReal, eigen(:,1,:), filling(:,1,:), coord0, species, speciesName, orb,&
+        call calculateLinRespExcitations_RS(env, linearResponse, parallelKS, sccCalc, qOutput, q0,&
+            & over, eigvecsReal, eigen(:,1,:), filling(:,1,:), coord0, species, speciesName, orb,&
             & skHamCont, skOverCont, autotestTag, taggedWriter, runId, neighbourList, nNeighbourSK,&
             & denseDesc, iSparseStart, img2CentCell, tWriteAutotest, tCasidaForces, tLinRespZVect,&
             & tPrintExcitedEigvecs, tPrintEigvecsTxt, nonSccDeriv, energy, energiesCasida,&
             & SSqrReal, deltaRhoOutSqr, excitedDerivs, dQAtomEx, occNatural, rangeSep)
       end if
-<<<<<<< HEAD
-      call ensureLinRespConditions(t3rd, tRealHS, tPeriodic, tCasidaForces)
-      call calculateLinRespExcitations(env, linearResponse, parallelKS, sccCalc, qOutput, q0, over,&
-          & eigvecsReal, eigen(:,1,:), filling(:,1,:), coord, species, speciesName, orb, tHelical,&
-          & skHamCont, skOverCont, autotestTag, taggedWriter, runId, neighbourList, nNeighbourSK,&
-          & denseDesc, iSparseStart, img2CentCell, tWriteAutotest, tCasidaForces, tLinRespZVect,&
-          & tPrintExcitedEigvecs, tPrintEigvecsTxt, nonSccDeriv, energy, energiesCasida, SSqrReal,&
-          & rhoSqrReal, excitedDerivs, occNatural)
-=======
->>>>>>> 8e2a506f
     end if
 
     if (allocated(ppRPA)) then
@@ -4400,17 +4390,10 @@
 
 
   !> Do the linear response excitation calculation.
-<<<<<<< HEAD
   subroutine calculateLinRespExcitations(env, linearResponse, parallelKS, sccCalc, qOutput, q0,&
-      & over, eigvecsReal, eigen, filling, coord, species, speciesName, orb, tHelical, skHamCont,&
+      & over, eigvecsReal, eigen, filling, coord, species, speciesName, orb, skHamCont,&
       & skOverCont, autotestTag, taggedWriter, runId, neighbourList, nNeighbourSk, denseDesc,&
       & iSparseStart, img2CentCell, tWriteAutotest, tForces, tLinRespZVect, tPrintExcEigvecs,&
-=======
-  subroutine calculateLinRespExcitations(env, lresp, parallelKS, sccCalc, qOutput, q0, over,&
-      & eigvecsReal, eigen, filling, coord, species, speciesName, orb, skHamCont, skOverCont,&
-      & autotestTag, taggedWriter, runId, neighbourList, nNeighbourSk, denseDesc, iSparseStart,&
-      & img2CentCell, tWriteAutotest, tForces, tLinRespZVect, tPrintExcEigvecs,&
->>>>>>> 8e2a506f
       & tPrintExcEigvecsTxt, nonSccDeriv, energy, energies, work, rhoSqrReal, excitedDerivs,&
       & dQAtomEx, occNatural)
 
@@ -4555,18 +4538,11 @@
       if (tPrintExcEigVecs) then
         allocate(naturalOrbs(orb%nOrb, orb%nOrb, 1))
       end if
-<<<<<<< HEAD
       call addGradients(tSpin, linearResponse, denseDesc%iAtomStart, eigvecsReal, eigen, work,&
           & filling, coord(:,:nAtom), sccCalc, dQAtom, pSpecies0, neighbourList%iNeighbour,&
           & img2CentCell, orb, skHamCont, skOverCont, tWriteAutotest, fdAutotest, taggedWriter,&
           & energy%Eexcited, energies, excitedDerivs, nonSccDeriv, rhoSqrReal, occNatural,&
           & naturalOrbs)
-=======
-      call addGradients(tSpin, lresp, denseDesc%iAtomStart, eigvecsReal, eigen, work, filling,&
-          & coord(:,:nAtom), sccCalc, dQAtom, pSpecies0, neighbourList%iNeighbour, img2CentCell,&
-          & orb, skHamCont, skOverCont, tWriteAutotest, fdAutotest, taggedWriter, energy%Eexcited,&
-          & energies, excitedDerivs, nonSccDeriv, rhoSqrReal, occNatural, naturalOrbs, dQAtomEx)
->>>>>>> 8e2a506f
       if (tPrintExcEigvecs) then
         call writeRealEigvecs(env, runId, neighbourList, nNeighbourSK, denseDesc, iSparseStart,&
             & img2CentCell, pSpecies0, speciesName, orb, over, parallelKS, tPrintExcEigvecsTxt,&
@@ -4587,10 +4563,10 @@
   end subroutine calculateLinRespExcitations
 
   !> Do the linear response excitation calculation with range-separated Hamiltonian.
-  subroutine calculateLinRespExcitations_RS(env, lresp, parallelKS, sccCalc, qOutput, q0, over,&
-      & eigvecsReal, eigen, filling, coord0, species, speciesName, orb, skHamCont, skOverCont,&
-      & autotestTag, taggedWriter, runId, neighbourList, nNeighbourSk, denseDesc, iSparseStart,&
-      & img2CentCell, tWriteAutotest, tForces, tLinRespZVect, tPrintExcEigvecs,&
+  subroutine calculateLinRespExcitations_RS(env, linearResponse, parallelKS, sccCalc, qOutput, q0,&
+      & over, eigvecsReal, eigen, filling, coord0, species, speciesName, orb, skHamCont,&
+      & skOverCont, autotestTag, taggedWriter, runId, neighbourList, nNeighbourSk, denseDesc,&
+      & iSparseStart, img2CentCell, tWriteAutotest, tForces, tLinRespZVect, tPrintExcEigvecs,&
       & tPrintExcEigvecsTxt, nonSccDeriv, energy, energies, work, deltaRhoOutSqr, excitedDerivs,&
       & dQAtomEx, occNatural, rangeSep)
 
@@ -4598,7 +4574,7 @@
     type(TEnvironment), intent(in) :: env
 
     !> excited state settings
-    type(TLinResp), intent(inout) :: lresp
+    type(TLinResp), intent(inout) :: linearResponse
 
     !> K-points and spins to process
     type(TParallelKS), intent(in) :: parallelKS
@@ -4750,18 +4726,14 @@
       if (tPrintExcEigVecs) then
         allocate(naturalOrbs(orb%nOrb, orb%nOrb, 1))
       end if
-     !call addGradients(tSpin, lresp, denseDesc%iAtomStart, eigvecsReal, eigen, work, filling,&
-     !    & coord0, sccCalc, dQAtom, pSpecies0, neighbourList%iNeighbour, img2CentCell, orb,&
-     !    & skHamCont, skOverCont, tWriteAutotest, fdAutotest, taggedWriter, energy%Eexcited,&
-     !    & energies, excitedDerivs, nonSccDeriv, rhoSqrReal, occNatural, naturalOrbs)
       ! WITH FORCES
       excitedDerivs = 0.0_dp
     #:if WITH_ARPACK
-      call linRespCalcExcitationsRS(tSpin, tOnsite, lresp, denseDesc%iAtomStart,&
-          & eigvecsReal, eigen, sccCalc, work, filling, coord0, dQAtom, pSpecies0, lresp%HubbardU,&
-          & neighbourList%iNeighbour, img2CentCell, orb, rangeSep, tWriteAutotest, fdAutotest,&
-          & taggedWriter, energy%Eexcited, skHamCont, skOverCont, nonSccDeriv,&
-          & deltaRhoOutSqr(:,:,1), excitedDerivs, dQAtomEx)
+      call linRespCalcExcitationsRS(tSpin, tOnsite, linearResponse, denseDesc%iAtomStart,&
+          & eigvecsReal, eigen, sccCalc, work, filling, coord0, dQAtom, pSpecies0,&
+          & linearResponse%HubbardU, neighbourList%iNeighbour, img2CentCell, orb, rangeSep,&
+          & tWriteAutotest, fdAutotest, taggedWriter, energy%Eexcited, skHamCont, skOverCont,&
+          & nonSccDeriv, deltaRhoOutSqr(:,:,1), excitedDerivs, dQAtomEx)
     #:else
       call error("Should not be here - compiled without ARPACK")
     #:endif
@@ -4771,15 +4743,12 @@
             & naturalOrbs, work, fileName="excitedOrbs")
       end if
     else
-     !call calcExcitations(lresp, tSpin, denseDesc, eigvecsReal, eigen, work, filling, coord0,&
-     !    & sccCalc, dQAtom, pSpecies0, neighbourList%iNeighbour, img2CentCell, orb,&
-     !    & tWriteAutotest, fdAutotest, taggedWriter, energy%Eexcited, energies)
       ! NO FORCES
     #:if WITH_ARPACK
-      call linRespCalcExcitationsRS(tSpin, tOnsite, lresp, denseDesc%iAtomStart,&
-          & eigvecsReal, eigen, sccCalc, work, filling, coord0, dQAtom, pSpecies0, lresp%HubbardU,&
-          & neighbourList%iNeighbour, img2CentCell, orb, rangeSep, tWriteAutotest, fdAutotest,&
-          & taggedWriter, energy%Eexcited)
+      call linRespCalcExcitationsRS(tSpin, tOnsite, linearResponse, denseDesc%iAtomStart,&
+          & eigvecsReal, eigen, sccCalc, work, filling, coord0, dQAtom, pSpecies0,&
+          & linearResponse%HubbardU, neighbourList%iNeighbour, img2CentCell, orb, rangeSep,&
+          & tWriteAutotest, fdAutotest, taggedWriter, energy%Eexcited)
     #:else
       call error("Should not be here - compiled without ARPACK")
     #:endif
