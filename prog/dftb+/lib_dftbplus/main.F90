--- conflicted
+++ resolved
@@ -62,11 +62,8 @@
   use dftbp_elecconstraints
   use dftbp_pmlocalisation, only : TPipekMezey
   use dftbp_linresp
-<<<<<<< HEAD
   use dftbp_linresptypes
-=======
   use dftbp_pprpa, only : ppRPAenergies
->>>>>>> 39987dbe
   use dftbp_mainio
   use dftbp_commontypes
   use dftbp_dispersions, only : TDispersionIface
@@ -772,13 +769,8 @@
         call error("Solvation model do not work with linear response yet.")
       end if
       call ensureLinRespConditions(t3rd, tRealHS, tPeriodic, tCasidaForces)
-<<<<<<< HEAD
       call calculateLinRespExcitations(env, linearResponse, parallelKS, sccCalc, qOutput, q0, over,&
-          & eigvecsReal, eigen(:,1,:), filling(:,1,:), coord0, species, speciesName, orb,&
-=======
-      call calculateLinRespExcitations(env, lresp, parallelKS, sccCalc, qOutput, q0, over,&
           & eigvecsReal, eigen(:,1,:), filling(:,1,:), coord, species, speciesName, orb, tHelical,&
->>>>>>> 39987dbe
           & skHamCont, skOverCont, autotestTag, taggedWriter, runId, neighbourList, nNeighbourSK,&
           & denseDesc, iSparseStart, img2CentCell, tWriteAutotest, tCasidaForces, tLinRespZVect,&
           & tPrintExcitedEigvecs, tPrintEigvecsTxt, nonSccDeriv, energy, energiesCasida, SSqrReal,&
@@ -4420,13 +4412,8 @@
 
 
   !> Do the linear response excitation calculation.
-<<<<<<< HEAD
   subroutine calculateLinRespExcitations(env, linearResponse, parallelKS, sccCalc, qOutput, q0,&
-      & over, eigvecsReal, eigen, filling, coord0, species, speciesName, orb, skHamCont,&
-=======
-  subroutine calculateLinRespExcitations(env, lresp, parallelKS, sccCalc, qOutput, q0, over,&
-      & eigvecsReal, eigen, filling, coord, species, speciesName, orb, tHelical, skHamCont,&
->>>>>>> 39987dbe
+      & over, eigvecsReal, eigen, filling, coord, species, speciesName, orb, tHelical, skHamCont,&
       & skOverCont, autotestTag, taggedWriter, runId, neighbourList, nNeighbourSk, denseDesc,&
       & iSparseStart, img2CentCell, tWriteAutotest, tForces, tLinRespZVect, tPrintExcEigvecs,&
       & tPrintExcEigvecsTxt, nonSccDeriv, energy, energies, work, rhoSqrReal, excitedDerivs,&
@@ -4578,32 +4565,20 @@
       if (tPrintExcEigVecs) then
         allocate(naturalOrbs(orb%nOrb, orb%nOrb, 1))
       end if
-<<<<<<< HEAD
       call addGradients(tSpin, linearResponse, denseDesc%iAtomStart, eigvecsReal, eigen, work,&
-          & filling, coord0, sccCalc, dQAtom, pSpecies0, neighbourList%iNeighbour, img2CentCell,&
-          & orb, skHamCont, skOverCont, tWriteAutotest, fdAutotest, taggedWriter, energy%Eexcited,&
-          & energies, excitedDerivs, nonSccDeriv, rhoSqrReal, occNatural, naturalOrbs)
-=======
-      call addGradients(tSpin, lresp, denseDesc%iAtomStart, eigvecsReal, eigen, work, filling,&
-          & coord(:,:nAtom), sccCalc, dQAtom, pSpecies0, neighbourList%iNeighbour, img2CentCell,&
-          & orb, skHamCont, skOverCont, tWriteAutotest, fdAutotest, taggedWriter, energy%Eexcited,&
-         & energies, excitedDerivs, nonSccDeriv, rhoSqrReal, occNatural, naturalOrbs)
->>>>>>> 39987dbe
+          & filling, coord(:,:nAtom), sccCalc, dQAtom, pSpecies0, neighbourList%iNeighbour,&
+          & img2CentCell, orb, skHamCont, skOverCont, tWriteAutotest, fdAutotest, taggedWriter,&
+          & energy%Eexcited, energies, excitedDerivs, nonSccDeriv, rhoSqrReal, occNatural,&
+          & naturalOrbs)
       if (tPrintExcEigvecs) then
         call writeRealEigvecs(env, runId, neighbourList, nNeighbourSK, denseDesc, iSparseStart,&
             & img2CentCell, pSpecies0, speciesName, orb, over, parallelKS, tPrintExcEigvecsTxt,&
             & naturalOrbs, work, fileName="excitedOrbs")
       end if
     else
-<<<<<<< HEAD
       call calcExcitations(linearResponse, tSpin, denseDesc, eigvecsReal, eigen, work, filling,&
-          & coord0, sccCalc, dQAtom, pSpecies0, neighbourList%iNeighbour, img2CentCell, orb,&
-          & tWriteAutotest, fdAutotest, taggedWriter, energy%Eexcited, energies)
-=======
-      call calcExcitations(lresp, tSpin, denseDesc, eigvecsReal, eigen, work, filling,&
           & coord(:,:nAtom), sccCalc, dQAtom, pSpecies0, neighbourList%iNeighbour, img2CentCell,&
           & orb, tWriteAutotest, fdAutotest, taggedWriter, energy%Eexcited, energies)
->>>>>>> 39987dbe
     end if
     energy%Etotal = energy%Etotal + energy%Eexcited
     energy%EMermin = energy%EMermin + energy%Eexcited
