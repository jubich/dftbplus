!--------------------------------------------------------------------------------------------------!
!  DFTB+: general package for performing fast atomistic simulations                                !
!  Copyright (C) 2006 - 2020  DFTB+ developers group                                               !
!                                                                                                  !
!  See the LICENSE file for terms of usage and distribution.                                       !
!--------------------------------------------------------------------------------------------------!

#:include 'common.fypp'

!> The main routines for DFTB+
module dftbp_main
#:if WITH_MPI
  use dftbp_mpifx
#:endif
#:if WITH_SCALAPACK
  use dftbp_scalapackfx
  use dftbp_scalafxext
#:endif
#:if WITH_SOCKETS
  use dftbp_ipisocket, only : IpiSocketComm
#:endif
  use dftbp_elecsolvers, only : TElectronicSolver, electronicSolverTypes
  use dftbp_assert
  use dftbp_constants
  use dftbp_globalenv
  use dftbp_environment
  use dftbp_densedescr
  use dftbp_inputdata
  use dftbp_hamiltoniantypes
  use dftbp_nonscc
  use dftbp_eigenvects
  use dftbp_repulsive
  use dftbp_etemp
  use dftbp_populations
  use dftbp_densitymatrix
  use dftbp_forces
  use dftbp_stress
  use dftbp_scc
  use dftbp_sccinit
  use dftbp_onsitecorrection
  use dftbp_externalcharges
  use dftbp_periodic
  use dftbp_mixer
  use dftbp_geoopt
  use dftbp_numderivs2
  use dftbp_spin
  use dftbp_dftbplusu
  use dftbp_mdcommon
  use dftbp_energies
  use dftbp_potentials
  use dftbp_orbitalequiv
  use dftbp_parser
  use dftbp_sparse2dense
#:if not WITH_SCALAPACK
  use dftbp_blasroutines, only : symm, hemm
#:endif
  use dftbp_hsdutils
  use dftbp_charmanip
  use dftbp_shift
  use dftbp_spinorbit
  use dftbp_angmomentum
  use dftbp_elecconstraints
  use dftbp_pmlocalisation, only : TPipekMezey
  use dftbp_linresp
  use dftbp_mainio
  use dftbp_commontypes
  use dftbp_dispersions, only : TDispersionIface
  use dftbp_solvation, only : TSolvation
  use dftbp_xmlf90
  use dftbp_thirdorder, only : TThirdOrder
  use dftbp_rangeseparated, only : TRangeSepFunc
  use dftbp_simplealgebra
  use dftbp_message
  use dftbp_repcont
  use dftbp_halogenx
  use dftbp_xlbomd
  use dftbp_slakocont
  use dftbp_linkedlist
  use dftbp_lapackroutines
  use dftbp_mdcommon
  use dftbp_mdintegrator
  use dftbp_tempprofile
  use dftbp_elstatpot, only : TElStatPotentials
  use dftbp_elstattypes, only : elstatTypes
  use dftbp_forcetypes, only : forceTypes
  use dftbp_initprogram, only : TRefExtPot
  use dftbp_qdepextpotproxy, only : TQDepExtPotProxy
  use dftbp_taggedoutput, only : TTaggedWriter
  use dftbp_reks
  use dftbp_plumed, only : TPlumedCalc, TPlumedCalc_final
#:if WITH_TRANSPORT
  use libnegf_vars, only : TTransPar
  use negf_int
  use poisson_init
#:endif
  use dftbp_transportio

  implicit none
  private

  public :: runDftbPlus
  public :: processGeometry

  !> O(N^2) density matrix creation
  logical, parameter :: tDensON2 = .false.

  !> Should further output be appended to detailed.out?
  logical, parameter :: tAppendDetailedOut = .false.


contains

  !> The main DFTB program itself
  subroutine runDftbPlus(env)
    use dftbp_initprogram

    !> Environment settings
    type(TEnvironment), intent(inout) :: env

    !> Geometry steps so far
    integer :: iGeoStep

    !> Lattice geometry steps so far
    integer :: iLatGeoStep

    !> Do we have the final geometry?
    logical :: tGeomEnd

    !> do we take an optimization step on the lattice or the internal coordinates if optimizing both
    !> in a periodic geometry
    logical :: tCoordStep

    !> if scc/geometry driver should be stopped
    logical :: tStopScc, tStopDriver

    !> locality measure for the wavefunction
    real(dp) :: localisation

    !> flag to write out geometries (and charge data if scc) when moving atoms about - in the case
    !> of drivers like conjugate gradient/steepest descent the geometries are written anyway
    logical :: tWriteRestart

    !> lattice vectors returned by the optimizer
    real(dp) :: constrLatDerivs(9)

    !> MD instantaneous thermal energy
    real(dp) :: tempIon

    !> Whether charges should be written
    logical :: tWriteCharges

    logical :: tExitGeoOpt


    call initGeoOptParameters(tCoordOpt, nGeoSteps, tGeomEnd, tCoordStep, tStopDriver, iGeoStep,&
        & iLatGeoStep)

    ! If the geometry is periodic, need to update lattice information in geometry loop
    tLatticeChanged = tPeriodic

    ! As first geometry iteration, require updates for coordinates in dependent routines
    tCoordsChanged = .true.

    ! Main geometry loop
    geoOpt: do iGeoStep = 0, nGeoSteps
      tWriteRestart = env%tGlobalMaster&
          & .and. needsRestartWriting(isGeoOpt, tMd, iGeoStep, nGeoSteps, restartFreq)
      call printGeoStepInfo(tCoordOpt, tLatOpt, iLatGeoStep, iGeoStep)
      call processGeometry(env, iGeoStep, iLatGeoStep, tWriteRestart, tStopDriver, tStopScc,&
          & tExitGeoOpt)
      if (tExitGeoOpt) then
        exit geoOpt
      end if
      call postProcessDerivs(derivs, conAtom, conVec, tLatOpt, totalLatDeriv, extLatDerivs,&
          & normOrigLatVec, tLatOptFixAng, tLatOptFixLen, tLatOptIsotropic, constrLatDerivs)
      call printMaxForces(derivs, constrLatDerivs, tCoordOpt, tLatOpt, indMovedAtom)
    #:if WITH_SOCKETS
      if (tSocket) then
        call sendEnergyAndForces(env, socket, energy, TS, derivs, totalStress, cellVol)
      end if
    #:endif
      tWriteCharges = tWriteRestart .and. tMulliken .and. tSccCalc .and. .not. tDerivs&
          & .and. maxSccIter > 1
      if (tWriteCharges) then
        call writeCharges(fCharges, tWriteChrgAscii, orb, qInput, qBlockIn, qiBlockIn, deltaRhoIn)
      end if

      if (tForces) then
        call getNextGeometry(env, iGeoStep, tWriteRestart, constrLatDerivs, tCoordStep, tGeomEnd,&
            & tStopDriver, iLatGeoStep, tempIon, tExitGeoOpt)
        if (tExitGeoOpt) then
          exit geoOpt
        end if
      end if

      if (tWriteDetailedOut .and. tMd) then
        call writeDetailedOut4(fdDetailedOut, energy, tempIon)
      end if

      if (tGeomEnd) then
        call env%globalTimer%stopTimer(globalTimers%postSCC)
        exit geoOpt
      end if

      tStopDriver = tStopScc .or. tStopDriver .or. hasStopFile(fStopDriver)
      if (tStopDriver) then
        call env%globalTimer%stopTimer(globalTimers%postSCC)
        exit geoOpt
      end if
      call env%globalTimer%stopTimer(globalTimers%postSCC)
    end do geoOpt

    call env%globalTimer%startTimer(globalTimers%postGeoOpt)

  #:if WITH_SOCKETS
    if (tSocket .and. env%tGlobalMaster) then
      call socket%shutdown()
    end if
  #:endif

    if (allocated(plumedCalc)) then
      call TPlumedCalc_final(plumedCalc)
    end if

    tGeomEnd = tMD .or. tGeomEnd .or. tDerivs

    if (env%tGlobalMaster) then
      if (tWriteDetailedOut) then
        call writeDetailedOut5(fdDetailedOut, isGeoOpt, tGeomEnd, tMd, tDerivs, tEField, absEField,&
            & dipoleMoment)
      end if

      call writeFinalDriverStatus(isGeoOpt, tGeomEnd, tMd, tDerivs)

      if (tMD) then
        call writeMdOut3(fdMd, mdOut)
      end if
    end if

    if (env%tGlobalMaster .and. tDerivs) then
      call getHessianMatrix(derivDriver, pDynMatrix)
      call writeHessianOut(hessianOut, pDynMatrix)
    else
      nullify(pDynMatrix)
    end if

    if (tWriteShifts) then
      call writeShifts(fShifts, orb, potential%intShell)
    endif

  #:if WITH_TRANSPORT
    if (tContCalc) then
      ! Note: shift and charges are saved in QM representation (not UD)
      call writeContactShifts(transpar%contacts(transpar%taskContInd)%name, orb, &
          & potential%intShell, qOutput, Ef, potential%intBlock, qBlockOut,&
          & .not.transpar%tWriteBinShift)
    end if

    if (tLocalCurrents) then
      call local_currents(env, parallelKS%localKS, ham, over, neighbourList, nNeighbourSK,&
          & cutOff%skCutoff, denseDesc%iAtomStart, iSparseStart, img2CentCell, iCellVec, cellVec,&
          & rCellVec, orb, kPoint, kWeight, coord0Fold, species0, speciesName, mu, lCurrArray)
    end if

    if (tTunn) then
      call calc_current(env, parallelKS%localKS, ham, over, neighbourList%iNeighbour, nNeighbourSK,&
          & densedesc%iAtomStart, iSparseStart, img2CentCell, iCellVec, cellVec, orb, kPoint,&
          & kWeight, tunneling, current, ldos, leadCurrents, writeTunn, tWriteLDOS,&
          & regionLabelLDOS, mu)
    end if

  #:endif

    if (allocated(pipekMezey)) then
      ! NOTE: the canonical DFTB ground state orbitals are over-written after this point
      if (withMpi) then
        call error("Pipek-Mezey localisation does not yet work with MPI")
      end if
      if (nSpin > 2) then
        call error("Pipek-Mezey localisation not implemented for non-colinear DFTB")
      end if
      call calcPipekMezeyLocalisation(env, pipekMezey, tPrintEigvecsTxt, nEl, filling, over,&
          & kPoint, neighbourList, nNeighbourSk, denseDesc, iSparseStart, img2CentCell, iCellVec,&
          & cellVec, runId, orb, species, speciesName, parallelKS, localisation, eigvecsReal,&
          & SSqrReal, eigvecsCplx, SSqrCplx)
    end if

    if (tWriteAutotest) then
      if (tPeriodic) then
        cellVol = abs(determinant33(latVec))
        energy%EGibbs = energy%EMermin + extPressure * cellVol
      end if
      call writeAutotestTag(autotestTag, tPeriodic, cellVol, tMulliken, qOutput, derivs,&
          & chrgForces, excitedDerivs, tStress, totalStress, pDynMatrix, energy, extPressure,&
          & coord0, tLocalise, localisation, esp, taggedWriter, tunneling, ldos, tDefinedFreeE,&
          & lCurrArray)
    end if
    if (tWriteResultsTag) then
      call writeResultsTag(resultsTag, energy, derivs, chrgForces, electronicSolver, tStress,&
          & totalStress, pDynMatrix, tPeriodic, cellVol, tMulliken, qOutput, q0, taggedWriter,&
          & tDefinedFreeE)
    end if
    if (tWriteDetailedXML) then
      call writeDetailedXml(runId, speciesName, species0, pCoord0Out, tPeriodic, latVec, tRealHS,&
          & nKPoint, nSpin, size(eigen, dim=1), nOrb, kPoint, kWeight, filling, occNatural)
    end if

    call env%globalTimer%stopTimer(globalTimers%postGeoOpt)

  #:if WITH_TRANSPORT
    if (tPoisson) then
      call poiss_destroy()
    end if
    if (electronicSolver%iSolver == electronicSolverTypes%GF) then
      call negf_destroy()
    end if
  #:endif

  end subroutine runDftbPlus


  !> Process current geometry
  subroutine processGeometry(env, iGeoStep, iLatGeoStep, tWriteRestart, tStopDriver, tStopScc,&
      & tExitGeoOpt)
    use dftbp_initprogram

    !> Environment settings
    type(TEnvironment), intent(inout) :: env

    !> Current geometry step
    integer, intent(in) :: iGeoStep

    !> Current lattice step
    integer, intent(in) :: iLatGeoStep

    !> flag to write out geometries (and charge data if scc)
    logical, intent(in) :: tWriteRestart

    !> if scc/geometry driver should be stopped
    logical, intent(inout) :: tStopDriver

    !> if scc driver should be stopped
    logical, intent(out) :: tStopScc

    !> Whether main code should exit the geometry optimisation loop
    logical, intent(out) :: tExitGeoOpt

    ! Charge error in the last iterations
    real(dp) :: sccErrorQ, diffElec

    ! Loop variables
    integer :: iSccIter

    ! energy in previous scc cycles
    real(dp) :: Eold

    ! whether scc converged
    logical :: tConverged

    ! Whether scc restart info should be written in current iteration
    logical :: tWriteSccRestart

    ! Charge difference
    real(dp), allocatable :: dQ(:,:,:)

    ! loop index
    integer :: iSpin

    call env%globalTimer%startTimer(globalTimers%preSccInit)

    if (allocated(qDepExtPot)) then
      allocate(dQ(orb%mShell, nAtom, nSpin))
    end if

    call electronicSolver%reset()
    tExitGeoOpt = .false.

    if (tMD .and. tWriteRestart) then
      call writeMdOut1(fdMd, mdOut, iGeoStep, pMDIntegrator)
    end if

    if (tLatticeChanged) then
      call handleLatticeChange(latVec, sccCalc, tStress, extPressure, cutOff%mCutOff, dispersion, solvation, &
          & recVec, invLatVec, cellVol, recCellVol, extLatDerivs, cellVec, rCellVec)
    end if

    if (tCoordsChanged) then
      call handleCoordinateChange(env, coord0, latVec, invLatVec, species0, cutOff, orb,&
<<<<<<< HEAD
          & tPeriodic, sccCalc, dispersion, thirdOrd, rangeSep, reks, img2CentCell, iCellVec,&
=======
          & tPeriodic, sccCalc, dispersion, solvation, thirdOrd, rangeSep, img2CentCell, iCellVec,&
>>>>>>> 04cd5e36
          & neighbourList, nAllAtom, coord0Fold, coord, species, rCellVec, nNeighbourSk,&
          & nNeighbourRep, nNeighbourLC, ham, over, H0, rhoPrim, iRhoPrim, iHam, ERhoPrim,&
          & iSparseStart, tPoisson)
    end if

    #:if WITH_TRANSPORT
      if (tNegf) then
        call initNegfStuff(denseDesc, transpar, ginfo, neighbourList, nNeighbourSK, img2CentCell,&
            & orb)
      end if
    #:endif

    if (tSccCalc .and. .not.allocated(reks)) then
      call reset(pChrgMixer, nMixElements)
    end if

    if (electronicSolver%isElsiSolver .and. .not. tLargeDenseMatrices) then
      call electronicSolver%elsi%updateGeometry(env, neighbourList, nNeighbourSK,&
          & denseDesc%iAtomStart, iSparseStart, img2CentCell)
    end if

    call env%globalTimer%startTimer(globalTimers%sparseH0S)
    select case(hamiltonianType)
    case default
      call error("Invalid Hamiltonian")
    case(hamiltonianTypes%dftb)
      call buildH0(env, H0, skHamCont, atomEigVal, coord, nNeighbourSk, neighbourList%iNeighbour,&
          & species, iSparseStart, orb)
      call buildS(env, over, skOverCont, coord, nNeighbourSk, neighbourList%iNeighbour, species,&
          & iSparseStart, orb)
    case(hamiltonianTypes%xtb)
      ! TODO
      call error("xTB calculation currently not supported")
    end select
    call env%globalTimer%stopTimer(globalTimers%sparseH0S)

    if (tSetFillingTemp) then
      call temperatureProfile%getTemperature(tempElec)
    end if

    call electronicSolver%updateElectronicTemp(tempElec)

    call calcRepulsiveEnergy(coord, species, img2CentCell, nNeighbourRep, neighbourList,&
        & pRepCont, energy%atomRep, energy%ERep, iAtInCentralRegion)

    if (tDispersion) then
      call calcDispersionEnergy(dispersion, energy%atomDisp, energy%Edisp, iAtInCentralRegion)
    end if

    if (allocated(halogenXCorrection)) then
      call halogenXCorrection%getEnergies(energy%atomHalogenX, coord, species, neighbourList,&
          & img2CentCell)
      energy%EHalogenX = sum(energy%atomHalogenX(iAtInCentralRegion))
    end if

    call resetExternalPotentials(refExtPot, potential)

    if (tReadShifts) then
      call readShifts(fShifts, orb, nAtom, nSpin, potential%extShell)
    end if

    call setUpExternalElectricField(tEField, tTDEField, tPeriodic, EFieldStrength,&
        & EFieldVector, EFieldOmega, EFieldPhase, neighbourList, nNeighbourSk, iCellVec,&
        & img2CentCell, cellVec, deltaT, iGeoStep, coord0Fold, coord, potential%extAtom(:,1),&
        & potential%extGrad, EField, absEField)

    call mergeExternalPotentials(orb, species, potential)

    ! For non-scc calculations with transport only, jump out of geometry loop
    if (electronicSolver%iSolver == electronicSolverTypes%OnlyTransport) then
      if (tWriteDetailedOut) then
        call openDetailedOut(fdDetailedOut, userOut, tAppendDetailedOut, iGeoStep, 1)
      end if
      ! We need to define hamltonian by adding the potential
      call getSccHamiltonian(H0, over, nNeighbourSK, neighbourList, species, orb, iSparseStart,&
          & img2CentCell, potential, ham, iHam)
      tExitGeoOpt = .true.
      return
    end if

    if (electronicSolver%iSolver == electronicSolverTypes%pexsi) then
      call electronicSolver%elsi%initPexsiDeltaVRanges(tSccCalc, potential)
    end if

    if (allocated(reks)) then
      call initReksSccLoop(tSccCalc, tConverged, reks)
    else
      call initSccLoop(tSccCalc, xlbomdIntegrator, minSccIter, maxSccIter, sccTol, tConverged,&
          & tNegf)
    end if

    call env%globalTimer%stopTimer(globalTimers%preSccInit)

    call env%globalTimer%startTimer(globalTimers%scc)

    REKS_SCC: if (allocated(reks)) then

      lpSCC_REKS: do iSccIter = 1, maxSccIter

        if (iSccIter == 1) then
          call getReksInitialSettings(env, denseDesc, h0, over, neighbourList, nNeighbourSK,&
              & iSparseStart, img2CentCell, electronicSolver, HSqrReal, SSqrReal, eigvecsReal,&
              & eigen, reks)
        end if

        call getDensityLFromRealEigvecs(env, denseDesc, neighbourList, nNeighbourSK, iSparseStart,&
            & img2CentCell, orb, eigvecsReal, q0, reks)
        call getMullikenPopulationL(env, denseDesc, neighbourList, nNeighbourSK, img2CentCell,&
            & iSparseStart, orb, over, reks)

        call getHamiltonianLandEnergyL(env, denseDesc, sccCalc, orb, species, neighbourList,&
            & nNeighbourSK, iSparseStart, img2CentCell, electrostatics, H0, over, spinW, cellVol, &
            & extPressure, energy, q0, iAtInCentralRegion, thirdOrd, rangeSep, nNeighbourLC, reks)
        call optimizeFONsAndWeights(eigvecsReal, filling, energy, reks)

        call getFockandDiag(env, denseDesc, neighbourList, nNeighbourSK, iSparseStart,&
            & img2CentCell, eigvecsReal, electronicSolver, eigen, reks)

        call getSysDensityFromRealEigvecs(env, denseDesc, neighbourList, nNeighbourSK,&
            & iSparseStart, img2CentCell, orb, eigvecsReal, filling, rhoPrim, q0, deltaRhoOutSqr,&
            & reks)
        call getMullikenPopulation(rhoPrim, over, orb, neighbourList, nNeighbourSK, img2CentCell,&
            & iSparseStart, qOutput, iRhoPrim=iRhoPrim, qBlock=qBlockOut, qiBlock=qiBlockOut)

        ! check charge convergece and guess new eigenvectors
        tStopScc = hasStopFile(fStopScc)
        if (tRangeSep) then
          call getReksNextInputDensity(sccErrorQ, sccTol, tConverged, iSccIter, minSccIter,&
              & maxSccIter, iGeoStep, tStopScc, eigvecsReal, deltaRhoOut, deltaRhoIn, deltaRhoDiff,&
              & reks)
        else
          call getReksNextInputCharges(orb, nIneqOrb, iEqOrbitals, qOutput, qOutRed, qInpRed,&
              & qDiffRed, sccErrorQ, sccTol, tConverged, iSccIter, minSccIter, maxSccIter,&
              & iGeoStep, tStopScc, eigvecsReal, reks)
        end if

<<<<<<< HEAD
        call getSccInfo(iSccIter, energy%Etotal, Eold, diffElec)
        call printReksSccInfo(iSccIter, energy%Etotal, diffElec, sccErrorQ, reks)

        if (tConverged .or. tStopScc) then

          call printReksSAInfo(reks, energy%Etotal)

          call getStateInteraction(env, denseDesc, neighbourList, nNeighbourSK, iSparseStart,&
              & img2CentCell, coord, iAtInCentralRegion, eigvecsReal, electronicSolver, eigen,&
              & qOutput, q0, tDipole, dipoleMoment, reks)

          call getReksEnProperties(eigvecsReal, coord0, reks)
=======
        call addChargePotentials(env, sccCalc, qInput, q0, chargePerShell, orb, species,&
            & neighbourList, img2CentCell, spinW, solvation, thirdOrd, potential, electrostatics, tPoisson,&
            & tUpload, shiftPerLUp)
>>>>>>> 04cd5e36

          if (tWriteDetailedOut) then
            ! In this routine the correct Etotal is evaluated.
            ! If TargetStateL > 0, certain microstate
            ! is optimized. If not, SSR state is optimized.
            call openDetailedOut(fdDetailedOut, userOut, tAppendDetailedOut, iGeoStep, iSccIter)
            call writeReksDetailedOut1(fdDetailedOut, nGeoSteps, iGeoStep, tMD, tDerivs, tCoordOpt,&
                & tLatOpt, iLatGeoStep, iSccIter, energy, diffElec, sccErrorQ, indMovedAtom,&
                & pCoord0Out, q0, qOutput, orb, species, tPrintMulliken, extPressure, cellVol,&
                & tAtomicEnergy, tDispersion, tPeriodic, tSccCalc, invLatVec, kPoint,&
                & iAtInCentralRegion, electronicSolver, tDefinedFreeE, reks, allocated(thirdOrd),&
                & tRangeSep)
          end if
          if (tWriteBandDat) then
            call writeBandOut(bandOut, eigen, filling, kWeight)
          end if

          exit lpSCC_REKS
        end if
      end do lpSCC_REKS

    else

      ! Standard spin free or unrestricted DFTB

      lpSCC: do iSccIter = 1, maxSccIter

        call resetInternalPotentials(tDualSpinOrbit, xi, orb, species, potential)

        if (tSccCalc) then

          call getChargePerShell(qInput, orb, species, chargePerShell)

        #:if WITH_TRANSPORT
          ! Overrides input charges with uploaded contact charges
          if (tUpload) then
            call overrideContactCharges(qInput, chargeUp, transpar, qBlockIn, blockUp)
          end if
        #:endif

          call addChargePotentials(env, sccCalc, qInput, q0, chargePerShell, orb, species,&
              & neighbourList, img2CentCell, spinW, thirdOrd, potential, electrostatics, tPoisson,&
              & tUpload, shiftPerLUp)

          call addBlockChargePotentials(qBlockIn, qiBlockIn, tDftbU, tImHam, species, orb,&
              & nDftbUFunc, UJ, nUJ, iUJ, niUJ, potential)

          if (allocated(onSiteElements) .and. (iSCCIter > 1 .or. tReadChrg)) then
            call addOnsShift(potential%intBlock, potential%iOrbitalBlock, qBlockIn, qiBlockIn, q0,&
                & onSiteElements, species, orb)
          end if

        end if

        ! All potentials are added up into intBlock
        potential%intBlock(:,:,:,:) = potential%intBlock + potential%extBlock

        if (allocated(qDepExtPot)) then
          call getChargePerShell(qInput, orb, species, dQ, qRef=q0)
          call qDepExtPot%addPotential(sum(dQ(:,:,1), dim=1), dQ(:,:,1), orb, species,&
              & potential%intBlock)
        end if

        if (electronicSolver%iSolver == electronicSolverTypes%pexsi .and. tSccCalc) then
          call electronicSolver%elsi%updatePexsiDeltaVRanges(potential)
        end if

        call getSccHamiltonian(H0, over, nNeighbourSK, neighbourList, species, orb, iSparseStart,&
            & img2CentCell, potential, ham, iHam)

        if (tWriteRealHS .or. tWriteHS .and. any(electronicSolver%iSolver ==&
            & [electronicSolverTypes%qr, electronicSolverTypes%divideandconquer,&
            & electronicSolverTypes%relativelyrobust, electronicSolverTypes%magma_gvd])) then
          call writeHSAndStop(env, tWriteHS, tWriteRealHS, tRealHS, over, neighbourList,&
              & nNeighbourSK, denseDesc%iAtomStart, iSparseStart, img2CentCell, kPoint, iCellVec,&
              & cellVec, ham, iHam)
        end if

        call convertToUpDownRepr(ham, iHam)

        call getDensity(env, iSccIter, denseDesc, ham, over, neighbourList, nNeighbourSk,&
            & iSparseStart, img2CentCell, iCellVec, cellVec, kPoint, kWeight, orb, species,&
            & electronicSolver, tRealHS, tSpinSharedEf, tSpinOrbit, tDualSpinOrbit, tFillKSep,&
            & tFixEf, tMulliken, iDistribFn, tempElec, nEl, parallelKS, Ef, mu, energy, rangeSep,&
            & eigen, filling, rhoPrim, Eband, TS, E0, iHam, xi, orbitalL, HSqrReal, SSqrReal,&
            & eigvecsReal, iRhoPrim, HSqrCplx, SSqrCplx, eigvecsCplx, rhoSqrReal, deltaRhoInSqr,&
            & deltaRhoOutSqr, qOutput, nNeighbourLC, tLargeDenseMatrices)

        !> For rangeseparated calculations deduct atomic charges from deltaRho
        if (tRangeSep) then
          select case(nSpin)
          case(2)
            do iSpin = 1, 2
              call denseSubtractDensityOfAtoms(q0, denseDesc%iAtomStart, deltaRhoOutSqr, iSpin)
            end do
          case(1)
            call denseSubtractDensityOfAtoms(q0, denseDesc%iAtomStart, deltaRhoOutSqr)
          case default
            call error("Range separation not implemented for non-colinear spin")
          end select
        end if

        if (tWriteBandDat) then
          call writeBandOut(bandOut, eigen, filling, kWeight)
        end if

        if (tMulliken) then
          call getMullikenPopulation(rhoPrim, over, orb, neighbourList, nNeighbourSk, img2CentCell,&
              & iSparseStart, qOutput, iRhoPrim=iRhoPrim, qBlock=qBlockOut, qiBlock=qiBlockOut)
        end if

      #:if WITH_TRANSPORT
        ! Override charges with uploaded contact charges
        if (tUpload) then
          call overrideContactCharges(qOutput, chargeUp, transpar, qBlockIn, blockUp)
        end if
      #:endif

        ! For non-dual spin-orbit orbitalL is determined during getDensity() call above
        if (tDualSpinOrbit) then
          call getLDual(orbitalL, qiBlockOut, orb, species)
        end if

        ! Note: if XLBOMD is active, potential created with input charges is needed later,
        ! therefore it should not be overwritten here.
        if (tSccCalc .and. .not. isXlbomd) then
          call resetInternalPotentials(tDualSpinOrbit, xi, orb, species, potential)
          call getChargePerShell(qOutput, orb, species, chargePerShell)
          call addChargePotentials(env, sccCalc, qOutput, q0, chargePerShell, orb, species,&
              & neighbourList, img2CentCell, spinW, thirdOrd, potential, electrostatics,&
              & tPoissonTwice, tUpload, shiftPerLUp)
          call addBlockChargePotentials(qBlockOut, qiBlockOut, tDftbU, tImHam, species, orb,&
              & nDftbUFunc, UJ, nUJ, iUJ, niUJ, potential)
          if (allocated(onSiteElements)) then
            call addOnsShift(potential%intBlock, potential%iOrbitalBlock, qBlockOut, qiBlockOut,&
                & q0, onSiteElements, species, orb)
          end if
          potential%intBlock(:,:,:,:) = potential%intBlock + potential%extBlock
        end if

<<<<<<< HEAD
        if (allocated(qDepExtPot)) then
          call getChargePerShell(qOutput, orb, species, dQ, qRef=q0)
          call qDepExtPot%addPotential(sum(dQ(:,:,1), dim=1), dQ(:,:,1), orb, species,&
              & potential%intBlock)
        end if
=======
        call addChargePotentials(env, sccCalc, qOutput, q0, chargePerShell, orb, species,&
            & neighbourList, img2CentCell, spinW, solvation, thirdOrd, potential, electrostatics,&
            & tPoissonTwice, tUpload, shiftPerLUp)
>>>>>>> 04cd5e36


        call getEnergies(sccCalc, qOutput, q0, chargePerShell, species, tExtField, isXlbomd,&
            & tDftbU, tDualSpinOrbit, rhoPrim, H0, orb, neighbourList, nNeighbourSk, img2CentCell,&
            & iSparseStart, cellVol, extPressure, TS, potential, energy, thirdOrd, rangeSep,&
            & qDepExtPot, qBlockOut, qiBlockOut, nDftbUFunc, UJ, nUJ, iUJ, niUJ, xi,&
            & iAtInCentralRegion, tFixEf, Ef, onSiteElements)

        tStopScc = hasStopFile(fStopScc)

        ! Mix charges Input/Output
        if (tSccCalc) then
          if(.not. tRangeSep) then
            call getNextInputCharges(env, pChrgMixer, qOutput, qOutRed, orb, nIneqOrb, iEqOrbitals,&
                & iGeoStep, iSccIter, minSccIter, maxSccIter, sccTol, tStopScc, tMixBlockCharges,&
                & tReadChrg, qInput, qInpRed, sccErrorQ, tConverged, qBlockOut, iEqBlockDftbU,&
                & qBlockIn, qiBlockOut, iEqBlockDftbULS, species0, nUJ, iUJ, niUJ, qiBlockIn,&
                & iEqBlockOnSite, iEqBlockOnSiteLS)
          else
            call getNextInputDensity(SSqrReal, over, neighbourList, nNeighbourSK,&
                & denseDesc%iAtomStart, iSparseStart, img2CentCell, pChrgMixer, qOutput, orb,&
                & iGeoStep, iSccIter, minSccIter, maxSccIter, sccTol, tStopScc, tReadChrg, q0,&
                & qInput, sccErrorQ, tConverged, deltaRhoOut, deltaRhoIn, deltaRhoDiff,&
                & qBlockIn, qBlockOut)
          end if

<<<<<<< HEAD
=======
      call getEnergies(sccCalc, qOutput, q0, chargePerShell, species, tExtField, isXlbomd,&
          & tDftbU, tDualSpinOrbit, rhoPrim, H0, orb, neighbourList, nNeighbourSk, img2CentCell,&
          & iSparseStart, cellVol, extPressure, TS, potential, energy, thirdOrd, solvation, rangeSep,&
          & qDepExtPot, qBlockOut, qiBlockOut, nDftbUFunc, UJ, nUJ, iUJ, niUJ, xi,&
          & iAtInCentralRegion, tFixEf, Ef, onSiteElements)

      tStopScc = hasStopFile(fStopScc)

      ! Mix charges Input/Output
      if (tSccCalc) then
        if(.not. tRangeSep) then
          call getNextInputCharges(env, pChrgMixer, qOutput, qOutRed, orb, nIneqOrb, iEqOrbitals,&
              & iGeoStep, iSccIter, minSccIter, maxSccIter, sccTol, tStopScc, tMixBlockCharges,&
              & tReadChrg, qInput, qInpRed, sccErrorQ, tConverged, qBlockOut, iEqBlockDftbU,&
              & qBlockIn, qiBlockOut, iEqBlockDftbULS, species0, nUJ, iUJ, niUJ, qiBlockIn,&
              & iEqBlockOnSite, iEqBlockOnSiteLS)
        else
          call getNextInputDensity(SSqrReal, over, neighbourList, nNeighbourSK,&
              & denseDesc%iAtomStart, iSparseStart, img2CentCell, pChrgMixer, qOutput, orb,&
              & iGeoStep, iSccIter, minSccIter, maxSccIter, sccTol, tStopScc, tReadChrg, q0,&
              & qInput, sccErrorQ, tConverged, deltaRhoOut, deltaRhoIn, deltaRhoDiff,&
              & qBlockIn, qBlockOut)
        end if
>>>>>>> 04cd5e36

          call getSccInfo(iSccIter, energy%Eelec, Eold, diffElec)
          if (tNegf) then
            call printSccHeader()
          end if
          call printSccInfo(tDftbU, iSccIter, energy%Eelec, diffElec, sccErrorQ)

          if (tNegf) then
            call printBlankLine()
          end if

          tWriteSccRestart = env%tGlobalMaster .and. &
              & needsSccRestartWriting(restartFreq, iGeoStep, iSccIter, minSccIter, maxSccIter,&
              & tMd, isGeoOpt, tDerivs, tConverged, tReadChrg, tStopScc)
          if (tWriteSccRestart) then
            call writeCharges(fCharges, tWriteChrgAscii, orb, qInput, qBlockIn, qiBlockIn, deltaRhoIn)
          end if
        end if

        if (tWriteDetailedOut) then
          call openDetailedOut(fdDetailedOut, userOut, tAppendDetailedOut, iGeoStep, iSccIter)
          call writeDetailedOut1(fdDetailedOut, iDistribFn, nGeoSteps, iGeoStep, tMD, tDerivs,&
              & tCoordOpt, tLatOpt, iLatGeoStep, iSccIter, energy, diffElec, sccErrorQ,&
              & indMovedAtom, pCoord0Out, q0, qInput, qOutput, eigen, filling, orb, species,&
              & tDFTBU, tImHam.or.tSpinOrbit, tPrintMulliken, orbitalL, qBlockOut, Ef, Eband, TS,&
              & E0, extPressure, cellVol, tAtomicEnergy, tDispersion, tEField, tPeriodic, nSpin,&
              & tSpin, tSpinOrbit, tSccCalc, allocated(onSiteElements), tNegf, invLatVec, kPoint,&
              & iAtInCentralRegion, electronicSolver, tDefinedFreeE,&
              & allocated(halogenXCorrection), tRangeSep, allocated(thirdOrd))
        end if

<<<<<<< HEAD
=======
      if (tWriteDetailedOut) then
        call openDetailedOut(fdDetailedOut, userOut, tAppendDetailedOut, iGeoStep, iSccIter)
        call writeDetailedOut1(fdDetailedOut, iDistribFn, nGeoSteps, iGeoStep, tMD, tDerivs,&
            & tCoordOpt, tLatOpt, iLatGeoStep, iSccIter, energy, diffElec, sccErrorQ, indMovedAtom,&
            & pCoord0Out, q0, qInput, qOutput, eigen, filling, orb, species, tDFTBU,&
            & tImHam.or.tSpinOrbit, tPrintMulliken, orbitalL, qBlockOut, Ef, Eband, TS, E0,&
            & extPressure, cellVol, tAtomicEnergy, tDispersion, tEField, tPeriodic, nSpin, tSpin,&
            & tSpinOrbit, tSccCalc, allocated(onSiteElements), tNegf, invLatVec, kPoint,&
            & iAtInCentralRegion, electronicSolver, tDefinedFreeE, allocated(halogenXCorrection),&
            & tRangeSep, allocated(thirdOrd), allocated(solvation))
      end if
>>>>>>> 04cd5e36

        if (tConverged .or. tStopScc) then
          exit lpSCC
        end if

      end do lpSCC

    end if REKS_SCC

    call env%globalTimer%stopTimer(globalTimers%scc)

  #:if WITH_TRANSPORT
    if (tPoisson) then
      call poiss_savepotential()
    end if
  #:endif

    call env%globalTimer%startTimer(globalTimers%postSCC)

    if (isLinResp) then
      if (withMpi) then
        call error("Linear response calc. does not work with MPI yet")
      end if
      if (allocated(solvation)) then
        call error("Solvation model do not work with linear response yet.")
      end if
      call ensureLinRespConditions(t3rd, tRealHS, tPeriodic, tCasidaForces)
      call calculateLinRespExcitations(env, lresp, parallelKS, sccCalc, qOutput, q0, over,&
          & eigvecsReal, eigen(:,1,:), filling(:,1,:), coord0, species, speciesName, orb,&
          & skHamCont, skOverCont, autotestTag, taggedWriter, runId, neighbourList, nNeighbourSK,&
          & denseDesc, iSparseStart, img2CentCell, tWriteAutotest, tCasidaForces, tLinRespZVect,&
          & tPrintExcitedEigvecs, tPrintEigvecsTxt, nonSccDeriv, energy, energiesCasida, SSqrReal,&
          & rhoSqrReal, excitedDerivs, occNatural)
    end if

    if (isXlbomd) then
      call getXlbomdCharges(xlbomdIntegrator, qOutRed, pChrgMixer, orb, nIneqOrb, iEqOrbitals,&
          & qInput, qInpRed, iEqBlockDftbU, qBlockIn, species0, nUJ, iUJ, niUJ, iEqBlockDftbuLs,&
          & qiBlockIn, iEqBlockOnSite, iEqBlockOnSiteLS)
    end if

    if (tDipole .and. .not.allocated(reks)) then
      call getDipoleMoment(qOutput, q0, coord, dipoleMoment, iAtInCentralRegion)
    #:call DEBUG_CODE
      call checkDipoleViaHellmannFeynman(rhoPrim, q0, coord0, over, orb, neighbourList,&
          & nNeighbourSk, species, iSparseStart, img2CentCell)
    #:endcall DEBUG_CODE
    end if

    call env%globalTimer%startTimer(globalTimers%eigvecWriting)

    if (tPrintEigVecs) then
      call writeEigenvectors(env, runId, neighbourList, nNeighbourSk, cellVec, iCellVec, denseDesc,&
          & iSparseStart, img2CentCell, species, speciesName, orb, kPoint, over, parallelKS,&
          & tPrintEigvecsTxt, eigvecsReal, SSqrReal, eigvecsCplx, SSqrCplx)
    end if

    if (tProjEigenvecs) then
      call writeProjectedEigenvectors(env, regionLabels, eigen, neighbourList, nNeighbourSk,&
          & cellVec, iCellVec, denseDesc, iSparseStart, img2CentCell, orb, over, kPoint, kWeight,&
          & iOrbRegion, parallelKS, eigvecsReal, SSqrReal, eigvecsCplx, SSqrCplx)
    end if
    call env%globalTimer%stopTimer(globalTimers%eigvecWriting)

    ! MD geometry files are written only later, once velocities for the current geometry are known
    if (isGeoOpt .and. tWriteRestart) then
      call writeCurrentGeometry(geoOutFile, pCoord0Out, tLatOpt, tMd, tAppendGeo, tFracCoord,&
          & tPeriodic, tPrintMulliken, species0, speciesName, latVec, iGeoStep, iLatGeoStep,&
          & nSpin, qOutput, velocities)
    end if

    call printEnergies(energy, TS, electronicSolver, tDefinedFreeE)

    if (tForces) then
      call env%globalTimer%startTimer(globalTimers%forceCalc)
<<<<<<< HEAD
      if (allocated(reks)) then
        call getReksGradients(env, denseDesc, sccCalc, rangeSep, dispersion, &
            & neighbourList, nNeighbourSK, nNeighbourRep, iSparseStart, img2CentCell, &
            & orb, nonSccDeriv, skHamCont, skOverCont, pRepCont, coord, coord0, &
            & species, q0, eigvecsReal, chrgForces, over, spinW, derivs, tWriteAutotest, &
            & autotestTag, taggedWriter, reks)
        call getReksGradProperties(env, denseDesc, neighbourList, nNeighbourSK, &
            & iSparseStart, img2CentCell, eigvecsReal, orb, iAtInCentralRegion, &
            & coord, coord0, over, rhoPrim, qOutput, q0, tDipole, dipoleMoment, &
            & chrgForces, reks)
      else
        call env%globalTimer%startTimer(globalTimers%energyDensityMatrix)
        call getEnergyWeightedDensity(env, electronicSolver, denseDesc, forceType, filling, eigen,&
            & kPoint, kWeight, neighbourList, nNeighbourSk, orb, iSparseStart, img2CentCell,&
            & iCellVec, cellVec, tRealHS, ham, over, parallelKS, iSccIter, mu, ERhoPrim, eigvecsReal,&
            & SSqrReal, eigvecsCplx, SSqrCplx)
        call env%globalTimer%stopTimer(globalTimers%energyDensityMatrix)
        call getGradients(env, sccCalc, tExtField, isXlbomd, nonSccDeriv, EField, rhoPrim, ERhoPrim,&
            & qOutput, q0, skHamCont, skOverCont, pRepCont, neighbourList, nNeighbourSk,&
            & nNeighbourRep, species, img2CentCell, iSparseStart, orb, potential, coord, derivs,&
            & iRhoPrim, thirdOrd, qDepExtPot, chrgForces, dispersion, rangeSep, SSqrReal, over,&
            & denseDesc, deltaRhoOutSqr, tPoisson, halogenXCorrection)
        if (tCasidaForces) then
          derivs(:,:) = derivs + excitedDerivs
        end if
=======
      call env%globalTimer%startTimer(globalTimers%energyDensityMatrix)
      call getEnergyWeightedDensity(env, electronicSolver, denseDesc, forceType, filling, eigen,&
          & kPoint, kWeight, neighbourList, nNeighbourSk, orb, iSparseStart, img2CentCell,&
          & iCellVec, cellVec, tRealHS, ham, over, parallelKS, iSccIter, mu, ERhoPrim, eigvecsReal,&
          & SSqrReal, eigvecsCplx, SSqrCplx)
      call env%globalTimer%stopTimer(globalTimers%energyDensityMatrix)
      call getGradients(env, sccCalc, tExtField, isXlbomd, nonSccDeriv, EField, rhoPrim, ERhoPrim,&
          & qOutput, q0, skHamCont, skOverCont, pRepCont, neighbourList, nNeighbourSk,&
          & nNeighbourRep, species, img2CentCell, iSparseStart, orb, potential, coord, derivs,&
          & iRhoPrim, thirdOrd, solvation, qDepExtPot, chrgForces, dispersion, rangeSep, SSqrReal, over,&
          & denseDesc, deltaRhoOutSqr, tPoisson, halogenXCorrection)

      if (tCasidaForces) then
        derivs(:,:) = derivs + excitedDerivs
>>>>>>> 04cd5e36
      end if
      call env%globalTimer%stopTimer(globalTimers%forceCalc)

      call updateDerivsByPlumed(env, plumedCalc, nAtom, iGeoStep, derivs, energy%EMermin, coord0,&
          & mass, tPeriodic, latVec)

      if (tStress) then
        call env%globalTimer%startTimer(globalTimers%stressCalc)
<<<<<<< HEAD
        if (allocated(reks)) then
          call getReksStress(env, denseDesc, sccCalc, nonSccDeriv, skHamCont, &
              & skOverCont, pRepCont, neighbourList, nNeighbourSk, nNeighbourRep, &
              & species, img2CentCell, iSparseStart, orb, dispersion, coord, q0, &
              & invLatVec, cellVol, totalStress, totalLatDeriv, intPressure, reks)
        else
          call getStress(env, sccCalc, thirdOrd, tExtField, nonSccDeriv, rhoPrim, ERhoPrim,&
              & qOutput, q0, skHamCont, skOverCont, pRepCont, neighbourList, nNeighbourSk,&
              & nNeighbourRep, species, img2CentCell, iSparseStart, orb, potential, coord, latVec,&
              & invLatVec, cellVol, coord0, totalStress, totalLatDeriv, intPressure, iRhoPrim,&
              & dispersion, halogenXCorrection)
        end if
=======
        call getStress(env, sccCalc, thirdOrd, tExtField, nonSccDeriv, rhoPrim, ERhoPrim, qOutput,&
            & q0, skHamCont, skOverCont, pRepCont, neighbourList, nNeighbourSk, nNeighbourRep,&
            & species, img2CentCell, iSparseStart, orb, potential, coord, latVec,&
            & invLatVec, cellVol, coord0, totalStress, totalLatDeriv, intPressure, iRhoPrim,&
            & solvation, dispersion, halogenXCorrection)
>>>>>>> 04cd5e36
        call env%globalTimer%stopTimer(globalTimers%stressCalc)
        call printVolume(cellVol)

        ! MD case includes the atomic kinetic energy contribution, so print that later
        if (.not. tMD) then
          call printPressureAndFreeEnergy(extPressure, intPressure, energy%EGibbs)
        end if
      end if

    end if

    if (tWriteDetailedOut) then
      call writeDetailedOut2(fdDetailedOut, tSccCalc, tConverged, isXlbomd, isLinResp, isGeoOpt,&
          & tMD, tPrintForces, tStress, tPeriodic, energy, totalStress, totalLatDeriv, derivs, &
          & chrgForces, indMovedAtom, cellVol, intPressure, geoOutFile, iAtInCentralRegion)
    end if

    if (tSccCalc .and. .not. isXlbomd .and. .not. tConverged) then
      call warning("SCC is NOT converged, maximal SCC iterations exceeded")
      if (tUseConvergedForces) then
        call env%shutdown()
      end if
    end if

    if (tSccCalc .and. allocated(esp) .and. (.not. (isGeoOpt .or. tMD) .or. &
        & needsRestartWriting(isGeoOpt, tMd, iGeoStep, nGeoSteps, restartFreq))) then
      call esp%evaluate(env, sccCalc, EField)
      call writeEsp(esp, env, iGeoStep, nGeoSteps)
    end if

  end subroutine processGeometry


  subroutine postprocessDerivs(derivs, conAtom, conVec, tLatOpt, totalLatDerivs,&
      & extLatDerivs, normLatVecs, tLatOptFixAng, tLatOptFixLen, tLatOptIsotropic,&
      & constrLatDerivs)

    !> On input energy derivatives, on exit resulting projected derivatives
    real(dp), intent(inout), allocatable :: derivs(:,:)

    !> Atoms being constrained
    integer, allocatable, intent(in) :: conAtom(:)

    !> Vector to project out forces
    real(dp), allocatable, intent(in) :: conVec(:,:)

    !> Whether lattice optimisation is on
    logical, intent(in) :: tLatOpt

    !> Derivative of total energy with respect to lattice vectors
    real(dp) :: totalLatDerivs(:,:)

    !> derivative of cell volume wrt to lattice vectors, needed for pV term
    real(dp), intent(in) :: extLatDerivs(:,:)

    !> Unit normals parallel to lattice vectors
    real(dp), intent(in) :: normLatVecs(:,:)

    !> Are the angles of the lattice being fixed during optimisation?
    logical, intent(in) :: tLatOptFixAng

    !> Are the magnitude of the lattice vectors fixed
    logical, intent(in) :: tLatOptFixLen(:)

    !> Is the optimisation isotropic
    logical, intent(in) :: tLatOptIsotropic

    !> Lattice vectors returned by the optimizer
    real(dp), intent(out) :: constrLatDerivs(:)

    if (allocated(conAtom)) then
      call constrainForces(conAtom, conVec, derivs)
    end if

    if (tLatOpt) then
      ! Only include the extLatDerivs contribution if not MD, as the barostat would otherwise
      ! take care of this, hence add it here rather than to totalLatDeriv itself
      call constrainLatticeDerivs(totalLatDerivs + extLatDerivs, normLatVecs, tLatOptFixAng,&
          & tLatOptFixLen, tLatOptIsotropic, constrLatDerivs)
    end if

  end subroutine postprocessDerivs


  subroutine getNextGeometry(env, iGeoStep, tWriteRestart, constrLatDerivs, tCoordStep, tGeomEnd,&
      & tStopDriver, iLatGeoStep, tempIon, tExitGeoOpt)
    use dftbp_initprogram

    !> Environment settings
    type(TEnvironment), intent(inout) :: env

    !> Current geometry step
    integer, intent(in) :: iGeoStep

    !> flag to write out geometries (and charge data if scc)
    logical, intent(in) :: tWriteRestart

    !> lattice vectors returned by the optimizer
    real(dp), intent(in) :: constrLatDerivs(:)

    !> do we take an optimization step on the lattice or the internal coordinates if optimizing both
    !> in a periodic geometry
    logical, intent(inout) :: tCoordStep

    !> Do we have the final geometry?
    logical, intent(inout) :: tGeomEnd

    !> If geometry driver should be stopped
    logical, intent(inout) :: tStopDriver

    !> Current lattice step
    integer, intent(inout) :: iLatGeoStep

    !> MD instantaneous thermal energy
    real(dp), intent(out) :: tempIon

    !> Whether geometry optimisation should be stop
    logical, intent(out) :: tExitGeoOpt


    !> Difference between last calculated and new geometry.
    real(dp) :: diffGeo

    !> Has this completed?
    logical :: tCoordEnd

    ! initially assume that coordinates and lattice vectors won't be updated
    tCoordsChanged = .false.
    tLatticeChanged = .false.

    tExitGeoOpt = .false.

    if (tDerivs) then
      call getNextDerivStep(derivDriver, derivs, indMovedAtom, coord0, tGeomEnd)
      if (tGeomEnd) then
        call env%globalTimer%stopTimer(globalTimers%postSCC)
        tExitGeoOpt = .true.
        return
      end if
      tCoordsChanged = .true.
    else if (isGeoOpt) then
      tCoordsChanged = .true.
      if (tCoordStep) then
        call getNextCoordinateOptStep(pGeoCoordOpt, energy, derivs, indMovedAtom, coord0, diffGeo,&
            & tCoordEnd, .not. tCasidaForces)
        if (.not. tLatOpt) then
          tGeomEnd = tCoordEnd
        end if
        if (.not. tGeomEnd .and. tCoordEnd .and. diffGeo < tolSameDist) then
          tCoordStep = .false.
        end if
      else
        call getNextLatticeOptStep(pGeoLatOpt, energy, constrLatDerivs, origLatVec, tLatOptFixAng,&
            & tLatOptFixLen, tLatOptIsotropic, indMovedAtom, latVec, coord0, diffGeo, tGeomEnd)
        iLatGeoStep = iLatGeoStep + 1
        tLatticeChanged = .true.
        if (.not. tGeomEnd .and. tCoordOpt) then
          tCoordStep = .true.
          call reset(pGeoCoordOpt, reshape(coord0(:, indMovedAtom), [nMovedCoord]))
        end if
      end if
      if (tGeomEnd .and. diffGeo < tolSameDist) then
        call env%globalTimer%stopTimer(globalTimers%postSCC)
        tExitGeoOpt = .true.
        return
      end if
    else if (tMD) then
      ! New MD coordinates saved in a temporary variable, as writeCurrentGeometry() below
      ! needs the old ones to write out consistent geometries and velocities.
      newCoords(:,:) = coord0
      call getNextMdStep(pMdIntegrator, pMdFrame, temperatureProfile, derivs, movedMass, mass,&
          & cellVol, invLatVec, species0, indMovedAtom, tStress, tBarostat, energy, newCoords,&
          & latVec, intPressure, totalStress, totalLatDeriv, velocities, tempIon)
      tCoordsChanged = .true.
      tLatticeChanged = tBarostat
      call printMdInfo(tSetFillingTemp, tEField, tPeriodic, tempElec, absEField, tempIon,&
          & intPressure, extPressure, energy)
      if (tWriteRestart) then
        if (tPeriodic) then
          cellVol = abs(determinant33(latVec))
          energy%EGibbs = energy%EMermin + extPressure * cellVol
        end if
        call writeMdOut2(fdMd, tStress, tBarostat, isLinResp, tEField, tFixEf, tPrintMulliken,&
            & energy, energiesCasida, latVec, cellVol, intPressure, extPressure, tempIon,&
            & absEField, qOutput, q0, dipoleMoment)
        call writeCurrentGeometry(geoOutFile, pCoord0Out, .false., .true., .true., tFracCoord,&
            & tPeriodic, tPrintMulliken, species0, speciesName, latVec, iGeoStep, iLatGeoStep,&
            & nSpin, qOutput, velocities)
      end if
      coord0(:,:) = newCoords
      if (tWriteDetailedOut) then
        call writeDetailedOut3(fdDetailedOut, tPrintForces, tSetFillingTemp, tPeriodic, tStress,&
            & totalStress, totalLatDeriv, energy, tempElec, extPressure, intPressure, tempIon)
      end if
    else if (tSocket .and. iGeoStep < nGeoSteps) then
      ! Only receive geometry from socket, if there are still geometry iterations left
    #:if WITH_SOCKETS
      call receiveGeometryFromSocket(env, socket, tPeriodic, coord0, latVec, tCoordsChanged,&
          & tLatticeChanged, tStopDriver)
    #:else
      call error("Internal error: code compiled without socket support")
    #:endif
    end if

  end subroutine getNextGeometry



  !> Initialises some parameters before geometry loop starts.
  subroutine initGeoOptParameters(tCoordOpt, nGeoSteps, tGeomEnd, tCoordStep, tStopDriver, iGeoStep&
      &, iLatGeoStep)

    !> Are atomic coordinates changing
    logical, intent(in) :: tCoordOpt

    !> Number of geometry steps
    integer, intent(in) :: nGeoSteps

    !> Have the geometry changes terminated
    logical, intent(out) :: tGeomEnd

    !> Are the atomic coordinates changing
    logical, intent(out) :: tCoordStep

    !> Should the geometry driver stop
    logical, intent(out) :: tStopDriver

    !> Step of the geometry driver
    integer, intent(out) :: iGeoStep

    !> Number of steps changing the lattice vectors
    integer, intent(out) :: iLatGeoStep

    tGeomEnd = (nGeoSteps == 0)

    tCoordStep = .false.
    if (tCoordOpt) then
      tCoordStep = .true.
    end if
    tStopDriver = .false.

    iGeoStep = 0
    iLatGeoStep = 0

  end subroutine initGeoOptParameters


  !> Does the operations that are necessary after a lattice vector update
  subroutine handleLatticeChange(latVecs, sccCalc, tStress, extPressure, mCutOff, dispersion, solvation, &
      & recVecs, recVecs2p, cellVol, recCellVol, extLatDerivs, cellVecs, rCellVecs)

    !> lattice vectors
    real(dp), intent(in) :: latVecs(:,:)

    !> Module variables
    type(TScc), allocatable, intent(inout) :: sccCalc

    !> evaluate stress
    logical, intent(in) :: tStress

    !> External presure
    real(dp), intent(in) :: extPressure

    !> Maximum distance for interactions
    real(dp), intent(inout) :: mCutOff

    !> Dispersion interactions object
    class(TDispersionIface), allocatable, intent(inout) :: dispersion

    !> Solvation model
    class(TSolvation), allocatable, intent(inout) :: solvation

    !> Reciprocal lattice vectors
    real(dp), intent(out) :: recVecs(:,:)

    !> Reciprocal lattice vectors in units of 2 pi
    real(dp), intent(out) :: recVecs2p(:,:)

    !> Unit cell volume
    real(dp), intent(out) :: cellVol

    !> reciprocal lattice unit cell volume
    real(dp), intent(out) :: recCellVol

    !> derivative of pV term
    real(dp), intent(out) :: extLatDerivs(:,:)

    !> translation vectors to lattice cells in units of lattice constants
    real(dp), allocatable, intent(out) :: cellVecs(:,:)

    !> Vectors to unit cells in absolute units
    real(dp), allocatable, intent(out) :: rCellVecs(:,:)

    cellVol = abs(determinant33(latVecs))
    recVecs2p(:,:) = latVecs
    call matinv(recVecs2p)
    recVecs2p = transpose(recVecs2p)
    recVecs = 2.0_dp * pi * recVecs2p
    recCellVol = abs(determinant33(recVecs))
    if (tStress) then
      call derivDeterminant33(extLatDerivs, latVecs)
      extLatDerivs(:,:) = extPressure * extLatDerivs
    end if
    if (allocated(sccCalc)) then
      call sccCalc%updateLatVecs(latVecs, recVecs, cellVol)
      mCutOff = max(mCutOff, sccCalc%getCutOff())
    end if
    if (allocated(dispersion)) then
      call dispersion%updateLatVecs(latVecs)
      mCutOff = max(mCutOff, dispersion%getRCutOff())
    end if
    if (allocated(solvation)) then
      call solvation%updateLatVecs(latVecs)
      mCutOff = max(mCutOff, solvation%getRCutOff())
    end if
    call getCellTranslations(cellVecs, rCellVecs, latVecs, recVecs2p, mCutOff)

  end subroutine handleLatticeChange


  !> Does the operations that are necessary after atomic coordinates change
  subroutine handleCoordinateChange(env, coord0, latVec, invLatVec, species0, cutOff, orb,&
<<<<<<< HEAD
      & tPeriodic, sccCalc, dispersion, thirdOrd, rangeSep, reks, img2CentCell, iCellVec,&
      & neighbourList, nAllAtom, coord0Fold, coord, species, rCellVec, nNeighbourSK,&
      & nNeighbourRep, nNeighbourLC, ham, over, H0, rhoPrim, iRhoPrim, iHam, ERhoPrim,&
      & iSparseStart, tPoisson)
=======
      & tPeriodic, sccCalc, dispersion, solvation, thirdOrd, rangeSep, img2CentCell, iCellVec, neighbourList,&
      & nAllAtom, coord0Fold, coord, species, rCellVec, nNeighbourSK, nNeighbourRep, nNeighbourLC,&
      & ham, over, H0, rhoPrim, iRhoPrim, iHam, ERhoPrim, iSparseStart, tPoisson)
>>>>>>> 04cd5e36

    use dftbp_initprogram, only : TCutoffs

    !> Environment settings
    type(TEnvironment), intent(in) :: env

    !> Central cell coordinates
    real(dp), intent(in) :: coord0(:,:)

    !> Lattice vectors if periodic
    real(dp), intent(in) :: latVec(:,:)

    !> Inverse of the lattice vectors
    real(dp), intent(in) :: invLatVec(:,:)

    !> chemical species of central cell atoms
    integer, intent(in) :: species0(:)

    !> Longest cut-off distances that neighbour maps are generated for
    type(TCutoffs), intent(in) :: cutOff

    !> Atomic orbital information
    type(TOrbitals), intent(in) :: orb

    !> Is the geometry periodic
    logical, intent(in) :: tPeriodic

    !> SCC module internal variables
    type(TScc), allocatable, intent(inout) :: sccCalc

    !> Dispersion interactions
    class(TDispersionIface), allocatable, intent(inout) :: dispersion

    !> Solvation model
    class(TSolvation), allocatable, intent(inout) :: solvation

    !> Third order SCC interactions
    type(TThirdOrder), allocatable, intent(inout) :: thirdOrd

    !> Range separation contributions
    type(TRangeSepFunc), allocatable, intent(inout) :: rangeSep

    !> data type for REKS
    type(TReksCalc), allocatable, intent(inout) :: reks

    !> Image atoms to their equivalent in the central cell
    integer, allocatable, intent(inout) :: img2CentCell(:)

    !> Index for which unit cell an atom is in
    integer, allocatable, intent(inout) :: iCellVec(:)

    !> List of neighbouring atoms
    type(TNeighbourList), intent(inout) :: neighbourList

    !> Total number of atoms including images
    integer, intent(out) :: nAllAtom

    !> Central cell atomic coordinates, folded inside the central cell
    real(dp), intent(out) :: coord0Fold(:,:)

    !> Coordinates of all atoms including images
    real(dp), allocatable, intent(inout) :: coord(:,:)

    !> Species of all atoms including images
    integer, allocatable, intent(inout) :: species(:)

    !> Vectors to units cells in absolute units
    real(dp), allocatable, intent(in) :: rCellVec(:,:)

    !> Number of neighbours of each real atom
    integer, intent(out) :: nNeighbourSK(:)

    !> Number of neighbours of each real atom close enough for repulsive interactions
    integer, intent(out) :: nNeighbourRep(:)

    !> Number of neighbours for each of the atoms for the exchange contributions in the long range
    !> functional
    integer, intent(inout), allocatable :: nNeighbourLC(:)

    !> Sparse hamiltonian storage
    real(dp), allocatable, intent(inout) :: ham(:,:)

    !> sparse overlap storage
    real(dp), allocatable, intent(inout) :: over(:)

    !> Non-SCC hamitonian storage
    real(dp), allocatable, intent(inout) :: h0(:)

    !> Sparse density matrix storage
    real(dp), allocatable, intent(inout) :: rhoPrim(:,:)

    !> Imaginary part of sparse density matrix storage
    real(dp), allocatable, intent(inout) :: iRhoPrim(:,:)

    !> Imaginary part of sparse hamiltonian storage
    real(dp), allocatable, intent(inout) :: iHam(:,:)

    !> energy weighted density matrix storage
    real(dp), allocatable, intent(inout) :: ERhoPrim(:)

    !> index array for location of atomic blocks in large sparse arrays
    integer, allocatable, intent(inout) :: iSparseStart(:,:)

    !> Transport variables
    logical, intent(in) :: tPoisson

    !> Total size of orbitals in the sparse data structures, where the decay of the overlap sets the
    !> sparsity pattern
    integer :: sparseSize

    coord0Fold(:,:) = coord0
    if (tPeriodic) then
      call foldCoordToUnitCell(coord0Fold, latVec, invLatVec)
    end if

    call updateNeighbourListAndSpecies(coord, species, img2CentCell, iCellVec, neighbourList,&
        & nAllAtom, coord0Fold, species0, cutoff%mCutOff, rCellVec)

    call getNrOfNeighboursForAll(nNeighbourSK, neighbourList, cutoff%skCutOff)

    call getSparseDescriptor(neighbourList%iNeighbour, nNeighbourSK, img2CentCell, orb,&
        & iSparseStart, sparseSize)
    call reallocateSparseArrays(sparseSize, reks, ham, over, H0,&
        & rhoPrim, iHam, iRhoPrim, ERhoPrim)

    ! count neighbours for repulsive interactions between atoms
    call getNrOfNeighboursForAll(nNeighbourRep, neighbourList, cutoff%repCutOff)

    if (allocated(nNeighbourLC)) then
      ! count neighbours for repulsive interactions between atoms
      call getNrOfNeighboursForAll(nNeighbourLC, neighbourList, cutoff%lcCutOff)
    end if

    ! Notify various modules about coordinate changes
  #:if WITH_TRANSPORT
    if (tPoisson) then
      !! TODO: poiss_updcoords pass coord0 and not coord0Fold because the
      !! folding can mess up the contact position. Could we have the supercell
      !! centered on the input atomic structure?
      call poiss_updcoords(coord0)
    end if
  #:endif

    if (allocated(sccCalc)) then
      call sccCalc%updateCoords(env, coord, species, neighbourList)
    end if

    if (allocated(dispersion)) then
      call dispersion%updateCoords(env, neighbourList, img2CentCell, coord, species0)
    end if
    if (allocated(solvation)) then
      call solvation%updateCoords(env, neighbourList, img2CentCell, coord, species0)
    end if
    if (allocated(thirdOrd)) then
      call thirdOrd%updateCoords(neighbourList, species)
    end if
    if (allocated(rangeSep)) then
      call rangeSep%updateCoords(coord0)
    end if


  end subroutine handleCoordinateChange


#:if WITH_TRANSPORT

  !> Initialise transport
  subroutine initNegfStuff(denseDescr, transpar, ginfo, neighbourList, nNeighbourSK, img2CentCell,&
      & orb)

    !> Dense matrix descriptor
    type(TDenseDescr), intent(in) :: denseDescr

    !> Transport settings
    type(TTransPar), intent(in) :: transpar

    !> libNEGF data
    type(TNEGFInfo), intent(in) :: ginfo

    !> Atomic orbital information
    type(TOrbitals), intent(in) :: orb

    !> Image atoms to their equivalent in the central cell
    integer, intent(in) :: img2CentCell(:)

    !> List of neighbouring atoms
    type(TNeighbourList), intent(in) :: neighbourList

    !> Number of neighbours of each real atom
    integer, intent(in) :: nNeighbourSK(:)

    ! known issue about the PLs: We need an automatic partitioning
    call negf_init_csr(denseDescr%iAtomStart, neighbourList%iNeighbour, nNeighbourSK, img2CentCell,&
        & orb)

    call negf_init_str(denseDescr, transpar, ginfo%greendens, neighbourList%iNeighbour,&
        & nNeighbourSK, img2CentCell)

    call negf_init_dephasing(ginfo%tundos)  !? why tundos

  end subroutine initNegfStuff

#:endif


  !> Decides, whether restart file should be written during the run.
  function needsRestartWriting(isGeoOpt, tMd, iGeoStep, nGeoSteps, restartFreq)&
      & result(tWriteRestart)

    !> Are geometries being optimised
    logical, intent(in) :: isGeoOpt

    !> Is this a molecular dynamics run
    logical, intent(in) :: tMd

    !> Current geometry step
    integer, intent(in) :: iGeoStep

    !> Number of geometry steps in total
    integer, intent(in) :: nGeoSteps

    !> Frequency of restart in geometry steps
    integer, intent(in) :: restartFreq

    !> Should a restart file be written?
    logical :: tWriteRestart

    if (restartFreq > 0 .and. (isGeoOpt .or. tMD)) then
      tWriteRestart = (iGeoStep == nGeoSteps .or. (mod(iGeoStep, restartFreq) == 0))
    else
      tWriteRestart = .false.
    end if

  end function needsRestartWriting


  !> Ensures that sparse array have enough storage to hold all necessary elements.
  subroutine reallocateSparseArrays(sparseSize, reks, ham, over,&
      & H0, rhoPrim, iHam, iRhoPrim, ERhoPrim)

    !> Size of the sparse overlap
    integer, intent(in) :: sparseSize

    !> data type for REKS
    type(TReksCalc), allocatable, intent(inout) :: reks

    !> Sparse storage for hamitonian (sparseSize,nSpin)
    real(dp), allocatable, intent(inout) :: ham(:,:)

    !> Sparse storage for overlap
    real(dp), allocatable, intent(inout) :: over(:)

    !> Sparse storage for non-SCC hamitonian
    real(dp), allocatable, intent(inout) :: H0(:)

    !> Sparse storage for density matrix
    real(dp), allocatable, intent(inout) :: rhoPrim(:,:)

    !> Sparse storage for imaginary hamitonian (not reallocated if not initially allocated)
    real(dp), allocatable, intent(inout) :: iHam(:,:)

    !> Sparse storage for imaginary part of density matrix (not reallocated if not initially
    !> allocated)
    real(dp), allocatable, intent(inout) :: iRhoPrim(:,:)

    !> Sparse storage for energy weighted density matrix (not reallocated if not initially
    !> allocated)
    real(dp), allocatable, intent(inout) :: ERhoPrim(:)

    integer :: nSpin

    #:call ASSERT_CODE
      @:ASSERT(size(over) == size(ham, dim=1))
      @:ASSERT(size(H0) == size(ham, dim=1))
      @:ASSERT(all(shape(rhoPrim) == shape(ham)))
      if (allocated(iRhoPrim)) then
        @:ASSERT(all(shape(iRhoPrim) == shape(ham)))
        @:ASSERT(all(shape(iHam) == shape(ham)))
      end if
      if (allocated(ERhoPrim)) then
        @:ASSERT(size(ERhoPrim) == size(ham, dim=1))
      end if
    #:endcall ASSERT_CODE

    if (allocated(reks)) then
      if (size(over, dim=1) == sparseSize) then
        ! When the size of sparse matrices are different,
        ! phase of MOs can affect gradient of REKS
        return
      end if
    else
      if (size(ham, dim=1) >= sparseSize) then
        ! Sparse matrices are big enough
        return
      end if
    end if

    nSpin = size(rhoPrim, dim=2)
    if (.not. allocated(reks)) then
      deallocate(ham)
    end if
    deallocate(over)
    deallocate(H0)
    deallocate(rhoPrim)
    if (.not. allocated(reks)) then
      allocate(ham(sparseSize, nSpin))
    end if
    allocate(over(sparseSize))
    allocate(H0(sparseSize))
    allocate(rhoPrim(sparseSize, nSpin))
    if (allocated(iRhoPrim)) then
      deallocate(iRhoPrim)
      deallocate(iHam)
      allocate(iRhoPrim(sparseSize, nSpin))
      allocate(iHam(sparseSize, nSpin))
    end if
    if (allocated(ERhoPrim)) then
      deallocate(ERhoPrim)
      allocate(ERhoPrim(sparseSize))
    end if
    if (allocated(reks)) then
      call reks%reallocate(sparseSize)
    end if

  end subroutine reallocateSparseArrays


  !> Calculates repulsive energy for current geometry
  subroutine calcRepulsiveEnergy(coord, species, img2CentCell, nNeighbourRep, neighbourList,&
      & pRepCont, Eatom, Etotal, iAtInCentralRegion)

    !> All atomic coordinates
    real(dp), intent(in) :: coord(:,:)

    !> All atoms chemical species
    integer, intent(in) :: species(:)

    !> Image atom indices to central cell atoms
    integer, intent(in) :: img2CentCell(:)

    !> Number of neighbours for each atom within the repulsive distance
    integer, intent(in) :: nNeighbourRep(:)

    !> List of neighbours for each atom
    type(TNeighbourList), intent(in) :: neighbourList

    !> Repulsive interaction data
    type(TRepCont), intent(in) :: pRepCont

    !> Energy for each atom
    real(dp), intent(out) :: Eatom(:)

    !> Total energy
    real(dp), intent(out) :: Etotal

    !> atoms in the central cell (or device region if transport)
    integer, intent(in) :: iAtInCentralRegion(:)

    call getERep(Eatom, coord, nNeighbourRep, neighbourList%iNeighbour, species, pRepCont,&
        & img2CentCell)
    Etotal = sum(Eatom(iAtInCentralRegion))

  end subroutine calcRepulsiveEnergy


  !> Calculates dispersion energy for current geometry.
  subroutine calcDispersionEnergy(dispersion, Eatom, Etotal, iAtInCentralRegion)

    !> dispersion interactions
    class(TDispersionIface), intent(inout) :: dispersion

    !> energy per atom
    real(dp), intent(out) :: Eatom(:)

    !> total energy
    real(dp), intent(out) :: Etotal

    !> atoms in the central cell (or device region if transport)
    integer, intent(in) :: iAtInCentralRegion(:)

    call dispersion%getEnergies(Eatom)
    Etotal = sum(Eatom(iAtInCentralRegion))

  end subroutine calcDispersionEnergy


  !> Sets the external potential components to zero
  subroutine resetExternalPotentials(refExtPot, potential)

    !> Reference external potential (usually set via API)
    type(TRefExtPot), intent(in) :: refExtPot

    !> Potential contributions
    type(TPotentials), intent(inout) :: potential

    if (allocated(refExtPot%atomPot)) then
      potential%extAtom(:,:) = refExtPot%atomPot
    else
      potential%extAtom(:,:) = 0.0_dp
    end if
    if (allocated(refExtPot%shellPot)) then
      potential%extShell(:,:,:) = refExtPot%shellPot
    else
      potential%extShell(:,:,:) = 0.0_dp
    end if
    potential%extBlock(:,:,:,:) = 0.0_dp
    if (allocated(refExtPot%potGrad)) then
      potential%extGrad(:,:) = refExtPot%potGrad
    else
      potential%extGrad(:,:) = 0.0_dp
    end if

  end subroutine resetExternalPotentials


  !> Merges atomic and shell resolved external potentials into blocked one
  subroutine mergeExternalPotentials(orb, species, potential)

    !> Atomic orbital information
    type(TOrbitals), intent(in) :: orb

    !> species for atoms
    integer, intent(in) :: species(:)

    !> Potential energy contributions
    type(TPotentials), intent(inout) :: potential

    call total_shift(potential%extShell, potential%extAtom, orb, species)
    call total_shift(potential%extBlock, potential%extShell, orb, species)

  end subroutine mergeExternalPotentials


  !> Sets up electric external field
  subroutine setUpExternalElectricField(tEfield, tTimeDepEField, tPeriodic, EFieldStrength,&
      & EFieldVector, EFieldOmega, EFieldPhase, neighbourList, nNeighbourSK, iCellVec,&
      & img2CentCell, cellVec, deltaT, iGeoStep, coord0Fold, coord, extAtomPot, extPotGrad, EField,&
      & absEField)

    !> Whether electric field should be considered at all
    logical, intent(in) :: tEfield

    !> Is there an electric field that varies with geometry step during MD?
    logical, intent(in) :: tTimeDepEField

    !> Is this a periodic geometry
    logical, intent(in) :: tPeriodic

    !> What is the field strength
    real(dp), intent(in) :: EFieldStrength

    !> What is the field direction
    real(dp), intent(in) :: EFieldVector(:)

    !> Is there an angular frequency for the applied field
    real(dp), intent(in) :: EFieldOmega

    !> What is the phase of the field
    integer, intent(in) :: EFieldPhase

    !> Atomic neighbours
    type(TNeighbourList), intent(in) :: neighbourList

    !> Number of neighbours for each atom
    integer, intent(in) :: nNeighbourSK(:)

    !> Index for unit cells
    integer, intent(in) :: iCellVec(:)

    !> Image atom to central cell atom number
    integer, intent(in) :: img2CentCell(:)

    !> Vectors (in units of the lattice constants) to cells of the lattice
    real(dp), intent(in) :: cellVec(:,:)

    !> Time step in MD
    real(dp), intent(in) :: deltaT

    !> Number of the geometry step
    integer, intent(in) :: iGeoStep

    !> Atomic coordinates in central cell
    real(dp), allocatable, intent(in) :: coord0Fold(:,:)

    !> all coordinates
    real(dp), intent(in) :: coord(:,:)

    !> Potentials on atomic sites
    real(dp), intent(inout) :: extAtomPot(:)

    !> Gradient of potential on atomic sites with respect of nucleus positions. Shape: (3, nAtom)
    real(dp), intent(inout) :: extPotGrad(:,:)

    !> Resulting electric field
    real(dp), intent(out) :: EField(:)

    !> Magnitude of the field
    real(dp), intent(out) :: absEField

    integer :: nAtom
    integer :: iAt1, iAt2, iNeigh
    character(lc) :: tmpStr

    if (.not. tEField) then
      EField(:) = 0.0_dp
      absEField = 0.0_dp
      return
    end if

    nAtom = size(nNeighbourSK)

    Efield(:) = EFieldStrength * EfieldVector
    if (tTimeDepEField) then
      Efield(:) = Efield * sin(EfieldOmega * deltaT * real(iGeoStep + EfieldPhase, dp))
    end if
    absEfield = sqrt(sum(Efield**2))
    if (tPeriodic) then
      do iAt1 = 1, nAtom
        do iNeigh = 1, nNeighbourSK(iAt1)
          iAt2 = neighbourList%iNeighbour(iNeigh, iAt1)
          ! overlap between atom in central cell and non-central cell
          if (iCellVec(iAt2) /= 0) then
            ! component of electric field projects onto vector between cells
            if (abs(dot_product(cellVec(:, iCellVec(iAt2)), EfieldVector)) > epsilon(1.0_dp)) then
              write(tmpStr, "(A, I0, A, I0, A)") 'Interaction between atoms ', iAt1, ' and ',&
                  & img2CentCell(iAt2), ' crosses the saw-tooth discontinuity in the electric&
                  & field.'
              call error(tmpStr)
            end if
          end if
        end do
      end do
      do iAt1 = 1, nAtom
        extAtomPot(iAt1) = extAtomPot(iAt1) + dot_product(coord0Fold(:, iAt1), Efield)
      end do
    else
      do iAt1 = 1, nAtom
        extAtomPot(iAt1) = extAtomPot(iAt1) + dot_product(coord(:, iAt1), Efield)
      end do
    end if
    extPotGrad(:,:) = extPotGrad + spread(EField, 2, nAtom)

  end subroutine setUpExternalElectricField


  !> Initialise basic variables before the scc loop.
  subroutine initSccLoop(tSccCalc, xlbomdIntegrator, minSccIter, maxSccIter, sccTol, tConverged,&
      & tNegf)

    !> Is this an SCC calculation?
    logical, intent(in) :: tSccCalc

    !> Details for extended Lagrange integrator (of used)
    type(TXLBOMD), allocatable, intent(inout) :: xlbomdIntegrator

    !> Minimum number of SCC cycles that can be used
    integer, intent(inout) :: minSccIter

    !> Maximum number of SCC cycles
    integer, intent(inout) :: maxSccIter

    !> Tolerance for SCC convergence
    real(dp), intent(inout) :: sccTol

    !> Has SCC convergence been achieved?
    logical, intent(out) :: tConverged

    !> Is this a transport calculation?
    logical, intent(in) :: tNegf

    if (allocated(xlbomdIntegrator)) then
      call xlbomdIntegrator%getSCCParameters(minSccIter, maxSccIter, sccTol)
    end if

    tConverged = (.not. tSccCalc)

    if (tSccCalc .and. .not. tNegf) then
      call printSccHeader()
    end if

  end subroutine initSccLoop


  !> Initialise basic variables before the REKS scc loop.
  subroutine initReksSccLoop(tSccCalc, tConverged, reks)

    !> Is this an SCC calculation?
    logical, intent(in) :: tSccCalc

    !> Has SCC convergence been achieved?
    logical, intent(out) :: tConverged

    !> data type for REKS
    type(TReksCalc), intent(inout) :: reks

    tConverged = (.not. tSccCalc)

    if (tSccCalc) then
      call printReksSccHeader(reks)
    end if

  end subroutine initReksSccLoop


  !> Reset internal potential related quantities
  subroutine resetInternalPotentials(tDualSpinOrbit, xi, orb, species, potential)

    !> Is dual spin orbit being used (block potentials)
    logical, intent(in) :: tDualSpinOrbit

    !> Spin orbit constants if required
    real(dp), allocatable, intent(in) :: xi(:,:)

    !> atomic orbital information
    type(TOrbitals), intent(in) :: orb

    !> chemical species
    integer, intent(in) :: species(:)

    !> potentials in the system
    type(TPotentials), intent(inout) :: potential

    @:ASSERT(.not. tDualSpinOrbit .or. allocated(xi))

    potential%intAtom(:,:) = 0.0_dp
    potential%intShell(:,:,:) = 0.0_dp
    potential%intBlock(:,:,:,:) = 0.0_dp
    potential%orbitalBlock(:,:,:,:) = 0.0_dp
    potential%iOrbitalBlock(:,:,:,:) = 0.0_dp
    if (tDualSpinOrbit) then
      call getDualSpinOrbitShift(potential%iOrbitalBlock, xi, orb, species)
    end if

  end subroutine resetInternalPotentials


#:if WITH_TRANSPORT

  !> Replace charges with those from the stored contact values
  subroutine overrideContactCharges(qInput, chargeUp, transpar, qBlockInput, blockUp)
    !> input charges
    real(dp), intent(inout) :: qInput(:,:,:)

    !> uploaded charges
    real(dp), intent(in) :: chargeUp(:,:,:)

    !> Transport parameters
    type(TTransPar), intent(in) :: transpar

    !> block charges, for example from DFTB+U
    real(dp), allocatable, intent(inout) :: qBlockInput(:,:,:,:)

    !> uploaded block charges
    real(dp), allocatable, intent(in) :: blockUp(:,:,:,:)

    integer :: ii, iStart, iEnd

    do ii = 1, transpar%ncont
      iStart = transpar%contacts(ii)%idxrange(1)
      iEnd = transpar%contacts(ii)%idxrange(2)
      qInput(:,iStart:iEnd,:) = chargeUp(:,iStart:iEnd,:)
    end do

  @:ASSERT(allocated(qBlockInput) .eqv. allocated(blockUp))
    if (allocated(qBlockInput)) then
      do ii = 1, transpar%ncont
        iStart = transpar%contacts(ii)%idxrange(1)
        iEnd = transpar%contacts(ii)%idxrange(2)
        qBlockInput(:,:,iStart:iEnd,:) = blockUp(:,:,iStart:iEnd,:)
      end do
    end if

  end subroutine overrideContactCharges

#:endif


  !> Add potentials comming from point charges.
  subroutine addChargePotentials(env, sccCalc, qInput, q0, chargePerShell, orb, species,&
      & neighbourList, img2CentCell, spinW, solvation, thirdOrd, potential, electrostatics, tPoisson,&
      & tUpload, shiftPerLUp)

    !> Environment settings
    type(TEnvironment), intent(in) :: env

    !> SCC module internal variables
    type(TScc), intent(inout) :: sccCalc

    !> Input atomic populations
    real(dp), intent(in) :: qInput(:,:,:)

    !> reference atomic occupations
    real(dp), intent(in) :: q0(:,:,:)

    !> charges per atomic shell
    real(dp), intent(in) :: chargePerShell(:,:,:)

    !> atomic orbital information
    type(TOrbitals), intent(in) :: orb

    !> species of all atoms
    integer, target, intent(in) :: species(:)

    !> neighbours to atoms
    type(TNeighbourList), intent(in) :: neighbourList

    !> map from image atom to real atoms
    integer, intent(in) :: img2CentCell(:)

    !> spin constants
    real(dp), intent(in), allocatable :: spinW(:,:,:)

    !> Solvation mode
    class(TSolvation), allocatable, intent(inout) :: solvation

    !> third order SCC interactions
    type(TThirdOrder), allocatable, intent(inout) :: thirdOrd

    !> Potentials acting
    type(TPotentials), intent(inout) :: potential

    !> electrostatic solver (poisson or gamma-functional)
    integer, intent(in) :: electrostatics

    !> whether Poisson is solved (used with tPoissonTwice)
    logical, intent(in) :: tPoisson

    !> whether contacts are uploaded
    logical, intent(in) :: tUpload

    !> uploded potential per shell per atom
    real(dp), allocatable, intent(in) :: shiftPerLUp(:,:)

    ! local variables
    real(dp), allocatable :: atomPot(:,:)
    real(dp), allocatable :: shellPot(:,:,:)
    real(dp), allocatable, save :: shellPotBk(:,:)
    integer, pointer :: pSpecies0(:)
    integer :: nAtom, nSpin

    nAtom = size(qInput, dim=2)
    nSpin = size(qInput, dim=3)
    pSpecies0 => species(1:nAtom)

    allocate(atomPot(nAtom, nSpin))
    allocate(shellPot(orb%mShell, nAtom, nSpin))

    call sccCalc%updateCharges(env, qInput, q0, orb, species)

    select case(electrostatics)

    case(elstatTypes%gammaFunc)

      call sccCalc%updateShifts(env, orb, species, neighbourList%iNeighbour, img2CentCell)
      call sccCalc%getShiftPerAtom(atomPot(:,1))
      call sccCalc%getShiftPerL(shellPot(:,:,1))

    case(elstatTypes%poisson)

    #:if WITH_TRANSPORT
      ! NOTE: charge-magnetization representation is used
      !       iSpin=1 stores total charge
      ! Logic of calls order:
      ! shiftPerLUp      is 0.0 on the device region,
      ! poiss_getshift() updates only the device region
      if (tPoisson) then
        if (tUpload) then
          shellPot(:,:,1) = shiftPerLUp
        else
          ! Potentials for non-existing angular momenta must be 0 for later summations
          shellPot(:,:,1) = 0.0_dp
        end if
        call poiss_updcharges(qInput(:,:,1), q0(:,:,1))
        call poiss_getshift(shellPot(:,:,1))
        if (.not.allocated(shellPotBk)) then
          allocate(shellPotBk(orb%mShell, nAtom))
        end if
        shellPotBk = shellPot(:,:,1)
      else
        shellPot(:,:,1) = shellPotBk
      end if
      atomPot(:,:) = 0.0_dp
      call sccCalc%setShiftPerAtom(atomPot(:,1))
      call sccCalc%setShiftPerL(shellPot(:,:,1))
    #:else
      call error("poisson solver used without transport modules")
    #:endif

    end select

    potential%intAtom(:,1) = potential%intAtom(:,1) + atomPot(:,1)
    potential%intShell(:,:,1) = potential%intShell(:,:,1) + shellPot(:,:,1)

    if (allocated(thirdOrd)) then
      call thirdOrd%updateCharges(pSpecies0, neighbourList, qInput, q0, img2CentCell, orb)
      call thirdOrd%getShifts(atomPot(:,1), shellPot(:,:,1))
      potential%intAtom(:,1) = potential%intAtom(:,1) + atomPot(:,1)
      potential%intShell(:,:,1) = potential%intShell(:,:,1) + shellPot(:,:,1)
    end if

    if (allocated(solvation)) then
      call solvation%updateCharges(env, pSpecies0, neighbourList, qInput, q0, img2CentCell, orb)
      call solvation%getShifts(atomPot(:,1), shellPot(:,:,1))
      potential%intAtom(:,1) = potential%intAtom(:,1) + atomPot(:,1)
      potential%intShell(:,:,1) = potential%intShell(:,:,1) + shellPot(:,:,1)
    end if

    if (nSpin /= 1 .and. allocated(spinW)) then
      call getSpinShift(shellPot, chargePerShell, species, orb, spinW)
      potential%intShell = potential%intShell + shellPot
    end if

    call total_shift(potential%intShell, potential%intAtom, orb, species)
    call total_shift(potential%intBlock, potential%intShell, orb, species)

  end subroutine addChargePotentials


  !> Add potentials comming from on-site block of the dual density matrix.
  subroutine addBlockChargePotentials(qBlockIn, qiBlockIn, tDftbU, tImHam, species, orb, nDftbUFunc&
      &, UJ, nUJ, iUJ, niUJ, potential)

    !> block input charges
    real(dp), allocatable, intent(in) :: qBlockIn(:,:,:,:)

    !> imaginary part
    real(dp), allocatable, intent(in) :: qiBlockIn(:,:,:,:)

    !> is this a +U calculation
    logical, intent(in) :: tDftbU

    !> does the hamitonian have an imaginary part in real space?
    logical, intent(in) :: tImHam

    !> chemical species of all atoms
    integer, intent(in) :: species(:)

    !> Orbital information
    type(TOrbitals), intent(in) :: orb

    !> choice of +U functional
    integer, intent(in) :: nDftbUFunc

    !> prefactor for +U potential
    real(dp), allocatable, intent(in) :: UJ(:,:)

    !> Number DFTB+U blocks of shells for each atom type
    integer, intent(in), allocatable :: nUJ(:)

    !> which shells are in each DFTB+U block
    integer, intent(in), allocatable :: iUJ(:,:,:)

    !> Number of shells in each DFTB+U block
    integer, intent(in), allocatable :: niUJ(:,:)

    !> potentials acting in system
    type(TPotentials), intent(inout) :: potential


    if (tDFTBU) then
      if (tImHam) then
        call getDftbUShift(potential%orbitalBlock, potential%iorbitalBlock, qBlockIn, qiBlockIn,&
            & species,orb, nDFTBUfunc, UJ, nUJ, niUJ, iUJ)
      else
        call getDftbUShift(potential%orbitalBlock, qBlockIn, species, orb, nDFTBUfunc, UJ, nUJ,&
            & niUJ, iUJ)
      end if
      potential%intBlock = potential%intBlock + potential%orbitalBlock
    end if

  end subroutine addBlockChargePotentials



  !> Returns the Hamiltonian for the given scc iteration
  subroutine getSccHamiltonian(H0, over, nNeighbourSK, neighbourList, species, orb, iSparseStart,&
      & img2CentCell, potential, ham, iHam)

    !> non-SCC hamitonian (sparse)
    real(dp), intent(in) :: H0(:)

    !> overlap (sparse)
    real(dp), intent(in) :: over(:)

    !> Number of atomic neighbours
    integer, intent(in) :: nNeighbourSK(:)

    !> list of atomic neighbours
    type(TNeighbourList), intent(in) :: neighbourList

    !> species of atoms
    integer, intent(in) :: species(:)

    !> atomic orbital information
    type(TOrbitals), intent(in) :: orb

    !> Index for atomic blocks in sparse data
    integer, intent(in) :: iSparseStart(:,:)

    !> image atoms to central cell atoms
    integer, intent(in) :: img2CentCell(:)

    !> potential acting on sustem
    type(TPotentials), intent(in) :: potential

    !> resulting hamitonian (sparse)
    real(dp), intent(out) :: ham(:,:)

    !> imaginary part of hamitonian (if required, signalled by being allocated)
    real(dp), allocatable, intent(inout) :: iHam(:,:)

    integer :: nAtom

    nAtom = size(orb%nOrbAtom)

    ham(:,:) = 0.0_dp
    ham(:,1) = h0
    call add_shift(ham, over, nNeighbourSK, neighbourList%iNeighbour, species, orb, iSparseStart,&
        & nAtom, img2CentCell, potential%intBlock)

    if (allocated(iHam)) then
      iHam(:,:) = 0.0_dp
      call add_shift(iHam, over, nNeighbourSK, neighbourList%iNeighbour, species, orb,&
          & iSparseStart, nAtom, img2CentCell, potential%iorbitalBlock)
    end if

  end subroutine getSccHamiltonian


  !> Transform the hamiltonian from QM to UD representation
  !> Hack due to not using Pauli-type structure for diagonalisation
  !> For collinear spin, qm2ud will produce the right potential:
  !> (Vq, uB*Bz*\sigma_z) -> (Vq + uB*Bz*\sigma_z, Vq - uB*Bz*\sigma_z)
  !> For non-collinear spin-orbit, all blocks are multiplied by 1/2:
  !> (Vq/2, uL* Lx*\sigma_x/2, uL* Ly*\sigma_y/2, uL* Lz*\sigma_z/2)
  subroutine convertToUpDownRepr(Ham, iHam)
    real(dp), intent(inout) :: Ham(:,:)
    real(dp), intent(inout), allocatable :: iHam(:,:)

    integer :: nSpinBlocks

    nSpinBlocks = size(ham, dim=2)

    if (nSpinBlocks > 1) then
      ham = 2.0_dp * ham
      if (allocated(iHam)) then
        iHam = 2.0_dp * iHam
      end if
    end if

    if (nSpinBlocks /= 4) then
      call qm2ud(ham)
      if (allocated(iHam)) then
        call qm2ud(iHam)
      end if
    end if

  end subroutine convertToUpDownRepr


  !> Returns the sparse density matrix.
  !>
  !> All operations (e.g. non-dual spin orbit coupling), which need access to full (unpacked)
  !> Hamiltonian or the full (unpacked) density matrix, must also invoked from within this routine,
  !> as those unpacked quantities do not exist elsewhere.
  !>
  subroutine getDensity(env, iScc, denseDesc, ham, over, neighbourList, nNeighbourSK, iSparseStart,&
      & img2CentCell, iCellVec, cellVec, kPoint, kWeight, orb, species, electronicSolver, tRealHS,&
      & tSpinSharedEf, tSpinOrbit, tDualSpinOrbit, tFillKSep, tFixEf, tMulliken, iDistribFn,&
      & tempElec, nEl, parallelKS, Ef, mu, energy, rangeSep, eigen, filling, rhoPrim, Eband, TS,&
      & E0, iHam, xi, orbitalL, HSqrReal, SSqrReal, eigvecsReal, iRhoPrim, HSqrCplx, SSqrCplx,&
      & eigvecsCplx, rhoSqrReal, deltaRhoInSqr, deltaRhoOutSqr, qOutput, nNeighbourLC,&
      & tLargeDenseMatrices)

    !> Environment settings
    type(TEnvironment), intent(inout) :: env

    !> SCC iteration counter (needed by GF)
    integer, intent(in) :: iSCC

    !> Dense matrix descriptor
    type(TDenseDescr), intent(in) :: denseDesc

    !> hamiltonian in sparse storage
    real(dp), intent(in) :: ham(:,:)

    !> sparse overlap matrix
    real(dp), intent(in) :: over(:)

    !> list of neighbours for each atom
    type(TNeighbourList), intent(in) :: neighbourList

    !> Number of neighbours for each of the atoms
    integer, intent(in) :: nNeighbourSK(:)

    !> Index array for the start of atomic blocks in sparse arrays
    integer, intent(in) :: iSparseStart(:,:)

    !> map from image atoms to the original unique atom
    integer, intent(in) :: img2CentCell(:)

    !> Index for which unit cell atoms are associated with
    integer, intent(in) :: iCellVec(:)

    !> Vectors (in units of the lattice constants) to cells of the lattice
    real(dp), intent(in) :: cellVec(:,:)

    !> k-points
    real(dp), intent(in) :: kPoint(:,:)

    !> Weights for k-points
    real(dp), intent(in) :: kWeight(:)

    !> Atomic orbital information
    type(TOrbitals), intent(in) :: orb

    !> species of all atoms in the system
    integer, intent(in) :: species(:)

    !> Electronic solver information
    type(TElectronicSolver), intent(inout) :: electronicSolver

    !> Is the hamitonian real (no k-points/molecule/gamma point)?
    logical, intent(in) :: tRealHS

    !> Is the Fermi level common accross spin channels?
    logical, intent(in) :: tSpinSharedEf

    !> Are spin orbit interactions present
    logical, intent(in) :: tSpinOrbit

    !> Are block population spin orbit interactions present
    logical, intent(in) :: tDualSpinOrbit

    !> Fill k-points separately if true (no charge transfer accross the BZ)
    logical, intent(in) :: tFillKSep

    !> Whether fixed Fermi level(s) should be used. (No charge conservation!)
    logical, intent(in) :: tFixEf

    !> Should Mulliken populations be generated/output
    logical, intent(in) :: tMulliken

    !> occupation function for electronic states
    integer, intent(in) :: iDistribFn

    !> Electronic temperature
    real(dp), intent(in) :: tempElec

    !> Number of electrons
    real(dp), intent(in) :: nEl(:)

    !> K-points and spins to process
    type(TParallelKS), intent(in) :: parallelKS

    !> Fermi level(s)
    real(dp), intent(inout) :: Ef(:)

    !> Electrochemical potentials (contact, spin)
    real(dp), allocatable, intent(in) :: mu(:,:)

    !> Energy contributions and total
    type(TEnergies), intent(inout) :: energy

    !> Data for rangeseparated calculation
    type(TRangeSepFunc), allocatable, intent(inout) :: rangeSep

    !> eigenvalues (level, kpoint, spin)
    real(dp), intent(out) :: eigen(:,:,:)

    !> occupations (level, kpoint, spin)
    real(dp), intent(out) :: filling(:,:,:)

    !> sparse density matrix
    real(dp), intent(out) :: rhoPrim(:,:)

    !> band structure energy
    real(dp), intent(out) :: Eband(:)

    !> electronic entropy times temperature
    real(dp), intent(out) :: TS(:)

    !> extrapolated 0 temperature band energy
    real(dp), intent(out) :: E0(:)

    !> imaginary part of hamitonian
    real(dp), intent(in), allocatable :: iHam(:,:)

    !> spin orbit constants
    real(dp), intent(in), allocatable :: xi(:,:)

    !> orbital moments of atomic shells
    real(dp), intent(inout), allocatable :: orbitalL(:,:,:)

    !> imaginary part of density matrix
    real(dp), intent(inout), allocatable :: iRhoPrim(:,:)

    !> dense real hamiltonian storage
    real(dp), intent(inout), allocatable :: HSqrReal(:,:)

    !> dense real overlap storage
    real(dp), intent(inout), allocatable :: SSqrReal(:,:)

    !> real eigenvectors on exit
    real(dp), intent(inout), allocatable :: eigvecsReal(:,:,:)

    !> dense complex (k-points) hamiltonian storage
    complex(dp), intent(inout), allocatable :: HSqrCplx(:,:)

    !> dense complex (k-points) overlap storage
    complex(dp), intent(inout), allocatable :: SSqrCplx(:,:)

    !> complex eigenvectors on exit
    complex(dp), intent(inout), allocatable :: eigvecsCplx(:,:,:)

    !> Dense density matrix
    real(dp), intent(inout), allocatable :: rhoSqrReal(:,:,:)

    !> Change in density matrix during last SCC iteration
    real(dp), pointer, intent(inout) :: deltaRhoInSqr(:,:,:)

    !> Change in density matrix after SCC step
    real(dp), pointer, intent(inout) :: deltaRhoOutSqr(:,:,:)

    !> Output electrons
    real(dp), intent(inout) :: qOutput(:,:,:)

    !> Number of neighbours for each of the atoms for the exchange contributions in the long range
    !> functional
    integer, intent(in), allocatable :: nNeighbourLC(:)

    !> Are dense matrices for H, S, etc. being used
    logical, intent(in) :: tLargeDenseMatrices

    integer :: nSpin, iKS, iSp, iK, nAtom
    complex(dp), allocatable :: rhoSqrCplx(:,:)
    logical :: tImHam
    real(dp), allocatable :: rVecTemp(:)

    nSpin = size(ham, dim=2)
    tImHam = allocated(iRhoPrim)

    select case (electronicSolver%iSolver)

    case (electronicSolverTypes%GF)

      call env%globalTimer%startTimer(globalTimers%densityMatrix)
    #:if WITH_TRANSPORT
      call calcdensity_green(iSCC, env, parallelKS%localKS, ham, over, neighbourlist%iNeighbour,&
          & nNeighbourSK, denseDesc%iAtomStart, iSparseStart, img2CentCell, iCellVec, cellVec, orb,&
          & kPoint, kWeight, mu, rhoPrim, Eband, Ef, E0, TS)
    #:else
      call error("Internal error: getDensity : GF-solver although code compiled without transport")
    #:endif
      call ud2qm(rhoPrim)
      call env%globalTimer%stopTimer(globalTimers%densityMatrix)

    case (electronicSolverTypes%onlyTransport)

      call error("OnlyTransport solver cannot calculate the density matrix")

    case(electronicSolverTypes%qr, electronicSolverTypes%divideandconquer,&
        & electronicSolverTypes%relativelyrobust, electronicSolverTypes%elpa,&
        & electronicSolverTypes%magma_gvd)

      call getDensityFromDenseDiag(env, denseDesc, ham, over, neighbourList, nNeighbourSK,&
          & iSparseStart, img2CentCell, iCellVec, cellVec, kPoint, kWeight, orb, species,&
          & electronicSolver, tRealHS, tSpinSharedEf, tSpinOrbit, tDualSpinOrbit, tFillKSep,&
          & tFixEf, tMulliken, iDistribFn, tempElec, nEl, parallelKS, Ef, energy, rangeSep, eigen,&
          & filling, rhoPrim, Eband, TS, E0, iHam, xi, orbitalL, HSqrReal, SSqrReal, eigvecsReal,&
          & iRhoPrim, HSqrCplx, SSqrCplx, eigvecsCplx, rhoSqrReal, deltaRhoInSqr, deltaRhoOutSqr,&
          & qOutput, nNeighbourLC)

    case(electronicSolverTypes%omm, electronicSolverTypes%pexsi, electronicSolverTypes%ntpoly,&
        &electronicSolverTypes%elpadm)

      call env%globalTimer%startTimer(globalTimers%densityMatrix)

      call electronicSolver%elsi%getDensity(env, denseDesc, ham, over, neighbourList, nNeighbourSK,&
          & iSparseStart, img2CentCell, iCellVec, cellVec, kPoint, kWeight, orb, species, tRealHS,&
          & tSpinSharedEf, tSpinOrbit, tDualSpinOrbit, tMulliken, parallelKS, Ef, energy, rhoPrim,&
          & Eband, TS, iHam, xi, orbitalL, HSqrReal, SSqrReal, iRhoPrim, HSqrCplx, SSqrCplx)
      call env%globalTimer%stopTimer(globalTimers%densityMatrix)

    end select

  end subroutine getDensity


  !> Returns the density matrix using dense diagonalisation.
  subroutine getDensityFromDenseDiag(env, denseDesc, ham, over, neighbourList, nNeighbourSK,&
      & iSparseStart, img2CentCell, iCellVec, cellVec, kPoint, kWeight, orb, species,&
      & electronicSolver, tRealHS, tSpinSharedEf, tSpinOrbit, tDualSpinOrbit, tFillKSep, tFixEf,&
      & tMulliken, iDistribFn, tempElec, nEl, parallelKS, Ef, energy, rangeSep, eigen, filling,&
      & rhoPrim, Eband, TS, E0, iHam, xi, orbitalL, HSqrReal, SSqrReal, eigvecsReal, iRhoPrim,&
      & HSqrCplx, SSqrCplx, eigvecsCplx, rhoSqrReal, deltaRhoInSqr, deltaRhoOutSqr, qOutput,&
      & nNeighbourLC)

    !> Environment settings
    type(TEnvironment), intent(inout) :: env

    !> Dense matrix descriptor
    type(TDenseDescr), intent(in) :: denseDesc

    !> hamiltonian in sparse storage
    real(dp), intent(in) :: ham(:,:)

    !> sparse overlap matrix
    real(dp), intent(in) :: over(:)

    !> list of neighbours for each atom
    type(TNeighbourList), intent(in) :: neighbourList

    !> Number of neighbours for each of the atoms
    integer, intent(in) :: nNeighbourSK(:)

    !> Index array for the start of atomic blocks in sparse arrays
    integer, intent(in) :: iSparseStart(:,:)

    !> map from image atoms to the original unique atom
    integer, intent(in) :: img2CentCell(:)

    !> Index for which unit cell atoms are associated with
    integer, intent(in) :: iCellVec(:)

    !> Vectors (in units of the lattice constants) to cells of the lattice
    real(dp), intent(in) :: cellVec(:,:)

    !> k-points
    real(dp), intent(in) :: kPoint(:,:)

    !> Weights for k-points
    real(dp), intent(in) :: kWeight(:)

    !> Atomic orbital information
    type(TOrbitals), intent(in) :: orb

    !> species of all atoms in the system
    integer, intent(in) :: species(:)

    !> Electronic solver information
    type(TElectronicSolver), intent(inout) :: electronicSolver

    !> Is the hamitonian real (no k-points/molecule/gamma point)?
    logical, intent(in) :: tRealHS

    !> Is the Fermi level common accross spin channels?
    logical, intent(in) :: tSpinSharedEf

    !> Are spin orbit interactions present
    logical, intent(in) :: tSpinOrbit

    !> Are block population spin orbit interactions present
    logical, intent(in) :: tDualSpinOrbit

    !> Fill k-points separately if true (no charge transfer accross the BZ)
    logical, intent(in) :: tFillKSep

    !> Whether fixed Fermi level(s) should be used. (No charge conservation!)
    logical, intent(in) :: tFixEf

    !> Should Mulliken populations be generated/output
    logical, intent(in) :: tMulliken

    !> occupation function for electronic states
    integer, intent(in) :: iDistribFn

    !> Electronic temperature
    real(dp), intent(in) :: tempElec

    !> Number of electrons
    real(dp), intent(in) :: nEl(:)

    !> K-points and spins to process
    type(TParallelKS), intent(in) :: parallelKS

    !> Fermi level(s)
    real(dp), intent(inout) :: Ef(:)

    !> Energy contributions and total
    type(TEnergies), intent(inout) :: energy

    !> Data for rangeseparated calculation
    type(TRangeSepFunc), allocatable, intent(inout) :: rangeSep

    !> eigenvalues (level, kpoint, spin)
    real(dp), intent(out) :: eigen(:,:,:)

    !> occupations (level, kpoint, spin)
    real(dp), intent(out) :: filling(:,:,:)

    !> sparse density matrix
    real(dp), intent(out) :: rhoPrim(:,:)

    !> band structure energy
    real(dp), intent(out) :: Eband(:)

    !> electronic entropy times temperature
    real(dp), intent(out) :: TS(:)

    !> extrapolated 0 temperature band energy
    real(dp), intent(out) :: E0(:)

    !> imaginary part of hamitonian
    real(dp), intent(in), allocatable :: iHam(:,:)

    !> spin orbit constants
    real(dp), intent(in), allocatable :: xi(:,:)

    !> orbital moments of atomic shells
    real(dp), intent(inout), allocatable :: orbitalL(:,:,:)

    !> imaginary part of density matrix
    real(dp), intent(inout), allocatable :: iRhoPrim(:,:)

    !> dense real hamiltonian storage
    real(dp), intent(inout), allocatable :: HSqrReal(:,:)

    !> dense real overlap storage
    real(dp), intent(inout), allocatable :: SSqrReal(:,:)

    !> real eigenvectors on exit
    real(dp), intent(inout), allocatable :: eigvecsReal(:,:,:)

    !> dense complex (k-points) hamiltonian storage
    complex(dp), intent(inout), allocatable :: HSqrCplx(:,:)

    !> dense complex (k-points) overlap storage
    complex(dp), intent(inout), allocatable :: SSqrCplx(:,:)

    !> complex eigenvectors on exit
    complex(dp), intent(inout), allocatable :: eigvecsCplx(:,:,:)

    !> Dense density matrix
    real(dp), intent(inout), allocatable :: rhoSqrReal(:,:,:)

    !> Change in density matrix during last rangesep SCC cycle
    real(dp), pointer, intent(in) :: deltaRhoInSqr(:,:,:)

    !> Change in density matrix during this SCC step for rangesep
    real(dp), pointer, intent(inout) :: deltaRhoOutSqr(:,:,:)

    !> Output electrons
    real(dp), intent(inout) :: qOutput(:,:,:)

    !> Number of neighbours for each of the atoms for the exchange contributions in the long range
    !> functional
    integer, intent(in), allocatable :: nNeighbourLC(:)

    integer :: nSpin

    nSpin = size(ham, dim=2)

    call env%globalTimer%startTimer(globalTimers%diagonalization)
    if (nSpin /= 4) then
      if (tRealHS) then
        call buildAndDiagDenseRealHam(env, denseDesc, ham, over, neighbourList, nNeighbourSK,&
            & iSparseStart, img2CentCell, orb, electronicSolver, parallelKS, rangeSep,&
            & deltaRhoInSqr, qOutput, nNeighbourLC, HSqrReal, SSqrReal, eigVecsReal, eigen(:,1,:))
      else
        call buildAndDiagDenseCplxHam(env, denseDesc, ham, over, kPoint, neighbourList,&
            & nNeighbourSK, iSparseStart, img2CentCell, iCellVec, cellVec, electronicSolver,&
            & parallelKS, HSqrCplx, SSqrCplx, eigVecsCplx, eigen)
      end if
    else
      call buildAndDiagDensePauliHam(env, denseDesc, ham, over, kPoint, neighbourList,&
          & nNeighbourSK, iSparseStart, img2CentCell, iCellVec, cellVec, orb, electronicSolver,&
          & parallelKS, eigen(:,:,1), HSqrCplx, SSqrCplx, eigVecsCplx, iHam, xi, species)
    end if
    call env%globalTimer%stopTimer(globalTimers%diagonalization)

    call getFillingsAndBandEnergies(eigen, nEl, nSpin, tempElec, kWeight, tSpinSharedEf,&
        & tFillKSep, tFixEf, iDistribFn, Ef, filling, Eband, TS, E0)

    call env%globalTimer%startTimer(globalTimers%densityMatrix)
    if (nSpin /= 4) then
      if (tRealHS) then
        call getDensityFromRealEigvecs(env, denseDesc, filling(:,1,:), neighbourList, nNeighbourSK,&
            & iSparseStart, img2CentCell, orb, eigVecsReal, parallelKS, rhoPrim, SSqrReal,&
            & rhoSqrReal, deltaRhoOutSqr)
      else
        call getDensityFromCplxEigvecs(env, denseDesc, filling, kPoint, kWeight, neighbourList,&
            & nNeighbourSK, iSparseStart, img2CentCell, iCellVec, cellVec, orb, parallelKS,&
            & eigvecsCplx, rhoPrim, SSqrCplx)
      end if
      call ud2qm(rhoPrim)
    else
      ! Pauli structure of eigenvectors
      filling(:,:,1) = 2.0_dp * filling(:,:,1)
      call getDensityFromPauliEigvecs(env, denseDesc, tRealHS, tSpinOrbit, tDualSpinOrbit,&
          & tMulliken, kPoint, kWeight, filling(:,:,1), neighbourList, nNeighbourSK, orb,&
          & iSparseStart, img2CentCell, iCellVec, cellVec, species, parallelKS, eigVecsCplx,&
          & SSqrCplx, energy, rhoPrim, xi, orbitalL, iRhoPrim)
      filling(:,:,1) = 0.5_dp * filling(:,:,1)
    end if
    call env%globalTimer%stopTimer(globalTimers%densityMatrix)

  end subroutine getDensityFromDenseDiag


  !> Builds and diagonalises dense Hamiltonians.
  subroutine buildAndDiagDenseRealHam(env, denseDesc, ham, over, neighbourList, nNeighbourSK,&
      & iSparseStart, img2CentCell, orb, electronicSolver, parallelKS, rangeSep, deltaRhoInSqr,&
      & qOutput, nNeighbourLC, HSqrReal, SSqrReal, eigvecsReal, eigen)

    !> Environment settings
    type(TEnvironment), intent(inout) :: env

    !> Dense matrix descriptor
    type(TDenseDescr), intent(in) :: denseDesc

    !> hamiltonian in sparse storage
    real(dp), intent(in) :: ham(:,:)

    !> sparse overlap matrix
    real(dp), intent(in) :: over(:)

    !> list of neighbours for each atom
    type(TNeighbourList), intent(in) :: neighbourList

    !> Number of neighbours for each of the atoms
    integer, intent(in) :: nNeighbourSK(:)

    !> Index array for the start of atomic blocks in sparse arrays
    integer, intent(in) :: iSparseStart(:,:)

    !> map from image atoms to the original unique atom
    integer, intent(in) :: img2CentCell(:)

    !> Atomic orbital information
    type(TOrbitals), intent(in) :: orb

    !> Electronic solver information
    type(TElectronicSolver), intent(inout) :: electronicSolver

    !> K-points and spins to be handled
    type(TParallelKS), intent(in) :: parallelKS

    !>Data for rangeseparated calcualtion
    type(TRangeSepFunc), allocatable, intent(inout) :: rangeSep

    !> Change in density matrix during last rangesep SCC cycle
    real(dp), pointer, intent(in) :: deltaRhoInSqr(:,:,:)

    !> Output electrons
    real(dp), intent(inout) :: qOutput(:,:,:)

    !> Number of neighbours for each of the atoms for the exchange contributions in the long range
    !> functional
    integer, intent(in), allocatable :: nNeighbourLC(:)

    !> dense hamitonian matrix
    real(dp), intent(out) :: HSqrReal(:,:)

    !> dense overlap matrix
    real(dp), intent(out) :: SSqrReal(:,:)

    !> Eigenvectors on eixt
    real(dp), intent(out) :: eigvecsReal(:,:,:)

    !> eigenvalues
    real(dp), intent(out) :: eigen(:,:)

    integer :: iKS, iSpin, ii

    eigen(:,:) = 0.0_dp
    do iKS = 1, parallelKS%nLocalKS
      iSpin = parallelKS%localKS(2, iKS)
    #:if WITH_SCALAPACK
      call env%globalTimer%startTimer(globalTimers%sparseToDense)
      call unpackHSRealBlacs(env%blacs, ham(:,iSpin), neighbourList%iNeighbour, nNeighbourSK,&
          & iSparseStart, img2CentCell, denseDesc, HSqrReal)
      if (.not. electronicSolver%hasCholesky(1)) then
        call unpackHSRealBlacs(env%blacs, over, neighbourList%iNeighbour, nNeighbourSK,&
            & iSparseStart, img2CentCell, denseDesc, SSqrReal)
      end if
      call env%globalTimer%stopTimer(globalTimers%sparseToDense)
      call diagDenseMtxBlacs(electronicSolver, 1, 'V', denseDesc%blacsOrbSqr, HSqrReal, SSqrReal,&
          & eigen(:,iSpin), eigvecsReal(:,:,iKS))
    #:else
      call env%globalTimer%startTimer(globalTimers%sparseToDense)
      call unpackHS(HSqrReal, ham(:,iSpin), neighbourList%iNeighbour, nNeighbourSK,&
          & denseDesc%iAtomStart, iSparseStart, img2CentCell)
      call unpackHS(SSqrReal, over, neighbourList%iNeighbour, nNeighbourSK, denseDesc%iAtomStart,&
          & iSparseStart, img2CentCell)

      call env%globalTimer%stopTimer(globalTimers%sparseToDense)

      ! Add rangeseparated contribution
      ! Assumes deltaRhoInSqr only used by rangeseparation
      ! Should this be used elsewhere, need to pass tRangeSep
      if (allocated(rangeSep)) then
        call denseMulliken(deltaRhoInSqr, SSqrReal, denseDesc%iAtomStart, qOutput)
        call rangeSep%addLRHamiltonian(env, deltaRhoInSqr(:,:,iSpin), over,&
            & neighbourList%iNeighbour,  nNeighbourLC, denseDesc%iAtomStart, iSparseStart,&
            & orb, HSqrReal, SSqrReal)
      end if

      call diagDenseMtx(electronicSolver, 'V', HSqrReal, SSqrReal, eigen(:,iSpin))
      eigvecsReal(:,:,iKS) = HSqrReal
    #:endif
    end do

  #:if WITH_SCALAPACK
    ! Distribute all eigenvalues to all nodes via global summation
    call mpifx_allreduceip(env%mpi%interGroupComm, eigen, MPI_SUM)
  #:endif

  end subroutine buildAndDiagDenseRealHam


  !> Builds and diagonalises dense k-point dependent Hamiltonians.
  subroutine buildAndDiagDenseCplxHam(env, denseDesc, ham, over, kPoint, neighbourList,&
      & nNeighbourSK, iSparseStart, img2CentCell, iCellVec, cellVec, electronicSolver, parallelKS,&
      & HSqrCplx, SSqrCplx, eigvecsCplx, eigen)

    !> Environment settings
    type(TEnvironment), intent(inout) :: env

    !> Dense matrix descriptor
    type(TDenseDescr), intent(in) :: denseDesc

    !> hamiltonian in sparse storage
    real(dp), intent(in) :: ham(:,:)

    !> sparse overlap matrix
    real(dp), intent(in) :: over(:)

    !> k-points
    real(dp), intent(in) :: kPoint(:,:)

    !> list of neighbours for each atom
    type(TNeighbourList), intent(in) :: neighbourList

    !> Number of neighbours for each of the atoms
    integer, intent(in) :: nNeighbourSK(:)

    !> Index array for the start of atomic blocks in sparse arrays
    integer, intent(in) :: iSparseStart(:,:)

    !> map from image atoms to the original unique atom
    integer, intent(in) :: img2CentCell(:)

    !> Index for which unit cell atoms are associated with
    integer, intent(in) :: iCellVec(:)

    !> Vectors (in units of the lattice constants) to cells of the lattice
    real(dp), intent(in) :: cellVec(:,:)

    !> Electronic solver information
    type(TElectronicSolver), intent(inout) :: electronicSolver

    !> K-points and spins to be handled
    type(TParallelKS), intent(in) :: parallelKS

    !> dense hamitonian matrix
    complex(dp), intent(out) :: HSqrCplx(:,:)

    !> dense overlap matrix
    complex(dp), intent(out) :: SSqrCplx(:,:)

    !> Complex eigenvectors
    complex(dp), intent(out) :: eigvecsCplx(:,:,:)

    !> eigenvalues
    real(dp), intent(out) :: eigen(:,:,:)

    integer :: iKS, iK, iSpin

    eigen(:,:,:) = 0.0_dp
    do iKS = 1, parallelKS%nLocalKS
      iK = parallelKS%localKS(1, iKS)
      iSpin = parallelKS%localKS(2, iKS)
    #:if WITH_SCALAPACK
      call env%globalTimer%startTimer(globalTimers%sparseToDense)
      call unpackHSCplxBlacs(env%blacs, ham(:,iSpin), kPoint(:,iK), neighbourList%iNeighbour,&
          & nNeighbourSK, iCellVec, cellVec, iSparseStart, img2CentCell, denseDesc, HSqrCplx)
      if (.not. electronicSolver%hasCholesky(iKS)) then
        call unpackHSCplxBlacs(env%blacs, over, kPoint(:,iK), neighbourList%iNeighbour,&
            & nNeighbourSK, iCellVec, cellVec, iSparseStart, img2CentCell, denseDesc, SSqrCplx)
      end if
      call env%globalTimer%stopTimer(globalTimers%sparseToDense)
      call diagDenseMtxBlacs(electronicSolver, iKS, 'V', denseDesc%blacsOrbSqr, HSqrCplx, SSqrCplx,&
          & eigen(:,iK,iSpin), eigvecsCplx(:,:,iKS))
    #:else
      call env%globalTimer%startTimer(globalTimers%sparseToDense)
      call unpackHS(HSqrCplx, ham(:,iSpin), kPoint(:,iK), neighbourList%iNeighbour, nNeighbourSK,&
          & iCellVec, cellVec, denseDesc%iAtomStart, iSparseStart, img2CentCell)
      call unpackHS(SSqrCplx, over, kPoint(:,iK), neighbourList%iNeighbour, nNeighbourSK, iCellVec,&
          & cellVec, denseDesc%iAtomStart, iSparseStart, img2CentCell)
      call env%globalTimer%stopTimer(globalTimers%sparseToDense)
      call diagDenseMtx(electronicSolver, 'V', HSqrCplx, SSqrCplx, eigen(:,iK,iSpin))
      eigvecsCplx(:,:,iKS) = HSqrCplx
    #:endif
    end do

  #:if WITH_SCALAPACK
    call mpifx_allreduceip(env%mpi%interGroupComm, eigen, MPI_SUM)
  #:endif

  end subroutine buildAndDiagDenseCplxHam


  !> Builds and diagonalizes Pauli two-component Hamiltonians.
  subroutine buildAndDiagDensePauliHam(env, denseDesc, ham, over, kPoint, neighbourList,&
      & nNeighbourSK, iSparseStart, img2CentCell, iCellVec, cellVec, orb, electronicSolver,&
      & parallelKS, eigen, HSqrCplx, SSqrCplx, eigvecsCplx, iHam, xi, species)

    !> Environment settings
    type(TEnvironment), intent(inout) :: env

    !> Dense matrix descriptor
    type(TDenseDescr), intent(in) :: denseDesc

    !> hamiltonian in sparse storage
    real(dp), intent(in) :: ham(:,:)

    !> sparse overlap matrix
    real(dp), intent(in) :: over(:)

    !> k-points
    real(dp), intent(in) :: kPoint(:,:)

    !> list of neighbours for each atom
    type(TNeighbourList), intent(in) :: neighbourList

    !> Number of neighbours for each of the atoms
    integer, intent(in) :: nNeighbourSK(:)

    !> Index array for the start of atomic blocks in sparse arrays
    integer, intent(in) :: iSparseStart(:,:)

    !> map from image atoms to the original unique atom
    integer, intent(in) :: img2CentCell(:)

    !> Index for which unit cell atoms are associated with
    integer, intent(in) :: iCellVec(:)

    !> Vectors (in units of the lattice constants) to cells of the lattice
    real(dp), intent(in) :: cellVec(:,:)

    !> atomic orbital information
    type(TOrbitals), intent(in) :: orb

    !> Electronic solver information
    type(TElectronicSolver), intent(inout) :: electronicSolver

    !> K-points and spins to be handled
    type(TParallelKS), intent(in) :: parallelKS

    !> eigenvalues (orbital, kpoint)
    real(dp), intent(out) :: eigen(:,:)

    !> dense hamitonian matrix
    complex(dp), intent(out) :: HSqrCplx(:,:)

    !> dense overlap matrix
    complex(dp), intent(out) :: SSqrCplx(:,:)

    !> eigenvectors
    complex(dp), intent(out) :: eigvecsCplx(:,:,:)

    !> imaginary part of the hamiltonian
    real(dp), intent(in), allocatable :: iHam(:,:)

    !> spin orbit constants
    real(dp), intent(in), allocatable :: xi(:,:)

    !> species of atoms
    integer, intent(in), optional :: species(:)

    integer :: iKS, iK

    eigen(:,:) = 0.0_dp
    do iKS = 1, parallelKS%nLocalKS
      iK = parallelKS%localKS(1, iKS)
      call env%globalTimer%startTimer(globalTimers%sparseToDense)
    #:if WITH_SCALAPACK
      if (allocated(iHam)) then
        call unpackHPauliBlacs(env%blacs, ham, kPoint(:,iK), neighbourList%iNeighbour,&
            & nNeighbourSK, iCellVec, cellVec, iSparseStart, img2CentCell, orb%mOrb, denseDesc,&
            & HSqrCplx, iorig=iHam)
      else
        call unpackHPauliBlacs(env%blacs, ham, kPoint(:,iK), neighbourList%iNeighbour,&
            & nNeighbourSK, iCellVec, cellVec, iSparseStart, img2CentCell, orb%mOrb, denseDesc,&
            & HSqrCplx)
      end if
      if (.not. electronicSolver%hasCholesky(iKS)) then
        call unpackSPauliBlacs(env%blacs, over, kPoint(:,iK), neighbourList%iNeighbour,&
            & nNeighbourSK, iCellVec, cellVec, iSparseStart, img2CentCell, orb%mOrb, denseDesc,&
            & SSqrCplx)
      end if
    #:else
      if (allocated(iHam)) then
        call unpackHPauli(ham, kPoint(:,iK), neighbourList%iNeighbour, nNeighbourSK, iSparseStart,&
            & denseDesc%iAtomStart, img2CentCell, iCellVec, cellVec, HSqrCplx, iHam=iHam)
      else
        call unpackHPauli(ham, kPoint(:,iK), neighbourList%iNeighbour, nNeighbourSK, iSparseStart,&
            & denseDesc%iAtomStart, img2CentCell, iCellVec, cellVec, HSqrCplx)
      end if
      call unpackSPauli(over, kPoint(:,iK), neighbourList%iNeighbour, nNeighbourSK,&
          & denseDesc%iAtomStart, iSparseStart, img2CentCell, iCellVec, cellVec, SSqrCplx)
    #:endif
      if (allocated(xi) .and. .not. allocated(iHam)) then
        call addOnsiteSpinOrbitHam(env, xi, species, orb, denseDesc, HSqrCplx)
      end if
      call env%globalTimer%stopTimer(globalTimers%sparseToDense)
    #:if WITH_SCALAPACK
      call diagDenseMtxBlacs(electronicSolver, iKS, 'V', denseDesc%blacsOrbSqr, HSqrCplx, SSqrCplx,&
          & eigen(:,iK), eigvecsCplx(:,:,iKS))
    #:else
      call diagDenseMtx(electronicSolver, 'V', HSqrCplx, SSqrCplx, eigen(:,iK))
      eigvecsCplx(:,:,iKS) = HSqrCplx
    #:endif
    end do

  #:if WITH_SCALAPACK
    call mpifx_allreduceip(env%mpi%interGroupComm, eigen, MPI_SUM)
  #:endif

  end subroutine buildAndDiagDensePauliHam


  !> Creates sparse density matrix from real eigenvectors.
  subroutine getDensityFromRealEigvecs(env, denseDesc, filling, neighbourList, nNeighbourSK,&
      & iSparseStart, img2CentCell, orb, eigvecs, parallelKS, rhoPrim, work, rhoSqrReal,&
      & deltaRhoOutSqr)

    !> Environment settings
    type(TEnvironment), intent(inout) :: env

    !> Dense matrix descriptor
    type(TDenseDescr), intent(in) :: denseDesc

    !> Filling
    real(dp), intent(in) :: filling(:,:)

    !> list of neighbours for each atom
    type(TNeighbourList), intent(in) :: neighbourList

    !> Number of neighbours for each of the atoms
    integer, intent(in) :: nNeighbourSK(:)

    !> Index array for the start of atomic blocks in sparse arrays
    integer, intent(in) :: iSparseStart(:,:)

    !> map from image atoms to the original unique atom
    integer, intent(in) :: img2CentCell(:)

    !> Atomic orbital information
    type(TOrbitals), intent(in) :: orb

    !> K-points and spins to process
    type(TParallelKS), intent(in) :: parallelKS

    !> eigenvectors
    real(dp), intent(inout) :: eigvecs(:,:,:)

    !> sparse density matrix
    real(dp), intent(out) :: rhoPrim(:,:)

    !> work space array
    real(dp), intent(out) :: work(:,:)

    !> Dense density matrix if needed
    real(dp), intent(inout), allocatable  :: rhoSqrReal(:,:,:)

    !> Change in density matrix during this SCC step for rangesep
    real(dp), pointer, intent(inout) :: deltaRhoOutSqr(:,:,:)

    integer :: iKS, iSpin

    rhoPrim(:,:) = 0.0_dp
    do iKS = 1, parallelKS%nLocalKS
      iSpin = parallelKS%localKS(2, iKS)

    #:if WITH_SCALAPACK
      call makeDensityMtxRealBlacs(env%blacs%orbitalGrid, denseDesc%blacsOrbSqr, filling(:,iSpin),&
          & eigvecs(:,:,iKS), work)
      call env%globalTimer%startTimer(globalTimers%denseToSparse)
      call packRhoRealBlacs(env%blacs, denseDesc, work, neighbourList%iNeighbour, nNeighbourSK,&
          & orb%mOrb, iSparseStart, img2CentCell, rhoPrim(:,iSpin))
      call env%globalTimer%stopTimer(globalTimers%denseToSparse)
    #:else
      !> Either pack density matrix or delta density matrix
      if(.not. associated(deltaRhoOutSqr)) then
        if (tDensON2) then
          call makeDensityMatrix(work, eigvecs(:,:,iKS), filling(:,iSpin),&
              & neighbourlist%iNeighbour, nNeighbourSK, orb, denseDesc%iAtomStart, img2CentCell)
        else
          call makeDensityMatrix(work, eigvecs(:,:,iKS), filling(:,iSpin))
        end if

        call env%globalTimer%startTimer(globalTimers%denseToSparse)
        call packHS(rhoPrim(:,iSpin), work, neighbourlist%iNeighbour, nNeighbourSK, orb%mOrb,&
            & denseDesc%iAtomStart, iSparseStart, img2CentCell)
        call env%globalTimer%stopTimer(globalTimers%denseToSparse)
      else
        ! Rangeseparated case: pack delta density matrix
        call makeDensityMatrix(deltaRhoOutSqr(:,:,iSpin),&
            & eigvecs(:,:,iKS), filling(:,iSpin))
        call env%globalTimer%startTimer(globalTimers%denseToSparse)
        call packHS(rhoPrim(:,iSpin), deltaRhoOutSqr(:,:,iSpin), neighbourlist%iNeighbour,&
            & nNeighbourSK, orb%mOrb, denseDesc%iAtomStart, iSparseStart, img2CentCell)
        call env%globalTimer%stopTimer(globalTimers%denseToSparse)
      end if
    #:endif

      if (allocated(rhoSqrReal)) then
        rhoSqrReal(:,:,iSpin) = work
      end if
    end do

  #:if WITH_SCALAPACK
    ! Add up and distribute density matrix contribution from each group
    call mpifx_allreduceip(env%mpi%globalComm, rhoPrim, MPI_SUM)
  #:endif

  end subroutine getDensityFromRealEigvecs


  !> Creates sparse density matrix from complex eigenvectors.
  subroutine getDensityFromCplxEigvecs(env, denseDesc, filling, kPoint, kWeight, neighbourList,&
      & nNeighbourSK, iSparseStart, img2CentCell, iCellVec, cellVec, orb, parallelKS, eigvecs,&
      & rhoPrim, work)

    !> Environment settings
    type(TEnvironment), intent(inout) :: env

    !> Dense matrix descriptor
    type(TDenseDescr), intent(in) :: denseDesc

    !> Occupations of single particle states in the ground state
    real(dp), intent(in) :: filling(:,:,:)

    !> k-points
    real(dp), intent(in) :: kPoint(:,:)

    !> Weights for k-points
    real(dp), intent(in) :: kWeight(:)

    !> list of neighbours for each atom
    type(TNeighbourList), intent(in) :: neighbourList

    !> Number of neighbours for each of the atoms
    integer, intent(in) :: nNeighbourSK(:)

    !> Index array for the start of atomic blocks in sparse arrays
    integer, intent(in) :: iSparseStart(:,:)

    !> map from image atoms to the original unique atom
    integer, intent(in) :: img2CentCell(:)

    !> Index for which unit cell atoms are associated with
    integer, intent(in) :: iCellVec(:)

    !> Vectors (in units of the lattice constants) to cells of the lattice
    real(dp), intent(in) :: cellVec(:,:)

    !> Atomic orbital information
    type(TOrbitals), intent(in) :: orb

    !> K-points and spins to process
    type(TParallelKS), intent(in) :: parallelKS

    !> eigenvectors of the system
    complex(dp), intent(inout) :: eigvecs(:,:,:)

    !> density matrix in sparse storage
    real(dp), intent(out) :: rhoPrim(:,:)

    !> workspace array
    complex(dp), intent(out) :: work(:,:)

    integer :: iKS, iK, iSpin

    rhoPrim(:,:) = 0.0_dp

    do iKS = 1, parallelKS%nLocalKS
      iK = parallelKS%localKS(1, iKS)
      iSpin = parallelKS%localKS(2, iKS)
    #:if WITH_SCALAPACK
      call makeDensityMtxCplxBlacs(env%blacs%orbitalGrid, denseDesc%blacsOrbSqr, filling(:,iK&
          &,iSpin), eigvecs(:,:,iKS), work)
      call env%globalTimer%startTimer(globalTimers%denseToSparse)
      call packRhoCplxBlacs(env%blacs, denseDesc, work, kPoint(:,iK), kWeight(iK),&
          & neighbourList%iNeighbour, nNeighbourSK, orb%mOrb, iCellVec, cellVec, iSparseStart,&
          & img2CentCell, rhoPrim(:,iSpin))
      call env%globalTimer%stopTimer(globalTimers%denseToSparse)
    #:else
      if (tDensON2) then
        call makeDensityMatrix(work, eigvecs(:,:,iKS), filling(:,iK,iSpin),&
            & neighbourlist%iNeighbour, nNeighbourSK, orb, denseDesc%iAtomStart, img2CentCell)
      else
        call makeDensityMatrix(work, eigvecs(:,:,iKS), filling(:,iK,iSpin))
      end if
      call env%globalTimer%startTimer(globalTimers%denseToSparse)
      call packHS(rhoPrim(:,iSpin), work, kPoint(:,iK), kWeight(iK), neighbourList%iNeighbour,&
          & nNeighbourSK, orb%mOrb, iCellVec, cellVec, denseDesc%iAtomStart, iSparseStart,&
          & img2CentCell)
      call env%globalTimer%stopTimer(globalTimers%denseToSparse)
    #:endif
    end do

  #:if WITH_SCALAPACK
    ! Add up and distribute density matrix contribution from each group
    call mpifx_allreduceip(env%mpi%globalComm, rhoPrim, MPI_SUM)
  #:endif

  end subroutine getDensityFromCplxEigvecs


  !> Creates sparse density matrix from two component complex eigenvectors.
  subroutine getDensityFromPauliEigvecs(env, denseDesc, tRealHS, tSpinOrbit, tDualSpinOrbit,&
      & tMulliken, kPoint, kWeight, filling, neighbourList, nNeighbourSK, orb, iSparseStart,&
      & img2CentCell, iCellVec, cellVec, species, parallelKS, eigvecs, work, energy, rhoPrim, xi,&
      & orbitalL, iRhoPrim)

    !> Environment settings
    type(TEnvironment), intent(inout) :: env

    !> Dense matrix descriptor
    type(TDenseDescr), intent(in) :: denseDesc

    !> Is the hamitonian real (no k-points/molecule/gamma point)?
    logical, intent(in) :: tRealHS

    !> Are spin orbit interactions present
    logical, intent(in) :: tSpinOrbit

    !> Are block population spin orbit interactions present
    logical, intent(in) :: tDualSpinOrbit

    !> Should Mulliken populations be generated/output
    logical, intent(in) :: tMulliken

    !> k-points
    real(dp), intent(in) :: kPoint(:,:)

    !> Weights for k-points
    real(dp), intent(in) :: kWeight(:)

    !> occupations of molecular orbitals/Bloch states
    real(dp), intent(in) :: filling(:,:)

    !> list of neighbours for each atom
    type(TNeighbourList), intent(in) :: neighbourList

    !> Number of neighbours for each of the atoms
    integer, intent(in) :: nNeighbourSK(:)

    !> Atomic orbital information
    type(TOrbitals), intent(in) :: orb

    !> Index array for the start of atomic blocks in sparse arrays
    integer, intent(in) :: iSparseStart(:,:)

    !> map from image atoms to the original unique atom
    integer, intent(in) :: img2CentCell(:)

    !> Index for which unit cell atoms are associated with
    integer, intent(in) :: iCellVec(:)

    !> Vectors (in units of the lattice constants) to cells of the lattice
    real(dp), intent(in) :: cellVec(:,:)

    !> species of all atoms in the system
    integer, intent(in) :: species(:)

    !> K-points and spins to process
    type(TParallelKS), intent(in) :: parallelKS

    !> eigenvectors
    complex(dp), intent(inout) :: eigvecs(:,:,:)

    !> work space array
    complex(dp), intent(inout) :: work(:,:)

    !> Energy contributions and total
    type(TEnergies), intent(inout) :: energy

    !> sparse stored density matrix
    real(dp), intent(out) :: rhoPrim(:,:)

    !> spin orbit constants
    real(dp), intent(in), allocatable :: xi(:,:)

    !> Angular momentum of atomic shells
    real(dp), intent(inout), allocatable :: orbitalL(:,:,:)

    !> imaginary part of density matrix  if required
    real(dp), intent(inout), allocatable :: iRhoPrim(:,:)


    real(dp), allocatable :: rVecTemp(:), orbitalLPart(:,:,:)
    integer :: nAtom
    integer :: iKS, iK
    logical :: tImHam

    nAtom = size(orb%nOrbAtom)
    tImHam = allocated(iRhoPrim)

    rhoPrim(:,:) = 0.0_dp
    if (allocated(iRhoPrim)) then
      iRhoPrim(:,:) = 0.0_dp
    end if
    work(:,:) = 0.0_dp

    if (tSpinOrbit .and. .not. tDualSpinOrbit) then
      energy%atomLS(:) = 0.0_dp
      allocate(rVecTemp(nAtom))
    end if

    if (tMulliken .and. tSpinOrbit .and. .not. tDualSpinOrbit) then
      allocate(orbitalLPart(3, orb%mShell, nAtom))
      orbitalL(:,:,:) = 0.0_dp
    end if

    do iKS = 1, parallelKS%nLocalKS
      iK = parallelKS%localKS(1, iKS)

    #:if WITH_SCALAPACK
      call makeDensityMtxCplxBlacs(env%blacs%orbitalGrid, denseDesc%blacsOrbSqr, filling(:,iK),&
          & eigvecs(:,:,iKS), work)
    #:else
      call makeDensityMatrix(work, eigvecs(:,:,iKS), filling(:,iK))
    #:endif
      if (tSpinOrbit .and. .not. tDualSpinOrbit) then
        call getOnsiteSpinOrbitEnergy(env, rVecTemp, work, denseDesc, xi, orb, species)
        energy%atomLS = energy%atomLS + kWeight(iK) * rVecTemp
        if (tMulliken) then
          orbitalLPart(:,:,:) = 0.0_dp
          call getLOnsite(env, orbitalLPart, work, denseDesc, orb, species)
          orbitalL(:,:,:) = orbitalL + kWeight(iK) * orbitalLPart
        end if
      end if

      call env%globalTimer%startTimer(globalTimers%denseToSparse)
    #:if WITH_SCALAPACK
      if (tImHam) then
        call packRhoPauliBlacs(env%blacs, denseDesc, work, kPoint(:,iK), kWeight(iK),&
            & neighbourList%iNeighbour, nNeighbourSK, orb%mOrb, iCellVec, cellVec, iSparseStart,&
            & img2CentCell, rhoPrim, iRhoPrim)
      else
        call packRhoPauliBlacs(env%blacs, denseDesc, work, kPoint(:,iK), kWeight(iK),&
            & neighbourList%iNeighbour, nNeighbourSK, orb%mOrb, iCellVec, cellVec, iSparseStart,&
            & img2CentCell, rhoPrim)
      end if
    #:else
      if (tRealHS) then
        call packHSPauli(rhoPrim, work, neighbourlist%iNeighbour, nNeighbourSK, orb%mOrb,&
            & denseDesc%iAtomStart, iSparseStart, img2CentCell)
        if (tImHam) then
          call packHSPauliImag(iRhoPrim, work, neighbourlist%iNeighbour, nNeighbourSK, orb%mOrb,&
              & denseDesc%iAtomStart, iSparseStart, img2CentCell)
        end if
      else
        call packHS(rhoPrim, work, kPoint(:,iK), kWeight(iK), neighbourList%iNeighbour,&
            & nNeighbourSK, orb%mOrb, iCellVec, cellVec, denseDesc%iAtomStart, iSparseStart,&
            & img2CentCell)
        if (tImHam) then
          call iPackHS(iRhoPrim, work, kPoint(:,iK), kWeight(iK), neighbourlist%iNeighbour,&
              & nNeighbourSK, orb%mOrb, iCellVec, cellVec, denseDesc%iAtomStart, iSparseStart,&
              & img2CentCell)
        end if
      end if
    #:endif
      call env%globalTimer%stopTimer(globalTimers%denseToSparse)
    end do

  #:if WITH_SCALAPACK
    call env%globalTimer%startTimer(globalTimers%denseToSparse)
    ! Add up and distribute contributions from each group
    call mpifx_allreduceip(env%mpi%globalComm, rhoPrim, MPI_SUM)
    if (allocated(iRhoPrim)) then
      call mpifx_allreduceip(env%mpi%globalComm, iRhoPrim, MPI_SUM)
    end if
    call mpifx_allreduceip(env%mpi%globalComm, energy%atomLS, MPI_SUM)
    if (tMulliken .and. tSpinOrbit .and. .not. tDualSpinOrbit) then
      call mpifx_allreduceip(env%mpi%globalComm, orbitalL, MPI_SUM)
    end if
    call env%globalTimer%stopTimer(globalTimers%denseToSparse)
  #:endif
    if (tSpinOrbit .and. .not. tDualSpinOrbit) then
      energy%ELS = sum(energy%atomLS)
    end if

  end subroutine getDensityFromPauliEigvecs


  !> Calculates electron fillings and resulting band energy terms.
  subroutine getFillingsAndBandEnergies(eigvals, nElectrons, nSpinBlocks, tempElec, kWeights,&
      & tSpinSharedEf, tFillKSep, tFixEf, iDistribFn, Ef, fillings, Eband, TS, E0)

    !> Eigenvalue of each level, kpoint and spin channel
    real(dp), intent(in) :: eigvals(:,:,:)

    !> Nr. of electrons for each spin channel
    real(dp), intent(in) :: nElectrons(:)

    !> Nr. of spin blocks in the Hamiltonian (1 - spin avg, 2 - colinear, 4 - non-colinear)
    integer, intent(in) :: nSpinBlocks

    !> Electronic temperature
    real(dp), intent(in) :: tempElec

    !> Weight of the k-points.
    real(dp), intent(in) :: kWeights(:)

    !> Whether for colinear spin a common Fermi level for both spin channels should be used
    logical, intent(in) :: tSpinSharedEf

    !> Whether each K-point should be filled separately (individual Fermi-level for each k-point)
    logical, intent(in) :: tFillKSep

    !> Whether fixed Fermi level(s) should be used. (No charge conservation!)
    logical, intent(in) :: tFixEf

    !> Selector for the distribution function
    integer, intent(in) :: iDistribFn

    !> Fixed Fermi levels on entry, if tFixEf is .true., otherwise the Fermi levels found for the
    !> given number of electrons on exit
    real(dp), intent(inout) :: Ef(:)

    !> Fillings (orbital, kpoint, spin)
    real(dp), intent(out) :: fillings(:,:,:)

    !> Band energies
    real(dp), intent(out) :: Eband(:)

    !> Band entropies
    real(dp), intent(out) :: TS(:)

    !> Band energies extrapolated to zero Kelvin
    real(dp), intent(out) :: E0(:)

    real(dp) :: EbandTmp(1), TSTmp(1), E0Tmp(1)
    real(dp) :: EfTmp
    real(dp) :: nElecFill(2)
    integer :: nSpinHams, nKPoints
    integer :: iS, iK

    nKPoints = size(fillings, dim=2)
    nSpinHams = size(fillings, dim=3)

    if (nSpinBlocks == 1) then
      ! Filling functions assume one electron per level, but for spin unpolarised we have two
      nElecFill(1) = nElectrons(1) / 2.0_dp
    else
      nElecFill(1:nSpinHams) = nElectrons(1:nSpinHams)
    end if

    if (tFixEf) then
      ! Fixed value of the Fermi level for each spin channel
      do iS = 1, nSpinHams
        call electronFill(Eband(iS:iS), fillings(:,:,iS:iS), TS(iS:iS), E0(iS:iS), Ef(iS),&
            & eigvals(:,:,iS:iS), tempElec, iDistribFn, kWeights)
      end do
    else if (nSpinHams == 2 .and. tSpinSharedEf) then
      ! Common Fermi level across two colinear spin channels
      call Efilling(Eband, Ef(1), TS, E0, fillings, eigvals, sum(nElecFill), tempElec, kWeights,&
          & iDistribFn)
      Ef(2) = Ef(1)
    else if (tFillKSep) then
      ! Every spin channel and every k-point filled up individually.
      Eband(:) = 0.0_dp
      Ef(:) = 0.0_dp
      TS(:) = 0.0_dp
      E0(:) = 0.0_dp
      do iS = 1, nSpinHams
        do iK = 1, nKPoints
          call Efilling(EbandTmp, EfTmp, TSTmp, E0Tmp, fillings(:, iK:iK, iS:iS),&
              & eigvals(:, iK:iK, iS:iS), nElecFill(iS), tempElec, [1.0_dp], iDistribFn)
          Eband(iS) = Eband(iS) + EbandTmp(1) * kWeights(iK)
          Ef(iS) = Ef(iS) + EfTmp * kWeights(iK)
          TS(iS) = TS(iS) + TSTmp(1) * kWeights(iK)
          E0(iS) = E0(iS) + E0Tmp(1) * kWeights(iK)
        end do
      end do
    else
      ! Every spin channel (but not the k-points) filled up individually
      do iS = 1, nSpinHams
        call Efilling(Eband(iS:iS), Ef(iS), TS(iS:iS), E0(iS:iS), fillings(:,:,iS:iS),&
            & eigvals(:,:,iS:iS), nElecFill(iS), tempElec, kWeights, iDistribFn)
      end do
    end if

    if (nSpinBlocks == 1) then
      ! Prefactor 2 for spin unpolarised calculations
      Eband(:) = 2.0_dp * Eband
      E0(:) = 2.0_dp * E0
      TS(:) = 2.0_dp * TS
      fillings(:,:,:) = 2.0_dp * fillings
    end if

  end subroutine getFillingsAndBandEnergies


  !> Calculate Mulliken population from sparse density matrix.
  subroutine getMullikenPopulation(rhoPrim, over, orb, neighbourList, nNeighbourSK, img2CentCell,&
      & iSparseStart, qOrb, iRhoPrim, qBlock, qiBlock)

    !> sparse density matrix
    real(dp), intent(in) :: rhoPrim(:,:)

    !> sparse overlap matrix
    real(dp), intent(in) :: over(:)

    !> Atomic orbital information
    type(TOrbitals), intent(in) :: orb

    !> Atomic neighbours
    type(TNeighbourList), intent(in) :: neighbourList

    !> Number of neighbours for each atom within overlap distance
    integer, intent(in) :: nNeighbourSK(:)

    !> image to actual atom indexing
    integer, intent(in) :: img2CentCell(:)

    !> sparse matrix indexing array
    integer, intent(in) :: iSparseStart(:,:)

    !> orbital charges
    real(dp), intent(out) :: qOrb(:,:,:)

    !> imaginary part of density matrix
    real(dp), intent(in), allocatable :: iRhoPrim(:,:)

    !> Dual atomic charges
    real(dp), intent(inout), allocatable :: qBlock(:,:,:,:)

    !> Imaginary part of dual atomic charges
    real(dp), intent(inout), allocatable :: qiBlock(:,:,:,:)

    integer :: iSpin

    qOrb(:,:,:) = 0.0_dp
    do iSpin = 1, size(qOrb, dim=3)
      call mulliken(qOrb(:,:,iSpin), over, rhoPrim(:,iSpin), orb, neighbourList%iNeighbour,&
          & nNeighbourSK, img2CentCell, iSparseStart)
    end do

    if (allocated(qBlock)) then
      qBlock(:,:,:,:) = 0.0_dp
      do iSpin = 1, size(qBlock, dim=4)
        call mulliken(qBlock(:,:,:,iSpin), over, rhoPrim(:,iSpin), orb, neighbourList%iNeighbour,&
            & nNeighbourSK, img2CentCell, iSparseStart)
      end do
    end if

    if (allocated(qiBlock)) then
      qiBlock(:,:,:,:) = 0.0_dp
      do iSpin = 1, size(qiBlock, dim=4)
        call skewMulliken(qiBlock(:,:,:,iSpin), over, iRhoPrim(:,iSpin), orb,&
            & neighbourList%iNeighbour, nNeighbourSK, img2CentCell, iSparseStart)
      end do
    end if

  end subroutine getMullikenPopulation


  !> Calculates various energy contribution that can potentially update for the same geometry
  subroutine getEnergies(sccCalc, qOrb, q0, chargePerShell, species, tExtField, isXlbomd, tDftbU,&
      & tDualSpinOrbit, rhoPrim, H0, orb, neighbourList, nNeighbourSK, img2CentCell, iSparseStart,&
      & cellVol, extPressure, TS, potential, energy, thirdOrd, solvation, rangeSep, qDepExtPot, qBlock,&
      & qiBlock, nDftbUFunc, UJ, nUJ, iUJ, niUJ, xi, iAtInCentralRegion, tFixEf, Ef, onSiteElements)

    !> SCC module internal variables
    type(TScc), allocatable, intent(in) :: sccCalc

    !> Electrons in each atomic orbital
    real(dp), intent(in) :: qOrb(:,:,:)

    !> reference charges
    real(dp), intent(in) :: q0(:,:,:)

    !> electrons in each atomi shell
    real(dp), intent(in) :: chargePerShell(:,:,:)

    !> chemical species
    integer, intent(in) :: species(:)

    !> is an external electric field present
    logical, intent(in) :: tExtField

    !> Is the extended Lagrangian being used for MD
    logical, intent(in) :: isXlbomd

    !> Are there orbital potentials present
    logical, intent(in) :: tDftbU

    !> Is dual spin orbit being used
    logical, intent(in) :: tDualSpinOrbit

    !> density matrix in sparse storage
    real(dp), intent(in) :: rhoPRim(:,:)

    !> non-self-consistent hamiltonian
    real(dp), intent(in) :: H0(:)

    !> atomic orbital information
    type(TOrbitals), intent(in) :: orb

    !> neighbour list
    type(TNeighbourList), intent(in) :: neighbourList

    !> Number of neighbours within cut-off for each atom
    integer, intent(in) :: nNeighbourSK(:)

    !> image to real atom mapping
    integer, intent(in) :: img2CentCell(:)

    !> index for sparse large matrices
    integer, intent(in) :: iSparseStart(:,:)

    !> unit cell volume
    real(dp), intent(in) :: cellVol

    !> external pressure
    real(dp), intent(in) :: extPressure

    !> electron entropy contribution
    real(dp), intent(in) :: TS(:)

    !> potentials acting
    type(TPotentials), intent(in) :: potential

    !> energy contributions
    type(TEnergies), intent(inout) :: energy

    !> 3rd order settings
    type(TThirdOrder), intent(inout), allocatable :: thirdOrd

    !> Solvation model
    class(TSolvation), allocatable, intent(inout) :: solvation

    !> Data from rangeseparated calculations
    type(TRangeSepFunc), intent(inout), allocatable ::rangeSep

    !> Proxy for querying Q-dependant external potentials
    type(TQDepExtPotProxy), intent(inout), allocatable :: qDepExtPot

    !> block (dual) atomic populations
    real(dp), intent(in), allocatable :: qBlock(:,:,:,:)

    !> Imaginary part of block atomic populations
    real(dp), intent(in), allocatable :: qiBlock(:,:,:,:)

    !> which DFTB+U functional (if used)
    integer, intent(in), optional :: nDftbUFunc

    !> U-J prefactors in DFTB+U
    real(dp), intent(in), allocatable :: UJ(:,:)

    !> Number DFTB+U blocks of shells for each atom type
    integer, intent(in), allocatable :: nUJ(:)

    !> which shells are in each DFTB+U block
    integer, intent(in), allocatable :: iUJ(:,:,:)

    !> Number of shells in each DFTB+U block
    integer, intent(in), allocatable :: niUJ(:,:)

    !> Spin orbit constants
    real(dp), intent(in), allocatable :: xi(:,:)

    !> Atoms over which to sum the total energies
    integer, intent(in) :: iAtInCentralRegion(:)

    !> Whether fixed Fermi level(s) should be used. (No charge conservation!)
    logical, intent(in) :: tFixEf

    !> If tFixEf is .true. contains reservoir chemical potential, otherwise the Fermi levels found
    !> from the given number of electrons
    real(dp), intent(inout) :: Ef(:)

    !> Corrections terms for on-site elements
    real(dp), intent(in), allocatable :: onSiteElements(:,:,:,:)

    integer :: nSpin
    real(dp) :: nEl(2)

    nSpin = size(rhoPrim, dim=2)

    ! Tr[H0 * Rho] can be done with the same algorithm as Mulliken-analysis
    energy%atomNonSCC(:) = 0.0_dp
    call mulliken(energy%atomNonSCC, rhoPrim(:,1), H0, orb, neighbourList%iNeighbour, nNeighbourSK,&
        & img2CentCell, iSparseStart)
    energy%EnonSCC = sum(energy%atomNonSCC(iAtInCentralRegion(:)))

    energy%atomExt(:) = 0.0_dp
    if (tExtField) then
      energy%atomExt(:) = energy%atomExt&
          & + sum(qOrb(:,:,1) - q0(:,:,1), dim=1) * potential%extAtom(:,1)
    end if
    if (allocated(qDepExtPot)) then
      call qDepExtPot%addEnergy(energy%atomExt)
    end if
    energy%Eext = sum(energy%atomExt)

    if (allocated(sccCalc)) then
      if (isXlbomd) then
        call sccCalc%getEnergyPerAtomXlbomd(species, orb, qOrb, q0, energy%atomSCC)
      else
        call sccCalc%getEnergyPerAtom(energy%atomSCC)
      end if
      energy%Escc = sum(energy%atomSCC(iAtInCentralRegion(:)))

      if (nSpin > 1) then
        energy%atomSpin(:) = 0.5_dp * sum(sum(potential%intShell(:,:,2:nSpin)&
            & * chargePerShell(:,:,2:nSpin), dim=1), dim=2)
        energy%Espin = sum(energy%atomSpin(iAtInCentralRegion(:)))
      end if
    end if

    if (allocated(thirdOrd)) then
      if (isXlbomd) then
        call thirdOrd%getEnergyPerAtomXlbomd(qOrb, q0, species, orb, energy%atom3rd)
      else
        call thirdOrd%getEnergyPerAtom(energy%atom3rd)
      end if
      energy%e3rd = sum(energy%atom3rd(iAtInCentralRegion(:)))
    end if

    if (allocated(solvation)) then
      call solvation%getEnergies(energy%atomSolv)
      energy%eSolv = sum(energy%atomSolv(iAtInCentralRegion(:)))
    end if

    if (allocated(onSiteElements)) then
      call getEons(energy%atomOnSite, qBlock, qiBlock, q0, onSiteElements, species, orb)
      energy%eOnSite = sum(energy%atomOnSite)
    end if

    if (tDftbU) then
      if (allocated(qiBlock)) then
        call E_DFTBU(energy%atomDftbu, qBlock, species, orb, nDFTBUfunc, UJ, nUJ, niUJ, iUJ,&
            & qiBlock)
      else
        call E_DFTBU(energy%atomDftbu, qBlock, species, orb, nDFTBUfunc, UJ, nUJ, niUJ, iUJ)
      end if
      energy%Edftbu = sum(energy%atomDftbu(iAtInCentralRegion(:)))
    end if

    if (tDualSpinOrbit) then
      energy%atomLS(:) = 0.0_dp
      call getDualSpinOrbitEnergy(energy%atomLS, qiBlock, xi, orb, species)
      energy%ELS = sum(energy%atomLS(iAtInCentralRegion(:)))
    end if

    energy%Eelec = energy%EnonSCC + energy%ESCC + energy%Espin + energy%ELS + energy%Edftbu&
        & + energy%Eext + energy%e3rd + energy%eOnSite + energy%ESolv

    !> Add exchange conribution for range separated calculations
    if (allocated(rangeSep)) then
      energy%Efock = 0.0_dp
      call rangeSep%addLREnergy(energy%Efock)
      energy%Eelec = energy%Eelec + energy%Efock
    end if

    energy%atomElec(:) = energy%atomNonSCC + energy%atomSCC + energy%atomSpin + energy%atomDftbu&
        & + energy%atomLS + energy%atomExt + energy%atom3rd + energy%atomOnSite &
        & + energy%atomSolv
    energy%atomTotal(:) = energy%atomElec + energy%atomRep + energy%atomDisp + energy%atomHalogenX
    energy%Etotal = energy%Eelec + energy%Erep + energy%eDisp + energy%eHalogenX
    energy%EMermin = energy%Etotal - sum(TS)
    ! extrapolated to 0 K
    energy%Ezero = energy%Etotal - 0.5_dp * sum(TS)
    energy%EGibbs = energy%EMermin + cellVol * extPressure

    energy%EForceRelated = energy%EGibbs
    if (tFixEf) then
      if (nSpin == 2) then
        nEl(:) = sum(sum(qOrb(:,iAtInCentralRegion(:),:),dim=1),dim=1)
        nEl(1) = 0.5_dp * ( nEl(1) + nEl(2) )
        nEl(2) = nEl(1) - nEl(2)
        ! negative sign due to electron charge
        energy%EForceRelated = energy%EForceRelated  - sum(nEl(:2) * Ef(:2))
      else
        nEl = 0.0_dp
        nEl(1) = sum(qOrb(:,iAtInCentralRegion(:),1))
        ! negative sign due to electron charge
        energy%EForceRelated = energy%EForceRelated  - nEl(1) * Ef(1)
      end if
    end if

  end subroutine getEnergies


  !> Checks for the presence of a stop file on disc.
  function hasStopFile(fileName) result(tStop)

    !> name of file to check for
    character(*), intent(in) :: fileName

    !> Is the file present
    logical :: tStop

    inquire(file=fileName, exist=tStop)
    if (tStop) then
      write(stdOut, "(3A)") "Stop file '" // fileName // "' found."
    end if

  end function hasStopFile


  !> Returns input charges for next SCC iteration.
  subroutine getNextInputCharges(env, pChrgMixer, qOutput, qOutRed, orb, nIneqOrb, iEqOrbitals,&
      & iGeoStep, iSccIter, minSccIter, maxSccIter, sccTol, tStopScc, tMixBlockCharges, tReadChrg,&
      & qInput, qInpRed, sccErrorQ, tConverged, qBlockOut, iEqBlockDftbU, qBlockIn, qiBlockOut,&
      & iEqBlockDftbuLS, species0, nUJ, iUJ, niUJ, qiBlockIn, iEqBlockOnSite, iEqBlockOnSiteLS)

    !> Environment settings
    type(TEnvironment), intent(in) :: env

    !> Charge mixing object
    type(TMixer), intent(inout) :: pChrgMixer

    !> Output electrons
    real(dp), intent(inout) :: qOutput(:,:,:)

    !> Output electrons reduced by unique orbital types
    real(dp), intent(inout) :: qOutRed(:)

    !> Atomic orbital data
    type(TOrbitals), intent(in) :: orb

    !> Total number of inequivalent atomic orbitals
    integer, intent(in) :: nIneqOrb

    !> Equivalence relations between orbitals
    integer, intent(in) :: iEqOrbitals(:,:,:)

    !> Number of current geometry step
    integer, intent(in) :: iGeoStep

    !> Number of current SCC step
    integer, intent(in) :: iSccIter

    !> minumum number of SCC iterations to perform
    integer, intent(in) :: minSccIter

    !> maximum number of SCC iterations before terminating loop
    integer, intent(in) :: maxSccIter

    !> Tolerance on SCC charges between input and output
    real(dp), intent(in) :: sccTol

    !> Should the SCC loop stop
    logical, intent(in) :: tStopScc

    !> are orbital potentials being used
    logical, intent(in) :: tMixBlockCharges

    !> Were intial charges read from disc?
    logical, intent(in) :: tReadChrg

    !> Resulting input charges for next SCC iteration
    real(dp), intent(inout) :: qInput(:,:,:)

    !> Equivalence reduced input charges
    real(dp), intent(inout) :: qInpRed(:)

    !> SCC error
    real(dp), intent(out) :: sccErrorQ

    !> Has the calculation converged>
    logical, intent(out) :: tConverged

    !> Dual output charges
    real(dp), intent(inout), allocatable :: qBlockOut(:,:,:,:)

    !> equivalence mapping for dual charge blocks
    integer, intent(in), allocatable :: iEqBlockDftbu(:,:,:,:)

    !> block charge input (if needed for orbital potentials)
    real(dp), intent(inout), allocatable :: qBlockIn(:,:,:,:)

    !> Imaginary part of block charges
    real(dp), intent(in), allocatable :: qiBlockOut(:,:,:,:)

    !> Equivalence mappings in the case of spin orbit and DFTB+U
    integer, intent(in), allocatable :: iEqBlockDftbuLS(:,:,:,:)

    !> atomic species for atoms
    integer, intent(in), allocatable :: species0(:)

    !> Number DFTB+U blocks of shells for each atom type
    integer, intent(in), allocatable :: nUJ(:)

    !> which shells are in each DFTB+U block
    integer, intent(in), allocatable :: iUJ(:,:,:)

    !> Number of shells in each DFTB+U block
    integer, intent(in), allocatable :: niUJ(:,:)

    !> Imaginary part of block atomic input populations
    real(dp), intent(inout), allocatable :: qiBlockIn(:,:,:,:)

    !> Equivalences for onsite block corrections if needed
    integer, intent(in), allocatable :: iEqBlockOnSite(:,:,:,:)

    !> Equivalences for onsite block corrections if needed for imaginary elements
    integer, intent(in), allocatable :: iEqBlockOnSiteLS(:,:,:,:)

    real(dp), allocatable :: qDiffRed(:)
    integer :: nSpin

    nSpin = size(qOutput, dim=3)

    call reduceCharges(orb, nIneqOrb, iEqOrbitals, qOutput, qOutRed, qBlockOut, iEqBlockDftbu,&
        & qiBlockOut, iEqBlockDftbuLS, iEqBlockOnSite, iEqBlockOnSiteLS)
    qDiffRed = qOutRed - qInpRed
    sccErrorQ = maxval(abs(qDiffRed))
    tConverged = (sccErrorQ < sccTol)&
        & .and. (iSccIter >= minSccIter .or. tReadChrg .or. iGeoStep > 0)
    if ((.not. tConverged) .and. (iSccIter /= maxSccIter .and. .not. tStopScc)) then
      ! Avoid mixing of spin unpolarised density for spin polarised cases, this is only a problem in
      ! iteration 1, as there is only the (spin unpolarised!) atomic input density at that
      ! point. (Unless charges had been initialized externally)
      if ((iSCCIter + iGeoStep) == 1 .and. (nSpin > 1 .or. tMixBlockCharges) .and. .not. tReadChrg)&
          & then
        qInpRed(:) = qOutRed
        qInput(:,:,:) = qOutput
        if (allocated(qBlockIn)) then
          qBlockIn(:,:,:,:) = qBlockOut
          if (allocated(qiBlockIn)) then
            qiBlockIn(:,:,:,:) = qiBlockOut
          end if
        end if
      else
        call mix(pChrgMixer, qInpRed, qDiffRed)
      #:if WITH_MPI
        ! Synchronise charges in order to avoid mixers that store a history drifting apart
        call mpifx_allreduceip(env%mpi%globalComm, qInpRed, MPI_SUM)
        qInpRed(:) = qInpRed / env%mpi%globalComm%size
      #:endif
        call expandCharges(qInpRed, orb, nIneqOrb, iEqOrbitals, qInput, qBlockIn, iEqBlockDftbu,&
            & species0, nUJ, iUJ, niUJ, qiBlockIn, iEqBlockDftbuLS, iEqBlockOnSite,&
            & iEqBlockOnSiteLS)
      end if
    end if

  end subroutine getNextInputCharges


  !> Update delta density matrix rather than merely q for rangeseparation
  subroutine getNextInputDensity(SSqrReal, over, neighbourList, nNeighbourSK, iAtomStart,&
      & iSparseStart, img2CentCell, pChrgMixer, qOutput, orb, iGeoStep, iSccIter, minSccIter,&
      & maxSccIter, sccTol, tStopScc, tReadChrg, q0, qInput, sccErrorQ, tConverged, deltaRhoOut,&
      & deltaRhoIn, deltaRhoDiff, qBlockIn, qBlockOut)

    !> Square dense overlap storage
    real(dp), allocatable, intent(inout) :: SSqrReal(:,:)

    !> sparse overlap matrix
    real(dp), intent(in) :: over(:)

    !> list of neighbours for each atom
    type(TNeighbourList), intent(in) :: neighbourList

    !> Number of neighbours for each of the atoms
    integer, intent(in) :: nNeighbourSK(:)

    !>Start of atomic blocks in dense arrays
    integer, allocatable, intent(in) :: iAtomStart(:)

    !> Index array for the start of atomic blocks in sparse arrays
    integer, intent(in) :: iSparseStart(:,:)

    !> map from image atoms to the original unique atom
    integer, intent(in) :: img2CentCell(:)

    !> Charge mixing object
    type(TMixer), intent(inout) :: pChrgMixer

    !> Output electrons
    real(dp), intent(inout) :: qOutput(:,:,:)

    !> Atomic orbital data
    type(TOrbitals), intent(in) :: orb

    !> Number of current geometry step
    integer, intent(in) :: iGeoStep

    !> Number of current SCC step
    integer, intent(in) :: iSccIter

    !> minumum number of SCC iterations to perform
    integer, intent(in) :: minSccIter

    !> maximum number of SCC iterations before terminating loop
    integer, intent(in) :: maxSccIter

    !> Tolerance on SCC charges between input and output
    real(dp), intent(in) :: sccTol

    !> Should the SCC loop stop
    logical, intent(in) :: tStopScc

    !> Were intial charges read from disc?
    logical, intent(in) :: tReadChrg

    !> reference charges
    real(dp), intent(in) :: q0(:,:,:)

    !> Resulting input charges for next SCC iteration
    real(dp), intent(inout) :: qInput(:,:,:)

    !> SCC error
    real(dp), intent(out) :: sccErrorQ

    !> Has the calculation converged>
    logical, intent(out) :: tConverged

    !> delta density matrix for rangeseparated calculations
    real(dp), intent(inout) :: deltaRhoOut(:)

    !> delta density matrix as inpurt for next SCC cycle
    real(dp), target, intent(inout) :: deltaRhoIn(:)

    !> difference of delta density matrix in and out
    real(dp), intent(inout) :: deltaRhoDiff(:)

    !> block charge input (if needed for orbital potentials)
    real(dp), intent(inout), allocatable :: qBlockIn(:,:,:,:)

    !> Dual output charges
    real(dp), intent(inout), allocatable :: qBlockOut(:,:,:,:)


    integer :: nSpin, iSpin, iAt, iOrb
    real(dp), pointer :: deltaRhoInSqr(:,:,:)

    nSpin = size(qOutput, dim=3)

    deltaRhoDiff(:) = deltaRhoOut - deltaRhoIn
    sccErrorQ = maxval(abs(deltaRhoDiff))
    tConverged = (sccErrorQ < sccTol)&
        & .and. (iSCCiter >= minSCCIter .or. tReadChrg .or. iGeoStep > 0)

    if ((.not. tConverged) .and. (iSCCiter /= maxSccIter .and. .not. tStopScc)) then
      if ((iSCCIter + iGeoStep) == 1 .and. (nSpin > 1 .and. .not. tReadChrg)) then
        deltaRhoIn(:) = deltaRhoOut
        qInput(:,:,:) = qOutput
        if (allocated(qBlockIn)) then
          qBlockIn(:,:,:,:) = qBlockOut
        end if
      else
        call mix(pChrgMixer, deltaRhoIn, deltaRhoDiff)
        call unpackHS(SSqrReal, over, neighbourList%iNeighbour, nNeighbourSK, iAtomStart,&
            & iSparseStart, img2CentCell)
        deltaRhoInSqr(1:orb%nOrb, 1:orb%nOrb, 1:nSpin) => deltaRhoIn
        call denseMulliken(deltaRhoInSqr, SSqrReal, iAtomStart, qInput)

        ! RangeSep: for spin-unrestricted calculation the initial guess should be equally
        ! distributed to alpha and beta density matrices
        if(nSpin == 2) then
          qInput(:,:,1) = qInput(:,:,1) + q0(:,:,1) * 0.5_dp
          qInput(:,:,2) = qInput(:,:,2) + q0(:,:,1) * 0.5_dp
        else
          qInput(:,:,:) = qInput + q0
        end if

        if (allocated(qBlockIn)) then
          call denseBlockMulliken(deltaRhoInSqr, SSqrReal, iAtomStart, qBlockIn)
          do iSpin = 1, nSpin
            do iAt = 1, size(qInput, dim=2)
              do iOrb = 1, size(qInput, dim=1)
                qBlockIn(iOrb, iOrb, iAt, iSpin) = qInput(iOrb, iAt, iSpin)
              end do
            end do
          end do
        end if

        call ud2qm(qInput)
        if (allocated(qBlockIn)) then
          call ud2qm(qBlockIn)
        end if
      end if
    end if

  end subroutine getNextInputDensity


  !> Reduce charges according to orbital equivalency rules.
  subroutine reduceCharges(orb, nIneqOrb, iEqOrbitals, qOrb, qRed, qBlock, iEqBlockDftbu, qiBlock,&
      & iEqBlockDftbuLS, iEqBlockOnSite, iEqBlockOnSiteLS)

    !> Atomic orbital information
    type(TOrbitals), intent(in) :: orb

    !> Number of unique types of atomic orbitals
    integer, intent(in) :: nIneqOrb

    !> equivalence index
    integer, intent(in) :: iEqOrbitals(:,:,:)

    !> Electrons in atomic orbitals
    real(dp), intent(in) :: qOrb(:,:,:)

    !> Reduction of atomic populations
    real(dp), intent(out) :: qRed(:)

    !> Block (dual) populations, if also being reduced
    real(dp), intent(in), allocatable :: qBlock(:,:,:,:)

    !> equivalences for block charges
    integer, intent(in), allocatable :: iEqBlockDftbu(:,:,:,:)

    !> Imaginary part of block charges if present
    real(dp), intent(in), allocatable :: qiBlock(:,:,:,:)

    !> Equivalences for spin orbit if needed
    integer, intent(in), allocatable :: iEqBlockDftbuLS(:,:,:,:)

    !> Equivalences for onsite block corrections if needed
    integer, intent(in), allocatable :: iEqBlockOnSite(:,:,:,:)

    !> Equivalences for onsite block corrections if needed for imaginary part
    integer, intent(in), allocatable :: iEqBlockOnSiteLS(:,:,:,:)

    real(dp), allocatable :: qOrbUpDown(:,:,:), qBlockUpDown(:,:,:,:)

    qRed(:) = 0.0_dp
    qOrbUpDown = qOrb
    call qm2ud(qOrbUpDown)
    call orbitalEquiv_reduce(qOrbUpDown, iEqOrbitals, orb, qRed(1:nIneqOrb))
    if (allocated(qBlock)) then
      qBlockUpDown = qBlock
      call qm2ud(qBlockUpDown)
      if (allocated(iEqBlockOnSite)) then
        ! all blocks are full of unique elements
        call onsBlock_reduce(qBlockUpDown, iEqBlockOnSite, orb, qRed)
        if (allocated(qiBlock)) then
          call onsBlock_reduce(qiBlock, iEqBlockOnSiteLS, orb, qRed, skew=.true.)
        end if
      else
        ! only a subset of blocks are covered in +U type operations
        call appendBlock_reduce(qBlockUpDown, iEqBlockDFTBU, orb, qRed)
        if (allocated(qiBlock)) then
          call appendBlock_reduce(qiBlock, iEqBlockDFTBULS, orb, qRed, skew=.true.)
        end if
      end if
    end if

  end subroutine reduceCharges


  !> Expand reduced charges according orbital equivalency rules.
  subroutine expandCharges(qRed, orb, nIneqOrb, iEqOrbitals, qOrb, qBlock, iEqBlockDftbu, species0,&
      & nUJ, iUJ, niUJ, qiBlock, iEqBlockDftbuLS, iEqBlockOnSite, iEqBlockOnSiteLS)

    !> Reduction of atomic populations
    real(dp), intent(in) :: qRed(:)

    !> Atomic orbital information
    type(TOrbitals), intent(in) :: orb

    !> Number of unique types of atomic orbitals
    integer, intent(in) :: nIneqOrb

    !> equivalence index
    integer, intent(in) :: iEqOrbitals(:,:,:)

    !> Electrons in atomic orbitals
    real(dp), intent(out) :: qOrb(:,:,:)

    !> Block (dual) populations, if also stored in reduced form
    real(dp), intent(inout), allocatable :: qBlock(:,:,:,:)

    !> equivalences for block charges
    integer, intent(in), allocatable :: iEqBlockDftbU(:,:,:,:)

    !> species of central cell atoms
    integer, intent(in), allocatable :: species0(:)

    !> Number DFTB+U blocks of shells for each atom type
    integer, intent(in), allocatable :: nUJ(:)

    !> which shells are in each DFTB+U block
    integer, intent(in), allocatable :: iUJ(:,:,:)

    !> Number of shells in each DFTB+U block
    integer, intent(in), allocatable :: niUJ(:,:)

    !> Imaginary part of block atomic populations
    real(dp), intent(inout), allocatable :: qiBlock(:,:,:,:)

    !> Equivalences for spin orbit if needed
    integer, intent(in), allocatable :: iEqBlockDftbULS(:,:,:,:)

    !> Equivalences for onsite block corrections if needed
    integer, intent(in), allocatable :: iEqBlockOnSite(:,:,:,:)

    !> Equivalences for onsite block corrections if needed for imaginary part
    integer, intent(in), allocatable :: iEqBlockOnSiteLS(:,:,:,:)

    integer :: nSpin

    @:ASSERT(allocated(qBlock) .eqv. (allocated(iEqBlockDftbU) .or. allocated(iEqBlockOnSite)))
    @:ASSERT(.not. allocated(qBlock) .or. allocated(species0))
    @:ASSERT(.not. allocated(qBlock) .or. allocated(nUJ))
    @:ASSERT(.not. allocated(qBlock) .or. allocated(iUJ))
    @:ASSERT(.not. allocated(qBlock) .or. allocated(niUJ))
    @:ASSERT(.not. allocated(qiBlock) .or. allocated(qBlock))
    @:ASSERT(allocated(qiBlock) .eqv. (allocated(iEqBlockDftbuLS) .or. allocated(iEqBlockOnSiteLS)))

    nSpin = size(qOrb, dim=3)
    call OrbitalEquiv_expand(qRed(1:nIneqOrb), iEqOrbitals, orb, qOrb)
    if (allocated(qBlock)) then
      qBlock(:,:,:,:) = 0.0_dp
      if (allocated(iEqBlockOnSite)) then
        ! all blocks are full of unique elements
        call Onsblock_expand(qRed, iEqBlockOnSite, orb, qBlock, orbEquiv=iEqOrbitals)
        if (allocated(qiBlock)) then
          call Onsblock_expand(qRed, iEqBlockOnSiteLS, orb, qiBlock, skew=.true.)
        end if
      else
        ! only a subset of blocks are covered in +U type operations
        call Block_expand(qRed, iEqBlockDftbu, orb, qBlock, species0, nUJ, niUJ, iUJ,&
            & orbEquiv=iEqOrbitals)
        if (allocated(qiBlock)) then
          call Block_expand(qRed, iEqBlockDftbuLS, orb, qiBlock, species0, nUJ, niUJ, iUJ,&
              & skew=.true.)
        end if
      end if
    end if
    if (nSpin == 2) then
      call ud2qm(qOrb)
      if (allocated(qBlock)) then
        call ud2qm(qBlock)
      end if
    end if

  end subroutine expandCharges


  !> Get some info about scc convergence.
  subroutine getSccInfo(iSccIter, Eelec, EelecOld, diffElec)

    !> Iteration number
    integer, intent(in) :: iSccIter

    !> Electronic energy
    real(dp), intent(in) :: Eelec

    !> old electronic energy, overwritten on exit with current value
    real(dp), intent(inout) :: EelecOld

    !> difference in electronic energies between iterations
    real(dp), intent(out) :: diffElec

    if (iSccIter > 1) then
      diffElec = Eelec - EelecOld
    else
      diffElec = 0.0_dp
    end if
    EelecOld = Eelec

  end subroutine getSccInfo


  !> Whether restart information needs to be written in the current scc loop.
  function needsSccRestartWriting(restartFreq, iGeoStep, iSccIter, minSccIter, maxSccIter, tMd,&
      & isGeoOpt, tDerivs, tConverged, tReadChrg, tStopScc) result(tRestart)

    !> frequency of charge  write out
    integer, intent(in) :: restartFreq

    !> current geometry step
    integer, intent(in) :: iGeoStep

    !> current SCC step
    integer, intent(in) :: iSccIter

    !> minimum number of SCC cycles to perform
    integer, intent(in) :: minSccIter

    !> maximum number of SCC cycles to perform
    integer, intent(in) :: maxSccIter

    !> is this molecular dynamics
    logical, intent(in) :: tMd

    !> Is there geometry optimisation
    logical, intent(in) :: isGeoOpt

    !> are finite difference changes happening
    logical, intent(in) :: tDerivs

    !> Is this converged SCC
    logical, intent(in) :: tConverged

    !> have the charges been read from disc
    logical, intent(in) :: tReadChrg

    !> Has the SCC cycle been stopped?
    logical, intent(in) :: tStopScc

    !> resulting decision as to whether to write charges to disc
    logical :: tRestart

    logical :: tEnoughIters, tRestartIter

    ! Do we need restart at all?
    tRestart = (restartFreq > 0 .and. .not. (tMD .or. isGeoOpt .or. tDerivs) .and. maxSccIter > 1)
    if (tRestart) then

      ! Do we have enough iterations already?
      tEnoughIters = (iSccIter >= minSccIter .or. tReadChrg .or. iGeoStep > 0)

      ! Is current iteration the right one for writing a restart file?
      tRestartIter = (iSccIter == maxSccIter .or. tStopScc .or. mod(iSccIter, restartFreq) == 0)

      tRestart = (tConverged .or. (tEnoughIters .and. tRestartIter))
    end if

  end function needsSccRestartWriting


  !> Stop if linear response module can not be invoked due to unimplemented combinations of
  !> features.
  subroutine ensureLinRespConditions(t3rd, tRealHS, tPeriodic, tForces)

    !> 3rd order hamiltonian contributions included
    logical, intent(in) :: t3rd

    !> a real hamiltonian
    logical, intent(in) :: tRealHs

    !> periodic boundary conditions
    logical, intent(in) :: tPeriodic

    !> forces being evaluated in the excited state
    logical, intent(in) :: tForces

    if (t3rd) then
      call error("Third order currently incompatible with excited state")
    end if
    if (.not. tRealHS) then
      call error("Only real systems are supported for excited state calculations")
    end if
    if (tPeriodic .and. tForces) then
      call error("Forces in the excited state for periodic geometries are currently unavailable")
    end if

  end subroutine ensureLinRespConditions


  !> Do the linear response excitation calculation.
  subroutine calculateLinRespExcitations(env, lresp, parallelKS, sccCalc, qOutput, q0, over,&
      & eigvecsReal, eigen, filling, coord0, species, speciesName, orb, skHamCont, skOverCont,&
      & autotestTag, taggedWriter, runId, neighbourList, nNeighbourSk, denseDesc, iSparseStart,&
      & img2CentCell, tWriteAutotest, tForces, tLinRespZVect, tPrintExcEigvecs,&
      & tPrintExcEigvecsTxt, nonSccDeriv, energy, energies, work, rhoSqrReal, excitedDerivs,&
      & occNatural)

    !> Environment settings
    type(TEnvironment), intent(in) :: env

    !> excited state settings
    type(TLinResp), intent(inout) :: lresp

    !> K-points and spins to process
    type(TParallelKS), intent(in) :: parallelKS

    !> SCC module internal variables
    type(TScc), intent(in) :: sccCalc

    !> electrons in atomic orbitals
    real(dp), intent(in) :: qOutput(:,:,:)

    !> reference atomic orbital occupations
    real(dp), intent(in) :: q0(:,:,:)

    !> sparse overlap matrix
    real(dp), intent(in) :: over(:)

    !> ground state eigenvectors
    real(dp), intent(in) :: eigvecsReal(:,:,:)

    !> ground state eigenvalues (orbital, kpoint)
    real(dp), intent(in) :: eigen(:,:)

    !> ground state fillings (orbital, kpoint)
    real(dp), intent(in) :: filling(:,:)

    !> central cell coordinates
    real(dp), intent(in) :: coord0(:,:)

    !> species of all atoms in the system
    integer, target, intent(in) :: species(:)

    !> label for each atomic chemical species
    character(*), intent(in) :: speciesName(:)

    !> Atomic orbital information
    type(TOrbitals), intent(in) :: orb

    !> non-SCC hamiltonian information
    type(TSlakoCont), intent(in) :: skHamCont

    !> overlap information
    type(TSlakoCont), intent(in) :: skOverCont

    !> File name for regression data
    character(*), intent(in) :: autotestTag

    !> Tagged writer
    type(TTaggedWriter), intent(inout) :: taggedWriter

    !> Job ID for future identification
    integer, intent(in) :: runId

    !> list of neighbours for each atom
    type(TNeighbourList), intent(in) :: neighbourList

    !> Number of neighbours for each of the atoms
    integer, intent(in) :: nNeighbourSK(:)

    !> Dense matrix descriptor
    type(TDenseDescr), intent(in) :: denseDesc

    !> Index array for the start of atomic blocks in sparse arrays
    integer, intent(in) :: iSparseStart(:,:)

    !> map from image atoms to the original unique atom
    integer, intent(in) :: img2CentCell(:)

    !> should regression test data be written
    logical, intent(in) :: tWriteAutotest

    !> forces to be calculated in the excited state
    logical, intent(in) :: tForces

    !> require the Z vector for excited state properties
    logical, intent(in) :: tLinRespZVect

    !> print natural orbitals of the excited state
    logical, intent(in) :: tPrintExcEigvecs

    !> print natural orbitals also in text form?
    logical, intent(in) :: tPrintExcEigvecsTxt

    !> method for calculating derivatives of S and H0
    type(TNonSccDiff), intent(in) :: nonSccDeriv

    !> Energy contributions and total
    type(TEnergies), intent(inout) :: energy

    !> energes of all solved states
    real(dp), intent(inout), allocatable :: energies(:)

    !> Working array of the size of the dense matrices.
    real(dp), intent(out) :: work(:,:)

    !> density matrix in dense form
    real(dp), intent(inout), allocatable :: rhoSqrReal(:,:,:)

    !> excited state energy derivative with respect to atomic coordinates
    real(dp), intent(inout), allocatable :: excitedDerivs(:,:)

    !> natural orbital occupation numbers
    real(dp), intent(inout), allocatable :: occNatural(:)

    real(dp), allocatable :: dQAtom(:)
    real(dp), allocatable :: naturalOrbs(:,:,:)
    integer, pointer :: pSpecies0(:)
    integer :: iSpin, nSpin, nAtom, fdAutotest
    logical :: tSpin

    nAtom = size(qOutput, dim=2)
    nSpin = size(eigen, dim=2)
    tSpin = (nSpin == 2)
    pSpecies0 => species(1:nAtom)

    energy%Eexcited = 0.0_dp
    allocate(dQAtom(nAtom))
    dQAtom(:) = sum(qOutput(:,:,1) - q0(:,:,1), dim=1)
    call unpackHS(work, over, neighbourList%iNeighbour, nNeighbourSK, denseDesc%iAtomStart,&
        & iSparseStart, img2CentCell)
    call blockSymmetrizeHS(work, denseDesc%iAtomStart)
    if (tForces) then
      do iSpin = 1, nSpin
        call blockSymmetrizeHS(rhoSqrReal(:,:,iSpin), denseDesc%iAtomStart)
      end do
    end if
    if (tWriteAutotest) then
      open(newUnit=fdAutotest, file=autotestTag, position="append")
    end if

    if (tLinRespZVect) then
      if (tPrintExcEigVecs) then
        allocate(naturalOrbs(orb%nOrb, orb%nOrb, 1))
      end if
      call addGradients(tSpin, lresp, denseDesc%iAtomStart, eigvecsReal, eigen, work, filling,&
          & coord0, sccCalc, dQAtom, pSpecies0, neighbourList%iNeighbour, img2CentCell, orb,&
          & skHamCont, skOverCont, tWriteAutotest, fdAutotest, taggedWriter, energy%Eexcited,&
          & energies, excitedDerivs, nonSccDeriv, rhoSqrReal, occNatural, naturalOrbs)
      if (tPrintExcEigvecs) then
        call writeRealEigvecs(env, runId, neighbourList, nNeighbourSK, denseDesc, iSparseStart,&
            & img2CentCell, pSpecies0, speciesName, orb, over, parallelKS, tPrintExcEigvecsTxt,&
            & naturalOrbs, work, fileName="excitedOrbs")
      end if
    else
      call calcExcitations(lresp, tSpin, denseDesc, eigvecsReal, eigen, work, filling, coord0,&
          & sccCalc, dQAtom, pSpecies0, neighbourList%iNeighbour, img2CentCell, orb,&
          & tWriteAutotest, fdAutotest, taggedWriter, energy%Eexcited, energies)
    end if
    energy%Etotal = energy%Etotal + energy%Eexcited
    energy%EMermin = energy%EMermin + energy%Eexcited
    energy%EGibbs = energy%EGibbs + energy%Eexcited
    if (tWriteAutotest) then
      close(fdAutotest)
    end if

  end subroutine calculateLinRespExcitations


  !> Get the XLBOMD charges for the current geometry.
  subroutine getXlbomdCharges(xlbomdIntegrator, qOutRed, pChrgMixer, orb, nIneqOrb, iEqOrbitals,&
      & qInput, qInpRed, iEqBlockDftbu, qBlockIn, species0, nUJ, iUJ, niUJ, iEqBlockDftbuLS,&
      & qiBlockIn, iEqBlockOnSite, iEqBlockOnSiteLS)

    !> integrator for the extended Lagrangian
    type(TXLBOMD), intent(inout) :: xlbomdIntegrator

    !> output charges, reduced by equivalences
    real(dp), intent(in) :: qOutRed(:)

    !> SCC mixer
    type(TMixer), intent(inout) :: pChrgMixer

    !> Atomic orbital information
    type(TOrbitals), intent(in) :: orb

    !> number of inequivalent orbitals
    integer, intent(in) :: nIneqOrb

    !> equivalence map
    integer, intent(in) :: iEqOrbitals(:,:,:)

    !> input charges
    real(dp), intent(out) :: qInput(:,:,:)

    !> input charges reduced by equivalences
    real(dp), intent(out) :: qInpRed(:)

    !> +U equivalences
    integer, intent(in), allocatable :: iEqBlockDftbU(:,:,:,:)

    !> central cell species
    integer, intent(in), allocatable :: species0(:)

    !> block input charges
    real(dp), intent(inout), allocatable :: qBlockIn(:,:,:,:)

    !> Number DFTB+U blocks of shells for each atom type
    integer, intent(in), allocatable :: nUJ(:)

    !> which shells are in each DFTB+U block
    integer, intent(in), allocatable :: iUJ(:,:,:)

    !> Number of shells in each DFTB+U block
    integer, intent(in), allocatable :: niUJ(:,:)

    !> equivalences for spin orbit
    integer, intent(in), allocatable :: iEqBlockDftbuLS(:,:,:,:)

    !> imaginary part of dual charges
    real(dp), intent(inout), allocatable :: qiBlockIn(:,:,:,:)

    !> Equivalences for onsite block corrections if needed
    integer, intent(inout), allocatable :: iEqBlockOnSite(:,:,:,:)

    !> Equivalences for onsite block corrections if needed for imaginary part
    integer, intent(inout), allocatable :: iEqBlockOnSiteLS(:,:,:,:)

    real(dp), allocatable :: invJacobian(:,:)

    if (xlbomdIntegrator%needsInverseJacobian()) then
      write(stdOut, "(A)") ">> Updating XLBOMD Inverse Jacobian"
      allocate(invJacobian(nIneqOrb, nIneqOrb))
      call getInverseJacobian(pChrgMixer, invJacobian)
      call xlbomdIntegrator%setInverseJacobian(invJacobian)
      deallocate(invJacobian)
    end if
    call xlbomdIntegrator%getNextCharges(qOutRed(1:nIneqOrb), qInpRed(1:nIneqOrb))
    call expandCharges(qInpRed, orb, nIneqOrb, iEqOrbitals, qInput, qBlockIn, iEqBlockDftbu,&
        & species0, nUJ, iUJ, niUJ, qiBlockIn, iEqBlockDftbuLS, iEqBlockOnSite, iEqBlockOnSiteLS)

  end subroutine getXlbomdCharges


  !> Calculates dipole moment.
  subroutine getDipoleMoment(qOutput, q0, coord, dipoleMoment, iAtInCentralRegion)

    !> electrons in orbitals
    real(dp), intent(in) :: qOutput(:,:,:)

    !> reference atomic charges
    real(dp), intent(in) :: q0(:,:,:)

    !> atomic coordinates
    real(dp), intent(in) :: coord(:,:)

    !> resulting dipole moment
    real(dp), intent(out) :: dipoleMoment(:)

    !> atoms in the central cell (or device region if transport)
    integer, intent(in) :: iAtInCentralRegion(:)

    integer :: nAtom, ii, iAtom

    nAtom = size(qOutput, dim=2)
    dipoleMoment(:) = 0.0_dp
    do ii = 1, size(iAtInCentralRegion)
      iAtom = iAtInCentralRegion(ii)
      dipoleMoment(:) = dipoleMoment(:)&
          & + sum(q0(:, iAtom, 1) - qOutput(:, iAtom, 1)) * coord(:,iAtom)
    end do

  end subroutine getDipoleMoment


  !> Prints dipole moment calcululated by the derivative of H with respect of the external field.
  subroutine checkDipoleViaHellmannFeynman(rhoPrim, q0, coord0, over, orb, neighbourList,&
      & nNeighbourSK, species, iSparseStart, img2CentCell)

    !> Density matrix in sparse storage
    real(dp), intent(in) :: rhoPrim(:,:)

    !> Reference orbital charges
    real(dp), intent(in) :: q0(:,:,:)

    !> Central cell atomic coordinates
    real(dp), intent(in) :: coord0(:,:)

    !> Overlap matrix in sparse storage
    real(dp), intent(in) :: over(:)

    !> Atomic orbital information
    type(TOrbitals), intent(in) :: orb

    !> list of neighbours for each atom
    type(TNeighbourList), intent(in) :: neighbourList

    !> Number of neighbours for each of the atoms
    integer, intent(in) :: nNeighbourSK(:)

    !> species of all atoms in the system
    integer, intent(in) :: species(:)

    !> Index array for the start of atomic blocks in sparse arrays
    integer, intent(in) :: iSparseStart(:,:)

    !> map from image atoms to the original unique atom
    integer, intent(in) :: img2CentCell(:)

    real(dp), allocatable :: hprime(:,:), dipole(:,:), potentialDerivative(:,:)
    integer :: nAtom, sparseSize, iAt, ii

    sparseSize = size(over)
    nAtom = size(q0, dim=2)
    allocate(hprime(sparseSize, 1))
    allocate(dipole(size(q0, dim=1), nAtom))
    allocate(potentialDerivative(nAtom, 1))
    write(stdOut,*)
    write(stdOut, "(A)", advance='no') 'Hellmann Feynman dipole:'

    ! loop over directions
    do ii = 1, 3
      potentialDerivative(:,:) = 0.0_dp
      ! Potential from dH/dE
      potentialDerivative(:,1) = -coord0(ii,:)
      hprime(:,:) = 0.0_dp
      dipole(:,:) = 0.0_dp
      call add_shift(hprime, over, nNeighbourSK, neighbourList%iNeighbour, species, orb,&
          & iSparseStart, nAtom, img2CentCell, potentialDerivative)

      ! evaluate <psi| dH/dE | psi>
      call mulliken(dipole, hprime(:,1), rhoPrim(:,1), orb, neighbourList%iNeighbour, nNeighbourSK,&
          & img2CentCell, iSparseStart)

      ! add nuclei term for derivative wrt E
      do iAt = 1, nAtom
        dipole(1, iAt) = dipole(1, iAt) + sum(q0(:, iAt, 1)) * coord0(ii, iAt)
      end do
      write(stdOut, "(F12.8)", advance='no') sum(dipole)
    end do
    write(stdOut, *) " au"

  end subroutine checkDipoleViaHellmannFeynman


  !> Calculate the energy weighted density matrix
  !>
  !> NOTE: Dense eigenvector and overlap matrices are overwritten.
  !>
  subroutine getEnergyWeightedDensity(env, electronicSolver, denseDesc, forceType, filling,&
      & eigen, kPoint, kWeight, neighbourList, nNeighbourSK, orb, iSparseStart, img2CentCell,&
      & iCellVEc, cellVec, tRealHS, ham, over, parallelKS, iSCC, mu, ERhoPrim, HSqrReal, SSqrReal,&
      & HSqrCplx, SSqrCplx)

    !> Environment settings
    type(TEnvironment), intent(inout) :: env

    !> Electronic solver information
    type(TElectronicSolver), intent(inout) :: electronicSolver

    !> Dense matrix descriptor
    type(TDenseDescr), intent(in) :: denseDesc

    !> Force type
    integer, intent(in) :: forceType

    !> Occupations of single particle states in the ground state
    real(dp), intent(in) :: filling(:,:,:)

    !> Eigenvalues
    real(dp), intent(in) :: eigen(:,:,:)

    !> K-points
    real(dp), intent(in) :: kPoint(:,:)

    !> Weights for k-points
    real(dp), intent(in) :: kWeight(:)

    !> list of neighbours for each atom
    type(TNeighbourList), intent(in) :: neighbourList

    !> Number of neighbours for each of the atoms
    integer, intent(in) :: nNeighbourSK(:)

    !> Atomic orbital information
    type(TOrbitals), intent(in) :: orb

    !> Index array for the start of atomic blocks in sparse arrays
    integer, intent(in) :: iSparseStart(:,:)

    !> map from image atoms to the original unique atom
    integer, intent(in) :: img2CentCell(:)

    !> Index for which unit cell atoms are associated with
    integer, intent(in) :: iCellVec(:)

    !> Vectors (in units of the lattice constants) to cells of the lattice
    real(dp), intent(in) :: cellVec(:,:)

    !> Is the hamitonian real (no k-points/molecule/gamma point)?
    logical, intent(in) :: tRealHS

    !> Sparse Hamiltonian
    real(dp), intent(in) :: ham(:,:)

    !> Sparse overlap
    real(dp), intent(in) :: over(:)

    !> K-points and spins to process
    type(TParallelKS), intent(in) :: parallelKS

    !> iteration counter
    integer, intent(in) :: iSCC

    !> Electrochemical potentials per contact and spin
    real(dp), allocatable, intent(in) :: mu(:,:)

    !> Energy weighted sparse matrix
    real(dp), intent(out) :: ERhoPrim(:)

    !> Storage for dense hamiltonian matrix
    real(dp), intent(inout), allocatable :: HSqrReal(:,:,:)

    !> Storage for dense overlap matrix
    real(dp), intent(inout), allocatable :: SSqrReal(:,:)

    !> Storage for dense hamitonian matrix (complex case)
    complex(dp), intent(inout), allocatable :: HSqrCplx(:,:,:)

    !> Storage for dense overlap matrix (complex case)
    complex(dp), intent(inout), allocatable :: SSqrCplx(:,:)

    integer :: nSpin

    nSpin = size(ham, dim=2)

    call env%globalTimer%startTimer(globalTimers%energyDensityMatrix)

    select case (electronicSolver%iSolver)

    case (electronicSolverTypes%GF)

      if (forceType /= forceTypes%orig) then
        call error("Alternative force evaluation methods are not supported by this electronic&
            & solver.")
      end if

    #:if WITH_TRANSPORT
      if (electronicSolver%iSolver == electronicSolverTypes%GF) then
        call calcEdensity_green(iSCC, env, parallelKS%localKS, ham, over, neighbourlist%iNeighbour,&
            & nNeighbourSK, denseDesc%iAtomStart, iSparseStart, img2CentCell, iCellVec, cellVec,&
            & orb, kPoint, kWeight, mu, ERhoPrim)
      end if
    #:endif

    case (electronicSolverTypes%onlyTransport)

      call error("The OnlyTransport solver cannot calculate the energy weighted density matrix")

    case (electronicSolverTypes%qr, electronicSolverTypes%divideandconquer,&
        & electronicSolverTypes%relativelyrobust, electronicSolverTypes%elpa, &
        & electronicSolverTypes%magma_gvd)

      call getEDensityMtxFromEigvecs(env, denseDesc, forceType, filling, eigen, kPoint, kWeight,&
          & neighbourList, nNeighbourSK, orb, iSparseStart, img2CentCell, iCellVec, cellVec,&
          & tRealHS, ham, over, parallelKS, ERhoPrim, HSqrReal, SSqrReal, HSqrCplx, SSqrCplx)

    case (electronicSolverTypes%omm, electronicSolverTypes%pexsi, electronicSolverTypes%ntpoly,&
        &electronicSolverTypes%elpadm)

      if (forceType /= forceTypes%orig) then
        call error("Alternative force evaluation methods are not supported by this electronic&
            & solver.")
      end if

      call electronicSolver%elsi%getEDensity(env, denseDesc, nSpin, kPoint, kWeight, neighbourList,&
          & nNeighbourSK, orb, iSparseStart, img2CentCell, iCellVec, cellVec, tRealHS, parallelKS,&
          & ERhoPrim, SSqrReal, SSqrCplx)

    end select

    call env%globalTimer%stopTimer(globalTimers%energyDensityMatrix)

  end subroutine getEnergyWeightedDensity


  !> Calculates the energy weighted density matrix using eigenvectors
  subroutine getEDensityMtxFromEigvecs(env, denseDesc, forceType, filling, eigen, kPoint, kWeight,&
      & neighbourList, nNeighbourSK, orb, iSparseStart, img2CentCell, iCellVec, cellVec, tRealHS,&
      & ham, over, parallelKS, ERhoPrim, HSqrReal, SSqrReal, HSqrCplx, SSqrCplx)

    !> Environment settings
    type(TEnvironment), intent(inout) :: env

    !> Dense matrix descriptor
    type(TDenseDescr), intent(in) :: denseDesc

    !> Force type
    integer, intent(in) :: forceType

    !> Occupations of single particle states in the ground state
    real(dp), intent(in) :: filling(:,:,:)

    !> Eigenvalues
    real(dp), intent(in) :: eigen(:,:,:)

    !> K-points
    real(dp), intent(in) :: kPoint(:,:)

    !> Weights for k-points
    real(dp), intent(in) :: kWeight(:)

    !> list of neighbours for each atom
    type(TNeighbourList), intent(in) :: neighbourList

    !> Number of neighbours for each of the atoms
    integer, intent(in) :: nNeighbourSK(:)

    !> Atomic orbital information
    type(TOrbitals), intent(in) :: orb

    !> Index array for the start of atomic blocks in sparse arrays
    integer, intent(in) :: iSparseStart(:,:)

    !> map from image atoms to the original unique atom
    integer, intent(in) :: img2CentCell(:)

    !> Index for which unit cell atoms are associated with
    integer, intent(in) :: iCellVec(:)

    !> Vectors (in units of the lattice constants) to cells of the lattice
    real(dp), intent(in) :: cellVec(:,:)

    !> Is the hamitonian real (no k-points/molecule/gamma point)?
    logical, intent(in) :: tRealHS

    !> Sparse Hamiltonian
    real(dp), intent(in) :: ham(:,:)

    !> Sparse overlap
    real(dp), intent(in) :: over(:)

    !> K-points and spins to process
    type(TParallelKS), intent(in) :: parallelKS

    !> Energy weighted sparse matrix
    real(dp), intent(out) :: ERhoPrim(:)

    !> Storage for dense hamiltonian matrix
    real(dp), intent(inout), allocatable :: HSqrReal(:,:,:)

    !> Storage for dense overlap matrix
    real(dp), intent(inout), allocatable :: SSqrReal(:,:)

    !> Storage for dense hamitonian matrix (complex case)
    complex(dp), intent(inout), allocatable :: HSqrCplx(:,:,:)

    !> Storage for dense overlap matrix (complex case)
    complex(dp), intent(inout), allocatable :: SSqrCplx(:,:)

    integer :: nSpin

    nSpin = size(ham, dim=2)

    if (nSpin == 4) then
      call getEDensityMtxFromPauliEigvecs(env, denseDesc, filling, eigen, kPoint, kWeight,&
          & neighbourList, nNeighbourSK, orb, iSparseStart, img2CentCell, iCellVec, cellVec,&
          & tRealHS, parallelKS, HSqrCplx, SSqrCplx, ERhoPrim)
    else
      if (tRealHS) then
        call getEDensityMtxFromRealEigvecs(env, denseDesc, forceType, filling, eigen,&
            & neighbourList, nNeighbourSK, orb, iSparseStart, img2CentCell, ham, over,&
            & parallelKS, HSqrReal, SSqrReal, ERhoPrim)
      else
        call getEDensityMtxFromComplexEigvecs(env, denseDesc, forceType, filling, eigen, kPoint,&
            & kWeight, neighbourList, nNeighbourSK, orb, iSparseStart, img2CentCell, iCellVec,&
            & cellVec, ham, over, parallelKS, HSqrCplx, SSqrCplx, ERhoPrim)
      end if
    end if

  end subroutine getEDensityMtxFromEigvecs


  !> Calculates density matrix from real eigenvectors.
  subroutine getEDensityMtxFromRealEigvecs(env, denseDesc, forceType, filling, eigen,&
      & neighbourList, nNeighbourSK, orb, iSparseStart, img2CentCell, ham, over, parallelKS,&
      & eigvecsReal, work, ERhoPrim)

    !> Environment settings
    type(TEnvironment), intent(in) :: env

    !> Dense matrix descriptor
    type(TDenseDescr), intent(in) :: denseDesc

    !> How to calculate the force
    integer, intent(in) :: forceType

    !> Occupations of single particle states in the ground state
    real(dp), intent(in) :: filling(:,:,:)

    !> Eigenvalues
    real(dp), intent(in) :: eigen(:,:,:)

    !> list of neighbours for each atom
    type(TNeighbourList), intent(in) :: neighbourList

    !> Number of neighbours for each of the atoms
    integer, intent(in) :: nNeighbourSK(:)

    !> Atomic orbital information
    type(TOrbitals), intent(in) :: orb

    !> Index array for the start of atomic blocks in sparse arrays
    integer, intent(in) :: iSparseStart(:,:)

    !> map from image atoms to the original unique atom
    integer, intent(in) :: img2CentCell(:)

    !> Sparse Hamiltonian
    real(dp), intent(in) :: ham(:,:)

    !> Sparse overlap
    real(dp), intent(in) :: over(:)

    !> K-points and spins to process
    type(TParallelKS), intent(in) :: parallelKS

    !> Eigenvectors (NOTE: they will be rewritten with work data on exit!)
    real(dp), intent(inout) :: eigvecsReal(:,:,:)

    !> Work array for storing temporary data
    real(dp), intent(out) :: work(:,:)

    !> Energy weighted density matrix
    real(dp), intent(out) :: ERhoPrim(:)

    real(dp), allocatable :: work2(:,:)
    integer :: nLocalRows, nLocalCols
    integer :: iKS, iS

    nLocalRows = size(eigvecsReal, dim=1)
    nLocalCols = size(eigvecsReal, dim=2)
    if (forceType == forceTypes%dynamicT0 .or. forceType == forceTypes%dynamicTFinite) then
      allocate(work2(nLocalRows, nLocalCols))
    end if

    ERhoPrim(:) = 0.0_dp
    do iKS = 1, parallelKS%nLocalKS
      iS = parallelKS%localKS(2, iKS)

      select case (forceType)

      case(forceTypes%orig)
        ! Original (non-consistent) scheme
      #:if WITH_SCALAPACK
        call makeDensityMtxRealBlacs(env%blacs%orbitalGrid, denseDesc%blacsOrbSqr, filling(:,1,iS),&
            & eigvecsReal(:,:,iKS), work, eigen(:,1,iS))
      #:else
        if (tDensON2) then
          call makeDensityMatrix(work, eigvecsReal(:,:,iKS), filling(:,1,iS), eigen(:,1,iS),&
              & neighbourlist%iNeighbour, nNeighbourSK, orb, denseDesc%iAtomStart, img2CentCell)
        else
          call makeDensityMatrix(work, eigvecsReal(:,:,iKS), filling(:,1,iS), eigen(:,1,iS))
        end if
      #:endif

      case(forceTypes%dynamicT0)
        ! Correct force for XLBOMD for T=0K (DHD)
      #:if WITH_SCALAPACK
        call unpackHSRealBlacs(env%blacs, ham(:,iS), neighbourList%iNeighbour, nNeighbourSK,&
            & iSparseStart, img2CentCell, denseDesc, work)
        call makeDensityMtxRealBlacs(env%blacs%orbitalGrid, denseDesc%blacsOrbSqr, filling(:,1,iS),&
            & eigVecsReal(:,:,iKS), work2)
        call pblasfx_psymm(work2, denseDesc%blacsOrbSqr, work, denseDesc%blacsOrbSqr,&
            & eigvecsReal(:,:,iKS), denseDesc%blacsOrbSqr, side="L")
        call pblasfx_psymm(work2, denseDesc%blacsOrbSqr, eigvecsReal(:,:,iKS),&
            & denseDesc%blacsOrbSqr, work, denseDesc%blacsOrbSqr, side="R", alpha=0.5_dp)
      #:else
        call unpackHS(work, ham(:,iS), neighbourlist%iNeighbour, nNeighbourSK,&
            & denseDesc%iAtomStart, iSparseStart, img2CentCell)
        call blockSymmetrizeHS(work, denseDesc%iAtomStart)
        call makeDensityMatrix(work2, eigvecsReal(:,:,iKS), filling(:,1,iS))
        ! D H
        call symm(eigvecsReal(:,:,iKS), "L", work2, work)
        ! (D H) D
        call symm(work, "R", work2, eigvecsReal(:,:,iKS), alpha=0.5_dp)
      #:endif

      case(forceTypes%dynamicTFinite)
        ! Correct force for XLBOMD for T <> 0K (DHS^-1 + S^-1HD)
      #:if WITH_SCALAPACK
        call makeDensityMtxRealBlacs(env%blacs%orbitalGrid, denseDesc%blacsOrbSqr, filling(:,1,iS),&
            & eigVecsReal(:,:,iKS), work)
        call unpackHSRealBlacs(env%blacs, ham(:,iS), neighbourlist%iNeighbour, nNeighbourSK,&
            & iSparseStart, img2CentCell, denseDesc, work2)
        call pblasfx_psymm(work, denseDesc%blacsOrbSqr, work2, denseDesc%blacsOrbSqr,&
            & eigvecsReal(:,:,iKS), denseDesc%blacsOrbSqr, side="L")
        call unpackHSRealBlacs(env%blacs, over, neighbourlist%iNeighbour, nNeighbourSK,&
            & iSparseStart, img2CentCell, denseDesc, work)
        call psymmatinv(denseDesc%blacsOrbSqr, work)
        call pblasfx_psymm(work, denseDesc%blacsOrbSqr, eigvecsReal(:,:,iKS),&
            & denseDesc%blacsOrbSqr, work2, denseDesc%blacsOrbSqr, side="R", alpha=0.5_dp)
        work(:,:) = work2
        call pblasfx_ptran(work2, denseDesc%blacsOrbSqr, work, denseDesc%blacsOrbSqr, alpha=1.0_dp,&
            & beta=1.0_dp)
      #:else
        call makeDensityMatrix(work, eigvecsReal(:,:,iKS), filling(:,1,iS))
        call unpackHS(work2, ham(:,iS), neighbourlist%iNeighbour, nNeighbourSK,&
            & denseDesc%iAtomStart, iSparseStart, img2CentCell)
        call blocksymmetrizeHS(work2, denseDesc%iAtomStart)
        call symm(eigvecsReal(:,:,iKS), "L", work, work2)
        call unpackHS(work, over, neighbourlist%iNeighbour, nNeighbourSK, denseDesc%iAtomStart,&
            & iSparseStart, img2CentCell)
        call symmatinv(work)
        call symm(work2, "R", work, eigvecsReal(:,:,iKS), alpha=0.5_dp)
        work(:,:) = work2 + transpose(work2)
      #:endif
      end select

    #:if WITH_SCALAPACK
      call packRhoRealBlacs(env%blacs, denseDesc, work, neighbourList%iNeighbour, nNeighbourSK,&
          & orb%mOrb, iSparseStart, img2CentCell, ERhoPrim)
    #:else
      call packHS(ERhoPrim, work, neighbourList%iNeighbour, nNeighbourSK, orb%mOrb,&
          & denseDesc%iAtomStart, iSparseStart, img2CentCell)
    #:endif
    end do

  #:if WITH_SCALAPACK
    ! Add up and distribute energy weighted density matrix contribution from each group
    call mpifx_allreduceip(env%mpi%globalComm, ERhoPrim, MPI_SUM)
  #:endif

  end subroutine getEDensityMtxFromRealEigvecs


  !> Calculates density matrix from complex eigenvectors.
  subroutine getEDensityMtxFromComplexEigvecs(env, denseDesc, forceType, filling, eigen, kPoint,&
      & kWeight, neighbourList, nNeighbourSK, orb, iSparseStart, img2CentCell, iCellVec, cellVec,&
      & ham, over, parallelKS, eigvecsCplx, work, ERhoPrim)

    !> Environment settings
    type(TEnvironment), intent(in) :: env

    !> Dense matrix descriptor
    type(TDenseDescr), intent(in) :: denseDesc

    integer, intent(in) :: forceType

    !> Occupations of single particle states in the ground state
    real(dp), intent(in) :: filling(:,:,:)

    !> eigen-values of the system
    real(dp), intent(in) :: eigen(:,:,:)

    !> k-points of the system
    real(dp), intent(in) :: kPoint(:,:)

    !> Weights for k-points
    real(dp), intent(in) :: kWeight(:)

    !> list of neighbours for each atom
    type(TNeighbourList), intent(in) :: neighbourList

    !> Number of neighbours for each of the atoms
    integer, intent(in) :: nNeighbourSK(:)

    !> Atomic orbital information
    type(TOrbitals), intent(in) :: orb

    !> Index array for the start of atomic blocks in sparse arrays
    integer, intent(in) :: iSparseStart(:,:)

    !> map from image atoms to the original unique atom
    integer, intent(in) :: img2CentCell(:)

    !> Index for which unit cell atoms are associated with
    integer, intent(in) :: iCellVec(:)

    !> Vectors (in units of the lattice constants) to cells of the lattice
    real(dp), intent(in) :: cellVec(:,:)

    !> Sparse Hamiltonian
    real(dp), intent(in) :: ham(:,:)

    !> Sparse overlap
    real(dp), intent(in) :: over(:)

    !> K-points and spins to process
    type(TParallelKS), intent(in) :: parallelKS

    !> Eigenvectors of the system
    complex(dp), intent(inout) :: eigvecsCplx(:,:,:)

    !> work array (sized like overlap matrix)
    complex(dp), intent(inout) :: work(:,:)

    !> Energy weighted sparse density matrix (charge only part)
    real(dp), intent(out) :: ERhoPrim(:)

    complex(dp), allocatable :: work2(:,:)
    integer :: nLocalRows, nLocalCols
    integer :: iKS, iS, iK

    nLocalRows = size(eigvecsCplx, dim=1)
    nLocalCols = size(eigvecsCplx, dim=2)

    if (forceType == forceTypes%dynamicT0 .or. forceType == forceTypes%dynamicTFinite) then
      allocate(work2(nLocalRows, nLocalCols))
    end if

    ERhoPrim(:) = 0.0_dp
    do iKS = 1, parallelKS%nLocalKS
      iK = parallelKS%localKS(1, iKS)
      iS = parallelKS%localKS(2, iKS)

      select case (forceType)

      case(forceTypes%orig)
        ! Original (non-consistent) scheme
      #:if WITH_SCALAPACK
        call makeDensityMtxCplxBlacs(env%blacs%orbitalGrid, denseDesc%blacsOrbSqr,&
            & filling(:,iK,iS), eigvecsCplx(:,:,iKS), work, eigen(:,iK,iS))
      #:else
        if (tDensON2) then
          call makeDensityMatrix(work, eigvecsCplx(:,:,iKS), filling(:,iK,iS),&
              & eigen(:,iK, iS), neighbourlist%iNeighbour, nNeighbourSK, orb, denseDesc%iAtomStart,&
              & img2CentCell)
        else
          call makeDensityMatrix(work, eigvecsCplx(:,:,iKS), filling(:,iK,iS), eigen(:,iK, iS))
        end if
      #:endif

      case(forceTypes%dynamicT0)
        ! Correct force for XLBOMD for T=0K (DHD)
      #:if WITH_SCALAPACK
        call unpackHSCplxBlacs(env%blacs, ham(:,iS), kPoint(:,iK), neighbourList%iNeighbour,&
            & nNeighbourSK, iCellVec, cellVec, iSparseStart, img2CentCell, denseDesc, work)
        call makeDensityMtxCplxBlacs(env%blacs%orbitalGrid, denseDesc%blacsOrbSqr, filling(:,1,iS),&
            & eigvecsCplx(:,:,iKS), work2)
        call pblasfx_phemm(work2, denseDesc%blacsOrbSqr, work, denseDesc%blacsOrbSqr,&
            & eigvecsCplx(:,:,iKS), denseDesc%blacsOrbSqr, side="L")
        call pblasfx_phemm(work2, denseDesc%blacsOrbSqr, eigvecsCplx(:,:,iKS),&
            & denseDesc%blacsOrbSqr, work, denseDesc%blacsOrbSqr, side="R", alpha=(0.5_dp, 0.0_dp))
      #:else
        call makeDensityMatrix(work2, eigvecsCplx(:,:,iKS), filling(:,iK,iS))
        call unpackHS(work, ham(:,iS), kPoint(:,iK), neighbourlist%iNeighbour, nNeighbourSK,&
            & iCellVec, cellVec, denseDesc%iAtomStart, iSparseStart, img2CentCell)
        call blockHermitianHS(work, denseDesc%iAtomStart)
        call hemm(eigvecsCplx(:,:,iKS), "L", work2, work)
        call hemm(work, "R", work2, eigvecsCplx(:,:,iKS), alpha=(0.5_dp, 0.0_dp))
      #:endif

      case(forceTypes%dynamicTFinite)
        ! Correct force for XLBOMD for T <> 0K (DHS^-1 + S^-1HD)
      #:if WITH_SCALAPACK
        call makeDensityMtxCplxBlacs(env%blacs%orbitalGrid, denseDesc%blacsOrbSqr,&
            & filling(:,iK,iS), eigVecsCplx(:,:,iKS), work)
        call unpackHSCplxBlacs(env%blacs, ham(:,iS), kPoint(:,iK), neighbourlist%iNeighbour,&
            & nNeighbourSK, iCellVec, cellVec, iSparseStart, img2CentCell, denseDesc, work2)
        call pblasfx_phemm(work, denseDesc%blacsOrbSqr, work2, denseDesc%blacsOrbSqr,&
            & eigvecsCplx(:,:,iKS), denseDesc%blacsOrbSqr, side="L")
        call unpackHSCplxBlacs(env%blacs, over, kPoint(:,iK), neighbourlist%iNeighbour,&
            & nNeighbourSK, iCellVec, cellVec, iSparseStart, img2CentCell, denseDesc, work)
        call phermatinv(denseDesc%blacsOrbSqr, work)
        call pblasfx_phemm(work, denseDesc%blacsOrbSqr, eigvecsCplx(:,:,iKS),&
            & denseDesc%blacsOrbSqr, work2, denseDesc%blacsOrbSqr, side="R", alpha=(0.5_dp, 0.0_dp))
        work(:,:) = work2
        call pblasfx_ptranc(work2, denseDesc%blacsOrbSqr, work, denseDesc%blacsOrbSqr,&
            & alpha=(1.0_dp, 0.0_dp), beta=(1.0_dp, 0.0_dp))
      #:else
        call makeDensityMatrix(work, eigvecsCplx(:,:,iKS), filling(:,iK,iS))
        call unpackHS(work2, ham(:,iS), kPoint(:,iK), neighbourlist%iNeighbour, nNeighbourSK,&
            & iCellVec, cellVec, denseDesc%iAtomStart, iSparseStart, img2CentCell)
        call blockHermitianHS(work2, denseDesc%iAtomStart)
        call hemm(eigvecsCplx(:,:,iKS), "L", work, work2)
        call unpackHS(work, over, kPoint(:,iK), neighbourlist%iNeighbour, nNeighbourSK, iCellVec,&
            & cellVec, denseDesc%iAtomStart, iSparseStart, img2CentCell)
        call hermatinv(work)
        call hemm(work2, "R", work, eigvecsCplx(:,:,iKS), alpha=(0.5_dp, 0.0_dp))
        work(:,:) = work2 + transpose(conjg(work2))
      #:endif
      end select

    #:if WITH_SCALAPACK
      call packRhoCplxBlacs(env%blacs, denseDesc, work, kPoint(:,iK), kWeight(iK),&
          &neighbourList%iNeighbour, nNeighbourSK, orb%mOrb, iCellVec, cellVec, iSparseStart,&
          & img2CentCell, ERhoPrim)
    #:else
      call packHS(ERhoPrim, work, kPoint(:,iK), kWeight(iK), neighbourList%iNeighbour,&
          & nNeighbourSK, orb%mOrb, iCellVec, cellVec, denseDesc%iAtomStart, iSparseStart,&
          & img2CentCell)
    #:endif
    end do

  #:if WITH_SCALAPACK
    ! Add up and distribute energy weighted density matrix contribution from each group
    call mpifx_allreduceip(env%mpi%globalComm, ERhoPrim, MPI_SUM)
  #:endif

  end subroutine getEDensityMtxFromComplexEigvecs


  !> Calculates density matrix from Pauli-type two component eigenvectors.
  subroutine getEDensityMtxFromPauliEigvecs(env, denseDesc, filling, eigen, kPoint, kWeight,&
      & neighbourList, nNeighbourSK, orb, iSparseStart, img2CentCell, iCellVec, cellVec, tRealHS,&
      & parallelKS, eigvecsCplx, work, ERhoPrim)

    !> Environment settings
    type(TEnvironment), intent(in) :: env

    !> Dense matrix descriptor
    type(TDenseDescr), intent(in) :: denseDesc

    !> Occupations of single particle states in the ground state
    real(dp), intent(in) :: filling(:,:,:)

    !> Eigenvalues
    real(dp), intent(in) :: eigen(:,:,:)

    !> K-points
    real(dp), intent(in) :: kPoint(:,:)

    !> Weights for k-points
    real(dp), intent(in) :: kWeight(:)

    !> list of neighbours for each atom
    type(TNeighbourList), intent(in) :: neighbourList

    !> Number of neighbours for each of the atoms
    integer, intent(in) :: nNeighbourSK(:)

    !> Atomic orbital information
    type(TOrbitals), intent(in) :: orb

    !> Index array for the start of atomic blocks in sparse arrays
    integer, intent(in) :: iSparseStart(:,:)

    !> map from image atoms to the original unique atom
    integer, intent(in) :: img2CentCell(:)

    !> Index for which unit cell atoms are associated with
    integer, intent(in) :: iCellVec(:)

    !> Vectors (in units of the lattice constants) to cells of the lattice
    real(dp), intent(in) :: cellVec(:,:)

    !> Is the hamitonian real (no k-points/molecule/gamma point)?
    logical, intent(in) :: tRealHS

    !> K-points and spins to process
    type(TParallelKS), intent(in) :: parallelKS

    !> Eigenvectors
    complex(dp), intent(inout) :: eigvecsCplx(:,:,:)

    !> Work array
    complex(dp), intent(out) :: work(:,:)

    !> Sparse energy weighted density matrix
    real(dp), intent(out) :: ERhoPrim(:)

    integer :: iKS, iK

    ERhoPrim(:) = 0.0_dp
    do iKS = 1, parallelKS%nLocalKS
      iK = parallelKS%localKS(1, iKS)
    #:if WITH_SCALAPACK
      call makeDensityMtxCplxBlacs(env%blacs%orbitalGrid, denseDesc%blacsOrbSqr, filling(:,iK,1),&
          & eigvecsCplx(:,:,iKS), work, eigen(:,iK,1))
      call packERhoPauliBlacs(env%blacs, denseDesc, work, kPoint(:,iK), kWeight(iK),&
          & neighbourList%iNeighbour, nNeighbourSK, orb%mOrb, iCellVec, cellVec, iSparseStart,&
          & img2CentCell, ERhoPrim)
    #:else
      call makeDensityMatrix(work, eigvecsCplx(:,:,iKS), filling(:,iK,1), eigen(:,iK,1))
      if (tRealHS) then
        call packERho(ERhoPrim, work, neighbourList%iNeighbour, nNeighbourSK, orb%mOrb,&
            & denseDesc%iAtomStart, iSparseStart, img2CentCell)
      else
        call packERho(ERhoPrim, work, kPoint(:,iK), kWeight(iK), neighbourList%iNeighbour,&
            & nNeighbourSK, orb%mOrb, iCellVec, cellVec, denseDesc%iAtomStart, iSparseStart,&
            & img2CentCell)
      end if
    #:endif
    end do

  #:if WITH_SCALAPACK
    ! Add up and distribute energy weighted density matrix contribution from each group
    call mpifx_allreduceip(env%mpi%globalComm, ERhoPrim, MPI_SUM)
  #:endif

  end subroutine getEDensityMtxFromPauliEigvecs


  !> Calculates the gradients
  subroutine getGradients(env, sccCalc, tExtField, isXlbomd, nonSccDeriv, EField, rhoPrim, ERhoPrim,&
      & qOutput, q0, skHamCont, skOverCont, pRepCont, neighbourList, nNeighbourSK, nNeighbourRep,&
      & species, img2CentCell, iSparseStart, orb, potential, coord, derivs, iRhoPrim, thirdOrd, solvation,&
      & qDepExtPot, chrgForces, dispersion, rangeSep, SSqrReal, over, denseDesc, deltaRhoOutSqr,&
      & tPoisson, halogenXCorrection)

    !> Environment settings
    type(TEnvironment), intent(in) :: env

    !> SCC module internal variables
    type(TScc), allocatable, intent(in) :: sccCalc

    !> external electric field
    logical, intent(in) :: tExtField

    !> extended Lagrangian active?
    logical, intent(in) :: isXlbomd

    !> method for calculating derivatives of S and H0
    type(TNonSccDiff), intent(in) :: nonSccDeriv

    !> Any applied electric field
    real(dp), intent(in) :: Efield(:)

    !> sparse density matrix
    real(dp), intent(in) :: rhoPrim(:,:)

    !> energy  weighted density matrix
    real(dp), intent(in) :: ERhoPrim(:)

    !> electron populations (may be unallocated for non-scc case)
    real(dp), allocatable, intent(in) :: qOutput(:,:,:)

    !> reference atomic charges (may be unallocated for non-scc case)
    real(dp), allocatable, intent(in) :: q0(:,:,:)

    !> non-SCC hamiltonian information
    type(TSlakoCont), intent(in) :: skHamCont

    !> overlap information
    type(TSlakoCont), intent(in) :: skOverCont

    !> repulsive information
    type(TRepCont), intent(in) :: pRepCont

    !> list of neighbours for each atom
    type(TNeighbourList), intent(in) :: neighbourList

    !> Number of neighbours for each of the atoms
    integer, intent(in) :: nNeighbourSK(:)

    !> Number of neighbours for each of the atoms closer than the repulsive cut-off
    integer, intent(in) :: nNeighbourRep(:)

    !> species of all atoms in the system
    integer, intent(in) :: species(:)

    !> map from image atoms to the original unique atom
    integer, intent(in) :: img2CentCell(:)

    !> Index array for the start of atomic blocks in sparse arrays
    integer, intent(in) :: iSparseStart(:,:)

    !> Atomic orbital information
    type(TOrbitals), intent(in) :: orb

    !>  potential acting on the system
    type(TPotentials), intent(in) :: potential

    !> atomic coordinates
    real(dp), intent(in) :: coord(:,:)

    !> derivatives of energy wrt to atomic positions
    real(dp), intent(out) :: derivs(:,:)

    !> imaginary part of density matrix
    real(dp), intent(in), allocatable :: iRhoPrim(:,:)

    !> Is 3rd order SCC being used
    type(TThirdOrder), intent(inout), allocatable :: thirdOrd

    !> Solvation model
    class(TSolvation), allocatable, intent(inout) :: solvation

    !> Population dependant external potential
    type(TQDepExtPotProxy), intent(inout), allocatable :: qDepExtPot

    !> forces on external charges
    real(dp), intent(inout), allocatable :: chrgForces(:,:)

    !> dispersion interactions
    class(TDispersionIface), intent(inout), allocatable :: dispersion

    !> Data from rangeseparated calculations
    type(TRangeSepFunc), intent(inout), allocatable ::rangeSep

    !> dense overlap matrix, required for rangeSep
    real(dp), intent(inout), allocatable :: SSqrReal(:,:)

    !> sparse overlap matrix, required for rangeSep
    real(dp), intent(in) :: over(:)

    !> Dense matrix descriptor,required for rangeSep
    type(TDenseDescr), intent(in) :: denseDesc

    !> Change in density matrix during this SCC step for rangesep
    real(dp), pointer, intent(in) :: deltaRhoOutSqr(:,:,:)

    !> whether Poisson solver is used
    logical, intent(in) :: tPoisson

    !> Correction for halogen bonds
    type(THalogenX), allocatable, intent(inout) :: halogenXCorrection

    ! Locals
    real(dp), allocatable :: tmpDerivs(:,:)
    real(dp), allocatable :: dummyArray(:,:)
    real(dp), allocatable :: dQ(:,:,:)
    logical :: tImHam, tExtChrg, tSccCalc
    integer :: nAtom, iAt
    integer :: ii

    tSccCalc = allocated(sccCalc)
    tImHam = allocated(iRhoPrim)
    tExtChrg = allocated(chrgForces)
    nAtom = size(derivs, dim=2)

    allocate(tmpDerivs(3, nAtom))
    if (tPoisson) allocate(dummyArray(orb%mshell, nAtom))
    derivs(:,:) = 0.0_dp

    if (.not. (tSccCalc .or. tExtField)) then
      ! No external or internal potentials
      if (tImHam) then
        call derivative_shift(env, derivs, nonSccDeriv, rhoPrim, iRhoPrim, ERhoPrim, skHamCont,&
            & skOverCont, coord, species, neighbourList%iNeighbour, nNeighbourSK, img2CentCell,&
            & iSparseStart, orb, potential%intBlock, potential%iorbitalBlock)
      else
        call derivative_shift(env, derivs, nonSccDeriv, rhoPrim(:,1), ERhoPrim, skHamCont,&
            & skOverCont, coord, species, neighbourList%iNeighbour, nNeighbourSK, img2CentCell,&
            & iSparseStart, orb)
      end if
    else
      if (tImHam) then
        call derivative_shift(env, derivs, nonSccDeriv, rhoPrim, iRhoPrim, ERhoPrim, skHamCont,&
            & skOverCont, coord, species, neighbourList%iNeighbour, nNeighbourSK, img2CentCell,&
            & iSparseStart, orb, potential%intBlock, potential%iorbitalBlock)
      else
        call derivative_shift(env, derivs, nonSccDeriv, rhoPrim, ERhoPrim, skHamCont, skOverCont,&
            & coord, species, neighbourList%iNeighbour, nNeighbourSK, img2CentCell, iSparseStart,&
            & orb, potential%intBlock)
      end if

      if (tPoisson) then
        tmpDerivs = 0.0_dp
      #:if WITH_TRANSPORT
        call poiss_getshift(dummyArray, tmpDerivs)
      #:endif
        derivs(:,:) = derivs + tmpDerivs
      else

        if (tExtChrg) then
          chrgForces(:,:) = 0.0_dp
          if (isXlbomd) then
            call error("XLBOMD does not work with external charges yet!")
          else
            call sccCalc%addForceDc(env, derivs, species, neighbourList%iNeighbour, img2CentCell,&
                & chrgForces)
          end if
        else if (tSccCalc) then
          if (isXlbomd) then
            call sccCalc%addForceDcXlbomd(env, species, orb, neighbourList%iNeighbour,&
                & img2CentCell, qOutput, q0, derivs)
          else
            call sccCalc%addForceDc(env, derivs, species, neighbourList%iNeighbour, img2CentCell)

          end if
        endif

        if (allocated(thirdOrd)) then
          if (isXlbomd) then
            call thirdOrd%addGradientDcXlbomd(neighbourList, species, coord, img2CentCell, qOutput,&
                & q0, orb, derivs)
          else
            call thirdOrd%addGradientDc(neighbourList, species, coord, img2CentCell, derivs)
          end if
        end if

      if (allocated(qDepExtPot)) then
        allocate(dQ(orb%mShell, nAtom, size(qOutput, dim=3)))
        call getChargePerShell(qOutput, orb, species, dQ, qRef=q0)
        call qDepExtPot%addGradientDc(sum(dQ(:,:,1), dim=1), dQ(:,:,1), derivs)
      end if

      if (tExtField) then
        do iAt = 1, nAtom
          derivs(:, iAt) = derivs(:, iAt)&
              & + sum(qOutput(:, iAt, 1) - q0(:, iAt, 1)) * potential%extGrad(:, iAt)
          end do
        end if

      end if
    end if

    if (allocated(solvation)) then
      if (isXlbomd) then
        call error("XLBOMD does not work with solvation yet!")
      else
        call solvation%addGradients(env, neighbourList, species, coord, img2CentCell, derivs)
      end if
    end if

    if (allocated(dispersion)) then
      call dispersion%addGradients(derivs)
    end if

    if (allocated(halogenXCorrection)) then
      call halogenXCorrection%addGradients(derivs, coord, species, neighbourList, img2CentCell)
    end if

    if (allocated(rangeSep)) then
      call unpackHS(SSqrReal, over, neighbourList%iNeighbour, nNeighbourSK, denseDesc%iAtomStart,&
          & iSparseStart, img2CentCell)
      if (size(deltaRhoOutSqr, dim=3) > 2) then
        call error("Range separated forces do not support non-colinear spin")
      else
        call rangeSep%addLRGradients(derivs, nonSccDeriv, deltaRhoOutSqr, skHamCont,&
            & skOverCont, coord, species, orb, denseDesc%iAtomStart, SSqrReal,&
            & neighbourList%iNeighbour, nNeighbourSK)
      end if
    end if

    call getERepDeriv(tmpDerivs, coord, nNeighbourRep, neighbourList%iNeighbour, species, pRepCont,&
        & img2CentCell)
    derivs(:,:) = derivs + tmpDerivs

  end subroutine getGradients


  !> use plumed to update derivatives
  subroutine updateDerivsByPlumed(env, plumedCalc, nAtom, iGeoStep, derivs, energy, coord0, mass,&
      & tPeriodic, latVecs)

    !> Environment settings
    type(TEnvironment), intent(in) :: env

    !> PLUMED calculator
    type(TPlumedCalc), allocatable, intent(inout) :: plumedCalc

    !> number of atoms
    integer, intent(in) :: nAtom

    !> steps taken during simulation
    integer, intent(in) :: iGeoStep

    !> the derivatives array
    real(dp), intent(inout), target, contiguous :: derivs(:,:)

    !> current energy
    real(dp), intent(in) :: energy

    !> current atomic positions
    real(dp), intent(in), target, contiguous :: coord0(:,:)

    !> atomic masses array
    real(dp), intent(in), target, contiguous :: mass(:)

    !> periodic?
    logical, intent(in) :: tPeriodic

    !> lattice vectors
    real(dp), intent(in), target, contiguous :: latVecs(:,:)

    if (.not. allocated(plumedCalc)) then
      return
    end if
    derivs(:,:) = -derivs
    call plumedCalc%sendCmdVal("setStep", iGeoStep)
    call plumedCalc%sendCmdPtr("setForces", derivs)
    call plumedCalc%sendCmdVal("setEnergy", energy)
    call plumedCalc%sendCmdPtr("setPositions", coord0)
    call plumedCalc%sendCmdPtr("setMasses", mass)
    if (tPeriodic) then
      call plumedCalc%sendCmdPtr("setBox", latVecs)
    end if
    call plumedCalc%sendCmdVal("calc", 0)
    derivs(:,:) = -derivs

  end subroutine updateDerivsByPlumed


  !> Calculates stress tensor and lattice derivatives.
  subroutine getStress(env, sccCalc, thirdOrd, tExtField, nonSccDeriv, rhoPrim, ERhoPrim, qOutput,&
      & q0, skHamCont, skOverCont, pRepCont, neighbourList, nNeighbourSk, nNeighbourRep, species,&
      & img2CentCell, iSparseStart, orb, potential, coord, latVec, invLatVec, cellVol, coord0,&
      & totalStress, totalLatDeriv, intPressure, iRhoPrim, solvation, dispersion, halogenXCorrection)

    !> Environment settings
    type(TEnvironment), intent(in) :: env

    !> SCC module internal variables
    type(TScc), allocatable, intent(in) :: sccCalc

    !> Is 3rd order SCC being used
    type(TThirdOrder), intent(inout), allocatable :: thirdOrd

    !> External field
    logical, intent(in) :: tExtField

    !> method for calculating derivatives of S and H0
    type(TNonSccDiff), intent(in) :: nonSccDeriv

    !> density matrix
    real(dp), intent(in) :: rhoPrim(:,:)

    !> energy weighted density matrix
    real(dp), intent(in) :: ERhoPrim(:)

    !> electrons in orbitals
    real(dp), intent(in) :: qOutput(:,:,:)

    !> refernce charges
    real(dp), intent(in) :: q0(:,:,:)

    !> non-SCC hamitonian information
    type(TSlakoCont), intent(in) :: skHamCont

    !> overlap information
    type(TSlakoCont), intent(in) :: skOverCont

    !> repulsive information
    type(TRepCont), intent(in) :: pRepCont

    !> list of neighbours for each atom
    type(TNeighbourList), intent(in) :: neighbourList

    !> Number of neighbours for each of the atoms
    integer, intent(in) :: nNeighbourSK(:)

    !> Number of neighbours for each of the atoms closer than the repulsive cut-off
    integer, intent(in) :: nNeighbourRep(:)

    !> species of all atoms in the system
    integer, intent(in) :: species(:)

    !> map from image atoms to the original unique atom
    integer, intent(in) :: img2CentCell(:)

    !> Index array for the start of atomic blocks in sparse arrays
    integer, intent(in) :: iSparseStart(:,:)

    !> Atomic orbital information
    type(TOrbitals), intent(in) :: orb

    !> potentials acting
    type(TPotentials), intent(in) :: potential

    !> coordinates of all atoms
    real(dp), intent(in) :: coord(:,:)

    !> lattice vectors
    real(dp), intent(in) :: latVec(:,:)

    !> inverse of the lattice vectors
    real(dp), intent(in) :: invLatVec(:,:)

    !> unit cell volume
    real(dp), intent(in) :: cellVol

    !> central cell coordinates of atoms
    real(dp), intent(inout) :: coord0(:,:)

    !> stress tensor
    real(dp), intent(out) :: totalStress(:,:)

    !> energy derivatives with respect to lattice vectors
    real(dp), intent(out) :: totalLatDeriv(:,:)

    !> internal pressure in cell
    real(dp), intent(out) :: intPressure

    !> imaginary part of the density matrix (if present)
    real(dp), intent(in), allocatable :: iRhoPrim(:,:)

    !> Solvation model
    class(TSolvation), allocatable, intent(inout) :: solvation

    !> dispersion interactions
    class(TDispersionIface), allocatable, intent(inout) :: dispersion

    !> Correction for halogen bonds
    type(THalogenX), allocatable, intent(inout) :: halogenXCorrection

    real(dp) :: tmpStress(3, 3)
    logical :: tImHam

    tImHam = allocated(iRhoPrim)

    if (allocated(sccCalc)) then
      if (tImHam) then
        call getBlockiStress(env, totalStress, nonSccDeriv, rhoPrim, iRhoPrim, ERhoPrim, skHamCont,&
            & skOverCont, coord, species, neighbourList%iNeighbour, nNeighbourSK, img2CentCell,&
            & iSparseStart, orb, potential%intBlock, potential%iorbitalBlock, cellVol)
      else
        call getBlockStress(env, totalStress, nonSccDeriv, rhoPrim, ERhoPrim, skHamCont,&
            & skOverCont, coord, species, neighbourList%iNeighbour, nNeighbourSK, img2CentCell,&
            & iSparseStart, orb, potential%intBlock, cellVol)
      end if
      call sccCalc%addStressDc(totalStress, env, species, neighbourList%iNeighbour, img2CentCell)
      if (allocated(thirdOrd)) then
        call thirdOrd%addStressDc(neighbourList, species, coord, img2CentCell, cellVol, totalStress)
      end if
    else
      if (tImHam) then
        call getBlockiStress(env, totalStress, nonSccDeriv, rhoPrim, iRhoPrim, ERhoPrim, skHamCont,&
            & skOverCont, coord, species, neighbourList%iNeighbour, nNeighbourSK, img2CentCell,&
            & iSparseStart, orb, potential%intBlock, potential%iorbitalBlock, cellVol)
      else
        call getNonSCCStress(env, totalStress, nonSccDeriv, rhoPrim(:,1), ERhoPrim, skHamCont,&
            & skOverCont, coord, species, neighbourList%iNeighbour, nNeighbourSK, img2CentCell,&
            & iSparseStart, orb, cellVol)
      end if
    end if

    if (allocated(solvation)) then
      call solvation%getStress(tmpStress)
      totalStress(:,:) = totalStress + tmpStress
    end if

    if (allocated(dispersion)) then
      call dispersion%getStress(tmpStress)
      totalStress(:,:) = totalStress + tmpStress
    end if

    if (allocated(halogenXCorrection)) then
      call halogenXCorrection%getStress(tmpStress, coord, neighbourList, species, img2CentCell,&
          & cellVol)
      totalStress(:,:) = totalStress + tmpStress
    end if

    if (tExtField) then
      call getExtFieldStress(latVec, cellVol, q0, qOutput, potential%extGrad, coord0, tmpStress)
      totalStress(:,:) = totalStress + tmpStress
    end if

    call getRepulsiveStress(tmpStress, coord, nNeighbourRep, neighbourList%iNeighbour, species,&
        & img2CentCell, pRepCont, cellVol)
    totalStress(:,:) = totalStress + tmpStress

    intPressure = (totalStress(1,1) + totalStress(2,2) + totalStress(3,3)) / 3.0_dp
    totalLatDeriv(:,:) = -cellVol * matmul(totalStress, invLatVec)

  end subroutine getStress


  !> Calculates stress from external electric field.
  subroutine getExtFieldStress(latVec, cellVol, q0, qOutput, extPotGrad, coord0, stress)

    !> lattice vectors
    real(dp), intent(in) :: latVec(:,:)

    !> unit cell volume
    real(dp), intent(in) :: cellVol

    !> reference atomic charges
    real(dp), intent(in) :: q0(:,:,:)

    !> number of electrons in each orbital
    real(dp), intent(in) :: qOutput(:,:,:)

    !> Gradient of the external field
    real(dp), intent(in) :: extPotGrad(:,:)

    !> central cell coordinates of atoms
    real(dp), intent(inout) :: coord0(:,:)

    !> Stress tensor
    real(dp), intent(out) :: stress(:,:)

    real(dp) :: latDerivs(3,3)
    integer :: nAtom
    integer :: iAtom, ii, jj

    nAtom = size(coord0, dim=2)

    latDerivs(:,:) = 0.0_dp
    call cart2frac(coord0, latVec)
    do iAtom = 1, nAtom
      do ii = 1, 3
        do jj = 1, 3
          latDerivs(jj,ii) =  latDerivs(jj,ii)&
              & - sum(q0(:,iAtom,1) - qOutput(:,iAtom,1), dim=1) * extPotGrad(ii, iAtom)&
              & * coord0(jj, iAtom)
        end do
      end do
    end do
    call frac2cart(coord0, latVec)
    stress(:,:) = -matmul(latDerivs, transpose(latVec)) / cellVol

  end subroutine getExtFieldStress


  !> Removes forces components along constraint directions
  subroutine constrainForces(conAtom, conVec, derivs)

    !> atoms being constrained
    integer, intent(in) :: conAtom(:)

    !> vector to project out forces
    real(dp), intent(in) :: conVec(:,:)

    !> on input energy derivatives, on exit resulting projected derivatives
    real(dp), intent(inout) :: derivs(:,:)

    integer :: ii, iAtom

    ! Set force components along constraint vectors zero
    do ii = 1, size(conAtom)
      iAtom = conAtom(ii)
      derivs(:,iAtom) = derivs(:,iAtom)&
          & - conVec(:,ii) * dot_product(conVec(:,ii), derivs(:,iAtom))
    end do

  end subroutine constrainForces


  !> Flattens lattice components and applies lattice optimisation constraints.
  subroutine constrainLatticeDerivs(totalLatDerivs, normLatVecs, tLatOptFixAng,&
      & tLatOptFixLen, tLatOptIsotropic, constrLatDerivs)

    !> energy derivative with respect to lattice vectors
    real(dp), intent(in) :: totalLatDerivs(:,:)

    !> unit normals parallel to lattice vectors
    real(dp), intent(in) :: normLatVecs(:,:)

    !> Are the angles of the lattice being fixed during optimisation?
    logical, intent(in) :: tLatOptFixAng

    !> Are the magnitude of the lattice vectors fixed
    logical, intent(in) :: tLatOptFixLen(:)

    !> is the optimisation isotropic
    logical, intent(in) :: tLatOptIsotropic

    !> lattice vectors returned by the optimizer
    real(dp), intent(out) :: constrLatDerivs(:)

    real(dp) :: tmpLatDerivs(3, 3)
    integer :: ii

    tmpLatDerivs(:,:) = totalLatDerivs
    constrLatDerivs = reshape(tmpLatDerivs, [9])
    if (tLatOptFixAng) then
      ! project forces to be along original lattice
      tmpLatDerivs(:,:) = tmpLatDerivs * normLatVecs
      constrLatDerivs(:) = 0.0_dp
      if (any(tLatOptFixLen)) then
        do ii = 1, 3
          if (.not. tLatOptFixLen(ii)) then
            constrLatDerivs(ii) = sum(tmpLatDerivs(:,ii))
          end if
        end do
      else
        constrLatDerivs(1:3) = sum(tmpLatDerivs, dim=1)
      end if
    elseif (tLatOptIsotropic) then
      tmpLatDerivs(:,:) = tmpLatDerivs * normLatVecs
      constrLatDerivs(:) = 0.0_dp
      constrLatDerivs(1) = sum(tmpLatDerivs)
    end if

  end subroutine constrainLatticeDerivs


  !> Unfold contrained lattice vectors to full one.
  subroutine unconstrainLatticeVectors(constrLatVecs, origLatVecs, tLatOptFixAng, tLatOptFixLen,&
      & tLatOptIsotropic, newLatVecs)

    !> packaged up lattice vectors (depending on optimisation mode)
    real(dp), intent(in) :: constrLatVecs(:)

    !> original vectors at start
    real(dp), intent(in) :: origLatVecs(:,:)

    !> Are the angles of the lattice vectors fixed
    logical, intent(in) :: tLatOptFixAng

    !> are the magnitudes of the lattice vectors fixed
    logical, intent(in) :: tLatOptFixLen(:)

    !> is the optimisation isotropic
    logical, intent(in) :: tLatOptIsotropic

    !> resulting lattice vectors
    real(dp), intent(out) :: newLatVecs(:,:)

    real(dp) :: tmpLatVecs(9)
    integer :: ii

    tmpLatVecs(:) = constrLatVecs
    if (tLatOptFixAng) then
      ! Optimization uses scaling factor of lattice vectors
      if (any(tLatOptFixLen)) then
        do ii = 3, 1, -1
          if (.not. tLatOptFixLen(ii)) then
            tmpLatVecs(3 * ii - 2 : 3 * ii) =  tmpLatVecs(ii) * origLatVecs(:,ii)
          else
            tmpLatVecs(3 * ii - 2 : 3 * ii) =  origLatVecs(:,ii)
          end if
        end do
      else
        tmpLatVecs(7:9) =  tmpLatVecs(3) * origLatVecs(:,3)
        tmpLatVecs(4:6) =  tmpLatVecs(2) * origLatVecs(:,2)
        tmpLatVecs(1:3) =  tmpLatVecs(1) * origLatVecs(:,1)
      end if
    else if (tLatOptIsotropic) then
      ! Optimization uses scaling factor unit cell
      do ii = 3, 1, -1
        tmpLatVecs(3 * ii - 2 : 3 * ii) =  tmpLatVecs(1) * origLatVecs(:,ii)
      end do
    end if
    newLatVecs(:,:) = reshape(tmpLatVecs, [3, 3])

  end subroutine unconstrainLatticeVectors


  !> Returns the coordinates for the next Hessian calculation step.
  subroutine getNextDerivStep(derivDriver, derivs, indMovedAtoms, coords, tGeomEnd)

    !> Driver for the finite difference second derivatives
    type(TNumDerivs), intent(inout) :: derivDriver

    !> first derivatives of energy at the current coordinates
    real(dp), intent(in) :: derivs(:,:)

    !> moving atoms
    integer, intent(in) :: indMovedAtoms(:)

    !> atomic coordinates
    real(dp), intent(out) :: coords(:,:)

    !> has the process terminated
    logical, intent(out) :: tGeomEnd

    real(dp) :: newCoords(3, size(indMovedAtoms))

    call next(derivDriver, newCoords, derivs(:, indMovedAtoms), tGeomEnd)
    coords(:, indMovedAtoms) = newCoords

  end subroutine getNextDerivStep


  !> Returns the coordinates for the next coordinate optimisation step.
  subroutine getNextCoordinateOptStep(pGeoCoordOpt, energy, derivss, indMovedAtom, coords0,&
      & diffGeo, tCoordEnd, tRemoveExcitation)

    !> optimiser for atomic coordinates
    type(TGeoOpt), intent(inout) :: pGeoCoordOpt

    !> energies
    type(TEnergies), intent(in) :: energy

    !> Derivative of energy with respect to atomic coordinates
    real(dp), intent(in) :: derivss(:,:)

    !> numbers of the moving atoms
    integer, intent(in) :: indMovedAtom(:)

    !> central cell atomic coordinates
    real(dp), intent(inout) :: coords0(:,:)

    !> largest change in atomic coordinates
    real(dp), intent(out) :: diffGeo

    !> has the geometry optimisation finished
    logical, intent(out) :: tCoordEnd

    !> remove excited state energy from the step, to be consistent with the forces
    logical, intent(in) :: tRemoveExcitation

    real(dp) :: derivssMoved(3 * size(indMovedAtom))
    real(dp), target :: newCoordsMoved(3 * size(indMovedAtom))
    real(dp), pointer :: pNewCoordsMoved(:,:)

    derivssMoved(:) = reshape(derivss(:, indMovedAtom), [3 * size(indMovedAtom)])
    if (tRemoveExcitation) then
      call next(pGeoCoordOpt, energy%EForceRelated, derivssMoved, newCoordsMoved, tCoordEnd)
    else
      call next(pGeoCoordOpt, energy%EForceRelated + energy%Eexcited, derivssMoved, newCoordsMoved,&
          & tCoordEnd)
    end if
    pNewCoordsMoved(1:3, 1:size(indMovedAtom)) => newCoordsMoved(1 : 3 * size(indMovedAtom))
    diffGeo = maxval(abs(pNewCoordsMoved - coords0(:, indMovedAtom)))
    coords0(:, indMovedAtom) = pNewCoordsMoved

  end subroutine getNextCoordinateOptStep


  !> Returns the coordinates and lattice vectors for the next lattice optimisation step.
  subroutine getNextLatticeOptStep(pGeoLatOpt, energy, constrLatDerivs, origLatVec, tLatOptFixAng,&
      & tLatOptFixLen, tLatOptIsotropic, indMovedAtom, latVec, coord0, diffGeo, tGeomEnd)

    !> lattice vector optimising object
    type(TGeoOpt), intent(inout) :: pGeoLatOpt

    !> Energy contributions and total
    type(TEnergies), intent(inout) :: energy

    !> lattice vectors returned by the optimizer
    real(dp), intent(in) :: constrLatDerivs(:)

    !> Starting lattice vectors
    real(dp), intent(in) :: origLatVec(:,:)

    !> Fix angles between lattice vectors
    logical, intent(in) :: tLatOptFixAng

    !> Fix the magnitudes of lattice vectors
    logical, intent(in) :: tLatOptFixLen(:)

    !> Optimise isotropically
    logical, intent(in) :: tLatOptIsotropic

    !> numbers of the moving atoms
    integer, intent(in) :: indMovedAtom(:)

    !> lattice vectors
    real(dp), intent(inout) :: latVec(:,:)

    !> central cell coordinates of atoms
    real(dp), intent(inout) :: coord0(:,:)

    !> Maximum change in geometry at this step
    real(dp), intent(out) :: diffGeo

    !> has the geometry optimisation finished
    logical, intent(out) :: tGeomEnd

    real(dp) :: newLatVecsFlat(9), newLatVecs(3, 3), oldMovedCoords(3, size(indMovedAtom))

    call next(pGeoLatOpt, energy%EForceRelated, constrLatDerivs, newLatVecsFlat,tGeomEnd)
    call unconstrainLatticeVectors(newLatVecsFlat, origLatVec, tLatOptFixAng, tLatOptFixLen,&
        & tLatOptIsotropic, newLatVecs)
    oldMovedCoords(:,:) = coord0(:, indMovedAtom)
    call cart2frac(coord0, latVec)
    latVec(:,:) = newLatVecs
    call frac2cart(coord0, latVec)
    diffGeo = max(maxval(abs(newLatVecs - latVec)),&
        & maxval(abs(oldMovedCoords - coord0(:, indMovedAtom))))

  end subroutine getNextLatticeOptStep


  !> Delivers data for next MD step (and updates data depending on velocities of current step)
  subroutine getNextMdStep(pMdIntegrator, pMdFrame, temperatureProfile, derivs, movedMass,&
      & mass, cellVol, invLatVec, species0, indMovedAtom, tStress, tBarostat, energy, coord0,&
      & latVec, intPressure, totalStress, totalLatDeriv, velocities, tempIon)

    !> Molecular dynamics integrator
    type(TMdIntegrator), intent(inout) :: pMdIntegrator

    !> Molecular dynamics reference frame information
    type(TMdCommon), intent(in) :: pMdFrame

    !> Temperature profile in MD
    type(TTempProfile), allocatable, intent(inout) :: temperatureProfile

    !> Energy derivative wrt to atom positions
    real(dp), intent(in) :: derivs(:,:)

    !> Masses of moving atoms
    real(dp), intent(in) :: movedMass(:,:)

    !> Masses of each chemical species
    real(dp), intent(in) :: mass(:)

    !> unit cell volume
    real(dp), intent(in) :: cellVol

    !> inverse of the lattice vectors
    real(dp), intent(in) :: invLatVec(:,:)

    !> species of atoms in the central cell
    integer, intent(in) :: species0(:)

    !> numbers of the moving atoms
    integer, intent(in) :: indMovedAtom(:)

    !> Is stress being evaluated?
    logical, intent(in) :: tStress

    !> Is there a barostat
    logical, intent(in) :: tBarostat

    !> Energy contributions and total
    type(TEnergies), intent(inout) :: energy

    !> central cell coordinates of atoms
    real(dp), intent(inout) :: coord0(:,:)

    !> lattice vectors
    real(dp), intent(inout) :: latVec(:,:)

    !> Internal pressure in the unit cell
    real(dp), intent(inout) :: intPressure

    !> Stress tensor
    real(dp), intent(inout) :: totalStress(:,:)

    !> Derivative of energy with respect to lattice vectors
    real(dp), intent(inout) :: totalLatDeriv(:,:)

    !> Atomic velocities
    real(dp), intent(out) :: velocities(:,:)

    !> Atomic kinetic energy
    real(dp), intent(out) :: tempIon

    real(dp) :: movedAccel(3, size(indMovedAtom)), movedVelo(3, size(indMovedAtom))
    real(dp) :: movedCoords(3, size(indMovedAtom))
    real(dp) :: kineticStress(3, 3)

    movedAccel(:,:) = -derivs(:, indMovedAtom) / movedMass
    call next(pMdIntegrator, movedAccel, movedCoords, movedVelo)
    coord0(:, indMovedAtom) = movedCoords
    velocities(:,:) = 0.0_dp
    velocities(:, indMovedAtom) = movedVelo(:,:)

    if (allocated(temperatureProfile)) then
      call temperatureProfile%next()
    end if
    call evalKE(energy%Ekin, movedVelo, movedMass(1,:))
    call evalkT(pMdFrame, tempIon, movedVelo, movedMass(1,:))
    energy%EMerminKin = energy%EMermin + energy%Ekin
    energy%EGibbsKin = energy%EGibbs + energy%Ekin
    energy%EForceRelated = energy%EForceRelated + energy%Ekin

    if (tStress) then
      ! contribution from kinetic energy in MD, now that velocities for this geometry step are
      ! available
      call getKineticStress(kineticStress, mass, species0, velocities, cellVol)
      totalStress = totalStress + kineticStress
      intPressure = (totalStress(1,1) + totalStress(2,2) + totalStress(3,3)) / 3.0_dp
      totalLatDeriv = -cellVol * matmul(totalStress, invLatVec)
    end if

    if (tBarostat) then
      call rescale(pMDIntegrator, coord0, latVec, totalStress)
    end if

  end subroutine getNextMdStep


  !> Calculates and prints Pipek-Mezey localisation
  subroutine calcPipekMezeyLocalisation(env, pipekMezey, tPrintEigvecsTxt, nEl, filling, over,&
      & kPoint, neighbourList, nNeighbourSK, denseDesc,  iSparseStart, img2CentCell, iCellVec,&
      & cellVec, runId, orb, species, speciesName, parallelKS, localisation, eigvecsReal, SSqrReal,&
      & eigvecsCplx, SSqrCplx)

    !> Environment settings
    type(TEnvironment), intent(in) :: env

    !> Localisation methods for single electron states (if used)
    type(TPipekMezey), intent(in) :: pipekMezey

    !> Store eigenvectors as a text file
    logical, intent(in) :: tPrintEigVecsTxt

    !> Number of electrons
    real(dp), intent(in) :: nEl(:)

    !> Occupations of single particle states in the ground state
    real(dp), intent(in) :: filling(:,:,:)

    !> sparse overlap matrix
    real(dp), intent(in) :: over(:)

    !> k-points in the system (0,0,0) if molecular
    real(dp), intent(in) :: kPoint(:,:)

    !> list of neighbours for each atom
    type(TNeighbourList), intent(in) :: neighbourList

    !> Number of neighbours for each of the atoms
    integer, intent(in) :: nNeighbourSK(:)

    !> Dense matrix descriptor
    type(TDenseDescr), intent(in) :: denseDesc

    !> Index array for the start of atomic blocks in sparse arrays
    integer, intent(in) :: iSparseStart(:,:)

    !> map from image atoms to the original unique atom
    integer, intent(in) :: img2CentCell(:)

    !> Index for which unit cell atoms are associated with
    integer, intent(in) :: iCellVec(:)

    !> Vectors (in units of the lattice constants) to cells of the lattice
    real(dp), intent(in) :: cellVec(:,:)

    !> Job ID for future identification
    integer, intent(in) :: runId

    !> Atomic orbital information
    type(TOrbitals), intent(in) :: orb

    !> species of all atoms in the system
    integer, intent(in) :: species(:)

    !> label for each atomic chemical species
    character(*), intent(in) :: speciesName(:)

    !> K-points and spins to process
    type(TParallelKS), intent(in) :: parallelKS

    !> Localisation measure of single particle states
    real(dp), intent(out) :: localisation

    !> Storage for dense hamiltonian matrix
    real(dp), intent(inout), allocatable :: eigvecsReal(:,:,:)

    !> Storage for dense overlap matrix
    real(dp), intent(inout), allocatable :: SSqrReal(:,:)

    !> Storage for dense hamitonian matrix (complex case)
    complex(dp), intent(inout), allocatable :: eigvecsCplx(:,:,:)

    !> Storage for dense overlap matrix (complex case)
    complex(dp), intent(inout), allocatable :: SSqrCplx(:,:)

    integer :: nFilledLev, nAtom, nSpin
    integer :: iSpin, iKS, iK

    nAtom = size(orb%nOrbAtom)
    nSpin = size(nEl)

    if (any(abs(mod(filling, real(3 - nSpin, dp))) > elecTolMax)) then
      call warning("Fractional occupations allocated for electron localisation")
    end if

    if (allocated(eigvecsReal)) then
      call unpackHS(SSqrReal,over,neighbourList%iNeighbour, nNeighbourSK, denseDesc%iAtomStart,&
          & iSparseStart, img2CentCell)
      do iKS = 1, parallelKS%nLocalKS
        iSpin = parallelKS%localKS(2, iKS)
        nFilledLev = nint(nEl(iSpin) / real(3 - nSpin, dp))
        localisation = pipekMezey%getLocalisation(eigvecsReal(:, 1:nFilledLev, iKS), SSqrReal,&
            & denseDesc%iAtomStart)
        write(stdOut, "(A, E15.8)") 'Original localisation', localisation
        call pipekMezey%calcCoeffs(eigvecsReal(:, 1:nFilledLev, iKS), SSqrReal,&
            & denseDesc%iAtomStart)
        localisation = pipekMezey%getLocalisation(eigvecsReal(:,1:nFilledLev,iKS), SSqrReal,&
            & denseDesc%iAtomStart)
        write(stdOut, "(A, E20.12)") 'Final localisation ', localisation
      end do

      call writeRealEigvecs(env, runId, neighbourList, nNeighbourSK, denseDesc, iSparseStart,&
          & img2CentCell, species(:nAtom), speciesName, orb, over, parallelKS, tPrintEigvecsTxt,&
          & eigvecsReal, SSqrReal, fileName="localOrbs")
    else

      localisation = 0.0_dp
      do iKS = 1, parallelKS%nLocalKS
        iK = parallelKS%localKS(1, iKS)
        iSpin = parallelKS%localKS(2, iKS)
        nFilledLev = nint(nEl(iSpin) / real( 3 - nSpin, dp))
        localisation = localisation + pipekMezey%getLocalisation(&
            & eigvecsCplx(:,:nFilledLev,iKS), SSqrCplx, over, kpoint(:,iK), neighbourList,&
            & nNeighbourSK, iCellVec, cellVec, denseDesc%iAtomStart, iSparseStart, img2CentCell)
      end do
      write(stdOut, "(A, E20.12)") 'Original localisation', localisation

      ! actual localisation calls
      do iKS = 1, parallelKS%nLocalKS
        iK = parallelKS%localKS(1, iKS)
        iSpin = parallelKS%localKS(2, iKS)
        nFilledLev = nint(nEl(iSpin) / real( 3 - nSpin, dp))
        call pipekMezey%calcCoeffs(eigvecsCplx(:,:nFilledLev,iKS), SSqrCplx, over, kpoint(:,iK),&
            & neighbourList, nNeighbourSK, iCellVec, cellVec, denseDesc%iAtomStart, iSparseStart,&
            & img2CentCell)
      end do

      localisation = 0.0_dp
      do iKS = 1, parallelKS%nLocalKS
        iK = parallelKS%localKS(1, iKS)
        iSpin = parallelKS%localKS(2, iKS)
        nFilledLev = nint(nEl(iSpin) / real( 3 - nSpin, dp))
        localisation = localisation + pipekMezey%getLocalisation(&
            & eigvecsCplx(:,:nFilledLev,iKS), SSqrCplx, over, kpoint(:,iK), neighbourList,&
            & nNeighbourSK, iCellVec, cellVec, denseDesc%iAtomStart, iSparseStart, img2CentCell)
      end do
      write(stdOut, "(A, E20.12)") 'Final localisation', localisation

      call writeCplxEigvecs(env, runId, neighbourList, nNeighbourSK, cellVec, iCellVec, denseDesc,&
          & iSparseStart, img2CentCell, species, speciesName, orb, kPoint, over, parallelKS,&
          & tPrintEigvecsTxt, eigvecsCplx, SSqrCplx, fileName="localOrbs")

    end if

  end subroutine calcPipekMezeyLocalisation

  subroutine printMaxForces(derivs, constrLatDerivs, tCoordOpt, tLatOpt, indMovedAtoms)
    real(dp), intent(in), allocatable :: derivs(:,:)
    real(dp), intent(in) :: constrLatDerivs(:)
    logical, intent(in) :: tCoordOpt
    logical, intent(in) :: tLatOpt
    integer, intent(in) :: indMovedAtoms(:)

    if (tCoordOpt) then
      call printMaxForce(maxval(abs(derivs(:, indMovedAtoms))))
    end if
    if (tLatOpt) then
      call printMaxLatticeForce(maxval(abs(constrLatDerivs)))
    end if

  end subroutine printMaxForces


#:if WITH_SOCKETS

  subroutine sendEnergyAndForces(env, socket, energy, TS, derivs, totalStress, cellVol)
    type(TEnvironment), intent(in) :: env
    ! Socket may be unallocated (as on slave processes)
    type(ipiSocketComm), allocatable, intent(inout) :: socket
    type(TEnergies), intent(in) :: energy
    real(dp), intent(in) :: TS(:)
    real(dp), intent(in) :: derivs(:,:)
    real(dp), intent(in) :: totalStress(:,:)
    real(dp), intent(in) :: cellVol

    if (env%tGlobalMaster) then
      ! stress was computed above in the force evaluation block or is 0 if aperiodic
      call socket%send(energy%ETotal - sum(TS), -derivs, totalStress * cellVol)
    end if
  end subroutine sendEnergyAndForces

#:endif


  !!!!!!!!!!!!!!!!!!!!!!!!!!!!!!!!!!!!!!!!!!!!!!!!!!!!!!!!!!!!!!!!
  !!!! REKS subroutines
  !!!!!!!!!!!!!!!!!!!!!!!!!!!!!!!!!!!!!!!!!!!!!!!!!!!!!!!!!!!!!!!!

  !> Diagonalize H0 to obtain initial guess of eigenvectors
  !> or read eigenvectors in REKS
  !> Save dense overlap matrix elements
  !> Check Gamma point condition and set filling information
  subroutine getReksInitialSettings(env, denseDesc, h0, over, neighbourList, &
      & nNeighbourSK, iSparseStart, img2CentCell, electronicSolver, &
      & HSqrReal, SSqrReal, eigvecsReal, eigen, reks)

    !> Environment settings
    type(TEnvironment), intent(inout) :: env

    !> Dense matrix descriptor
    type(TDenseDescr), intent(in) :: denseDesc

    !> hamiltonian in sparse storage
    real(dp), intent(in) :: h0(:)

    !> sparse overlap matrix
    real(dp), intent(in) :: over(:)

    !> list of neighbours for each atom
    type(TNeighbourList), intent(in) :: neighbourList

    !> Number of neighbours for each of the atoms
    integer, intent(in) :: nNeighbourSK(:)

    !> Index array for the start of atomic blocks in sparse arrays
    integer, intent(in) :: iSparseStart(:,:)

    !> map from image atoms to the original unique atom
    integer, intent(in) :: img2CentCell(:)

    !> Electronic solver information
    type(TElectronicSolver), intent(inout) :: electronicSolver

    !> dense hamitonian matrix
    real(dp), intent(out) :: HSqrReal(:,:)

    !> dense overlap matrix
    real(dp), intent(out) :: SSqrReal(:,:)

    !> Eigenvectors on eixt
    real(dp), intent(out) :: eigvecsReal(:,:,:)

    !> eigenvalues
    real(dp), intent(out) :: eigen(:,:,:)

    !> data type for REKS
    type(TReksCalc), intent(inout) :: reks

    if (reks%guess == 1) then

      call env%globalTimer%startTimer(globalTimers%diagonalization)
      call buildAndDiagDenseRealH0(env, denseDesc, h0, over, neighbourList, &
          & nNeighbourSK, iSparseStart, img2CentCell, electronicSolver, &
          & HSqrReal, SSqrReal, eigvecsReal, eigen(:,1,:), reks%overSqr)
      call env%globalTimer%stopTimer(globalTimers%diagonalization)

    else if (reks%guess == 2) then

      call readEigenvecs(eigvecsReal(:,:,1))
      ! TODO : renormalize eigenvectors needed!
      call symmetrizeOverlap(env, denseDesc, over, neighbourList, &
          & nNeighbourSK, iSparseStart, img2CentCell, electronicSolver, &
          & SSqrReal, reks%overSqr)

    end if

    call checkGammaPoint(denseDesc, neighbourList%iNeighbour, &
        & nNeighbourSK, iSparseStart, img2CentCell, over, reks)

    call constructMicrostates(reks)

  end subroutine getReksInitialSettings


  !> Diagonalize H0 to obtain initial guess of eigenvectors
  subroutine buildAndDiagDenseRealH0(env, denseDesc, h0, over, neighbourList, &
      & nNeighbourSK, iSparseStart, img2CentCell, electronicSolver, HSqrReal, &
      & SSqrReal, eigvecsReal, eigen, overSqr)

    !> Environment settings
    type(TEnvironment), intent(inout) :: env

    !> Dense matrix descriptor
    type(TDenseDescr), intent(in) :: denseDesc

    !> hamiltonian in sparse storage
    real(dp), intent(in) :: h0(:)

    !> sparse overlap matrix
    real(dp), intent(in) :: over(:)

    !> list of neighbours for each atom
    type(TNeighbourList), intent(in) :: neighbourList

    !> Number of neighbours for each of the atoms
    integer, intent(in) :: nNeighbourSK(:)

    !> Index array for the start of atomic blocks in sparse arrays
    integer, intent(in) :: iSparseStart(:,:)

    !> map from image atoms to the original unique atom
    integer, intent(in) :: img2CentCell(:)

    !> Electronic solver information
    type(TElectronicSolver), intent(inout) :: electronicSolver

    !> dense hamitonian matrix
    real(dp), intent(out) :: HSqrReal(:,:)

    !> dense overlap matrix
    real(dp), intent(out) :: SSqrReal(:,:)

    !> Eigenvectors on eixt
    real(dp), intent(out) :: eigvecsReal(:,:,:)

    !> eigenvalues
    real(dp), intent(out) :: eigen(:,:)

    !> Dense overlap matrix
    real(dp), intent(out) :: overSqr(:,:)

    eigen(:,:) = 0.0_dp
    call env%globalTimer%startTimer(globalTimers%sparseToDense)
    call unpackHS(HSqrReal, h0, neighbourList%iNeighbour, nNeighbourSK, &
        & denseDesc%iAtomStart, iSparseStart, img2CentCell)
    call unpackHS(SSqrReal, over, neighbourList%iNeighbour, nNeighbourSK, &
        & denseDesc%iAtomStart, iSparseStart, img2CentCell)
    call env%globalTimer%stopTimer(globalTimers%sparseToDense)

    overSqr(:,:) = SSqrReal
    call blockSymmetrizeHS(overSqr, denseDesc%iAtomStart)

    call diagDenseMtx(electronicSolver, 'V', HSqrReal, SSqrReal, eigen(:,1))
    eigvecsReal(:,:,1) = HSqrReal

  end subroutine buildAndDiagDenseRealH0


  !> Save dense overlap matrix elements
  subroutine symmetrizeOverlap(env, denseDesc, over, neighbourList, &
      & nNeighbourSK, iSparseStart, img2CentCell, electronicSolver, &
      & SSqrReal, overSqr)

    !> Environment settings
    type(TEnvironment), intent(inout) :: env

    !> Dense matrix descriptor
    type(TDenseDescr), intent(in) :: denseDesc

    !> sparse overlap matrix
    real(dp), intent(in) :: over(:)

    !> list of neighbours for each atom
    type(TNeighbourList), intent(in) :: neighbourList

    !> Number of neighbours for each of the atoms
    integer, intent(in) :: nNeighbourSK(:)

    !> Index array for the start of atomic blocks in sparse arrays
    integer, intent(in) :: iSparseStart(:,:)

    !> map from image atoms to the original unique atom
    integer, intent(in) :: img2CentCell(:)

    !> Electronic solver information
    type(TElectronicSolver), intent(inout) :: electronicSolver

    !> dense overlap matrix
    real(dp), intent(out) :: SSqrReal(:,:)

    !> Dense overlap matrix
    real(dp), intent(out) :: overSqr(:,:)

    call env%globalTimer%startTimer(globalTimers%sparseToDense)
    call unpackHS(SSqrReal, over, neighbourList%iNeighbour, nNeighbourSK, &
        & denseDesc%iAtomStart, iSparseStart, img2CentCell)
    call env%globalTimer%stopTimer(globalTimers%sparseToDense)

    overSqr(:,:) = SSqrReal
    call blockSymmetrizeHS(overSqr, denseDesc%iAtomStart)

  end subroutine symmetrizeOverlap


  !> Creates (delta) density matrix for each microstate from real eigenvectors.
  subroutine getDensityLFromRealEigvecs(env, denseDesc, neighbourList, &
      & nNeighbourSK, iSparseStart, img2CentCell, orb, eigvecs, q0, reks)

    !> Environment settings
    type(TEnvironment), intent(inout) :: env

    !> Dense matrix descriptor
    type(TDenseDescr), intent(in) :: denseDesc

    !> list of neighbours for each atom
    type(TNeighbourList), intent(in) :: neighbourList

    !> Number of neighbours for each of the atoms
    integer, intent(in) :: nNeighbourSK(:)

    !> Index array for the start of atomic blocks in sparse arrays
    integer, intent(in) :: iSparseStart(:,:)

    !> map from image atoms to the original unique atom
    integer, intent(in) :: img2CentCell(:)

    !> Atomic orbital information
    type(TOrbitals), intent(in) :: orb

    !> eigenvectors
    real(dp), intent(inout) :: eigvecs(:,:,:)

    !> reference atomic occupations
    real(dp), intent(in) :: q0(:,:,:)

    !> data type for REKS
    type(TReksCalc), intent(inout) :: reks

    real(dp), allocatable :: tmpRho(:,:)
    integer :: nOrb, iL

    nOrb = size(reks%overSqr,dim=1)

    if (.not. reks%tForces) then
      allocate(tmpRho(nOrb,nOrb))
    end if

    call env%globalTimer%startTimer(globalTimers%densityMatrix)

    if (reks%tForces) then
      reks%rhoSqrL(:,:,:,:) = 0.0_dp
    else
      reks%rhoSpL(:,:,:) = 0.0_dp
    end if

    do iL = 1, reks%Lmax

      if (reks%tForces) then
        ! reks%rhoSqrL has (my_ud) component
        call makeDensityMatrix(reks%rhoSqrL(:,:,1,iL), eigvecs(:,:,1), &
            & reks%fillingL(:,1,iL))
        call symmetrizeHS(reks%rhoSqrL(:,:,1,iL))
        if (reks%tRangeSep) then
          ! reks%deltaRhoSqrL has (my_ud) component
          reks%deltaRhoSqrL(:,:,1,iL) = reks%rhoSqrL(:,:,1,iL)
          call denseSubtractDensityOfAtoms(q0, denseDesc%iAtomStart, &
              & reks%deltaRhoSqrL(:,:,:,iL), 1)
        end if
      else
        tmpRho(:,:) = 0.0_dp
        call makeDensityMatrix(tmpRho, eigvecs(:,:,1), &
            & reks%fillingL(:,1,iL))
        call env%globalTimer%startTimer(globalTimers%denseToSparse)
        ! reks%rhoSpL has (my_ud) component
        call packHS(reks%rhoSpL(:,1,iL), tmpRho, &
            & neighbourlist%iNeighbour, nNeighbourSK, orb%mOrb, &
            & denseDesc%iAtomStart, iSparseStart, img2CentCell)
        call env%globalTimer%stopTimer(globalTimers%denseToSparse)
        if (reks%tRangeSep) then
          ! reks%deltaRhoSqrL has (my_ud) component
          reks%deltaRhoSqrL(:,:,1,iL) = tmpRho
          call symmetrizeHS(reks%deltaRhoSqrL(:,:,1,iL))
          call denseSubtractDensityOfAtoms(q0, denseDesc%iAtomStart, &
              & reks%deltaRhoSqrL(:,:,:,iL), 1)
        end if
      end if

    end do

    if (reks%tForces) then
      ! reks%rhoSqrL has (my_qm) component
      call ud2qmL(reks%rhoSqrL, reks%Lpaired)
    else
      ! reks%rhoSpL has (my_qm) component
      call ud2qmL(reks%rhoSpL, reks%Lpaired)
    end if

    call env%globalTimer%stopTimer(globalTimers%densityMatrix)

  end subroutine getDensityLFromRealEigvecs


  !> Calculate Mulliken population for each microstate from sparse density matrix.
  subroutine getMullikenPopulationL(env, denseDesc, neighbourList, &
      & nNeighbourSK, img2CentCell, iSparseStart, orb, over, reks)

    !> Environment settings
    type(TEnvironment), intent(inout) :: env

    !> Dense matrix descriptor
    type(TDenseDescr), intent(in) :: denseDesc

    !> Atomic neighbours
    type(TNeighbourList), intent(in) :: neighbourList

    !> Number of neighbours for each atom within overlap distance
    integer, intent(in) :: nNeighbourSK(:)

    !> image to actual atom indexing
    integer, intent(in) :: img2CentCell(:)

    !> sparse matrix indexing array
    integer, intent(in) :: iSparseStart(:,:)

    !> Atomic orbital information
    type(TOrbitals), intent(in) :: orb

    !> sparse overlap matrix
    real(dp), intent(in) :: over(:)

    !> data type for REKS
    type(TReksCalc), intent(inout) :: reks

    real(dp), allocatable :: tmpRhoSp(:)
    integer :: sparseSize, iL

    sparseSize = size(over,dim=1)

    if (reks%tForces) then
      allocate(tmpRhoSp(sparseSize))
    end if

    do iL = 1, reks%Lmax

      if (reks%tForces) then

        tmpRhoSp(:) = 0.0_dp
        call env%globalTimer%startTimer(globalTimers%denseToSparse)
        call packHS(tmpRhoSp, reks%rhoSqrL(:,:,1,iL), &
            & neighbourlist%iNeighbour, nNeighbourSK, orb%mOrb, &
            & denseDesc%iAtomStart, iSparseStart, img2CentCell)
        call env%globalTimer%stopTimer(globalTimers%denseToSparse)
        ! reks%qOutputL has (my_qm) component
        reks%qOutputL(:,:,:,iL) = 0.0_dp
        call mulliken(reks%qOutputL(:,:,1,iL), over, tmpRhoSp, &
            & orb, neighbourList%iNeighbour, nNeighbourSK, img2CentCell, iSparseStart)

      else

        ! reks%qOutputL has (my_qm) component
        reks%qOutputL(:,:,:,iL) = 0.0_dp
        call mulliken(reks%qOutputL(:,:,1,iL), over, reks%rhoSpL(:,1,iL), &
            & orb, neighbourList%iNeighbour, nNeighbourSK, img2CentCell, iSparseStart)

      end if

    end do

    ! reks%qOutputL has (qm) component
    call qmExpandL(reks%qOutputL, reks%Lpaired)

  end subroutine getMullikenPopulationL


  !> Build L, spin dependent Hamiltonian with various contributions
  !> and compute the energy of microstates
  subroutine getHamiltonianLandEnergyL(env, denseDesc, sccCalc, orb, &
      & species, neighbourList, nNeighbourSK, iSparseStart, img2CentCell, &
      & electrostatics, H0, over, spinW, cellVol, extPressure, energy, &
      & q0, iAtInCentralRegion, thirdOrd, rangeSep, nNeighbourLC, reks)

    !> Environment settings
    type(TEnvironment), intent(inout) :: env

    !> Dense matrix descriptor
    type(TDenseDescr), intent(in) :: denseDesc

    !> SCC module internal variables
    type(TScc), allocatable, intent(inout) :: sccCalc

    !> atomic orbital information
    type(TOrbitals), intent(in) :: orb

    !> species of all atoms
    integer, target, intent(in) :: species(:)

    !> neighbours to atoms
    type(TNeighbourList), intent(in) :: neighbourList

    !> Number of atomic neighbours
    integer, intent(in) :: nNeighbourSK(:)

    !> Index for atomic blocks in sparse data
    integer, intent(in) :: iSparseStart(:,:)

    !> map from image atom to real atoms
    integer, intent(in) :: img2CentCell(:)

    !> electrostatic solver (poisson or gamma-functional)
    integer, intent(in) :: electrostatics

    !> non-SCC hamitonian (sparse)
    real(dp), intent(in) :: H0(:)

    !> sparse overlap matrix
    real(dp), intent(in) :: over(:)

    !> spin constants
    real(dp), intent(in) :: spinW(:,:,:)

    !> unit cell volume
    real(dp), intent(in) :: cellVol

    !> external pressure
    real(dp), intent(in) :: extPressure

    !> energy contributions
    type(TEnergies), intent(inout) :: energy

    !> reference atomic occupations
    real(dp), intent(in) :: q0(:,:,:)

    !> Atoms over which to sum the total energies
    integer, intent(in) :: iAtInCentralRegion(:)

    !> third order SCC interactions
    type(TThirdOrder), allocatable, intent(inout) :: thirdOrd

    !> Data for rangeseparated calculation
    type(TRangeSepFunc), allocatable, intent(inout) :: rangeSep

    !> Nr. of neighbours for each atom in the long-range functional.
    integer, allocatable, intent(in) :: nNeighbourLC(:)

    !> data type for REKS
    type(TReksCalc), intent(inout) :: reks

    real(dp), allocatable :: tmpHamSp(:,:)
    real(dp), allocatable :: tmpHam(:,:)
    real(dp), allocatable :: tmpEn(:)

    integer :: sparseSize, nOrb, iL

    sparseSize = size(over,dim=1)
    nOrb = size(reks%overSqr,dim=1)

    if (reks%tRangeSep) then
      allocate(tmpHamSp(sparseSize,1))
      allocate(tmpHam(nOrb,nOrb))
      allocate(tmpEn(reks%Lmax))
    end if

    reks%intShellL(:,:,:,:) = 0.0_dp
    reks%intBlockL(:,:,:,:,:) = 0.0_dp
    do iL = 1, reks%Lmax

      reks%intAtom(:,:) = 0.0_dp
      ! reks%chargePerShellL has (qm) component
      call getChargePerShell(reks%qOutputL(:,:,:,iL), orb, species,&
          & reks%chargePerShellL(:,:,:,iL))
      ! reks%intShellL, reks%intBlockL has (qm) component
      call addReksChargePotentials(env, sccCalc, reks%qOutputL(:,:,:,iL), &
          & q0, reks%chargePerShellL(:,:,:,iL), orb, species, &
          & neighbourList, img2CentCell, spinW, thirdOrd, electrostatics, &
          & reks%intAtom, reks%intShellL(:,:,:,iL), reks%intBlockL(:,:,:,:,iL))

      ! Calculate Hamiltonian including SCC, spin
      if(.not. reks%tRangeSep) then
        ! reks%hamSpL has (my_qm) component
        call getReksSccHamiltonian(H0, over, nNeighbourSK, neighbourList, &
            & species, orb, iSparseStart, img2CentCell, reks%hamSpL(:,:,iL), &
            & reks%intBlockL(:,:,:,:,iL), reks%Lpaired, iL)
      else
        tmpHamSp(:,:) = 0.0_dp
        call getReksSccHamiltonian(H0, over, nNeighbourSK, neighbourList, &
            & species, orb, iSparseStart, img2CentCell, tmpHamSp, &
            & reks%intBlockL(:,:,:,:,iL), reks%Lpaired, iL)
        ! Convert Hamiltonian from sparse to dense to calculate
        ! rangeseparated contribution for each microstate
        tmpHam(:,:) = 0.0_dp
        call env%globalTimer%startTimer(globalTimers%sparseToDense)
        call unpackHS(tmpHam, tmpHamSp(:,1), neighbourList%iNeighbour, &
            & nNeighbourSK, denseDesc%iAtomStart, iSparseStart, img2CentCell)
        call env%globalTimer%stopTimer(globalTimers%sparseToDense)
        call blockSymmetrizeHS(tmpHam, denseDesc%iAtomStart)
        ! reks%hamSqrL has (my_qm) component
        reks%hamSqrL(:,:,1,iL) = tmpHam
      end if

    end do

    if(.not. reks%tRangeSep) then
      ! reks%hamSpL has (my_ud) component
      call qm2udL(reks%hamSpL, reks%Lpaired)
    else
      ! reks%hamSqrL has (my_ud) component
      call qm2udL(reks%hamSqrL, reks%Lpaired)
      tmpEn(:) = 0.0_dp
      do iL = 1, reks%Lmax
        ! Add rangeseparated contribution
        call rangeSep%addLRHamiltonian(env, reks%deltaRhoSqrL(:,:,1,iL), &
            & over, neighbourList%iNeighbour, nNeighbourLC, &
            & denseDesc%iAtomStart, iSparseStart, orb, &
            & reks%hamSqrL(:,:,1,iL), reks%overSqr)
        ! Calculate the long-range exchange energy for up spin
        call rangeSep%addLREnergy(tmpEn(iL))
      end do
    end if

    call getReksEnergyL(env, denseDesc, sccCalc, species, H0, &
        & orb, neighbourList, nNeighbourSK, img2CentCell, &
        & iSparseStart, cellVol, extPressure, energy, q0, &
        & iAtInCentralRegion, thirdOrd, reks, tmpEn, sparseSize)

    if (reks%Plevel >= 2) then
      call printReksMicrostates(reks, energy%Erep)
    end if

  end subroutine getHamiltonianLandEnergyL


  !> Add potentials comming from point charges.
  subroutine addReksChargePotentials(env, sccCalc, qOutput, q0, &
      & chargePerShell, orb, species, neighbourList, img2CentCell, &
      & spinW, thirdOrd, electrostatics, intAtom, intShell, intBlock)

    !> Environment settings
    type(TEnvironment), intent(in) :: env

    !> SCC module internal variables
    type(TScc), intent(inout) :: sccCalc

    !> Input atomic populations
    real(dp), intent(in) :: qOutput(:,:,:)

    !> reference atomic occupations
    real(dp), intent(in) :: q0(:,:,:)

    !> charges per atomic shell
    real(dp), intent(in) :: chargePerShell(:,:,:)

    !> atomic orbital information
    type(TOrbitals), intent(in) :: orb

    !> species of all atoms
    integer, target, intent(in) :: species(:)

    !> neighbours to atoms
    type(TNeighbourList), intent(in) :: neighbourList

    !> map from image atom to real atoms
    integer, intent(in) :: img2CentCell(:)

    !> spin constants
    real(dp), intent(in) :: spinW(:,:,:)

    !> third order SCC interactions
    type(TThirdOrder), allocatable, intent(inout) :: thirdOrd

    !> electrostatic solver (poisson or gamma-functional)
    integer, intent(in) :: electrostatics

    !> internal atom and spin resolved potential
    real(dp), intent(inout) :: intAtom(:,:)

    !> internal shell and spin resolved potential for each microstate
    real(dp), intent(inout) :: intShell(:,:,:)

    !> internal block and spin resolved potential for each microstate
    real(dp), intent(inout) :: intBlock(:,:,:,:)

    ! local variables
    real(dp), allocatable :: atomPot(:,:)
    real(dp), allocatable :: shellPot(:,:,:)

    integer, pointer :: pSpecies0(:)
    integer :: nAtom, nSpin

    nAtom = size(qOutput,dim=2)
    nSpin = size(qOutput,dim=3)
    pSpecies0 => species(1:nAtom)

    allocate(atomPot(nAtom,nSpin))
    allocate(shellPot(orb%mShell,nAtom,nSpin))

    call sccCalc%updateCharges(env, qOutput, q0, orb, species)

    select case(electrostatics)
    case(elstatTypes%gammaFunc)
      call sccCalc%updateShifts(env, orb, species, &
          & neighbourList%iNeighbour, img2CentCell)
      call sccCalc%getShiftPerAtom(atomPot(:,1))
      call sccCalc%getShiftPerL(shellPot(:,:,1))
    case(elstatTypes%poisson)
      call error("poisson solver is not compatible with REKS")
    end select

    intAtom(:,1) = intAtom(:,1) + atomPot(:,1)
    intShell(:,:,1) = intShell(:,:,1) + shellPot(:,:,1)

    if (allocated(thirdOrd)) then
      call thirdOrd%updateCharges(pSpecies0, neighbourList, &
          & qOutput, q0, img2CentCell, orb)
      call thirdOrd%getShifts(atomPot(:,1), shellPot(:,:,1))
      intAtom(:,1) = intAtom(:,1) + atomPot(:,1)
      intShell(:,:,1) = intShell(:,:,1) + shellPot(:,:,1)
    end if

    call getSpinShift(shellPot, chargePerShell, species, orb, spinW)
    intShell(:,:,:) = intShell(:,:,:) + shellPot(:,:,:)

    call total_shift(intShell, intAtom, orb, species)
    call total_shift(intBlock, intShell, orb, species)

  end subroutine addReksChargePotentials


  !> Returns the Hamiltonian for the given scc iteration
  subroutine getReksSccHamiltonian(H0, over, nNeighbourSK, &
      & neighbourList, species, orb, iSparseStart, img2CentCell, &
      & hamSp, intBlock, Lpaired, iL)

    !> non-SCC hamitonian (sparse)
    real(dp), intent(in) :: H0(:)

    !> overlap (sparse)
    real(dp), intent(in) :: over(:)

    !> Number of atomic neighbours
    integer, intent(in) :: nNeighbourSK(:)

    !> list of atomic neighbours
    type(TNeighbourList), intent(in) :: neighbourList

    !> species of atoms
    integer, intent(in) :: species(:)

    !> atomic orbital information
    type(TOrbitals), intent(in) :: orb

    !> Index for atomic blocks in sparse data
    integer, intent(in) :: iSparseStart(:,:)

    !> image atoms to central cell atoms
    integer, intent(in) :: img2CentCell(:)

    !> resulting hamitonian (sparse)
    real(dp), intent(out) :: hamSp(:,:)

    !> internal block and spin resolved potential for each microstate
    real(dp), intent(inout) :: intBlock(:,:,:,:)

    !> Number of spin-paired microstates
    integer, intent(in) :: Lpaired

    !> currect index of loop L
    integer, intent(in) :: iL

    real(dp), allocatable :: tmpBlock(:,:,:,:)
    integer :: nAtom

    nAtom = size(orb%nOrbAtom)

    allocate(tmpBlock(orb%mOrb,orb%mOrb,nAtom,1))

    ! tmpBlock has (my_qm) component
    ! qm representation is converted to my_qm representation
    if (iL <= Lpaired) then
      ! If iL = 1, then qm = 1u + 1d, 1u - 1d and my_qm = 1u + 1d
      ! calculate charge part
      tmpBlock(:,:,:,1) = intBlock(:,:,:,1)
      hamSp(:,1) = h0(:)
    else
      if (mod(iL,2) == 1) then
        ! If iL = 3, then qm = 3u + 3d, 3u - 3d and my_qm = 3u + 3d
        ! calculate charge part
        tmpBlock(:,:,:,1) = intBlock(:,:,:,1)
        hamSp(:,1) = h0(:)
      else
        ! If iL = 4, then qm = 4u + 4d, 4u - 4d and my_qm = 3u - 3d (= -(4u - 4d))
        ! calculate magnetization part
        tmpBlock(:,:,:,1) = -intBlock(:,:,:,2)
        hamSp(:,:) = 0.0_dp
      end if
    end if

    ! hamSp has (my_qm) component
    call add_shift(hamSp, over, nNeighbourSK, neighbourList%iNeighbour, &
        & species, orb, iSparseStart, nAtom, img2CentCell, tmpBlock)
    hamSp(:,1) = 2.0_dp * hamSp(:,1)

  end subroutine getReksSccHamiltonian


  !> Calculates various energy contribution that can potentially update for the same geometry
  subroutine getReksEnergyL(env, denseDesc, sccCalc, species, H0, &
      & orb, neighbourList, nNeighbourSK, img2CentCell, iSparseStart, &
      & cellVol, extPressure, energy, q0, iAtInCentralRegion, thirdOrd, &
      & reks, tmpEn, sparseSize)

    !> Environment settings
    type(TEnvironment), intent(inout) :: env

    !> Dense matrix descriptor
    type(TDenseDescr), intent(in) :: denseDesc

    !> SCC module internal variables
    type(TScc), allocatable, intent(inout) :: sccCalc

    !> chemical species
    integer, target, intent(in) :: species(:)

    !> non-self-consistent hamiltonian
    real(dp), intent(in) :: H0(:)

    !> atomic orbital information
    type(TOrbitals), intent(in) :: orb

    !> neighbour list
    type(TNeighbourList), intent(in) :: neighbourList

    !> Number of neighbours within cut-off for each atom
    integer, intent(in) :: nNeighbourSK(:)

    !> image to real atom mapping
    integer, intent(in) :: img2CentCell(:)

    !> index for sparse large matrices
    integer, intent(in) :: iSparseStart(:,:)

    !> unit cell volume
    real(dp), intent(in) :: cellVol

    !> external pressure
    real(dp), intent(in) :: extPressure

    !> energy contributions
    type(TEnergies), intent(inout) :: energy

    !> reference atomic occupations
    real(dp), intent(in) :: q0(:,:,:)

    !> Atoms over which to sum the total energies
    integer, intent(in) :: iAtInCentralRegion(:)

    !> third order SCC interactions
    type(TThirdOrder), allocatable, intent(inout) :: thirdOrd

    !> data type for REKS
    type(TReksCalc), intent(inout) :: reks

    !> spin up part of long-range corrected energy
    real(dp), allocatable, intent(in) :: tmpEn(:)

    !> Size of the sparse overlap
    integer, intent(in) :: sparseSize

    real(dp), allocatable :: tmpRhoSp(:)
    integer, pointer :: pSpecies0(:)
    integer :: iL, tmpL, nAtom, nSpin

    nAtom = size(reks%qOutputL,dim=2)
    nSpin = size(reks%chargePerShellL,dim=3)
    pSpecies0 => species(1:nAtom)

    if (reks%tForces) then
      allocate(tmpRhoSp(sparseSize))
    end if

    ! set the long-range corrected energy for each microstate
    if (reks%tRangeSep) then
      do iL = 1, reks%Lmax
        if (iL <= reks%Lpaired) then
          energy%Efock = tmpEn(iL) + tmpEn(iL)
        else
          if (mod(iL,2) == 1) then
            energy%Efock = tmpEn(iL) + tmpEn(iL+1)
          else
            energy%Efock = tmpEn(iL) + tmpEn(iL-1)
          end if
        end if
        reks%enLfock(iL) = energy%Efock
      end do
    end if

    do iL = 1, reks%Lmax

      if (iL <= reks%Lpaired) then
        tmpL = iL
      else
        if (mod(iL,2) == 1) then
          tmpL = iL
        else
          tmpL = iL - 1
        end if
      end if

      ! Tr[H0 * Rho] can be done with the same algorithm as Mulliken-analysis
      energy%atomNonSCC(:) = 0.0_dp
      energy%EnonSCC = 0.0_dp
      if (reks%tForces) then
        tmpRhoSp(:) = 0.0_dp
        call env%globalTimer%startTimer(globalTimers%denseToSparse)
        ! reks%rhoSqrL has (my_qm) component
        call packHS(tmpRhoSp, reks%rhoSqrL(:,:,1,tmpL), &
            & neighbourList%iNeighbour, nNeighbourSK, orb%mOrb, &
            & denseDesc%iAtomStart, iSparseStart, img2CentCell)
        call env%globalTimer%stopTimer(globalTimers%denseToSparse)
        call mulliken(energy%atomNonSCC, tmpRhoSp, H0, orb, &
            & neighbourList%iNeighbour, nNeighbourSK, img2CentCell, iSparseStart)
      else
        ! reks%rhoSpL has (my_qm) component
        call mulliken(energy%atomNonSCC, reks%rhoSpL(:,1,tmpL), H0, orb, &
            & neighbourList%iNeighbour, nNeighbourSK, img2CentCell, iSparseStart)
      end if
      energy%EnonSCC = sum(energy%atomNonSCC(iAtInCentralRegion(:)))
      reks%enLnonSCC(iL) = energy%EnonSCC

      call sccCalc%updateCharges(env, reks%qOutputL(:,:,:,iL), &
          & q0, orb, species)
      call sccCalc%updateShifts(env, orb, species, &
          & neighbourList%iNeighbour, img2CentCell)
      energy%atomSCC(:) = 0.0_dp
      energy%Escc = 0.0_dp
      call sccCalc%getEnergyPerAtom(energy%atomSCC)
      energy%Escc = sum(energy%atomSCC(iAtInCentralRegion(:)))
      reks%enLSCC(iL) = energy%Escc

      energy%atomSpin(:) = 0.0_dp
      energy%Espin = 0.0_dp
      if (iL > reks%Lpaired) then
        energy%atomSpin(:) = 0.5_dp * sum(sum(reks%intShellL(:,:,2:nSpin,iL)&
            & * reks%chargePerShellL(:,:,2:nSpin,iL), dim=1), dim=2)
        energy%Espin = sum(energy%atomSpin(iAtInCentralRegion(:)))
        reks%enLspin(iL) = energy%Espin
      end if

      energy%atom3rd(:) = 0.0_dp
      energy%e3rd = 0.0_dp
      if (allocated(thirdOrd)) then
        call thirdOrd%updateCharges(pSpecies0, neighbourList, &
            & reks%qOutputL(:,:,:,iL), q0, img2CentCell, orb)
        call thirdOrd%getEnergyPerAtom(energy%atom3rd)
        energy%e3rd = sum(energy%atom3rd(iAtInCentralRegion(:)))
        reks%enL3rd(iL) = energy%e3rd
      end if

      energy%atomOnSite(:) = 0.0_dp
      energy%eOnSite = 0.0_dp

      energy%Efock = 0.0_dp
      if (reks%tRangeSep) then
        energy%Efock = reks%enLfock(iL)
      end if

      energy%atomExt(:) = 0.0_dp
      energy%Eext = 0.0_dp

      energy%atomDftbu(:) = 0.0_dp
      energy%Edftbu = 0.0_dp

      energy%atomLS(:) = 0.0_dp
      energy%ELS = 0.0_dp

      energy%Eelec = energy%EnonSCC + energy%ESCC + energy%Espin + energy%ELS + energy%Edftbu&
          & + energy%Eext + energy%e3rd + energy%eOnSite + energy%Efock
      energy%atomElec(:) = energy%atomNonSCC + energy%atomSCC + energy%atomSpin + energy%atomDftbu&
          & + energy%atomLS + energy%atomExt + energy%atom3rd + energy%atomOnSite
      energy%atomTotal(:) = energy%atomElec + energy%atomRep + energy%atomDisp
      energy%Etotal = energy%Eelec + energy%Erep + energy%eDisp
      reks%enLtot(iL) = energy%Etotal

      ! REKS is not affected by filling, so TS becmoes 0
      energy%EMermin = energy%Etotal
      ! extrapolated to 0 K
      energy%Ezero = energy%Etotal
      energy%EGibbs = energy%EMermin + cellVol * extPressure
      energy%EForceRelated = energy%EGibbs

    end do

  end subroutine getReksEnergyL


  !> Optimize the fractional occupation numbers (FONs) and weights
  !> Swap the active orbitals when fa < fb
  !> Compute the several energy contributions
  subroutine optimizeFONsAndWeights(eigvecs, filling, energy, reks)

    !> eigenvectors
    real(dp), intent(inout) :: eigvecs(:,:,:)

    !> occupations (level, kpoint, spin)
    real(dp), intent(out) :: filling(:,:,:)

    !> energy contributions
    type(TEnergies), intent(inout) :: energy

    !> data type for REKS
    type(TReksCalc), intent(inout) :: reks

    call optimizeFons(reks)
    call calcWeights(reks)

    call activeOrbSwap(reks, eigvecs(:,:,1))
    call getFilling(reks, filling(:,1,1))

    call calcSaReksEnergy(reks, energy)

    if (reks%Plevel >= 2) then
      call printSaReksEnergy(reks)
    end if

  end subroutine optimizeFONsAndWeights


  !> Creates (delta) density matrix for averaged state from real eigenvectors.
  subroutine getSysDensityFromRealEigvecs(env, denseDesc, neighbourList,&
      & nNeighbourSK, iSparseStart, img2CentCell, orb, eigvecs, filling,&
      & rhoPrim, q0, deltaRhoOutSqr, reks)

    !> Environment settings
    type(TEnvironment), intent(inout) :: env

    !> Dense matrix descriptor
    type(TDenseDescr), intent(in) :: denseDesc

    !> list of neighbours for each atom
    type(TNeighbourList), intent(in) :: neighbourList

    !> Number of neighbours for each of the atoms
    integer, intent(in) :: nNeighbourSK(:)

    !> Index array for the start of atomic blocks in sparse arrays
    integer, intent(in) :: iSparseStart(:,:)

    !> map from image atoms to the original unique atom
    integer, intent(in) :: img2CentCell(:)

    !> Atomic orbital information
    type(TOrbitals), intent(in) :: orb

    !> eigenvectors
    real(dp), intent(inout) :: eigvecs(:,:,:)

    !> occupations (level, kpoint, spin)
    real(dp), intent(in) :: filling(:,:,:)

    !> sparse density matrix
    real(dp), intent(out) :: rhoPrim(:,:)

    !> reference atomic occupations
    real(dp), intent(in) :: q0(:,:,:)

    !> Change in density matrix after SCC step
    real(dp), pointer, intent(inout) :: deltaRhoOutSqr(:,:,:)

    !> data type for REKS
    type(TReksCalc), intent(inout) :: reks

    real(dp), allocatable :: tmpRho(:,:)
    integer :: nOrb

    nOrb = size(reks%overSqr,dim=1)

    allocate(tmpRho(nOrb,nOrb))

    call env%globalTimer%startTimer(globalTimers%densityMatrix)

    tmpRho(:,:) = 0.0_dp
    rhoPrim(:,:) = 0.0_dp
    call makeDensityMatrix(tmpRho, eigvecs(:,:,1), filling(:,1,1))
    call env%globalTimer%startTimer(globalTimers%denseToSparse)
    call packHS(rhoPrim(:,1), tmpRho, neighbourlist%iNeighbour, &
        & nNeighbourSK, orb%mOrb, denseDesc%iAtomStart, &
        & iSparseStart, img2CentCell)
    call env%globalTimer%stopTimer(globalTimers%denseToSparse)
    if (reks%tRangeSep) then
      deltaRhoOutSqr(:,:,1) = tmpRho
      call denseSubtractDensityOfAtoms(q0, denseDesc%iAtomStart, &
          & deltaRhoOutSqr)
    end if

    call env%globalTimer%stopTimer(globalTimers%densityMatrix)

  end subroutine getSysDensityFromRealEigvecs


  !> Returns input charges for next SCC iteration.
  subroutine getReksNextInputCharges(orb, nIneqOrb, iEqOrbitals, qOutput,&
      & qOutRed, qInpRed, qDiffRed, sccErrorQ, sccTol, tConverged, iSccIter,&
      & minSccIter, maxSccIter, iGeoStep, tStopScc, eigvecs, reks)

    !> Atomic orbital data
    type(TOrbitals), intent(in) :: orb

    !> Total number of inequivalent atomic orbitals
    integer, intent(in) :: nIneqOrb

    !> Equivalence relations between orbitals
    integer, intent(in) :: iEqOrbitals(:,:,:)

    !> Output electrons
    real(dp), intent(in) :: qOutput(:,:,:)

    !> Output electrons reduced by unique orbital types
    real(dp), intent(inout) :: qOutRed(:)

    !> Equivalence reduced input charges
    real(dp), intent(inout) :: qInpRed(:)

    !> Difference between Output and input electrons
    real(dp), intent(inout) :: qDiffRed(:)

    !> SCC error
    real(dp), intent(out) :: sccErrorQ

    !> Tolerance on SCC charges between input and output
    real(dp), intent(in) :: sccTol

    !> Has the calculation converged>
    logical, intent(out) :: tConverged

    !> Number of current SCC step
    integer, intent(in) :: iSccIter

    !> minumum number of SCC iterations to perform
    integer, intent(in) :: minSccIter

    !> maximum number of SCC iterations before terminating loop
    integer, intent(in) :: maxSccIter

    !> Number of current geometry step
    integer, intent(in) :: iGeoStep

    !> Should the SCC loop stop
    logical, intent(in) :: tStopScc

    !> Eigenvectors on eixt
    real(dp), intent(inout) :: eigvecs(:,:,:)

    !> data type for REKS
    type(TReksCalc), intent(inout) :: reks

    call reduceReksCharges(orb, nIneqOrb, iEqOrbitals, qOutput, qOutRed)
    qDiffRed(:) = qOutRed - qInpRed
    sccErrorQ = maxval(abs(qDiffRed))

    tConverged = (sccErrorQ < sccTol) &
        & .and. (iSccIter >= minSccIter .or. (reks%guess == 2) .or. iGeoStep > 0)
    if ((.not. tConverged) .and. (iSccIter /= maxSccIter .and. .not. tStopScc)) then
      qInpRed(:) = qOutRed
      call guessNewEigvecs(eigvecs(:,:,1), reks%eigvecsFock)
    end if

  end subroutine getReksNextInputCharges


  !> Update delta density matrix rather than merely q for rangeseparation
  subroutine getReksNextInputDensity(sccErrorQ, sccTol, tConverged, &
      & iSccIter, minSccIter, maxSccIter, iGeoStep, tStopScc, &
      & eigvecs, deltaRhoOut, deltaRhoIn, deltaRhoDiff, reks)

    !> SCC error
    real(dp), intent(out) :: sccErrorQ

    !> Tolerance on SCC charges between input and output
    real(dp), intent(in) :: sccTol

    !> Has the calculation converged>
    logical, intent(out) :: tConverged

    !> Number of current SCC step
    integer, intent(in) :: iSccIter

    !> minumum number of SCC iterations to perform
    integer, intent(in) :: minSccIter

    !> maximum number of SCC iterations before terminating loop
    integer, intent(in) :: maxSccIter

    !> Number of current geometry step
    integer, intent(in) :: iGeoStep

    !> Should the SCC loop stop
    logical, intent(in) :: tStopScc

    !> Eigenvectors on eixt
    real(dp), intent(inout) :: eigvecs(:,:,:)

    !> delta density matrix for rangeseparated calculations
    real(dp), intent(inout) :: deltaRhoOut(:)

    !> delta density matrix as inpurt for next SCC cycle
    real(dp), target, intent(inout) :: deltaRhoIn(:)

    !> difference of delta density matrix in and out
    real(dp), intent(inout) :: deltaRhoDiff(:)

    !> data type for REKS
    type(TReksCalc), intent(inout) :: reks

    deltaRhoDiff(:) = deltaRhoOut - deltaRhoIn
    sccErrorQ = maxval(abs(deltaRhoDiff))

    tConverged = (sccErrorQ < sccTol)&
         & .and. (iSCCiter >= minSCCIter .or. (reks%guess == 2) .or. iGeoStep > 0)
    if ((.not. tConverged) .and. (iSCCiter /= maxSccIter .and. .not. tStopScc)) then
      deltaRhoIn(:) = deltaRhoOut
      call guessNewEigvecs(eigvecs(:,:,1), reks%eigvecsFock)
    end if

  end subroutine getReksNextInputDensity


  !> Reduce charges according to orbital equivalency rules.
  subroutine reduceReksCharges(orb, nIneqOrb, iEqOrbitals, qOutput, qOutRed)

    !> Atomic orbital information
    type(TOrbitals), intent(in) :: orb

    !> Total number of inequivalent atomic orbitals
    integer, intent(in) :: nIneqOrb

    !> Equivalence relations between orbitals
    integer, intent(in) :: iEqOrbitals(:,:,:)

    !> Output electrons
    real(dp), intent(in) :: qOutput(:,:,:)

    !> Reduction of atomic populations
    real(dp), intent(out) :: qOutRed(:)

    qOutRed(:) = 0.0_dp
    call orbitalEquiv_reduce(qOutput, iEqOrbitals, orb, qOutRed(1:nIneqOrb))

  end subroutine reduceReksCharges


  !> Calculate SSR state from SA-REKS states and state-interaction terms
  subroutine getStateInteraction(env, denseDesc, neighbourList, nNeighbourSK,&
      & iSparseStart, img2CentCell, coord, iAtInCentralRegion, eigenvecs,&
      & electronicSolver, eigen, qOutput, q0, tDipole, dipoleMoment, reks)

    !> Environment settings
    type(TEnvironment), intent(inout) :: env

    !> Dense matrix descriptor
    type(TDenseDescr), intent(in) :: denseDesc

    !> list of neighbours for each atom
    type(TNeighbourList), intent(in) :: neighbourList

    !> Number of neighbours for each of the atoms
    integer, intent(in) :: nNeighbourSK(:)

    !> Index array for the start of atomic blocks in sparse arrays
    integer, intent(in) :: iSparseStart(:,:)

    !> map from image atoms to the original unique atom
    integer, intent(in) :: img2CentCell(:)

    !> atomic coordinates
    real(dp), intent(in) :: coord(:,:)

    !> Atoms over which to sum the total energies
    integer, intent(in) :: iAtInCentralRegion(:)

    !> Eigenvectors on eixt
    real(dp), intent(in) :: eigenvecs(:,:,:)

    !> Electronic solver information
    type(TElectronicSolver), intent(inout) :: electronicSolver

    !> eigenvalues
    real(dp), intent(inout) :: eigen(:,:,:)

    !> Output electrons
    real(dp), intent(in) :: qOutput(:,:,:)

    !> reference atomic occupations
    real(dp), intent(in) :: q0(:,:,:)

    !> calculate an electric dipole?
    logical, intent(in) :: tDipole

    !> resulting dipole moment
    real(dp), allocatable, intent(inout) :: dipoleMoment(:)

    !> data type for REKS
    type(TReksCalc), intent(inout) :: reks

    call adjustEigenval(reks, eigen)

    if (reks%Efunction > 1) then
      call solveSecularEqn(env, denseDesc, neighbourList, nNeighbourSK, &
          & iSparseStart, img2CentCell, electronicSolver, eigenvecs, reks)
    else
      ! Get the dipole moment for single-state REKS case
      ! In this case dipole moment can be calculated w/o gradient result
      ! tDipole = (total charge = 0.0) * (non-periodic system) * (mulliken)
      if (tDipole) then
        call getDipoleMoment(qOutput, q0, coord, &
            & dipoleMoment, iAtInCentralRegion)
      end if
    end if


  end subroutine getStateInteraction


  !> get the energy-related properties; unrelaxed density matrix,
  !> dipole integral, transition dipole, oscillator strength
  subroutine getReksEnProperties(eigenvecs, coord0, reks)

    !> Eigenvectors on eixt
    real(dp), intent(inout) :: eigenvecs(:,:,:)

    !> central cell coordinates of atoms
    real(dp), intent(in) :: coord0(:,:)

    !> data type for REKS
    type(TReksCalc), intent(inout) :: reks

    real(dp), allocatable :: dipoleInt(:,:,:)

    integer :: ist, nstHalf, nOrb

    nOrb = size(eigenvecs,dim=1)
    nstHalf = reks%nstates * (reks%nstates - 1) / 2

    allocate(dipoleInt(nOrb,nOrb,3))

    ! Get the unrelaxed density matrix for SA-REKS or SSR state
    ! The matrix that used in this calculation is not relaxed density
    ! matrix, so this unrelaxed FONs are not equal to relaxed FONS,
    ! but this value is easy to calculate without the information of
    ! gradient. Therefore, we can easily guess the behavior of the states.
    if (reks%nstates > 1) then

      call getUnrelaxedDensMatAndTdp(eigenvecs(:,:,1), reks%overSqr, reks%rhoSqrL, &
          & reks%FONs, reks%eigvecsSSR, reks%Lpaired, reks%Nc, reks%Na, &
          & reks%rstate, reks%Lstate, reks%useSSR, reks%tTDP, reks%tSSR22, &
          & reks%tSSR44, reks%unrelRhoSqr, reks%unrelTdm)

      if (reks%tTDP) then
        call getDipoleIntegral(coord0, reks%overSqr, reks%getAtomIndex, dipoleInt)
        ! Get the transition dipole moment between states
        ! For (SI-)SA-REKS dipole moment requires gradient info.
        ! But TDP use only zero-th part without gradient info.
        do ist = 1, nstHalf
          call getDipoleMomentMatrix(reks%unrelTdm(:,:,ist), dipoleInt, reks%tdp(:,ist))
        end do
        call writeReksTDP(reks%tdp)
        call getReksOsc(reks%tdp, reks%energy)
      end if

    end if

  end subroutine getReksEnProperties


end module dftbp_main<|MERGE_RESOLUTION|>--- conflicted
+++ resolved
@@ -386,14 +386,10 @@
 
     if (tCoordsChanged) then
       call handleCoordinateChange(env, coord0, latVec, invLatVec, species0, cutOff, orb,&
-<<<<<<< HEAD
-          & tPeriodic, sccCalc, dispersion, thirdOrd, rangeSep, reks, img2CentCell, iCellVec,&
-=======
-          & tPeriodic, sccCalc, dispersion, solvation, thirdOrd, rangeSep, img2CentCell, iCellVec,&
->>>>>>> 04cd5e36
-          & neighbourList, nAllAtom, coord0Fold, coord, species, rCellVec, nNeighbourSk,&
-          & nNeighbourRep, nNeighbourLC, ham, over, H0, rhoPrim, iRhoPrim, iHam, ERhoPrim,&
-          & iSparseStart, tPoisson)
+          & tPeriodic, sccCalc, dispersion, solvation, thirdOrd, rangeSep, reks,&
+          & img2CentCell, iCellVec, neighbourList, nAllAtom, coord0Fold, coord, species, rCellVec,&
+          & nNeighbourSk, nNeighbourRep, nNeighbourLC, ham, over, H0, rhoPrim, iRhoPrim, iHam,&
+          & ERhoPrim, iSparseStart, tPoisson)
     end if
 
     #:if WITH_TRANSPORT
@@ -527,7 +523,10 @@
               & iGeoStep, tStopScc, eigvecsReal, reks)
         end if
 
-<<<<<<< HEAD
+        !call addChargePotentials(env, sccCalc, qInput, q0, chargePerShell, orb, species,&
+        !    & neighbourList, img2CentCell, spinW, solvation, thirdOrd, potential, electrostatics,&
+        !    & tPoisson, tUpload, shiftPerLUp)
+
         call getSccInfo(iSccIter, energy%Etotal, Eold, diffElec)
         call printReksSccInfo(iSccIter, energy%Etotal, diffElec, sccErrorQ, reks)
 
@@ -540,11 +539,6 @@
               & qOutput, q0, tDipole, dipoleMoment, reks)
 
           call getReksEnProperties(eigvecsReal, coord0, reks)
-=======
-        call addChargePotentials(env, sccCalc, qInput, q0, chargePerShell, orb, species,&
-            & neighbourList, img2CentCell, spinW, solvation, thirdOrd, potential, electrostatics, tPoisson,&
-            & tUpload, shiftPerLUp)
->>>>>>> 04cd5e36
 
           if (tWriteDetailedOut) then
             ! In this routine the correct Etotal is evaluated.
@@ -566,7 +560,7 @@
         end if
       end do lpSCC_REKS
 
-    else
+    else ! not REKS_SCC
 
       ! Standard spin free or unrestricted DFTB
 
@@ -586,8 +580,8 @@
         #:endif
 
           call addChargePotentials(env, sccCalc, qInput, q0, chargePerShell, orb, species,&
-              & neighbourList, img2CentCell, spinW, thirdOrd, potential, electrostatics, tPoisson,&
-              & tUpload, shiftPerLUp)
+              & neighbourList, img2CentCell, spinW, solvation, thirdOrd, potential,&
+              & electrostatics, tPoisson, tUpload, shiftPerLUp)
 
           call addBlockChargePotentials(qBlockIn, qiBlockIn, tDftbU, tImHam, species, orb,&
               & nDftbUFunc, UJ, nUJ, iUJ, niUJ, potential)
@@ -600,7 +594,7 @@
         end if
 
         ! All potentials are added up into intBlock
-        potential%intBlock(:,:,:,:) = potential%intBlock + potential%extBlock
+        potential%intBlock = potential%intBlock + potential%extBlock
 
         if (allocated(qDepExtPot)) then
           call getChargePerShell(qInput, orb, species, dQ, qRef=q0)
@@ -673,35 +667,32 @@
         if (tSccCalc .and. .not. isXlbomd) then
           call resetInternalPotentials(tDualSpinOrbit, xi, orb, species, potential)
           call getChargePerShell(qOutput, orb, species, chargePerShell)
+
           call addChargePotentials(env, sccCalc, qOutput, q0, chargePerShell, orb, species,&
-              & neighbourList, img2CentCell, spinW, thirdOrd, potential, electrostatics,&
+              & neighbourList, img2CentCell, spinW, solvation, thirdOrd, potential, electrostatics,&
               & tPoissonTwice, tUpload, shiftPerLUp)
+
           call addBlockChargePotentials(qBlockOut, qiBlockOut, tDftbU, tImHam, species, orb,&
               & nDftbUFunc, UJ, nUJ, iUJ, niUJ, potential)
+
           if (allocated(onSiteElements)) then
             call addOnsShift(potential%intBlock, potential%iOrbitalBlock, qBlockOut, qiBlockOut,&
                 & q0, onSiteElements, species, orb)
           end if
-          potential%intBlock(:,:,:,:) = potential%intBlock + potential%extBlock
+
+          potential%intBlock = potential%intBlock + potential%extBlock
         end if
 
-<<<<<<< HEAD
         if (allocated(qDepExtPot)) then
           call getChargePerShell(qOutput, orb, species, dQ, qRef=q0)
           call qDepExtPot%addPotential(sum(dQ(:,:,1), dim=1), dQ(:,:,1), orb, species,&
               & potential%intBlock)
         end if
-=======
-        call addChargePotentials(env, sccCalc, qOutput, q0, chargePerShell, orb, species,&
-            & neighbourList, img2CentCell, spinW, solvation, thirdOrd, potential, electrostatics,&
-            & tPoissonTwice, tUpload, shiftPerLUp)
->>>>>>> 04cd5e36
-
 
         call getEnergies(sccCalc, qOutput, q0, chargePerShell, species, tExtField, isXlbomd,&
             & tDftbU, tDualSpinOrbit, rhoPrim, H0, orb, neighbourList, nNeighbourSk, img2CentCell,&
-            & iSparseStart, cellVol, extPressure, TS, potential, energy, thirdOrd, rangeSep,&
-            & qDepExtPot, qBlockOut, qiBlockOut, nDftbUFunc, UJ, nUJ, iUJ, niUJ, xi,&
+            & iSparseStart, cellVol, extPressure, TS, potential, energy, thirdOrd, solvation,&
+            & rangeSep, qDepExtPot, qBlockOut, qiBlockOut, nDftbUFunc, UJ, nUJ, iUJ, niUJ, xi,&
             & iAtInCentralRegion, tFixEf, Ef, onSiteElements)
 
         tStopScc = hasStopFile(fStopScc)
@@ -722,33 +713,6 @@
                 & qBlockIn, qBlockOut)
           end if
 
-<<<<<<< HEAD
-=======
-      call getEnergies(sccCalc, qOutput, q0, chargePerShell, species, tExtField, isXlbomd,&
-          & tDftbU, tDualSpinOrbit, rhoPrim, H0, orb, neighbourList, nNeighbourSk, img2CentCell,&
-          & iSparseStart, cellVol, extPressure, TS, potential, energy, thirdOrd, solvation, rangeSep,&
-          & qDepExtPot, qBlockOut, qiBlockOut, nDftbUFunc, UJ, nUJ, iUJ, niUJ, xi,&
-          & iAtInCentralRegion, tFixEf, Ef, onSiteElements)
-
-      tStopScc = hasStopFile(fStopScc)
-
-      ! Mix charges Input/Output
-      if (tSccCalc) then
-        if(.not. tRangeSep) then
-          call getNextInputCharges(env, pChrgMixer, qOutput, qOutRed, orb, nIneqOrb, iEqOrbitals,&
-              & iGeoStep, iSccIter, minSccIter, maxSccIter, sccTol, tStopScc, tMixBlockCharges,&
-              & tReadChrg, qInput, qInpRed, sccErrorQ, tConverged, qBlockOut, iEqBlockDftbU,&
-              & qBlockIn, qiBlockOut, iEqBlockDftbULS, species0, nUJ, iUJ, niUJ, qiBlockIn,&
-              & iEqBlockOnSite, iEqBlockOnSiteLS)
-        else
-          call getNextInputDensity(SSqrReal, over, neighbourList, nNeighbourSK,&
-              & denseDesc%iAtomStart, iSparseStart, img2CentCell, pChrgMixer, qOutput, orb,&
-              & iGeoStep, iSccIter, minSccIter, maxSccIter, sccTol, tStopScc, tReadChrg, q0,&
-              & qInput, sccErrorQ, tConverged, deltaRhoOut, deltaRhoIn, deltaRhoDiff,&
-              & qBlockIn, qBlockOut)
-        end if
->>>>>>> 04cd5e36
-
           call getSccInfo(iSccIter, energy%Eelec, Eold, diffElec)
           if (tNegf) then
             call printSccHeader()
@@ -763,7 +727,8 @@
               & needsSccRestartWriting(restartFreq, iGeoStep, iSccIter, minSccIter, maxSccIter,&
               & tMd, isGeoOpt, tDerivs, tConverged, tReadChrg, tStopScc)
           if (tWriteSccRestart) then
-            call writeCharges(fCharges, tWriteChrgAscii, orb, qInput, qBlockIn, qiBlockIn, deltaRhoIn)
+            call writeCharges(fCharges, tWriteChrgAscii, orb, qInput, qBlockIn, qiBlockIn,&
+                & deltaRhoIn)
           end if
         end if
 
@@ -775,24 +740,9 @@
               & tDFTBU, tImHam.or.tSpinOrbit, tPrintMulliken, orbitalL, qBlockOut, Ef, Eband, TS,&
               & E0, extPressure, cellVol, tAtomicEnergy, tDispersion, tEField, tPeriodic, nSpin,&
               & tSpin, tSpinOrbit, tSccCalc, allocated(onSiteElements), tNegf, invLatVec, kPoint,&
-              & iAtInCentralRegion, electronicSolver, tDefinedFreeE,&
-              & allocated(halogenXCorrection), tRangeSep, allocated(thirdOrd))
+              & iAtInCentralRegion, electronicSolver, tDefinedFreeE, allocated(halogenXCorrection),&
+              & tRangeSep, allocated(thirdOrd), allocated(solvation))
         end if
-
-<<<<<<< HEAD
-=======
-      if (tWriteDetailedOut) then
-        call openDetailedOut(fdDetailedOut, userOut, tAppendDetailedOut, iGeoStep, iSccIter)
-        call writeDetailedOut1(fdDetailedOut, iDistribFn, nGeoSteps, iGeoStep, tMD, tDerivs,&
-            & tCoordOpt, tLatOpt, iLatGeoStep, iSccIter, energy, diffElec, sccErrorQ, indMovedAtom,&
-            & pCoord0Out, q0, qInput, qOutput, eigen, filling, orb, species, tDFTBU,&
-            & tImHam.or.tSpinOrbit, tPrintMulliken, orbitalL, qBlockOut, Ef, Eband, TS, E0,&
-            & extPressure, cellVol, tAtomicEnergy, tDispersion, tEField, tPeriodic, nSpin, tSpin,&
-            & tSpinOrbit, tSccCalc, allocated(onSiteElements), tNegf, invLatVec, kPoint,&
-            & iAtInCentralRegion, electronicSolver, tDefinedFreeE, allocated(halogenXCorrection),&
-            & tRangeSep, allocated(thirdOrd), allocated(solvation))
-      end if
->>>>>>> 04cd5e36
 
         if (tConverged .or. tStopScc) then
           exit lpSCC
@@ -868,7 +818,6 @@
 
     if (tForces) then
       call env%globalTimer%startTimer(globalTimers%forceCalc)
-<<<<<<< HEAD
       if (allocated(reks)) then
         call getReksGradients(env, denseDesc, sccCalc, rangeSep, dispersion, &
             & neighbourList, nNeighbourSK, nNeighbourRep, iSparseStart, img2CentCell, &
@@ -883,34 +832,20 @@
         call env%globalTimer%startTimer(globalTimers%energyDensityMatrix)
         call getEnergyWeightedDensity(env, electronicSolver, denseDesc, forceType, filling, eigen,&
             & kPoint, kWeight, neighbourList, nNeighbourSk, orb, iSparseStart, img2CentCell,&
-            & iCellVec, cellVec, tRealHS, ham, over, parallelKS, iSccIter, mu, ERhoPrim, eigvecsReal,&
-            & SSqrReal, eigvecsCplx, SSqrCplx)
+            & iCellVec, cellVec, tRealHS, ham, over, parallelKS, iSccIter, mu, ERhoPrim,&
+            & eigvecsReal, SSqrReal, eigvecsCplx, SSqrCplx)
         call env%globalTimer%stopTimer(globalTimers%energyDensityMatrix)
-        call getGradients(env, sccCalc, tExtField, isXlbomd, nonSccDeriv, EField, rhoPrim, ERhoPrim,&
-            & qOutput, q0, skHamCont, skOverCont, pRepCont, neighbourList, nNeighbourSk,&
+        call getGradients(env, sccCalc, tExtField, isXlbomd, nonSccDeriv, EField, rhoPrim,&
+            & ERhoPrim, qOutput, q0, skHamCont, skOverCont, pRepCont, neighbourList, nNeighbourSk,&
             & nNeighbourRep, species, img2CentCell, iSparseStart, orb, potential, coord, derivs,&
-            & iRhoPrim, thirdOrd, qDepExtPot, chrgForces, dispersion, rangeSep, SSqrReal, over,&
-            & denseDesc, deltaRhoOutSqr, tPoisson, halogenXCorrection)
+            & iRhoPrim, thirdOrd, solvation, qDepExtPot, chrgForces, dispersion, rangeSep,&
+            & SSqrReal, over, denseDesc, deltaRhoOutSqr, tPoisson, halogenXCorrection)
+
         if (tCasidaForces) then
           derivs(:,:) = derivs + excitedDerivs
         end if
-=======
-      call env%globalTimer%startTimer(globalTimers%energyDensityMatrix)
-      call getEnergyWeightedDensity(env, electronicSolver, denseDesc, forceType, filling, eigen,&
-          & kPoint, kWeight, neighbourList, nNeighbourSk, orb, iSparseStart, img2CentCell,&
-          & iCellVec, cellVec, tRealHS, ham, over, parallelKS, iSccIter, mu, ERhoPrim, eigvecsReal,&
-          & SSqrReal, eigvecsCplx, SSqrCplx)
-      call env%globalTimer%stopTimer(globalTimers%energyDensityMatrix)
-      call getGradients(env, sccCalc, tExtField, isXlbomd, nonSccDeriv, EField, rhoPrim, ERhoPrim,&
-          & qOutput, q0, skHamCont, skOverCont, pRepCont, neighbourList, nNeighbourSk,&
-          & nNeighbourRep, species, img2CentCell, iSparseStart, orb, potential, coord, derivs,&
-          & iRhoPrim, thirdOrd, solvation, qDepExtPot, chrgForces, dispersion, rangeSep, SSqrReal, over,&
-          & denseDesc, deltaRhoOutSqr, tPoisson, halogenXCorrection)
-
-      if (tCasidaForces) then
-        derivs(:,:) = derivs + excitedDerivs
->>>>>>> 04cd5e36
-      end if
+      end if
+
       call env%globalTimer%stopTimer(globalTimers%forceCalc)
 
       call updateDerivsByPlumed(env, plumedCalc, nAtom, iGeoStep, derivs, energy%EMermin, coord0,&
@@ -918,7 +853,6 @@
 
       if (tStress) then
         call env%globalTimer%startTimer(globalTimers%stressCalc)
-<<<<<<< HEAD
         if (allocated(reks)) then
           call getReksStress(env, denseDesc, sccCalc, nonSccDeriv, skHamCont, &
               & skOverCont, pRepCont, neighbourList, nNeighbourSk, nNeighbourRep, &
@@ -929,15 +863,8 @@
               & qOutput, q0, skHamCont, skOverCont, pRepCont, neighbourList, nNeighbourSk,&
               & nNeighbourRep, species, img2CentCell, iSparseStart, orb, potential, coord, latVec,&
               & invLatVec, cellVol, coord0, totalStress, totalLatDeriv, intPressure, iRhoPrim,&
-              & dispersion, halogenXCorrection)
+              & solvation, dispersion, halogenXCorrection)
         end if
-=======
-        call getStress(env, sccCalc, thirdOrd, tExtField, nonSccDeriv, rhoPrim, ERhoPrim, qOutput,&
-            & q0, skHamCont, skOverCont, pRepCont, neighbourList, nNeighbourSk, nNeighbourRep,&
-            & species, img2CentCell, iSparseStart, orb, potential, coord, latVec,&
-            & invLatVec, cellVol, coord0, totalStress, totalLatDeriv, intPressure, iRhoPrim,&
-            & solvation, dispersion, halogenXCorrection)
->>>>>>> 04cd5e36
         call env%globalTimer%stopTimer(globalTimers%stressCalc)
         call printVolume(cellVol)
 
@@ -945,6 +872,7 @@
         if (.not. tMD) then
           call printPressureAndFreeEnergy(extPressure, intPressure, energy%EGibbs)
         end if
+
       end if
 
     end if
@@ -1260,16 +1188,10 @@
 
   !> Does the operations that are necessary after atomic coordinates change
   subroutine handleCoordinateChange(env, coord0, latVec, invLatVec, species0, cutOff, orb,&
-<<<<<<< HEAD
-      & tPeriodic, sccCalc, dispersion, thirdOrd, rangeSep, reks, img2CentCell, iCellVec,&
-      & neighbourList, nAllAtom, coord0Fold, coord, species, rCellVec, nNeighbourSK,&
-      & nNeighbourRep, nNeighbourLC, ham, over, H0, rhoPrim, iRhoPrim, iHam, ERhoPrim,&
-      & iSparseStart, tPoisson)
-=======
-      & tPeriodic, sccCalc, dispersion, solvation, thirdOrd, rangeSep, img2CentCell, iCellVec, neighbourList,&
-      & nAllAtom, coord0Fold, coord, species, rCellVec, nNeighbourSK, nNeighbourRep, nNeighbourLC,&
-      & ham, over, H0, rhoPrim, iRhoPrim, iHam, ERhoPrim, iSparseStart, tPoisson)
->>>>>>> 04cd5e36
+      & tPeriodic, sccCalc, dispersion, solvation, thirdOrd, rangeSep, reks, img2CentCell,&
+      & iCellVec, neighbourList, nAllAtom, coord0Fold, coord, species, rCellVec,&
+      & nNeighbourSK, nNeighbourRep, nNeighbourLC, ham, over, H0, rhoPrim, iRhoPrim, iHam,&
+      & ERhoPrim, iSparseStart, tPoisson)
 
     use dftbp_initprogram, only : TCutoffs
 
