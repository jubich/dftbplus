!--------------------------------------------------------------------------------------------------!
!  DFTB+: general package for performing fast atomistic simulations                                !
!  Copyright (C) 2006 - 2020  DFTB+ developers group                                               !
!                                                                                                  !
!  See the LICENSE file for terms of usage and distribution.                                       !
!--------------------------------------------------------------------------------------------------!

#:include 'common.fypp'

!> The main routines for DFTB+
module dftbp_main
#:if WITH_MPI
  use dftbp_mpifx
#:endif
#:if WITH_SCALAPACK
  use dftbp_scalapackfx
  use dftbp_scalafxext
#:endif
#:if WITH_SOCKETS
  use dftbp_ipisocket, only : IpiSocketComm
#:endif
  use dftbp_elecsolvers, only : TElectronicSolver, electronicSolverTypes
  use dftbp_assert
  use dftbp_constants
  use dftbp_globalenv
  use dftbp_environment
  use dftbp_densedescr
  use dftbp_inputdata
  use dftbp_hamiltoniantypes
  use dftbp_nonscc
  use dftbp_eigenvects
  use dftbp_repulsive
  use dftbp_etemp
  use dftbp_populations
  use dftbp_densitymatrix
  use dftbp_forces
  use dftbp_stress
  use dftbp_scc
  use dftbp_sccinit
  use dftbp_onsitecorrection
  use dftbp_externalcharges
  use dftbp_periodic
  use dftbp_mixer
  use dftbp_geoopt
  use dftbp_numderivs2
  use dftbp_spin
  use dftbp_dftbplusu
  use dftbp_mdcommon
  use dftbp_energies
  use dftbp_potentials
  use dftbp_orbitalequiv
  use dftbp_parser
  use dftbp_sparse2dense
#:if not WITH_SCALAPACK
  use dftbp_blasroutines, only : symm, hemm
#:endif
  use dftbp_hsdutils
  use dftbp_charmanip
  use dftbp_shift
  use dftbp_spinorbit
  use dftbp_angmomentum
  use dftbp_elecconstraints
  use dftbp_pmlocalisation, only : TPipekMezey
  use dftbp_linresp
  use dftbp_mainio
  use dftbp_commontypes
  use dftbp_dispersions, only : TDispersionIface
  use dftbp_solvation, only : TSolvation
  use dftbp_xmlf90
  use dftbp_thirdorder, only : TThirdOrder
  use dftbp_rangeseparated, only : TRangeSepFunc
  use dftbp_simplealgebra
  use dftbp_message
  use dftbp_repcont
  use dftbp_halogenx
  use dftbp_xlbomd
  use dftbp_slakocont
  use dftbp_linkedlist
  use dftbp_lapackroutines
  use dftbp_mdcommon
  use dftbp_mdintegrator
  use dftbp_tempprofile
  use dftbp_elstatpot, only : TElStatPotentials
  use dftbp_elstattypes, only : elstatTypes
  use dftbp_forcetypes, only : forceTypes
  use dftbp_initprogram, only : TRefExtPot
  use dftbp_qdepextpotproxy, only : TQDepExtPotProxy
  use dftbp_taggedoutput, only : TTaggedWriter
  use dftbp_reks
  use dftbp_plumed, only : TPlumedCalc, TPlumedCalc_final
#:if WITH_TRANSPORT
  use libnegf_vars, only : TTransPar
  use negf_int
  use poisson_init
#:endif
  use dftbp_transportio

  implicit none
  private

  public :: runDftbPlus
  public :: processGeometry

  !> O(N^2) density matrix creation
  logical, parameter :: tDensON2 = .false.

  !> Should further output be appended to detailed.out?
  logical, parameter :: tAppendDetailedOut = .false.


contains

  !> The main DFTB program itself
  subroutine runDftbPlus(env)
    use dftbp_initprogram

    !> Environment settings
    type(TEnvironment), intent(inout) :: env

    !> Geometry steps so far
    integer :: iGeoStep

    !> Lattice geometry steps so far
    integer :: iLatGeoStep

    !> Do we have the final geometry?
    logical :: tGeomEnd

    !> do we take an optimization step on the lattice or the internal coordinates if optimizing both
    !> in a periodic geometry
    logical :: tCoordStep

    !> if scc/geometry driver should be stopped
    logical :: tStopScc, tStopDriver

    !> locality measure for the wavefunction
    real(dp) :: localisation

    !> flag to write out geometries (and charge data if scc) when moving atoms about - in the case
    !> of drivers like conjugate gradient/steepest descent the geometries are written anyway
    logical :: tWriteRestart

    !> lattice vectors returned by the optimizer
    real(dp) :: constrLatDerivs(9)

    !> MD instantaneous thermal energy
    real(dp) :: tempIon

    !> Whether charges should be written
    logical :: tWriteCharges

    logical :: tExitGeoOpt


    call initGeoOptParameters(tCoordOpt, nGeoSteps, tGeomEnd, tCoordStep, tStopDriver, iGeoStep,&
        & iLatGeoStep)

    ! If the geometry is periodic, need to update lattice information in geometry loop
    tLatticeChanged = tPeriodic

    ! As first geometry iteration, require updates for coordinates in dependent routines
    tCoordsChanged = .true.

    ! Main geometry loop
    geoOpt: do iGeoStep = 0, nGeoSteps
      tWriteRestart = env%tGlobalMaster&
          & .and. needsRestartWriting(isGeoOpt, tMd, iGeoStep, nGeoSteps, restartFreq)
      call printGeoStepInfo(tCoordOpt, tLatOpt, iLatGeoStep, iGeoStep)
      call processGeometry(env, iGeoStep, iLatGeoStep, tWriteRestart, tStopDriver, tStopScc,&
          & tExitGeoOpt)
      if (tExitGeoOpt) then
        exit geoOpt
      end if
      call postProcessDerivs(derivs, conAtom, conVec, tLatOpt, totalLatDeriv, extLatDerivs,&
          & normOrigLatVec, tLatOptFixAng, tLatOptFixLen, tLatOptIsotropic, constrLatDerivs)
      call printMaxForces(derivs, constrLatDerivs, tCoordOpt, tLatOpt, indMovedAtom)
    #:if WITH_SOCKETS
      if (tSocket) then
        call sendEnergyAndForces(env, socket, energy, TS, derivs, totalStress, cellVol)
      end if
    #:endif
      tWriteCharges = tWriteRestart .and. tMulliken .and. tSccCalc .and. .not. tDerivs&
          & .and. maxSccIter > 1
      if (tWriteCharges) then
        call writeCharges(fCharges, tWriteChrgAscii, orb, qInput, qBlockIn, qiBlockIn, deltaRhoIn)
      end if

      if (tForces) then
        call getNextGeometry(env, iGeoStep, tWriteRestart, constrLatDerivs, tCoordStep, tGeomEnd,&
            & tStopDriver, iLatGeoStep, tempIon, tExitGeoOpt)
        if (tExitGeoOpt) then
          exit geoOpt
        end if
      end if

      if (tWriteDetailedOut .and. tMd) then
        call writeDetailedOut4(fdDetailedOut, energy, tempIon)
      end if

      if (tGeomEnd) then
        call env%globalTimer%stopTimer(globalTimers%postSCC)
        exit geoOpt
      end if

      tStopDriver = tStopScc .or. tStopDriver .or. hasStopFile(fStopDriver)
      if (tStopDriver) then
        call env%globalTimer%stopTimer(globalTimers%postSCC)
        exit geoOpt
      end if
      call env%globalTimer%stopTimer(globalTimers%postSCC)
    end do geoOpt

    call env%globalTimer%startTimer(globalTimers%postGeoOpt)

  #:if WITH_SOCKETS
    if (tSocket .and. env%tGlobalMaster) then
      call socket%shutdown()
    end if
  #:endif

    if (allocated(plumedCalc)) then
      call TPlumedCalc_final(plumedCalc)
    end if

    tGeomEnd = tMD .or. tGeomEnd .or. tDerivs

    if (env%tGlobalMaster) then
      if (tWriteDetailedOut) then
        call writeDetailedOut5(fdDetailedOut, isGeoOpt, tGeomEnd, tMd, tDerivs, tEField, absEField,&
            & dipoleMoment)
      end if

      call writeFinalDriverStatus(isGeoOpt, tGeomEnd, tMd, tDerivs)

      if (tMD) then
        call writeMdOut3(fdMd, mdOut)
      end if
    end if

    if (env%tGlobalMaster .and. tDerivs) then
      call getHessianMatrix(derivDriver, pDynMatrix)
      call writeHessianOut(hessianOut, pDynMatrix)
    else
      nullify(pDynMatrix)
    end if

    if (tWriteShifts) then
      call writeShifts(fShifts, orb, potential%intShell)
    endif

  #:if WITH_TRANSPORT
    if (tContCalc) then
      ! Note: shift and charges are saved in QM representation (not UD)
      call writeContactShifts(transpar%contacts(transpar%taskContInd)%name, orb, &
          & potential%intShell, qOutput, Ef, potential%intBlock, qBlockOut,&
          & .not.transpar%tWriteBinShift)
    end if

    if (tLocalCurrents) then
      call local_currents(env, parallelKS%localKS, ham, over, neighbourList, nNeighbourSK,&
          & cutOff%skCutoff, denseDesc%iAtomStart, iSparseStart, img2CentCell, iCellVec, cellVec,&
          & rCellVec, orb, kPoint, kWeight, coord0Fold, species0, speciesName, mu, lCurrArray)
    end if

    if (tTunn) then
      call calc_current(env, parallelKS%localKS, ham, over, neighbourList%iNeighbour, nNeighbourSK,&
          & densedesc%iAtomStart, iSparseStart, img2CentCell, iCellVec, cellVec, orb, kPoint,&
          & kWeight, tunneling, current, ldos, leadCurrents, writeTunn, tWriteLDOS,&
          & regionLabelLDOS, mu)
    end if

  #:endif

    if (allocated(pipekMezey)) then
      ! NOTE: the canonical DFTB ground state orbitals are over-written after this point
      if (withMpi) then
        call error("Pipek-Mezey localisation does not yet work with MPI")
      end if
      if (nSpin > 2) then
        call error("Pipek-Mezey localisation not implemented for non-colinear DFTB")
      end if
      call calcPipekMezeyLocalisation(env, pipekMezey, tPrintEigvecsTxt, nEl, filling, over,&
          & kPoint, neighbourList, nNeighbourSk, denseDesc, iSparseStart, img2CentCell, iCellVec,&
          & cellVec, runId, orb, species, speciesName, parallelKS, localisation, eigvecsReal,&
          & SSqrReal, eigvecsCplx, SSqrCplx, tHelical, coord)
    end if

    if (tWriteAutotest) then
      if (tPeriodic) then
        cellVol = abs(determinant33(latVec))
        energy%EGibbs = energy%EMermin + extPressure * cellVol
      end if
      call writeAutotestTag(autotestTag, tPeriodic, cellVol, tMulliken, qOutput, derivs,&
          & chrgForces, excitedDerivs, tStress, totalStress, pDynMatrix, energy, extPressure,&
          & coord0, tLocalise, localisation, esp, taggedWriter, tunneling, ldos, tDefinedFreeE,&
          & lCurrArray)
    end if
    if (tWriteResultsTag) then
      call writeResultsTag(resultsTag, energy, derivs, chrgForces, electronicSolver, tStress,&
          & totalStress, pDynMatrix, tPeriodic, cellVol, tMulliken, qOutput, q0, taggedWriter,&
          & tDefinedFreeE)
    end if
    if (tWriteDetailedXML) then
      call writeDetailedXml(runId, speciesName, species0, pCoord0Out, tPeriodic, latVec, tRealHS,&
          & nKPoint, nSpin, size(eigen, dim=1), nOrb, kPoint, kWeight, filling, occNatural)
    end if

    call env%globalTimer%stopTimer(globalTimers%postGeoOpt)

  #:if WITH_TRANSPORT
    if (tPoisson) then
      call poiss_destroy()
    end if
    if (electronicSolver%iSolver == electronicSolverTypes%GF) then
      call negf_destroy()
    end if
  #:endif

  end subroutine runDftbPlus


  !> Process current geometry
  subroutine processGeometry(env, iGeoStep, iLatGeoStep, tWriteRestart, tStopDriver, tStopScc,&
      & tExitGeoOpt)
    use dftbp_initprogram

    !> Environment settings
    type(TEnvironment), intent(inout) :: env

    !> Current geometry step
    integer, intent(in) :: iGeoStep

    !> Current lattice step
    integer, intent(in) :: iLatGeoStep

    !> flag to write out geometries (and charge data if scc)
    logical, intent(in) :: tWriteRestart

    !> if scc/geometry driver should be stopped
    logical, intent(inout) :: tStopDriver

    !> if scc driver should be stopped
    logical, intent(out) :: tStopScc

    !> Whether main code should exit the geometry optimisation loop
    logical, intent(out) :: tExitGeoOpt

    ! Charge error in the last iterations
    real(dp) :: sccErrorQ, diffElec

    ! Loop variables
    integer :: iSccIter

    ! energy in previous scc cycles
    real(dp) :: Eold

    ! whether scc converged
    logical :: tConverged

    ! Whether scc restart info should be written in current iteration
    logical :: tWriteSccRestart

    ! Charge difference
    real(dp), allocatable :: dQ(:,:,:)

    ! loop index
    integer :: iSpin

    call env%globalTimer%startTimer(globalTimers%preSccInit)

    if (allocated(qDepExtPot)) then
      allocate(dQ(orb%mShell, nAtom, nSpin))
    end if

    call electronicSolver%reset()
    tExitGeoOpt = .false.

    if (tMD .and. tWriteRestart) then
      call writeMdOut1(fdMd, mdOut, iGeoStep, pMDIntegrator)
    end if

    if (tLatticeChanged) then
      call handleLatticeChange(latVec, sccCalc, tStress, extPressure, cutOff%mCutOff, dispersion, solvation, &
          & recVec, invLatVec, cellVol, recCellVol, extLatDerivs, cellVec, rCellVec)
    end if

    if (tCoordsChanged) then
      call handleCoordinateChange(env, coord0, latVec, invLatVec, species0, cutOff, orb,&
<<<<<<< HEAD
          & tPeriodic, tHelical, sccCalc, dispersion, thirdOrd, rangeSep, img2CentCell, iCellVec,&
          & neighbourList, nAllAtom, coord0Fold, coord, species, rCellVec, nNeighbourSk,&
          & nNeighbourRep, nNeighbourLC, ham, over, H0, rhoPrim, iRhoPrim, iHam, ERhoPrim,&
          & iSparseStart, tPoisson)
=======
          & tPeriodic, sccCalc, dispersion, solvation, thirdOrd, rangeSep, reks,&
          & img2CentCell, iCellVec, neighbourList, nAllAtom, coord0Fold, coord, species, rCellVec,&
          & nNeighbourSk, nNeighbourRep, nNeighbourLC, ham, over, H0, rhoPrim, iRhoPrim, iHam,&
          & ERhoPrim, iSparseStart, tPoisson)
>>>>>>> 803081d1
    end if

    #:if WITH_TRANSPORT
      if (tNegf) then
        call initNegfStuff(denseDesc, transpar, ginfo, neighbourList, nNeighbourSK, img2CentCell,&
            & orb)
      end if
    #:endif

    if (tSccCalc .and. .not.allocated(reks)) then
      call reset(pChrgMixer, nMixElements)
    end if

    if (electronicSolver%isElsiSolver .and. .not. tLargeDenseMatrices) then
      call electronicSolver%elsi%updateGeometry(env, neighbourList, nNeighbourSK,&
          & denseDesc%iAtomStart, iSparseStart, img2CentCell)
    end if

    call env%globalTimer%startTimer(globalTimers%sparseH0S)
    select case(hamiltonianType)
    case default
      call error("Invalid Hamiltonian")
    case(hamiltonianTypes%dftb)
      call buildH0(env, H0, skHamCont, atomEigVal, coord, nNeighbourSk, neighbourList%iNeighbour,&
          & species, iSparseStart, orb)
      call buildS(env, over, skOverCont, coord, nNeighbourSk, neighbourList%iNeighbour, species,&
          & iSparseStart, orb)
    case(hamiltonianTypes%xtb)
      ! TODO
      call error("xTB calculation currently not supported")
    end select
    call env%globalTimer%stopTimer(globalTimers%sparseH0S)

    if (tSetFillingTemp) then
      call temperatureProfile%getTemperature(tempElec)
    end if

    call electronicSolver%updateElectronicTemp(tempElec)

    call calcRepulsiveEnergy(coord, species, img2CentCell, nNeighbourRep, neighbourList,&
        & pRepCont, energy%atomRep, energy%ERep, iAtInCentralRegion)

    if (tDispersion) then
      call calcDispersionEnergy(dispersion, energy%atomDisp, energy%Edisp, iAtInCentralRegion)
    end if

    if (allocated(halogenXCorrection)) then
      call halogenXCorrection%getEnergies(energy%atomHalogenX, coord, species, neighbourList,&
          & img2CentCell)
      energy%EHalogenX = sum(energy%atomHalogenX(iAtInCentralRegion))
    end if

    call resetExternalPotentials(refExtPot, potential)

    if (tReadShifts) then
      call readShifts(fShifts, orb, nAtom, nSpin, potential%extShell)
    end if

    call setUpExternalElectricField(tEField, tTDEField, tPeriodic, EFieldStrength,&
        & EFieldVector, EFieldOmega, EFieldPhase, neighbourList, nNeighbourSk, iCellVec,&
        & img2CentCell, cellVec, deltaT, iGeoStep, coord0Fold, coord, potential%extAtom(:,1),&
        & potential%extGrad, EField, absEField)

    call mergeExternalPotentials(orb, species, potential)

    ! For non-scc calculations with transport only, jump out of geometry loop
    if (electronicSolver%iSolver == electronicSolverTypes%OnlyTransport) then
      if (tWriteDetailedOut) then
        call openDetailedOut(fdDetailedOut, userOut, tAppendDetailedOut, iGeoStep, 1)
      end if
      ! We need to define hamltonian by adding the potential
      call getSccHamiltonian(H0, over, nNeighbourSK, neighbourList, species, orb, iSparseStart,&
          & img2CentCell, potential, ham, iHam)
      tExitGeoOpt = .true.
      return
    end if

    if (electronicSolver%iSolver == electronicSolverTypes%pexsi) then
      call electronicSolver%elsi%initPexsiDeltaVRanges(tSccCalc, potential)
    end if

    if (allocated(reks)) then
      call initReksSccLoop(tSccCalc, tConverged, reks)
    else
      call initSccLoop(tSccCalc, xlbomdIntegrator, minSccIter, maxSccIter, sccTol, tConverged,&
          & tNegf)
    end if

    call env%globalTimer%stopTimer(globalTimers%preSccInit)

    call env%globalTimer%startTimer(globalTimers%scc)

    REKS_SCC: if (allocated(reks)) then

      lpSCC_REKS: do iSccIter = 1, maxSccIter

        if (iSccIter == 1) then
          call getReksInitialSettings(env, denseDesc, h0, over, neighbourList, nNeighbourSK,&
              & iSparseStart, img2CentCell, electronicSolver, HSqrReal, SSqrReal, eigvecsReal,&
              & eigen, reks)
        end if

        call getDensityLFromRealEigvecs(env, denseDesc, neighbourList, nNeighbourSK, iSparseStart,&
            & img2CentCell, orb, eigvecsReal, q0, reks)
        call getMullikenPopulationL(env, denseDesc, neighbourList, nNeighbourSK, img2CentCell,&
            & iSparseStart, orb, over, reks)

        call getHamiltonianLandEnergyL(env, denseDesc, sccCalc, orb, species, neighbourList,&
            & nNeighbourSK, iSparseStart, img2CentCell, electrostatics, H0, over, spinW, cellVol, &
            & extPressure, energy, q0, iAtInCentralRegion, thirdOrd, rangeSep, nNeighbourLC, reks)
        call optimizeFONsAndWeights(eigvecsReal, filling, energy, reks)

        call getFockandDiag(env, denseDesc, neighbourList, nNeighbourSK, iSparseStart,&
            & img2CentCell, eigvecsReal, electronicSolver, eigen, reks)

        call getSysDensityFromRealEigvecs(env, denseDesc, neighbourList, nNeighbourSK,&
            & iSparseStart, img2CentCell, orb, eigvecsReal, filling, rhoPrim, q0, deltaRhoOutSqr,&
            & reks)
        call getMullikenPopulation(rhoPrim, over, orb, neighbourList, nNeighbourSK, img2CentCell,&
            & iSparseStart, qOutput, iRhoPrim=iRhoPrim, qBlock=qBlockOut, qiBlock=qiBlockOut)

        ! check charge convergece and guess new eigenvectors
        tStopScc = hasStopFile(fStopScc)
        if (tRangeSep) then
          call getReksNextInputDensity(sccErrorQ, sccTol, tConverged, iSccIter, minSccIter,&
              & maxSccIter, iGeoStep, tStopScc, eigvecsReal, deltaRhoOut, deltaRhoIn, deltaRhoDiff,&
              & reks)
        else
          call getReksNextInputCharges(orb, nIneqOrb, iEqOrbitals, qOutput, qOutRed, qInpRed,&
              & qDiffRed, sccErrorQ, sccTol, tConverged, iSccIter, minSccIter, maxSccIter,&
              & iGeoStep, tStopScc, eigvecsReal, reks)
        end if

        !call addChargePotentials(env, sccCalc, qInput, q0, chargePerShell, orb, species,&
        !    & neighbourList, img2CentCell, spinW, solvation, thirdOrd, potential, electrostatics,&
        !    & tPoisson, tUpload, shiftPerLUp)

        call getSccInfo(iSccIter, energy%Etotal, Eold, diffElec)
        call printReksSccInfo(iSccIter, energy%Etotal, diffElec, sccErrorQ, reks)

        if (tConverged .or. tStopScc) then

          call printReksSAInfo(reks, energy%Etotal)

          call getStateInteraction(env, denseDesc, neighbourList, nNeighbourSK, iSparseStart,&
              & img2CentCell, coord, iAtInCentralRegion, eigvecsReal, electronicSolver, eigen,&
              & qOutput, q0, tDipole, dipoleMoment, reks)

          call getReksEnProperties(eigvecsReal, coord0, reks)

          if (tWriteDetailedOut) then
            ! In this routine the correct Etotal is evaluated.
            ! If TargetStateL > 0, certain microstate
            ! is optimized. If not, SSR state is optimized.
            call openDetailedOut(fdDetailedOut, userOut, tAppendDetailedOut, iGeoStep, iSccIter)
            call writeReksDetailedOut1(fdDetailedOut, nGeoSteps, iGeoStep, tMD, tDerivs, tCoordOpt,&
                & tLatOpt, iLatGeoStep, iSccIter, energy, diffElec, sccErrorQ, indMovedAtom,&
                & pCoord0Out, q0, qOutput, orb, species, tPrintMulliken, extPressure, cellVol,&
                & tAtomicEnergy, tDispersion, tPeriodic, tSccCalc, invLatVec, kPoint,&
                & iAtInCentralRegion, electronicSolver, tDefinedFreeE, reks, allocated(thirdOrd),&
                & tRangeSep)
          end if
          if (tWriteBandDat) then
            call writeBandOut(bandOut, eigen, filling, kWeight)
          end if

          exit lpSCC_REKS
        end if
      end do lpSCC_REKS

    else ! not REKS_SCC

      ! Standard spin free or unrestricted DFTB

      lpSCC: do iSccIter = 1, maxSccIter

        call resetInternalPotentials(tDualSpinOrbit, xi, orb, species, potential)

        if (tSccCalc) then

          call getChargePerShell(qInput, orb, species, chargePerShell)

        #:if WITH_TRANSPORT
          ! Overrides input charges with uploaded contact charges
          if (tUpload) then
            call overrideContactCharges(qInput, chargeUp, transpar, qBlockIn, blockUp)
          end if
        #:endif

<<<<<<< HEAD
      call getDensity(env, iSccIter, denseDesc, ham, over, neighbourList, nNeighbourSk,&
          & iSparseStart, img2CentCell, iCellVec, cellVec, kPoint, kWeight, orb, tHelical, coord,&
          & species, electronicSolver, tRealHS, tSpinSharedEf, tSpinOrbit, tDualSpinOrbit,&
          & tFillKSep, tFixEf, tMulliken, iDistribFn, tempElec, nEl, parallelKS, Ef, mu, energy,&
          & rangeSep, eigen, filling, rhoPrim, Eband, TS, E0, iHam, xi, orbitalL, HSqrReal,&
          & SSqrReal, eigvecsReal, iRhoPrim, HSqrCplx, SSqrCplx, eigvecsCplx, rhoSqrReal,&
          & deltaRhoInSqr, deltaRhoOutSqr, qOutput, nNeighbourLC, tLargeDenseMatrices)

      !> For rangeseparated calculations deduct atomic charges from deltaRho
      if (tRangeSep) then
        select case(nSpin)
        case(2)
          do iSpin = 1, 2
            call denseSubtractDensityOfAtoms(q0, denseDesc%iAtomStart, deltaRhoOutSqr, iSpin)
          end do
        case(1)
          call denseSubtractDensityOfAtoms(q0, denseDesc%iAtomStart, deltaRhoOutSqr)
        case default
          call error("Range separation not implemented for non-colinear spin")
        end select
      end if
=======
          call addChargePotentials(env, sccCalc, qInput, q0, chargePerShell, orb, species,&
              & neighbourList, img2CentCell, spinW, solvation, thirdOrd, potential,&
              & electrostatics, tPoisson, tUpload, shiftPerLUp)
>>>>>>> 803081d1

          call addBlockChargePotentials(qBlockIn, qiBlockIn, tDftbU, tImHam, species, orb,&
              & nDftbUFunc, UJ, nUJ, iUJ, niUJ, potential)

          if (allocated(onSiteElements) .and. (iSCCIter > 1 .or. tReadChrg)) then
            call addOnsShift(potential%intBlock, potential%iOrbitalBlock, qBlockIn, qiBlockIn, q0,&
                & onSiteElements, species, orb)
          end if

        end if

        ! All potentials are added up into intBlock
        potential%intBlock = potential%intBlock + potential%extBlock

        if (allocated(qDepExtPot)) then
          call getChargePerShell(qInput, orb, species, dQ, qRef=q0)
          call qDepExtPot%addPotential(sum(dQ(:,:,1), dim=1), dQ(:,:,1), orb, species,&
              & potential%intBlock)
        end if

        if (electronicSolver%iSolver == electronicSolverTypes%pexsi .and. tSccCalc) then
          call electronicSolver%elsi%updatePexsiDeltaVRanges(potential)
        end if

        call getSccHamiltonian(H0, over, nNeighbourSK, neighbourList, species, orb, iSparseStart,&
            & img2CentCell, potential, ham, iHam)

        if (tWriteRealHS .or. tWriteHS .and. any(electronicSolver%iSolver ==&
            & [electronicSolverTypes%qr, electronicSolverTypes%divideandconquer,&
            & electronicSolverTypes%relativelyrobust, electronicSolverTypes%magma_gvd])) then
          call writeHSAndStop(env, tWriteHS, tWriteRealHS, tRealHS, over, neighbourList,&
              & nNeighbourSK, denseDesc%iAtomStart, iSparseStart, img2CentCell, kPoint, iCellVec,&
              & cellVec, ham, iHam)
        end if

        call convertToUpDownRepr(ham, iHam)

        call getDensity(env, iSccIter, denseDesc, ham, over, neighbourList, nNeighbourSk,&
            & iSparseStart, img2CentCell, iCellVec, cellVec, kPoint, kWeight, orb, species,&
            & electronicSolver, tRealHS, tSpinSharedEf, tSpinOrbit, tDualSpinOrbit, tFillKSep,&
            & tFixEf, tMulliken, iDistribFn, tempElec, nEl, parallelKS, Ef, mu, energy, rangeSep,&
            & eigen, filling, rhoPrim, Eband, TS, E0, iHam, xi, orbitalL, HSqrReal, SSqrReal,&
            & eigvecsReal, iRhoPrim, HSqrCplx, SSqrCplx, eigvecsCplx, rhoSqrReal, deltaRhoInSqr,&
            & deltaRhoOutSqr, qOutput, nNeighbourLC, tLargeDenseMatrices)

        !> For rangeseparated calculations deduct atomic charges from deltaRho
        if (tRangeSep) then
          select case(nSpin)
          case(2)
            do iSpin = 1, 2
              call denseSubtractDensityOfAtoms(q0, denseDesc%iAtomStart, deltaRhoOutSqr, iSpin)
            end do
          case(1)
            call denseSubtractDensityOfAtoms(q0, denseDesc%iAtomStart, deltaRhoOutSqr)
          case default
            call error("Range separation not implemented for non-colinear spin")
          end select
        end if

        if (tWriteBandDat) then
          call writeBandOut(bandOut, eigen, filling, kWeight)
        end if

        if (tMulliken) then
          call getMullikenPopulation(rhoPrim, over, orb, neighbourList, nNeighbourSk, img2CentCell,&
              & iSparseStart, qOutput, iRhoPrim=iRhoPrim, qBlock=qBlockOut, qiBlock=qiBlockOut)
        end if

      #:if WITH_TRANSPORT
        ! Override charges with uploaded contact charges
        if (tUpload) then
          call overrideContactCharges(qOutput, chargeUp, transpar, qBlockIn, blockUp)
        end if
      #:endif

        ! For non-dual spin-orbit orbitalL is determined during getDensity() call above
        if (tDualSpinOrbit) then
          call getLDual(orbitalL, qiBlockOut, orb, species)
        end if

        ! Note: if XLBOMD is active, potential created with input charges is needed later,
        ! therefore it should not be overwritten here.
        if (tSccCalc .and. .not. isXlbomd) then
          call resetInternalPotentials(tDualSpinOrbit, xi, orb, species, potential)
          call getChargePerShell(qOutput, orb, species, chargePerShell)

          call addChargePotentials(env, sccCalc, qOutput, q0, chargePerShell, orb, species,&
              & neighbourList, img2CentCell, spinW, solvation, thirdOrd, potential, electrostatics,&
              & tPoissonTwice, tUpload, shiftPerLUp)

          call addBlockChargePotentials(qBlockOut, qiBlockOut, tDftbU, tImHam, species, orb,&
              & nDftbUFunc, UJ, nUJ, iUJ, niUJ, potential)

          if (allocated(onSiteElements)) then
            call addOnsShift(potential%intBlock, potential%iOrbitalBlock, qBlockOut, qiBlockOut,&
                & q0, onSiteElements, species, orb)
          end if

          potential%intBlock = potential%intBlock + potential%extBlock
        end if

        if (allocated(qDepExtPot)) then
          call getChargePerShell(qOutput, orb, species, dQ, qRef=q0)
          call qDepExtPot%addPotential(sum(dQ(:,:,1), dim=1), dQ(:,:,1), orb, species,&
              & potential%intBlock)
        end if

        call getEnergies(sccCalc, qOutput, q0, chargePerShell, species, tExtField, isXlbomd,&
            & tDftbU, tDualSpinOrbit, rhoPrim, H0, orb, neighbourList, nNeighbourSk, img2CentCell,&
            & iSparseStart, cellVol, extPressure, TS, potential, energy, thirdOrd, solvation,&
            & rangeSep, qDepExtPot, qBlockOut, qiBlockOut, nDftbUFunc, UJ, nUJ, iUJ, niUJ, xi,&
            & iAtInCentralRegion, tFixEf, Ef, onSiteElements)

        tStopScc = hasStopFile(fStopScc)

        ! Mix charges Input/Output
        if (tSccCalc) then
          if(.not. tRangeSep) then
            call getNextInputCharges(env, pChrgMixer, qOutput, qOutRed, orb, nIneqOrb, iEqOrbitals,&
                & iGeoStep, iSccIter, minSccIter, maxSccIter, sccTol, tStopScc, tMixBlockCharges,&
                & tReadChrg, qInput, qInpRed, sccErrorQ, tConverged, qBlockOut, iEqBlockDftbU,&
                & qBlockIn, qiBlockOut, iEqBlockDftbULS, species0, nUJ, iUJ, niUJ, qiBlockIn,&
                & iEqBlockOnSite, iEqBlockOnSiteLS)
          else
            call getNextInputDensity(SSqrReal, over, neighbourList, nNeighbourSK,&
                & denseDesc%iAtomStart, iSparseStart, img2CentCell, pChrgMixer, qOutput, orb,&
                & iGeoStep, iSccIter, minSccIter, maxSccIter, sccTol, tStopScc, tReadChrg, q0,&
                & qInput, sccErrorQ, tConverged, deltaRhoOut, deltaRhoIn, deltaRhoDiff,&
                & qBlockIn, qBlockOut)
          end if

<<<<<<< HEAD
      call getEnergies(sccCalc, qOutput, q0, chargePerShell, species, tExtField, isXlbomd,&
          & tDftbU, tDualSpinOrbit, rhoPrim, H0, orb, neighbourList, nNeighbourSk, img2CentCell,&
          & iSparseStart, cellVol, extPressure, TS, potential, energy, thirdOrd, rangeSep,&
          & qDepExtPot, qBlockOut, qiBlockOut, nDftbUFunc, UJ, nUJ, iUJ, niUJ, xi,&
          & iAtInCentralRegion, tFixEf, Ef, onSiteElements)

      tStopScc = hasStopFile(fStopScc)

      ! Mix charges Input/Output
      if (tSccCalc) then
        if(.not. tRangeSep) then
          call getNextInputCharges(env, pChrgMixer, qOutput, qOutRed, orb, nIneqOrb, iEqOrbitals,&
              & iGeoStep, iSccIter, minSccIter, maxSccIter, sccTol, tStopScc, tMixBlockCharges,&
              & tReadChrg, qInput, qInpRed, sccErrorQ, tConverged, qBlockOut, iEqBlockDftbU,&
              & qBlockIn, qiBlockOut, iEqBlockDftbULS, species0, nUJ, iUJ, niUJ, qiBlockIn,&
              & iEqBlockOnSite, iEqBlockOnSiteLS)
        else
          call getNextInputDensity(SSqrReal, over, neighbourList, nNeighbourSK,&
              & denseDesc%iAtomStart, iSparseStart, img2CentCell, pChrgMixer, qOutput, orb,&
              & tHelical, species, coord, iGeoStep, iSccIter, minSccIter, maxSccIter, sccTol,&
              & tStopScc, tReadChrg, q0, qInput, sccErrorQ, tConverged, deltaRhoOut, deltaRhoIn,&
              & deltaRhoDiff, qBlockIn, qBlockOut)
        end if
=======
          call getSccInfo(iSccIter, energy%Eelec, Eold, diffElec)
          if (tNegf) then
            call printSccHeader()
          end if
          call printSccInfo(tDftbU, iSccIter, energy%Eelec, diffElec, sccErrorQ)
>>>>>>> 803081d1

          if (tNegf) then
            call printBlankLine()
          end if

          tWriteSccRestart = env%tGlobalMaster .and. &
              & needsSccRestartWriting(restartFreq, iGeoStep, iSccIter, minSccIter, maxSccIter,&
              & tMd, isGeoOpt, tDerivs, tConverged, tReadChrg, tStopScc)
          if (tWriteSccRestart) then
            call writeCharges(fCharges, tWriteChrgAscii, orb, qInput, qBlockIn, qiBlockIn,&
                & deltaRhoIn)
          end if
        end if

        if (tWriteDetailedOut) then
          call openDetailedOut(fdDetailedOut, userOut, tAppendDetailedOut, iGeoStep, iSccIter)
          call writeDetailedOut1(fdDetailedOut, iDistribFn, nGeoSteps, iGeoStep, tMD, tDerivs,&
              & tCoordOpt, tLatOpt, iLatGeoStep, iSccIter, energy, diffElec, sccErrorQ,&
              & indMovedAtom, pCoord0Out, q0, qInput, qOutput, eigen, filling, orb, species,&
              & tDFTBU, tImHam.or.tSpinOrbit, tPrintMulliken, orbitalL, qBlockOut, Ef, Eband, TS,&
              & E0, extPressure, cellVol, tAtomicEnergy, tDispersion, tEField, tPeriodic, nSpin,&
              & tSpin, tSpinOrbit, tSccCalc, allocated(onSiteElements), tNegf, invLatVec, kPoint,&
              & iAtInCentralRegion, electronicSolver, tDefinedFreeE, allocated(halogenXCorrection),&
              & tRangeSep, allocated(thirdOrd), allocated(solvation))
        end if

        if (tConverged .or. tStopScc) then
          exit lpSCC
        end if

      end do lpSCC

    end if REKS_SCC

    call env%globalTimer%stopTimer(globalTimers%scc)

  #:if WITH_TRANSPORT
    if (tPoisson) then
      call poiss_savepotential()
    end if
  #:endif

    call env%globalTimer%startTimer(globalTimers%postSCC)

    if (isLinResp) then
      if (withMpi) then
        call error("Linear response calc. does not work with MPI yet")
      end if
      if (allocated(solvation)) then
        call error("Solvation model do not work with linear response yet.")
      end if
      call ensureLinRespConditions(t3rd, tRealHS, tPeriodic, tCasidaForces)
      call calculateLinRespExcitations(env, lresp, parallelKS, sccCalc, qOutput, q0, over,&
          & eigvecsReal, eigen(:,1,:), filling(:,1,:), coord, species, speciesName, orb, tHelical,&
          & skHamCont, skOverCont, autotestTag, taggedWriter, runId, neighbourList, nNeighbourSK,&
          & denseDesc, iSparseStart, img2CentCell, tWriteAutotest, tCasidaForces, tLinRespZVect,&
          & tPrintExcitedEigvecs, tPrintEigvecsTxt, nonSccDeriv, energy, energiesCasida, SSqrReal,&
          & rhoSqrReal, excitedDerivs, occNatural)
    end if

    if (isXlbomd) then
      call getXlbomdCharges(xlbomdIntegrator, qOutRed, pChrgMixer, orb, nIneqOrb, iEqOrbitals,&
          & qInput, qInpRed, iEqBlockDftbU, qBlockIn, species0, nUJ, iUJ, niUJ, iEqBlockDftbuLs,&
          & qiBlockIn, iEqBlockOnSite, iEqBlockOnSiteLS)
    end if

    if (tDipole .and. .not.allocated(reks)) then
      call getDipoleMoment(qOutput, q0, coord, dipoleMoment, iAtInCentralRegion)
    #:call DEBUG_CODE
      call checkDipoleViaHellmannFeynman(rhoPrim, q0, coord0, over, orb, neighbourList,&
          & nNeighbourSk, species, iSparseStart, img2CentCell)
    #:endcall DEBUG_CODE
    end if

    call env%globalTimer%startTimer(globalTimers%eigvecWriting)

    if (tPrintEigVecs) then
      call writeEigenvectors(env, runId, neighbourList, nNeighbourSk, cellVec, iCellVec, denseDesc,&
          & iSparseStart, img2CentCell, species, speciesName, orb, kPoint, over, parallelKS,&
          & tPrintEigvecsTxt, eigvecsReal, SSqrReal, eigvecsCplx, SSqrCplx)
    end if

    if (tProjEigenvecs) then
      call writeProjectedEigenvectors(env, regionLabels, eigen, neighbourList, nNeighbourSk,&
          & cellVec, iCellVec, denseDesc, iSparseStart, img2CentCell, orb, over, kPoint, kWeight,&
          & iOrbRegion, parallelKS, eigvecsReal, SSqrReal, eigvecsCplx, SSqrCplx)
    end if
    call env%globalTimer%stopTimer(globalTimers%eigvecWriting)

    ! MD geometry files are written only later, once velocities for the current geometry are known
    if (isGeoOpt .and. tWriteRestart) then
      call writeCurrentGeometry(geoOutFile, pCoord0Out, tLatOpt, tMd, tAppendGeo, tFracCoord,&
          & tPeriodic, tHelical, tPrintMulliken, species0, speciesName, latVec,&
          & iGeoStep, iLatGeoStep, nSpin, qOutput, velocities)
    end if

    call printEnergies(energy, TS, electronicSolver, tDefinedFreeE)

    if (tForces) then
      call env%globalTimer%startTimer(globalTimers%forceCalc)
<<<<<<< HEAD
      call env%globalTimer%startTimer(globalTimers%energyDensityMatrix)
      call getEnergyWeightedDensity(env, electronicSolver, denseDesc, forceType, filling, eigen,&
          & kPoint, kWeight, neighbourList, nNeighbourSk, orb, iSparseStart, img2CentCell,&
          & iCellVec, cellVec, tRealHS, ham, over, parallelKS, tHelical, species, coord, iSccIter,&
          & mu, ERhoPrim, eigvecsReal, SSqrReal, eigvecsCplx, SSqrCplx)
      call env%globalTimer%stopTimer(globalTimers%energyDensityMatrix)
      call getGradients(env, sccCalc, tExtField, isXlbomd, nonSccDeriv, EField, rhoPrim, ERhoPrim,&
          & qOutput, q0, skHamCont, skOverCont, pRepCont, neighbourList, nNeighbourSk,&
          & nNeighbourRep, species, img2CentCell, iSparseStart, orb, potential, coord, derivs,&
          & iRhoPrim, thirdOrd, qDepExtPot, chrgForces, dispersion, rangeSep, SSqrReal, over,&
          & denseDesc, deltaRhoOutSqr, tPoisson, halogenXCorrection, tHelical, coord0)

      if (tCasidaForces) then
        derivs(:,:) = derivs + excitedDerivs
=======
      if (allocated(reks)) then
        call getReksGradients(env, denseDesc, sccCalc, rangeSep, dispersion, &
            & neighbourList, nNeighbourSK, nNeighbourRep, iSparseStart, img2CentCell, &
            & orb, nonSccDeriv, skHamCont, skOverCont, pRepCont, coord, coord0, &
            & species, q0, eigvecsReal, chrgForces, over, spinW, derivs, tWriteAutotest, &
            & autotestTag, taggedWriter, reks)
        call getReksGradProperties(env, denseDesc, neighbourList, nNeighbourSK, &
            & iSparseStart, img2CentCell, eigvecsReal, orb, iAtInCentralRegion, &
            & coord, coord0, over, rhoPrim, qOutput, q0, tDipole, dipoleMoment, &
            & chrgForces, reks)
      else
        call env%globalTimer%startTimer(globalTimers%energyDensityMatrix)
        call getEnergyWeightedDensity(env, electronicSolver, denseDesc, forceType, filling, eigen,&
            & kPoint, kWeight, neighbourList, nNeighbourSk, orb, iSparseStart, img2CentCell,&
            & iCellVec, cellVec, tRealHS, ham, over, parallelKS, iSccIter, mu, ERhoPrim,&
            & eigvecsReal, SSqrReal, eigvecsCplx, SSqrCplx)
        call env%globalTimer%stopTimer(globalTimers%energyDensityMatrix)
        call getGradients(env, sccCalc, tExtField, isXlbomd, nonSccDeriv, EField, rhoPrim,&
            & ERhoPrim, qOutput, q0, skHamCont, skOverCont, pRepCont, neighbourList, nNeighbourSk,&
            & nNeighbourRep, species, img2CentCell, iSparseStart, orb, potential, coord, derivs,&
            & iRhoPrim, thirdOrd, solvation, qDepExtPot, chrgForces, dispersion, rangeSep,&
            & SSqrReal, over, denseDesc, deltaRhoOutSqr, tPoisson, halogenXCorrection)

        if (tCasidaForces) then
          derivs(:,:) = derivs + excitedDerivs
        end if
>>>>>>> 803081d1
      end if

      call env%globalTimer%stopTimer(globalTimers%forceCalc)

      call updateDerivsByPlumed(env, plumedCalc, nAtom, iGeoStep, derivs, energy%EMermin, coord0,&
          & mass, tPeriodic, latVec)

      if (tStress) then
        call env%globalTimer%startTimer(globalTimers%stressCalc)
<<<<<<< HEAD
        call getStress(env, sccCalc, thirdOrd, tExtField, nonSccDeriv, rhoPrim, ERhoPrim,&
            & qOutput, q0, skHamCont, skOverCont, pRepCont, neighbourList, nNeighbourSk,&
            & nNeighbourRep, species, img2CentCell, iSparseStart, orb, potential, coord, latVec,&
            & invLatVec, cellVol, coord0, totalStress, totalLatDeriv, intPressure, iRhoPrim,&
            & dispersion, halogenXCorrection)
=======
        if (allocated(reks)) then
          call getReksStress(env, denseDesc, sccCalc, nonSccDeriv, skHamCont, &
              & skOverCont, pRepCont, neighbourList, nNeighbourSk, nNeighbourRep, &
              & species, img2CentCell, iSparseStart, orb, dispersion, coord, q0, &
              & invLatVec, cellVol, totalStress, totalLatDeriv, intPressure, reks)
        else
          call getStress(env, sccCalc, thirdOrd, tExtField, nonSccDeriv, rhoPrim, ERhoPrim,&
              & qOutput, q0, skHamCont, skOverCont, pRepCont, neighbourList, nNeighbourSk,&
              & nNeighbourRep, species, img2CentCell, iSparseStart, orb, potential, coord, latVec,&
              & invLatVec, cellVol, coord0, totalStress, totalLatDeriv, intPressure, iRhoPrim,&
              & solvation, dispersion, halogenXCorrection)
        end if
>>>>>>> 803081d1
        call env%globalTimer%stopTimer(globalTimers%stressCalc)
        call printVolume(cellVol)

        ! MD case includes the atomic kinetic energy contribution, so print that later
        if (.not. (tMD .or. tHelical)) then
          call printPressureAndFreeEnergy(extPressure, intPressure, energy%EGibbs)
        end if

      end if

    end if

    if (tWriteDetailedOut) then
      call writeDetailedOut2(fdDetailedOut, tSccCalc, tConverged, isXlbomd, isLinResp, isGeoOpt,&
          & tMD, tPrintForces, tStress, tPeriodic, energy, totalStress, totalLatDeriv, derivs, &
          & chrgForces, indMovedAtom, cellVol, intPressure, geoOutFile, iAtInCentralRegion)
    end if

    if (tSccCalc .and. .not. isXlbomd .and. .not. tConverged) then
      call warning("SCC is NOT converged, maximal SCC iterations exceeded")
      if (tUseConvergedForces) then
        call env%shutdown()
      end if
    end if

    if (tSccCalc .and. allocated(esp) .and. (.not. (isGeoOpt .or. tMD) .or. &
        & needsRestartWriting(isGeoOpt, tMd, iGeoStep, nGeoSteps, restartFreq))) then
      call esp%evaluate(env, sccCalc, EField)
      call writeEsp(esp, env, iGeoStep, nGeoSteps)
    end if

  end subroutine processGeometry


  subroutine postprocessDerivs(derivs, conAtom, conVec, tLatOpt, totalLatDerivs,&
      & extLatDerivs, normLatVecs, tLatOptFixAng, tLatOptFixLen, tLatOptIsotropic,&
      & constrLatDerivs)

    !> On input energy derivatives, on exit resulting projected derivatives
    real(dp), intent(inout), allocatable :: derivs(:,:)

    !> Atoms being constrained
    integer, allocatable, intent(in) :: conAtom(:)

    !> Vector to project out forces
    real(dp), allocatable, intent(in) :: conVec(:,:)

    !> Whether lattice optimisation is on
    logical, intent(in) :: tLatOpt

    !> Derivative of total energy with respect to lattice vectors
    real(dp) :: totalLatDerivs(:,:)

    !> derivative of cell volume wrt to lattice vectors, needed for pV term
    real(dp), intent(in) :: extLatDerivs(:,:)

    !> Unit normals parallel to lattice vectors
    real(dp), intent(in) :: normLatVecs(:,:)

    !> Are the angles of the lattice being fixed during optimisation?
    logical, intent(in) :: tLatOptFixAng

    !> Are the magnitude of the lattice vectors fixed
    logical, intent(in) :: tLatOptFixLen(:)

    !> Is the optimisation isotropic
    logical, intent(in) :: tLatOptIsotropic

    !> Lattice vectors returned by the optimizer
    real(dp), intent(out) :: constrLatDerivs(:)

    if (allocated(conAtom)) then
      call constrainForces(conAtom, conVec, derivs)
    end if

    if (tLatOpt) then
      ! Only include the extLatDerivs contribution if not MD, as the barostat would otherwise
      ! take care of this, hence add it here rather than to totalLatDeriv itself
      call constrainLatticeDerivs(totalLatDerivs + extLatDerivs, normLatVecs, tLatOptFixAng,&
          & tLatOptFixLen, tLatOptIsotropic, constrLatDerivs)
    end if

  end subroutine postprocessDerivs


  subroutine getNextGeometry(env, iGeoStep, tWriteRestart, constrLatDerivs, tCoordStep, tGeomEnd,&
      & tStopDriver, iLatGeoStep, tempIon, tExitGeoOpt)
    use dftbp_initprogram

    !> Environment settings
    type(TEnvironment), intent(inout) :: env

    !> Current geometry step
    integer, intent(in) :: iGeoStep

    !> flag to write out geometries (and charge data if scc)
    logical, intent(in) :: tWriteRestart

    !> lattice vectors returned by the optimizer
    real(dp), intent(in) :: constrLatDerivs(:)

    !> do we take an optimization step on the lattice or the internal coordinates if optimizing both
    !> in a periodic geometry
    logical, intent(inout) :: tCoordStep

    !> Do we have the final geometry?
    logical, intent(inout) :: tGeomEnd

    !> If geometry driver should be stopped
    logical, intent(inout) :: tStopDriver

    !> Current lattice step
    integer, intent(inout) :: iLatGeoStep

    !> MD instantaneous thermal energy
    real(dp), intent(out) :: tempIon

    !> Whether geometry optimisation should be stop
    logical, intent(out) :: tExitGeoOpt


    !> Difference between last calculated and new geometry.
    real(dp) :: diffGeo

    !> Has this completed?
    logical :: tCoordEnd

    ! initially assume that coordinates and lattice vectors won't be updated
    tCoordsChanged = .false.
    tLatticeChanged = .false.

    tExitGeoOpt = .false.

    if (tDerivs) then
      call getNextDerivStep(derivDriver, derivs, indMovedAtom, coord0, tGeomEnd)
      if (tGeomEnd) then
        call env%globalTimer%stopTimer(globalTimers%postSCC)
        tExitGeoOpt = .true.
        return
      end if
      tCoordsChanged = .true.
    else if (isGeoOpt) then
      tCoordsChanged = .true.
      if (tCoordStep) then
        call getNextCoordinateOptStep(pGeoCoordOpt, energy, derivs, indMovedAtom, coord0, diffGeo,&
            & tCoordEnd, .not. tCasidaForces)
        if (.not. tLatOpt) then
          tGeomEnd = tCoordEnd
        end if
        if (.not. tGeomEnd .and. tCoordEnd .and. diffGeo < tolSameDist) then
          tCoordStep = .false.
        end if
      else
        call getNextLatticeOptStep(pGeoLatOpt, energy, constrLatDerivs, origLatVec, tLatOptFixAng,&
            & tLatOptFixLen, tLatOptIsotropic, indMovedAtom, latVec, coord0, diffGeo, tGeomEnd)
        iLatGeoStep = iLatGeoStep + 1
        tLatticeChanged = .true.
        if (.not. tGeomEnd .and. tCoordOpt) then
          tCoordStep = .true.
          call reset(pGeoCoordOpt, reshape(coord0(:, indMovedAtom), [nMovedCoord]))
        end if
      end if
      if (tGeomEnd .and. diffGeo < tolSameDist) then
        call env%globalTimer%stopTimer(globalTimers%postSCC)
        tExitGeoOpt = .true.
        return
      end if
    else if (tMD) then
      ! New MD coordinates saved in a temporary variable, as writeCurrentGeometry() below
      ! needs the old ones to write out consistent geometries and velocities.
      newCoords(:,:) = coord0
      call getNextMdStep(pMdIntegrator, pMdFrame, temperatureProfile, derivs, movedMass, mass,&
          & cellVol, invLatVec, species0, indMovedAtom, tStress, tBarostat, energy, newCoords,&
          & latVec, intPressure, totalStress, totalLatDeriv, velocities, tempIon)
      tCoordsChanged = .true.
      tLatticeChanged = tBarostat
      call printMdInfo(tSetFillingTemp, tEField, tPeriodic, tempElec, absEField, tempIon,&
          & intPressure, extPressure, energy)
      if (tWriteRestart) then
        if (tPeriodic) then
          cellVol = abs(determinant33(latVec))
          energy%EGibbs = energy%EMermin + extPressure * cellVol
        end if
        call writeMdOut2(fdMd, tStress, tBarostat, tPeriodic, isLinResp, tEField, tFixEf,&
            & tPrintMulliken, energy, energiesCasida, latVec, cellVol, intPressure, extPressure,&
            & tempIon, absEField, qOutput, q0, dipoleMoment)
        call writeCurrentGeometry(geoOutFile, pCoord0Out, .false., .true., .true., tFracCoord,&
            & tPeriodic, tHelical, tPrintMulliken, species0, speciesName, latVec, iGeoStep,&
            & iLatGeoStep, nSpin, qOutput, velocities)
      end if
      coord0(:,:) = newCoords
      if (tWriteDetailedOut) then
        call writeDetailedOut3(fdDetailedOut, tPrintForces, tSetFillingTemp, tPeriodic, tStress,&
            & totalStress, totalLatDeriv, energy, tempElec, extPressure, intPressure, tempIon)
      end if
    else if (tSocket .and. iGeoStep < nGeoSteps) then
      ! Only receive geometry from socket, if there are still geometry iterations left
    #:if WITH_SOCKETS
      call receiveGeometryFromSocket(env, socket, tPeriodic, coord0, latVec, tCoordsChanged,&
          & tLatticeChanged, tStopDriver)
    #:else
      call error("Internal error: code compiled without socket support")
    #:endif
    end if

  end subroutine getNextGeometry



  !> Initialises some parameters before geometry loop starts.
  subroutine initGeoOptParameters(tCoordOpt, nGeoSteps, tGeomEnd, tCoordStep, tStopDriver, iGeoStep&
      &, iLatGeoStep)

    !> Are atomic coordinates changing
    logical, intent(in) :: tCoordOpt

    !> Number of geometry steps
    integer, intent(in) :: nGeoSteps

    !> Have the geometry changes terminated
    logical, intent(out) :: tGeomEnd

    !> Are the atomic coordinates changing
    logical, intent(out) :: tCoordStep

    !> Should the geometry driver stop
    logical, intent(out) :: tStopDriver

    !> Step of the geometry driver
    integer, intent(out) :: iGeoStep

    !> Number of steps changing the lattice vectors
    integer, intent(out) :: iLatGeoStep

    tGeomEnd = (nGeoSteps == 0)

    tCoordStep = .false.
    if (tCoordOpt) then
      tCoordStep = .true.
    end if
    tStopDriver = .false.

    iGeoStep = 0
    iLatGeoStep = 0

  end subroutine initGeoOptParameters


  !> Does the operations that are necessary after a lattice vector update
  subroutine handleLatticeChange(latVecs, sccCalc, tStress, extPressure, mCutOff, dispersion, solvation, &
      & recVecs, recVecs2p, cellVol, recCellVol, extLatDerivs, cellVecs, rCellVecs)

    !> lattice vectors
    real(dp), intent(in) :: latVecs(:,:)

    !> Module variables
    type(TScc), allocatable, intent(inout) :: sccCalc

    !> evaluate stress
    logical, intent(in) :: tStress

    !> External presure
    real(dp), intent(in) :: extPressure

    !> Maximum distance for interactions
    real(dp), intent(inout) :: mCutOff

    !> Dispersion interactions object
    class(TDispersionIface), allocatable, intent(inout) :: dispersion

    !> Solvation model
    class(TSolvation), allocatable, intent(inout) :: solvation

    !> Reciprocal lattice vectors
    real(dp), intent(out) :: recVecs(:,:)

    !> Reciprocal lattice vectors in units of 2 pi
    real(dp), intent(out) :: recVecs2p(:,:)

    !> Unit cell volume
    real(dp), intent(out) :: cellVol

    !> reciprocal lattice unit cell volume
    real(dp), intent(out) :: recCellVol

    !> derivative of pV term
    real(dp), intent(out) :: extLatDerivs(:,:)

    !> translation vectors to lattice cells in units of lattice constants
    real(dp), allocatable, intent(out) :: cellVecs(:,:)

    !> Vectors to unit cells in absolute units
    real(dp), allocatable, intent(out) :: rCellVecs(:,:)

    cellVol = abs(determinant33(latVecs))
    recVecs2p(:,:) = latVecs
    call matinv(recVecs2p)
    recVecs2p = transpose(recVecs2p)
    recVecs = 2.0_dp * pi * recVecs2p
    recCellVol = abs(determinant33(recVecs))
    if (tStress) then
      call derivDeterminant33(extLatDerivs, latVecs)
      extLatDerivs(:,:) = extPressure * extLatDerivs
    end if
    if (allocated(sccCalc)) then
      call sccCalc%updateLatVecs(latVecs, recVecs, cellVol)
      mCutOff = max(mCutOff, sccCalc%getCutOff())
    end if
    if (allocated(dispersion)) then
      call dispersion%updateLatVecs(latVecs)
      mCutOff = max(mCutOff, dispersion%getRCutOff())
    end if
    if (allocated(solvation)) then
      call solvation%updateLatVecs(latVecs)
      mCutOff = max(mCutOff, solvation%getRCutOff())
    end if
    call getCellTranslations(cellVecs, rCellVecs, latVecs, recVecs2p, mCutOff)

  end subroutine handleLatticeChange


  !> Does the operations that are necessary after atomic coordinates change
  subroutine handleCoordinateChange(env, coord0, latVec, invLatVec, species0, cutOff, orb,&
<<<<<<< HEAD
      & tPeriodic, tHelical, sccCalc, dispersion, thirdOrd, rangeSep, img2CentCell, iCellVec,&
      & neighbourList, nAllAtom, coord0Fold, coord, species, rCellVec, nNeighbourSK, nNeighbourRep,&
      & nNeighbourLC, ham, over, H0, rhoPrim, iRhoPrim, iHam, ERhoPrim, iSparseStart, tPoisson)
=======
      & tPeriodic, sccCalc, dispersion, solvation, thirdOrd, rangeSep, reks, img2CentCell,&
      & iCellVec, neighbourList, nAllAtom, coord0Fold, coord, species, rCellVec,&
      & nNeighbourSK, nNeighbourRep, nNeighbourLC, ham, over, H0, rhoPrim, iRhoPrim, iHam,&
      & ERhoPrim, iSparseStart, tPoisson)
>>>>>>> 803081d1

    use dftbp_initprogram, only : TCutoffs

    !> Environment settings
    type(TEnvironment), intent(in) :: env

    !> Central cell coordinates
    real(dp), intent(in) :: coord0(:,:)

    !> Lattice vectors if periodic
    real(dp), intent(in) :: latVec(:,:)

    !> Inverse of the lattice vectors
    real(dp), intent(in) :: invLatVec(:,:)

    !> chemical species of central cell atoms
    integer, intent(in) :: species0(:)

    !> Longest cut-off distances that neighbour maps are generated for
    type(TCutoffs), intent(in) :: cutOff

    !> Atomic orbital information
    type(TOrbitals), intent(in) :: orb

    !> Is the geometry periodic
    logical, intent(in) :: tPeriodic

    !> Is the geometry helical
    logical, intent(in) :: tHelical

    !> SCC module internal variables
    type(TScc), allocatable, intent(inout) :: sccCalc

    !> Dispersion interactions
    class(TDispersionIface), allocatable, intent(inout) :: dispersion

    !> Solvation model
    class(TSolvation), allocatable, intent(inout) :: solvation

    !> Third order SCC interactions
    type(TThirdOrder), allocatable, intent(inout) :: thirdOrd

    !> Range separation contributions
    type(TRangeSepFunc), allocatable, intent(inout) :: rangeSep

    !> data type for REKS
    type(TReksCalc), allocatable, intent(inout) :: reks

    !> Image atoms to their equivalent in the central cell
    integer, allocatable, intent(inout) :: img2CentCell(:)

    !> Index for which unit cell an atom is in
    integer, allocatable, intent(inout) :: iCellVec(:)

    !> List of neighbouring atoms
    type(TNeighbourList), intent(inout) :: neighbourList

    !> Total number of atoms including images
    integer, intent(out) :: nAllAtom

    !> Central cell atomic coordinates, folded inside the central cell
    real(dp), intent(out) :: coord0Fold(:,:)

    !> Coordinates of all atoms including images
    real(dp), allocatable, intent(inout) :: coord(:,:)

    !> Species of all atoms including images
    integer, allocatable, intent(inout) :: species(:)

    !> Vectors to units cells in absolute units
    real(dp), allocatable, intent(in) :: rCellVec(:,:)

    !> Number of neighbours of each real atom
    integer, intent(out) :: nNeighbourSK(:)

    !> Number of neighbours of each real atom close enough for repulsive interactions
    integer, intent(out) :: nNeighbourRep(:)

    !> Number of neighbours for each of the atoms for the exchange contributions in the long range
    !> functional
    integer, intent(inout), allocatable :: nNeighbourLC(:)

    !> Sparse hamiltonian storage
    real(dp), allocatable, intent(inout) :: ham(:,:)

    !> sparse overlap storage
    real(dp), allocatable, intent(inout) :: over(:)

    !> Non-SCC hamitonian storage
    real(dp), allocatable, intent(inout) :: h0(:)

    !> Sparse density matrix storage
    real(dp), allocatable, intent(inout) :: rhoPrim(:,:)

    !> Imaginary part of sparse density matrix storage
    real(dp), allocatable, intent(inout) :: iRhoPrim(:,:)

    !> Imaginary part of sparse hamiltonian storage
    real(dp), allocatable, intent(inout) :: iHam(:,:)

    !> energy weighted density matrix storage
    real(dp), allocatable, intent(inout) :: ERhoPrim(:)

    !> index array for location of atomic blocks in large sparse arrays
    integer, allocatable, intent(inout) :: iSparseStart(:,:)

    !> Transport variables
    logical, intent(in) :: tPoisson

    !> Total size of orbitals in the sparse data structures, where the decay of the overlap sets the
    !> sparsity pattern
    integer :: sparseSize

    coord0Fold(:,:) = coord0
    if (tPeriodic .or. tHelical) then
      call foldCoordToUnitCell(coord0Fold, latVec, invLatVec)
    end if

    if (tHelical) then
      call updateNeighbourListAndSpecies(coord, species, img2CentCell, iCellVec, neighbourList,&
          & nAllAtom, coord0Fold, species0, cutoff%mCutoff, rCellVec, latVec=latVec)
    else
      call updateNeighbourListAndSpecies(coord, species, img2CentCell, iCellVec, neighbourList,&
          & nAllAtom, coord0Fold, species0, cutoff%mCutOff, rCellVec)
    end if

    call getNrOfNeighboursForAll(nNeighbourSK, neighbourList, cutoff%skCutOff)

    call getSparseDescriptor(neighbourList%iNeighbour, nNeighbourSK, img2CentCell, orb,&
        & iSparseStart, sparseSize)
    call reallocateSparseArrays(sparseSize, reks, ham, over, H0,&
        & rhoPrim, iHam, iRhoPrim, ERhoPrim)

    ! count neighbours for repulsive interactions between atoms
    call getNrOfNeighboursForAll(nNeighbourRep, neighbourList, cutoff%repCutOff)

    if (allocated(nNeighbourLC)) then
      ! count neighbours for repulsive interactions between atoms
      call getNrOfNeighboursForAll(nNeighbourLC, neighbourList, cutoff%lcCutOff)
    end if

    ! Notify various modules about coordinate changes
  #:if WITH_TRANSPORT
    if (tPoisson) then
      !! TODO: poiss_updcoords pass coord0 and not coord0Fold because the
      !! folding can mess up the contact position. Could we have the supercell
      !! centered on the input atomic structure?
      call poiss_updcoords(coord0)
    end if
  #:endif

    if (allocated(sccCalc)) then
      call sccCalc%updateCoords(env, coord, species, neighbourList)
    end if

    if (allocated(dispersion)) then
      call dispersion%updateCoords(env, neighbourList, img2CentCell, coord, species0)
    end if
    if (allocated(solvation)) then
      call solvation%updateCoords(env, neighbourList, img2CentCell, coord, species0)
    end if
    if (allocated(thirdOrd)) then
      call thirdOrd%updateCoords(neighbourList, species)
    end if
    if (allocated(rangeSep)) then
      call rangeSep%updateCoords(coord0)
    end if


  end subroutine handleCoordinateChange


#:if WITH_TRANSPORT

  !> Initialise transport
  subroutine initNegfStuff(denseDescr, transpar, ginfo, neighbourList, nNeighbourSK, img2CentCell,&
      & orb)

    !> Dense matrix descriptor
    type(TDenseDescr), intent(in) :: denseDescr

    !> Transport settings
    type(TTransPar), intent(in) :: transpar

    !> libNEGF data
    type(TNEGFInfo), intent(in) :: ginfo

    !> Atomic orbital information
    type(TOrbitals), intent(in) :: orb

    !> Image atoms to their equivalent in the central cell
    integer, intent(in) :: img2CentCell(:)

    !> List of neighbouring atoms
    type(TNeighbourList), intent(in) :: neighbourList

    !> Number of neighbours of each real atom
    integer, intent(in) :: nNeighbourSK(:)

    ! known issue about the PLs: We need an automatic partitioning
    call negf_init_csr(denseDescr%iAtomStart, neighbourList%iNeighbour, nNeighbourSK, img2CentCell,&
        & orb)

    call negf_init_str(denseDescr, transpar, ginfo%greendens, neighbourList%iNeighbour,&
        & nNeighbourSK, img2CentCell)

    call negf_init_dephasing(ginfo%tundos)  !? why tundos

  end subroutine initNegfStuff

#:endif


  !> Decides, whether restart file should be written during the run.
  function needsRestartWriting(isGeoOpt, tMd, iGeoStep, nGeoSteps, restartFreq)&
      & result(tWriteRestart)

    !> Are geometries being optimised
    logical, intent(in) :: isGeoOpt

    !> Is this a molecular dynamics run
    logical, intent(in) :: tMd

    !> Current geometry step
    integer, intent(in) :: iGeoStep

    !> Number of geometry steps in total
    integer, intent(in) :: nGeoSteps

    !> Frequency of restart in geometry steps
    integer, intent(in) :: restartFreq

    !> Should a restart file be written?
    logical :: tWriteRestart

    if (restartFreq > 0 .and. (isGeoOpt .or. tMD)) then
      tWriteRestart = (iGeoStep == nGeoSteps .or. (mod(iGeoStep, restartFreq) == 0))
    else
      tWriteRestart = .false.
    end if

  end function needsRestartWriting


  !> Ensures that sparse array have enough storage to hold all necessary elements.
  subroutine reallocateSparseArrays(sparseSize, reks, ham, over,&
      & H0, rhoPrim, iHam, iRhoPrim, ERhoPrim)

    !> Size of the sparse overlap
    integer, intent(in) :: sparseSize

    !> data type for REKS
    type(TReksCalc), allocatable, intent(inout) :: reks

    !> Sparse storage for hamitonian (sparseSize,nSpin)
    real(dp), allocatable, intent(inout) :: ham(:,:)

    !> Sparse storage for overlap
    real(dp), allocatable, intent(inout) :: over(:)

    !> Sparse storage for non-SCC hamitonian
    real(dp), allocatable, intent(inout) :: H0(:)

    !> Sparse storage for density matrix
    real(dp), allocatable, intent(inout) :: rhoPrim(:,:)

    !> Sparse storage for imaginary hamitonian (not reallocated if not initially allocated)
    real(dp), allocatable, intent(inout) :: iHam(:,:)

    !> Sparse storage for imaginary part of density matrix (not reallocated if not initially
    !> allocated)
    real(dp), allocatable, intent(inout) :: iRhoPrim(:,:)

    !> Sparse storage for energy weighted density matrix (not reallocated if not initially
    !> allocated)
    real(dp), allocatable, intent(inout) :: ERhoPrim(:)

    integer :: nSpin

    #:call ASSERT_CODE
      @:ASSERT(size(over) == size(ham, dim=1))
      @:ASSERT(size(H0) == size(ham, dim=1))
      @:ASSERT(all(shape(rhoPrim) == shape(ham)))
      if (allocated(iRhoPrim)) then
        @:ASSERT(all(shape(iRhoPrim) == shape(ham)))
        @:ASSERT(all(shape(iHam) == shape(ham)))
      end if
      if (allocated(ERhoPrim)) then
        @:ASSERT(size(ERhoPrim) == size(ham, dim=1))
      end if
    #:endcall ASSERT_CODE

    if (allocated(reks)) then
      if (size(over, dim=1) == sparseSize) then
        ! When the size of sparse matrices are different,
        ! phase of MOs can affect gradient of REKS
        return
      end if
    else
      if (size(ham, dim=1) >= sparseSize) then
        ! Sparse matrices are big enough
        return
      end if
    end if

    nSpin = size(rhoPrim, dim=2)
    if (.not. allocated(reks)) then
      deallocate(ham)
    end if
    deallocate(over)
    deallocate(H0)
    deallocate(rhoPrim)
    if (.not. allocated(reks)) then
      allocate(ham(sparseSize, nSpin))
    end if
    allocate(over(sparseSize))
    allocate(H0(sparseSize))
    allocate(rhoPrim(sparseSize, nSpin))
    if (allocated(iRhoPrim)) then
      deallocate(iRhoPrim)
      deallocate(iHam)
      allocate(iRhoPrim(sparseSize, nSpin))
      allocate(iHam(sparseSize, nSpin))
    end if
    if (allocated(ERhoPrim)) then
      deallocate(ERhoPrim)
      allocate(ERhoPrim(sparseSize))
    end if
    if (allocated(reks)) then
      call reks%reallocate(sparseSize)
    end if

  end subroutine reallocateSparseArrays


  !> Calculates repulsive energy for current geometry
  subroutine calcRepulsiveEnergy(coord, species, img2CentCell, nNeighbourRep, neighbourList,&
      & pRepCont, Eatom, Etotal, iAtInCentralRegion)

    !> All atomic coordinates
    real(dp), intent(in) :: coord(:,:)

    !> All atoms chemical species
    integer, intent(in) :: species(:)

    !> Image atom indices to central cell atoms
    integer, intent(in) :: img2CentCell(:)

    !> Number of neighbours for each atom within the repulsive distance
    integer, intent(in) :: nNeighbourRep(:)

    !> List of neighbours for each atom
    type(TNeighbourList), intent(in) :: neighbourList

    !> Repulsive interaction data
    type(TRepCont), intent(in) :: pRepCont

    !> Energy for each atom
    real(dp), intent(out) :: Eatom(:)

    !> Total energy
    real(dp), intent(out) :: Etotal

    !> atoms in the central cell (or device region if transport)
    integer, intent(in) :: iAtInCentralRegion(:)

    call getERep(Eatom, coord, nNeighbourRep, neighbourList%iNeighbour, species, pRepCont,&
        & img2CentCell)
    Etotal = sum(Eatom(iAtInCentralRegion))

  end subroutine calcRepulsiveEnergy


  !> Calculates dispersion energy for current geometry.
  subroutine calcDispersionEnergy(dispersion, Eatom, Etotal, iAtInCentralRegion)

    !> dispersion interactions
    class(TDispersionIface), intent(inout) :: dispersion

    !> energy per atom
    real(dp), intent(out) :: Eatom(:)

    !> total energy
    real(dp), intent(out) :: Etotal

    !> atoms in the central cell (or device region if transport)
    integer, intent(in) :: iAtInCentralRegion(:)

    call dispersion%getEnergies(Eatom)
    Etotal = sum(Eatom(iAtInCentralRegion))

  end subroutine calcDispersionEnergy


  !> Sets the external potential components to zero
  subroutine resetExternalPotentials(refExtPot, potential)

    !> Reference external potential (usually set via API)
    type(TRefExtPot), intent(in) :: refExtPot

    !> Potential contributions
    type(TPotentials), intent(inout) :: potential

    if (allocated(refExtPot%atomPot)) then
      potential%extAtom(:,:) = refExtPot%atomPot
    else
      potential%extAtom(:,:) = 0.0_dp
    end if
    if (allocated(refExtPot%shellPot)) then
      potential%extShell(:,:,:) = refExtPot%shellPot
    else
      potential%extShell(:,:,:) = 0.0_dp
    end if
    potential%extBlock(:,:,:,:) = 0.0_dp
    if (allocated(refExtPot%potGrad)) then
      potential%extGrad(:,:) = refExtPot%potGrad
    else
      potential%extGrad(:,:) = 0.0_dp
    end if

  end subroutine resetExternalPotentials


  !> Merges atomic and shell resolved external potentials into blocked one
  subroutine mergeExternalPotentials(orb, species, potential)

    !> Atomic orbital information
    type(TOrbitals), intent(in) :: orb

    !> species for atoms
    integer, intent(in) :: species(:)

    !> Potential energy contributions
    type(TPotentials), intent(inout) :: potential

    call total_shift(potential%extShell, potential%extAtom, orb, species)
    call total_shift(potential%extBlock, potential%extShell, orb, species)

  end subroutine mergeExternalPotentials


  !> Sets up electric external field
  subroutine setUpExternalElectricField(tEfield, tTimeDepEField, tPeriodic, EFieldStrength,&
      & EFieldVector, EFieldOmega, EFieldPhase, neighbourList, nNeighbourSK, iCellVec,&
      & img2CentCell, cellVec, deltaT, iGeoStep, coord0Fold, coord, extAtomPot, extPotGrad, EField,&
      & absEField)

    !> Whether electric field should be considered at all
    logical, intent(in) :: tEfield

    !> Is there an electric field that varies with geometry step during MD?
    logical, intent(in) :: tTimeDepEField

    !> Is this a periodic geometry
    logical, intent(in) :: tPeriodic

    !> What is the field strength
    real(dp), intent(in) :: EFieldStrength

    !> What is the field direction
    real(dp), intent(in) :: EFieldVector(:)

    !> Is there an angular frequency for the applied field
    real(dp), intent(in) :: EFieldOmega

    !> What is the phase of the field
    integer, intent(in) :: EFieldPhase

    !> Atomic neighbours
    type(TNeighbourList), intent(in) :: neighbourList

    !> Number of neighbours for each atom
    integer, intent(in) :: nNeighbourSK(:)

    !> Index for unit cells
    integer, intent(in) :: iCellVec(:)

    !> Image atom to central cell atom number
    integer, intent(in) :: img2CentCell(:)

    !> Vectors (in units of the lattice constants) to cells of the lattice
    real(dp), intent(in) :: cellVec(:,:)

    !> Time step in MD
    real(dp), intent(in) :: deltaT

    !> Number of the geometry step
    integer, intent(in) :: iGeoStep

    !> Atomic coordinates in central cell
    real(dp), allocatable, intent(in) :: coord0Fold(:,:)

    !> all coordinates
    real(dp), intent(in) :: coord(:,:)

    !> Potentials on atomic sites
    real(dp), intent(inout) :: extAtomPot(:)

    !> Gradient of potential on atomic sites with respect of nucleus positions. Shape: (3, nAtom)
    real(dp), intent(inout) :: extPotGrad(:,:)

    !> Resulting electric field
    real(dp), intent(out) :: EField(:)

    !> Magnitude of the field
    real(dp), intent(out) :: absEField

    integer :: nAtom
    integer :: iAt1, iAt2, iNeigh
    character(lc) :: tmpStr

    if (.not. tEField) then
      EField(:) = 0.0_dp
      absEField = 0.0_dp
      return
    end if

    nAtom = size(nNeighbourSK)

    Efield(:) = EFieldStrength * EfieldVector
    if (tTimeDepEField) then
      Efield(:) = Efield * sin(EfieldOmega * deltaT * real(iGeoStep + EfieldPhase, dp))
    end if
    absEfield = sqrt(sum(Efield**2))
    if (tPeriodic) then
      do iAt1 = 1, nAtom
        do iNeigh = 1, nNeighbourSK(iAt1)
          iAt2 = neighbourList%iNeighbour(iNeigh, iAt1)
          ! overlap between atom in central cell and non-central cell
          if (iCellVec(iAt2) /= 0) then
            ! component of electric field projects onto vector between cells
            if (abs(dot_product(cellVec(:, iCellVec(iAt2)), EfieldVector)) > epsilon(1.0_dp)) then
              write(tmpStr, "(A, I0, A, I0, A)") 'Interaction between atoms ', iAt1, ' and ',&
                  & img2CentCell(iAt2), ' crosses the saw-tooth discontinuity in the electric&
                  & field.'
              call error(tmpStr)
            end if
          end if
        end do
      end do
      do iAt1 = 1, nAtom
        extAtomPot(iAt1) = extAtomPot(iAt1) + dot_product(coord0Fold(:, iAt1), Efield)
      end do
    else
      do iAt1 = 1, nAtom
        extAtomPot(iAt1) = extAtomPot(iAt1) + dot_product(coord(:, iAt1), Efield)
      end do
    end if
    extPotGrad(:,:) = extPotGrad + spread(EField, 2, nAtom)

  end subroutine setUpExternalElectricField


  !> Initialise basic variables before the scc loop.
  subroutine initSccLoop(tSccCalc, xlbomdIntegrator, minSccIter, maxSccIter, sccTol, tConverged,&
      & tNegf)

    !> Is this an SCC calculation?
    logical, intent(in) :: tSccCalc

    !> Details for extended Lagrange integrator (of used)
    type(TXLBOMD), allocatable, intent(inout) :: xlbomdIntegrator

    !> Minimum number of SCC cycles that can be used
    integer, intent(inout) :: minSccIter

    !> Maximum number of SCC cycles
    integer, intent(inout) :: maxSccIter

    !> Tolerance for SCC convergence
    real(dp), intent(inout) :: sccTol

    !> Has SCC convergence been achieved?
    logical, intent(out) :: tConverged

    !> Is this a transport calculation?
    logical, intent(in) :: tNegf

    if (allocated(xlbomdIntegrator)) then
      call xlbomdIntegrator%getSCCParameters(minSccIter, maxSccIter, sccTol)
    end if

    tConverged = (.not. tSccCalc)

    if (tSccCalc .and. .not. tNegf) then
      call printSccHeader()
    end if

  end subroutine initSccLoop


  !> Initialise basic variables before the REKS scc loop.
  subroutine initReksSccLoop(tSccCalc, tConverged, reks)

    !> Is this an SCC calculation?
    logical, intent(in) :: tSccCalc

    !> Has SCC convergence been achieved?
    logical, intent(out) :: tConverged

    !> data type for REKS
    type(TReksCalc), intent(inout) :: reks

    tConverged = (.not. tSccCalc)

    if (tSccCalc) then
      call printReksSccHeader(reks)
    end if

  end subroutine initReksSccLoop


  !> Reset internal potential related quantities
  subroutine resetInternalPotentials(tDualSpinOrbit, xi, orb, species, potential)

    !> Is dual spin orbit being used (block potentials)
    logical, intent(in) :: tDualSpinOrbit

    !> Spin orbit constants if required
    real(dp), allocatable, intent(in) :: xi(:,:)

    !> atomic orbital information
    type(TOrbitals), intent(in) :: orb

    !> chemical species
    integer, intent(in) :: species(:)

    !> potentials in the system
    type(TPotentials), intent(inout) :: potential

    @:ASSERT(.not. tDualSpinOrbit .or. allocated(xi))

    potential%intAtom(:,:) = 0.0_dp
    potential%intShell(:,:,:) = 0.0_dp
    potential%intBlock(:,:,:,:) = 0.0_dp
    potential%orbitalBlock(:,:,:,:) = 0.0_dp
    potential%iOrbitalBlock(:,:,:,:) = 0.0_dp
    if (tDualSpinOrbit) then
      call getDualSpinOrbitShift(potential%iOrbitalBlock, xi, orb, species)
    end if

  end subroutine resetInternalPotentials


#:if WITH_TRANSPORT

  !> Replace charges with those from the stored contact values
  subroutine overrideContactCharges(qInput, chargeUp, transpar, qBlockInput, blockUp)
    !> input charges
    real(dp), intent(inout) :: qInput(:,:,:)

    !> uploaded charges
    real(dp), intent(in) :: chargeUp(:,:,:)

    !> Transport parameters
    type(TTransPar), intent(in) :: transpar

    !> block charges, for example from DFTB+U
    real(dp), allocatable, intent(inout) :: qBlockInput(:,:,:,:)

    !> uploaded block charges
    real(dp), allocatable, intent(in) :: blockUp(:,:,:,:)

    integer :: ii, iStart, iEnd

    do ii = 1, transpar%ncont
      iStart = transpar%contacts(ii)%idxrange(1)
      iEnd = transpar%contacts(ii)%idxrange(2)
      qInput(:,iStart:iEnd,:) = chargeUp(:,iStart:iEnd,:)
    end do

  @:ASSERT(allocated(qBlockInput) .eqv. allocated(blockUp))
    if (allocated(qBlockInput)) then
      do ii = 1, transpar%ncont
        iStart = transpar%contacts(ii)%idxrange(1)
        iEnd = transpar%contacts(ii)%idxrange(2)
        qBlockInput(:,:,iStart:iEnd,:) = blockUp(:,:,iStart:iEnd,:)
      end do
    end if

  end subroutine overrideContactCharges

#:endif


  !> Add potentials comming from point charges.
  subroutine addChargePotentials(env, sccCalc, qInput, q0, chargePerShell, orb, species,&
      & neighbourList, img2CentCell, spinW, solvation, thirdOrd, potential, electrostatics, tPoisson,&
      & tUpload, shiftPerLUp)

    !> Environment settings
    type(TEnvironment), intent(in) :: env

    !> SCC module internal variables
    type(TScc), intent(inout) :: sccCalc

    !> Input atomic populations
    real(dp), intent(in) :: qInput(:,:,:)

    !> reference atomic occupations
    real(dp), intent(in) :: q0(:,:,:)

    !> charges per atomic shell
    real(dp), intent(in) :: chargePerShell(:,:,:)

    !> atomic orbital information
    type(TOrbitals), intent(in) :: orb

    !> species of all atoms
    integer, target, intent(in) :: species(:)

    !> neighbours to atoms
    type(TNeighbourList), intent(in) :: neighbourList

    !> map from image atom to real atoms
    integer, intent(in) :: img2CentCell(:)

    !> spin constants
    real(dp), intent(in), allocatable :: spinW(:,:,:)

    !> Solvation mode
    class(TSolvation), allocatable, intent(inout) :: solvation

    !> third order SCC interactions
    type(TThirdOrder), allocatable, intent(inout) :: thirdOrd

    !> Potentials acting
    type(TPotentials), intent(inout) :: potential

    !> electrostatic solver (poisson or gamma-functional)
    integer, intent(in) :: electrostatics

    !> whether Poisson is solved (used with tPoissonTwice)
    logical, intent(in) :: tPoisson

    !> whether contacts are uploaded
    logical, intent(in) :: tUpload

    !> uploded potential per shell per atom
    real(dp), allocatable, intent(in) :: shiftPerLUp(:,:)

    ! local variables
    real(dp), allocatable :: atomPot(:,:)
    real(dp), allocatable :: shellPot(:,:,:)
    real(dp), allocatable, save :: shellPotBk(:,:)
    integer, pointer :: pSpecies0(:)
    integer :: nAtom, nSpin

    nAtom = size(qInput, dim=2)
    nSpin = size(qInput, dim=3)
    pSpecies0 => species(1:nAtom)

    allocate(atomPot(nAtom, nSpin))
    allocate(shellPot(orb%mShell, nAtom, nSpin))

    call sccCalc%updateCharges(env, qInput, q0, orb, species)

    select case(electrostatics)

    case(elstatTypes%gammaFunc)

      call sccCalc%updateShifts(env, orb, species, neighbourList%iNeighbour, img2CentCell)
      call sccCalc%getShiftPerAtom(atomPot(:,1))
      call sccCalc%getShiftPerL(shellPot(:,:,1))

    case(elstatTypes%poisson)

    #:if WITH_TRANSPORT
      ! NOTE: charge-magnetization representation is used
      !       iSpin=1 stores total charge
      ! Logic of calls order:
      ! shiftPerLUp      is 0.0 on the device region,
      ! poiss_getshift() updates only the device region
      if (tPoisson) then
        if (tUpload) then
          shellPot(:,:,1) = shiftPerLUp
        else
          ! Potentials for non-existing angular momenta must be 0 for later summations
          shellPot(:,:,1) = 0.0_dp
        end if
        call poiss_updcharges(qInput(:,:,1), q0(:,:,1))
        call poiss_getshift(shellPot(:,:,1))
        if (.not.allocated(shellPotBk)) then
          allocate(shellPotBk(orb%mShell, nAtom))
        end if
        shellPotBk = shellPot(:,:,1)
      else
        shellPot(:,:,1) = shellPotBk
      end if
      atomPot(:,:) = 0.0_dp
      call sccCalc%setShiftPerAtom(atomPot(:,1))
      call sccCalc%setShiftPerL(shellPot(:,:,1))
    #:else
      call error("poisson solver used without transport modules")
    #:endif

    end select

    potential%intAtom(:,1) = potential%intAtom(:,1) + atomPot(:,1)
    potential%intShell(:,:,1) = potential%intShell(:,:,1) + shellPot(:,:,1)

    if (allocated(thirdOrd)) then
      call thirdOrd%updateCharges(pSpecies0, neighbourList, qInput, q0, img2CentCell, orb)
      call thirdOrd%getShifts(atomPot(:,1), shellPot(:,:,1))
      potential%intAtom(:,1) = potential%intAtom(:,1) + atomPot(:,1)
      potential%intShell(:,:,1) = potential%intShell(:,:,1) + shellPot(:,:,1)
    end if

    if (allocated(solvation)) then
      call solvation%updateCharges(env, pSpecies0, neighbourList, qInput, q0, img2CentCell, orb)
      call solvation%getShifts(atomPot(:,1), shellPot(:,:,1))
      potential%intAtom(:,1) = potential%intAtom(:,1) + atomPot(:,1)
      potential%intShell(:,:,1) = potential%intShell(:,:,1) + shellPot(:,:,1)
    end if

    if (nSpin /= 1 .and. allocated(spinW)) then
      call getSpinShift(shellPot, chargePerShell, species, orb, spinW)
      potential%intShell = potential%intShell + shellPot
    end if

    call total_shift(potential%intShell, potential%intAtom, orb, species)
    call total_shift(potential%intBlock, potential%intShell, orb, species)

  end subroutine addChargePotentials


  !> Add potentials comming from on-site block of the dual density matrix.
  subroutine addBlockChargePotentials(qBlockIn, qiBlockIn, tDftbU, tImHam, species, orb, nDftbUFunc&
      &, UJ, nUJ, iUJ, niUJ, potential)

    !> block input charges
    real(dp), allocatable, intent(in) :: qBlockIn(:,:,:,:)

    !> imaginary part
    real(dp), allocatable, intent(in) :: qiBlockIn(:,:,:,:)

    !> is this a +U calculation
    logical, intent(in) :: tDftbU

    !> does the hamitonian have an imaginary part in real space?
    logical, intent(in) :: tImHam

    !> chemical species of all atoms
    integer, intent(in) :: species(:)

    !> Orbital information
    type(TOrbitals), intent(in) :: orb

    !> choice of +U functional
    integer, intent(in) :: nDftbUFunc

    !> prefactor for +U potential
    real(dp), allocatable, intent(in) :: UJ(:,:)

    !> Number DFTB+U blocks of shells for each atom type
    integer, intent(in), allocatable :: nUJ(:)

    !> which shells are in each DFTB+U block
    integer, intent(in), allocatable :: iUJ(:,:,:)

    !> Number of shells in each DFTB+U block
    integer, intent(in), allocatable :: niUJ(:,:)

    !> potentials acting in system
    type(TPotentials), intent(inout) :: potential


    if (tDFTBU) then
      if (tImHam) then
        call getDftbUShift(potential%orbitalBlock, potential%iorbitalBlock, qBlockIn, qiBlockIn,&
            & species,orb, nDFTBUfunc, UJ, nUJ, niUJ, iUJ)
      else
        call getDftbUShift(potential%orbitalBlock, qBlockIn, species, orb, nDFTBUfunc, UJ, nUJ,&
            & niUJ, iUJ)
      end if
      potential%intBlock = potential%intBlock + potential%orbitalBlock
    end if

  end subroutine addBlockChargePotentials



  !> Returns the Hamiltonian for the given scc iteration
  subroutine getSccHamiltonian(H0, over, nNeighbourSK, neighbourList, species, orb, iSparseStart,&
      & img2CentCell, potential, ham, iHam)

    !> non-SCC hamitonian (sparse)
    real(dp), intent(in) :: H0(:)

    !> overlap (sparse)
    real(dp), intent(in) :: over(:)

    !> Number of atomic neighbours
    integer, intent(in) :: nNeighbourSK(:)

    !> list of atomic neighbours
    type(TNeighbourList), intent(in) :: neighbourList

    !> species of atoms
    integer, intent(in) :: species(:)

    !> atomic orbital information
    type(TOrbitals), intent(in) :: orb

    !> Index for atomic blocks in sparse data
    integer, intent(in) :: iSparseStart(:,:)

    !> image atoms to central cell atoms
    integer, intent(in) :: img2CentCell(:)

    !> potential acting on sustem
    type(TPotentials), intent(in) :: potential

    !> resulting hamitonian (sparse)
    real(dp), intent(out) :: ham(:,:)

    !> imaginary part of hamitonian (if required, signalled by being allocated)
    real(dp), allocatable, intent(inout) :: iHam(:,:)

    integer :: nAtom

    nAtom = size(orb%nOrbAtom)

    ham(:,:) = 0.0_dp
    ham(:,1) = h0
    call add_shift(ham, over, nNeighbourSK, neighbourList%iNeighbour, species, orb, iSparseStart,&
        & nAtom, img2CentCell, potential%intBlock)

    if (allocated(iHam)) then
      iHam(:,:) = 0.0_dp
      call add_shift(iHam, over, nNeighbourSK, neighbourList%iNeighbour, species, orb,&
          & iSparseStart, nAtom, img2CentCell, potential%iorbitalBlock)
    end if

  end subroutine getSccHamiltonian


  !> Transform the hamiltonian from QM to UD representation
  !> Hack due to not using Pauli-type structure for diagonalisation
  !> For collinear spin, qm2ud will produce the right potential:
  !> (Vq, uB*Bz*\sigma_z) -> (Vq + uB*Bz*\sigma_z, Vq - uB*Bz*\sigma_z)
  !> For non-collinear spin-orbit, all blocks are multiplied by 1/2:
  !> (Vq/2, uL* Lx*\sigma_x/2, uL* Ly*\sigma_y/2, uL* Lz*\sigma_z/2)
  subroutine convertToUpDownRepr(Ham, iHam)
    real(dp), intent(inout) :: Ham(:,:)
    real(dp), intent(inout), allocatable :: iHam(:,:)

    integer :: nSpinBlocks

    nSpinBlocks = size(ham, dim=2)

    if (nSpinBlocks > 1) then
      ham = 2.0_dp * ham
      if (allocated(iHam)) then
        iHam = 2.0_dp * iHam
      end if
    end if

    if (nSpinBlocks /= 4) then
      call qm2ud(ham)
      if (allocated(iHam)) then
        call qm2ud(iHam)
      end if
    end if

  end subroutine convertToUpDownRepr


  !> Returns the sparse density matrix.
  !>
  !> All operations (e.g. non-dual spin orbit coupling), which need access to full (unpacked)
  !> Hamiltonian or the full (unpacked) density matrix, must also invoked from within this routine,
  !> as those unpacked quantities do not exist elsewhere.
  !>
  subroutine getDensity(env, iScc, denseDesc, ham, over, neighbourList, nNeighbourSK, iSparseStart,&
      & img2CentCell, iCellVec, cellVec, kPoint, kWeight, orb, tHelical, coord, species,&
      & electronicSolver, tRealHS, tSpinSharedEf, tSpinOrbit, tDualSpinOrbit, tFillKSep, tFixEf,&
      & tMulliken, iDistribFn, tempElec, nEl, parallelKS, Ef, mu, energy, rangeSep, eigen, filling,&
      & rhoPrim, Eband, TS, E0, iHam, xi, orbitalL, HSqrReal, SSqrReal, eigvecsReal, iRhoPrim,&
      & HSqrCplx, SSqrCplx, eigvecsCplx, rhoSqrReal, deltaRhoInSqr, deltaRhoOutSqr, qOutput,&
      & nNeighbourLC, tLargeDenseMatrices)

    !> Environment settings
    type(TEnvironment), intent(inout) :: env

    !> SCC iteration counter (needed by GF)
    integer, intent(in) :: iSCC

    !> Dense matrix descriptor
    type(TDenseDescr), intent(in) :: denseDesc

    !> hamiltonian in sparse storage
    real(dp), intent(in) :: ham(:,:)

    !> sparse overlap matrix
    real(dp), intent(in) :: over(:)

    !> list of neighbours for each atom
    type(TNeighbourList), intent(in) :: neighbourList

    !> Number of neighbours for each of the atoms
    integer, intent(in) :: nNeighbourSK(:)

    !> Index array for the start of atomic blocks in sparse arrays
    integer, intent(in) :: iSparseStart(:,:)

    !> map from image atoms to the original unique atom
    integer, intent(in) :: img2CentCell(:)

    !> Index for which unit cell atoms are associated with
    integer, intent(in) :: iCellVec(:)

    !> Vectors (in units of the lattice constants) to cells of the lattice
    real(dp), intent(in) :: cellVec(:,:)

    !> k-points
    real(dp), intent(in) :: kPoint(:,:)

    !> Weights for k-points
    real(dp), intent(in) :: kWeight(:)

    !> Atomic orbital information
    type(TOrbitals), intent(in) :: orb

    !> Is the geometry helical
    logical, intent(in) :: tHelical

    !> Coordinates of all atoms including images
    real(dp), allocatable, intent(inout) :: coord(:,:)

    !> species of all atoms in the system
    integer, intent(in) :: species(:)

    !> Electronic solver information
    type(TElectronicSolver), intent(inout) :: electronicSolver

    !> Is the hamitonian real (no k-points/molecule/gamma point)?
    logical, intent(in) :: tRealHS

    !> Is the Fermi level common accross spin channels?
    logical, intent(in) :: tSpinSharedEf

    !> Are spin orbit interactions present
    logical, intent(in) :: tSpinOrbit

    !> Are block population spin orbit interactions present
    logical, intent(in) :: tDualSpinOrbit

    !> Fill k-points separately if true (no charge transfer accross the BZ)
    logical, intent(in) :: tFillKSep

    !> Whether fixed Fermi level(s) should be used. (No charge conservation!)
    logical, intent(in) :: tFixEf

    !> Should Mulliken populations be generated/output
    logical, intent(in) :: tMulliken

    !> occupation function for electronic states
    integer, intent(in) :: iDistribFn

    !> Electronic temperature
    real(dp), intent(in) :: tempElec

    !> Number of electrons
    real(dp), intent(in) :: nEl(:)

    !> K-points and spins to process
    type(TParallelKS), intent(in) :: parallelKS

    !> Fermi level(s)
    real(dp), intent(inout) :: Ef(:)

    !> Electrochemical potentials (contact, spin)
    real(dp), allocatable, intent(in) :: mu(:,:)

    !> Energy contributions and total
    type(TEnergies), intent(inout) :: energy

    !> Data for rangeseparated calculation
    type(TRangeSepFunc), allocatable, intent(inout) :: rangeSep

    !> eigenvalues (level, kpoint, spin)
    real(dp), intent(out) :: eigen(:,:,:)

    !> occupations (level, kpoint, spin)
    real(dp), intent(out) :: filling(:,:,:)

    !> sparse density matrix
    real(dp), intent(out) :: rhoPrim(:,:)

    !> band structure energy
    real(dp), intent(out) :: Eband(:)

    !> electronic entropy times temperature
    real(dp), intent(out) :: TS(:)

    !> extrapolated 0 temperature band energy
    real(dp), intent(out) :: E0(:)

    !> imaginary part of hamitonian
    real(dp), intent(in), allocatable :: iHam(:,:)

    !> spin orbit constants
    real(dp), intent(in), allocatable :: xi(:,:)

    !> orbital moments of atomic shells
    real(dp), intent(inout), allocatable :: orbitalL(:,:,:)

    !> imaginary part of density matrix
    real(dp), intent(inout), allocatable :: iRhoPrim(:,:)

    !> dense real hamiltonian storage
    real(dp), intent(inout), allocatable :: HSqrReal(:,:)

    !> dense real overlap storage
    real(dp), intent(inout), allocatable :: SSqrReal(:,:)

    !> real eigenvectors on exit
    real(dp), intent(inout), allocatable :: eigvecsReal(:,:,:)

    !> dense complex (k-points) hamiltonian storage
    complex(dp), intent(inout), allocatable :: HSqrCplx(:,:)

    !> dense complex (k-points) overlap storage
    complex(dp), intent(inout), allocatable :: SSqrCplx(:,:)

    !> complex eigenvectors on exit
    complex(dp), intent(inout), allocatable :: eigvecsCplx(:,:,:)

    !> Dense density matrix
    real(dp), intent(inout), allocatable :: rhoSqrReal(:,:,:)

    !> Change in density matrix during last SCC iteration
    real(dp), pointer, intent(inout) :: deltaRhoInSqr(:,:,:)

    !> Change in density matrix after SCC step
    real(dp), pointer, intent(inout) :: deltaRhoOutSqr(:,:,:)

    !> Output electrons
    real(dp), intent(inout) :: qOutput(:,:,:)

    !> Number of neighbours for each of the atoms for the exchange contributions in the long range
    !> functional
    integer, intent(in), allocatable :: nNeighbourLC(:)

    !> Are dense matrices for H, S, etc. being used
    logical, intent(in) :: tLargeDenseMatrices

    integer :: nSpin, iKS, iSp, iK, nAtom
    complex(dp), allocatable :: rhoSqrCplx(:,:)
    logical :: tImHam
    real(dp), allocatable :: rVecTemp(:)

    nSpin = size(ham, dim=2)
    tImHam = allocated(iRhoPrim)

    select case (electronicSolver%iSolver)

    case (electronicSolverTypes%GF)

      call env%globalTimer%startTimer(globalTimers%densityMatrix)
    #:if WITH_TRANSPORT
      call calcdensity_green(iSCC, env, parallelKS%localKS, ham, over, neighbourlist%iNeighbour,&
          & nNeighbourSK, denseDesc%iAtomStart, iSparseStart, img2CentCell, iCellVec, cellVec, orb,&
          & kPoint, kWeight, mu, rhoPrim, Eband, Ef, E0, TS)
    #:else
      call error("Internal error: getDensity : GF-solver although code compiled without transport")
    #:endif
      call ud2qm(rhoPrim)
      call env%globalTimer%stopTimer(globalTimers%densityMatrix)

    case (electronicSolverTypes%onlyTransport)

      call error("OnlyTransport solver cannot calculate the density matrix")

    case(electronicSolverTypes%qr, electronicSolverTypes%divideandconquer,&
        & electronicSolverTypes%relativelyrobust, electronicSolverTypes%elpa,&
        & electronicSolverTypes%magma_gvd)

      call getDensityFromDenseDiag(env, denseDesc, ham, over, neighbourList, nNeighbourSK,&
          & iSparseStart, img2CentCell, iCellVec, cellVec, kPoint, kWeight, orb,&
          & denseDesc%iAtomStart, tHelical, coord, species, electronicSolver, tRealHS,&
          & tSpinSharedEf, tSpinOrbit, tDualSpinOrbit, tFillKSep, tFixEf, tMulliken, iDistribFn,&
          & tempElec, nEl, parallelKS, Ef, energy, rangeSep, eigen, filling, rhoPrim, Eband, TS,&
          & E0, iHam, xi, orbitalL, HSqrReal, SSqrReal, eigvecsReal, iRhoPrim, HSqrCplx, SSqrCplx,&
          & eigvecsCplx, rhoSqrReal, deltaRhoInSqr, deltaRhoOutSqr, qOutput, nNeighbourLC)

    case(electronicSolverTypes%omm, electronicSolverTypes%pexsi, electronicSolverTypes%ntpoly,&
        &electronicSolverTypes%elpadm)

      call env%globalTimer%startTimer(globalTimers%densityMatrix)

      call electronicSolver%elsi%getDensity(env, denseDesc, ham, over, neighbourList, nNeighbourSK,&
          & iSparseStart, img2CentCell, iCellVec, cellVec, kPoint, kWeight, tHelical, orb, species,&
          & coord, tRealHS, tSpinSharedEf, tSpinOrbit, tDualSpinOrbit, tMulliken, parallelKS, Ef,&
          & energy, rhoPrim, Eband, TS, iHam, xi, orbitalL, HSqrReal, SSqrReal, iRhoPrim, HSqrCplx,&
          & SSqrCplx)
      call env%globalTimer%stopTimer(globalTimers%densityMatrix)

    end select

  end subroutine getDensity


  !> Returns the density matrix using dense diagonalisation.
  subroutine getDensityFromDenseDiag(env, denseDesc, ham, over, neighbourList, nNeighbourSK,&
      & iSparseStart, img2CentCell, iCellVec, cellVec, kPoint, kWeight, orb, iAtomStart, tHelical, coord,&
      & species, electronicSolver, tRealHS, tSpinSharedEf, tSpinOrbit, tDualSpinOrbit, tFillKSep,&
      & tFixEf, tMulliken, iDistribFn, tempElec, nEl, parallelKS, Ef, energy, rangeSep, eigen,&
      & filling, rhoPrim, Eband, TS, E0, iHam, xi, orbitalL, HSqrReal, SSqrReal, eigvecsReal,&
      & iRhoPrim, HSqrCplx, SSqrCplx, eigvecsCplx, rhoSqrReal, deltaRhoInSqr, deltaRhoOutSqr,&
      & qOutput, nNeighbourLC)

    !> Environment settings
    type(TEnvironment), intent(inout) :: env

    !> Dense matrix descriptor
    type(TDenseDescr), intent(in) :: denseDesc

    !> hamiltonian in sparse storage
    real(dp), intent(in) :: ham(:,:)

    !> sparse overlap matrix
    real(dp), intent(in) :: over(:)

    !> list of neighbours for each atom
    type(TNeighbourList), intent(in) :: neighbourList

    !> Number of neighbours for each of the atoms
    integer, intent(in) :: nNeighbourSK(:)

    !> Index array for the start of atomic blocks in sparse arrays
    integer, intent(in) :: iSparseStart(:,:)

    !> map from image atoms to the original unique atom
    integer, intent(in) :: img2CentCell(:)

    !> Index for which unit cell atoms are associated with
    integer, intent(in) :: iCellVec(:)

    !> Vectors (in units of the lattice constants) to cells of the lattice
    real(dp), intent(in) :: cellVec(:,:)

    !> k-points
    real(dp), intent(in) :: kPoint(:,:)

    !> Weights for k-points
    real(dp), intent(in) :: kWeight(:)

    !> Atomic orbital information
    type(TOrbitals), intent(in) :: orb

    !>Start of atomic blocks in dense arrays
    integer, allocatable, intent(in) :: iAtomStart(:)

    !> Is the geometry helical
    logical, intent(in) :: tHelical

    !> Coordinates of all atoms including images
    real(dp), allocatable, intent(inout) :: coord(:,:)

    !> species of all atoms in the system
    integer, intent(in) :: species(:)

    !> Electronic solver information
    type(TElectronicSolver), intent(inout) :: electronicSolver

    !> Is the hamitonian real (no k-points/molecule/gamma point)?
    logical, intent(in) :: tRealHS

    !> Is the Fermi level common accross spin channels?
    logical, intent(in) :: tSpinSharedEf

    !> Are spin orbit interactions present
    logical, intent(in) :: tSpinOrbit

    !> Are block population spin orbit interactions present
    logical, intent(in) :: tDualSpinOrbit

    !> Fill k-points separately if true (no charge transfer accross the BZ)
    logical, intent(in) :: tFillKSep

    !> Whether fixed Fermi level(s) should be used. (No charge conservation!)
    logical, intent(in) :: tFixEf

    !> Should Mulliken populations be generated/output
    logical, intent(in) :: tMulliken

    !> occupation function for electronic states
    integer, intent(in) :: iDistribFn

    !> Electronic temperature
    real(dp), intent(in) :: tempElec

    !> Number of electrons
    real(dp), intent(in) :: nEl(:)

    !> K-points and spins to process
    type(TParallelKS), intent(in) :: parallelKS

    !> Fermi level(s)
    real(dp), intent(inout) :: Ef(:)

    !> Energy contributions and total
    type(TEnergies), intent(inout) :: energy

    !> Data for rangeseparated calculation
    type(TRangeSepFunc), allocatable, intent(inout) :: rangeSep

    !> eigenvalues (level, kpoint, spin)
    real(dp), intent(out) :: eigen(:,:,:)

    !> occupations (level, kpoint, spin)
    real(dp), intent(out) :: filling(:,:,:)

    !> sparse density matrix
    real(dp), intent(out) :: rhoPrim(:,:)

    !> band structure energy
    real(dp), intent(out) :: Eband(:)

    !> electronic entropy times temperature
    real(dp), intent(out) :: TS(:)

    !> extrapolated 0 temperature band energy
    real(dp), intent(out) :: E0(:)

    !> imaginary part of hamitonian
    real(dp), intent(in), allocatable :: iHam(:,:)

    !> spin orbit constants
    real(dp), intent(in), allocatable :: xi(:,:)

    !> orbital moments of atomic shells
    real(dp), intent(inout), allocatable :: orbitalL(:,:,:)

    !> imaginary part of density matrix
    real(dp), intent(inout), allocatable :: iRhoPrim(:,:)

    !> dense real hamiltonian storage
    real(dp), intent(inout), allocatable :: HSqrReal(:,:)

    !> dense real overlap storage
    real(dp), intent(inout), allocatable :: SSqrReal(:,:)

    !> real eigenvectors on exit
    real(dp), intent(inout), allocatable :: eigvecsReal(:,:,:)

    !> dense complex (k-points) hamiltonian storage
    complex(dp), intent(inout), allocatable :: HSqrCplx(:,:)

    !> dense complex (k-points) overlap storage
    complex(dp), intent(inout), allocatable :: SSqrCplx(:,:)

    !> complex eigenvectors on exit
    complex(dp), intent(inout), allocatable :: eigvecsCplx(:,:,:)

    !> Dense density matrix
    real(dp), intent(inout), allocatable :: rhoSqrReal(:,:,:)

    !> Change in density matrix during last rangesep SCC cycle
    real(dp), pointer, intent(in) :: deltaRhoInSqr(:,:,:)

    !> Change in density matrix during this SCC step for rangesep
    real(dp), pointer, intent(inout) :: deltaRhoOutSqr(:,:,:)

    !> Output electrons
    real(dp), intent(inout) :: qOutput(:,:,:)

    !> Number of neighbours for each of the atoms for the exchange contributions in the long range
    !> functional
    integer, intent(in), allocatable :: nNeighbourLC(:)

    integer :: nSpin

    nSpin = size(ham, dim=2)
    call env%globalTimer%startTimer(globalTimers%diagonalization)
    if (nSpin /= 4) then
      if (tRealHS) then
        call buildAndDiagDenseRealHam(env, denseDesc, ham, over, species, neighbourList,&
            & nNeighbourSK, iSparseStart, img2CentCell, orb, iAtomStart, tHelical, coord,&
            & electronicSolver, parallelKS, rangeSep, deltaRhoInSqr, qOutput, nNeighbourLC,&
            & HSqrReal, SSqrReal, eigVecsReal, eigen(:,1,:))
      else
        call buildAndDiagDenseCplxHam(env, denseDesc, ham, over, kPoint, neighbourList,&
            & nNeighbourSK, iSparseStart, img2CentCell, iCellVec, cellVec, electronicSolver,&
            & parallelKS, tHelical, orb, species, coord, HSqrCplx, SSqrCplx, eigVecsCplx, eigen)
      end if
    else
      call buildAndDiagDensePauliHam(env, denseDesc, ham, over, kPoint, neighbourList,&
          & nNeighbourSK, iSparseStart, img2CentCell, iCellVec, cellVec, orb, electronicSolver,&
          & parallelKS, eigen(:,:,1), HSqrCplx, SSqrCplx, eigVecsCplx, iHam, xi, species)
    end if
    call env%globalTimer%stopTimer(globalTimers%diagonalization)

    call getFillingsAndBandEnergies(eigen, nEl, nSpin, tempElec, kWeight, tSpinSharedEf,&
        & tFillKSep, tFixEf, iDistribFn, Ef, filling, Eband, TS, E0)

    call env%globalTimer%startTimer(globalTimers%densityMatrix)
    if (nSpin /= 4) then
      if (tRealHS) then
        call getDensityFromRealEigvecs(env, denseDesc, filling(:,1,:), neighbourList, nNeighbourSK,&
            & iSparseStart, img2CentCell, orb, species, iAtomStart, coord, tHelical, eigVecsReal,&
            & parallelKS, rhoPrim, SSqrReal, rhoSqrReal, deltaRhoOutSqr)
      else
        call getDensityFromCplxEigvecs(env, denseDesc, filling, kPoint, kWeight, neighbourList,&
            & nNeighbourSK, iSparseStart, img2CentCell, iCellVec, cellVec, orb,&
            & parallelKS, tHelical, species, coord, eigvecsCplx, rhoPrim, SSqrCplx)
      end if
      call ud2qm(rhoPrim)
    else
      ! Pauli structure of eigenvectors
      filling(:,:,1) = 2.0_dp * filling(:,:,1)
      call getDensityFromPauliEigvecs(env, denseDesc, tRealHS, tSpinOrbit, tDualSpinOrbit,&
          & tMulliken, kPoint, kWeight, filling(:,:,1), neighbourList, nNeighbourSK, orb,&
          & iSparseStart, img2CentCell, iCellVec, cellVec, species, parallelKS, eigVecsCplx,&
          & SSqrCplx, energy, rhoPrim, xi, orbitalL, iRhoPrim)
      filling(:,:,1) = 0.5_dp * filling(:,:,1)
    end if
    call env%globalTimer%stopTimer(globalTimers%densityMatrix)

  end subroutine getDensityFromDenseDiag


  !> Builds and diagonalises dense Hamiltonians.
  subroutine buildAndDiagDenseRealHam(env, denseDesc, ham, over, species, neighbourList,&
      & nNeighbourSK, iSparseStart, img2CentCell, orb, iAtomStart, tHelical, coord,&
      & electronicSolver, parallelKS, rangeSep, deltaRhoInSqr, qOutput, nNeighbourLC, HSqrReal,&
      & SSqrReal, eigvecsReal, eigen)

    !> Environment settings
    type(TEnvironment), intent(inout) :: env

    !> Dense matrix descriptor
    type(TDenseDescr), intent(in) :: denseDesc

    !> hamiltonian in sparse storage
    real(dp), intent(in) :: ham(:,:)

    !> sparse overlap matrix
    real(dp), intent(in) :: over(:)

    !> list of neighbours for each atom
    type(TNeighbourList), intent(in) :: neighbourList

    !> Number of neighbours for each of the atoms
    integer, intent(in) :: nNeighbourSK(:)

    !> Index array for the start of atomic blocks in sparse arrays
    integer, intent(in) :: iSparseStart(:,:)

    !> map from image atoms to the original unique atom
    integer, intent(in) :: img2CentCell(:)

    !> Atomic orbital information
    type(TOrbitals), intent(in) :: orb

    !> species of all atoms in the system
    integer, intent(in) :: species(:)

    !>Start of atomic blocks in dense arrays
    integer, allocatable, intent(in) :: iAtomStart(:)

    !> Is the geometry helical
    logical, intent(in) :: tHelical

    !> Coordinates of all atoms including images
    real(dp), allocatable, intent(inout) :: coord(:,:)

    !> Electronic solver information
    type(TElectronicSolver), intent(inout) :: electronicSolver

    !> K-points and spins to be handled
    type(TParallelKS), intent(in) :: parallelKS

    !>Data for rangeseparated calcualtion
    type(TRangeSepFunc), allocatable, intent(inout) :: rangeSep

    !> Change in density matrix during last rangesep SCC cycle
    real(dp), pointer, intent(in) :: deltaRhoInSqr(:,:,:)

    !> Output electrons
    real(dp), intent(inout) :: qOutput(:,:,:)

    !> Number of neighbours for each of the atoms for the exchange contributions in the long range
    !> functional
    integer, intent(in), allocatable :: nNeighbourLC(:)

    !> dense hamitonian matrix
    real(dp), intent(out) :: HSqrReal(:,:)

    !> dense overlap matrix
    real(dp), intent(out) :: SSqrReal(:,:)

    !> Eigenvectors on eixt
    real(dp), intent(out) :: eigvecsReal(:,:,:)

    !> eigenvalues
    real(dp), intent(out) :: eigen(:,:)

    integer :: iKS, iSpin, ii

    eigen(:,:) = 0.0_dp
    do iKS = 1, parallelKS%nLocalKS
      iSpin = parallelKS%localKS(2, iKS)
    #:if WITH_SCALAPACK
      call env%globalTimer%startTimer(globalTimers%sparseToDense)
      if (tHelical) then
        call unpackHSHelicalRealBlacs(env%blacs, ham(:,iSpin), neighbourList%iNeighbour,&
            & nNeighbourSK, iSparseStart, img2CentCell, orb, species, coord, denseDesc, HSqrReal)
        if (.not. electronicSolver%hasCholesky(1)) then
          call unpackHSHelicalRealBlacs(env%blacs, over, neighbourList%iNeighbour,&
              & nNeighbourSK, iSparseStart, img2CentCell, orb, species, coord, denseDesc, SSqrReal)
        end if
      else
        call unpackHSRealBlacs(env%blacs, ham(:,iSpin), neighbourList%iNeighbour, nNeighbourSK,&
            & iSparseStart, img2CentCell, denseDesc, HSqrReal)
        if (.not. electronicSolver%hasCholesky(1)) then
          call unpackHSRealBlacs(env%blacs, over, neighbourList%iNeighbour, nNeighbourSK,&
              & iSparseStart, img2CentCell, denseDesc, SSqrReal)
        end if
      end if
      call env%globalTimer%stopTimer(globalTimers%sparseToDense)
      call diagDenseMtxBlacs(electronicSolver, 1, 'V', denseDesc%blacsOrbSqr, HSqrReal, SSqrReal,&
          & eigen(:,iSpin), eigvecsReal(:,:,iKS))
    #:else
      call env%globalTimer%startTimer(globalTimers%sparseToDense)
      if (tHelical) then
        call unpackHS(HSqrReal, ham(:,iSpin), neighbourList%iNeighbour, nNeighbourSK,&
            & denseDesc%iAtomStart, iSparseStart, img2CentCell, orb, species, coord)
        call unpackHS(SSqrReal, over, neighbourList%iNeighbour, nNeighbourSK, denseDesc%iAtomStart,&
            & iSparseStart, img2CentCell, orb, species, coord)
      else
        call unpackHS(HSqrReal, ham(:,iSpin), neighbourList%iNeighbour, nNeighbourSK,&
            & denseDesc%iAtomStart, iSparseStart, img2CentCell)
        call unpackHS(SSqrReal, over, neighbourList%iNeighbour, nNeighbourSK, denseDesc%iAtomStart,&
            & iSparseStart, img2CentCell)
      end if
      call env%globalTimer%stopTimer(globalTimers%sparseToDense)

      ! Add rangeseparated contribution
      ! Assumes deltaRhoInSqr only used by rangeseparation
      ! Should this be used elsewhere, need to pass tRangeSep
      if (allocated(rangeSep)) then
        call denseMulliken(deltaRhoInSqr, SSqrReal, denseDesc%iAtomStart, qOutput)
        call rangeSep%addLRHamiltonian(env, deltaRhoInSqr(:,:,iSpin), over,&
            & neighbourList%iNeighbour,  nNeighbourLC, denseDesc%iAtomStart, iSparseStart,&
            & orb, HSqrReal, SSqrReal)
      end if

      call diagDenseMtx(electronicSolver, 'V', HSqrReal, SSqrReal, eigen(:,iSpin))
      eigvecsReal(:,:,iKS) = HSqrReal
    #:endif
    end do

  #:if WITH_SCALAPACK
    ! Distribute all eigenvalues to all nodes via global summation
    call mpifx_allreduceip(env%mpi%interGroupComm, eigen, MPI_SUM)
  #:endif

  end subroutine buildAndDiagDenseRealHam


  !> Builds and diagonalises dense k-point dependent Hamiltonians.
  subroutine buildAndDiagDenseCplxHam(env, denseDesc, ham, over, kPoint, neighbourList,&
      & nNeighbourSK, iSparseStart, img2CentCell, iCellVec, cellVec, electronicSolver, parallelKS,&
      & tHelical, orb, species, coord, HSqrCplx, SSqrCplx, eigvecsCplx, eigen)

    !> Environment settings
    type(TEnvironment), intent(inout) :: env

    !> Dense matrix descriptor
    type(TDenseDescr), intent(in) :: denseDesc

    !> hamiltonian in sparse storage
    real(dp), intent(in) :: ham(:,:)

    !> sparse overlap matrix
    real(dp), intent(in) :: over(:)

    !> k-points
    real(dp), intent(in) :: kPoint(:,:)

    !> list of neighbours for each atom
    type(TNeighbourList), intent(in) :: neighbourList

    !> Number of neighbours for each of the atoms
    integer, intent(in) :: nNeighbourSK(:)

    !> Index array for the start of atomic blocks in sparse arrays
    integer, intent(in) :: iSparseStart(:,:)

    !> map from image atoms to the original unique atom
    integer, intent(in) :: img2CentCell(:)

    !> Index for which unit cell atoms are associated with
    integer, intent(in) :: iCellVec(:)

    !> Vectors (in units of the lattice constants) to cells of the lattice
    real(dp), intent(in) :: cellVec(:,:)

    !> Electronic solver information
    type(TElectronicSolver), intent(inout) :: electronicSolver

    !> K-points and spins to be handled
    type(TParallelKS), intent(in) :: parallelKS

    !> Is the geometry helical
    logical, intent(in) :: tHelical

    !> Atomic orbital information
    type(TOrbitals), intent(in) :: orb

    !> species of all atoms in the system
    integer, intent(in) :: species(:)

    !> atomic coordinates
    real(dp), intent(in) :: coord(:,:)

    !> dense hamitonian matrix
    complex(dp), intent(out) :: HSqrCplx(:,:)

    !> dense overlap matrix
    complex(dp), intent(out) :: SSqrCplx(:,:)

    !> Complex eigenvectors
    complex(dp), intent(out) :: eigvecsCplx(:,:,:)

    !> eigenvalues
    real(dp), intent(out) :: eigen(:,:,:)

    integer :: iKS, iK, iSpin

    eigen(:,:,:) = 0.0_dp
    do iKS = 1, parallelKS%nLocalKS
      iK = parallelKS%localKS(1, iKS)
      iSpin = parallelKS%localKS(2, iKS)
    #:if WITH_SCALAPACK
      call env%globalTimer%startTimer(globalTimers%sparseToDense)
      if (tHelical) then
        call unpackHSHelicalCplxBlacs(env%blacs, ham(:,iSpin), kPoint(:,iK),&
            & neighbourList%iNeighbour, nNeighbourSK, iCellVec, cellVec, iSparseStart,&
            & img2CentCell, orb, species, coord, denseDesc, HSqrCplx)
        if (.not. electronicSolver%hasCholesky(iKS)) then
          call unpackHSHelicalCplxBlacs(env%blacs, over, kPoint(:,iK), neighbourList%iNeighbour,&
              & nNeighbourSK, iCellVec, cellVec, iSparseStart, img2CentCell, orb, species, coord,&
              & denseDesc, SSqrCplx)
        end if
      else
        call unpackHSCplxBlacs(env%blacs, ham(:,iSpin), kPoint(:,iK), neighbourList%iNeighbour,&
            & nNeighbourSK, iCellVec, cellVec, iSparseStart, img2CentCell, denseDesc, HSqrCplx)
        if (.not. electronicSolver%hasCholesky(iKS)) then
          call unpackHSCplxBlacs(env%blacs, over, kPoint(:,iK), neighbourList%iNeighbour,&
              & nNeighbourSK, iCellVec, cellVec, iSparseStart, img2CentCell, denseDesc, SSqrCplx)
        end if
      end if
      call env%globalTimer%stopTimer(globalTimers%sparseToDense)
      call diagDenseMtxBlacs(electronicSolver, iKS, 'V', denseDesc%blacsOrbSqr, HSqrCplx, SSqrCplx,&
          & eigen(:,iK,iSpin), eigvecsCplx(:,:,iKS))
    #:else
      call env%globalTimer%startTimer(globalTimers%sparseToDense)
      if (tHelical) then
        call unpackHS(HSqrCplx, ham(:,iSpin), kPoint(:,iK), neighbourList%iNeighbour, nNeighbourSK,&
            & iCellVec, cellVec, denseDesc%iAtomStart, iSparseStart, img2CentCell, orb, species,&
            & coord)
        call unpackHS(SSqrCplx, over, kPoint(:,iK), neighbourList%iNeighbour, nNeighbourSK,&
            & iCellVec, cellVec, denseDesc%iAtomStart, iSparseStart, img2CentCell, orb, species,&
            & coord)
      else
        call unpackHS(HSqrCplx, ham(:,iSpin), kPoint(:,iK), neighbourList%iNeighbour, nNeighbourSK,&
            & iCellVec, cellVec, denseDesc%iAtomStart, iSparseStart, img2CentCell)
        call unpackHS(SSqrCplx, over, kPoint(:,iK), neighbourList%iNeighbour, nNeighbourSK,&
            & iCellVec, cellVec, denseDesc%iAtomStart, iSparseStart, img2CentCell)
      end if
      call env%globalTimer%stopTimer(globalTimers%sparseToDense)
      call diagDenseMtx(electronicSolver, 'V', HSqrCplx, SSqrCplx, eigen(:,iK,iSpin))
      eigvecsCplx(:,:,iKS) = HSqrCplx
    #:endif
    end do

  #:if WITH_SCALAPACK
    call mpifx_allreduceip(env%mpi%interGroupComm, eigen, MPI_SUM)
  #:endif

  end subroutine buildAndDiagDenseCplxHam


  !> Builds and diagonalizes Pauli two-component Hamiltonians.
  subroutine buildAndDiagDensePauliHam(env, denseDesc, ham, over, kPoint, neighbourList,&
      & nNeighbourSK, iSparseStart, img2CentCell, iCellVec, cellVec, orb, electronicSolver,&
      & parallelKS, eigen, HSqrCplx, SSqrCplx, eigvecsCplx, iHam, xi, species)

    !> Environment settings
    type(TEnvironment), intent(inout) :: env

    !> Dense matrix descriptor
    type(TDenseDescr), intent(in) :: denseDesc

    !> hamiltonian in sparse storage
    real(dp), intent(in) :: ham(:,:)

    !> sparse overlap matrix
    real(dp), intent(in) :: over(:)

    !> k-points
    real(dp), intent(in) :: kPoint(:,:)

    !> list of neighbours for each atom
    type(TNeighbourList), intent(in) :: neighbourList

    !> Number of neighbours for each of the atoms
    integer, intent(in) :: nNeighbourSK(:)

    !> Index array for the start of atomic blocks in sparse arrays
    integer, intent(in) :: iSparseStart(:,:)

    !> map from image atoms to the original unique atom
    integer, intent(in) :: img2CentCell(:)

    !> Index for which unit cell atoms are associated with
    integer, intent(in) :: iCellVec(:)

    !> Vectors (in units of the lattice constants) to cells of the lattice
    real(dp), intent(in) :: cellVec(:,:)

    !> atomic orbital information
    type(TOrbitals), intent(in) :: orb

    !> Electronic solver information
    type(TElectronicSolver), intent(inout) :: electronicSolver

    !> K-points and spins to be handled
    type(TParallelKS), intent(in) :: parallelKS

    !> eigenvalues (orbital, kpoint)
    real(dp), intent(out) :: eigen(:,:)

    !> dense hamitonian matrix
    complex(dp), intent(out) :: HSqrCplx(:,:)

    !> dense overlap matrix
    complex(dp), intent(out) :: SSqrCplx(:,:)

    !> eigenvectors
    complex(dp), intent(out) :: eigvecsCplx(:,:,:)

    !> imaginary part of the hamiltonian
    real(dp), intent(in), allocatable :: iHam(:,:)

    !> spin orbit constants
    real(dp), intent(in), allocatable :: xi(:,:)

    !> species of atoms
    integer, intent(in), optional :: species(:)

    integer :: iKS, iK

    eigen(:,:) = 0.0_dp
    do iKS = 1, parallelKS%nLocalKS
      iK = parallelKS%localKS(1, iKS)
      call env%globalTimer%startTimer(globalTimers%sparseToDense)
    #:if WITH_SCALAPACK
      if (allocated(iHam)) then
        call unpackHPauliBlacs(env%blacs, ham, kPoint(:,iK), neighbourList%iNeighbour,&
            & nNeighbourSK, iCellVec, cellVec, iSparseStart, img2CentCell, orb%mOrb, denseDesc,&
            & HSqrCplx, iorig=iHam)
      else
        call unpackHPauliBlacs(env%blacs, ham, kPoint(:,iK), neighbourList%iNeighbour,&
            & nNeighbourSK, iCellVec, cellVec, iSparseStart, img2CentCell, orb%mOrb, denseDesc,&
            & HSqrCplx)
      end if
      if (.not. electronicSolver%hasCholesky(iKS)) then
        call unpackSPauliBlacs(env%blacs, over, kPoint(:,iK), neighbourList%iNeighbour,&
            & nNeighbourSK, iCellVec, cellVec, iSparseStart, img2CentCell, orb%mOrb, denseDesc,&
            & SSqrCplx)
      end if
    #:else
      if (allocated(iHam)) then
        call unpackHPauli(ham, kPoint(:,iK), neighbourList%iNeighbour, nNeighbourSK, iSparseStart,&
            & denseDesc%iAtomStart, img2CentCell, iCellVec, cellVec, HSqrCplx, iHam=iHam)
      else
        call unpackHPauli(ham, kPoint(:,iK), neighbourList%iNeighbour, nNeighbourSK, iSparseStart,&
            & denseDesc%iAtomStart, img2CentCell, iCellVec, cellVec, HSqrCplx)
      end if
      call unpackSPauli(over, kPoint(:,iK), neighbourList%iNeighbour, nNeighbourSK,&
          & denseDesc%iAtomStart, iSparseStart, img2CentCell, iCellVec, cellVec, SSqrCplx)
    #:endif
      if (allocated(xi) .and. .not. allocated(iHam)) then
        call addOnsiteSpinOrbitHam(env, xi, species, orb, denseDesc, HSqrCplx)
      end if
      call env%globalTimer%stopTimer(globalTimers%sparseToDense)
    #:if WITH_SCALAPACK
      call diagDenseMtxBlacs(electronicSolver, iKS, 'V', denseDesc%blacsOrbSqr, HSqrCplx, SSqrCplx,&
          & eigen(:,iK), eigvecsCplx(:,:,iKS))
    #:else
      call diagDenseMtx(electronicSolver, 'V', HSqrCplx, SSqrCplx, eigen(:,iK))
      eigvecsCplx(:,:,iKS) = HSqrCplx
    #:endif
    end do

  #:if WITH_SCALAPACK
    call mpifx_allreduceip(env%mpi%interGroupComm, eigen, MPI_SUM)
  #:endif

  end subroutine buildAndDiagDensePauliHam


  !> Creates sparse density matrix from real eigenvectors.
  subroutine getDensityFromRealEigvecs(env, denseDesc, filling, neighbourList, nNeighbourSK,&
      & iSparseStart, img2CentCell, orb, species, iAtomStart, coord, tHelical, eigvecs, parallelKS,&
      & rhoPrim, work, rhoSqrReal, deltaRhoOutSqr)

    !> Environment settings
    type(TEnvironment), intent(inout) :: env

    !> Dense matrix descriptor
    type(TDenseDescr), intent(in) :: denseDesc

    !> Filling
    real(dp), intent(in) :: filling(:,:)

    !> list of neighbours for each atom
    type(TNeighbourList), intent(in) :: neighbourList

    !> Number of neighbours for each of the atoms
    integer, intent(in) :: nNeighbourSK(:)

    !> Index array for the start of atomic blocks in sparse arrays
    integer, intent(in) :: iSparseStart(:,:)

    !> map from image atoms to the original unique atom
    integer, intent(in) :: img2CentCell(:)

    !> Atomic orbital information
    type(TOrbitals), intent(in) :: orb

    !> species of atoms
    integer, intent(in), optional :: species(:)

    !>Start of atomic blocks in dense arrays
    integer, allocatable, intent(in) :: iAtomStart(:)

    !> K-points and spins to process
    type(TParallelKS), intent(in) :: parallelKS

    !> all coordinates
    real(dp), intent(in) :: coord(:,:)

    !> Is the geometry helical
    logical, intent(in) :: tHelical

    !> eigenvectors
    real(dp), intent(inout) :: eigvecs(:,:,:)

    !> sparse density matrix
    real(dp), intent(out) :: rhoPrim(:,:)

    !> work space array
    real(dp), intent(out) :: work(:,:)

    !> Dense density matrix if needed
    real(dp), intent(inout), allocatable  :: rhoSqrReal(:,:,:)

    !> Change in density matrix during this SCC step for rangesep
    real(dp), pointer, intent(inout) :: deltaRhoOutSqr(:,:,:)

    integer :: iKS, iSpin

    rhoPrim(:,:) = 0.0_dp
    do iKS = 1, parallelKS%nLocalKS
      iSpin = parallelKS%localKS(2, iKS)

    #:if WITH_SCALAPACK
      call makeDensityMtxRealBlacs(env%blacs%orbitalGrid, denseDesc%blacsOrbSqr, filling(:,iSpin),&
          & eigvecs(:,:,iKS), work)
      call env%globalTimer%startTimer(globalTimers%denseToSparse)
      if (tHelical) then
        call packRhoHelicalRealBlacs(env%blacs, denseDesc, work, neighbourList%iNeighbour,&
            & nNeighbourSK, iSparseStart, img2CentCell, orb, species, coord, rhoPrim(:,iSpin))
      else
        call packRhoRealBlacs(env%blacs, denseDesc, work, neighbourList%iNeighbour, nNeighbourSK,&
            & orb%mOrb, iSparseStart, img2CentCell, rhoPrim(:,iSpin))
      end if
      call env%globalTimer%stopTimer(globalTimers%denseToSparse)
    #:else
      !> Either pack density matrix or delta density matrix
      if(.not. associated(deltaRhoOutSqr)) then
        if (tDensON2) then
          call makeDensityMatrix(work, eigvecs(:,:,iKS), filling(:,iSpin),&
              & neighbourlist%iNeighbour, nNeighbourSK, orb, denseDesc%iAtomStart, img2CentCell)
        else
          call makeDensityMatrix(work, eigvecs(:,:,iKS), filling(:,iSpin))
        end if

        call env%globalTimer%startTimer(globalTimers%denseToSparse)
        if (tHelical) then
          call packHS(rhoPrim(:,iSpin), work, neighbourlist%iNeighbour, nNeighbourSK,&
              & denseDesc%iAtomStart, iSparseStart, img2CentCell, orb, species, coord)
        else
          call packHS(rhoPrim(:,iSpin), work, neighbourlist%iNeighbour, nNeighbourSK, orb%mOrb,&
              & denseDesc%iAtomStart, iSparseStart, img2CentCell)
        end if
        call env%globalTimer%stopTimer(globalTimers%denseToSparse)
      else
        ! Rangeseparated case: pack delta density matrix
        call makeDensityMatrix(deltaRhoOutSqr(:,:,iSpin),&
            & eigvecs(:,:,iKS), filling(:,iSpin))
        call env%globalTimer%startTimer(globalTimers%denseToSparse)
        if (tHelical) then
          call packHS(rhoPrim(:,iSpin), deltaRhoOutSqr(:,:,iSpin), neighbourlist%iNeighbour,&
              & nNeighbourSK, denseDesc%iAtomStart, iSparseStart, img2CentCell, orb, species, coord)
        else
          call packHS(rhoPrim(:,iSpin), deltaRhoOutSqr(:,:,iSpin), neighbourlist%iNeighbour,&
              & nNeighbourSK, orb%mOrb, denseDesc%iAtomStart, iSparseStart, img2CentCell)
        end if
        call env%globalTimer%stopTimer(globalTimers%denseToSparse)
      end if
    #:endif

      if (allocated(rhoSqrReal)) then
        rhoSqrReal(:,:,iSpin) = work
      end if
    end do

  #:if WITH_SCALAPACK
    ! Add up and distribute density matrix contribution from each group
    call mpifx_allreduceip(env%mpi%globalComm, rhoPrim, MPI_SUM)
  #:endif

  end subroutine getDensityFromRealEigvecs


  !> Creates sparse density matrix from complex eigenvectors.
  subroutine getDensityFromCplxEigvecs(env, denseDesc, filling, kPoint, kWeight, neighbourList,&
      & nNeighbourSK, iSparseStart, img2CentCell, iCellVec, cellVec, orb, parallelKS, tHelical,&
      & species, coord, eigvecs, rhoPrim, work)

    !> Environment settings
    type(TEnvironment), intent(inout) :: env

    !> Dense matrix descriptor
    type(TDenseDescr), intent(in) :: denseDesc

    !> Occupations of single particle states in the ground state
    real(dp), intent(in) :: filling(:,:,:)

    !> k-points
    real(dp), intent(in) :: kPoint(:,:)

    !> Weights for k-points
    real(dp), intent(in) :: kWeight(:)

    !> list of neighbours for each atom
    type(TNeighbourList), intent(in) :: neighbourList

    !> Number of neighbours for each of the atoms
    integer, intent(in) :: nNeighbourSK(:)

    !> Index array for the start of atomic blocks in sparse arrays
    integer, intent(in) :: iSparseStart(:,:)

    !> map from image atoms to the original unique atom
    integer, intent(in) :: img2CentCell(:)

    !> Index for which unit cell atoms are associated with
    integer, intent(in) :: iCellVec(:)

    !> Vectors (in units of the lattice constants) to cells of the lattice
    real(dp), intent(in) :: cellVec(:,:)

    !> Atomic orbital information
    type(TOrbitals), intent(in) :: orb

    !> K-points and spins to process
    type(TParallelKS), intent(in) :: parallelKS

    !> Is the geometry helical
    logical, intent(in) :: tHelical

    !> species for atoms
    integer, intent(in) :: species(:)

    !> all coordinates
    real(dp), intent(in) :: coord(:,:)

    !> eigenvectors of the system
    complex(dp), intent(inout) :: eigvecs(:,:,:)

    !> density matrix in sparse storage
    real(dp), intent(out) :: rhoPrim(:,:)

    !> workspace array
    complex(dp), intent(out) :: work(:,:)

    integer :: iKS, iK, iSpin

    rhoPrim(:,:) = 0.0_dp

    do iKS = 1, parallelKS%nLocalKS
      iK = parallelKS%localKS(1, iKS)
      iSpin = parallelKS%localKS(2, iKS)
    #:if WITH_SCALAPACK
      call makeDensityMtxCplxBlacs(env%blacs%orbitalGrid, denseDesc%blacsOrbSqr, filling(:,iK&
          &,iSpin), eigvecs(:,:,iKS), work)
      call env%globalTimer%startTimer(globalTimers%denseToSparse)
      if (tHelical) then
        call packRhoHelicalCplxBlacs(env%blacs, denseDesc, work, kPoint(:,iK), kWeight(iK),&
            & neighbourList%iNeighbour, nNeighbourSK, iCellVec, cellVec, iSparseStart,&
            & img2CentCell, orb, species, coord, rhoPrim(:,iSpin))
      else
        call packRhoCplxBlacs(env%blacs, denseDesc, work, kPoint(:,iK), kWeight(iK),&
            & neighbourList%iNeighbour, nNeighbourSK, orb%mOrb, iCellVec, cellVec, iSparseStart,&
            & img2CentCell, rhoPrim(:,iSpin))
      end if
      call env%globalTimer%stopTimer(globalTimers%denseToSparse)
    #:else
      if (tDensON2) then
        call makeDensityMatrix(work, eigvecs(:,:,iKS), filling(:,iK,iSpin),&
            & neighbourlist%iNeighbour, nNeighbourSK, orb, denseDesc%iAtomStart, img2CentCell)
      else
        call makeDensityMatrix(work, eigvecs(:,:,iKS), filling(:,iK,iSpin))
      end if
      call env%globalTimer%startTimer(globalTimers%denseToSparse)
      if (tHelical) then
        call packHS(rhoPrim(:,iSpin), work, kPoint(:,iK), kWeight(iK), neighbourList%iNeighbour,&
            & nNeighbourSK, orb%mOrb, iCellVec, cellVec, denseDesc%iAtomStart, iSparseStart,&
            & img2CentCell, orb, species, coord)
      else
        call packHS(rhoPrim(:,iSpin), work, kPoint(:,iK), kWeight(iK), neighbourList%iNeighbour,&
            & nNeighbourSK, orb%mOrb, iCellVec, cellVec, denseDesc%iAtomStart, iSparseStart,&
            & img2CentCell)
      end if
      call env%globalTimer%stopTimer(globalTimers%denseToSparse)
    #:endif
    end do

  #:if WITH_SCALAPACK
    ! Add up and distribute density matrix contribution from each group
    call mpifx_allreduceip(env%mpi%globalComm, rhoPrim, MPI_SUM)
  #:endif

  end subroutine getDensityFromCplxEigvecs


  !> Creates sparse density matrix from two component complex eigenvectors.
  subroutine getDensityFromPauliEigvecs(env, denseDesc, tRealHS, tSpinOrbit, tDualSpinOrbit,&
      & tMulliken, kPoint, kWeight, filling, neighbourList, nNeighbourSK, orb, iSparseStart,&
      & img2CentCell, iCellVec, cellVec, species, parallelKS, eigvecs, work, energy, rhoPrim, xi,&
      & orbitalL, iRhoPrim)

    !> Environment settings
    type(TEnvironment), intent(inout) :: env

    !> Dense matrix descriptor
    type(TDenseDescr), intent(in) :: denseDesc

    !> Is the hamitonian real (no k-points/molecule/gamma point)?
    logical, intent(in) :: tRealHS

    !> Are spin orbit interactions present
    logical, intent(in) :: tSpinOrbit

    !> Are block population spin orbit interactions present
    logical, intent(in) :: tDualSpinOrbit

    !> Should Mulliken populations be generated/output
    logical, intent(in) :: tMulliken

    !> k-points
    real(dp), intent(in) :: kPoint(:,:)

    !> Weights for k-points
    real(dp), intent(in) :: kWeight(:)

    !> occupations of molecular orbitals/Bloch states
    real(dp), intent(in) :: filling(:,:)

    !> list of neighbours for each atom
    type(TNeighbourList), intent(in) :: neighbourList

    !> Number of neighbours for each of the atoms
    integer, intent(in) :: nNeighbourSK(:)

    !> Atomic orbital information
    type(TOrbitals), intent(in) :: orb

    !> Index array for the start of atomic blocks in sparse arrays
    integer, intent(in) :: iSparseStart(:,:)

    !> map from image atoms to the original unique atom
    integer, intent(in) :: img2CentCell(:)

    !> Index for which unit cell atoms are associated with
    integer, intent(in) :: iCellVec(:)

    !> Vectors (in units of the lattice constants) to cells of the lattice
    real(dp), intent(in) :: cellVec(:,:)

    !> species of all atoms in the system
    integer, intent(in) :: species(:)

    !> K-points and spins to process
    type(TParallelKS), intent(in) :: parallelKS

    !> eigenvectors
    complex(dp), intent(inout) :: eigvecs(:,:,:)

    !> work space array
    complex(dp), intent(inout) :: work(:,:)

    !> Energy contributions and total
    type(TEnergies), intent(inout) :: energy

    !> sparse stored density matrix
    real(dp), intent(out) :: rhoPrim(:,:)

    !> spin orbit constants
    real(dp), intent(in), allocatable :: xi(:,:)

    !> Angular momentum of atomic shells
    real(dp), intent(inout), allocatable :: orbitalL(:,:,:)

    !> imaginary part of density matrix  if required
    real(dp), intent(inout), allocatable :: iRhoPrim(:,:)


    real(dp), allocatable :: rVecTemp(:), orbitalLPart(:,:,:)
    integer :: nAtom
    integer :: iKS, iK
    logical :: tImHam

    nAtom = size(orb%nOrbAtom)
    tImHam = allocated(iRhoPrim)

    rhoPrim(:,:) = 0.0_dp
    if (allocated(iRhoPrim)) then
      iRhoPrim(:,:) = 0.0_dp
    end if
    work(:,:) = 0.0_dp

    if (tSpinOrbit .and. .not. tDualSpinOrbit) then
      energy%atomLS(:) = 0.0_dp
      allocate(rVecTemp(nAtom))
    end if

    if (tMulliken .and. tSpinOrbit .and. .not. tDualSpinOrbit) then
      allocate(orbitalLPart(3, orb%mShell, nAtom))
      orbitalL(:,:,:) = 0.0_dp
    end if

    do iKS = 1, parallelKS%nLocalKS
      iK = parallelKS%localKS(1, iKS)

    #:if WITH_SCALAPACK
      call makeDensityMtxCplxBlacs(env%blacs%orbitalGrid, denseDesc%blacsOrbSqr, filling(:,iK),&
          & eigvecs(:,:,iKS), work)
    #:else
      call makeDensityMatrix(work, eigvecs(:,:,iKS), filling(:,iK))
    #:endif
      if (tSpinOrbit .and. .not. tDualSpinOrbit) then
        call getOnsiteSpinOrbitEnergy(env, rVecTemp, work, denseDesc, xi, orb, species)
        energy%atomLS = energy%atomLS + kWeight(iK) * rVecTemp
        if (tMulliken) then
          orbitalLPart(:,:,:) = 0.0_dp
          call getLOnsite(env, orbitalLPart, work, denseDesc, orb, species)
          orbitalL(:,:,:) = orbitalL + kWeight(iK) * orbitalLPart
        end if
      end if

      call env%globalTimer%startTimer(globalTimers%denseToSparse)
    #:if WITH_SCALAPACK
      if (tImHam) then
        call packRhoPauliBlacs(env%blacs, denseDesc, work, kPoint(:,iK), kWeight(iK),&
            & neighbourList%iNeighbour, nNeighbourSK, orb%mOrb, iCellVec, cellVec, iSparseStart,&
            & img2CentCell, rhoPrim, iRhoPrim)
      else
        call packRhoPauliBlacs(env%blacs, denseDesc, work, kPoint(:,iK), kWeight(iK),&
            & neighbourList%iNeighbour, nNeighbourSK, orb%mOrb, iCellVec, cellVec, iSparseStart,&
            & img2CentCell, rhoPrim)
      end if
    #:else
      if (tRealHS) then
        call packHSPauli(rhoPrim, work, neighbourlist%iNeighbour, nNeighbourSK, orb%mOrb,&
            & denseDesc%iAtomStart, iSparseStart, img2CentCell)
        if (tImHam) then
          call packHSPauliImag(iRhoPrim, work, neighbourlist%iNeighbour, nNeighbourSK, orb%mOrb,&
              & denseDesc%iAtomStart, iSparseStart, img2CentCell)
        end if
      else
        call packHS(rhoPrim, work, kPoint(:,iK), kWeight(iK), neighbourList%iNeighbour,&
            & nNeighbourSK, orb%mOrb, iCellVec, cellVec, denseDesc%iAtomStart, iSparseStart,&
            & img2CentCell)
        if (tImHam) then
          call iPackHS(iRhoPrim, work, kPoint(:,iK), kWeight(iK), neighbourlist%iNeighbour,&
              & nNeighbourSK, orb%mOrb, iCellVec, cellVec, denseDesc%iAtomStart, iSparseStart,&
              & img2CentCell)
        end if
      end if
    #:endif
      call env%globalTimer%stopTimer(globalTimers%denseToSparse)
    end do

  #:if WITH_SCALAPACK
    call env%globalTimer%startTimer(globalTimers%denseToSparse)
    ! Add up and distribute contributions from each group
    call mpifx_allreduceip(env%mpi%globalComm, rhoPrim, MPI_SUM)
    if (allocated(iRhoPrim)) then
      call mpifx_allreduceip(env%mpi%globalComm, iRhoPrim, MPI_SUM)
    end if
    call mpifx_allreduceip(env%mpi%globalComm, energy%atomLS, MPI_SUM)
    if (tMulliken .and. tSpinOrbit .and. .not. tDualSpinOrbit) then
      call mpifx_allreduceip(env%mpi%globalComm, orbitalL, MPI_SUM)
    end if
    call env%globalTimer%stopTimer(globalTimers%denseToSparse)
  #:endif
    if (tSpinOrbit .and. .not. tDualSpinOrbit) then
      energy%ELS = sum(energy%atomLS)
    end if

  end subroutine getDensityFromPauliEigvecs


  !> Calculates electron fillings and resulting band energy terms.
  subroutine getFillingsAndBandEnergies(eigvals, nElectrons, nSpinBlocks, tempElec, kWeights,&
      & tSpinSharedEf, tFillKSep, tFixEf, iDistribFn, Ef, fillings, Eband, TS, E0)

    !> Eigenvalue of each level, kpoint and spin channel
    real(dp), intent(in) :: eigvals(:,:,:)

    !> Nr. of electrons for each spin channel
    real(dp), intent(in) :: nElectrons(:)

    !> Nr. of spin blocks in the Hamiltonian (1 - spin avg, 2 - colinear, 4 - non-colinear)
    integer, intent(in) :: nSpinBlocks

    !> Electronic temperature
    real(dp), intent(in) :: tempElec

    !> Weight of the k-points.
    real(dp), intent(in) :: kWeights(:)

    !> Whether for colinear spin a common Fermi level for both spin channels should be used
    logical, intent(in) :: tSpinSharedEf

    !> Whether each K-point should be filled separately (individual Fermi-level for each k-point)
    logical, intent(in) :: tFillKSep

    !> Whether fixed Fermi level(s) should be used. (No charge conservation!)
    logical, intent(in) :: tFixEf

    !> Selector for the distribution function
    integer, intent(in) :: iDistribFn

    !> Fixed Fermi levels on entry, if tFixEf is .true., otherwise the Fermi levels found for the
    !> given number of electrons on exit
    real(dp), intent(inout) :: Ef(:)

    !> Fillings (orbital, kpoint, spin)
    real(dp), intent(out) :: fillings(:,:,:)

    !> Band energies
    real(dp), intent(out) :: Eband(:)

    !> Band entropies
    real(dp), intent(out) :: TS(:)

    !> Band energies extrapolated to zero Kelvin
    real(dp), intent(out) :: E0(:)

    real(dp) :: EbandTmp(1), TSTmp(1), E0Tmp(1)
    real(dp) :: EfTmp
    real(dp) :: nElecFill(2)
    integer :: nSpinHams, nKPoints
    integer :: iS, iK

    nKPoints = size(fillings, dim=2)
    nSpinHams = size(fillings, dim=3)

    if (nSpinBlocks == 1) then
      ! Filling functions assume one electron per level, but for spin unpolarised we have two
      nElecFill(1) = nElectrons(1) / 2.0_dp
    else
      nElecFill(1:nSpinHams) = nElectrons(1:nSpinHams)
    end if

    if (tFixEf) then
      ! Fixed value of the Fermi level for each spin channel
      do iS = 1, nSpinHams
        call electronFill(Eband(iS:iS), fillings(:,:,iS:iS), TS(iS:iS), E0(iS:iS), Ef(iS),&
            & eigvals(:,:,iS:iS), tempElec, iDistribFn, kWeights)
      end do
    else if (nSpinHams == 2 .and. tSpinSharedEf) then
      ! Common Fermi level across two colinear spin channels
      call Efilling(Eband, Ef(1), TS, E0, fillings, eigvals, sum(nElecFill), tempElec, kWeights,&
          & iDistribFn)
      Ef(2) = Ef(1)
    else if (tFillKSep) then
      ! Every spin channel and every k-point filled up individually.
      Eband(:) = 0.0_dp
      Ef(:) = 0.0_dp
      TS(:) = 0.0_dp
      E0(:) = 0.0_dp
      do iS = 1, nSpinHams
        do iK = 1, nKPoints
          call Efilling(EbandTmp, EfTmp, TSTmp, E0Tmp, fillings(:, iK:iK, iS:iS),&
              & eigvals(:, iK:iK, iS:iS), nElecFill(iS), tempElec, [1.0_dp], iDistribFn)
          Eband(iS) = Eband(iS) + EbandTmp(1) * kWeights(iK)
          Ef(iS) = Ef(iS) + EfTmp * kWeights(iK)
          TS(iS) = TS(iS) + TSTmp(1) * kWeights(iK)
          E0(iS) = E0(iS) + E0Tmp(1) * kWeights(iK)
        end do
      end do
    else
      ! Every spin channel (but not the k-points) filled up individually
      do iS = 1, nSpinHams
        call Efilling(Eband(iS:iS), Ef(iS), TS(iS:iS), E0(iS:iS), fillings(:,:,iS:iS),&
            & eigvals(:,:,iS:iS), nElecFill(iS), tempElec, kWeights, iDistribFn)
      end do
    end if

    if (nSpinBlocks == 1) then
      ! Prefactor 2 for spin unpolarised calculations
      Eband(:) = 2.0_dp * Eband
      E0(:) = 2.0_dp * E0
      TS(:) = 2.0_dp * TS
      fillings(:,:,:) = 2.0_dp * fillings
    end if

  end subroutine getFillingsAndBandEnergies


  !> Calculate Mulliken population from sparse density matrix.
  subroutine getMullikenPopulation(rhoPrim, over, orb, neighbourList, nNeighbourSK, img2CentCell,&
      & iSparseStart, qOrb, iRhoPrim, qBlock, qiBlock)

    !> sparse density matrix
    real(dp), intent(in) :: rhoPrim(:,:)

    !> sparse overlap matrix
    real(dp), intent(in) :: over(:)

    !> Atomic orbital information
    type(TOrbitals), intent(in) :: orb

    !> Atomic neighbours
    type(TNeighbourList), intent(in) :: neighbourList

    !> Number of neighbours for each atom within overlap distance
    integer, intent(in) :: nNeighbourSK(:)

    !> image to actual atom indexing
    integer, intent(in) :: img2CentCell(:)

    !> sparse matrix indexing array
    integer, intent(in) :: iSparseStart(:,:)

    !> orbital charges
    real(dp), intent(out) :: qOrb(:,:,:)

    !> imaginary part of density matrix
    real(dp), intent(in), allocatable :: iRhoPrim(:,:)

    !> Dual atomic charges
    real(dp), intent(inout), allocatable :: qBlock(:,:,:,:)

    !> Imaginary part of dual atomic charges
    real(dp), intent(inout), allocatable :: qiBlock(:,:,:,:)

    integer :: iSpin

    qOrb(:,:,:) = 0.0_dp
    do iSpin = 1, size(qOrb, dim=3)
      call mulliken(qOrb(:,:,iSpin), over, rhoPrim(:,iSpin), orb, neighbourList%iNeighbour,&
          & nNeighbourSK, img2CentCell, iSparseStart)
    end do

    if (allocated(qBlock)) then
      qBlock(:,:,:,:) = 0.0_dp
      do iSpin = 1, size(qBlock, dim=4)
        call mulliken(qBlock(:,:,:,iSpin), over, rhoPrim(:,iSpin), orb, neighbourList%iNeighbour,&
            & nNeighbourSK, img2CentCell, iSparseStart)
      end do
    end if

    if (allocated(qiBlock)) then
      qiBlock(:,:,:,:) = 0.0_dp
      do iSpin = 1, size(qiBlock, dim=4)
        call skewMulliken(qiBlock(:,:,:,iSpin), over, iRhoPrim(:,iSpin), orb,&
            & neighbourList%iNeighbour, nNeighbourSK, img2CentCell, iSparseStart)
      end do
    end if

  end subroutine getMullikenPopulation


  !> Calculates various energy contribution that can potentially update for the same geometry
  subroutine getEnergies(sccCalc, qOrb, q0, chargePerShell, species, tExtField, isXlbomd, tDftbU,&
      & tDualSpinOrbit, rhoPrim, H0, orb, neighbourList, nNeighbourSK, img2CentCell, iSparseStart,&
      & cellVol, extPressure, TS, potential, energy, thirdOrd, solvation, rangeSep, qDepExtPot, qBlock,&
      & qiBlock, nDftbUFunc, UJ, nUJ, iUJ, niUJ, xi, iAtInCentralRegion, tFixEf, Ef, onSiteElements)

    !> SCC module internal variables
    type(TScc), allocatable, intent(in) :: sccCalc

    !> Electrons in each atomic orbital
    real(dp), intent(in) :: qOrb(:,:,:)

    !> reference charges
    real(dp), intent(in) :: q0(:,:,:)

    !> electrons in each atomi shell
    real(dp), intent(in) :: chargePerShell(:,:,:)

    !> chemical species
    integer, intent(in) :: species(:)

    !> is an external electric field present
    logical, intent(in) :: tExtField

    !> Is the extended Lagrangian being used for MD
    logical, intent(in) :: isXlbomd

    !> Are there orbital potentials present
    logical, intent(in) :: tDftbU

    !> Is dual spin orbit being used
    logical, intent(in) :: tDualSpinOrbit

    !> density matrix in sparse storage
    real(dp), intent(in) :: rhoPRim(:,:)

    !> non-self-consistent hamiltonian
    real(dp), intent(in) :: H0(:)

    !> atomic orbital information
    type(TOrbitals), intent(in) :: orb

    !> neighbour list
    type(TNeighbourList), intent(in) :: neighbourList

    !> Number of neighbours within cut-off for each atom
    integer, intent(in) :: nNeighbourSK(:)

    !> image to real atom mapping
    integer, intent(in) :: img2CentCell(:)

    !> index for sparse large matrices
    integer, intent(in) :: iSparseStart(:,:)

    !> unit cell volume
    real(dp), intent(in) :: cellVol

    !> external pressure
    real(dp), intent(in) :: extPressure

    !> electron entropy contribution
    real(dp), intent(in) :: TS(:)

    !> potentials acting
    type(TPotentials), intent(in) :: potential

    !> energy contributions
    type(TEnergies), intent(inout) :: energy

    !> 3rd order settings
    type(TThirdOrder), intent(inout), allocatable :: thirdOrd

    !> Solvation model
    class(TSolvation), allocatable, intent(inout) :: solvation

    !> Data from rangeseparated calculations
    type(TRangeSepFunc), intent(inout), allocatable ::rangeSep

    !> Proxy for querying Q-dependant external potentials
    type(TQDepExtPotProxy), intent(inout), allocatable :: qDepExtPot

    !> block (dual) atomic populations
    real(dp), intent(in), allocatable :: qBlock(:,:,:,:)

    !> Imaginary part of block atomic populations
    real(dp), intent(in), allocatable :: qiBlock(:,:,:,:)

    !> which DFTB+U functional (if used)
    integer, intent(in), optional :: nDftbUFunc

    !> U-J prefactors in DFTB+U
    real(dp), intent(in), allocatable :: UJ(:,:)

    !> Number DFTB+U blocks of shells for each atom type
    integer, intent(in), allocatable :: nUJ(:)

    !> which shells are in each DFTB+U block
    integer, intent(in), allocatable :: iUJ(:,:,:)

    !> Number of shells in each DFTB+U block
    integer, intent(in), allocatable :: niUJ(:,:)

    !> Spin orbit constants
    real(dp), intent(in), allocatable :: xi(:,:)

    !> Atoms over which to sum the total energies
    integer, intent(in) :: iAtInCentralRegion(:)

    !> Whether fixed Fermi level(s) should be used. (No charge conservation!)
    logical, intent(in) :: tFixEf

    !> If tFixEf is .true. contains reservoir chemical potential, otherwise the Fermi levels found
    !> from the given number of electrons
    real(dp), intent(inout) :: Ef(:)

    !> Corrections terms for on-site elements
    real(dp), intent(in), allocatable :: onSiteElements(:,:,:,:)

    integer :: nSpin
    real(dp) :: nEl(2)

    nSpin = size(rhoPrim, dim=2)

    ! Tr[H0 * Rho] can be done with the same algorithm as Mulliken-analysis
    energy%atomNonSCC(:) = 0.0_dp
    call mulliken(energy%atomNonSCC, rhoPrim(:,1), H0, orb, neighbourList%iNeighbour, nNeighbourSK,&
        & img2CentCell, iSparseStart)
    energy%EnonSCC = sum(energy%atomNonSCC(iAtInCentralRegion(:)))

    energy%atomExt(:) = 0.0_dp
    if (tExtField) then
      energy%atomExt(:) = energy%atomExt&
          & + sum(qOrb(:,:,1) - q0(:,:,1), dim=1) * potential%extAtom(:,1)
    end if
    if (allocated(qDepExtPot)) then
      call qDepExtPot%addEnergy(energy%atomExt)
    end if
    energy%Eext = sum(energy%atomExt)

    if (allocated(sccCalc)) then
      if (isXlbomd) then
        call sccCalc%getEnergyPerAtomXlbomd(species, orb, qOrb, q0, energy%atomSCC)
      else
        call sccCalc%getEnergyPerAtom(energy%atomSCC)
      end if
      energy%Escc = sum(energy%atomSCC(iAtInCentralRegion(:)))

      if (nSpin > 1) then
        energy%atomSpin(:) = 0.5_dp * sum(sum(potential%intShell(:,:,2:nSpin)&
            & * chargePerShell(:,:,2:nSpin), dim=1), dim=2)
        energy%Espin = sum(energy%atomSpin(iAtInCentralRegion(:)))
      end if
    end if

    if (allocated(thirdOrd)) then
      if (isXlbomd) then
        call thirdOrd%getEnergyPerAtomXlbomd(qOrb, q0, species, orb, energy%atom3rd)
      else
        call thirdOrd%getEnergyPerAtom(energy%atom3rd)
      end if
      energy%e3rd = sum(energy%atom3rd(iAtInCentralRegion(:)))
    end if

    if (allocated(solvation)) then
      call solvation%getEnergies(energy%atomSolv)
      energy%eSolv = sum(energy%atomSolv(iAtInCentralRegion(:)))
    end if

    if (allocated(onSiteElements)) then
      call getEons(energy%atomOnSite, qBlock, qiBlock, q0, onSiteElements, species, orb)
      energy%eOnSite = sum(energy%atomOnSite)
    end if

    if (tDftbU) then
      if (allocated(qiBlock)) then
        call E_DFTBU(energy%atomDftbu, qBlock, species, orb, nDFTBUfunc, UJ, nUJ, niUJ, iUJ,&
            & qiBlock)
      else
        call E_DFTBU(energy%atomDftbu, qBlock, species, orb, nDFTBUfunc, UJ, nUJ, niUJ, iUJ)
      end if
      energy%Edftbu = sum(energy%atomDftbu(iAtInCentralRegion(:)))
    end if

    if (tDualSpinOrbit) then
      energy%atomLS(:) = 0.0_dp
      call getDualSpinOrbitEnergy(energy%atomLS, qiBlock, xi, orb, species)
      energy%ELS = sum(energy%atomLS(iAtInCentralRegion(:)))
    end if

    energy%Eelec = energy%EnonSCC + energy%ESCC + energy%Espin + energy%ELS + energy%Edftbu&
        & + energy%Eext + energy%e3rd + energy%eOnSite + energy%ESolv

    !> Add exchange conribution for range separated calculations
    if (allocated(rangeSep)) then
      energy%Efock = 0.0_dp
      call rangeSep%addLREnergy(energy%Efock)
      energy%Eelec = energy%Eelec + energy%Efock
    end if

    energy%atomElec(:) = energy%atomNonSCC + energy%atomSCC + energy%atomSpin + energy%atomDftbu&
        & + energy%atomLS + energy%atomExt + energy%atom3rd + energy%atomOnSite &
        & + energy%atomSolv
    energy%atomTotal(:) = energy%atomElec + energy%atomRep + energy%atomDisp + energy%atomHalogenX
    energy%Etotal = energy%Eelec + energy%Erep + energy%eDisp + energy%eHalogenX
    energy%EMermin = energy%Etotal - sum(TS)
    ! extrapolated to 0 K
    energy%Ezero = energy%Etotal - 0.5_dp * sum(TS)
    energy%EGibbs = energy%EMermin + cellVol * extPressure

    energy%EForceRelated = energy%EGibbs
    if (tFixEf) then
      if (nSpin == 2) then
        nEl(:) = sum(sum(qOrb(:,iAtInCentralRegion(:),:),dim=1),dim=1)
        nEl(1) = 0.5_dp * ( nEl(1) + nEl(2) )
        nEl(2) = nEl(1) - nEl(2)
        ! negative sign due to electron charge
        energy%EForceRelated = energy%EForceRelated  - sum(nEl(:2) * Ef(:2))
      else
        nEl = 0.0_dp
        nEl(1) = sum(qOrb(:,iAtInCentralRegion(:),1))
        ! negative sign due to electron charge
        energy%EForceRelated = energy%EForceRelated  - nEl(1) * Ef(1)
      end if
    end if

  end subroutine getEnergies


  !> Checks for the presence of a stop file on disc.
  function hasStopFile(fileName) result(tStop)

    !> name of file to check for
    character(*), intent(in) :: fileName

    !> Is the file present
    logical :: tStop

    inquire(file=fileName, exist=tStop)
    if (tStop) then
      write(stdOut, "(3A)") "Stop file '" // fileName // "' found."
    end if

  end function hasStopFile


  !> Returns input charges for next SCC iteration.
  subroutine getNextInputCharges(env, pChrgMixer, qOutput, qOutRed, orb, nIneqOrb, iEqOrbitals,&
      & iGeoStep, iSccIter, minSccIter, maxSccIter, sccTol, tStopScc, tMixBlockCharges, tReadChrg,&
      & qInput, qInpRed, sccErrorQ, tConverged, qBlockOut, iEqBlockDftbU, qBlockIn, qiBlockOut,&
      & iEqBlockDftbuLS, species0, nUJ, iUJ, niUJ, qiBlockIn, iEqBlockOnSite, iEqBlockOnSiteLS)

    !> Environment settings
    type(TEnvironment), intent(in) :: env

    !> Charge mixing object
    type(TMixer), intent(inout) :: pChrgMixer

    !> Output electrons
    real(dp), intent(inout) :: qOutput(:,:,:)

    !> Output electrons reduced by unique orbital types
    real(dp), intent(inout) :: qOutRed(:)

    !> Atomic orbital data
    type(TOrbitals), intent(in) :: orb

    !> Total number of inequivalent atomic orbitals
    integer, intent(in) :: nIneqOrb

    !> Equivalence relations between orbitals
    integer, intent(in) :: iEqOrbitals(:,:,:)

    !> Number of current geometry step
    integer, intent(in) :: iGeoStep

    !> Number of current SCC step
    integer, intent(in) :: iSccIter

    !> minumum number of SCC iterations to perform
    integer, intent(in) :: minSccIter

    !> maximum number of SCC iterations before terminating loop
    integer, intent(in) :: maxSccIter

    !> Tolerance on SCC charges between input and output
    real(dp), intent(in) :: sccTol

    !> Should the SCC loop stop
    logical, intent(in) :: tStopScc

    !> are orbital potentials being used
    logical, intent(in) :: tMixBlockCharges

    !> Were intial charges read from disc?
    logical, intent(in) :: tReadChrg

    !> Resulting input charges for next SCC iteration
    real(dp), intent(inout) :: qInput(:,:,:)

    !> Equivalence reduced input charges
    real(dp), intent(inout) :: qInpRed(:)

    !> SCC error
    real(dp), intent(out) :: sccErrorQ

    !> Has the calculation converged>
    logical, intent(out) :: tConverged

    !> Dual output charges
    real(dp), intent(inout), allocatable :: qBlockOut(:,:,:,:)

    !> equivalence mapping for dual charge blocks
    integer, intent(in), allocatable :: iEqBlockDftbu(:,:,:,:)

    !> block charge input (if needed for orbital potentials)
    real(dp), intent(inout), allocatable :: qBlockIn(:,:,:,:)

    !> Imaginary part of block charges
    real(dp), intent(in), allocatable :: qiBlockOut(:,:,:,:)

    !> Equivalence mappings in the case of spin orbit and DFTB+U
    integer, intent(in), allocatable :: iEqBlockDftbuLS(:,:,:,:)

    !> atomic species for atoms
    integer, intent(in), allocatable :: species0(:)

    !> Number DFTB+U blocks of shells for each atom type
    integer, intent(in), allocatable :: nUJ(:)

    !> which shells are in each DFTB+U block
    integer, intent(in), allocatable :: iUJ(:,:,:)

    !> Number of shells in each DFTB+U block
    integer, intent(in), allocatable :: niUJ(:,:)

    !> Imaginary part of block atomic input populations
    real(dp), intent(inout), allocatable :: qiBlockIn(:,:,:,:)

    !> Equivalences for onsite block corrections if needed
    integer, intent(in), allocatable :: iEqBlockOnSite(:,:,:,:)

    !> Equivalences for onsite block corrections if needed for imaginary elements
    integer, intent(in), allocatable :: iEqBlockOnSiteLS(:,:,:,:)

    real(dp), allocatable :: qDiffRed(:)
    integer :: nSpin

    nSpin = size(qOutput, dim=3)

    call reduceCharges(orb, nIneqOrb, iEqOrbitals, qOutput, qOutRed, qBlockOut, iEqBlockDftbu,&
        & qiBlockOut, iEqBlockDftbuLS, iEqBlockOnSite, iEqBlockOnSiteLS)
    qDiffRed = qOutRed - qInpRed
    sccErrorQ = maxval(abs(qDiffRed))
    tConverged = (sccErrorQ < sccTol)&
        & .and. (iSccIter >= minSccIter .or. tReadChrg .or. iGeoStep > 0)
    if ((.not. tConverged) .and. (iSccIter /= maxSccIter .and. .not. tStopScc)) then
      ! Avoid mixing of spin unpolarised density for spin polarised cases, this is only a problem in
      ! iteration 1, as there is only the (spin unpolarised!) atomic input density at that
      ! point. (Unless charges had been initialized externally)
      if ((iSCCIter + iGeoStep) == 1 .and. (nSpin > 1 .or. tMixBlockCharges) .and. .not. tReadChrg)&
          & then
        qInpRed(:) = qOutRed
        qInput(:,:,:) = qOutput
        if (allocated(qBlockIn)) then
          qBlockIn(:,:,:,:) = qBlockOut
          if (allocated(qiBlockIn)) then
            qiBlockIn(:,:,:,:) = qiBlockOut
          end if
        end if
      else
        call mix(pChrgMixer, qInpRed, qDiffRed)
      #:if WITH_MPI
        ! Synchronise charges in order to avoid mixers that store a history drifting apart
        call mpifx_allreduceip(env%mpi%globalComm, qInpRed, MPI_SUM)
        qInpRed(:) = qInpRed / env%mpi%globalComm%size
      #:endif
        call expandCharges(qInpRed, orb, nIneqOrb, iEqOrbitals, qInput, qBlockIn, iEqBlockDftbu,&
            & species0, nUJ, iUJ, niUJ, qiBlockIn, iEqBlockDftbuLS, iEqBlockOnSite,&
            & iEqBlockOnSiteLS)
      end if
    end if

  end subroutine getNextInputCharges


  !> Update delta density matrix rather than merely q for rangeseparation
  subroutine getNextInputDensity(SSqrReal, over, neighbourList, nNeighbourSK, iAtomStart,&
      & iSparseStart, img2CentCell, pChrgMixer, qOutput, orb, tHelical, species, coord, iGeoStep,&
      & iSccIter, minSccIter, maxSccIter, sccTol, tStopScc, tReadChrg, q0, qInput, sccErrorQ,&
      & tConverged, deltaRhoOut, deltaRhoIn, deltaRhoDiff, qBlockIn, qBlockOut)

    !> Square dense overlap storage
    real(dp), allocatable, intent(inout) :: SSqrReal(:,:)

    !> sparse overlap matrix
    real(dp), intent(in) :: over(:)

    !> list of neighbours for each atom
    type(TNeighbourList), intent(in) :: neighbourList

    !> Number of neighbours for each of the atoms
    integer, intent(in) :: nNeighbourSK(:)

    !>Start of atomic blocks in dense arrays
    integer, allocatable, intent(in) :: iAtomStart(:)

    !> Index array for the start of atomic blocks in sparse arrays
    integer, intent(in) :: iSparseStart(:,:)

    !> map from image atoms to the original unique atom
    integer, intent(in) :: img2CentCell(:)

    !> Charge mixing object
    type(TMixer), intent(inout) :: pChrgMixer

    !> Output electrons
    real(dp), intent(inout) :: qOutput(:,:,:)

    !> Atomic orbital data
    type(TOrbitals), intent(in) :: orb

    !> Is the geometry helical
    logical, intent(in) :: tHelical

    !> species for atoms
    integer, intent(in) :: species(:)

    !> all coordinates
    real(dp), intent(in) :: coord(:,:)

    !> Number of current geometry step
    integer, intent(in) :: iGeoStep

    !> Number of current SCC step
    integer, intent(in) :: iSccIter

    !> minumum number of SCC iterations to perform
    integer, intent(in) :: minSccIter

    !> maximum number of SCC iterations before terminating loop
    integer, intent(in) :: maxSccIter

    !> Tolerance on SCC charges between input and output
    real(dp), intent(in) :: sccTol

    !> Should the SCC loop stop
    logical, intent(in) :: tStopScc

    !> Were intial charges read from disc?
    logical, intent(in) :: tReadChrg

    !> reference charges
    real(dp), intent(in) :: q0(:,:,:)

    !> Resulting input charges for next SCC iteration
    real(dp), intent(inout) :: qInput(:,:,:)

    !> SCC error
    real(dp), intent(out) :: sccErrorQ

    !> Has the calculation converged>
    logical, intent(out) :: tConverged

    !> delta density matrix for rangeseparated calculations
    real(dp), intent(inout) :: deltaRhoOut(:)

    !> delta density matrix as inpurt for next SCC cycle
    real(dp), target, intent(inout) :: deltaRhoIn(:)

    !> difference of delta density matrix in and out
    real(dp), intent(inout) :: deltaRhoDiff(:)

    !> block charge input (if needed for orbital potentials)
    real(dp), intent(inout), allocatable :: qBlockIn(:,:,:,:)

    !> Dual output charges
    real(dp), intent(inout), allocatable :: qBlockOut(:,:,:,:)


    integer :: nSpin, iSpin, iAt, iOrb
    real(dp), pointer :: deltaRhoInSqr(:,:,:)

    nSpin = size(qOutput, dim=3)

    deltaRhoDiff(:) = deltaRhoOut - deltaRhoIn
    sccErrorQ = maxval(abs(deltaRhoDiff))
    tConverged = (sccErrorQ < sccTol)&
        & .and. (iSCCiter >= minSCCIter .or. tReadChrg .or. iGeoStep > 0)

    if ((.not. tConverged) .and. (iSCCiter /= maxSccIter .and. .not. tStopScc)) then
      if ((iSCCIter + iGeoStep) == 1 .and. (nSpin > 1 .and. .not. tReadChrg)) then
        deltaRhoIn(:) = deltaRhoOut
        qInput(:,:,:) = qOutput
        if (allocated(qBlockIn)) then
          qBlockIn(:,:,:,:) = qBlockOut
        end if
      else
        call mix(pChrgMixer, deltaRhoIn, deltaRhoDiff)
        if (tHelical) then
          call unpackHS(SSqrReal, over, neighbourList%iNeighbour, nNeighbourSK, iAtomStart,&
              & iSparseStart, img2CentCell, orb, species, coord)
        else
          call unpackHS(SSqrReal, over, neighbourList%iNeighbour, nNeighbourSK, iAtomStart,&
              & iSparseStart, img2CentCell)
        end if
        deltaRhoInSqr(1:orb%nOrb, 1:orb%nOrb, 1:nSpin) => deltaRhoIn
        call denseMulliken(deltaRhoInSqr, SSqrReal, iAtomStart, qInput)

        ! RangeSep: for spin-unrestricted calculation the initial guess should be equally
        ! distributed to alpha and beta density matrices
        if(nSpin == 2) then
          qInput(:,:,1) = qInput(:,:,1) + q0(:,:,1) * 0.5_dp
          qInput(:,:,2) = qInput(:,:,2) + q0(:,:,1) * 0.5_dp
        else
          qInput(:,:,:) = qInput + q0
        end if

        if (allocated(qBlockIn)) then
          call denseBlockMulliken(deltaRhoInSqr, SSqrReal, iAtomStart, qBlockIn)
          do iSpin = 1, nSpin
            do iAt = 1, size(qInput, dim=2)
              do iOrb = 1, size(qInput, dim=1)
                qBlockIn(iOrb, iOrb, iAt, iSpin) = qInput(iOrb, iAt, iSpin)
              end do
            end do
          end do
        end if

        call ud2qm(qInput)
        if (allocated(qBlockIn)) then
          call ud2qm(qBlockIn)
        end if
      end if
    end if

  end subroutine getNextInputDensity


  !> Reduce charges according to orbital equivalency rules.
  subroutine reduceCharges(orb, nIneqOrb, iEqOrbitals, qOrb, qRed, qBlock, iEqBlockDftbu, qiBlock,&
      & iEqBlockDftbuLS, iEqBlockOnSite, iEqBlockOnSiteLS)

    !> Atomic orbital information
    type(TOrbitals), intent(in) :: orb

    !> Number of unique types of atomic orbitals
    integer, intent(in) :: nIneqOrb

    !> equivalence index
    integer, intent(in) :: iEqOrbitals(:,:,:)

    !> Electrons in atomic orbitals
    real(dp), intent(in) :: qOrb(:,:,:)

    !> Reduction of atomic populations
    real(dp), intent(out) :: qRed(:)

    !> Block (dual) populations, if also being reduced
    real(dp), intent(in), allocatable :: qBlock(:,:,:,:)

    !> equivalences for block charges
    integer, intent(in), allocatable :: iEqBlockDftbu(:,:,:,:)

    !> Imaginary part of block charges if present
    real(dp), intent(in), allocatable :: qiBlock(:,:,:,:)

    !> Equivalences for spin orbit if needed
    integer, intent(in), allocatable :: iEqBlockDftbuLS(:,:,:,:)

    !> Equivalences for onsite block corrections if needed
    integer, intent(in), allocatable :: iEqBlockOnSite(:,:,:,:)

    !> Equivalences for onsite block corrections if needed for imaginary part
    integer, intent(in), allocatable :: iEqBlockOnSiteLS(:,:,:,:)

    real(dp), allocatable :: qOrbUpDown(:,:,:), qBlockUpDown(:,:,:,:)

    qRed(:) = 0.0_dp
    qOrbUpDown = qOrb
    call qm2ud(qOrbUpDown)
    call orbitalEquiv_reduce(qOrbUpDown, iEqOrbitals, orb, qRed(1:nIneqOrb))
    if (allocated(qBlock)) then
      qBlockUpDown = qBlock
      call qm2ud(qBlockUpDown)
      if (allocated(iEqBlockOnSite)) then
        ! all blocks are full of unique elements
        call onsBlock_reduce(qBlockUpDown, iEqBlockOnSite, orb, qRed)
        if (allocated(qiBlock)) then
          call onsBlock_reduce(qiBlock, iEqBlockOnSiteLS, orb, qRed, skew=.true.)
        end if
      else
        ! only a subset of blocks are covered in +U type operations
        call appendBlock_reduce(qBlockUpDown, iEqBlockDFTBU, orb, qRed)
        if (allocated(qiBlock)) then
          call appendBlock_reduce(qiBlock, iEqBlockDFTBULS, orb, qRed, skew=.true.)
        end if
      end if
    end if

  end subroutine reduceCharges


  !> Expand reduced charges according orbital equivalency rules.
  subroutine expandCharges(qRed, orb, nIneqOrb, iEqOrbitals, qOrb, qBlock, iEqBlockDftbu, species0,&
      & nUJ, iUJ, niUJ, qiBlock, iEqBlockDftbuLS, iEqBlockOnSite, iEqBlockOnSiteLS)

    !> Reduction of atomic populations
    real(dp), intent(in) :: qRed(:)

    !> Atomic orbital information
    type(TOrbitals), intent(in) :: orb

    !> Number of unique types of atomic orbitals
    integer, intent(in) :: nIneqOrb

    !> equivalence index
    integer, intent(in) :: iEqOrbitals(:,:,:)

    !> Electrons in atomic orbitals
    real(dp), intent(out) :: qOrb(:,:,:)

    !> Block (dual) populations, if also stored in reduced form
    real(dp), intent(inout), allocatable :: qBlock(:,:,:,:)

    !> equivalences for block charges
    integer, intent(in), allocatable :: iEqBlockDftbU(:,:,:,:)

    !> species of central cell atoms
    integer, intent(in), allocatable :: species0(:)

    !> Number DFTB+U blocks of shells for each atom type
    integer, intent(in), allocatable :: nUJ(:)

    !> which shells are in each DFTB+U block
    integer, intent(in), allocatable :: iUJ(:,:,:)

    !> Number of shells in each DFTB+U block
    integer, intent(in), allocatable :: niUJ(:,:)

    !> Imaginary part of block atomic populations
    real(dp), intent(inout), allocatable :: qiBlock(:,:,:,:)

    !> Equivalences for spin orbit if needed
    integer, intent(in), allocatable :: iEqBlockDftbULS(:,:,:,:)

    !> Equivalences for onsite block corrections if needed
    integer, intent(in), allocatable :: iEqBlockOnSite(:,:,:,:)

    !> Equivalences for onsite block corrections if needed for imaginary part
    integer, intent(in), allocatable :: iEqBlockOnSiteLS(:,:,:,:)

    integer :: nSpin

    @:ASSERT(allocated(qBlock) .eqv. (allocated(iEqBlockDftbU) .or. allocated(iEqBlockOnSite)))
    @:ASSERT(.not. allocated(qBlock) .or. allocated(species0))
    @:ASSERT(.not. allocated(qBlock) .or. allocated(nUJ))
    @:ASSERT(.not. allocated(qBlock) .or. allocated(iUJ))
    @:ASSERT(.not. allocated(qBlock) .or. allocated(niUJ))
    @:ASSERT(.not. allocated(qiBlock) .or. allocated(qBlock))
    @:ASSERT(allocated(qiBlock) .eqv. (allocated(iEqBlockDftbuLS) .or. allocated(iEqBlockOnSiteLS)))

    nSpin = size(qOrb, dim=3)
    call OrbitalEquiv_expand(qRed(1:nIneqOrb), iEqOrbitals, orb, qOrb)
    if (allocated(qBlock)) then
      qBlock(:,:,:,:) = 0.0_dp
      if (allocated(iEqBlockOnSite)) then
        ! all blocks are full of unique elements
        call Onsblock_expand(qRed, iEqBlockOnSite, orb, qBlock, orbEquiv=iEqOrbitals)
        if (allocated(qiBlock)) then
          call Onsblock_expand(qRed, iEqBlockOnSiteLS, orb, qiBlock, skew=.true.)
        end if
      else
        ! only a subset of blocks are covered in +U type operations
        call Block_expand(qRed, iEqBlockDftbu, orb, qBlock, species0, nUJ, niUJ, iUJ,&
            & orbEquiv=iEqOrbitals)
        if (allocated(qiBlock)) then
          call Block_expand(qRed, iEqBlockDftbuLS, orb, qiBlock, species0, nUJ, niUJ, iUJ,&
              & skew=.true.)
        end if
      end if
    end if
    if (nSpin == 2) then
      call ud2qm(qOrb)
      if (allocated(qBlock)) then
        call ud2qm(qBlock)
      end if
    end if

  end subroutine expandCharges


  !> Get some info about scc convergence.
  subroutine getSccInfo(iSccIter, Eelec, EelecOld, diffElec)

    !> Iteration number
    integer, intent(in) :: iSccIter

    !> Electronic energy
    real(dp), intent(in) :: Eelec

    !> old electronic energy, overwritten on exit with current value
    real(dp), intent(inout) :: EelecOld

    !> difference in electronic energies between iterations
    real(dp), intent(out) :: diffElec

    if (iSccIter > 1) then
      diffElec = Eelec - EelecOld
    else
      diffElec = 0.0_dp
    end if
    EelecOld = Eelec

  end subroutine getSccInfo


  !> Whether restart information needs to be written in the current scc loop.
  function needsSccRestartWriting(restartFreq, iGeoStep, iSccIter, minSccIter, maxSccIter, tMd,&
      & isGeoOpt, tDerivs, tConverged, tReadChrg, tStopScc) result(tRestart)

    !> frequency of charge  write out
    integer, intent(in) :: restartFreq

    !> current geometry step
    integer, intent(in) :: iGeoStep

    !> current SCC step
    integer, intent(in) :: iSccIter

    !> minimum number of SCC cycles to perform
    integer, intent(in) :: minSccIter

    !> maximum number of SCC cycles to perform
    integer, intent(in) :: maxSccIter

    !> is this molecular dynamics
    logical, intent(in) :: tMd

    !> Is there geometry optimisation
    logical, intent(in) :: isGeoOpt

    !> are finite difference changes happening
    logical, intent(in) :: tDerivs

    !> Is this converged SCC
    logical, intent(in) :: tConverged

    !> have the charges been read from disc
    logical, intent(in) :: tReadChrg

    !> Has the SCC cycle been stopped?
    logical, intent(in) :: tStopScc

    !> resulting decision as to whether to write charges to disc
    logical :: tRestart

    logical :: tEnoughIters, tRestartIter

    ! Do we need restart at all?
    tRestart = (restartFreq > 0 .and. .not. (tMD .or. isGeoOpt .or. tDerivs) .and. maxSccIter > 1)
    if (tRestart) then

      ! Do we have enough iterations already?
      tEnoughIters = (iSccIter >= minSccIter .or. tReadChrg .or. iGeoStep > 0)

      ! Is current iteration the right one for writing a restart file?
      tRestartIter = (iSccIter == maxSccIter .or. tStopScc .or. mod(iSccIter, restartFreq) == 0)

      tRestart = (tConverged .or. (tEnoughIters .and. tRestartIter))
    end if

  end function needsSccRestartWriting


  !> Stop if linear response module can not be invoked due to unimplemented combinations of
  !> features.
  subroutine ensureLinRespConditions(t3rd, tRealHS, tPeriodic, tForces)

    !> 3rd order hamiltonian contributions included
    logical, intent(in) :: t3rd

    !> a real hamiltonian
    logical, intent(in) :: tRealHs

    !> periodic boundary conditions
    logical, intent(in) :: tPeriodic

    !> forces being evaluated in the excited state
    logical, intent(in) :: tForces

    if (t3rd) then
      call error("Third order currently incompatible with excited state")
    end if
    if (.not. tRealHS) then
      call error("Only real systems are supported for excited state calculations")
    end if
    if (tPeriodic .and. tForces) then
      call error("Forces in the excited state for periodic geometries are currently unavailable")
    end if

  end subroutine ensureLinRespConditions


  !> Do the linear response excitation calculation.
  subroutine calculateLinRespExcitations(env, lresp, parallelKS, sccCalc, qOutput, q0, over,&
      & eigvecsReal, eigen, filling, coord, species, speciesName, orb, tHelical, skHamCont,&
      & skOverCont, autotestTag, taggedWriter, runId, neighbourList, nNeighbourSk, denseDesc,&
      & iSparseStart, img2CentCell, tWriteAutotest, tForces, tLinRespZVect, tPrintExcEigvecs,&
      & tPrintExcEigvecsTxt, nonSccDeriv, energy, energies, work, rhoSqrReal, excitedDerivs,&
      & occNatural)

    !> Environment settings
    type(TEnvironment), intent(in) :: env

    !> excited state settings
    type(TLinResp), intent(inout) :: lresp

    !> K-points and spins to process
    type(TParallelKS), intent(in) :: parallelKS

    !> SCC module internal variables
    type(TScc), intent(in) :: sccCalc

    !> electrons in atomic orbitals
    real(dp), intent(in) :: qOutput(:,:,:)

    !> reference atomic orbital occupations
    real(dp), intent(in) :: q0(:,:,:)

    !> sparse overlap matrix
    real(dp), intent(in) :: over(:)

    !> ground state eigenvectors
    real(dp), intent(in) :: eigvecsReal(:,:,:)

    !> ground state eigenvalues (orbital, kpoint)
    real(dp), intent(in) :: eigen(:,:)

    !> ground state fillings (orbital, kpoint)
    real(dp), intent(in) :: filling(:,:)

    !> all atomic coordinates
    real(dp), intent(in) :: coord(:,:)

    !> species of all atoms in the system
    integer, target, intent(in) :: species(:)

    !> label for each atomic chemical species
    character(*), intent(in) :: speciesName(:)

    !> Atomic orbital information
    type(TOrbitals), intent(in) :: orb

    !> Is the geometry helical
    logical, intent(in) :: tHelical

    !> non-SCC hamiltonian information
    type(TSlakoCont), intent(in) :: skHamCont

    !> overlap information
    type(TSlakoCont), intent(in) :: skOverCont

    !> File name for regression data
    character(*), intent(in) :: autotestTag

    !> Tagged writer
    type(TTaggedWriter), intent(inout) :: taggedWriter

    !> Job ID for future identification
    integer, intent(in) :: runId

    !> list of neighbours for each atom
    type(TNeighbourList), intent(in) :: neighbourList

    !> Number of neighbours for each of the atoms
    integer, intent(in) :: nNeighbourSK(:)

    !> Dense matrix descriptor
    type(TDenseDescr), intent(in) :: denseDesc

    !> Index array for the start of atomic blocks in sparse arrays
    integer, intent(in) :: iSparseStart(:,:)

    !> map from image atoms to the original unique atom
    integer, intent(in) :: img2CentCell(:)

    !> should regression test data be written
    logical, intent(in) :: tWriteAutotest

    !> forces to be calculated in the excited state
    logical, intent(in) :: tForces

    !> require the Z vector for excited state properties
    logical, intent(in) :: tLinRespZVect

    !> print natural orbitals of the excited state
    logical, intent(in) :: tPrintExcEigvecs

    !> print natural orbitals also in text form?
    logical, intent(in) :: tPrintExcEigvecsTxt

    !> method for calculating derivatives of S and H0
    type(TNonSccDiff), intent(in) :: nonSccDeriv

    !> Energy contributions and total
    type(TEnergies), intent(inout) :: energy

    !> energes of all solved states
    real(dp), intent(inout), allocatable :: energies(:)

    !> Working array of the size of the dense matrices.
    real(dp), intent(out) :: work(:,:)

    !> density matrix in dense form
    real(dp), intent(inout), allocatable :: rhoSqrReal(:,:,:)

    !> excited state energy derivative with respect to atomic coordinates
    real(dp), intent(inout), allocatable :: excitedDerivs(:,:)

    !> natural orbital occupation numbers
    real(dp), intent(inout), allocatable :: occNatural(:)

    real(dp), allocatable :: dQAtom(:)
    real(dp), allocatable :: naturalOrbs(:,:,:)
    integer, pointer :: pSpecies0(:)
    integer :: iSpin, nSpin, nAtom, fdAutotest
    logical :: tSpin

    nAtom = size(qOutput, dim=2)
    nSpin = size(eigen, dim=2)
    tSpin = (nSpin == 2)
    pSpecies0 => species(1:nAtom)

    energy%Eexcited = 0.0_dp
    allocate(dQAtom(nAtom))
    dQAtom(:) = sum(qOutput(:,:,1) - q0(:,:,1), dim=1)
    if (tHelical) then
      call unpackHS(work, over, neighbourList%iNeighbour, nNeighbourSK, denseDesc%iAtomStart,&
          & iSparseStart, img2CentCell, orb, species, coord)
    else
      call unpackHS(work, over, neighbourList%iNeighbour, nNeighbourSK, denseDesc%iAtomStart,&
          & iSparseStart, img2CentCell)
    end if
    call blockSymmetrizeHS(work, denseDesc%iAtomStart)
    if (tForces) then
      do iSpin = 1, nSpin
        call blockSymmetrizeHS(rhoSqrReal(:,:,iSpin), denseDesc%iAtomStart)
      end do
    end if
    if (tWriteAutotest) then
      open(newUnit=fdAutotest, file=autotestTag, position="append")
    end if

    if (tLinRespZVect) then
      if (tPrintExcEigVecs) then
        allocate(naturalOrbs(orb%nOrb, orb%nOrb, 1))
      end if
      call addGradients(tSpin, lresp, denseDesc%iAtomStart, eigvecsReal, eigen, work, filling,&
          & coord(:,:nAtom), sccCalc, dQAtom, pSpecies0, neighbourList%iNeighbour, img2CentCell,&
          & orb, skHamCont, skOverCont, tWriteAutotest, fdAutotest, taggedWriter, energy%Eexcited,&
         & energies, excitedDerivs, nonSccDeriv, rhoSqrReal, occNatural, naturalOrbs)
      if (tPrintExcEigvecs) then
        call writeRealEigvecs(env, runId, neighbourList, nNeighbourSK, denseDesc, iSparseStart,&
            & img2CentCell, pSpecies0, speciesName, orb, over, parallelKS, tPrintExcEigvecsTxt,&
            & naturalOrbs, work, fileName="excitedOrbs")
      end if
    else
      call calcExcitations(lresp, tSpin, denseDesc, eigvecsReal, eigen, work, filling,&
          & coord(:,:nAtom), sccCalc, dQAtom, pSpecies0, neighbourList%iNeighbour, img2CentCell,&
          & orb, tWriteAutotest, fdAutotest, taggedWriter, energy%Eexcited, energies)
    end if
    energy%Etotal = energy%Etotal + energy%Eexcited
    energy%EMermin = energy%EMermin + energy%Eexcited
    energy%EGibbs = energy%EGibbs + energy%Eexcited
    if (tWriteAutotest) then
      close(fdAutotest)
    end if

  end subroutine calculateLinRespExcitations


  !> Get the XLBOMD charges for the current geometry.
  subroutine getXlbomdCharges(xlbomdIntegrator, qOutRed, pChrgMixer, orb, nIneqOrb, iEqOrbitals,&
      & qInput, qInpRed, iEqBlockDftbu, qBlockIn, species0, nUJ, iUJ, niUJ, iEqBlockDftbuLS,&
      & qiBlockIn, iEqBlockOnSite, iEqBlockOnSiteLS)

    !> integrator for the extended Lagrangian
    type(TXLBOMD), intent(inout) :: xlbomdIntegrator

    !> output charges, reduced by equivalences
    real(dp), intent(in) :: qOutRed(:)

    !> SCC mixer
    type(TMixer), intent(inout) :: pChrgMixer

    !> Atomic orbital information
    type(TOrbitals), intent(in) :: orb

    !> number of inequivalent orbitals
    integer, intent(in) :: nIneqOrb

    !> equivalence map
    integer, intent(in) :: iEqOrbitals(:,:,:)

    !> input charges
    real(dp), intent(out) :: qInput(:,:,:)

    !> input charges reduced by equivalences
    real(dp), intent(out) :: qInpRed(:)

    !> +U equivalences
    integer, intent(in), allocatable :: iEqBlockDftbU(:,:,:,:)

    !> central cell species
    integer, intent(in), allocatable :: species0(:)

    !> block input charges
    real(dp), intent(inout), allocatable :: qBlockIn(:,:,:,:)

    !> Number DFTB+U blocks of shells for each atom type
    integer, intent(in), allocatable :: nUJ(:)

    !> which shells are in each DFTB+U block
    integer, intent(in), allocatable :: iUJ(:,:,:)

    !> Number of shells in each DFTB+U block
    integer, intent(in), allocatable :: niUJ(:,:)

    !> equivalences for spin orbit
    integer, intent(in), allocatable :: iEqBlockDftbuLS(:,:,:,:)

    !> imaginary part of dual charges
    real(dp), intent(inout), allocatable :: qiBlockIn(:,:,:,:)

    !> Equivalences for onsite block corrections if needed
    integer, intent(inout), allocatable :: iEqBlockOnSite(:,:,:,:)

    !> Equivalences for onsite block corrections if needed for imaginary part
    integer, intent(inout), allocatable :: iEqBlockOnSiteLS(:,:,:,:)

    real(dp), allocatable :: invJacobian(:,:)

    if (xlbomdIntegrator%needsInverseJacobian()) then
      write(stdOut, "(A)") ">> Updating XLBOMD Inverse Jacobian"
      allocate(invJacobian(nIneqOrb, nIneqOrb))
      call getInverseJacobian(pChrgMixer, invJacobian)
      call xlbomdIntegrator%setInverseJacobian(invJacobian)
      deallocate(invJacobian)
    end if
    call xlbomdIntegrator%getNextCharges(qOutRed(1:nIneqOrb), qInpRed(1:nIneqOrb))
    call expandCharges(qInpRed, orb, nIneqOrb, iEqOrbitals, qInput, qBlockIn, iEqBlockDftbu,&
        & species0, nUJ, iUJ, niUJ, qiBlockIn, iEqBlockDftbuLS, iEqBlockOnSite, iEqBlockOnSiteLS)

  end subroutine getXlbomdCharges


  !> Calculates dipole moment.
  subroutine getDipoleMoment(qOutput, q0, coord, dipoleMoment, iAtInCentralRegion)

    !> electrons in orbitals
    real(dp), intent(in) :: qOutput(:,:,:)

    !> reference atomic charges
    real(dp), intent(in) :: q0(:,:,:)

    !> atomic coordinates
    real(dp), intent(in) :: coord(:,:)

    !> resulting dipole moment
    real(dp), intent(out) :: dipoleMoment(:)

    !> atoms in the central cell (or device region if transport)
    integer, intent(in) :: iAtInCentralRegion(:)

    integer :: nAtom, ii, iAtom

    nAtom = size(qOutput, dim=2)
    dipoleMoment(:) = 0.0_dp
    do ii = 1, size(iAtInCentralRegion)
      iAtom = iAtInCentralRegion(ii)
      dipoleMoment(:) = dipoleMoment(:)&
          & + sum(q0(:, iAtom, 1) - qOutput(:, iAtom, 1)) * coord(:,iAtom)
    end do

  end subroutine getDipoleMoment


  !> Prints dipole moment calcululated by the derivative of H with respect of the external field.
  subroutine checkDipoleViaHellmannFeynman(rhoPrim, q0, coord0, over, orb, neighbourList,&
      & nNeighbourSK, species, iSparseStart, img2CentCell)

    !> Density matrix in sparse storage
    real(dp), intent(in) :: rhoPrim(:,:)

    !> Reference orbital charges
    real(dp), intent(in) :: q0(:,:,:)

    !> Central cell atomic coordinates
    real(dp), intent(in) :: coord0(:,:)

    !> Overlap matrix in sparse storage
    real(dp), intent(in) :: over(:)

    !> Atomic orbital information
    type(TOrbitals), intent(in) :: orb

    !> list of neighbours for each atom
    type(TNeighbourList), intent(in) :: neighbourList

    !> Number of neighbours for each of the atoms
    integer, intent(in) :: nNeighbourSK(:)

    !> species of all atoms in the system
    integer, intent(in) :: species(:)

    !> Index array for the start of atomic blocks in sparse arrays
    integer, intent(in) :: iSparseStart(:,:)

    !> map from image atoms to the original unique atom
    integer, intent(in) :: img2CentCell(:)

    real(dp), allocatable :: hprime(:,:), dipole(:,:), potentialDerivative(:,:)
    integer :: nAtom, sparseSize, iAt, ii

    sparseSize = size(over)
    nAtom = size(q0, dim=2)
    allocate(hprime(sparseSize, 1))
    allocate(dipole(size(q0, dim=1), nAtom))
    allocate(potentialDerivative(nAtom, 1))
    write(stdOut,*)
    write(stdOut, "(A)", advance='no') 'Hellmann Feynman dipole:'

    ! loop over directions
    do ii = 1, 3
      potentialDerivative(:,:) = 0.0_dp
      ! Potential from dH/dE
      potentialDerivative(:,1) = -coord0(ii,:)
      hprime(:,:) = 0.0_dp
      dipole(:,:) = 0.0_dp
      call add_shift(hprime, over, nNeighbourSK, neighbourList%iNeighbour, species, orb,&
          & iSparseStart, nAtom, img2CentCell, potentialDerivative)

      ! evaluate <psi| dH/dE | psi>
      call mulliken(dipole, hprime(:,1), rhoPrim(:,1), orb, neighbourList%iNeighbour, nNeighbourSK,&
          & img2CentCell, iSparseStart)

      ! add nuclei term for derivative wrt E
      do iAt = 1, nAtom
        dipole(1, iAt) = dipole(1, iAt) + sum(q0(:, iAt, 1)) * coord0(ii, iAt)
      end do
      write(stdOut, "(F12.8)", advance='no') sum(dipole)
    end do
    write(stdOut, *) " au"

  end subroutine checkDipoleViaHellmannFeynman


  !> Calculate the energy weighted density matrix
  !>
  !> NOTE: Dense eigenvector and overlap matrices are overwritten.
  !>
  subroutine getEnergyWeightedDensity(env, electronicSolver, denseDesc, forceType, filling,&
      & eigen, kPoint, kWeight, neighbourList, nNeighbourSK, orb, iSparseStart, img2CentCell,&
      & iCellVEc, cellVec, tRealHS, ham, over, parallelKS, tHelical, species, coord, iSCC, mu,&
      & ERhoPrim, HSqrReal, SSqrReal, HSqrCplx, SSqrCplx)

    !> Environment settings
    type(TEnvironment), intent(inout) :: env

    !> Electronic solver information
    type(TElectronicSolver), intent(inout) :: electronicSolver

    !> Dense matrix descriptor
    type(TDenseDescr), intent(in) :: denseDesc

    !> Force type
    integer, intent(in) :: forceType

    !> Occupations of single particle states in the ground state
    real(dp), intent(in) :: filling(:,:,:)

    !> Eigenvalues
    real(dp), intent(in) :: eigen(:,:,:)

    !> K-points
    real(dp), intent(in) :: kPoint(:,:)

    !> Weights for k-points
    real(dp), intent(in) :: kWeight(:)

    !> list of neighbours for each atom
    type(TNeighbourList), intent(in) :: neighbourList

    !> Number of neighbours for each of the atoms
    integer, intent(in) :: nNeighbourSK(:)

    !> Atomic orbital information
    type(TOrbitals), intent(in) :: orb

    !> Index array for the start of atomic blocks in sparse arrays
    integer, intent(in) :: iSparseStart(:,:)

    !> map from image atoms to the original unique atom
    integer, intent(in) :: img2CentCell(:)

    !> Index for which unit cell atoms are associated with
    integer, intent(in) :: iCellVec(:)

    !> Vectors (in units of the lattice constants) to cells of the lattice
    real(dp), intent(in) :: cellVec(:,:)

    !> Is the hamitonian real (no k-points/molecule/gamma point)?
    logical, intent(in) :: tRealHS

    !> Sparse Hamiltonian
    real(dp), intent(in) :: ham(:,:)

    !> Sparse overlap
    real(dp), intent(in) :: over(:)

    !> K-points and spins to process
    type(TParallelKS), intent(in) :: parallelKS

    !> Is the geometry helical
    logical, intent(in) :: tHelical

    !> species of atoms
    integer, intent(in), optional :: species(:)

    !> all coordinates
    real(dp), intent(in) :: coord(:,:)

    !> iteration counter
    integer, intent(in) :: iSCC

    !> Electrochemical potentials per contact and spin
    real(dp), allocatable, intent(in) :: mu(:,:)

    !> Energy weighted sparse matrix
    real(dp), intent(out) :: ERhoPrim(:)

    !> Storage for dense hamiltonian matrix
    real(dp), intent(inout), allocatable :: HSqrReal(:,:,:)

    !> Storage for dense overlap matrix
    real(dp), intent(inout), allocatable :: SSqrReal(:,:)

    !> Storage for dense hamitonian matrix (complex case)
    complex(dp), intent(inout), allocatable :: HSqrCplx(:,:,:)

    !> Storage for dense overlap matrix (complex case)
    complex(dp), intent(inout), allocatable :: SSqrCplx(:,:)

    integer :: nSpin

    nSpin = size(ham, dim=2)

    call env%globalTimer%startTimer(globalTimers%energyDensityMatrix)

    select case (electronicSolver%iSolver)

    case (electronicSolverTypes%GF)

      if (forceType /= forceTypes%orig) then
        call error("Alternative force evaluation methods are not supported by this electronic&
            & solver.")
      end if

    #:if WITH_TRANSPORT
      if (electronicSolver%iSolver == electronicSolverTypes%GF) then
        call calcEdensity_green(iSCC, env, parallelKS%localKS, ham, over, neighbourlist%iNeighbour,&
            & nNeighbourSK, denseDesc%iAtomStart, iSparseStart, img2CentCell, iCellVec, cellVec,&
            & orb, kPoint, kWeight, mu, ERhoPrim)
      end if
    #:endif

    case (electronicSolverTypes%onlyTransport)

      call error("The OnlyTransport solver cannot calculate the energy weighted density matrix")

    case (electronicSolverTypes%qr, electronicSolverTypes%divideandconquer,&
        & electronicSolverTypes%relativelyrobust, electronicSolverTypes%elpa, &
        & electronicSolverTypes%magma_gvd)

      call getEDensityMtxFromEigvecs(env, denseDesc, forceType, filling, eigen, kPoint, kWeight,&
          & neighbourList, nNeighbourSK, orb, iSparseStart, img2CentCell, iCellVec, cellVec,&
          & tRealHS, ham, over, parallelKS, tHelical, species, coord, ERhoPrim, HSqrReal, SSqrReal,&
          & HSqrCplx, SSqrCplx)

    case (electronicSolverTypes%omm, electronicSolverTypes%pexsi, electronicSolverTypes%ntpoly,&
        &electronicSolverTypes%elpadm)

      if (forceType /= forceTypes%orig) then
        call error("Alternative force evaluation methods are not supported by this electronic&
            & solver.")
      end if

      call electronicSolver%elsi%getEDensity(env, denseDesc, nSpin, kPoint, kWeight, neighbourList,&
          & nNeighbourSK, tHelical, orb, species, coord, iSparseStart, img2CentCell, iCellVec,&
          & cellVec, tRealHS, parallelKS, ERhoPrim, SSqrReal, SSqrCplx)

    end select

    call env%globalTimer%stopTimer(globalTimers%energyDensityMatrix)

  end subroutine getEnergyWeightedDensity


  !> Calculates the energy weighted density matrix using eigenvectors
  subroutine getEDensityMtxFromEigvecs(env, denseDesc, forceType, filling, eigen, kPoint, kWeight,&
      & neighbourList, nNeighbourSK, orb, iSparseStart, img2CentCell, iCellVec, cellVec, tRealHS,&
      & ham, over, parallelKS, tHelical, species, coord, ERhoPrim, HSqrReal, SSqrReal, HSqrCplx,&
      & SSqrCplx)

    !> Environment settings
    type(TEnvironment), intent(inout) :: env

    !> Dense matrix descriptor
    type(TDenseDescr), intent(in) :: denseDesc

    !> Force type
    integer, intent(in) :: forceType

    !> Occupations of single particle states in the ground state
    real(dp), intent(in) :: filling(:,:,:)

    !> Eigenvalues
    real(dp), intent(in) :: eigen(:,:,:)

    !> K-points
    real(dp), intent(in) :: kPoint(:,:)

    !> Weights for k-points
    real(dp), intent(in) :: kWeight(:)

    !> list of neighbours for each atom
    type(TNeighbourList), intent(in) :: neighbourList

    !> Number of neighbours for each of the atoms
    integer, intent(in) :: nNeighbourSK(:)

    !> Atomic orbital information
    type(TOrbitals), intent(in) :: orb

    !> Index array for the start of atomic blocks in sparse arrays
    integer, intent(in) :: iSparseStart(:,:)

    !> map from image atoms to the original unique atom
    integer, intent(in) :: img2CentCell(:)

    !> Index for which unit cell atoms are associated with
    integer, intent(in) :: iCellVec(:)

    !> Vectors (in units of the lattice constants) to cells of the lattice
    real(dp), intent(in) :: cellVec(:,:)

    !> Is the hamitonian real (no k-points/molecule/gamma point)?
    logical, intent(in) :: tRealHS

    !> Sparse Hamiltonian
    real(dp), intent(in) :: ham(:,:)

    !> Sparse overlap
    real(dp), intent(in) :: over(:)

    !> K-points and spins to process
    type(TParallelKS), intent(in) :: parallelKS

    !> Is the geometry helical
    logical, intent(in) :: tHelical

    !> species of atoms
    integer, intent(in), optional :: species(:)

    !> all coordinates
    real(dp), intent(in) :: coord(:,:)

    !> Energy weighted sparse matrix
    real(dp), intent(out) :: ERhoPrim(:)

    !> Storage for dense hamiltonian matrix
    real(dp), intent(inout), allocatable :: HSqrReal(:,:,:)

    !> Storage for dense overlap matrix
    real(dp), intent(inout), allocatable :: SSqrReal(:,:)

    !> Storage for dense hamitonian matrix (complex case)
    complex(dp), intent(inout), allocatable :: HSqrCplx(:,:,:)

    !> Storage for dense overlap matrix (complex case)
    complex(dp), intent(inout), allocatable :: SSqrCplx(:,:)

    integer :: nSpin

    nSpin = size(ham, dim=2)

    if (nSpin == 4) then
      call getEDensityMtxFromPauliEigvecs(env, denseDesc, filling, eigen, kPoint, kWeight,&
          & neighbourList, nNeighbourSK, orb, iSparseStart, img2CentCell, iCellVec, cellVec,&
          & tRealHS, parallelKS, HSqrCplx, SSqrCplx, ERhoPrim)
    else
      if (tRealHS) then
        call getEDensityMtxFromRealEigvecs(env, denseDesc, forceType, filling, eigen,&
            & neighbourList, nNeighbourSK, orb, iSparseStart, img2CentCell, ham, over,&
            & parallelKS, tHelical, species, coord, HSqrReal, SSqrReal, ERhoPrim)
      else
        call getEDensityMtxFromComplexEigvecs(env, denseDesc, forceType, filling, eigen, kPoint,&
            & kWeight, neighbourList, nNeighbourSK, orb, iSparseStart, img2CentCell, iCellVec,&
            & cellVec, ham, over, parallelKS, tHelical, species, coord, HSqrCplx, SSqrCplx,&
            & ERhoPrim)
      end if
    end if

  end subroutine getEDensityMtxFromEigvecs


  !> Calculates density matrix from real eigenvectors.
  subroutine getEDensityMtxFromRealEigvecs(env, denseDesc, forceType, filling, eigen,&
      & neighbourList, nNeighbourSK, orb, iSparseStart, img2CentCell, ham, over, parallelKS,&
      & tHelical, species, coord, eigvecsReal, work, ERhoPrim)

    !> Environment settings
    type(TEnvironment), intent(in) :: env

    !> Dense matrix descriptor
    type(TDenseDescr), intent(in) :: denseDesc

    !> How to calculate the force
    integer, intent(in) :: forceType

    !> Occupations of single particle states in the ground state
    real(dp), intent(in) :: filling(:,:,:)

    !> Eigenvalues
    real(dp), intent(in) :: eigen(:,:,:)

    !> list of neighbours for each atom
    type(TNeighbourList), intent(in) :: neighbourList

    !> Number of neighbours for each of the atoms
    integer, intent(in) :: nNeighbourSK(:)

    !> Atomic orbital information
    type(TOrbitals), intent(in) :: orb

    !> Index array for the start of atomic blocks in sparse arrays
    integer, intent(in) :: iSparseStart(:,:)

    !> map from image atoms to the original unique atom
    integer, intent(in) :: img2CentCell(:)

    !> Sparse Hamiltonian
    real(dp), intent(in) :: ham(:,:)

    !> Sparse overlap
    real(dp), intent(in) :: over(:)

    !> K-points and spins to process
    type(TParallelKS), intent(in) :: parallelKS

    !> Is the geometry haelical
    logical, intent(in) :: tHelical

    !> species of atoms
    integer, intent(in), optional :: species(:)

    !> all coordinates
    real(dp), intent(in) :: coord(:,:)

    !> Eigenvectors (NOTE: they will be rewritten with work data on exit!)
    real(dp), intent(inout) :: eigvecsReal(:,:,:)

    !> Work array for storing temporary data
    real(dp), intent(out) :: work(:,:)

    !> Energy weighted density matrix
    real(dp), intent(out) :: ERhoPrim(:)

    real(dp), allocatable :: work2(:,:)
    integer :: nLocalRows, nLocalCols
    integer :: iKS, iS

    nLocalRows = size(eigvecsReal, dim=1)
    nLocalCols = size(eigvecsReal, dim=2)
    if (forceType == forceTypes%dynamicT0 .or. forceType == forceTypes%dynamicTFinite) then
      allocate(work2(nLocalRows, nLocalCols))
    end if

    ERhoPrim(:) = 0.0_dp
    do iKS = 1, parallelKS%nLocalKS
      iS = parallelKS%localKS(2, iKS)

      select case (forceType)

      case(forceTypes%orig)
        ! Original (non-consistent) scheme
      #:if WITH_SCALAPACK
        call makeDensityMtxRealBlacs(env%blacs%orbitalGrid, denseDesc%blacsOrbSqr, filling(:,1,iS),&
            & eigvecsReal(:,:,iKS), work, eigen(:,1,iS))
      #:else
        if (tDensON2) then
          call makeDensityMatrix(work, eigvecsReal(:,:,iKS), filling(:,1,iS), eigen(:,1,iS),&
              & neighbourlist%iNeighbour, nNeighbourSK, orb, denseDesc%iAtomStart, img2CentCell)
        else
          call makeDensityMatrix(work, eigvecsReal(:,:,iKS), filling(:,1,iS), eigen(:,1,iS))
        end if
      #:endif

      case(forceTypes%dynamicT0)
        ! Correct force for XLBOMD for T=0K (DHD)
      #:if WITH_SCALAPACK
        if (tHelical) then
          call unpackHSHelicalRealBlacs(env%blacs, ham(:,iS), neighbourList%iNeighbour,&
              & nNeighbourSK, iSparseStart, img2CentCell, orb, species, coord, denseDesc, work)
        else
          call unpackHSRealBlacs(env%blacs, ham(:,iS), neighbourList%iNeighbour, nNeighbourSK,&
              & iSparseStart, img2CentCell, denseDesc, work)
        end if
        call makeDensityMtxRealBlacs(env%blacs%orbitalGrid, denseDesc%blacsOrbSqr, filling(:,1,iS),&
            & eigVecsReal(:,:,iKS), work2)
        call pblasfx_psymm(work2, denseDesc%blacsOrbSqr, work, denseDesc%blacsOrbSqr,&
            & eigvecsReal(:,:,iKS), denseDesc%blacsOrbSqr, side="L")
        call pblasfx_psymm(work2, denseDesc%blacsOrbSqr, eigvecsReal(:,:,iKS),&
            & denseDesc%blacsOrbSqr, work, denseDesc%blacsOrbSqr, side="R", alpha=0.5_dp)
      #:else
        if (tHelical) then
          call unpackHS(work, ham(:,iS), neighbourlist%iNeighbour, nNeighbourSK,&
              & denseDesc%iAtomStart, iSparseStart, img2CentCell, orb, species, coord)
        else
          call unpackHS(work, ham(:,iS), neighbourlist%iNeighbour, nNeighbourSK,&
              & denseDesc%iAtomStart, iSparseStart, img2CentCell)
        end if
        call blockSymmetrizeHS(work, denseDesc%iAtomStart)
        call makeDensityMatrix(work2, eigvecsReal(:,:,iKS), filling(:,1,iS))
        ! D H
        call symm(eigvecsReal(:,:,iKS), "L", work2, work)
        ! (D H) D
        call symm(work, "R", work2, eigvecsReal(:,:,iKS), alpha=0.5_dp)
      #:endif

      case(forceTypes%dynamicTFinite)
        ! Correct force for XLBOMD for T <> 0K (DHS^-1 + S^-1HD)
      #:if WITH_SCALAPACK
        call makeDensityMtxRealBlacs(env%blacs%orbitalGrid, denseDesc%blacsOrbSqr, filling(:,1,iS),&
            & eigVecsReal(:,:,iKS), work)
        if (tHelical) then
          call unpackHSHelicalRealBlacs(env%blacs, ham(:,iS), neighbourlist%iNeighbour,&
              & nNeighbourSK, iSparseStart, img2CentCell, orb, species, coord, denseDesc, work2)
        else
          call unpackHSRealBlacs(env%blacs, ham(:,iS), neighbourlist%iNeighbour, nNeighbourSK,&
              & iSparseStart, img2CentCell, denseDesc, work2)
        end if
        call pblasfx_psymm(work, denseDesc%blacsOrbSqr, work2, denseDesc%blacsOrbSqr,&
            & eigvecsReal(:,:,iKS), denseDesc%blacsOrbSqr, side="L")
        if (tHelical) then
          call unpackHSHelicalRealBlacs(env%blacs, over, neighbourlist%iNeighbour, nNeighbourSK,&
              & iSparseStart, img2CentCell, orb, species, coord, denseDesc, work)
        else
          call unpackHSRealBlacs(env%blacs, over, neighbourlist%iNeighbour, nNeighbourSK,&
              & iSparseStart, img2CentCell, denseDesc, work)
        end if
        call psymmatinv(denseDesc%blacsOrbSqr, work)
        call pblasfx_psymm(work, denseDesc%blacsOrbSqr, eigvecsReal(:,:,iKS),&
            & denseDesc%blacsOrbSqr, work2, denseDesc%blacsOrbSqr, side="R", alpha=0.5_dp)
        work(:,:) = work2
        call pblasfx_ptran(work2, denseDesc%blacsOrbSqr, work, denseDesc%blacsOrbSqr, alpha=1.0_dp,&
            & beta=1.0_dp)
      #:else
        call makeDensityMatrix(work, eigvecsReal(:,:,iKS), filling(:,1,iS))
        if (tHelical) then
          call unpackHS(work2, ham(:,iS), neighbourlist%iNeighbour, nNeighbourSK,&
              & denseDesc%iAtomStart, iSparseStart, img2CentCell, orb, species, coord)
        else
          call unpackHS(work2, ham(:,iS), neighbourlist%iNeighbour, nNeighbourSK,&
              & denseDesc%iAtomStart, iSparseStart, img2CentCell)
        end if
        call blocksymmetrizeHS(work2, denseDesc%iAtomStart)
        call symm(eigvecsReal(:,:,iKS), "L", work, work2)
        if (tHelical) then
          call unpackHS(work, over, neighbourlist%iNeighbour, nNeighbourSK, denseDesc%iAtomStart,&
              & iSparseStart, img2CentCell, orb, species, coord)
        else
          call unpackHS(work, over, neighbourlist%iNeighbour, nNeighbourSK, denseDesc%iAtomStart,&
              & iSparseStart, img2CentCell)
        end if
        call symmatinv(work)
        call symm(work2, "R", work, eigvecsReal(:,:,iKS), alpha=0.5_dp)
        work(:,:) = work2 + transpose(work2)
      #:endif
      end select

    #:if WITH_SCALAPACK
      if (tHelical) then
        call packRhoHelicalRealBlacs(env%blacs, denseDesc, work, neighbourList%iNeighbour,&
            & nNeighbourSK, iSparseStart, img2CentCell, orb, species, coord, ERhoPrim)
      else
        call packRhoRealBlacs(env%blacs, denseDesc, work, neighbourList%iNeighbour, nNeighbourSK,&
            & orb%mOrb, iSparseStart, img2CentCell, ERhoPrim)
      end if
    #:else
      if (tHelical) then
        call packHS(ERhoPrim, work, neighbourList%iNeighbour, nNeighbourSK,&
            & denseDesc%iAtomStart, iSparseStart, img2CentCell, orb, species, coord)
      else
        call packHS(ERhoPrim, work, neighbourList%iNeighbour, nNeighbourSK, orb%mOrb,&
            & denseDesc%iAtomStart, iSparseStart, img2CentCell)
      end if
    #:endif
    end do

  #:if WITH_SCALAPACK
    ! Add up and distribute energy weighted density matrix contribution from each group
    call mpifx_allreduceip(env%mpi%globalComm, ERhoPrim, MPI_SUM)
  #:endif

  end subroutine getEDensityMtxFromRealEigvecs


  !> Calculates density matrix from complex eigenvectors.
  subroutine getEDensityMtxFromComplexEigvecs(env, denseDesc, forceType, filling, eigen, kPoint,&
      & kWeight, neighbourList, nNeighbourSK, orb, iSparseStart, img2CentCell, iCellVec, cellVec,&
      & ham, over, parallelKS, tHelical, species, coord, eigvecsCplx, work, ERhoPrim)

    !> Environment settings
    type(TEnvironment), intent(in) :: env

    !> Dense matrix descriptor
    type(TDenseDescr), intent(in) :: denseDesc

    integer, intent(in) :: forceType

    !> Occupations of single particle states in the ground state
    real(dp), intent(in) :: filling(:,:,:)

    !> eigen-values of the system
    real(dp), intent(in) :: eigen(:,:,:)

    !> k-points of the system
    real(dp), intent(in) :: kPoint(:,:)

    !> Weights for k-points
    real(dp), intent(in) :: kWeight(:)

    !> list of neighbours for each atom
    type(TNeighbourList), intent(in) :: neighbourList

    !> Number of neighbours for each of the atoms
    integer, intent(in) :: nNeighbourSK(:)

    !> Atomic orbital information
    type(TOrbitals), intent(in) :: orb

    !> Index array for the start of atomic blocks in sparse arrays
    integer, intent(in) :: iSparseStart(:,:)

    !> map from image atoms to the original unique atom
    integer, intent(in) :: img2CentCell(:)

    !> Index for which unit cell atoms are associated with
    integer, intent(in) :: iCellVec(:)

    !> Vectors (in units of the lattice constants) to cells of the lattice
    real(dp), intent(in) :: cellVec(:,:)

    !> Sparse Hamiltonian
    real(dp), intent(in) :: ham(:,:)

    !> Sparse overlap
    real(dp), intent(in) :: over(:)

    !> K-points and spins to process
    type(TParallelKS), intent(in) :: parallelKS

        !> Is the geometry haelical
    logical, intent(in) :: tHelical

    !> species of atoms
    integer, intent(in), optional :: species(:)

    !> all coordinates
    real(dp), intent(in) :: coord(:,:)

    !> Eigenvectors of the system
    complex(dp), intent(inout) :: eigvecsCplx(:,:,:)

    !> work array (sized like overlap matrix)
    complex(dp), intent(inout) :: work(:,:)

    !> Energy weighted sparse density matrix (charge only part)
    real(dp), intent(out) :: ERhoPrim(:)

    complex(dp), allocatable :: work2(:,:)
    integer :: nLocalRows, nLocalCols
    integer :: iKS, iS, iK

    nLocalRows = size(eigvecsCplx, dim=1)
    nLocalCols = size(eigvecsCplx, dim=2)

    if (forceType == forceTypes%dynamicT0 .or. forceType == forceTypes%dynamicTFinite) then
      allocate(work2(nLocalRows, nLocalCols))
    end if

    ERhoPrim(:) = 0.0_dp
    do iKS = 1, parallelKS%nLocalKS
      iK = parallelKS%localKS(1, iKS)
      iS = parallelKS%localKS(2, iKS)

      select case (forceType)

      case(forceTypes%orig)
        ! Original (non-consistent) scheme
      #:if WITH_SCALAPACK
        call makeDensityMtxCplxBlacs(env%blacs%orbitalGrid, denseDesc%blacsOrbSqr,&
            & filling(:,iK,iS), eigvecsCplx(:,:,iKS), work, eigen(:,iK,iS))
      #:else
        if (tDensON2) then
          call makeDensityMatrix(work, eigvecsCplx(:,:,iKS), filling(:,iK,iS),&
              & eigen(:,iK, iS), neighbourlist%iNeighbour, nNeighbourSK, orb, denseDesc%iAtomStart,&
              & img2CentCell)
        else
          call makeDensityMatrix(work, eigvecsCplx(:,:,iKS), filling(:,iK,iS), eigen(:,iK, iS))
        end if
      #:endif

      case(forceTypes%dynamicT0)
        ! Correct force for XLBOMD for T=0K (DHD)
      #:if WITH_SCALAPACK
        if (tHelical) then
          call unpackHSHelicalCplxBlacs(env%blacs, ham(:,iS), kPoint(:,iK),&
              & neighbourList%iNeighbour, nNeighbourSK, iCellVec, cellVec, iSparseStart,&
              & img2CentCell, orb, species, coord, denseDesc, work)
        else
          call unpackHSCplxBlacs(env%blacs, ham(:,iS), kPoint(:,iK), neighbourList%iNeighbour,&
              & nNeighbourSK, iCellVec, cellVec, iSparseStart, img2CentCell, denseDesc, work)
        end if
        call makeDensityMtxCplxBlacs(env%blacs%orbitalGrid, denseDesc%blacsOrbSqr, filling(:,1,iS),&
            & eigvecsCplx(:,:,iKS), work2)
        call pblasfx_phemm(work2, denseDesc%blacsOrbSqr, work, denseDesc%blacsOrbSqr,&
            & eigvecsCplx(:,:,iKS), denseDesc%blacsOrbSqr, side="L")
        call pblasfx_phemm(work2, denseDesc%blacsOrbSqr, eigvecsCplx(:,:,iKS),&
            & denseDesc%blacsOrbSqr, work, denseDesc%blacsOrbSqr, side="R", alpha=(0.5_dp, 0.0_dp))
      #:else
        call makeDensityMatrix(work2, eigvecsCplx(:,:,iKS), filling(:,iK,iS))
        if (tHelical) then
          call unpackHS(work, ham(:,iS), kPoint(:,iK), neighbourlist%iNeighbour, nNeighbourSK,&
              & iCellVec, cellVec, denseDesc%iAtomStart, iSparseStart, img2CentCell, orb, species,&
              & coord)
        else
          call unpackHS(work, ham(:,iS), kPoint(:,iK), neighbourlist%iNeighbour, nNeighbourSK,&
              & iCellVec, cellVec, denseDesc%iAtomStart, iSparseStart, img2CentCell)
        end if
        call blockHermitianHS(work, denseDesc%iAtomStart)
        call hemm(eigvecsCplx(:,:,iKS), "L", work2, work)
        call hemm(work, "R", work2, eigvecsCplx(:,:,iKS), alpha=(0.5_dp, 0.0_dp))
      #:endif

      case(forceTypes%dynamicTFinite)
        ! Correct force for XLBOMD for T <> 0K (DHS^-1 + S^-1HD)
      #:if WITH_SCALAPACK
        call makeDensityMtxCplxBlacs(env%blacs%orbitalGrid, denseDesc%blacsOrbSqr,&
            & filling(:,iK,iS), eigVecsCplx(:,:,iKS), work)
        if (tHelical) then
          call unpackHSHelicalCplxBlacs(env%blacs, ham(:,iS), kPoint(:,iK),&
              & neighbourlist%iNeighbour, nNeighbourSK, iCellVec, cellVec, iSparseStart,&
              & img2CentCell, orb, species, coord, denseDesc, work2)
        else
          call unpackHSCplxBlacs(env%blacs, ham(:,iS), kPoint(:,iK), neighbourlist%iNeighbour,&
              & nNeighbourSK, iCellVec, cellVec, iSparseStart, img2CentCell, denseDesc, work2)
        end if
        call pblasfx_phemm(work, denseDesc%blacsOrbSqr, work2, denseDesc%blacsOrbSqr,&
            & eigvecsCplx(:,:,iKS), denseDesc%blacsOrbSqr, side="L")
        if (tHelical) then
          call unpackHSHelicalCplxBlacs(env%blacs, over, kPoint(:,iK), neighbourlist%iNeighbour,&
              & nNeighbourSK, iCellVec, cellVec, iSparseStart, img2CentCell, orb, species, coord,&
              & denseDesc, work)
        else
          call unpackHSCplxBlacs(env%blacs, over, kPoint(:,iK), neighbourlist%iNeighbour,&
              & nNeighbourSK, iCellVec, cellVec, iSparseStart, img2CentCell, denseDesc, work)
        end if
        call phermatinv(denseDesc%blacsOrbSqr, work)
        call pblasfx_phemm(work, denseDesc%blacsOrbSqr, eigvecsCplx(:,:,iKS),&
            & denseDesc%blacsOrbSqr, work2, denseDesc%blacsOrbSqr, side="R", alpha=(0.5_dp, 0.0_dp))
        work(:,:) = work2
        call pblasfx_ptranc(work2, denseDesc%blacsOrbSqr, work, denseDesc%blacsOrbSqr,&
            & alpha=(1.0_dp, 0.0_dp), beta=(1.0_dp, 0.0_dp))
      #:else
        call makeDensityMatrix(work, eigvecsCplx(:,:,iKS), filling(:,iK,iS))
        if (tHelical) then
          call unpackHS(work2, ham(:,iS), kPoint(:,iK), neighbourlist%iNeighbour, nNeighbourSK,&
              & iCellVec, cellVec, denseDesc%iAtomStart, iSparseStart, img2CentCell, orb, species,&
              & coord)
        else
          call unpackHS(work2, ham(:,iS), kPoint(:,iK), neighbourlist%iNeighbour, nNeighbourSK,&
              & iCellVec, cellVec, denseDesc%iAtomStart, iSparseStart, img2CentCell)
        end if
        call blockHermitianHS(work2, denseDesc%iAtomStart)
        call hemm(eigvecsCplx(:,:,iKS), "L", work, work2)
        if  (tHelical) then
          call unpackHS(work, over, kPoint(:,iK), neighbourlist%iNeighbour, nNeighbourSK, iCellVec,&
              & cellVec, denseDesc%iAtomStart, iSparseStart, img2CentCell, orb, species, coord)
        else
          call unpackHS(work, over, kPoint(:,iK), neighbourlist%iNeighbour, nNeighbourSK, iCellVec,&
              & cellVec, denseDesc%iAtomStart, iSparseStart, img2CentCell)
        end if
        call hermatinv(work)
        call hemm(work2, "R", work, eigvecsCplx(:,:,iKS), alpha=(0.5_dp, 0.0_dp))
        work(:,:) = work2 + transpose(conjg(work2))
      #:endif
      end select

    #:if WITH_SCALAPACK
      if (tHelical) then
        call packRhoHelicalCplxBlacs(env%blacs, denseDesc, work, kPoint(:,iK), kWeight(iK),&
            & neighbourList%iNeighbour, nNeighbourSK, iCellVec, cellVec, iSparseStart,&
            & img2CentCell, orb, species, coord, ERhoPrim)
      else
        call packRhoCplxBlacs(env%blacs, denseDesc, work, kPoint(:,iK), kWeight(iK),&
            &neighbourList%iNeighbour, nNeighbourSK, orb%mOrb, iCellVec, cellVec, iSparseStart,&
            & img2CentCell, ERhoPrim)
      end if
    #:else
      if (tHelical) then
        call packHS(ERhoPrim, work, kPoint(:,iK), kWeight(iK), neighbourList%iNeighbour,&
            & nNeighbourSK, orb%mOrb, iCellVec, cellVec, denseDesc%iAtomStart, iSparseStart,&
            & img2CentCell, orb, species, coord)
      else
        call packHS(ERhoPrim, work, kPoint(:,iK), kWeight(iK), neighbourList%iNeighbour,&
            & nNeighbourSK, orb%mOrb, iCellVec, cellVec, denseDesc%iAtomStart, iSparseStart,&
            & img2CentCell)
      end if
    #:endif
    end do

  #:if WITH_SCALAPACK
    ! Add up and distribute energy weighted density matrix contribution from each group
    call mpifx_allreduceip(env%mpi%globalComm, ERhoPrim, MPI_SUM)
  #:endif

  end subroutine getEDensityMtxFromComplexEigvecs


  !> Calculates density matrix from Pauli-type two component eigenvectors.
  subroutine getEDensityMtxFromPauliEigvecs(env, denseDesc, filling, eigen, kPoint, kWeight,&
      & neighbourList, nNeighbourSK, orb, iSparseStart, img2CentCell, iCellVec, cellVec, tRealHS,&
      & parallelKS, eigvecsCplx, work, ERhoPrim)

    !> Environment settings
    type(TEnvironment), intent(in) :: env

    !> Dense matrix descriptor
    type(TDenseDescr), intent(in) :: denseDesc

    !> Occupations of single particle states in the ground state
    real(dp), intent(in) :: filling(:,:,:)

    !> Eigenvalues
    real(dp), intent(in) :: eigen(:,:,:)

    !> K-points
    real(dp), intent(in) :: kPoint(:,:)

    !> Weights for k-points
    real(dp), intent(in) :: kWeight(:)

    !> list of neighbours for each atom
    type(TNeighbourList), intent(in) :: neighbourList

    !> Number of neighbours for each of the atoms
    integer, intent(in) :: nNeighbourSK(:)

    !> Atomic orbital information
    type(TOrbitals), intent(in) :: orb

    !> Index array for the start of atomic blocks in sparse arrays
    integer, intent(in) :: iSparseStart(:,:)

    !> map from image atoms to the original unique atom
    integer, intent(in) :: img2CentCell(:)

    !> Index for which unit cell atoms are associated with
    integer, intent(in) :: iCellVec(:)

    !> Vectors (in units of the lattice constants) to cells of the lattice
    real(dp), intent(in) :: cellVec(:,:)

    !> Is the hamitonian real (no k-points/molecule/gamma point)?
    logical, intent(in) :: tRealHS

    !> K-points and spins to process
    type(TParallelKS), intent(in) :: parallelKS

    !> Eigenvectors
    complex(dp), intent(inout) :: eigvecsCplx(:,:,:)

    !> Work array
    complex(dp), intent(out) :: work(:,:)

    !> Sparse energy weighted density matrix
    real(dp), intent(out) :: ERhoPrim(:)

    integer :: iKS, iK

    ERhoPrim(:) = 0.0_dp
    do iKS = 1, parallelKS%nLocalKS
      iK = parallelKS%localKS(1, iKS)
    #:if WITH_SCALAPACK
      call makeDensityMtxCplxBlacs(env%blacs%orbitalGrid, denseDesc%blacsOrbSqr, filling(:,iK,1),&
          & eigvecsCplx(:,:,iKS), work, eigen(:,iK,1))
      call packERhoPauliBlacs(env%blacs, denseDesc, work, kPoint(:,iK), kWeight(iK),&
          & neighbourList%iNeighbour, nNeighbourSK, orb%mOrb, iCellVec, cellVec, iSparseStart,&
          & img2CentCell, ERhoPrim)
    #:else
      call makeDensityMatrix(work, eigvecsCplx(:,:,iKS), filling(:,iK,1), eigen(:,iK,1))
      if (tRealHS) then
        call packERho(ERhoPrim, work, neighbourList%iNeighbour, nNeighbourSK, orb%mOrb,&
            & denseDesc%iAtomStart, iSparseStart, img2CentCell)
      else
        call packERho(ERhoPrim, work, kPoint(:,iK), kWeight(iK), neighbourList%iNeighbour,&
            & nNeighbourSK, orb%mOrb, iCellVec, cellVec, denseDesc%iAtomStart, iSparseStart,&
            & img2CentCell)
      end if
    #:endif
    end do

  #:if WITH_SCALAPACK
    ! Add up and distribute energy weighted density matrix contribution from each group
    call mpifx_allreduceip(env%mpi%globalComm, ERhoPrim, MPI_SUM)
  #:endif

  end subroutine getEDensityMtxFromPauliEigvecs


  !> Calculates the gradients
<<<<<<< HEAD
  subroutine getGradients(env, sccCalc, tExtField, isXlbomd, nonSccDeriv, EField, rhoPrim,&
      & ERhoPrim, qOutput, q0, skHamCont, skOverCont, pRepCont, neighbourList, nNeighbourSK,&
      & nNeighbourRep, species, img2CentCell, iSparseStart, orb, potential, coord, derivs,&
      & iRhoPrim, thirdOrd, qDepExtPot, chrgForces, dispersion, rangeSep, SSqrReal, over,&
      & denseDesc, deltaRhoOutSqr, tPoisson, halogenXCorrection, tHelical, coord0)

    use dftbp_quaternions, only : rotate3
    use dftbp_boundaryconditions, only : zAxis
=======
  subroutine getGradients(env, sccCalc, tExtField, isXlbomd, nonSccDeriv, EField, rhoPrim, ERhoPrim,&
      & qOutput, q0, skHamCont, skOverCont, pRepCont, neighbourList, nNeighbourSK, nNeighbourRep,&
      & species, img2CentCell, iSparseStart, orb, potential, coord, derivs, iRhoPrim, thirdOrd, solvation,&
      & qDepExtPot, chrgForces, dispersion, rangeSep, SSqrReal, over, denseDesc, deltaRhoOutSqr,&
      & tPoisson, halogenXCorrection)
>>>>>>> 803081d1

    !> Environment settings
    type(TEnvironment), intent(in) :: env

    !> SCC module internal variables
    type(TScc), allocatable, intent(in) :: sccCalc

    !> external electric field
    logical, intent(in) :: tExtField

    !> extended Lagrangian active?
    logical, intent(in) :: isXlbomd

    !> method for calculating derivatives of S and H0
    type(TNonSccDiff), intent(in) :: nonSccDeriv

    !> Any applied electric field
    real(dp), intent(in) :: Efield(:)

    !> sparse density matrix
    real(dp), intent(in) :: rhoPrim(:,:)

    !> energy  weighted density matrix
    real(dp), intent(in) :: ERhoPrim(:)

    !> electron populations (may be unallocated for non-scc case)
    real(dp), allocatable, intent(in) :: qOutput(:,:,:)

    !> reference atomic charges (may be unallocated for non-scc case)
    real(dp), allocatable, intent(in) :: q0(:,:,:)

    !> non-SCC hamiltonian information
    type(TSlakoCont), intent(in) :: skHamCont

    !> overlap information
    type(TSlakoCont), intent(in) :: skOverCont

    !> repulsive information
    type(TRepCont), intent(in) :: pRepCont

    !> list of neighbours for each atom
    type(TNeighbourList), intent(in) :: neighbourList

    !> Number of neighbours for each of the atoms
    integer, intent(in) :: nNeighbourSK(:)

    !> Number of neighbours for each of the atoms closer than the repulsive cut-off
    integer, intent(in) :: nNeighbourRep(:)

    !> species of all atoms in the system
    integer, intent(in) :: species(:)

    !> map from image atoms to the original unique atom
    integer, intent(in) :: img2CentCell(:)

    !> Index array for the start of atomic blocks in sparse arrays
    integer, intent(in) :: iSparseStart(:,:)

    !> Atomic orbital information
    type(TOrbitals), intent(in) :: orb

    !>  potential acting on the system
    type(TPotentials), intent(in) :: potential

    !> atomic coordinates
    real(dp), intent(in) :: coord(:,:)

    !> derivatives of energy wrt to atomic positions
    real(dp), intent(out) :: derivs(:,:)

    !> imaginary part of density matrix
    real(dp), intent(in), allocatable :: iRhoPrim(:,:)

    !> Is 3rd order SCC being used
    type(TThirdOrder), intent(inout), allocatable :: thirdOrd

    !> Solvation model
    class(TSolvation), allocatable, intent(inout) :: solvation

    !> Population dependant external potential
    type(TQDepExtPotProxy), intent(inout), allocatable :: qDepExtPot

    !> forces on external charges
    real(dp), intent(inout), allocatable :: chrgForces(:,:)

    !> dispersion interactions
    class(TDispersionIface), intent(inout), allocatable :: dispersion

    !> Data from rangeseparated calculations
    type(TRangeSepFunc), intent(inout), allocatable ::rangeSep

    !> dense overlap matrix, required for rangeSep
    real(dp), intent(inout), allocatable :: SSqrReal(:,:)

    !> sparse overlap matrix, required for rangeSep
    real(dp), intent(in) :: over(:)

    !> Dense matrix descriptor,required for rangeSep
    type(TDenseDescr), intent(in) :: denseDesc

    !> Change in density matrix during this SCC step for rangesep
    real(dp), pointer, intent(in) :: deltaRhoOutSqr(:,:,:)

    !> whether Poisson solver is used
    logical, intent(in) :: tPoisson

    !> Correction for halogen bonds
    type(THalogenX), allocatable, intent(inout) :: halogenXCorrection

    !> Is the geometry helical
    logical, intent(in) :: tHelical

    !> Central cell atomic coordinates
    real(dp), intent(in) :: coord0(:,:)

    ! Locals
    real(dp), allocatable :: tmpDerivs(:,:)
    real(dp), allocatable :: dummyArray(:,:)
    real(dp), allocatable :: dQ(:,:,:)
    logical :: tImHam, tExtChrg, tSccCalc
    integer :: nAtom, iAt
    integer :: ii


    tSccCalc = allocated(sccCalc)
    tImHam = allocated(iRhoPrim)
    tExtChrg = allocated(chrgForces)
    nAtom = size(derivs, dim=2)

    allocate(tmpDerivs(3, nAtom))
    if (tPoisson) allocate(dummyArray(orb%mshell, nAtom))
    derivs(:,:) = 0.0_dp

    if (.not. (tSccCalc .or. tExtField)) then
      ! No external or internal potentials
      if (tImHam) then
        call derivative_shift(env, derivs, nonSccDeriv, rhoPrim, iRhoPrim, ERhoPrim, skHamCont,&
            & skOverCont, coord, species, neighbourList%iNeighbour, nNeighbourSK, img2CentCell,&
            & iSparseStart, orb, potential%intBlock, potential%iorbitalBlock)
      else
        call derivative_shift(env, derivs, nonSccDeriv, rhoPrim(:,1), ERhoPrim, skHamCont,&
            & skOverCont, coord, species, neighbourList%iNeighbour, nNeighbourSK, img2CentCell,&
            & iSparseStart, orb, tHelical)
      end if
    else
      if (tImHam) then
        call derivative_shift(env, derivs, nonSccDeriv, rhoPrim, iRhoPrim, ERhoPrim, skHamCont,&
            & skOverCont, coord, species, neighbourList%iNeighbour, nNeighbourSK, img2CentCell,&
            & iSparseStart, orb, potential%intBlock, potential%iorbitalBlock)
      else
        call derivative_shift(env, derivs, nonSccDeriv, rhoPrim, ERhoPrim, skHamCont, skOverCont,&
            & coord, species, neighbourList%iNeighbour, nNeighbourSK, img2CentCell, iSparseStart,&
            & orb, potential%intBlock)
      end if

      if (tPoisson) then
        tmpDerivs = 0.0_dp
      #:if WITH_TRANSPORT
        call poiss_getshift(dummyArray, tmpDerivs)
      #:endif
        derivs(:,:) = derivs + tmpDerivs
      else

        if (tExtChrg) then
          chrgForces(:,:) = 0.0_dp
          if (isXlbomd) then
            call error("XLBOMD does not work with external charges yet!")
          else
            call sccCalc%addForceDc(env, derivs, species, neighbourList%iNeighbour, img2CentCell,&
                & chrgForces)
          end if
        else if (tSccCalc) then
          if (isXlbomd) then
            call sccCalc%addForceDcXlbomd(env, species, orb, neighbourList%iNeighbour,&
                & img2CentCell, qOutput, q0, derivs)
          else
            call sccCalc%addForceDc(env, derivs, species, neighbourList%iNeighbour, img2CentCell)

          end if
        endif

        if (allocated(thirdOrd)) then
          if (isXlbomd) then
            call thirdOrd%addGradientDcXlbomd(neighbourList, species, coord, img2CentCell, qOutput,&
                & q0, orb, derivs)
          else
            call thirdOrd%addGradientDc(neighbourList, species, coord, img2CentCell, derivs)
          end if
        end if

      if (allocated(qDepExtPot)) then
        allocate(dQ(orb%mShell, nAtom, size(qOutput, dim=3)))
        call getChargePerShell(qOutput, orb, species, dQ, qRef=q0)
        call qDepExtPot%addGradientDc(sum(dQ(:,:,1), dim=1), dQ(:,:,1), derivs)
      end if

      if (tExtField) then
        do iAt = 1, nAtom
          derivs(:, iAt) = derivs(:, iAt)&
              & + sum(qOutput(:, iAt, 1) - q0(:, iAt, 1)) * potential%extGrad(:, iAt)
          end do
        end if

      end if
    end if

    if (allocated(solvation)) then
      if (isXlbomd) then
        call error("XLBOMD does not work with solvation yet!")
      else
        call solvation%addGradients(env, neighbourList, species, coord, img2CentCell, derivs)
      end if
    end if

    if (allocated(dispersion)) then
      call dispersion%addGradients(derivs)
    end if

    if (allocated(halogenXCorrection)) then
      call halogenXCorrection%addGradients(derivs, coord, species, neighbourList, img2CentCell)
    end if

    if (allocated(rangeSep)) then
      if (tHelical) then
        call unpackHS(SSqrReal, over, neighbourList%iNeighbour, nNeighbourSK, denseDesc%iAtomStart,&
            & iSparseStart, img2CentCell, orb, species, coord)
      else
        call unpackHS(SSqrReal, over, neighbourList%iNeighbour, nNeighbourSK, denseDesc%iAtomStart,&
            & iSparseStart, img2CentCell)
      end if
      if (size(deltaRhoOutSqr, dim=3) > 2) then
        call error("Range separated forces do not support non-colinear spin")
      else
        call rangeSep%addLRGradients(derivs, nonSccDeriv, deltaRhoOutSqr, skHamCont, skOverCont,&
            & coord, species, orb, denseDesc%iAtomStart, SSqrReal, neighbourList%iNeighbour,&
            & nNeighbourSK)
      end if
    end if

    call getERepDeriv(tmpDerivs, coord, nNeighbourRep, neighbourList%iNeighbour, species, pRepCont,&
        & img2CentCell, tHelical)

    derivs(:,:) = derivs + tmpDerivs

    if (tHelical) then
      ! correct for folding to unit cell
      do ii = 1, nAtom
        call rotate3( derivs(:,ii), -atan2(coord(2,ii),coord(1,ii))&
            & +atan2(coord0(2,ii),coord0(1,ii)), zAxis)
      end do
    end if

  end subroutine getGradients


  !> use plumed to update derivatives
  subroutine updateDerivsByPlumed(env, plumedCalc, nAtom, iGeoStep, derivs, energy, coord0, mass,&
      & tPeriodic, latVecs)

    !> Environment settings
    type(TEnvironment), intent(in) :: env

    !> PLUMED calculator
    type(TPlumedCalc), allocatable, intent(inout) :: plumedCalc

    !> number of atoms
    integer, intent(in) :: nAtom

    !> steps taken during simulation
    integer, intent(in) :: iGeoStep

    !> the derivatives array
    real(dp), intent(inout), target, contiguous :: derivs(:,:)

    !> current energy
    real(dp), intent(in) :: energy

    !> current atomic positions
    real(dp), intent(in), target, contiguous :: coord0(:,:)

    !> atomic masses array
    real(dp), intent(in), target, contiguous :: mass(:)

    !> periodic?
    logical, intent(in) :: tPeriodic

    !> lattice vectors
    real(dp), intent(in), target, contiguous :: latVecs(:,:)

    if (.not. allocated(plumedCalc)) then
      return
    end if
    derivs(:,:) = -derivs
    call plumedCalc%sendCmdVal("setStep", iGeoStep)
    call plumedCalc%sendCmdPtr("setForces", derivs)
    call plumedCalc%sendCmdVal("setEnergy", energy)
    call plumedCalc%sendCmdPtr("setPositions", coord0)
    call plumedCalc%sendCmdPtr("setMasses", mass)
    if (tPeriodic) then
      call plumedCalc%sendCmdPtr("setBox", latVecs)
    end if
    call plumedCalc%sendCmdVal("calc", 0)
    derivs(:,:) = -derivs

  end subroutine updateDerivsByPlumed


  !> Calculates stress tensor and lattice derivatives.
  subroutine getStress(env, sccCalc, thirdOrd, tExtField, nonSccDeriv, rhoPrim, ERhoPrim, qOutput,&
      & q0, skHamCont, skOverCont, pRepCont, neighbourList, nNeighbourSk, nNeighbourRep, species,&
      & img2CentCell, iSparseStart, orb, potential, coord, latVec, invLatVec, cellVol, coord0,&
      & totalStress, totalLatDeriv, intPressure, iRhoPrim, solvation, dispersion, halogenXCorrection)

    !> Environment settings
    type(TEnvironment), intent(in) :: env

    !> SCC module internal variables
    type(TScc), allocatable, intent(in) :: sccCalc

    !> Is 3rd order SCC being used
    type(TThirdOrder), intent(inout), allocatable :: thirdOrd

    !> External field
    logical, intent(in) :: tExtField

    !> method for calculating derivatives of S and H0
    type(TNonSccDiff), intent(in) :: nonSccDeriv

    !> density matrix
    real(dp), intent(in) :: rhoPrim(:,:)

    !> energy weighted density matrix
    real(dp), intent(in) :: ERhoPrim(:)

    !> electrons in orbitals
    real(dp), intent(in) :: qOutput(:,:,:)

    !> refernce charges
    real(dp), intent(in) :: q0(:,:,:)

    !> non-SCC hamitonian information
    type(TSlakoCont), intent(in) :: skHamCont

    !> overlap information
    type(TSlakoCont), intent(in) :: skOverCont

    !> repulsive information
    type(TRepCont), intent(in) :: pRepCont

    !> list of neighbours for each atom
    type(TNeighbourList), intent(in) :: neighbourList

    !> Number of neighbours for each of the atoms
    integer, intent(in) :: nNeighbourSK(:)

    !> Number of neighbours for each of the atoms closer than the repulsive cut-off
    integer, intent(in) :: nNeighbourRep(:)

    !> species of all atoms in the system
    integer, intent(in) :: species(:)

    !> map from image atoms to the original unique atom
    integer, intent(in) :: img2CentCell(:)

    !> Index array for the start of atomic blocks in sparse arrays
    integer, intent(in) :: iSparseStart(:,:)

    !> Atomic orbital information
    type(TOrbitals), intent(in) :: orb

    !> potentials acting
    type(TPotentials), intent(in) :: potential

    !> coordinates of all atoms
    real(dp), intent(in) :: coord(:,:)

    !> lattice vectors
    real(dp), intent(in) :: latVec(:,:)

    !> inverse of the lattice vectors
    real(dp), intent(in) :: invLatVec(:,:)

    !> unit cell volume
    real(dp), intent(in) :: cellVol

    !> central cell coordinates of atoms
    real(dp), intent(inout) :: coord0(:,:)

    !> stress tensor
    real(dp), intent(out) :: totalStress(:,:)

    !> energy derivatives with respect to lattice vectors
    real(dp), intent(out) :: totalLatDeriv(:,:)

    !> internal pressure in cell
    real(dp), intent(out) :: intPressure

    !> imaginary part of the density matrix (if present)
    real(dp), intent(in), allocatable :: iRhoPrim(:,:)

    !> Solvation model
    class(TSolvation), allocatable, intent(inout) :: solvation

    !> dispersion interactions
    class(TDispersionIface), allocatable, intent(inout) :: dispersion

    !> Correction for halogen bonds
    type(THalogenX), allocatable, intent(inout) :: halogenXCorrection

    real(dp) :: tmpStress(3, 3)
    logical :: tImHam

    tImHam = allocated(iRhoPrim)

    if (allocated(sccCalc)) then
      if (tImHam) then
        call getBlockiStress(env, totalStress, nonSccDeriv, rhoPrim, iRhoPrim, ERhoPrim, skHamCont,&
            & skOverCont, coord, species, neighbourList%iNeighbour, nNeighbourSK, img2CentCell,&
            & iSparseStart, orb, potential%intBlock, potential%iorbitalBlock, cellVol)
      else
        call getBlockStress(env, totalStress, nonSccDeriv, rhoPrim, ERhoPrim, skHamCont,&
            & skOverCont, coord, species, neighbourList%iNeighbour, nNeighbourSK, img2CentCell,&
            & iSparseStart, orb, potential%intBlock, cellVol)
      end if
      call sccCalc%addStressDc(totalStress, env, species, neighbourList%iNeighbour, img2CentCell)
      if (allocated(thirdOrd)) then
        call thirdOrd%addStressDc(neighbourList, species, coord, img2CentCell, cellVol, totalStress)
      end if
    else
      if (tImHam) then
        call getBlockiStress(env, totalStress, nonSccDeriv, rhoPrim, iRhoPrim, ERhoPrim, skHamCont,&
            & skOverCont, coord, species, neighbourList%iNeighbour, nNeighbourSK, img2CentCell,&
            & iSparseStart, orb, potential%intBlock, potential%iorbitalBlock, cellVol)
      else
        call getNonSCCStress(env, totalStress, nonSccDeriv, rhoPrim(:,1), ERhoPrim, skHamCont,&
            & skOverCont, coord, species, neighbourList%iNeighbour, nNeighbourSK, img2CentCell,&
            & iSparseStart, orb, cellVol)
      end if
    end if

    if (allocated(solvation)) then
      call solvation%getStress(tmpStress)
      totalStress(:,:) = totalStress + tmpStress
    end if

    if (allocated(dispersion)) then
      call dispersion%getStress(tmpStress)
      totalStress(:,:) = totalStress + tmpStress
    end if

    if (allocated(halogenXCorrection)) then
      call halogenXCorrection%getStress(tmpStress, coord, neighbourList, species, img2CentCell,&
          & cellVol)
      totalStress(:,:) = totalStress + tmpStress
    end if

    if (tExtField) then
      call getExtFieldStress(latVec, cellVol, q0, qOutput, potential%extGrad, coord0, tmpStress)
      totalStress(:,:) = totalStress + tmpStress
    end if

    call getRepulsiveStress(tmpStress, coord, nNeighbourRep, neighbourList%iNeighbour, species,&
        & img2CentCell, pRepCont, cellVol)
    totalStress(:,:) = totalStress + tmpStress

    intPressure = (totalStress(1,1) + totalStress(2,2) + totalStress(3,3)) / 3.0_dp
    totalLatDeriv(:,:) = -cellVol * matmul(totalStress, invLatVec)

  end subroutine getStress


  !> Calculates stress from external electric field.
  subroutine getExtFieldStress(latVec, cellVol, q0, qOutput, extPotGrad, coord0, stress)

    !> lattice vectors
    real(dp), intent(in) :: latVec(:,:)

    !> unit cell volume
    real(dp), intent(in) :: cellVol

    !> reference atomic charges
    real(dp), intent(in) :: q0(:,:,:)

    !> number of electrons in each orbital
    real(dp), intent(in) :: qOutput(:,:,:)

    !> Gradient of the external field
    real(dp), intent(in) :: extPotGrad(:,:)

    !> central cell coordinates of atoms
    real(dp), intent(inout) :: coord0(:,:)

    !> Stress tensor
    real(dp), intent(out) :: stress(:,:)

    real(dp) :: latDerivs(3,3)
    integer :: nAtom
    integer :: iAtom, ii, jj

    nAtom = size(coord0, dim=2)

    latDerivs(:,:) = 0.0_dp
    call cart2frac(coord0, latVec)
    do iAtom = 1, nAtom
      do ii = 1, 3
        do jj = 1, 3
          latDerivs(jj,ii) =  latDerivs(jj,ii)&
              & - sum(q0(:,iAtom,1) - qOutput(:,iAtom,1), dim=1) * extPotGrad(ii, iAtom)&
              & * coord0(jj, iAtom)
        end do
      end do
    end do
    call frac2cart(coord0, latVec)
    stress(:,:) = -matmul(latDerivs, transpose(latVec)) / cellVol

  end subroutine getExtFieldStress


  !> Removes forces components along constraint directions
  subroutine constrainForces(conAtom, conVec, derivs)

    !> atoms being constrained
    integer, intent(in) :: conAtom(:)

    !> vector to project out forces
    real(dp), intent(in) :: conVec(:,:)

    !> on input energy derivatives, on exit resulting projected derivatives
    real(dp), intent(inout) :: derivs(:,:)

    integer :: ii, iAtom

    ! Set force components along constraint vectors zero
    do ii = 1, size(conAtom)
      iAtom = conAtom(ii)
      derivs(:,iAtom) = derivs(:,iAtom)&
          & - conVec(:,ii) * dot_product(conVec(:,ii), derivs(:,iAtom))
    end do

  end subroutine constrainForces


  !> Flattens lattice components and applies lattice optimisation constraints.
  subroutine constrainLatticeDerivs(totalLatDerivs, normLatVecs, tLatOptFixAng,&
      & tLatOptFixLen, tLatOptIsotropic, constrLatDerivs)

    !> energy derivative with respect to lattice vectors
    real(dp), intent(in) :: totalLatDerivs(:,:)

    !> unit normals parallel to lattice vectors
    real(dp), intent(in) :: normLatVecs(:,:)

    !> Are the angles of the lattice being fixed during optimisation?
    logical, intent(in) :: tLatOptFixAng

    !> Are the magnitude of the lattice vectors fixed
    logical, intent(in) :: tLatOptFixLen(:)

    !> is the optimisation isotropic
    logical, intent(in) :: tLatOptIsotropic

    !> lattice vectors returned by the optimizer
    real(dp), intent(out) :: constrLatDerivs(:)

    real(dp) :: tmpLatDerivs(3, 3)
    integer :: ii

    tmpLatDerivs(:,:) = totalLatDerivs
    constrLatDerivs = reshape(tmpLatDerivs, [9])
    if (tLatOptFixAng) then
      ! project forces to be along original lattice
      tmpLatDerivs(:,:) = tmpLatDerivs * normLatVecs
      constrLatDerivs(:) = 0.0_dp
      if (any(tLatOptFixLen)) then
        do ii = 1, 3
          if (.not. tLatOptFixLen(ii)) then
            constrLatDerivs(ii) = sum(tmpLatDerivs(:,ii))
          end if
        end do
      else
        constrLatDerivs(1:3) = sum(tmpLatDerivs, dim=1)
      end if
    elseif (tLatOptIsotropic) then
      tmpLatDerivs(:,:) = tmpLatDerivs * normLatVecs
      constrLatDerivs(:) = 0.0_dp
      constrLatDerivs(1) = sum(tmpLatDerivs)
    end if

  end subroutine constrainLatticeDerivs


  !> Unfold contrained lattice vectors to full one.
  subroutine unconstrainLatticeVectors(constrLatVecs, origLatVecs, tLatOptFixAng, tLatOptFixLen,&
      & tLatOptIsotropic, newLatVecs)

    !> packaged up lattice vectors (depending on optimisation mode)
    real(dp), intent(in) :: constrLatVecs(:)

    !> original vectors at start
    real(dp), intent(in) :: origLatVecs(:,:)

    !> Are the angles of the lattice vectors fixed
    logical, intent(in) :: tLatOptFixAng

    !> are the magnitudes of the lattice vectors fixed
    logical, intent(in) :: tLatOptFixLen(:)

    !> is the optimisation isotropic
    logical, intent(in) :: tLatOptIsotropic

    !> resulting lattice vectors
    real(dp), intent(out) :: newLatVecs(:,:)

    real(dp) :: tmpLatVecs(9)
    integer :: ii

    tmpLatVecs(:) = constrLatVecs
    if (tLatOptFixAng) then
      ! Optimization uses scaling factor of lattice vectors
      if (any(tLatOptFixLen)) then
        do ii = 3, 1, -1
          if (.not. tLatOptFixLen(ii)) then
            tmpLatVecs(3 * ii - 2 : 3 * ii) =  tmpLatVecs(ii) * origLatVecs(:,ii)
          else
            tmpLatVecs(3 * ii - 2 : 3 * ii) =  origLatVecs(:,ii)
          end if
        end do
      else
        tmpLatVecs(7:9) =  tmpLatVecs(3) * origLatVecs(:,3)
        tmpLatVecs(4:6) =  tmpLatVecs(2) * origLatVecs(:,2)
        tmpLatVecs(1:3) =  tmpLatVecs(1) * origLatVecs(:,1)
      end if
    else if (tLatOptIsotropic) then
      ! Optimization uses scaling factor unit cell
      do ii = 3, 1, -1
        tmpLatVecs(3 * ii - 2 : 3 * ii) =  tmpLatVecs(1) * origLatVecs(:,ii)
      end do
    end if
    newLatVecs(:,:) = reshape(tmpLatVecs, [3, 3])

  end subroutine unconstrainLatticeVectors


  !> Returns the coordinates for the next Hessian calculation step.
  subroutine getNextDerivStep(derivDriver, derivs, indMovedAtoms, coord, tGeomEnd)

    !> Driver for the finite difference second derivatives
    type(TNumDerivs), intent(inout) :: derivDriver

    !> first derivatives of energy at the current coordinates
    real(dp), intent(in) :: derivs(:,:)

    !> moving atoms
    integer, intent(in) :: indMovedAtoms(:)

    !> atomic coordinates
    real(dp), intent(out) :: coord(:,:)

    !> has the process terminated
    logical, intent(out) :: tGeomEnd

    real(dp) :: newCoords(3, size(indMovedAtoms))

    call next(derivDriver, newCoords, derivs(:, indMovedAtoms), tGeomEnd)
    coord(:, indMovedAtoms) = newCoords

  end subroutine getNextDerivStep


  !> Returns the coordinates for the next coordinate optimisation step.
  subroutine getNextCoordinateOptStep(pGeoCoordOpt, energy, derivss, indMovedAtom, coord0,&
      & diffGeo, tCoordEnd, tRemoveExcitation)

    !> optimiser for atomic coordinates
    type(TGeoOpt), intent(inout) :: pGeoCoordOpt

    !> energies
    type(TEnergies), intent(in) :: energy

    !> Derivative of energy with respect to atomic coordinates
    real(dp), intent(in) :: derivss(:,:)

    !> numbers of the moving atoms
    integer, intent(in) :: indMovedAtom(:)

    !> central cell atomic coordinates
    real(dp), intent(inout) :: coord0(:,:)

    !> largest change in atomic coordinates
    real(dp), intent(out) :: diffGeo

    !> has the geometry optimisation finished
    logical, intent(out) :: tCoordEnd

    !> remove excited state energy from the step, to be consistent with the forces
    logical, intent(in) :: tRemoveExcitation

    real(dp) :: derivssMoved(3 * size(indMovedAtom))
    real(dp), target :: newCoordsMoved(3 * size(indMovedAtom))
    real(dp), pointer :: pNewCoordsMoved(:,:)

    derivssMoved(:) = reshape(derivss(:, indMovedAtom), [3 * size(indMovedAtom)])
    if (tRemoveExcitation) then
      call next(pGeoCoordOpt, energy%EForceRelated, derivssMoved, newCoordsMoved, tCoordEnd)
    else
      call next(pGeoCoordOpt, energy%EForceRelated + energy%Eexcited, derivssMoved, newCoordsMoved,&
          & tCoordEnd)
    end if
    pNewCoordsMoved(1:3, 1:size(indMovedAtom)) => newCoordsMoved(1 : 3 * size(indMovedAtom))
    diffGeo = maxval(abs(pNewCoordsMoved - coord0(:, indMovedAtom)))
    coord0(:, indMovedAtom) = pNewCoordsMoved

  end subroutine getNextCoordinateOptStep


  !> Returns the coordinates and lattice vectors for the next lattice optimisation step.
  subroutine getNextLatticeOptStep(pGeoLatOpt, energy, constrLatDerivs, origLatVec, tLatOptFixAng,&
      & tLatOptFixLen, tLatOptIsotropic, indMovedAtom, latVec, coord0, diffGeo, tGeomEnd)

    !> lattice vector optimising object
    type(TGeoOpt), intent(inout) :: pGeoLatOpt

    !> Energy contributions and total
    type(TEnergies), intent(inout) :: energy

    !> lattice vectors returned by the optimizer
    real(dp), intent(in) :: constrLatDerivs(:)

    !> Starting lattice vectors
    real(dp), intent(in) :: origLatVec(:,:)

    !> Fix angles between lattice vectors
    logical, intent(in) :: tLatOptFixAng

    !> Fix the magnitudes of lattice vectors
    logical, intent(in) :: tLatOptFixLen(:)

    !> Optimise isotropically
    logical, intent(in) :: tLatOptIsotropic

    !> numbers of the moving atoms
    integer, intent(in) :: indMovedAtom(:)

    !> lattice vectors
    real(dp), intent(inout) :: latVec(:,:)

    !> central cell coordinates of atoms
    real(dp), intent(inout) :: coord0(:,:)

    !> Maximum change in geometry at this step
    real(dp), intent(out) :: diffGeo

    !> has the geometry optimisation finished
    logical, intent(out) :: tGeomEnd

    real(dp) :: newLatVecsFlat(9), newLatVecs(3, 3), oldMovedCoords(3, size(indMovedAtom))

    call next(pGeoLatOpt, energy%EForceRelated, constrLatDerivs, newLatVecsFlat,tGeomEnd)
    call unconstrainLatticeVectors(newLatVecsFlat, origLatVec, tLatOptFixAng, tLatOptFixLen,&
        & tLatOptIsotropic, newLatVecs)
    oldMovedCoords(:,:) = coord0(:, indMovedAtom)
    call cart2frac(coord0, latVec)
    latVec(:,:) = newLatVecs
    call frac2cart(coord0, latVec)
    diffGeo = max(maxval(abs(newLatVecs - latVec)),&
        & maxval(abs(oldMovedCoords - coord0(:, indMovedAtom))))

  end subroutine getNextLatticeOptStep


  !> Delivers data for next MD step (and updates data depending on velocities of current step)
  subroutine getNextMdStep(pMdIntegrator, pMdFrame, temperatureProfile, derivs, movedMass,&
      & mass, cellVol, invLatVec, species0, indMovedAtom, tStress, tBarostat, energy, coord0,&
      & latVec, intPressure, totalStress, totalLatDeriv, velocities, tempIon)

    !> Molecular dynamics integrator
    type(TMdIntegrator), intent(inout) :: pMdIntegrator

    !> Molecular dynamics reference frame information
    type(TMdCommon), intent(in) :: pMdFrame

    !> Temperature profile in MD
    type(TTempProfile), allocatable, intent(inout) :: temperatureProfile

    !> Energy derivative wrt to atom positions
    real(dp), intent(in) :: derivs(:,:)

    !> Masses of moving atoms
    real(dp), intent(in) :: movedMass(:,:)

    !> Masses of each chemical species
    real(dp), intent(in) :: mass(:)

    !> unit cell volume
    real(dp), intent(in) :: cellVol

    !> inverse of the lattice vectors
    real(dp), intent(in) :: invLatVec(:,:)

    !> species of atoms in the central cell
    integer, intent(in) :: species0(:)

    !> numbers of the moving atoms
    integer, intent(in) :: indMovedAtom(:)

    !> Is stress being evaluated?
    logical, intent(in) :: tStress

    !> Is there a barostat
    logical, intent(in) :: tBarostat

    !> Energy contributions and total
    type(TEnergies), intent(inout) :: energy

    !> central cell coordinates of atoms
    real(dp), intent(inout) :: coord0(:,:)

    !> lattice vectors
    real(dp), intent(inout) :: latVec(:,:)

    !> Internal pressure in the unit cell
    real(dp), intent(inout) :: intPressure

    !> Stress tensor
    real(dp), intent(inout) :: totalStress(:,:)

    !> Derivative of energy with respect to lattice vectors
    real(dp), intent(inout) :: totalLatDeriv(:,:)

    !> Atomic velocities
    real(dp), intent(out) :: velocities(:,:)

    !> Atomic kinetic energy
    real(dp), intent(out) :: tempIon

    real(dp) :: movedAccel(3, size(indMovedAtom)), movedVelo(3, size(indMovedAtom))
    real(dp) :: movedCoords(3, size(indMovedAtom))
    real(dp) :: kineticStress(3, 3)

    movedAccel(:,:) = -derivs(:, indMovedAtom) / movedMass
    call next(pMdIntegrator, movedAccel, movedCoords, movedVelo)
    coord0(:, indMovedAtom) = movedCoords
    velocities(:,:) = 0.0_dp
    velocities(:, indMovedAtom) = movedVelo(:,:)

    if (allocated(temperatureProfile)) then
      call temperatureProfile%next()
    end if
    call evalKE(energy%Ekin, movedVelo, movedMass(1,:))
    call evalkT(pMdFrame, tempIon, movedVelo, movedMass(1,:))
    energy%EMerminKin = energy%EMermin + energy%Ekin
    energy%EGibbsKin = energy%EGibbs + energy%Ekin
    energy%EForceRelated = energy%EForceRelated + energy%Ekin

    if (tStress) then
      ! contribution from kinetic energy in MD, now that velocities for this geometry step are
      ! available
      call getKineticStress(kineticStress, mass, species0, velocities, cellVol)
      totalStress = totalStress + kineticStress
      intPressure = (totalStress(1,1) + totalStress(2,2) + totalStress(3,3)) / 3.0_dp
      totalLatDeriv = -cellVol * matmul(totalStress, invLatVec)
    end if

    if (tBarostat) then
      call rescale(pMDIntegrator, coord0, latVec, totalStress)
    end if

  end subroutine getNextMdStep


  !> Calculates and prints Pipek-Mezey localisation
  subroutine calcPipekMezeyLocalisation(env, pipekMezey, tPrintEigvecsTxt, nEl, filling, over,&
      & kPoint, neighbourList, nNeighbourSK, denseDesc,  iSparseStart, img2CentCell, iCellVec,&
      & cellVec, runId, orb, species, speciesName, parallelKS, localisation, eigvecsReal, SSqrReal,&
      & eigvecsCplx, SSqrCplx, tHelical, coord)

    !> Environment settings
    type(TEnvironment), intent(in) :: env

    !> Localisation methods for single electron states (if used)
    type(TPipekMezey), intent(in) :: pipekMezey

    !> Store eigenvectors as a text file
    logical, intent(in) :: tPrintEigVecsTxt

    !> Number of electrons
    real(dp), intent(in) :: nEl(:)

    !> Occupations of single particle states in the ground state
    real(dp), intent(in) :: filling(:,:,:)

    !> sparse overlap matrix
    real(dp), intent(in) :: over(:)

    !> k-points in the system (0,0,0) if molecular
    real(dp), intent(in) :: kPoint(:,:)

    !> list of neighbours for each atom
    type(TNeighbourList), intent(in) :: neighbourList

    !> Number of neighbours for each of the atoms
    integer, intent(in) :: nNeighbourSK(:)

    !> Dense matrix descriptor
    type(TDenseDescr), intent(in) :: denseDesc

    !> Index array for the start of atomic blocks in sparse arrays
    integer, intent(in) :: iSparseStart(:,:)

    !> map from image atoms to the original unique atom
    integer, intent(in) :: img2CentCell(:)

    !> Index for which unit cell atoms are associated with
    integer, intent(in) :: iCellVec(:)

    !> Vectors (in units of the lattice constants) to cells of the lattice
    real(dp), intent(in) :: cellVec(:,:)

    !> Job ID for future identification
    integer, intent(in) :: runId

    !> Atomic orbital information
    type(TOrbitals), intent(in) :: orb

    !> species of all atoms in the system
    integer, intent(in) :: species(:)

    !> label for each atomic chemical species
    character(*), intent(in) :: speciesName(:)

    !> K-points and spins to process
    type(TParallelKS), intent(in) :: parallelKS

    !> Localisation measure of single particle states
    real(dp), intent(out) :: localisation

    !> Storage for dense hamiltonian matrix
    real(dp), intent(inout), allocatable :: eigvecsReal(:,:,:)

    !> Storage for dense overlap matrix
    real(dp), intent(inout), allocatable :: SSqrReal(:,:)

    !> Storage for dense hamitonian matrix (complex case)
    complex(dp), intent(inout), allocatable :: eigvecsCplx(:,:,:)

    !> Storage for dense overlap matrix (complex case)
    complex(dp), intent(inout), allocatable :: SSqrCplx(:,:)

    !> Is the geometry helical
    logical, intent(in) :: tHelical

    !> atomic coordinates
    real(dp), intent(in) :: coord(:,:)

    integer :: nFilledLev, nAtom, nSpin
    integer :: iSpin, iKS, iK

    nAtom = size(orb%nOrbAtom)
    nSpin = size(nEl)

    if (any(abs(mod(filling, real(3 - nSpin, dp))) > elecTolMax)) then
      call warning("Fractional occupations allocated for electron localisation")
    end if

    if (allocated(eigvecsReal)) then
      if (tHelical) then
        call unpackHS(SSqrReal,over,neighbourList%iNeighbour, nNeighbourSK, denseDesc%iAtomStart,&
            & iSparseStart, img2CentCell, orb, species, coord)
      else
        call unpackHS(SSqrReal,over,neighbourList%iNeighbour, nNeighbourSK, denseDesc%iAtomStart,&
            & iSparseStart, img2CentCell)
      end if
      do iKS = 1, parallelKS%nLocalKS
        iSpin = parallelKS%localKS(2, iKS)
        nFilledLev = nint(nEl(iSpin) / real(3 - nSpin, dp))
        localisation = pipekMezey%getLocalisation(eigvecsReal(:, 1:nFilledLev, iKS), SSqrReal,&
            & denseDesc%iAtomStart)
        write(stdOut, "(A, E15.8)") 'Original localisation', localisation
        call pipekMezey%calcCoeffs(eigvecsReal(:, 1:nFilledLev, iKS), SSqrReal,&
            & denseDesc%iAtomStart)
        localisation = pipekMezey%getLocalisation(eigvecsReal(:,1:nFilledLev,iKS), SSqrReal,&
            & denseDesc%iAtomStart)
        write(stdOut, "(A, E20.12)") 'Final localisation ', localisation
      end do

      call writeRealEigvecs(env, runId, neighbourList, nNeighbourSK, denseDesc, iSparseStart,&
          & img2CentCell, species(:nAtom), speciesName, orb, over, parallelKS, tPrintEigvecsTxt,&
          & eigvecsReal, SSqrReal, fileName="localOrbs")
    else

      localisation = 0.0_dp
      do iKS = 1, parallelKS%nLocalKS
        iK = parallelKS%localKS(1, iKS)
        iSpin = parallelKS%localKS(2, iKS)
        nFilledLev = nint(nEl(iSpin) / real( 3 - nSpin, dp))
        localisation = localisation + pipekMezey%getLocalisation(&
            & eigvecsCplx(:,:nFilledLev,iKS), SSqrCplx, over, kpoint(:,iK), neighbourList,&
            & nNeighbourSK, iCellVec, cellVec, denseDesc%iAtomStart, iSparseStart, img2CentCell)
      end do
      write(stdOut, "(A, E20.12)") 'Original localisation', localisation

      ! actual localisation calls
      do iKS = 1, parallelKS%nLocalKS
        iK = parallelKS%localKS(1, iKS)
        iSpin = parallelKS%localKS(2, iKS)
        nFilledLev = nint(nEl(iSpin) / real( 3 - nSpin, dp))
        call pipekMezey%calcCoeffs(eigvecsCplx(:,:nFilledLev,iKS), SSqrCplx, over, kpoint(:,iK),&
            & neighbourList, nNeighbourSK, iCellVec, cellVec, denseDesc%iAtomStart, iSparseStart,&
            & img2CentCell)
      end do

      localisation = 0.0_dp
      do iKS = 1, parallelKS%nLocalKS
        iK = parallelKS%localKS(1, iKS)
        iSpin = parallelKS%localKS(2, iKS)
        nFilledLev = nint(nEl(iSpin) / real( 3 - nSpin, dp))
        localisation = localisation + pipekMezey%getLocalisation(&
            & eigvecsCplx(:,:nFilledLev,iKS), SSqrCplx, over, kpoint(:,iK), neighbourList,&
            & nNeighbourSK, iCellVec, cellVec, denseDesc%iAtomStart, iSparseStart, img2CentCell)
      end do
      write(stdOut, "(A, E20.12)") 'Final localisation', localisation

      call writeCplxEigvecs(env, runId, neighbourList, nNeighbourSK, cellVec, iCellVec, denseDesc,&
          & iSparseStart, img2CentCell, species, speciesName, orb, kPoint, over, parallelKS,&
          & tPrintEigvecsTxt, eigvecsCplx, SSqrCplx, fileName="localOrbs")

    end if

  end subroutine calcPipekMezeyLocalisation

  subroutine printMaxForces(derivs, constrLatDerivs, tCoordOpt, tLatOpt, indMovedAtoms)
    real(dp), intent(in), allocatable :: derivs(:,:)
    real(dp), intent(in) :: constrLatDerivs(:)
    logical, intent(in) :: tCoordOpt
    logical, intent(in) :: tLatOpt
    integer, intent(in) :: indMovedAtoms(:)

    if (tCoordOpt) then
      call printMaxForce(maxval(abs(derivs(:, indMovedAtoms))))
    end if
    if (tLatOpt) then
      call printMaxLatticeForce(maxval(abs(constrLatDerivs)))
    end if

  end subroutine printMaxForces


#:if WITH_SOCKETS

  subroutine sendEnergyAndForces(env, socket, energy, TS, derivs, totalStress, cellVol)
    type(TEnvironment), intent(in) :: env
    ! Socket may be unallocated (as on slave processes)
    type(ipiSocketComm), allocatable, intent(inout) :: socket
    type(TEnergies), intent(in) :: energy
    real(dp), intent(in) :: TS(:)
    real(dp), intent(in) :: derivs(:,:)
    real(dp), intent(in) :: totalStress(:,:)
    real(dp), intent(in) :: cellVol

    if (env%tGlobalMaster) then
      ! stress was computed above in the force evaluation block or is 0 if aperiodic
      call socket%send(energy%ETotal - sum(TS), -derivs, totalStress * cellVol)
    end if
  end subroutine sendEnergyAndForces

#:endif


  !!!!!!!!!!!!!!!!!!!!!!!!!!!!!!!!!!!!!!!!!!!!!!!!!!!!!!!!!!!!!!!!
  !!!! REKS subroutines
  !!!!!!!!!!!!!!!!!!!!!!!!!!!!!!!!!!!!!!!!!!!!!!!!!!!!!!!!!!!!!!!!

  !> Diagonalize H0 to obtain initial guess of eigenvectors
  !> or read eigenvectors in REKS
  !> Save dense overlap matrix elements
  !> Check Gamma point condition and set filling information
  subroutine getReksInitialSettings(env, denseDesc, h0, over, neighbourList, &
      & nNeighbourSK, iSparseStart, img2CentCell, electronicSolver, &
      & HSqrReal, SSqrReal, eigvecsReal, eigen, reks)

    !> Environment settings
    type(TEnvironment), intent(inout) :: env

    !> Dense matrix descriptor
    type(TDenseDescr), intent(in) :: denseDesc

    !> hamiltonian in sparse storage
    real(dp), intent(in) :: h0(:)

    !> sparse overlap matrix
    real(dp), intent(in) :: over(:)

    !> list of neighbours for each atom
    type(TNeighbourList), intent(in) :: neighbourList

    !> Number of neighbours for each of the atoms
    integer, intent(in) :: nNeighbourSK(:)

    !> Index array for the start of atomic blocks in sparse arrays
    integer, intent(in) :: iSparseStart(:,:)

    !> map from image atoms to the original unique atom
    integer, intent(in) :: img2CentCell(:)

    !> Electronic solver information
    type(TElectronicSolver), intent(inout) :: electronicSolver

    !> dense hamitonian matrix
    real(dp), intent(out) :: HSqrReal(:,:)

    !> dense overlap matrix
    real(dp), intent(out) :: SSqrReal(:,:)

    !> Eigenvectors on eixt
    real(dp), intent(out) :: eigvecsReal(:,:,:)

    !> eigenvalues
    real(dp), intent(out) :: eigen(:,:,:)

    !> data type for REKS
    type(TReksCalc), intent(inout) :: reks

    if (reks%guess == 1) then

      call env%globalTimer%startTimer(globalTimers%diagonalization)
      call buildAndDiagDenseRealH0(env, denseDesc, h0, over, neighbourList, &
          & nNeighbourSK, iSparseStart, img2CentCell, electronicSolver, &
          & HSqrReal, SSqrReal, eigvecsReal, eigen(:,1,:), reks%overSqr)
      call env%globalTimer%stopTimer(globalTimers%diagonalization)

    else if (reks%guess == 2) then

      call readEigenvecs(eigvecsReal(:,:,1))
      ! TODO : renormalize eigenvectors needed!
      call symmetrizeOverlap(env, denseDesc, over, neighbourList, &
          & nNeighbourSK, iSparseStart, img2CentCell, electronicSolver, &
          & SSqrReal, reks%overSqr)

    end if

    call checkGammaPoint(denseDesc, neighbourList%iNeighbour, &
        & nNeighbourSK, iSparseStart, img2CentCell, over, reks)

    call constructMicrostates(reks)

  end subroutine getReksInitialSettings


  !> Diagonalize H0 to obtain initial guess of eigenvectors
  subroutine buildAndDiagDenseRealH0(env, denseDesc, h0, over, neighbourList, &
      & nNeighbourSK, iSparseStart, img2CentCell, electronicSolver, HSqrReal, &
      & SSqrReal, eigvecsReal, eigen, overSqr)

    !> Environment settings
    type(TEnvironment), intent(inout) :: env

    !> Dense matrix descriptor
    type(TDenseDescr), intent(in) :: denseDesc

    !> hamiltonian in sparse storage
    real(dp), intent(in) :: h0(:)

    !> sparse overlap matrix
    real(dp), intent(in) :: over(:)

    !> list of neighbours for each atom
    type(TNeighbourList), intent(in) :: neighbourList

    !> Number of neighbours for each of the atoms
    integer, intent(in) :: nNeighbourSK(:)

    !> Index array for the start of atomic blocks in sparse arrays
    integer, intent(in) :: iSparseStart(:,:)

    !> map from image atoms to the original unique atom
    integer, intent(in) :: img2CentCell(:)

    !> Electronic solver information
    type(TElectronicSolver), intent(inout) :: electronicSolver

    !> dense hamitonian matrix
    real(dp), intent(out) :: HSqrReal(:,:)

    !> dense overlap matrix
    real(dp), intent(out) :: SSqrReal(:,:)

    !> Eigenvectors on eixt
    real(dp), intent(out) :: eigvecsReal(:,:,:)

    !> eigenvalues
    real(dp), intent(out) :: eigen(:,:)

    !> Dense overlap matrix
    real(dp), intent(out) :: overSqr(:,:)

    eigen(:,:) = 0.0_dp
    call env%globalTimer%startTimer(globalTimers%sparseToDense)
    call unpackHS(HSqrReal, h0, neighbourList%iNeighbour, nNeighbourSK, &
        & denseDesc%iAtomStart, iSparseStart, img2CentCell)
    call unpackHS(SSqrReal, over, neighbourList%iNeighbour, nNeighbourSK, &
        & denseDesc%iAtomStart, iSparseStart, img2CentCell)
    call env%globalTimer%stopTimer(globalTimers%sparseToDense)

    overSqr(:,:) = SSqrReal
    call blockSymmetrizeHS(overSqr, denseDesc%iAtomStart)

    call diagDenseMtx(electronicSolver, 'V', HSqrReal, SSqrReal, eigen(:,1))
    eigvecsReal(:,:,1) = HSqrReal

  end subroutine buildAndDiagDenseRealH0


  !> Save dense overlap matrix elements
  subroutine symmetrizeOverlap(env, denseDesc, over, neighbourList, &
      & nNeighbourSK, iSparseStart, img2CentCell, electronicSolver, &
      & SSqrReal, overSqr)

    !> Environment settings
    type(TEnvironment), intent(inout) :: env

    !> Dense matrix descriptor
    type(TDenseDescr), intent(in) :: denseDesc

    !> sparse overlap matrix
    real(dp), intent(in) :: over(:)

    !> list of neighbours for each atom
    type(TNeighbourList), intent(in) :: neighbourList

    !> Number of neighbours for each of the atoms
    integer, intent(in) :: nNeighbourSK(:)

    !> Index array for the start of atomic blocks in sparse arrays
    integer, intent(in) :: iSparseStart(:,:)

    !> map from image atoms to the original unique atom
    integer, intent(in) :: img2CentCell(:)

    !> Electronic solver information
    type(TElectronicSolver), intent(inout) :: electronicSolver

    !> dense overlap matrix
    real(dp), intent(out) :: SSqrReal(:,:)

    !> Dense overlap matrix
    real(dp), intent(out) :: overSqr(:,:)

    call env%globalTimer%startTimer(globalTimers%sparseToDense)
    call unpackHS(SSqrReal, over, neighbourList%iNeighbour, nNeighbourSK, &
        & denseDesc%iAtomStart, iSparseStart, img2CentCell)
    call env%globalTimer%stopTimer(globalTimers%sparseToDense)

    overSqr(:,:) = SSqrReal
    call blockSymmetrizeHS(overSqr, denseDesc%iAtomStart)

  end subroutine symmetrizeOverlap


  !> Creates (delta) density matrix for each microstate from real eigenvectors.
  subroutine getDensityLFromRealEigvecs(env, denseDesc, neighbourList, &
      & nNeighbourSK, iSparseStart, img2CentCell, orb, eigvecs, q0, reks)

    !> Environment settings
    type(TEnvironment), intent(inout) :: env

    !> Dense matrix descriptor
    type(TDenseDescr), intent(in) :: denseDesc

    !> list of neighbours for each atom
    type(TNeighbourList), intent(in) :: neighbourList

    !> Number of neighbours for each of the atoms
    integer, intent(in) :: nNeighbourSK(:)

    !> Index array for the start of atomic blocks in sparse arrays
    integer, intent(in) :: iSparseStart(:,:)

    !> map from image atoms to the original unique atom
    integer, intent(in) :: img2CentCell(:)

    !> Atomic orbital information
    type(TOrbitals), intent(in) :: orb

    !> eigenvectors
    real(dp), intent(inout) :: eigvecs(:,:,:)

    !> reference atomic occupations
    real(dp), intent(in) :: q0(:,:,:)

    !> data type for REKS
    type(TReksCalc), intent(inout) :: reks

    real(dp), allocatable :: tmpRho(:,:)
    integer :: nOrb, iL

    nOrb = size(reks%overSqr,dim=1)

    if (.not. reks%tForces) then
      allocate(tmpRho(nOrb,nOrb))
    end if

    call env%globalTimer%startTimer(globalTimers%densityMatrix)

    if (reks%tForces) then
      reks%rhoSqrL(:,:,:,:) = 0.0_dp
    else
      reks%rhoSpL(:,:,:) = 0.0_dp
    end if

    do iL = 1, reks%Lmax

      if (reks%tForces) then
        ! reks%rhoSqrL has (my_ud) component
        call makeDensityMatrix(reks%rhoSqrL(:,:,1,iL), eigvecs(:,:,1), &
            & reks%fillingL(:,1,iL))
        call symmetrizeHS(reks%rhoSqrL(:,:,1,iL))
        if (reks%tRangeSep) then
          ! reks%deltaRhoSqrL has (my_ud) component
          reks%deltaRhoSqrL(:,:,1,iL) = reks%rhoSqrL(:,:,1,iL)
          call denseSubtractDensityOfAtoms(q0, denseDesc%iAtomStart, &
              & reks%deltaRhoSqrL(:,:,:,iL), 1)
        end if
      else
        tmpRho(:,:) = 0.0_dp
        call makeDensityMatrix(tmpRho, eigvecs(:,:,1), &
            & reks%fillingL(:,1,iL))
        call env%globalTimer%startTimer(globalTimers%denseToSparse)
        ! reks%rhoSpL has (my_ud) component
        call packHS(reks%rhoSpL(:,1,iL), tmpRho, &
            & neighbourlist%iNeighbour, nNeighbourSK, orb%mOrb, &
            & denseDesc%iAtomStart, iSparseStart, img2CentCell)
        call env%globalTimer%stopTimer(globalTimers%denseToSparse)
        if (reks%tRangeSep) then
          ! reks%deltaRhoSqrL has (my_ud) component
          reks%deltaRhoSqrL(:,:,1,iL) = tmpRho
          call symmetrizeHS(reks%deltaRhoSqrL(:,:,1,iL))
          call denseSubtractDensityOfAtoms(q0, denseDesc%iAtomStart, &
              & reks%deltaRhoSqrL(:,:,:,iL), 1)
        end if
      end if

    end do

    if (reks%tForces) then
      ! reks%rhoSqrL has (my_qm) component
      call ud2qmL(reks%rhoSqrL, reks%Lpaired)
    else
      ! reks%rhoSpL has (my_qm) component
      call ud2qmL(reks%rhoSpL, reks%Lpaired)
    end if

    call env%globalTimer%stopTimer(globalTimers%densityMatrix)

  end subroutine getDensityLFromRealEigvecs


  !> Calculate Mulliken population for each microstate from sparse density matrix.
  subroutine getMullikenPopulationL(env, denseDesc, neighbourList, &
      & nNeighbourSK, img2CentCell, iSparseStart, orb, over, reks)

    !> Environment settings
    type(TEnvironment), intent(inout) :: env

    !> Dense matrix descriptor
    type(TDenseDescr), intent(in) :: denseDesc

    !> Atomic neighbours
    type(TNeighbourList), intent(in) :: neighbourList

    !> Number of neighbours for each atom within overlap distance
    integer, intent(in) :: nNeighbourSK(:)

    !> image to actual atom indexing
    integer, intent(in) :: img2CentCell(:)

    !> sparse matrix indexing array
    integer, intent(in) :: iSparseStart(:,:)

    !> Atomic orbital information
    type(TOrbitals), intent(in) :: orb

    !> sparse overlap matrix
    real(dp), intent(in) :: over(:)

    !> data type for REKS
    type(TReksCalc), intent(inout) :: reks

    real(dp), allocatable :: tmpRhoSp(:)
    integer :: sparseSize, iL

    sparseSize = size(over,dim=1)

    if (reks%tForces) then
      allocate(tmpRhoSp(sparseSize))
    end if

    do iL = 1, reks%Lmax

      if (reks%tForces) then

        tmpRhoSp(:) = 0.0_dp
        call env%globalTimer%startTimer(globalTimers%denseToSparse)
        call packHS(tmpRhoSp, reks%rhoSqrL(:,:,1,iL), &
            & neighbourlist%iNeighbour, nNeighbourSK, orb%mOrb, &
            & denseDesc%iAtomStart, iSparseStart, img2CentCell)
        call env%globalTimer%stopTimer(globalTimers%denseToSparse)
        ! reks%qOutputL has (my_qm) component
        reks%qOutputL(:,:,:,iL) = 0.0_dp
        call mulliken(reks%qOutputL(:,:,1,iL), over, tmpRhoSp, &
            & orb, neighbourList%iNeighbour, nNeighbourSK, img2CentCell, iSparseStart)

      else

        ! reks%qOutputL has (my_qm) component
        reks%qOutputL(:,:,:,iL) = 0.0_dp
        call mulliken(reks%qOutputL(:,:,1,iL), over, reks%rhoSpL(:,1,iL), &
            & orb, neighbourList%iNeighbour, nNeighbourSK, img2CentCell, iSparseStart)

      end if

    end do

    ! reks%qOutputL has (qm) component
    call qmExpandL(reks%qOutputL, reks%Lpaired)

  end subroutine getMullikenPopulationL


  !> Build L, spin dependent Hamiltonian with various contributions
  !> and compute the energy of microstates
  subroutine getHamiltonianLandEnergyL(env, denseDesc, sccCalc, orb, &
      & species, neighbourList, nNeighbourSK, iSparseStart, img2CentCell, &
      & electrostatics, H0, over, spinW, cellVol, extPressure, energy, &
      & q0, iAtInCentralRegion, thirdOrd, rangeSep, nNeighbourLC, reks)

    !> Environment settings
    type(TEnvironment), intent(inout) :: env

    !> Dense matrix descriptor
    type(TDenseDescr), intent(in) :: denseDesc

    !> SCC module internal variables
    type(TScc), allocatable, intent(inout) :: sccCalc

    !> atomic orbital information
    type(TOrbitals), intent(in) :: orb

    !> species of all atoms
    integer, target, intent(in) :: species(:)

    !> neighbours to atoms
    type(TNeighbourList), intent(in) :: neighbourList

    !> Number of atomic neighbours
    integer, intent(in) :: nNeighbourSK(:)

    !> Index for atomic blocks in sparse data
    integer, intent(in) :: iSparseStart(:,:)

    !> map from image atom to real atoms
    integer, intent(in) :: img2CentCell(:)

    !> electrostatic solver (poisson or gamma-functional)
    integer, intent(in) :: electrostatics

    !> non-SCC hamitonian (sparse)
    real(dp), intent(in) :: H0(:)

    !> sparse overlap matrix
    real(dp), intent(in) :: over(:)

    !> spin constants
    real(dp), intent(in) :: spinW(:,:,:)

    !> unit cell volume
    real(dp), intent(in) :: cellVol

    !> external pressure
    real(dp), intent(in) :: extPressure

    !> energy contributions
    type(TEnergies), intent(inout) :: energy

    !> reference atomic occupations
    real(dp), intent(in) :: q0(:,:,:)

    !> Atoms over which to sum the total energies
    integer, intent(in) :: iAtInCentralRegion(:)

    !> third order SCC interactions
    type(TThirdOrder), allocatable, intent(inout) :: thirdOrd

    !> Data for rangeseparated calculation
    type(TRangeSepFunc), allocatable, intent(inout) :: rangeSep

    !> Nr. of neighbours for each atom in the long-range functional.
    integer, allocatable, intent(in) :: nNeighbourLC(:)

    !> data type for REKS
    type(TReksCalc), intent(inout) :: reks

    real(dp), allocatable :: tmpHamSp(:,:)
    real(dp), allocatable :: tmpHam(:,:)
    real(dp), allocatable :: tmpEn(:)

    integer :: sparseSize, nOrb, iL

    sparseSize = size(over,dim=1)
    nOrb = size(reks%overSqr,dim=1)

    if (reks%tRangeSep) then
      allocate(tmpHamSp(sparseSize,1))
      allocate(tmpHam(nOrb,nOrb))
      allocate(tmpEn(reks%Lmax))
    end if

    reks%intShellL(:,:,:,:) = 0.0_dp
    reks%intBlockL(:,:,:,:,:) = 0.0_dp
    do iL = 1, reks%Lmax

      reks%intAtom(:,:) = 0.0_dp
      ! reks%chargePerShellL has (qm) component
      call getChargePerShell(reks%qOutputL(:,:,:,iL), orb, species,&
          & reks%chargePerShellL(:,:,:,iL))
      ! reks%intShellL, reks%intBlockL has (qm) component
      call addReksChargePotentials(env, sccCalc, reks%qOutputL(:,:,:,iL), &
          & q0, reks%chargePerShellL(:,:,:,iL), orb, species, &
          & neighbourList, img2CentCell, spinW, thirdOrd, electrostatics, &
          & reks%intAtom, reks%intShellL(:,:,:,iL), reks%intBlockL(:,:,:,:,iL))

      ! Calculate Hamiltonian including SCC, spin
      if(.not. reks%tRangeSep) then
        ! reks%hamSpL has (my_qm) component
        call getReksSccHamiltonian(H0, over, nNeighbourSK, neighbourList, &
            & species, orb, iSparseStart, img2CentCell, reks%hamSpL(:,:,iL), &
            & reks%intBlockL(:,:,:,:,iL), reks%Lpaired, iL)
      else
        tmpHamSp(:,:) = 0.0_dp
        call getReksSccHamiltonian(H0, over, nNeighbourSK, neighbourList, &
            & species, orb, iSparseStart, img2CentCell, tmpHamSp, &
            & reks%intBlockL(:,:,:,:,iL), reks%Lpaired, iL)
        ! Convert Hamiltonian from sparse to dense to calculate
        ! rangeseparated contribution for each microstate
        tmpHam(:,:) = 0.0_dp
        call env%globalTimer%startTimer(globalTimers%sparseToDense)
        call unpackHS(tmpHam, tmpHamSp(:,1), neighbourList%iNeighbour, &
            & nNeighbourSK, denseDesc%iAtomStart, iSparseStart, img2CentCell)
        call env%globalTimer%stopTimer(globalTimers%sparseToDense)
        call blockSymmetrizeHS(tmpHam, denseDesc%iAtomStart)
        ! reks%hamSqrL has (my_qm) component
        reks%hamSqrL(:,:,1,iL) = tmpHam
      end if

    end do

    if(.not. reks%tRangeSep) then
      ! reks%hamSpL has (my_ud) component
      call qm2udL(reks%hamSpL, reks%Lpaired)
    else
      ! reks%hamSqrL has (my_ud) component
      call qm2udL(reks%hamSqrL, reks%Lpaired)
      tmpEn(:) = 0.0_dp
      do iL = 1, reks%Lmax
        ! Add rangeseparated contribution
        call rangeSep%addLRHamiltonian(env, reks%deltaRhoSqrL(:,:,1,iL), &
            & over, neighbourList%iNeighbour, nNeighbourLC, &
            & denseDesc%iAtomStart, iSparseStart, orb, &
            & reks%hamSqrL(:,:,1,iL), reks%overSqr)
        ! Calculate the long-range exchange energy for up spin
        call rangeSep%addLREnergy(tmpEn(iL))
      end do
    end if

    call getReksEnergyL(env, denseDesc, sccCalc, species, H0, &
        & orb, neighbourList, nNeighbourSK, img2CentCell, &
        & iSparseStart, cellVol, extPressure, energy, q0, &
        & iAtInCentralRegion, thirdOrd, reks, tmpEn, sparseSize)

    if (reks%Plevel >= 2) then
      call printReksMicrostates(reks, energy%Erep)
    end if

  end subroutine getHamiltonianLandEnergyL


  !> Add potentials comming from point charges.
  subroutine addReksChargePotentials(env, sccCalc, qOutput, q0, &
      & chargePerShell, orb, species, neighbourList, img2CentCell, &
      & spinW, thirdOrd, electrostatics, intAtom, intShell, intBlock)

    !> Environment settings
    type(TEnvironment), intent(in) :: env

    !> SCC module internal variables
    type(TScc), intent(inout) :: sccCalc

    !> Input atomic populations
    real(dp), intent(in) :: qOutput(:,:,:)

    !> reference atomic occupations
    real(dp), intent(in) :: q0(:,:,:)

    !> charges per atomic shell
    real(dp), intent(in) :: chargePerShell(:,:,:)

    !> atomic orbital information
    type(TOrbitals), intent(in) :: orb

    !> species of all atoms
    integer, target, intent(in) :: species(:)

    !> neighbours to atoms
    type(TNeighbourList), intent(in) :: neighbourList

    !> map from image atom to real atoms
    integer, intent(in) :: img2CentCell(:)

    !> spin constants
    real(dp), intent(in) :: spinW(:,:,:)

    !> third order SCC interactions
    type(TThirdOrder), allocatable, intent(inout) :: thirdOrd

    !> electrostatic solver (poisson or gamma-functional)
    integer, intent(in) :: electrostatics

    !> internal atom and spin resolved potential
    real(dp), intent(inout) :: intAtom(:,:)

    !> internal shell and spin resolved potential for each microstate
    real(dp), intent(inout) :: intShell(:,:,:)

    !> internal block and spin resolved potential for each microstate
    real(dp), intent(inout) :: intBlock(:,:,:,:)

    ! local variables
    real(dp), allocatable :: atomPot(:,:)
    real(dp), allocatable :: shellPot(:,:,:)

    integer, pointer :: pSpecies0(:)
    integer :: nAtom, nSpin

    nAtom = size(qOutput,dim=2)
    nSpin = size(qOutput,dim=3)
    pSpecies0 => species(1:nAtom)

    allocate(atomPot(nAtom,nSpin))
    allocate(shellPot(orb%mShell,nAtom,nSpin))

    call sccCalc%updateCharges(env, qOutput, q0, orb, species)

    select case(electrostatics)
    case(elstatTypes%gammaFunc)
      call sccCalc%updateShifts(env, orb, species, &
          & neighbourList%iNeighbour, img2CentCell)
      call sccCalc%getShiftPerAtom(atomPot(:,1))
      call sccCalc%getShiftPerL(shellPot(:,:,1))
    case(elstatTypes%poisson)
      call error("poisson solver is not compatible with REKS")
    end select

    intAtom(:,1) = intAtom(:,1) + atomPot(:,1)
    intShell(:,:,1) = intShell(:,:,1) + shellPot(:,:,1)

    if (allocated(thirdOrd)) then
      call thirdOrd%updateCharges(pSpecies0, neighbourList, &
          & qOutput, q0, img2CentCell, orb)
      call thirdOrd%getShifts(atomPot(:,1), shellPot(:,:,1))
      intAtom(:,1) = intAtom(:,1) + atomPot(:,1)
      intShell(:,:,1) = intShell(:,:,1) + shellPot(:,:,1)
    end if

    call getSpinShift(shellPot, chargePerShell, species, orb, spinW)
    intShell(:,:,:) = intShell(:,:,:) + shellPot(:,:,:)

    call total_shift(intShell, intAtom, orb, species)
    call total_shift(intBlock, intShell, orb, species)

  end subroutine addReksChargePotentials


  !> Returns the Hamiltonian for the given scc iteration
  subroutine getReksSccHamiltonian(H0, over, nNeighbourSK, &
      & neighbourList, species, orb, iSparseStart, img2CentCell, &
      & hamSp, intBlock, Lpaired, iL)

    !> non-SCC hamitonian (sparse)
    real(dp), intent(in) :: H0(:)

    !> overlap (sparse)
    real(dp), intent(in) :: over(:)

    !> Number of atomic neighbours
    integer, intent(in) :: nNeighbourSK(:)

    !> list of atomic neighbours
    type(TNeighbourList), intent(in) :: neighbourList

    !> species of atoms
    integer, intent(in) :: species(:)

    !> atomic orbital information
    type(TOrbitals), intent(in) :: orb

    !> Index for atomic blocks in sparse data
    integer, intent(in) :: iSparseStart(:,:)

    !> image atoms to central cell atoms
    integer, intent(in) :: img2CentCell(:)

    !> resulting hamitonian (sparse)
    real(dp), intent(out) :: hamSp(:,:)

    !> internal block and spin resolved potential for each microstate
    real(dp), intent(inout) :: intBlock(:,:,:,:)

    !> Number of spin-paired microstates
    integer, intent(in) :: Lpaired

    !> currect index of loop L
    integer, intent(in) :: iL

    real(dp), allocatable :: tmpBlock(:,:,:,:)
    integer :: nAtom

    nAtom = size(orb%nOrbAtom)

    allocate(tmpBlock(orb%mOrb,orb%mOrb,nAtom,1))

    ! tmpBlock has (my_qm) component
    ! qm representation is converted to my_qm representation
    if (iL <= Lpaired) then
      ! If iL = 1, then qm = 1u + 1d, 1u - 1d and my_qm = 1u + 1d
      ! calculate charge part
      tmpBlock(:,:,:,1) = intBlock(:,:,:,1)
      hamSp(:,1) = h0(:)
    else
      if (mod(iL,2) == 1) then
        ! If iL = 3, then qm = 3u + 3d, 3u - 3d and my_qm = 3u + 3d
        ! calculate charge part
        tmpBlock(:,:,:,1) = intBlock(:,:,:,1)
        hamSp(:,1) = h0(:)
      else
        ! If iL = 4, then qm = 4u + 4d, 4u - 4d and my_qm = 3u - 3d (= -(4u - 4d))
        ! calculate magnetization part
        tmpBlock(:,:,:,1) = -intBlock(:,:,:,2)
        hamSp(:,:) = 0.0_dp
      end if
    end if

    ! hamSp has (my_qm) component
    call add_shift(hamSp, over, nNeighbourSK, neighbourList%iNeighbour, &
        & species, orb, iSparseStart, nAtom, img2CentCell, tmpBlock)
    hamSp(:,1) = 2.0_dp * hamSp(:,1)

  end subroutine getReksSccHamiltonian


  !> Calculates various energy contribution that can potentially update for the same geometry
  subroutine getReksEnergyL(env, denseDesc, sccCalc, species, H0, &
      & orb, neighbourList, nNeighbourSK, img2CentCell, iSparseStart, &
      & cellVol, extPressure, energy, q0, iAtInCentralRegion, thirdOrd, &
      & reks, tmpEn, sparseSize)

    !> Environment settings
    type(TEnvironment), intent(inout) :: env

    !> Dense matrix descriptor
    type(TDenseDescr), intent(in) :: denseDesc

    !> SCC module internal variables
    type(TScc), allocatable, intent(inout) :: sccCalc

    !> chemical species
    integer, target, intent(in) :: species(:)

    !> non-self-consistent hamiltonian
    real(dp), intent(in) :: H0(:)

    !> atomic orbital information
    type(TOrbitals), intent(in) :: orb

    !> neighbour list
    type(TNeighbourList), intent(in) :: neighbourList

    !> Number of neighbours within cut-off for each atom
    integer, intent(in) :: nNeighbourSK(:)

    !> image to real atom mapping
    integer, intent(in) :: img2CentCell(:)

    !> index for sparse large matrices
    integer, intent(in) :: iSparseStart(:,:)

    !> unit cell volume
    real(dp), intent(in) :: cellVol

    !> external pressure
    real(dp), intent(in) :: extPressure

    !> energy contributions
    type(TEnergies), intent(inout) :: energy

    !> reference atomic occupations
    real(dp), intent(in) :: q0(:,:,:)

    !> Atoms over which to sum the total energies
    integer, intent(in) :: iAtInCentralRegion(:)

    !> third order SCC interactions
    type(TThirdOrder), allocatable, intent(inout) :: thirdOrd

    !> data type for REKS
    type(TReksCalc), intent(inout) :: reks

    !> spin up part of long-range corrected energy
    real(dp), allocatable, intent(in) :: tmpEn(:)

    !> Size of the sparse overlap
    integer, intent(in) :: sparseSize

    real(dp), allocatable :: tmpRhoSp(:)
    integer, pointer :: pSpecies0(:)
    integer :: iL, tmpL, nAtom, nSpin

    nAtom = size(reks%qOutputL,dim=2)
    nSpin = size(reks%chargePerShellL,dim=3)
    pSpecies0 => species(1:nAtom)

    if (reks%tForces) then
      allocate(tmpRhoSp(sparseSize))
    end if

    ! set the long-range corrected energy for each microstate
    if (reks%tRangeSep) then
      do iL = 1, reks%Lmax
        if (iL <= reks%Lpaired) then
          energy%Efock = tmpEn(iL) + tmpEn(iL)
        else
          if (mod(iL,2) == 1) then
            energy%Efock = tmpEn(iL) + tmpEn(iL+1)
          else
            energy%Efock = tmpEn(iL) + tmpEn(iL-1)
          end if
        end if
        reks%enLfock(iL) = energy%Efock
      end do
    end if

    do iL = 1, reks%Lmax

      if (iL <= reks%Lpaired) then
        tmpL = iL
      else
        if (mod(iL,2) == 1) then
          tmpL = iL
        else
          tmpL = iL - 1
        end if
      end if

      ! Tr[H0 * Rho] can be done with the same algorithm as Mulliken-analysis
      energy%atomNonSCC(:) = 0.0_dp
      energy%EnonSCC = 0.0_dp
      if (reks%tForces) then
        tmpRhoSp(:) = 0.0_dp
        call env%globalTimer%startTimer(globalTimers%denseToSparse)
        ! reks%rhoSqrL has (my_qm) component
        call packHS(tmpRhoSp, reks%rhoSqrL(:,:,1,tmpL), &
            & neighbourList%iNeighbour, nNeighbourSK, orb%mOrb, &
            & denseDesc%iAtomStart, iSparseStart, img2CentCell)
        call env%globalTimer%stopTimer(globalTimers%denseToSparse)
        call mulliken(energy%atomNonSCC, tmpRhoSp, H0, orb, &
            & neighbourList%iNeighbour, nNeighbourSK, img2CentCell, iSparseStart)
      else
        ! reks%rhoSpL has (my_qm) component
        call mulliken(energy%atomNonSCC, reks%rhoSpL(:,1,tmpL), H0, orb, &
            & neighbourList%iNeighbour, nNeighbourSK, img2CentCell, iSparseStart)
      end if
      energy%EnonSCC = sum(energy%atomNonSCC(iAtInCentralRegion(:)))
      reks%enLnonSCC(iL) = energy%EnonSCC

      call sccCalc%updateCharges(env, reks%qOutputL(:,:,:,iL), &
          & q0, orb, species)
      call sccCalc%updateShifts(env, orb, species, &
          & neighbourList%iNeighbour, img2CentCell)
      energy%atomSCC(:) = 0.0_dp
      energy%Escc = 0.0_dp
      call sccCalc%getEnergyPerAtom(energy%atomSCC)
      energy%Escc = sum(energy%atomSCC(iAtInCentralRegion(:)))
      reks%enLSCC(iL) = energy%Escc

      energy%atomSpin(:) = 0.0_dp
      energy%Espin = 0.0_dp
      if (iL > reks%Lpaired) then
        energy%atomSpin(:) = 0.5_dp * sum(sum(reks%intShellL(:,:,2:nSpin,iL)&
            & * reks%chargePerShellL(:,:,2:nSpin,iL), dim=1), dim=2)
        energy%Espin = sum(energy%atomSpin(iAtInCentralRegion(:)))
        reks%enLspin(iL) = energy%Espin
      end if

      energy%atom3rd(:) = 0.0_dp
      energy%e3rd = 0.0_dp
      if (allocated(thirdOrd)) then
        call thirdOrd%updateCharges(pSpecies0, neighbourList, &
            & reks%qOutputL(:,:,:,iL), q0, img2CentCell, orb)
        call thirdOrd%getEnergyPerAtom(energy%atom3rd)
        energy%e3rd = sum(energy%atom3rd(iAtInCentralRegion(:)))
        reks%enL3rd(iL) = energy%e3rd
      end if

      energy%atomOnSite(:) = 0.0_dp
      energy%eOnSite = 0.0_dp

      energy%Efock = 0.0_dp
      if (reks%tRangeSep) then
        energy%Efock = reks%enLfock(iL)
      end if

      energy%atomExt(:) = 0.0_dp
      energy%Eext = 0.0_dp

      energy%atomDftbu(:) = 0.0_dp
      energy%Edftbu = 0.0_dp

      energy%atomLS(:) = 0.0_dp
      energy%ELS = 0.0_dp

      energy%Eelec = energy%EnonSCC + energy%ESCC + energy%Espin + energy%ELS + energy%Edftbu&
          & + energy%Eext + energy%e3rd + energy%eOnSite + energy%Efock
      energy%atomElec(:) = energy%atomNonSCC + energy%atomSCC + energy%atomSpin + energy%atomDftbu&
          & + energy%atomLS + energy%atomExt + energy%atom3rd + energy%atomOnSite
      energy%atomTotal(:) = energy%atomElec + energy%atomRep + energy%atomDisp
      energy%Etotal = energy%Eelec + energy%Erep + energy%eDisp
      reks%enLtot(iL) = energy%Etotal

      ! REKS is not affected by filling, so TS becmoes 0
      energy%EMermin = energy%Etotal
      ! extrapolated to 0 K
      energy%Ezero = energy%Etotal
      energy%EGibbs = energy%EMermin + cellVol * extPressure
      energy%EForceRelated = energy%EGibbs

    end do

  end subroutine getReksEnergyL


  !> Optimize the fractional occupation numbers (FONs) and weights
  !> Swap the active orbitals when fa < fb
  !> Compute the several energy contributions
  subroutine optimizeFONsAndWeights(eigvecs, filling, energy, reks)

    !> eigenvectors
    real(dp), intent(inout) :: eigvecs(:,:,:)

    !> occupations (level, kpoint, spin)
    real(dp), intent(out) :: filling(:,:,:)

    !> energy contributions
    type(TEnergies), intent(inout) :: energy

    !> data type for REKS
    type(TReksCalc), intent(inout) :: reks

    call optimizeFons(reks)
    call calcWeights(reks)

    call activeOrbSwap(reks, eigvecs(:,:,1))
    call getFilling(reks, filling(:,1,1))

    call calcSaReksEnergy(reks, energy)

    if (reks%Plevel >= 2) then
      call printSaReksEnergy(reks)
    end if

  end subroutine optimizeFONsAndWeights


  !> Creates (delta) density matrix for averaged state from real eigenvectors.
  subroutine getSysDensityFromRealEigvecs(env, denseDesc, neighbourList,&
      & nNeighbourSK, iSparseStart, img2CentCell, orb, eigvecs, filling,&
      & rhoPrim, q0, deltaRhoOutSqr, reks)

    !> Environment settings
    type(TEnvironment), intent(inout) :: env

    !> Dense matrix descriptor
    type(TDenseDescr), intent(in) :: denseDesc

    !> list of neighbours for each atom
    type(TNeighbourList), intent(in) :: neighbourList

    !> Number of neighbours for each of the atoms
    integer, intent(in) :: nNeighbourSK(:)

    !> Index array for the start of atomic blocks in sparse arrays
    integer, intent(in) :: iSparseStart(:,:)

    !> map from image atoms to the original unique atom
    integer, intent(in) :: img2CentCell(:)

    !> Atomic orbital information
    type(TOrbitals), intent(in) :: orb

    !> eigenvectors
    real(dp), intent(inout) :: eigvecs(:,:,:)

    !> occupations (level, kpoint, spin)
    real(dp), intent(in) :: filling(:,:,:)

    !> sparse density matrix
    real(dp), intent(out) :: rhoPrim(:,:)

    !> reference atomic occupations
    real(dp), intent(in) :: q0(:,:,:)

    !> Change in density matrix after SCC step
    real(dp), pointer, intent(inout) :: deltaRhoOutSqr(:,:,:)

    !> data type for REKS
    type(TReksCalc), intent(inout) :: reks

    real(dp), allocatable :: tmpRho(:,:)
    integer :: nOrb

    nOrb = size(reks%overSqr,dim=1)

    allocate(tmpRho(nOrb,nOrb))

    call env%globalTimer%startTimer(globalTimers%densityMatrix)

    tmpRho(:,:) = 0.0_dp
    rhoPrim(:,:) = 0.0_dp
    call makeDensityMatrix(tmpRho, eigvecs(:,:,1), filling(:,1,1))
    call env%globalTimer%startTimer(globalTimers%denseToSparse)
    call packHS(rhoPrim(:,1), tmpRho, neighbourlist%iNeighbour, &
        & nNeighbourSK, orb%mOrb, denseDesc%iAtomStart, &
        & iSparseStart, img2CentCell)
    call env%globalTimer%stopTimer(globalTimers%denseToSparse)
    if (reks%tRangeSep) then
      deltaRhoOutSqr(:,:,1) = tmpRho
      call denseSubtractDensityOfAtoms(q0, denseDesc%iAtomStart, &
          & deltaRhoOutSqr)
    end if

    call env%globalTimer%stopTimer(globalTimers%densityMatrix)

  end subroutine getSysDensityFromRealEigvecs


  !> Returns input charges for next SCC iteration.
  subroutine getReksNextInputCharges(orb, nIneqOrb, iEqOrbitals, qOutput,&
      & qOutRed, qInpRed, qDiffRed, sccErrorQ, sccTol, tConverged, iSccIter,&
      & minSccIter, maxSccIter, iGeoStep, tStopScc, eigvecs, reks)

    !> Atomic orbital data
    type(TOrbitals), intent(in) :: orb

    !> Total number of inequivalent atomic orbitals
    integer, intent(in) :: nIneqOrb

    !> Equivalence relations between orbitals
    integer, intent(in) :: iEqOrbitals(:,:,:)

    !> Output electrons
    real(dp), intent(in) :: qOutput(:,:,:)

    !> Output electrons reduced by unique orbital types
    real(dp), intent(inout) :: qOutRed(:)

    !> Equivalence reduced input charges
    real(dp), intent(inout) :: qInpRed(:)

    !> Difference between Output and input electrons
    real(dp), intent(inout) :: qDiffRed(:)

    !> SCC error
    real(dp), intent(out) :: sccErrorQ

    !> Tolerance on SCC charges between input and output
    real(dp), intent(in) :: sccTol

    !> Has the calculation converged>
    logical, intent(out) :: tConverged

    !> Number of current SCC step
    integer, intent(in) :: iSccIter

    !> minumum number of SCC iterations to perform
    integer, intent(in) :: minSccIter

    !> maximum number of SCC iterations before terminating loop
    integer, intent(in) :: maxSccIter

    !> Number of current geometry step
    integer, intent(in) :: iGeoStep

    !> Should the SCC loop stop
    logical, intent(in) :: tStopScc

    !> Eigenvectors on eixt
    real(dp), intent(inout) :: eigvecs(:,:,:)

    !> data type for REKS
    type(TReksCalc), intent(inout) :: reks

    call reduceReksCharges(orb, nIneqOrb, iEqOrbitals, qOutput, qOutRed)
    qDiffRed(:) = qOutRed - qInpRed
    sccErrorQ = maxval(abs(qDiffRed))

    tConverged = (sccErrorQ < sccTol) &
        & .and. (iSccIter >= minSccIter .or. (reks%guess == 2) .or. iGeoStep > 0)
    if ((.not. tConverged) .and. (iSccIter /= maxSccIter .and. .not. tStopScc)) then
      qInpRed(:) = qOutRed
      call guessNewEigvecs(eigvecs(:,:,1), reks%eigvecsFock)
    end if

  end subroutine getReksNextInputCharges


  !> Update delta density matrix rather than merely q for rangeseparation
  subroutine getReksNextInputDensity(sccErrorQ, sccTol, tConverged, &
      & iSccIter, minSccIter, maxSccIter, iGeoStep, tStopScc, &
      & eigvecs, deltaRhoOut, deltaRhoIn, deltaRhoDiff, reks)

    !> SCC error
    real(dp), intent(out) :: sccErrorQ

    !> Tolerance on SCC charges between input and output
    real(dp), intent(in) :: sccTol

    !> Has the calculation converged>
    logical, intent(out) :: tConverged

    !> Number of current SCC step
    integer, intent(in) :: iSccIter

    !> minumum number of SCC iterations to perform
    integer, intent(in) :: minSccIter

    !> maximum number of SCC iterations before terminating loop
    integer, intent(in) :: maxSccIter

    !> Number of current geometry step
    integer, intent(in) :: iGeoStep

    !> Should the SCC loop stop
    logical, intent(in) :: tStopScc

    !> Eigenvectors on eixt
    real(dp), intent(inout) :: eigvecs(:,:,:)

    !> delta density matrix for rangeseparated calculations
    real(dp), intent(inout) :: deltaRhoOut(:)

    !> delta density matrix as inpurt for next SCC cycle
    real(dp), target, intent(inout) :: deltaRhoIn(:)

    !> difference of delta density matrix in and out
    real(dp), intent(inout) :: deltaRhoDiff(:)

    !> data type for REKS
    type(TReksCalc), intent(inout) :: reks

    deltaRhoDiff(:) = deltaRhoOut - deltaRhoIn
    sccErrorQ = maxval(abs(deltaRhoDiff))

    tConverged = (sccErrorQ < sccTol)&
         & .and. (iSCCiter >= minSCCIter .or. (reks%guess == 2) .or. iGeoStep > 0)
    if ((.not. tConverged) .and. (iSCCiter /= maxSccIter .and. .not. tStopScc)) then
      deltaRhoIn(:) = deltaRhoOut
      call guessNewEigvecs(eigvecs(:,:,1), reks%eigvecsFock)
    end if

  end subroutine getReksNextInputDensity


  !> Reduce charges according to orbital equivalency rules.
  subroutine reduceReksCharges(orb, nIneqOrb, iEqOrbitals, qOutput, qOutRed)

    !> Atomic orbital information
    type(TOrbitals), intent(in) :: orb

    !> Total number of inequivalent atomic orbitals
    integer, intent(in) :: nIneqOrb

    !> Equivalence relations between orbitals
    integer, intent(in) :: iEqOrbitals(:,:,:)

    !> Output electrons
    real(dp), intent(in) :: qOutput(:,:,:)

    !> Reduction of atomic populations
    real(dp), intent(out) :: qOutRed(:)

    qOutRed(:) = 0.0_dp
    call orbitalEquiv_reduce(qOutput, iEqOrbitals, orb, qOutRed(1:nIneqOrb))

  end subroutine reduceReksCharges


  !> Calculate SSR state from SA-REKS states and state-interaction terms
  subroutine getStateInteraction(env, denseDesc, neighbourList, nNeighbourSK,&
      & iSparseStart, img2CentCell, coord, iAtInCentralRegion, eigenvecs,&
      & electronicSolver, eigen, qOutput, q0, tDipole, dipoleMoment, reks)

    !> Environment settings
    type(TEnvironment), intent(inout) :: env

    !> Dense matrix descriptor
    type(TDenseDescr), intent(in) :: denseDesc

    !> list of neighbours for each atom
    type(TNeighbourList), intent(in) :: neighbourList

    !> Number of neighbours for each of the atoms
    integer, intent(in) :: nNeighbourSK(:)

    !> Index array for the start of atomic blocks in sparse arrays
    integer, intent(in) :: iSparseStart(:,:)

    !> map from image atoms to the original unique atom
    integer, intent(in) :: img2CentCell(:)

    !> atomic coordinates
    real(dp), intent(in) :: coord(:,:)

    !> Atoms over which to sum the total energies
    integer, intent(in) :: iAtInCentralRegion(:)

    !> Eigenvectors on eixt
    real(dp), intent(in) :: eigenvecs(:,:,:)

    !> Electronic solver information
    type(TElectronicSolver), intent(inout) :: electronicSolver

    !> eigenvalues
    real(dp), intent(inout) :: eigen(:,:,:)

    !> Output electrons
    real(dp), intent(in) :: qOutput(:,:,:)

    !> reference atomic occupations
    real(dp), intent(in) :: q0(:,:,:)

    !> calculate an electric dipole?
    logical, intent(in) :: tDipole

    !> resulting dipole moment
    real(dp), allocatable, intent(inout) :: dipoleMoment(:)

    !> data type for REKS
    type(TReksCalc), intent(inout) :: reks

    call adjustEigenval(reks, eigen)

    if (reks%Efunction > 1) then
      call solveSecularEqn(env, denseDesc, neighbourList, nNeighbourSK, &
          & iSparseStart, img2CentCell, electronicSolver, eigenvecs, reks)
    else
      ! Get the dipole moment for single-state REKS case
      ! In this case dipole moment can be calculated w/o gradient result
      ! tDipole = (total charge = 0.0) * (non-periodic system) * (mulliken)
      if (tDipole) then
        call getDipoleMoment(qOutput, q0, coord, &
            & dipoleMoment, iAtInCentralRegion)
      end if
    end if


  end subroutine getStateInteraction


  !> get the energy-related properties; unrelaxed density matrix,
  !> dipole integral, transition dipole, oscillator strength
  subroutine getReksEnProperties(eigenvecs, coord0, reks)

    !> Eigenvectors on eixt
    real(dp), intent(inout) :: eigenvecs(:,:,:)

    !> central cell coordinates of atoms
    real(dp), intent(in) :: coord0(:,:)

    !> data type for REKS
    type(TReksCalc), intent(inout) :: reks

    real(dp), allocatable :: dipoleInt(:,:,:)

    integer :: ist, nstHalf, nOrb

    nOrb = size(eigenvecs,dim=1)
    nstHalf = reks%nstates * (reks%nstates - 1) / 2

    allocate(dipoleInt(nOrb,nOrb,3))

    ! Get the unrelaxed density matrix for SA-REKS or SSR state
    ! The matrix that used in this calculation is not relaxed density
    ! matrix, so this unrelaxed FONs are not equal to relaxed FONS,
    ! but this value is easy to calculate without the information of
    ! gradient. Therefore, we can easily guess the behavior of the states.
    if (reks%nstates > 1) then

      call getUnrelaxedDensMatAndTdp(eigenvecs(:,:,1), reks%overSqr, reks%rhoSqrL, &
          & reks%FONs, reks%eigvecsSSR, reks%Lpaired, reks%Nc, reks%Na, &
          & reks%rstate, reks%Lstate, reks%useSSR, reks%tTDP, reks%tSSR22, &
          & reks%tSSR44, reks%unrelRhoSqr, reks%unrelTdm)

      if (reks%tTDP) then
        call getDipoleIntegral(coord0, reks%overSqr, reks%getAtomIndex, dipoleInt)
        ! Get the transition dipole moment between states
        ! For (SI-)SA-REKS dipole moment requires gradient info.
        ! But TDP use only zero-th part without gradient info.
        do ist = 1, nstHalf
          call getDipoleMomentMatrix(reks%unrelTdm(:,:,ist), dipoleInt, reks%tdp(:,ist))
        end do
        call writeReksTDP(reks%tdp)
        call getReksOsc(reks%tdp, reks%energy)
      end if

    end if

  end subroutine getReksEnProperties


end module dftbp_main<|MERGE_RESOLUTION|>--- conflicted
+++ resolved
@@ -380,23 +380,16 @@
     end if
 
     if (tLatticeChanged) then
-      call handleLatticeChange(latVec, sccCalc, tStress, extPressure, cutOff%mCutOff, dispersion, solvation, &
-          & recVec, invLatVec, cellVol, recCellVol, extLatDerivs, cellVec, rCellVec)
+      call handleLatticeChange(latVec, sccCalc, tStress, extPressure, cutOff%mCutOff, dispersion,&
+          & solvation,  recVec, invLatVec, cellVol, recCellVol, extLatDerivs, cellVec, rCellVec)
     end if
 
     if (tCoordsChanged) then
       call handleCoordinateChange(env, coord0, latVec, invLatVec, species0, cutOff, orb,&
-<<<<<<< HEAD
-          & tPeriodic, tHelical, sccCalc, dispersion, thirdOrd, rangeSep, img2CentCell, iCellVec,&
-          & neighbourList, nAllAtom, coord0Fold, coord, species, rCellVec, nNeighbourSk,&
-          & nNeighbourRep, nNeighbourLC, ham, over, H0, rhoPrim, iRhoPrim, iHam, ERhoPrim,&
-          & iSparseStart, tPoisson)
-=======
-          & tPeriodic, sccCalc, dispersion, solvation, thirdOrd, rangeSep, reks,&
+          & tPeriodic, tHelical, sccCalc, dispersion, solvation, thirdOrd, rangeSep, reks,&
           & img2CentCell, iCellVec, neighbourList, nAllAtom, coord0Fold, coord, species, rCellVec,&
           & nNeighbourSk, nNeighbourRep, nNeighbourLC, ham, over, H0, rhoPrim, iRhoPrim, iHam,&
           & ERhoPrim, iSparseStart, tPoisson)
->>>>>>> 803081d1
     end if
 
     #:if WITH_TRANSPORT
@@ -586,33 +579,9 @@
           end if
         #:endif
 
-<<<<<<< HEAD
-      call getDensity(env, iSccIter, denseDesc, ham, over, neighbourList, nNeighbourSk,&
-          & iSparseStart, img2CentCell, iCellVec, cellVec, kPoint, kWeight, orb, tHelical, coord,&
-          & species, electronicSolver, tRealHS, tSpinSharedEf, tSpinOrbit, tDualSpinOrbit,&
-          & tFillKSep, tFixEf, tMulliken, iDistribFn, tempElec, nEl, parallelKS, Ef, mu, energy,&
-          & rangeSep, eigen, filling, rhoPrim, Eband, TS, E0, iHam, xi, orbitalL, HSqrReal,&
-          & SSqrReal, eigvecsReal, iRhoPrim, HSqrCplx, SSqrCplx, eigvecsCplx, rhoSqrReal,&
-          & deltaRhoInSqr, deltaRhoOutSqr, qOutput, nNeighbourLC, tLargeDenseMatrices)
-
-      !> For rangeseparated calculations deduct atomic charges from deltaRho
-      if (tRangeSep) then
-        select case(nSpin)
-        case(2)
-          do iSpin = 1, 2
-            call denseSubtractDensityOfAtoms(q0, denseDesc%iAtomStart, deltaRhoOutSqr, iSpin)
-          end do
-        case(1)
-          call denseSubtractDensityOfAtoms(q0, denseDesc%iAtomStart, deltaRhoOutSqr)
-        case default
-          call error("Range separation not implemented for non-colinear spin")
-        end select
-      end if
-=======
           call addChargePotentials(env, sccCalc, qInput, q0, chargePerShell, orb, species,&
               & neighbourList, img2CentCell, spinW, solvation, thirdOrd, potential,&
               & electrostatics, tPoisson, tUpload, shiftPerLUp)
->>>>>>> 803081d1
 
           call addBlockChargePotentials(qBlockIn, qiBlockIn, tDftbU, tImHam, species, orb,&
               & nDftbUFunc, UJ, nUJ, iUJ, niUJ, potential)
@@ -651,12 +620,12 @@
         call convertToUpDownRepr(ham, iHam)
 
         call getDensity(env, iSccIter, denseDesc, ham, over, neighbourList, nNeighbourSk,&
-            & iSparseStart, img2CentCell, iCellVec, cellVec, kPoint, kWeight, orb, species,&
-            & electronicSolver, tRealHS, tSpinSharedEf, tSpinOrbit, tDualSpinOrbit, tFillKSep,&
-            & tFixEf, tMulliken, iDistribFn, tempElec, nEl, parallelKS, Ef, mu, energy, rangeSep,&
-            & eigen, filling, rhoPrim, Eband, TS, E0, iHam, xi, orbitalL, HSqrReal, SSqrReal,&
-            & eigvecsReal, iRhoPrim, HSqrCplx, SSqrCplx, eigvecsCplx, rhoSqrReal, deltaRhoInSqr,&
-            & deltaRhoOutSqr, qOutput, nNeighbourLC, tLargeDenseMatrices)
+            & iSparseStart, img2CentCell, iCellVec, cellVec, kPoint, kWeight, orb, tHelical,&
+            & coord, species, electronicSolver, tRealHS, tSpinSharedEf, tSpinOrbit, tDualSpinOrbit,&
+            & tFillKSep, tFixEf, tMulliken, iDistribFn, tempElec, nEl, parallelKS, Ef, mu, energy,&
+            & rangeSep, eigen, filling, rhoPrim, Eband, TS, E0, iHam, xi, orbitalL, HSqrReal,&
+            & SSqrReal, eigvecsReal, iRhoPrim, HSqrCplx, SSqrCplx, eigvecsCplx, rhoSqrReal,&
+            & deltaRhoInSqr, deltaRhoOutSqr, qOutput, nNeighbourLC, tLargeDenseMatrices)
 
         !> For rangeseparated calculations deduct atomic charges from deltaRho
         if (tRangeSep) then
@@ -739,42 +708,16 @@
           else
             call getNextInputDensity(SSqrReal, over, neighbourList, nNeighbourSK,&
                 & denseDesc%iAtomStart, iSparseStart, img2CentCell, pChrgMixer, qOutput, orb,&
-                & iGeoStep, iSccIter, minSccIter, maxSccIter, sccTol, tStopScc, tReadChrg, q0,&
-                & qInput, sccErrorQ, tConverged, deltaRhoOut, deltaRhoIn, deltaRhoDiff,&
-                & qBlockIn, qBlockOut)
+                & tHelical, species, coord, iGeoStep, iSccIter, minSccIter, maxSccIter, sccTol,&
+                & tStopScc, tReadChrg, q0, qInput, sccErrorQ, tConverged, deltaRhoOut, deltaRhoIn,&
+                & deltaRhoDiff, qBlockIn, qBlockOut)
           end if
 
-<<<<<<< HEAD
-      call getEnergies(sccCalc, qOutput, q0, chargePerShell, species, tExtField, isXlbomd,&
-          & tDftbU, tDualSpinOrbit, rhoPrim, H0, orb, neighbourList, nNeighbourSk, img2CentCell,&
-          & iSparseStart, cellVol, extPressure, TS, potential, energy, thirdOrd, rangeSep,&
-          & qDepExtPot, qBlockOut, qiBlockOut, nDftbUFunc, UJ, nUJ, iUJ, niUJ, xi,&
-          & iAtInCentralRegion, tFixEf, Ef, onSiteElements)
-
-      tStopScc = hasStopFile(fStopScc)
-
-      ! Mix charges Input/Output
-      if (tSccCalc) then
-        if(.not. tRangeSep) then
-          call getNextInputCharges(env, pChrgMixer, qOutput, qOutRed, orb, nIneqOrb, iEqOrbitals,&
-              & iGeoStep, iSccIter, minSccIter, maxSccIter, sccTol, tStopScc, tMixBlockCharges,&
-              & tReadChrg, qInput, qInpRed, sccErrorQ, tConverged, qBlockOut, iEqBlockDftbU,&
-              & qBlockIn, qiBlockOut, iEqBlockDftbULS, species0, nUJ, iUJ, niUJ, qiBlockIn,&
-              & iEqBlockOnSite, iEqBlockOnSiteLS)
-        else
-          call getNextInputDensity(SSqrReal, over, neighbourList, nNeighbourSK,&
-              & denseDesc%iAtomStart, iSparseStart, img2CentCell, pChrgMixer, qOutput, orb,&
-              & tHelical, species, coord, iGeoStep, iSccIter, minSccIter, maxSccIter, sccTol,&
-              & tStopScc, tReadChrg, q0, qInput, sccErrorQ, tConverged, deltaRhoOut, deltaRhoIn,&
-              & deltaRhoDiff, qBlockIn, qBlockOut)
-        end if
-=======
           call getSccInfo(iSccIter, energy%Eelec, Eold, diffElec)
           if (tNegf) then
             call printSccHeader()
           end if
           call printSccInfo(tDftbU, iSccIter, energy%Eelec, diffElec, sccErrorQ)
->>>>>>> 803081d1
 
           if (tNegf) then
             call printBlankLine()
@@ -875,22 +818,6 @@
 
     if (tForces) then
       call env%globalTimer%startTimer(globalTimers%forceCalc)
-<<<<<<< HEAD
-      call env%globalTimer%startTimer(globalTimers%energyDensityMatrix)
-      call getEnergyWeightedDensity(env, electronicSolver, denseDesc, forceType, filling, eigen,&
-          & kPoint, kWeight, neighbourList, nNeighbourSk, orb, iSparseStart, img2CentCell,&
-          & iCellVec, cellVec, tRealHS, ham, over, parallelKS, tHelical, species, coord, iSccIter,&
-          & mu, ERhoPrim, eigvecsReal, SSqrReal, eigvecsCplx, SSqrCplx)
-      call env%globalTimer%stopTimer(globalTimers%energyDensityMatrix)
-      call getGradients(env, sccCalc, tExtField, isXlbomd, nonSccDeriv, EField, rhoPrim, ERhoPrim,&
-          & qOutput, q0, skHamCont, skOverCont, pRepCont, neighbourList, nNeighbourSk,&
-          & nNeighbourRep, species, img2CentCell, iSparseStart, orb, potential, coord, derivs,&
-          & iRhoPrim, thirdOrd, qDepExtPot, chrgForces, dispersion, rangeSep, SSqrReal, over,&
-          & denseDesc, deltaRhoOutSqr, tPoisson, halogenXCorrection, tHelical, coord0)
-
-      if (tCasidaForces) then
-        derivs(:,:) = derivs + excitedDerivs
-=======
       if (allocated(reks)) then
         call getReksGradients(env, denseDesc, sccCalc, rangeSep, dispersion, &
             & neighbourList, nNeighbourSK, nNeighbourRep, iSparseStart, img2CentCell, &
@@ -905,19 +832,19 @@
         call env%globalTimer%startTimer(globalTimers%energyDensityMatrix)
         call getEnergyWeightedDensity(env, electronicSolver, denseDesc, forceType, filling, eigen,&
             & kPoint, kWeight, neighbourList, nNeighbourSk, orb, iSparseStart, img2CentCell,&
-            & iCellVec, cellVec, tRealHS, ham, over, parallelKS, iSccIter, mu, ERhoPrim,&
-            & eigvecsReal, SSqrReal, eigvecsCplx, SSqrCplx)
+            & iCellVec, cellVec, tRealHS, ham, over, parallelKS, tHelical, species, coord,&
+            & iSccIter, mu, ERhoPrim, eigvecsReal, SSqrReal, eigvecsCplx, SSqrCplx)
         call env%globalTimer%stopTimer(globalTimers%energyDensityMatrix)
         call getGradients(env, sccCalc, tExtField, isXlbomd, nonSccDeriv, EField, rhoPrim,&
             & ERhoPrim, qOutput, q0, skHamCont, skOverCont, pRepCont, neighbourList, nNeighbourSk,&
             & nNeighbourRep, species, img2CentCell, iSparseStart, orb, potential, coord, derivs,&
             & iRhoPrim, thirdOrd, solvation, qDepExtPot, chrgForces, dispersion, rangeSep,&
-            & SSqrReal, over, denseDesc, deltaRhoOutSqr, tPoisson, halogenXCorrection)
+            & SSqrReal, over, denseDesc, deltaRhoOutSqr, tPoisson, halogenXCorrection, tHelical,&
+            & coord0)
 
         if (tCasidaForces) then
           derivs(:,:) = derivs + excitedDerivs
         end if
->>>>>>> 803081d1
       end if
 
       call env%globalTimer%stopTimer(globalTimers%forceCalc)
@@ -927,13 +854,6 @@
 
       if (tStress) then
         call env%globalTimer%startTimer(globalTimers%stressCalc)
-<<<<<<< HEAD
-        call getStress(env, sccCalc, thirdOrd, tExtField, nonSccDeriv, rhoPrim, ERhoPrim,&
-            & qOutput, q0, skHamCont, skOverCont, pRepCont, neighbourList, nNeighbourSk,&
-            & nNeighbourRep, species, img2CentCell, iSparseStart, orb, potential, coord, latVec,&
-            & invLatVec, cellVol, coord0, totalStress, totalLatDeriv, intPressure, iRhoPrim,&
-            & dispersion, halogenXCorrection)
-=======
         if (allocated(reks)) then
           call getReksStress(env, denseDesc, sccCalc, nonSccDeriv, skHamCont, &
               & skOverCont, pRepCont, neighbourList, nNeighbourSk, nNeighbourRep, &
@@ -946,7 +866,6 @@
               & invLatVec, cellVol, coord0, totalStress, totalLatDeriv, intPressure, iRhoPrim,&
               & solvation, dispersion, halogenXCorrection)
         end if
->>>>>>> 803081d1
         call env%globalTimer%stopTimer(globalTimers%stressCalc)
         call printVolume(cellVol)
 
@@ -1270,16 +1189,10 @@
 
   !> Does the operations that are necessary after atomic coordinates change
   subroutine handleCoordinateChange(env, coord0, latVec, invLatVec, species0, cutOff, orb,&
-<<<<<<< HEAD
-      & tPeriodic, tHelical, sccCalc, dispersion, thirdOrd, rangeSep, img2CentCell, iCellVec,&
-      & neighbourList, nAllAtom, coord0Fold, coord, species, rCellVec, nNeighbourSK, nNeighbourRep,&
-      & nNeighbourLC, ham, over, H0, rhoPrim, iRhoPrim, iHam, ERhoPrim, iSparseStart, tPoisson)
-=======
-      & tPeriodic, sccCalc, dispersion, solvation, thirdOrd, rangeSep, reks, img2CentCell,&
-      & iCellVec, neighbourList, nAllAtom, coord0Fold, coord, species, rCellVec,&
+      & tPeriodic, tHelical, sccCalc, dispersion, solvation, thirdOrd, rangeSep, reks,&
+      & img2CentCell, iCellVec, neighbourList, nAllAtom, coord0Fold, coord, species, rCellVec,&
       & nNeighbourSK, nNeighbourRep, nNeighbourLC, ham, over, H0, rhoPrim, iRhoPrim, iHam,&
       & ERhoPrim, iSparseStart, tPoisson)
->>>>>>> 803081d1
 
     use dftbp_initprogram, only : TCutoffs
 
@@ -5608,22 +5521,14 @@
 
 
   !> Calculates the gradients
-<<<<<<< HEAD
   subroutine getGradients(env, sccCalc, tExtField, isXlbomd, nonSccDeriv, EField, rhoPrim,&
       & ERhoPrim, qOutput, q0, skHamCont, skOverCont, pRepCont, neighbourList, nNeighbourSK,&
       & nNeighbourRep, species, img2CentCell, iSparseStart, orb, potential, coord, derivs,&
-      & iRhoPrim, thirdOrd, qDepExtPot, chrgForces, dispersion, rangeSep, SSqrReal, over,&
-      & denseDesc, deltaRhoOutSqr, tPoisson, halogenXCorrection, tHelical, coord0)
+      & iRhoPrim, thirdOrd, solvation, qDepExtPot, chrgForces, dispersion, rangeSep, SSqrReal,&
+      & over, denseDesc, deltaRhoOutSqr, tPoisson, halogenXCorrection, tHelical, coord0)
 
     use dftbp_quaternions, only : rotate3
     use dftbp_boundaryconditions, only : zAxis
-=======
-  subroutine getGradients(env, sccCalc, tExtField, isXlbomd, nonSccDeriv, EField, rhoPrim, ERhoPrim,&
-      & qOutput, q0, skHamCont, skOverCont, pRepCont, neighbourList, nNeighbourSK, nNeighbourRep,&
-      & species, img2CentCell, iSparseStart, orb, potential, coord, derivs, iRhoPrim, thirdOrd, solvation,&
-      & qDepExtPot, chrgForces, dispersion, rangeSep, SSqrReal, over, denseDesc, deltaRhoOutSqr,&
-      & tPoisson, halogenXCorrection)
->>>>>>> 803081d1
 
     !> Environment settings
     type(TEnvironment), intent(in) :: env
