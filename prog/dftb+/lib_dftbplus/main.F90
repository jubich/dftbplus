!--------------------------------------------------------------------------------------------------!
!  DFTB+: general package for performing fast atomistic simulations                                !
!  Copyright (C) 2006 - 2020  DFTB+ developers group                                               !
!                                                                                                  !
!  See the LICENSE file for terms of usage and distribution.                                       !
!--------------------------------------------------------------------------------------------------!

#:include 'common.fypp'

!> The main routines for DFTB+
module dftbp_main
#:if WITH_MPI
  use dftbp_mpifx
#:endif
#:if WITH_SCALAPACK
  use dftbp_scalapackfx
  use dftbp_scalafxext
#:endif
#:if WITH_SOCKETS
  use dftbp_ipisocket, only : IpiSocketComm
#:endif
  use dftbp_elecsolvers, only : TElectronicSolver, electronicSolverTypes
  use dftbp_assert
  use dftbp_constants
  use dftbp_globalenv
  use dftbp_environment
  use dftbp_densedescr
  use dftbp_inputdata
  use dftbp_hamiltoniantypes
  use dftbp_nonscc
  use dftbp_eigenvects
  use dftbp_repulsive
  use dftbp_etemp
  use dftbp_populations
  use dftbp_densitymatrix
  use dftbp_forces
  use dftbp_stress
  use dftbp_scc
  use dftbp_sccinit
  use dftbp_onsitecorrection
  use dftbp_externalcharges
  use dftbp_periodic
  use dftbp_mixer
  use dftbp_geoopt
  use dftbp_numderivs2
  use dftbp_spin
  use dftbp_dftbplusu
  use dftbp_mdcommon
  use dftbp_energies
  use dftbp_potentials
  use dftbp_orbitalequiv
  use dftbp_parser
  use dftbp_sparse2dense
#:if not WITH_SCALAPACK
  use dftbp_blasroutines, only : symm, hemm
#:endif
  use dftbp_hsdutils
  use dftbp_charmanip
  use dftbp_shift
  use dftbp_spinorbit
  use dftbp_angmomentum
  use dftbp_elecconstraints
  use dftbp_pmlocalisation, only : TPipekMezey
  use dftbp_linresp
  use dftbp_pprpa, only : ppRPAenergies
  use dftbp_mainio
  use dftbp_commontypes
  use dftbp_dispersions, only : TDispersionIface
  use dftbp_solvation, only : TSolvation
  use dftbp_cm5, only : TChargeModel5
  use dftbp_xmlf90
  use dftbp_thirdorder, only : TThirdOrder
  use dftbp_rangeseparated, only : TRangeSepFunc
  use dftbp_simplealgebra
  use dftbp_message
  use dftbp_repcont
  use dftbp_halogenx
  use dftbp_xlbomd
  use dftbp_slakocont
  use dftbp_linkedlist
  use dftbp_lapackroutines
  use dftbp_mdcommon
  use dftbp_mdintegrator
  use dftbp_tempprofile
  use dftbp_elstatpot, only : TElStatPotentials
  use dftbp_elstattypes, only : elstatTypes
  use dftbp_forcetypes, only : forceTypes
  use dftbp_initprogram, only : TRefExtPot
  use dftbp_qdepextpotproxy, only : TQDepExtPotProxy
  use dftbp_taggedoutput, only : TTaggedWriter
  use dftbp_reks
  use dftbp_plumed, only : TPlumedCalc, TPlumedCalc_final
#:if WITH_TRANSPORT
  use libnegf_vars, only : TTransPar
  use negf_int
#:endif
  use poisson_init
  use dftbp_transportio

  implicit none
  private

  public :: runDftbPlus
  public :: processGeometry

  !> O(N^2) density matrix creation
  logical, parameter :: tDensON2 = .false.

  !> Should further output be appended to detailed.out?
  logical, parameter :: tAppendDetailedOut = .false.


contains

  !> The main DFTB program itself
  subroutine runDftbPlus(env)
    use dftbp_initprogram

    !> Environment settings
    type(TEnvironment), intent(inout) :: env

    !> Geometry steps so far
    integer :: iGeoStep

    !> Lattice geometry steps so far
    integer :: iLatGeoStep

    !> Do we have the final geometry?
    logical :: tGeomEnd

    !> do we take an optimization step on the lattice or the internal coordinates if optimizing both
    !> in a periodic geometry
    logical :: tCoordStep

    !> if scc/geometry driver should be stopped
    logical :: tStopScc, tStopDriver

    !> locality measure for the wavefunction
    real(dp) :: localisation

    !> flag to write out geometries (and charge data if scc) when moving atoms about - in the case
    !> of drivers like conjugate gradient/steepest descent the geometries are written anyway
    logical :: tWriteRestart

    !> lattice vectors returned by the optimizer
    real(dp) :: constrLatDerivs(9)

    !> MD instantaneous thermal energy
    real(dp) :: tempIon

    !> Whether charges should be written
    logical :: tWriteCharges

    logical :: tExitGeoOpt


    call initGeoOptParameters(tCoordOpt, nGeoSteps, tGeomEnd, tCoordStep, tStopDriver, iGeoStep,&
        & iLatGeoStep)

    ! If the geometry is periodic, need to update lattice information in geometry loop
    tLatticeChanged = tPeriodic

    ! As first geometry iteration, require updates for coordinates in dependent routines
    tCoordsChanged = .true.

    ! Main geometry loop
    geoOpt: do iGeoStep = 0, nGeoSteps
      tWriteRestart = env%tGlobalMaster&
          & .and. needsRestartWriting(isGeoOpt, tMd, iGeoStep, nGeoSteps, restartFreq)
      call printGeoStepInfo(tCoordOpt, tLatOpt, iLatGeoStep, iGeoStep)
      call processGeometry(env, iGeoStep, iLatGeoStep, tWriteRestart, tStopDriver, tStopScc,&
          & tExitGeoOpt)
      if (tExitGeoOpt) then
        exit geoOpt
      end if
      call postProcessDerivs(derivs, conAtom, conVec, tLatOpt, totalLatDeriv, extLatDerivs,&
          & normOrigLatVec, tLatOptFixAng, tLatOptFixLen, tLatOptIsotropic, constrLatDerivs)
      call printMaxForces(derivs, constrLatDerivs, tCoordOpt, tLatOpt, indMovedAtom)
    #:if WITH_SOCKETS
      if (tSocket) then
        call sendEnergyAndForces(env, socket, energy, TS, derivs, totalStress, cellVol)
      end if
    #:endif
      tWriteCharges = tWriteRestart .and. tMulliken .and. tSccCalc .and. .not. tDerivs&
          & .and. maxSccIter > 1
      if (tWriteCharges) then
        call writeCharges(fCharges, tWriteChrgAscii, orb, qInput, qBlockIn, qiBlockIn, deltaRhoIn)
      end if

      if (tForces) then
        call getNextGeometry(env, iGeoStep, tWriteRestart, constrLatDerivs, tCoordStep, tGeomEnd,&
            & tStopDriver, iLatGeoStep, tempIon, tExitGeoOpt)
        if (tExitGeoOpt) then
          exit geoOpt
        end if
      end if

      if (tWriteDetailedOut .and. tMd) then
        call writeDetailedOut4(fdDetailedOut, energy, tempIon)
      end if

      if (tGeomEnd) then
        call env%globalTimer%stopTimer(globalTimers%postSCC)
        exit geoOpt
      end if

      tStopDriver = tStopScc .or. tStopDriver .or. hasStopFile(fStopDriver)
      if (tStopDriver) then
        call env%globalTimer%stopTimer(globalTimers%postSCC)
        exit geoOpt
      end if
      call env%globalTimer%stopTimer(globalTimers%postSCC)
    end do geoOpt

    call env%globalTimer%startTimer(globalTimers%postGeoOpt)

  #:if WITH_SOCKETS
    if (tSocket .and. env%tGlobalMaster) then
      call socket%shutdown()
    end if
  #:endif

    if (allocated(plumedCalc)) then
      call TPlumedCalc_final(plumedCalc)
    end if

    tGeomEnd = tMD .or. tGeomEnd .or. tDerivs

    if (env%tGlobalMaster) then
      if (tWriteDetailedOut) then
        call writeDetailedOut5(fdDetailedOut, isGeoOpt, tGeomEnd, tMd, tDerivs, tEField, absEField,&
            & dipoleMoment)
      end if

      call writeFinalDriverStatus(isGeoOpt, tGeomEnd, tMd, tDerivs)

      if (tMD) then
        call writeMdOut3(fdMd, mdOut)
      end if
    end if

    if (env%tGlobalMaster .and. tDerivs) then
      call getHessianMatrix(derivDriver, pDynMatrix)
      call writeHessianOut(hessianOut, pDynMatrix)
    else
      nullify(pDynMatrix)
    end if

    if (tWriteShifts) then
      call writeShifts(fShifts, orb, potential%intShell)
    endif

  #:if WITH_TRANSPORT
    if (tContCalc) then
      ! Note: shift and charges are saved in QM representation (not UD)
      call writeContactShifts(transpar%contacts(transpar%taskContInd)%name, orb, &
          & potential%intShell, qOutput, Ef, potential%intBlock, qBlockOut,&
          & .not.transpar%tWriteBinShift)
    end if

    if (tLocalCurrents) then
      call local_currents(env, parallelKS%localKS, ham, over, neighbourList, nNeighbourSK,&
          & cutOff%skCutoff, denseDesc%iAtomStart, iSparseStart, img2CentCell, iCellVec, cellVec,&
          & rCellVec, orb, kPoint, kWeight, coord0Fold, species0, speciesName, mu, lCurrArray)
    end if

    if (tTunn) then
      call calc_current(env, parallelKS%localKS, ham, over, neighbourList%iNeighbour, nNeighbourSK,&
          & densedesc%iAtomStart, iSparseStart, img2CentCell, iCellVec, cellVec, orb, kPoint,&
          & kWeight, tunneling, current, ldos, leadCurrents, writeTunn, tWriteLDOS,&
          & regionLabelLDOS, mu)
    end if

  #:endif

    if (allocated(pipekMezey)) then
      ! NOTE: the canonical DFTB ground state orbitals are over-written after this point
      if (withMpi) then
        call error("Pipek-Mezey localisation does not yet work with MPI")
      end if
      if (nSpin > 2) then
        call error("Pipek-Mezey localisation not implemented for non-colinear DFTB")
      end if
      call calcPipekMezeyLocalisation(env, pipekMezey, tPrintEigvecsTxt, nEl, filling, over,&
          & kPoint, neighbourList, nNeighbourSk, denseDesc, iSparseStart, img2CentCell, iCellVec,&
          & cellVec, runId, orb, species, speciesName, parallelKS, localisation, eigvecsReal,&
          & SSqrReal, eigvecsCplx, SSqrCplx, tHelical, coord)
    end if

    if (tWriteAutotest) then
      if (tPeriodic) then
        cellVol = abs(determinant33(latVec))
        energy%EGibbs = energy%EMermin + extPressure * cellVol
      end if
      call writeAutotestTag(autotestTag, tPeriodic, cellVol, tMulliken, qOutput, derivs,&
          & chrgForces, excitedDerivs, tStress, totalStress, pDynMatrix, energy, extPressure,&
          & coord0, tLocalise, localisation, esp, taggedWriter, tunneling, ldos, tDefinedFreeE,&
          & lCurrArray)
    end if
    if (tWriteResultsTag) then
      call writeResultsTag(resultsTag, energy, derivs, chrgForces, electronicSolver, tStress,&
          & totalStress, pDynMatrix, tPeriodic, cellVol, tMulliken, qOutput, q0, taggedWriter,&
          & tDefinedFreeE, cm5Cont)
    end if
    if (tWriteDetailedXML) then
      call writeDetailedXml(runId, speciesName, species0, pCoord0Out, tPeriodic, latVec, tRealHS,&
          & nKPoint, nSpin, size(eigen, dim=1), nOrb, kPoint, kWeight, filling, occNatural)
    end if

    call env%globalTimer%stopTimer(globalTimers%postGeoOpt)

    if (tPoisson) then
      call poiss_destroy(env)
    end if
  #:if WITH_TRANSPORT
    if (electronicSolver%iSolver == electronicSolverTypes%GF) then
      call negf_destroy()
    end if
  #:endif

  end subroutine runDftbPlus


  !> Process current geometry
  subroutine processGeometry(env, iGeoStep, iLatGeoStep, tWriteRestart, tStopDriver, tStopScc,&
      & tExitGeoOpt)
    use dftbp_initprogram

    !> Environment settings
    type(TEnvironment), intent(inout) :: env

    !> Current geometry step
    integer, intent(in) :: iGeoStep

    !> Current lattice step
    integer, intent(in) :: iLatGeoStep

    !> flag to write out geometries (and charge data if scc)
    logical, intent(in) :: tWriteRestart

    !> if scc/geometry driver should be stopped
    logical, intent(inout) :: tStopDriver

    !> if scc driver should be stopped
    logical, intent(out) :: tStopScc

    !> Whether main code should exit the geometry optimisation loop
    logical, intent(out) :: tExitGeoOpt

    ! Charge error in the last iterations
    real(dp) :: sccErrorQ, diffElec

    ! Loop variables
    integer :: iSccIter

    ! energy in previous scc cycles
    real(dp) :: Eold

    ! whether scc converged
    logical :: tConverged

    ! Whether scc restart info should be written in current iteration
    logical :: tWriteSccRestart

    ! Charge difference
    real(dp), allocatable :: dQ(:,:,:)

    ! loop index
    integer :: iSpin

    call env%globalTimer%startTimer(globalTimers%preSccInit)

    if (allocated(qDepExtPot)) then
      allocate(dQ(orb%mShell, nAtom, nSpin))
    end if

    call electronicSolver%reset()
    tExitGeoOpt = .false.

    if (tMD .and. tWriteRestart) then
      call writeMdOut1(fdMd, mdOut, iGeoStep, pMDIntegrator)
    end if

    if (tLatticeChanged) then
      call handleLatticeChange(latVec, sccCalc, tStress, extPressure, cutOff%mCutOff, dispersion,&
<<<<<<< HEAD
          & solvation,  recVec, invLatVec, cellVol, recCellVol, extLatDerivs, cellVec, rCellVec)
=======
          & solvation, cm5Cont, recVec, invLatVec, cellVol, recCellVol, extLatDerivs, cellVec,&
          & rCellVec)
>>>>>>> 24210584
    end if

    if (tCoordsChanged) then
      call handleCoordinateChange(env, coord0, latVec, invLatVec, species0, cutOff, orb,&
          & tPeriodic, tHelical, sccCalc, dispersion, solvation, thirdOrd, rangeSep, reks,&
          & img2CentCell, iCellVec, neighbourList, nAllAtom, coord0Fold, coord, species, rCellVec,&
          & nNeighbourSk, nNeighbourRep, nNeighbourLC, ham, over, H0, rhoPrim, iRhoPrim, iHam,&
          & ERhoPrim, iSparseStart, tPoisson, cm5Cont)
    end if

    #:if WITH_TRANSPORT
      if (tNegf) then
        call initNegfStuff(denseDesc, transpar, ginfo, neighbourList, nNeighbourSK, img2CentCell,&
            & orb)
      end if
    #:endif

    if (tSccCalc .and. .not.allocated(reks)) then
      call reset(pChrgMixer, nMixElements)
    end if

    if (electronicSolver%isElsiSolver .and. .not. tLargeDenseMatrices) then
      call electronicSolver%elsi%updateGeometry(env, neighbourList, nNeighbourSK,&
          & denseDesc%iAtomStart, iSparseStart, img2CentCell)
    end if

    call env%globalTimer%startTimer(globalTimers%sparseH0S)
    select case(hamiltonianType)
    case default
      call error("Invalid Hamiltonian")
    case(hamiltonianTypes%dftb)
      call buildH0(env, H0, skHamCont, atomEigVal, coord, nNeighbourSk, neighbourList%iNeighbour,&
          & species, iSparseStart, orb)
      call buildS(env, over, skOverCont, coord, nNeighbourSk, neighbourList%iNeighbour, species,&
          & iSparseStart, orb)
    case(hamiltonianTypes%xtb)
      ! TODO
      call error("xTB calculation currently not supported")
    end select
    call env%globalTimer%stopTimer(globalTimers%sparseH0S)

    if (tSetFillingTemp) then
      call temperatureProfile%getTemperature(tempElec)
    end if

    call electronicSolver%updateElectronicTemp(tempElec)

    call calcRepulsiveEnergy(coord, species, img2CentCell, nNeighbourRep, neighbourList,&
        & pRepCont, energy%atomRep, energy%ERep, iAtInCentralRegion)

    if (tDispersion) then
      call calcDispersionEnergy(dispersion, energy%atomDisp, energy%Edisp, iAtInCentralRegion)
    end if

    if (allocated(halogenXCorrection)) then
      call halogenXCorrection%getEnergies(energy%atomHalogenX, coord, species, neighbourList,&
          & img2CentCell)
      energy%EHalogenX = sum(energy%atomHalogenX(iAtInCentralRegion))
    end if

    call resetExternalPotentials(refExtPot, potential)

    if (tReadShifts) then
      call readShifts(fShifts, orb, nAtom, nSpin, potential%extShell)
    end if

    call setUpExternalElectricField(tEField, tTDEField, tPeriodic, EFieldStrength,&
        & EFieldVector, EFieldOmega, EFieldPhase, neighbourList, nNeighbourSk, iCellVec,&
        & img2CentCell, cellVec, deltaT, iGeoStep, coord0Fold, coord, potential%extAtom(:,1),&
        & potential%extGrad, EField, absEField)

    call mergeExternalPotentials(orb, species, potential)

    ! For non-scc calculations with transport only, jump out of geometry loop
    if (electronicSolver%iSolver == electronicSolverTypes%OnlyTransport) then
      if (tWriteDetailedOut) then
        call openDetailedOut(fdDetailedOut, userOut, tAppendDetailedOut, iGeoStep, 1)
      end if
      ! We need to define hamltonian by adding the potential
      call getSccHamiltonian(H0, over, nNeighbourSK, neighbourList, species, orb, iSparseStart,&
          & img2CentCell, potential, ham, iHam)
      tExitGeoOpt = .true.
      return
    end if

    if (electronicSolver%iSolver == electronicSolverTypes%pexsi) then
      call electronicSolver%elsi%initPexsiDeltaVRanges(tSccCalc, potential)
    end if

    if (allocated(reks)) then
      call initReksSccLoop(tSccCalc, tConverged, reks)
    else
      call initSccLoop(tSccCalc, xlbomdIntegrator, minSccIter, maxSccIter, sccTol, tConverged,&
          & tNegf)
    end if

    call env%globalTimer%stopTimer(globalTimers%preSccInit)

    call env%globalTimer%startTimer(globalTimers%scc)

    REKS_SCC: if (allocated(reks)) then

      lpSCC_REKS: do iSccIter = 1, maxSccIter

        if (iSccIter == 1) then
          call getReksInitialSettings(env, denseDesc, h0, over, neighbourList, nNeighbourSK,&
              & iSparseStart, img2CentCell, electronicSolver, HSqrReal, SSqrReal, eigvecsReal,&
              & eigen, reks)
        end if

        call getDensityLFromRealEigvecs(env, denseDesc, neighbourList, nNeighbourSK, iSparseStart,&
            & img2CentCell, orb, eigvecsReal, q0, reks)
        call getMullikenPopulationL(env, denseDesc, neighbourList, nNeighbourSK, img2CentCell,&
            & iSparseStart, orb, over, reks)

        call getHamiltonianLandEnergyL(env, denseDesc, sccCalc, orb, species, neighbourList,&
            & nNeighbourSK, iSparseStart, img2CentCell, electrostatics, H0, over, spinW, cellVol, &
            & extPressure, energy, q0, iAtInCentralRegion, thirdOrd, rangeSep, nNeighbourLC, reks)
        call optimizeFONsAndWeights(eigvecsReal, filling, energy, reks)

        call getFockandDiag(env, denseDesc, neighbourList, nNeighbourSK, iSparseStart,&
            & img2CentCell, eigvecsReal, electronicSolver, eigen, reks)

        call getSysDensityFromRealEigvecs(env, denseDesc, neighbourList, nNeighbourSK,&
            & iSparseStart, img2CentCell, orb, eigvecsReal, filling, rhoPrim, q0, deltaRhoOutSqr,&
            & reks)
        call getMullikenPopulation(rhoPrim, over, orb, neighbourList, nNeighbourSK, img2CentCell,&
            & iSparseStart, qOutput, iRhoPrim=iRhoPrim, qBlock=qBlockOut, qiBlock=qiBlockOut)

        ! check charge convergece and guess new eigenvectors
        tStopScc = hasStopFile(fStopScc)
        if (tRangeSep) then
          call getReksNextInputDensity(sccErrorQ, sccTol, tConverged, iSccIter, minSccIter,&
              & maxSccIter, iGeoStep, tStopScc, eigvecsReal, deltaRhoOut, deltaRhoIn, deltaRhoDiff,&
              & reks)
        else
          call getReksNextInputCharges(orb, nIneqOrb, iEqOrbitals, qOutput, qOutRed, qInpRed,&
              & qDiffRed, sccErrorQ, sccTol, tConverged, iSccIter, minSccIter, maxSccIter,&
              & iGeoStep, tStopScc, eigvecsReal, reks)
        end if

        call getSccInfo(iSccIter, energy%Etotal, Eold, diffElec)
        call printReksSccInfo(iSccIter, energy%Etotal, diffElec, sccErrorQ, reks)

        if (tConverged .or. tStopScc) then

          call printReksSAInfo(reks, energy%Etotal)

          call getStateInteraction(env, denseDesc, neighbourList, nNeighbourSK, iSparseStart,&
              & img2CentCell, coord, iAtInCentralRegion, eigvecsReal, electronicSolver, eigen,&
              & qOutput, q0, tDipole, dipoleMoment, reks)

          call getReksEnProperties(eigvecsReal, coord0, reks)

          if (tWriteDetailedOut) then
            ! In this routine the correct Etotal is evaluated.
            ! If TargetStateL > 0, certain microstate
            ! is optimized. If not, SSR state is optimized.
            call openDetailedOut(fdDetailedOut, userOut, tAppendDetailedOut, iGeoStep, iSccIter)
            call writeReksDetailedOut1(fdDetailedOut, nGeoSteps, iGeoStep, tMD, tDerivs, tCoordOpt,&
                & tLatOpt, iLatGeoStep, iSccIter, energy, diffElec, sccErrorQ, indMovedAtom,&
                & pCoord0Out, q0, qOutput, orb, species, tPrintMulliken, extPressure, cellVol,&
                & tAtomicEnergy, tDispersion, tPeriodic, tSccCalc, invLatVec, kPoint,&
                & iAtInCentralRegion, electronicSolver, tDefinedFreeE, reks, allocated(thirdOrd),&
                & tRangeSep)
          end if
          if (tWriteBandDat) then
            call writeBandOut(bandOut, eigen, filling, kWeight)
          end if

          exit lpSCC_REKS
        end if
      end do lpSCC_REKS

    else ! not REKS_SCC

      ! Standard spin free or unrestricted DFTB

      lpSCC: do iSccIter = 1, maxSccIter

        call resetInternalPotentials(tDualSpinOrbit, xi, orb, species, potential)

        if (tSccCalc) then

          call getChargePerShell(qInput, orb, species, chargePerShell)

        #:if WITH_TRANSPORT
          ! Overrides input charges with uploaded contact charges
          if (tUpload) then
            call overrideContactCharges(qInput, chargeUp, transpar, qBlockIn, blockUp)
          end if
        #:endif

          call addChargePotentials(env, sccCalc, qInput, q0, chargePerShell, orb, species,&
              & neighbourList, img2CentCell, spinW, solvation, thirdOrd, potential,&
              & electrostatics, tPoisson, tUpload, shiftPerLUp)

          call addBlockChargePotentials(qBlockIn, qiBlockIn, tDftbU, tImHam, species, orb,&
              & nDftbUFunc, UJ, nUJ, iUJ, niUJ, potential)

          if (allocated(onSiteElements) .and. (iSCCIter > 1 .or. tReadChrg)) then
            call addOnsShift(potential%intBlock, potential%iOrbitalBlock, qBlockIn, qiBlockIn, q0,&
                & onSiteElements, species, orb)
          end if

        end if

        ! All potentials are added up into intBlock
        potential%intBlock = potential%intBlock + potential%extBlock

        if (allocated(qDepExtPot)) then
          call getChargePerShell(qInput, orb, species, dQ, qRef=q0)
          call qDepExtPot%addPotential(sum(dQ(:,:,1), dim=1), dQ(:,:,1), orb, species,&
              & potential%intBlock)
        end if

        if (electronicSolver%iSolver == electronicSolverTypes%pexsi .and. tSccCalc) then
          call electronicSolver%elsi%updatePexsiDeltaVRanges(potential)
        end if

        call getSccHamiltonian(H0, over, nNeighbourSK, neighbourList, species, orb, iSparseStart,&
            & img2CentCell, potential, ham, iHam)

        if (tWriteRealHS .or. tWriteHS .and. any(electronicSolver%iSolver ==&
            & [electronicSolverTypes%qr, electronicSolverTypes%divideandconquer,&
            & electronicSolverTypes%relativelyrobust, electronicSolverTypes%magma_gvd])) then
          call writeHSAndStop(env, tWriteHS, tWriteRealHS, tRealHS, over, neighbourList,&
              & nNeighbourSK, denseDesc%iAtomStart, iSparseStart, img2CentCell, kPoint, iCellVec,&
              & cellVec, ham, iHam)
        end if

        call convertToUpDownRepr(ham, iHam)

        call getDensity(env, iSccIter, denseDesc, ham, over, neighbourList, nNeighbourSk,&
            & iSparseStart, img2CentCell, iCellVec, cellVec, kPoint, kWeight, orb, tHelical,&
            & coord, species, electronicSolver, tRealHS, tSpinSharedEf, tSpinOrbit, tDualSpinOrbit,&
            & tFillKSep, tFixEf, tMulliken, iDistribFn, tempElec, nEl, parallelKS, Ef, mu, energy,&
            & rangeSep, eigen, filling, rhoPrim, Eband, TS, E0, iHam, xi, orbitalL, HSqrReal,&
            & SSqrReal, eigvecsReal, iRhoPrim, HSqrCplx, SSqrCplx, eigvecsCplx, rhoSqrReal,&
            & deltaRhoInSqr, deltaRhoOutSqr, qOutput, nNeighbourLC, tLargeDenseMatrices)

        !> For rangeseparated calculations deduct atomic charges from deltaRho
        if (tRangeSep) then
          select case(nSpin)
          case(2)
            do iSpin = 1, 2
              call denseSubtractDensityOfAtoms(q0, denseDesc%iAtomStart, deltaRhoOutSqr, iSpin)
            end do
          case(1)
            call denseSubtractDensityOfAtoms(q0, denseDesc%iAtomStart, deltaRhoOutSqr)
          case default
            call error("Range separation not implemented for non-colinear spin")
          end select
        end if

        if (tWriteBandDat) then
          call writeBandOut(bandOut, eigen, filling, kWeight)
        end if

        if (tMulliken) then
          call getMullikenPopulation(rhoPrim, over, orb, neighbourList, nNeighbourSk, img2CentCell,&
              & iSparseStart, qOutput, iRhoPrim=iRhoPrim, qBlock=qBlockOut, qiBlock=qiBlockOut)
        end if

      #:if WITH_TRANSPORT
        ! Override charges with uploaded contact charges
        if (tUpload) then
          call overrideContactCharges(qOutput, chargeUp, transpar, qBlockIn, blockUp)
        end if
      #:endif

        ! For non-dual spin-orbit orbitalL is determined during getDensity() call above
        if (tDualSpinOrbit) then
          call getLDual(orbitalL, qiBlockOut, orb, species)
        end if

        ! Note: if XLBOMD is active, potential created with input charges is needed later,
        ! therefore it should not be overwritten here.
        if (tSccCalc .and. .not. isXlbomd) then
          call resetInternalPotentials(tDualSpinOrbit, xi, orb, species, potential)
          call getChargePerShell(qOutput, orb, species, chargePerShell)

          call addChargePotentials(env, sccCalc, qOutput, q0, chargePerShell, orb, species,&
              & neighbourList, img2CentCell, spinW, solvation, thirdOrd, potential, electrostatics,&
              & tPoissonTwice, tUpload, shiftPerLUp)

          call addBlockChargePotentials(qBlockOut, qiBlockOut, tDftbU, tImHam, species, orb,&
              & nDftbUFunc, UJ, nUJ, iUJ, niUJ, potential)

          if (allocated(onSiteElements)) then
            call addOnsShift(potential%intBlock, potential%iOrbitalBlock, qBlockOut, qiBlockOut,&
                & q0, onSiteElements, species, orb)
          end if

          potential%intBlock = potential%intBlock + potential%extBlock
        end if

        if (allocated(qDepExtPot)) then
          call getChargePerShell(qOutput, orb, species, dQ, qRef=q0)
          call qDepExtPot%addPotential(sum(dQ(:,:,1), dim=1), dQ(:,:,1), orb, species,&
              & potential%intBlock)
        end if

        call getEnergies(sccCalc, qOutput, q0, chargePerShell, species, tExtField, isXlbomd,&
            & tDftbU, tDualSpinOrbit, rhoPrim, H0, orb, neighbourList, nNeighbourSk, img2CentCell,&
            & iSparseStart, cellVol, extPressure, TS, potential, energy, thirdOrd, solvation,&
            & rangeSep, qDepExtPot, qBlockOut, qiBlockOut, nDftbUFunc, UJ, nUJ, iUJ, niUJ, xi,&
            & iAtInCentralRegion, tFixEf, Ef, onSiteElements)

        tStopScc = hasStopFile(fStopScc)

        ! Mix charges Input/Output
        if (tSccCalc) then
          if(.not. tRangeSep) then
            call getNextInputCharges(env, pChrgMixer, qOutput, qOutRed, orb, nIneqOrb, iEqOrbitals,&
                & iGeoStep, iSccIter, minSccIter, maxSccIter, sccTol, tStopScc, tMixBlockCharges,&
                & tReadChrg, qInput, qInpRed, sccErrorQ, tConverged, qBlockOut, iEqBlockDftbU,&
                & qBlockIn, qiBlockOut, iEqBlockDftbULS, species0, nUJ, iUJ, niUJ, qiBlockIn,&
                & iEqBlockOnSite, iEqBlockOnSiteLS)
          else
            call getNextInputDensity(SSqrReal, over, neighbourList, nNeighbourSK,&
                & denseDesc%iAtomStart, iSparseStart, img2CentCell, pChrgMixer, qOutput, orb,&
                & tHelical, species, coord, iGeoStep, iSccIter, minSccIter, maxSccIter, sccTol,&
                & tStopScc, tReadChrg, q0, qInput, sccErrorQ, tConverged, deltaRhoOut, deltaRhoIn,&
                & deltaRhoDiff, qBlockIn, qBlockOut)
          end if

          call getSccInfo(iSccIter, energy%Eelec, Eold, diffElec)
          if (tNegf) then
            call printSccHeader()
          end if
          call printSccInfo(tDftbU, iSccIter, energy%Eelec, diffElec, sccErrorQ)

          if (tNegf) then
            call printBlankLine()
          end if

          tWriteSccRestart = env%tGlobalMaster .and. &
              & needsSccRestartWriting(restartFreq, iGeoStep, iSccIter, minSccIter, maxSccIter,&
              & tMd, isGeoOpt, tDerivs, tConverged, tReadChrg, tStopScc)
          if (tWriteSccRestart) then
            call writeCharges(fCharges, tWriteChrgAscii, orb, qInput, qBlockIn, qiBlockIn,&
                & deltaRhoIn)
          end if
        end if

        if (tWriteDetailedOut) then
          call openDetailedOut(fdDetailedOut, userOut, tAppendDetailedOut, iGeoStep, iSccIter)
          call writeDetailedOut1(fdDetailedOut, iDistribFn, nGeoSteps, iGeoStep, tMD, tDerivs,&
              & tCoordOpt, tLatOpt, iLatGeoStep, iSccIter, energy, diffElec, sccErrorQ,&
              & indMovedAtom, pCoord0Out, q0, qInput, qOutput, eigen, filling, orb, species,&
              & tDFTBU, tImHam.or.tSpinOrbit, tPrintMulliken, orbitalL, qBlockOut, Ef, Eband, TS,&
              & E0, extPressure, cellVol, tAtomicEnergy, tDispersion, tEField, tPeriodic, nSpin,&
              & tSpin, tSpinOrbit, tSccCalc, allocated(onSiteElements), tNegf, invLatVec, kPoint,&
              & iAtInCentralRegion, electronicSolver, tDefinedFreeE, allocated(halogenXCorrection),&
              & tRangeSep, allocated(thirdOrd), allocated(solvation), cm5Cont)
        end if

        if (tConverged .or. tStopScc) then
          exit lpSCC
        end if

      end do lpSCC

    end if REKS_SCC

    call env%globalTimer%stopTimer(globalTimers%scc)

    if (tPoisson) then
      call poiss_savepotential(env)
    end if

    call env%globalTimer%startTimer(globalTimers%postSCC)

    if (isLinResp) then
      if (withMpi) then
        call error("Linear response calc. does not work with MPI yet")
      end if
      if (allocated(solvation)) then
        call error("Solvation model do not work with linear response yet.")
      end if
      call ensureLinRespConditions(t3rd, tRealHS, tPeriodic, tCasidaForces)
      call calculateLinRespExcitations(env, lresp, parallelKS, sccCalc, qOutput, q0, over,&
          & eigvecsReal, eigen(:,1,:), filling(:,1,:), coord, species, speciesName, orb, tHelical,&
          & skHamCont, skOverCont, autotestTag, taggedWriter, runId, neighbourList, nNeighbourSK,&
          & denseDesc, iSparseStart, img2CentCell, tWriteAutotest, tCasidaForces, tLinRespZVect,&
          & tPrintExcitedEigvecs, tPrintEigvecsTxt, nonSccDeriv, energy, energiesCasida, SSqrReal,&
          & rhoSqrReal, excitedDerivs, occNatural)
    end if

    if (allocated(ppRPA)) then
      call unpackHS(SSqrReal, over, neighbourList%iNeighbour, nNeighbourSK, denseDesc%iAtomStart,&
          & iSparseStart, img2CentCell)
      call blockSymmetrizeHS(SSqrReal, denseDesc%iAtomStart)
      if (withMpi) then
        call error("pp-RPA calc. does not work with MPI yet")
      end if
      call ppRPAenergies(ppRPA, denseDesc, eigvecsReal, eigen(:,1,:), sccCalc, SSqrReal, species0,&
          & nEl(1), neighbourList%iNeighbour, img2CentCell, orb, tWriteAutotest, autotestTag,&
          & taggedWriter)
    end if

    if (isXlbomd) then
      call getXlbomdCharges(xlbomdIntegrator, qOutRed, pChrgMixer, orb, nIneqOrb, iEqOrbitals,&
          & qInput, qInpRed, iEqBlockDftbU, qBlockIn, species0, nUJ, iUJ, niUJ, iEqBlockDftbuLs,&
          & qiBlockIn, iEqBlockOnSite, iEqBlockOnSiteLS)
    end if

    if (tDipole .and. .not.allocated(reks)) then
      call getDipoleMoment(qOutput, q0, coord, dipoleMoment, iAtInCentralRegion)
    #:call DEBUG_CODE
      call checkDipoleViaHellmannFeynman(rhoPrim, q0, coord0, over, orb, neighbourList,&
          & nNeighbourSk, species, iSparseStart, img2CentCell)
    #:endcall DEBUG_CODE
    end if

    call env%globalTimer%startTimer(globalTimers%eigvecWriting)

    if (tPrintEigVecs) then
      call writeEigenvectors(env, runId, neighbourList, nNeighbourSk, cellVec, iCellVec, denseDesc,&
          & iSparseStart, img2CentCell, species, speciesName, orb, kPoint, over, parallelKS,&
          & tPrintEigvecsTxt, eigvecsReal, SSqrReal, eigvecsCplx, SSqrCplx)
    end if

    if (tProjEigenvecs) then
      call writeProjectedEigenvectors(env, regionLabels, eigen, neighbourList, nNeighbourSk,&
          & cellVec, iCellVec, denseDesc, iSparseStart, img2CentCell, orb, over, kPoint, kWeight,&
          & iOrbRegion, parallelKS, eigvecsReal, SSqrReal, eigvecsCplx, SSqrCplx)
    end if
    call env%globalTimer%stopTimer(globalTimers%eigvecWriting)

    ! MD geometry files are written only later, once velocities for the current geometry are known
    if (isGeoOpt .and. tWriteRestart) then
      call writeCurrentGeometry(geoOutFile, pCoord0Out, tLatOpt, tMd, tAppendGeo, tFracCoord,&
          & tPeriodic, tHelical, tPrintMulliken, species0, speciesName, latVec,&
          & iGeoStep, iLatGeoStep, nSpin, qOutput, velocities)
    end if

    call printEnergies(energy, TS, electronicSolver, tDefinedFreeE)

    if (tForces) then
      call env%globalTimer%startTimer(globalTimers%forceCalc)
      if (allocated(reks)) then
        call getReksGradients(env, denseDesc, sccCalc, rangeSep, dispersion, &
            & neighbourList, nNeighbourSK, nNeighbourRep, iSparseStart, img2CentCell, &
            & orb, nonSccDeriv, skHamCont, skOverCont, pRepCont, coord, coord0, &
            & species, q0, eigvecsReal, chrgForces, over, spinW, derivs, tWriteAutotest, &
            & autotestTag, taggedWriter, reks)
        call getReksGradProperties(env, denseDesc, neighbourList, nNeighbourSK, &
            & iSparseStart, img2CentCell, eigvecsReal, orb, iAtInCentralRegion, &
            & coord, coord0, over, rhoPrim, qOutput, q0, tDipole, dipoleMoment, &
            & chrgForces, reks)
      else
        call env%globalTimer%startTimer(globalTimers%energyDensityMatrix)
        call getEnergyWeightedDensity(env, electronicSolver, denseDesc, forceType, filling, eigen,&
            & kPoint, kWeight, neighbourList, nNeighbourSk, orb, iSparseStart, img2CentCell,&
            & iCellVec, cellVec, tRealHS, ham, over, parallelKS, tHelical, species, coord,&
            & iSccIter, mu, ERhoPrim, eigvecsReal, SSqrReal, eigvecsCplx, SSqrCplx)
        call env%globalTimer%stopTimer(globalTimers%energyDensityMatrix)
        call getGradients(env, sccCalc, tExtField, isXlbomd, nonSccDeriv, EField, rhoPrim,&
            & ERhoPrim, qOutput, q0, skHamCont, skOverCont, pRepCont, neighbourList, nNeighbourSk,&
            & nNeighbourRep, species, img2CentCell, iSparseStart, orb, potential, coord, derivs,&
            & iRhoPrim, thirdOrd, solvation, qDepExtPot, chrgForces, dispersion, rangeSep,&
            & SSqrReal, over, denseDesc, deltaRhoOutSqr, tPoisson, halogenXCorrection, tHelical,&
            & coord0)

        if (tCasidaForces) then
          derivs(:,:) = derivs + excitedDerivs
        end if
      end if

      call env%globalTimer%stopTimer(globalTimers%forceCalc)

      call updateDerivsByPlumed(env, plumedCalc, nAtom, iGeoStep, derivs, energy%EMermin, coord0,&
          & mass, tPeriodic, latVec)

      if (tStress) then
        call env%globalTimer%startTimer(globalTimers%stressCalc)
        if (allocated(reks)) then
          call getReksStress(env, denseDesc, sccCalc, nonSccDeriv, skHamCont, &
              & skOverCont, pRepCont, neighbourList, nNeighbourSk, nNeighbourRep, &
              & species, img2CentCell, iSparseStart, orb, dispersion, coord, q0, &
              & invLatVec, cellVol, totalStress, totalLatDeriv, intPressure, reks)
        else
          call getStress(env, sccCalc, thirdOrd, tExtField, nonSccDeriv, rhoPrim, ERhoPrim,&
              & qOutput, q0, skHamCont, skOverCont, pRepCont, neighbourList, nNeighbourSk,&
              & nNeighbourRep, species, img2CentCell, iSparseStart, orb, potential, coord, latVec,&
              & invLatVec, cellVol, coord0, totalStress, totalLatDeriv, intPressure, iRhoPrim,&
              & solvation, dispersion, halogenXCorrection)
        end if
        call env%globalTimer%stopTimer(globalTimers%stressCalc)
        call printVolume(cellVol)

        ! MD case includes the atomic kinetic energy contribution, so print that later
        if (.not. (tMD .or. tHelical)) then
          call printPressureAndFreeEnergy(extPressure, intPressure, energy%EGibbs)
        end if

      end if

    end if

    if (tWriteDetailedOut) then
      call writeDetailedOut2(fdDetailedOut, tSccCalc, tConverged, isXlbomd, isLinResp, isGeoOpt,&
          & tMD, tPrintForces, tStress, tPeriodic, energy, totalStress, totalLatDeriv, derivs, &
          & chrgForces, indMovedAtom, cellVol, intPressure, geoOutFile, iAtInCentralRegion)
    end if

    if (tSccCalc .and. .not. isXlbomd .and. .not. tConverged) then
      call warning("SCC is NOT converged, maximal SCC iterations exceeded")
      if (tUseConvergedForces) then
        call env%shutdown()
      end if
    end if

    if (tSccCalc .and. allocated(esp) .and. (.not. (isGeoOpt .or. tMD) .or. &
        & needsRestartWriting(isGeoOpt, tMd, iGeoStep, nGeoSteps, restartFreq))) then
      call esp%evaluate(env, sccCalc, EField)
      call writeEsp(esp, env, iGeoStep, nGeoSteps)
    end if

  end subroutine processGeometry


  subroutine postprocessDerivs(derivs, conAtom, conVec, tLatOpt, totalLatDerivs,&
      & extLatDerivs, normLatVecs, tLatOptFixAng, tLatOptFixLen, tLatOptIsotropic,&
      & constrLatDerivs)

    !> On input energy derivatives, on exit resulting projected derivatives
    real(dp), intent(inout), allocatable :: derivs(:,:)

    !> Atoms being constrained
    integer, allocatable, intent(in) :: conAtom(:)

    !> Vector to project out forces
    real(dp), allocatable, intent(in) :: conVec(:,:)

    !> Whether lattice optimisation is on
    logical, intent(in) :: tLatOpt

    !> Derivative of total energy with respect to lattice vectors
    real(dp) :: totalLatDerivs(:,:)

    !> derivative of cell volume wrt to lattice vectors, needed for pV term
    real(dp), intent(in) :: extLatDerivs(:,:)

    !> Unit normals parallel to lattice vectors
    real(dp), intent(in) :: normLatVecs(:,:)

    !> Are the angles of the lattice being fixed during optimisation?
    logical, intent(in) :: tLatOptFixAng

    !> Are the magnitude of the lattice vectors fixed
    logical, intent(in) :: tLatOptFixLen(:)

    !> Is the optimisation isotropic
    logical, intent(in) :: tLatOptIsotropic

    !> Lattice vectors returned by the optimizer
    real(dp), intent(out) :: constrLatDerivs(:)

    if (allocated(conAtom)) then
      call constrainForces(conAtom, conVec, derivs)
    end if

    if (tLatOpt) then
      ! Only include the extLatDerivs contribution if not MD, as the barostat would otherwise
      ! take care of this, hence add it here rather than to totalLatDeriv itself
      call constrainLatticeDerivs(totalLatDerivs + extLatDerivs, normLatVecs, tLatOptFixAng,&
          & tLatOptFixLen, tLatOptIsotropic, constrLatDerivs)
    end if

  end subroutine postprocessDerivs


  subroutine getNextGeometry(env, iGeoStep, tWriteRestart, constrLatDerivs, tCoordStep, tGeomEnd,&
      & tStopDriver, iLatGeoStep, tempIon, tExitGeoOpt)
    use dftbp_initprogram

    !> Environment settings
    type(TEnvironment), intent(inout) :: env

    !> Current geometry step
    integer, intent(in) :: iGeoStep

    !> flag to write out geometries (and charge data if scc)
    logical, intent(in) :: tWriteRestart

    !> lattice vectors returned by the optimizer
    real(dp), intent(in) :: constrLatDerivs(:)

    !> do we take an optimization step on the lattice or the internal coordinates if optimizing both
    !> in a periodic geometry
    logical, intent(inout) :: tCoordStep

    !> Do we have the final geometry?
    logical, intent(inout) :: tGeomEnd

    !> If geometry driver should be stopped
    logical, intent(inout) :: tStopDriver

    !> Current lattice step
    integer, intent(inout) :: iLatGeoStep

    !> MD instantaneous thermal energy
    real(dp), intent(out) :: tempIon

    !> Whether geometry optimisation should be stop
    logical, intent(out) :: tExitGeoOpt


    !> Difference between last calculated and new geometry.
    real(dp) :: diffGeo

    !> Has this completed?
    logical :: tCoordEnd

    ! initially assume that coordinates and lattice vectors won't be updated
    tCoordsChanged = .false.
    tLatticeChanged = .false.

    tExitGeoOpt = .false.

    if (tDerivs) then
      call getNextDerivStep(derivDriver, derivs, indMovedAtom, coord0, tGeomEnd)
      if (tGeomEnd) then
        call env%globalTimer%stopTimer(globalTimers%postSCC)
        tExitGeoOpt = .true.
        return
      end if
      tCoordsChanged = .true.
    else if (isGeoOpt) then
      tCoordsChanged = .true.
      if (tCoordStep) then
        call getNextCoordinateOptStep(pGeoCoordOpt, energy, derivs, indMovedAtom, coord0, diffGeo,&
            & tCoordEnd, .not. tCasidaForces)
        if (.not. tLatOpt) then
          tGeomEnd = tCoordEnd
        end if
        if (.not. tGeomEnd .and. tCoordEnd .and. diffGeo < tolSameDist) then
          tCoordStep = .false.
        end if
      else
        call getNextLatticeOptStep(pGeoLatOpt, energy, constrLatDerivs, origLatVec, tLatOptFixAng,&
            & tLatOptFixLen, tLatOptIsotropic, indMovedAtom, latVec, coord0, diffGeo, tGeomEnd)
        iLatGeoStep = iLatGeoStep + 1
        tLatticeChanged = .true.
        if (.not. tGeomEnd .and. tCoordOpt) then
          tCoordStep = .true.
          call reset(pGeoCoordOpt, reshape(coord0(:, indMovedAtom), [nMovedCoord]))
        end if
      end if
      if (tGeomEnd .and. diffGeo < tolSameDist) then
        call env%globalTimer%stopTimer(globalTimers%postSCC)
        tExitGeoOpt = .true.
        return
      end if
    else if (tMD) then
      ! New MD coordinates saved in a temporary variable, as writeCurrentGeometry() below
      ! needs the old ones to write out consistent geometries and velocities.
      newCoords(:,:) = coord0
      call getNextMdStep(pMdIntegrator, pMdFrame, temperatureProfile, derivs, movedMass, mass,&
          & cellVol, invLatVec, species0, indMovedAtom, tStress, tBarostat, energy, newCoords,&
          & latVec, intPressure, totalStress, totalLatDeriv, velocities, tempIon)
      tCoordsChanged = .true.
      tLatticeChanged = tBarostat
      call printMdInfo(tSetFillingTemp, tEField, tPeriodic, tempElec, absEField, tempIon,&
          & intPressure, extPressure, energy)
      if (tWriteRestart) then
        if (tPeriodic) then
          cellVol = abs(determinant33(latVec))
          energy%EGibbs = energy%EMermin + extPressure * cellVol
        end if
        call writeMdOut2(fdMd, tStress, tBarostat, tPeriodic, isLinResp, tEField, tFixEf,&
            & tPrintMulliken, energy, energiesCasida, latVec, cellVol, intPressure, extPressure,&
            & tempIon, absEField, qOutput, q0, dipoleMoment)
        call writeCurrentGeometry(geoOutFile, pCoord0Out, .false., .true., .true., tFracCoord,&
            & tPeriodic, tHelical, tPrintMulliken, species0, speciesName, latVec, iGeoStep,&
            & iLatGeoStep, nSpin, qOutput, velocities)
      end if
      coord0(:,:) = newCoords
      if (tWriteDetailedOut) then
        call writeDetailedOut3(fdDetailedOut, tPrintForces, tSetFillingTemp, tPeriodic, tStress,&
            & totalStress, totalLatDeriv, energy, tempElec, extPressure, intPressure, tempIon)
      end if
    else if (tSocket .and. iGeoStep < nGeoSteps) then
      ! Only receive geometry from socket, if there are still geometry iterations left
    #:if WITH_SOCKETS
      call receiveGeometryFromSocket(env, socket, tPeriodic, coord0, latVec, tCoordsChanged,&
          & tLatticeChanged, tStopDriver)
    #:else
      call error("Internal error: code compiled without socket support")
    #:endif
    end if

  end subroutine getNextGeometry



  !> Initialises some parameters before geometry loop starts.
  subroutine initGeoOptParameters(tCoordOpt, nGeoSteps, tGeomEnd, tCoordStep, tStopDriver, iGeoStep&
      &, iLatGeoStep)

    !> Are atomic coordinates changing
    logical, intent(in) :: tCoordOpt

    !> Number of geometry steps
    integer, intent(in) :: nGeoSteps

    !> Have the geometry changes terminated
    logical, intent(out) :: tGeomEnd

    !> Are the atomic coordinates changing
    logical, intent(out) :: tCoordStep

    !> Should the geometry driver stop
    logical, intent(out) :: tStopDriver

    !> Step of the geometry driver
    integer, intent(out) :: iGeoStep

    !> Number of steps changing the lattice vectors
    integer, intent(out) :: iLatGeoStep

    tGeomEnd = (nGeoSteps == 0)

    tCoordStep = .false.
    if (tCoordOpt) then
      tCoordStep = .true.
    end if
    tStopDriver = .false.

    iGeoStep = 0
    iLatGeoStep = 0

  end subroutine initGeoOptParameters


  !> Does the operations that are necessary after a lattice vector update
  subroutine handleLatticeChange(latVecs, sccCalc, tStress, extPressure, mCutOff, dispersion, solvation, &
      & cm5Cont, recVecs, recVecs2p, cellVol, recCellVol, extLatDerivs, cellVecs, rCellVecs)

    !> lattice vectors
    real(dp), intent(in) :: latVecs(:,:)

    !> Module variables
    type(TScc), allocatable, intent(inout) :: sccCalc

    !> evaluate stress
    logical, intent(in) :: tStress

    !> External presure
    real(dp), intent(in) :: extPressure

    !> Maximum distance for interactions
    real(dp), intent(inout) :: mCutOff

    !> Dispersion interactions object
    class(TDispersionIface), allocatable, intent(inout) :: dispersion

    !> Solvation model
    class(TSolvation), allocatable, intent(inout) :: solvation

    !> Charge model 5
    type(TChargeModel5), allocatable, intent(inout) :: cm5Cont

    !> Reciprocal lattice vectors
    real(dp), intent(out) :: recVecs(:,:)

    !> Reciprocal lattice vectors in units of 2 pi
    real(dp), intent(out) :: recVecs2p(:,:)

    !> Unit cell volume
    real(dp), intent(out) :: cellVol

    !> reciprocal lattice unit cell volume
    real(dp), intent(out) :: recCellVol

    !> derivative of pV term
    real(dp), intent(out) :: extLatDerivs(:,:)

    !> translation vectors to lattice cells in units of lattice constants
    real(dp), allocatable, intent(out) :: cellVecs(:,:)

    !> Vectors to unit cells in absolute units
    real(dp), allocatable, intent(out) :: rCellVecs(:,:)

    cellVol = abs(determinant33(latVecs))
    recVecs2p(:,:) = latVecs
    call matinv(recVecs2p)
    recVecs2p = transpose(recVecs2p)
    recVecs = 2.0_dp * pi * recVecs2p
    recCellVol = abs(determinant33(recVecs))
    if (tStress) then
      call derivDeterminant33(extLatDerivs, latVecs)
      extLatDerivs(:,:) = extPressure * extLatDerivs
    end if
    if (allocated(sccCalc)) then
      call sccCalc%updateLatVecs(latVecs, recVecs, cellVol)
      mCutOff = max(mCutOff, sccCalc%getCutOff())
    end if
    if (allocated(dispersion)) then
      call dispersion%updateLatVecs(latVecs)
      mCutOff = max(mCutOff, dispersion%getRCutOff())
    end if
    if (allocated(solvation)) then
      call solvation%updateLatVecs(latVecs)
      mCutOff = max(mCutOff, solvation%getRCutOff())
    end if
    if (allocated(cm5Cont)) then
       call cm5Cont%updateLatVecs(latVecs)
       mCutoff = max(mCutOff, cm5Cont%getRCutOff())
    end if
    call getCellTranslations(cellVecs, rCellVecs, latVecs, recVecs2p, mCutOff)

  end subroutine handleLatticeChange


  !> Does the operations that are necessary after atomic coordinates change
  subroutine handleCoordinateChange(env, coord0, latVec, invLatVec, species0, cutOff, orb,&
      & tPeriodic, tHelical, sccCalc, dispersion, solvation, thirdOrd, rangeSep, reks,&
      & img2CentCell, iCellVec, neighbourList, nAllAtom, coord0Fold, coord, species, rCellVec,&
      & nNeighbourSK, nNeighbourRep, nNeighbourLC, ham, over, H0, rhoPrim, iRhoPrim, iHam,&
      & ERhoPrim, iSparseStart, tPoisson, cm5Cont)

    use dftbp_initprogram, only : TCutoffs

    !> Environment settings
    type(TEnvironment), intent(in) :: env

    !> Central cell coordinates
    real(dp), intent(in) :: coord0(:,:)

    !> Lattice vectors if periodic
    real(dp), intent(in) :: latVec(:,:)

    !> Inverse of the lattice vectors
    real(dp), intent(in) :: invLatVec(:,:)

    !> chemical species of central cell atoms
    integer, intent(in) :: species0(:)

    !> Longest cut-off distances that neighbour maps are generated for
    type(TCutoffs), intent(in) :: cutOff

    !> Atomic orbital information
    type(TOrbitals), intent(in) :: orb

    !> Is the geometry periodic
    logical, intent(in) :: tPeriodic

    !> Is the geometry helical
    logical, intent(in) :: tHelical

    !> SCC module internal variables
    type(TScc), allocatable, intent(inout) :: sccCalc

    !> Dispersion interactions
    class(TDispersionIface), allocatable, intent(inout) :: dispersion

    !> Solvation model
    class(TSolvation), allocatable, intent(inout) :: solvation

    !> Third order SCC interactions
    type(TThirdOrder), allocatable, intent(inout) :: thirdOrd

    !> Range separation contributions
    type(TRangeSepFunc), allocatable, intent(inout) :: rangeSep

    !> data type for REKS
    type(TReksCalc), allocatable, intent(inout) :: reks

    !> Image atoms to their equivalent in the central cell
    integer, allocatable, intent(inout) :: img2CentCell(:)

    !> Index for which unit cell an atom is in
    integer, allocatable, intent(inout) :: iCellVec(:)

    !> List of neighbouring atoms
    type(TNeighbourList), intent(inout) :: neighbourList

    !> Total number of atoms including images
    integer, intent(out) :: nAllAtom

    !> Central cell atomic coordinates, folded inside the central cell
    real(dp), intent(out) :: coord0Fold(:,:)

    !> Coordinates of all atoms including images
    real(dp), allocatable, intent(inout) :: coord(:,:)

    !> Species of all atoms including images
    integer, allocatable, intent(inout) :: species(:)

    !> Vectors to units cells in absolute units
    real(dp), allocatable, intent(in) :: rCellVec(:,:)

    !> Number of neighbours of each real atom
    integer, intent(out) :: nNeighbourSK(:)

    !> Number of neighbours of each real atom close enough for repulsive interactions
    integer, intent(out) :: nNeighbourRep(:)

    !> Number of neighbours for each of the atoms for the exchange contributions in the long range
    !> functional
    integer, intent(inout), allocatable :: nNeighbourLC(:)

    !> Sparse hamiltonian storage
    real(dp), allocatable, intent(inout) :: ham(:,:)

    !> sparse overlap storage
    real(dp), allocatable, intent(inout) :: over(:)

    !> Non-SCC hamitonian storage
    real(dp), allocatable, intent(inout) :: h0(:)

    !> Sparse density matrix storage
    real(dp), allocatable, intent(inout) :: rhoPrim(:,:)

    !> Imaginary part of sparse density matrix storage
    real(dp), allocatable, intent(inout) :: iRhoPrim(:,:)

    !> Imaginary part of sparse hamiltonian storage
    real(dp), allocatable, intent(inout) :: iHam(:,:)

    !> energy weighted density matrix storage
    real(dp), allocatable, intent(inout) :: ERhoPrim(:)

    !> index array for location of atomic blocks in large sparse arrays
    integer, allocatable, intent(inout) :: iSparseStart(:,:)

    !> Transport variables
    logical, intent(in) :: tPoisson

    !> Charge model 5
    type(TChargeModel5), allocatable, intent(inout) :: cm5Cont

    !> Total size of orbitals in the sparse data structures, where the decay of the overlap sets the
    !> sparsity pattern
    integer :: sparseSize

    coord0Fold(:,:) = coord0
    if (tPeriodic .or. tHelical) then
      call foldCoordToUnitCell(coord0Fold, latVec, invLatVec)
    end if

    if (tHelical) then
      call updateNeighbourListAndSpecies(coord, species, img2CentCell, iCellVec, neighbourList,&
          & nAllAtom, coord0Fold, species0, cutoff%mCutoff, rCellVec, latVec=latVec)
    else
      call updateNeighbourListAndSpecies(coord, species, img2CentCell, iCellVec, neighbourList,&
          & nAllAtom, coord0Fold, species0, cutoff%mCutOff, rCellVec)
    end if

    call getNrOfNeighboursForAll(nNeighbourSK, neighbourList, cutoff%skCutOff)

    call getSparseDescriptor(neighbourList%iNeighbour, nNeighbourSK, img2CentCell, orb,&
        & iSparseStart, sparseSize)
    call reallocateSparseArrays(sparseSize, reks, ham, over, H0,&
        & rhoPrim, iHam, iRhoPrim, ERhoPrim)

    ! count neighbours for repulsive interactions between atoms
    call getNrOfNeighboursForAll(nNeighbourRep, neighbourList, cutoff%repCutOff)

    if (allocated(nNeighbourLC)) then
      ! count neighbours for repulsive interactions between atoms
      call getNrOfNeighboursForAll(nNeighbourLC, neighbourList, cutoff%lcCutOff)
    end if

    ! Notify various modules about coordinate changes
    if (tPoisson) then
      !! TODO: poiss_updcoords pass coord0 and not coord0Fold because the
      !! folding can mess up the contact position. Could we have the supercell
      !! centered on the input atomic structure?
      call poiss_updcoords(coord0)
    end if

    if (allocated(sccCalc)) then
      call sccCalc%updateCoords(env, coord, species, neighbourList)
    end if

    if (allocated(dispersion)) then
      call dispersion%updateCoords(env, neighbourList, img2CentCell, coord, species0)
    end if
    if (allocated(solvation)) then
      call solvation%updateCoords(env, neighbourList, img2CentCell, coord, species0)
    end if
    if (allocated(thirdOrd)) then
      call thirdOrd%updateCoords(neighbourList, species)
    end if
    if (allocated(rangeSep)) then
      call rangeSep%updateCoords(coord0)
    end if
    if (allocated(cm5Cont)) then
       call cm5Cont%updateCoords(neighbourList, img2CentCell, coord, species)
    end if


  end subroutine handleCoordinateChange


#:if WITH_TRANSPORT

  !> Initialise transport
  subroutine initNegfStuff(denseDescr, transpar, ginfo, neighbourList, nNeighbourSK, img2CentCell,&
      & orb)

    !> Dense matrix descriptor
    type(TDenseDescr), intent(in) :: denseDescr

    !> Transport settings
    type(TTransPar), intent(in) :: transpar

    !> libNEGF data
    type(TNEGFInfo), intent(in) :: ginfo

    !> Atomic orbital information
    type(TOrbitals), intent(in) :: orb

    !> Image atoms to their equivalent in the central cell
    integer, intent(in) :: img2CentCell(:)

    !> List of neighbouring atoms
    type(TNeighbourList), intent(in) :: neighbourList

    !> Number of neighbours of each real atom
    integer, intent(in) :: nNeighbourSK(:)

    ! known issue about the PLs: We need an automatic partitioning
    call negf_init_csr(denseDescr%iAtomStart, neighbourList%iNeighbour, nNeighbourSK, img2CentCell,&
        & orb)

    call negf_init_str(denseDescr, transpar, ginfo%greendens, neighbourList%iNeighbour,&
        & nNeighbourSK, img2CentCell)

    call negf_init_dephasing(ginfo%tundos)  !? why tundos

  end subroutine initNegfStuff

#:endif


  !> Decides, whether restart file should be written during the run.
  function needsRestartWriting(isGeoOpt, tMd, iGeoStep, nGeoSteps, restartFreq)&
      & result(tWriteRestart)

    !> Are geometries being optimised
    logical, intent(in) :: isGeoOpt

    !> Is this a molecular dynamics run
    logical, intent(in) :: tMd

    !> Current geometry step
    integer, intent(in) :: iGeoStep

    !> Number of geometry steps in total
    integer, intent(in) :: nGeoSteps

    !> Frequency of restart in geometry steps
    integer, intent(in) :: restartFreq

    !> Should a restart file be written?
    logical :: tWriteRestart

    if (restartFreq > 0 .and. (isGeoOpt .or. tMD)) then
      tWriteRestart = (iGeoStep == nGeoSteps .or. (mod(iGeoStep, restartFreq) == 0))
    else
      tWriteRestart = .false.
    end if

  end function needsRestartWriting


  !> Ensures that sparse array have enough storage to hold all necessary elements.
  subroutine reallocateSparseArrays(sparseSize, reks, ham, over,&
      & H0, rhoPrim, iHam, iRhoPrim, ERhoPrim)

    !> Size of the sparse overlap
    integer, intent(in) :: sparseSize

    !> data type for REKS
    type(TReksCalc), allocatable, intent(inout) :: reks

    !> Sparse storage for hamitonian (sparseSize,nSpin)
    real(dp), allocatable, intent(inout) :: ham(:,:)

    !> Sparse storage for overlap
    real(dp), allocatable, intent(inout) :: over(:)

    !> Sparse storage for non-SCC hamitonian
    real(dp), allocatable, intent(inout) :: H0(:)

    !> Sparse storage for density matrix
    real(dp), allocatable, intent(inout) :: rhoPrim(:,:)

    !> Sparse storage for imaginary hamitonian (not reallocated if not initially allocated)
    real(dp), allocatable, intent(inout) :: iHam(:,:)

    !> Sparse storage for imaginary part of density matrix (not reallocated if not initially
    !> allocated)
    real(dp), allocatable, intent(inout) :: iRhoPrim(:,:)

    !> Sparse storage for energy weighted density matrix (not reallocated if not initially
    !> allocated)
    real(dp), allocatable, intent(inout) :: ERhoPrim(:)

    integer :: nSpin

    #:call ASSERT_CODE
      @:ASSERT(size(over) == size(ham, dim=1))
      @:ASSERT(size(H0) == size(ham, dim=1))
      @:ASSERT(all(shape(rhoPrim) == shape(ham)))
      if (allocated(iRhoPrim)) then
        @:ASSERT(all(shape(iRhoPrim) == shape(ham)))
        @:ASSERT(all(shape(iHam) == shape(ham)))
      end if
      if (allocated(ERhoPrim)) then
        @:ASSERT(size(ERhoPrim) == size(ham, dim=1))
      end if
    #:endcall ASSERT_CODE

    if (allocated(reks)) then
      if (size(over, dim=1) == sparseSize) then
        ! When the size of sparse matrices are different,
        ! phase of MOs can affect gradient of REKS
        return
      end if
    else
      if (size(ham, dim=1) >= sparseSize) then
        ! Sparse matrices are big enough
        return
      end if
    end if

    nSpin = size(rhoPrim, dim=2)
    if (.not. allocated(reks)) then
      deallocate(ham)
    end if
    deallocate(over)
    deallocate(H0)
    deallocate(rhoPrim)
    if (.not. allocated(reks)) then
      allocate(ham(sparseSize, nSpin))
    end if
    allocate(over(sparseSize))
    allocate(H0(sparseSize))
    allocate(rhoPrim(sparseSize, nSpin))
    if (allocated(iRhoPrim)) then
      deallocate(iRhoPrim)
      deallocate(iHam)
      allocate(iRhoPrim(sparseSize, nSpin))
      allocate(iHam(sparseSize, nSpin))
    end if
    if (allocated(ERhoPrim)) then
      deallocate(ERhoPrim)
      allocate(ERhoPrim(sparseSize))
    end if
    if (allocated(reks)) then
      call reks%reallocate(sparseSize)
    end if

  end subroutine reallocateSparseArrays


  !> Calculates repulsive energy for current geometry
  subroutine calcRepulsiveEnergy(coord, species, img2CentCell, nNeighbourRep, neighbourList,&
      & pRepCont, Eatom, Etotal, iAtInCentralRegion)

    !> All atomic coordinates
    real(dp), intent(in) :: coord(:,:)

    !> All atoms chemical species
    integer, intent(in) :: species(:)

    !> Image atom indices to central cell atoms
    integer, intent(in) :: img2CentCell(:)

    !> Number of neighbours for each atom within the repulsive distance
    integer, intent(in) :: nNeighbourRep(:)

    !> List of neighbours for each atom
    type(TNeighbourList), intent(in) :: neighbourList

    !> Repulsive interaction data
    type(TRepCont), intent(in) :: pRepCont

    !> Energy for each atom
    real(dp), intent(out) :: Eatom(:)

    !> Total energy
    real(dp), intent(out) :: Etotal

    !> atoms in the central cell (or device region if transport)
    integer, intent(in) :: iAtInCentralRegion(:)

    call getERep(Eatom, coord, nNeighbourRep, neighbourList%iNeighbour, species, pRepCont,&
        & img2CentCell)
    Etotal = sum(Eatom(iAtInCentralRegion))

  end subroutine calcRepulsiveEnergy


  !> Calculates dispersion energy for current geometry.
  subroutine calcDispersionEnergy(dispersion, Eatom, Etotal, iAtInCentralRegion)

    !> dispersion interactions
    class(TDispersionIface), intent(inout) :: dispersion

    !> energy per atom
    real(dp), intent(out) :: Eatom(:)

    !> total energy
    real(dp), intent(out) :: Etotal

    !> atoms in the central cell (or device region if transport)
    integer, intent(in) :: iAtInCentralRegion(:)

    call dispersion%getEnergies(Eatom)
    Etotal = sum(Eatom(iAtInCentralRegion))

  end subroutine calcDispersionEnergy


  !> Sets the external potential components to zero
  subroutine resetExternalPotentials(refExtPot, potential)

    !> Reference external potential (usually set via API)
    type(TRefExtPot), intent(in) :: refExtPot

    !> Potential contributions
    type(TPotentials), intent(inout) :: potential

    if (allocated(refExtPot%atomPot)) then
      potential%extAtom(:,:) = refExtPot%atomPot
    else
      potential%extAtom(:,:) = 0.0_dp
    end if
    if (allocated(refExtPot%shellPot)) then
      potential%extShell(:,:,:) = refExtPot%shellPot
    else
      potential%extShell(:,:,:) = 0.0_dp
    end if
    potential%extBlock(:,:,:,:) = 0.0_dp
    if (allocated(refExtPot%potGrad)) then
      potential%extGrad(:,:) = refExtPot%potGrad
    else
      potential%extGrad(:,:) = 0.0_dp
    end if

  end subroutine resetExternalPotentials


  !> Merges atomic and shell resolved external potentials into blocked one
  subroutine mergeExternalPotentials(orb, species, potential)

    !> Atomic orbital information
    type(TOrbitals), intent(in) :: orb

    !> species for atoms
    integer, intent(in) :: species(:)

    !> Potential energy contributions
    type(TPotentials), intent(inout) :: potential

    call total_shift(potential%extShell, potential%extAtom, orb, species)
    call total_shift(potential%extBlock, potential%extShell, orb, species)

  end subroutine mergeExternalPotentials


  !> Sets up electric external field
  subroutine setUpExternalElectricField(tEfield, tTimeDepEField, tPeriodic, EFieldStrength,&
      & EFieldVector, EFieldOmega, EFieldPhase, neighbourList, nNeighbourSK, iCellVec,&
      & img2CentCell, cellVec, deltaT, iGeoStep, coord0Fold, coord, extAtomPot, extPotGrad, EField,&
      & absEField)

    !> Whether electric field should be considered at all
    logical, intent(in) :: tEfield

    !> Is there an electric field that varies with geometry step during MD?
    logical, intent(in) :: tTimeDepEField

    !> Is this a periodic geometry
    logical, intent(in) :: tPeriodic

    !> What is the field strength
    real(dp), intent(in) :: EFieldStrength

    !> What is the field direction
    real(dp), intent(in) :: EFieldVector(:)

    !> Is there an angular frequency for the applied field
    real(dp), intent(in) :: EFieldOmega

    !> What is the phase of the field
    integer, intent(in) :: EFieldPhase

    !> Atomic neighbours
    type(TNeighbourList), intent(in) :: neighbourList

    !> Number of neighbours for each atom
    integer, intent(in) :: nNeighbourSK(:)

    !> Index for unit cells
    integer, intent(in) :: iCellVec(:)

    !> Image atom to central cell atom number
    integer, intent(in) :: img2CentCell(:)

    !> Vectors (in units of the lattice constants) to cells of the lattice
    real(dp), intent(in) :: cellVec(:,:)

    !> Time step in MD
    real(dp), intent(in) :: deltaT

    !> Number of the geometry step
    integer, intent(in) :: iGeoStep

    !> Atomic coordinates in central cell
    real(dp), allocatable, intent(in) :: coord0Fold(:,:)

    !> all coordinates
    real(dp), intent(in) :: coord(:,:)

    !> Potentials on atomic sites
    real(dp), intent(inout) :: extAtomPot(:)

    !> Gradient of potential on atomic sites with respect of nucleus positions. Shape: (3, nAtom)
    real(dp), intent(inout) :: extPotGrad(:,:)

    !> Resulting electric field
    real(dp), intent(out) :: EField(:)

    !> Magnitude of the field
    real(dp), intent(out) :: absEField

    integer :: nAtom
    integer :: iAt1, iAt2, iNeigh
    character(lc) :: tmpStr

    if (.not. tEField) then
      EField(:) = 0.0_dp
      absEField = 0.0_dp
      return
    end if

    nAtom = size(nNeighbourSK)

    Efield(:) = EFieldStrength * EfieldVector
    if (tTimeDepEField) then
      Efield(:) = Efield * sin(EfieldOmega * deltaT * real(iGeoStep + EfieldPhase, dp))
    end if
    absEfield = sqrt(sum(Efield**2))
    if (tPeriodic) then
      do iAt1 = 1, nAtom
        do iNeigh = 1, nNeighbourSK(iAt1)
          iAt2 = neighbourList%iNeighbour(iNeigh, iAt1)
          ! overlap between atom in central cell and non-central cell
          if (iCellVec(iAt2) /= 0) then
            ! component of electric field projects onto vector between cells
            if (abs(dot_product(cellVec(:, iCellVec(iAt2)), EfieldVector)) > epsilon(1.0_dp)) then
              write(tmpStr, "(A, I0, A, I0, A)") 'Interaction between atoms ', iAt1, ' and ',&
                  & img2CentCell(iAt2), ' crosses the saw-tooth discontinuity in the electric&
                  & field.'
              call error(tmpStr)
            end if
          end if
        end do
      end do
      do iAt1 = 1, nAtom
        extAtomPot(iAt1) = extAtomPot(iAt1) + dot_product(coord0Fold(:, iAt1), Efield)
      end do
    else
      do iAt1 = 1, nAtom
        extAtomPot(iAt1) = extAtomPot(iAt1) + dot_product(coord(:, iAt1), Efield)
      end do
    end if
    extPotGrad(:,:) = extPotGrad + spread(EField, 2, nAtom)

  end subroutine setUpExternalElectricField


  !> Initialise basic variables before the scc loop.
  subroutine initSccLoop(tSccCalc, xlbomdIntegrator, minSccIter, maxSccIter, sccTol, tConverged,&
      & tNegf)

    !> Is this an SCC calculation?
    logical, intent(in) :: tSccCalc

    !> Details for extended Lagrange integrator (of used)
    type(TXLBOMD), allocatable, intent(inout) :: xlbomdIntegrator

    !> Minimum number of SCC cycles that can be used
    integer, intent(inout) :: minSccIter

    !> Maximum number of SCC cycles
    integer, intent(inout) :: maxSccIter

    !> Tolerance for SCC convergence
    real(dp), intent(inout) :: sccTol

    !> Has SCC convergence been achieved?
    logical, intent(out) :: tConverged

    !> Is this a transport calculation?
    logical, intent(in) :: tNegf

    if (allocated(xlbomdIntegrator)) then
      call xlbomdIntegrator%getSCCParameters(minSccIter, maxSccIter, sccTol)
    end if

    tConverged = (.not. tSccCalc)

    if (tSccCalc .and. .not. tNegf) then
      call printSccHeader()
    end if

  end subroutine initSccLoop


  !> Initialise basic variables before the REKS scc loop.
  subroutine initReksSccLoop(tSccCalc, tConverged, reks)

    !> Is this an SCC calculation?
    logical, intent(in) :: tSccCalc

    !> Has SCC convergence been achieved?
    logical, intent(out) :: tConverged

    !> data type for REKS
    type(TReksCalc), intent(inout) :: reks

    tConverged = (.not. tSccCalc)

    if (tSccCalc) then
      call printReksSccHeader(reks)
    end if

  end subroutine initReksSccLoop


  !> Reset internal potential related quantities
  subroutine resetInternalPotentials(tDualSpinOrbit, xi, orb, species, potential)

    !> Is dual spin orbit being used (block potentials)
    logical, intent(in) :: tDualSpinOrbit

    !> Spin orbit constants if required
    real(dp), allocatable, intent(in) :: xi(:,:)

    !> atomic orbital information
    type(TOrbitals), intent(in) :: orb

    !> chemical species
    integer, intent(in) :: species(:)

    !> potentials in the system
    type(TPotentials), intent(inout) :: potential

    @:ASSERT(.not. tDualSpinOrbit .or. allocated(xi))

    potential%intAtom(:,:) = 0.0_dp
    potential%intShell(:,:,:) = 0.0_dp
    potential%intBlock(:,:,:,:) = 0.0_dp
    potential%orbitalBlock(:,:,:,:) = 0.0_dp
    potential%iOrbitalBlock(:,:,:,:) = 0.0_dp
    if (tDualSpinOrbit) then
      call getDualSpinOrbitShift(potential%iOrbitalBlock, xi, orb, species)
    end if

  end subroutine resetInternalPotentials


#:if WITH_TRANSPORT

  !> Replace charges with those from the stored contact values
  subroutine overrideContactCharges(qInput, chargeUp, transpar, qBlockInput, blockUp)
    !> input charges
    real(dp), intent(inout) :: qInput(:,:,:)

    !> uploaded charges
    real(dp), intent(in) :: chargeUp(:,:,:)

    !> Transport parameters
    type(TTransPar), intent(in) :: transpar

    !> block charges, for example from DFTB+U
    real(dp), allocatable, intent(inout) :: qBlockInput(:,:,:,:)

    !> uploaded block charges
    real(dp), allocatable, intent(in) :: blockUp(:,:,:,:)

    integer :: ii, iStart, iEnd

    do ii = 1, transpar%ncont
      iStart = transpar%contacts(ii)%idxrange(1)
      iEnd = transpar%contacts(ii)%idxrange(2)
      qInput(:,iStart:iEnd,:) = chargeUp(:,iStart:iEnd,:)
    end do

  @:ASSERT(allocated(qBlockInput) .eqv. allocated(blockUp))
    if (allocated(qBlockInput)) then
      do ii = 1, transpar%ncont
        iStart = transpar%contacts(ii)%idxrange(1)
        iEnd = transpar%contacts(ii)%idxrange(2)
        qBlockInput(:,:,iStart:iEnd,:) = blockUp(:,:,iStart:iEnd,:)
      end do
    end if

  end subroutine overrideContactCharges

#:endif


  !> Add potentials comming from point charges.
  subroutine addChargePotentials(env, sccCalc, qInput, q0, chargePerShell, orb, species,&
      & neighbourList, img2CentCell, spinW, solvation, thirdOrd, potential, electrostatics,&
      & tPoisson, tUpload, shiftPerLUp)

    !> Environment settings
    type(TEnvironment), intent(inout) :: env

    !> SCC module internal variables
    type(TScc), intent(inout) :: sccCalc

    !> Input atomic populations
    real(dp), intent(in) :: qInput(:,:,:)

    !> reference atomic occupations
    real(dp), intent(in) :: q0(:,:,:)

    !> charges per atomic shell
    real(dp), intent(in) :: chargePerShell(:,:,:)

    !> atomic orbital information
    type(TOrbitals), intent(in) :: orb

    !> species of all atoms
    integer, target, intent(in) :: species(:)

    !> neighbours to atoms
    type(TNeighbourList), intent(in) :: neighbourList

    !> map from image atom to real atoms
    integer, intent(in) :: img2CentCell(:)

    !> spin constants
    real(dp), intent(in), allocatable :: spinW(:,:,:)

    !> Solvation mode
    class(TSolvation), allocatable, intent(inout) :: solvation

    !> third order SCC interactions
    type(TThirdOrder), allocatable, intent(inout) :: thirdOrd

    !> Potentials acting
    type(TPotentials), intent(inout) :: potential

    !> electrostatic solver (poisson or gamma-functional)
    integer, intent(in) :: electrostatics

    !> whether Poisson is solved (used with tPoissonTwice)
    logical, intent(in) :: tPoisson

    !> whether contacts are uploaded
    logical, intent(in) :: tUpload

    !> uploded potential per shell per atom
    real(dp), allocatable, intent(in) :: shiftPerLUp(:,:)

    ! local variables
    real(dp), allocatable :: atomPot(:,:)
    real(dp), allocatable :: shellPot(:,:,:)
    real(dp), allocatable, save :: shellPotBk(:,:)
    integer, pointer :: pSpecies0(:)
    integer :: nAtom, nSpin

    nAtom = size(qInput, dim=2)
    nSpin = size(qInput, dim=3)
    pSpecies0 => species(1:nAtom)

    allocate(atomPot(nAtom, nSpin))
    allocate(shellPot(orb%mShell, nAtom, nSpin))

    call sccCalc%updateCharges(env, qInput, q0, orb, species)

    select case(electrostatics)

    case(elstatTypes%gammaFunc)

      call sccCalc%updateShifts(env, orb, species, neighbourList%iNeighbour, img2CentCell)
      call sccCalc%getShiftPerAtom(atomPot(:,1))
      call sccCalc%getShiftPerL(shellPot(:,:,1))

    case(elstatTypes%poisson)

      ! NOTE: charge-magnetization representation is used
      !       iSpin=1 stores total charge
      ! Logic of calls order:
      ! shiftPerLUp      is 0.0 on the device region,
      ! poiss_getshift() updates only the device region
      if (tPoisson) then
        if (tUpload) then
          shellPot(:,:,1) = shiftPerLUp
        else
          ! Potentials for non-existing angular momenta must be 0 for later summations
          shellPot(:,:,1) = 0.0_dp
        end if
        call poiss_updcharges(env, qInput(:,:,1), q0(:,:,1))
        call poiss_getshift(env, shellPot(:,:,1))
        if (.not.allocated(shellPotBk)) then
          allocate(shellPotBk(orb%mShell, nAtom))
        end if
        shellPotBk = shellPot(:,:,1)
      else
        shellPot(:,:,1) = shellPotBk
      end if
      atomPot(:,:) = 0.0_dp
      call sccCalc%setShiftPerAtom(atomPot(:,1))
      call sccCalc%setShiftPerL(shellPot(:,:,1))

    end select

    potential%intAtom(:,1) = potential%intAtom(:,1) + atomPot(:,1)
    potential%intShell(:,:,1) = potential%intShell(:,:,1) + shellPot(:,:,1)

    if (allocated(thirdOrd)) then
      call thirdOrd%updateCharges(pSpecies0, neighbourList, qInput, q0, img2CentCell, orb)
      call thirdOrd%getShifts(atomPot(:,1), shellPot(:,:,1))
      potential%intAtom(:,1) = potential%intAtom(:,1) + atomPot(:,1)
      potential%intShell(:,:,1) = potential%intShell(:,:,1) + shellPot(:,:,1)
    end if

    if (allocated(solvation)) then
      call solvation%updateCharges(env, pSpecies0, neighbourList, qInput, q0, img2CentCell, orb)
      call solvation%getShifts(atomPot(:,1), shellPot(:,:,1))
      potential%intAtom(:,1) = potential%intAtom(:,1) + atomPot(:,1)
      potential%intShell(:,:,1) = potential%intShell(:,:,1) + shellPot(:,:,1)
    end if

    if (nSpin /= 1 .and. allocated(spinW)) then
      call getSpinShift(shellPot, chargePerShell, species, orb, spinW)
      potential%intShell = potential%intShell + shellPot
    end if

    call total_shift(potential%intShell, potential%intAtom, orb, species)
    call total_shift(potential%intBlock, potential%intShell, orb, species)

  end subroutine addChargePotentials


  !> Add potentials comming from on-site block of the dual density matrix.
  subroutine addBlockChargePotentials(qBlockIn, qiBlockIn, tDftbU, tImHam, species, orb, nDftbUFunc&
      &, UJ, nUJ, iUJ, niUJ, potential)

    !> block input charges
    real(dp), allocatable, intent(in) :: qBlockIn(:,:,:,:)

    !> imaginary part
    real(dp), allocatable, intent(in) :: qiBlockIn(:,:,:,:)

    !> is this a +U calculation
    logical, intent(in) :: tDftbU

    !> does the hamitonian have an imaginary part in real space?
    logical, intent(in) :: tImHam

    !> chemical species of all atoms
    integer, intent(in) :: species(:)

    !> Orbital information
    type(TOrbitals), intent(in) :: orb

    !> choice of +U functional
    integer, intent(in) :: nDftbUFunc

    !> prefactor for +U potential
    real(dp), allocatable, intent(in) :: UJ(:,:)

    !> Number DFTB+U blocks of shells for each atom type
    integer, intent(in), allocatable :: nUJ(:)

    !> which shells are in each DFTB+U block
    integer, intent(in), allocatable :: iUJ(:,:,:)

    !> Number of shells in each DFTB+U block
    integer, intent(in), allocatable :: niUJ(:,:)

    !> potentials acting in system
    type(TPotentials), intent(inout) :: potential


    if (tDFTBU) then
      if (tImHam) then
        call getDftbUShift(potential%orbitalBlock, potential%iorbitalBlock, qBlockIn, qiBlockIn,&
            & species,orb, nDFTBUfunc, UJ, nUJ, niUJ, iUJ)
      else
        call getDftbUShift(potential%orbitalBlock, qBlockIn, species, orb, nDFTBUfunc, UJ, nUJ,&
            & niUJ, iUJ)
      end if
      potential%intBlock = potential%intBlock + potential%orbitalBlock
    end if

  end subroutine addBlockChargePotentials



  !> Returns the Hamiltonian for the given scc iteration
  subroutine getSccHamiltonian(H0, over, nNeighbourSK, neighbourList, species, orb, iSparseStart,&
      & img2CentCell, potential, ham, iHam)

    !> non-SCC hamitonian (sparse)
    real(dp), intent(in) :: H0(:)

    !> overlap (sparse)
    real(dp), intent(in) :: over(:)

    !> Number of atomic neighbours
    integer, intent(in) :: nNeighbourSK(:)

    !> list of atomic neighbours
    type(TNeighbourList), intent(in) :: neighbourList

    !> species of atoms
    integer, intent(in) :: species(:)

    !> atomic orbital information
    type(TOrbitals), intent(in) :: orb

    !> Index for atomic blocks in sparse data
    integer, intent(in) :: iSparseStart(:,:)

    !> image atoms to central cell atoms
    integer, intent(in) :: img2CentCell(:)

    !> potential acting on sustem
    type(TPotentials), intent(in) :: potential

    !> resulting hamitonian (sparse)
    real(dp), intent(out) :: ham(:,:)

    !> imaginary part of hamitonian (if required, signalled by being allocated)
    real(dp), allocatable, intent(inout) :: iHam(:,:)

    integer :: nAtom

    nAtom = size(orb%nOrbAtom)

    ham(:,:) = 0.0_dp
    ham(:,1) = h0
    call add_shift(ham, over, nNeighbourSK, neighbourList%iNeighbour, species, orb, iSparseStart,&
        & nAtom, img2CentCell, potential%intBlock)

    if (allocated(iHam)) then
      iHam(:,:) = 0.0_dp
      call add_shift(iHam, over, nNeighbourSK, neighbourList%iNeighbour, species, orb,&
          & iSparseStart, nAtom, img2CentCell, potential%iorbitalBlock)
    end if

  end subroutine getSccHamiltonian


  !> Transform the hamiltonian from QM to UD representation
  !> Hack due to not using Pauli-type structure for diagonalisation
  !> For collinear spin, qm2ud will produce the right potential:
  !> (Vq, uB*Bz*\sigma_z) -> (Vq + uB*Bz*\sigma_z, Vq - uB*Bz*\sigma_z)
  !> For non-collinear spin-orbit, all blocks are multiplied by 1/2:
  !> (Vq/2, uL* Lx*\sigma_x/2, uL* Ly*\sigma_y/2, uL* Lz*\sigma_z/2)
  subroutine convertToUpDownRepr(Ham, iHam)
    real(dp), intent(inout) :: Ham(:,:)
    real(dp), intent(inout), allocatable :: iHam(:,:)

    integer :: nSpinBlocks

    nSpinBlocks = size(ham, dim=2)

    if (nSpinBlocks > 1) then
      ham = 2.0_dp * ham
      if (allocated(iHam)) then
        iHam = 2.0_dp * iHam
      end if
    end if

    if (nSpinBlocks /= 4) then
      call qm2ud(ham)
      if (allocated(iHam)) then
        call qm2ud(iHam)
      end if
    end if

  end subroutine convertToUpDownRepr


  !> Returns the sparse density matrix.
  !>
  !> All operations (e.g. non-dual spin orbit coupling), which need access to full (unpacked)
  !> Hamiltonian or the full (unpacked) density matrix, must also invoked from within this routine,
  !> as those unpacked quantities do not exist elsewhere.
  !>
  subroutine getDensity(env, iScc, denseDesc, ham, over, neighbourList, nNeighbourSK, iSparseStart,&
      & img2CentCell, iCellVec, cellVec, kPoint, kWeight, orb, tHelical, coord, species,&
      & electronicSolver, tRealHS, tSpinSharedEf, tSpinOrbit, tDualSpinOrbit, tFillKSep, tFixEf,&
      & tMulliken, iDistribFn, tempElec, nEl, parallelKS, Ef, mu, energy, rangeSep, eigen, filling,&
      & rhoPrim, Eband, TS, E0, iHam, xi, orbitalL, HSqrReal, SSqrReal, eigvecsReal, iRhoPrim,&
      & HSqrCplx, SSqrCplx, eigvecsCplx, rhoSqrReal, deltaRhoInSqr, deltaRhoOutSqr, qOutput,&
      & nNeighbourLC, tLargeDenseMatrices)

    !> Environment settings
    type(TEnvironment), intent(inout) :: env

    !> SCC iteration counter (needed by GF)
    integer, intent(in) :: iSCC

    !> Dense matrix descriptor
    type(TDenseDescr), intent(in) :: denseDesc

    !> hamiltonian in sparse storage
    real(dp), intent(in) :: ham(:,:)

    !> sparse overlap matrix
    real(dp), intent(in) :: over(:)

    !> list of neighbours for each atom
    type(TNeighbourList), intent(in) :: neighbourList

    !> Number of neighbours for each of the atoms
    integer, intent(in) :: nNeighbourSK(:)

    !> Index array for the start of atomic blocks in sparse arrays
    integer, intent(in) :: iSparseStart(:,:)

    !> map from image atoms to the original unique atom
    integer, intent(in) :: img2CentCell(:)

    !> Index for which unit cell atoms are associated with
    integer, intent(in) :: iCellVec(:)

    !> Vectors (in units of the lattice constants) to cells of the lattice
    real(dp), intent(in) :: cellVec(:,:)

    !> k-points
    real(dp), intent(in) :: kPoint(:,:)

    !> Weights for k-points
    real(dp), intent(in) :: kWeight(:)

    !> Atomic orbital information
    type(TOrbitals), intent(in) :: orb

    !> Is the geometry helical
    logical, intent(in) :: tHelical

    !> Coordinates of all atoms including images
    real(dp), allocatable, intent(inout) :: coord(:,:)

    !> species of all atoms in the system
    integer, intent(in) :: species(:)

    !> Electronic solver information
    type(TElectronicSolver), intent(inout) :: electronicSolver

    !> Is the hamitonian real (no k-points/molecule/gamma point)?
    logical, intent(in) :: tRealHS

    !> Is the Fermi level common accross spin channels?
    logical, intent(in) :: tSpinSharedEf

    !> Are spin orbit interactions present
    logical, intent(in) :: tSpinOrbit

    !> Are block population spin orbit interactions present
    logical, intent(in) :: tDualSpinOrbit

    !> Fill k-points separately if true (no charge transfer accross the BZ)
    logical, intent(in) :: tFillKSep

    !> Whether fixed Fermi level(s) should be used. (No charge conservation!)
    logical, intent(in) :: tFixEf

    !> Should Mulliken populations be generated/output
    logical, intent(in) :: tMulliken

    !> occupation function for electronic states
    integer, intent(in) :: iDistribFn

    !> Electronic temperature
    real(dp), intent(in) :: tempElec

    !> Number of electrons
    real(dp), intent(in) :: nEl(:)

    !> K-points and spins to process
    type(TParallelKS), intent(in) :: parallelKS

    !> Fermi level(s)
    real(dp), intent(inout) :: Ef(:)

    !> Electrochemical potentials (contact, spin)
    real(dp), allocatable, intent(in) :: mu(:,:)

    !> Energy contributions and total
    type(TEnergies), intent(inout) :: energy

    !> Data for rangeseparated calculation
    type(TRangeSepFunc), allocatable, intent(inout) :: rangeSep

    !> eigenvalues (level, kpoint, spin)
    real(dp), intent(out) :: eigen(:,:,:)

    !> occupations (level, kpoint, spin)
    real(dp), intent(out) :: filling(:,:,:)

    !> sparse density matrix
    real(dp), intent(out) :: rhoPrim(:,:)

    !> band structure energy
    real(dp), intent(out) :: Eband(:)

    !> electronic entropy times temperature
    real(dp), intent(out) :: TS(:)

    !> extrapolated 0 temperature band energy
    real(dp), intent(out) :: E0(:)

    !> imaginary part of hamitonian
    real(dp), intent(in), allocatable :: iHam(:,:)

    !> spin orbit constants
    real(dp), intent(in), allocatable :: xi(:,:)

    !> orbital moments of atomic shells
    real(dp), intent(inout), allocatable :: orbitalL(:,:,:)

    !> imaginary part of density matrix
    real(dp), intent(inout), allocatable :: iRhoPrim(:,:)

    !> dense real hamiltonian storage
    real(dp), intent(inout), allocatable :: HSqrReal(:,:)

    !> dense real overlap storage
    real(dp), intent(inout), allocatable :: SSqrReal(:,:)

    !> real eigenvectors on exit
    real(dp), intent(inout), allocatable :: eigvecsReal(:,:,:)

    !> dense complex (k-points) hamiltonian storage
    complex(dp), intent(inout), allocatable :: HSqrCplx(:,:)

    !> dense complex (k-points) overlap storage
    complex(dp), intent(inout), allocatable :: SSqrCplx(:,:)

    !> complex eigenvectors on exit
    complex(dp), intent(inout), allocatable :: eigvecsCplx(:,:,:)

    !> Dense density matrix
    real(dp), intent(inout), allocatable :: rhoSqrReal(:,:,:)

    !> Change in density matrix during last SCC iteration
    real(dp), pointer, intent(inout) :: deltaRhoInSqr(:,:,:)

    !> Change in density matrix after SCC step
    real(dp), pointer, intent(inout) :: deltaRhoOutSqr(:,:,:)

    !> Output electrons
    real(dp), intent(inout) :: qOutput(:,:,:)

    !> Number of neighbours for each of the atoms for the exchange contributions in the long range
    !> functional
    integer, intent(in), allocatable :: nNeighbourLC(:)

    !> Are dense matrices for H, S, etc. being used
    logical, intent(in) :: tLargeDenseMatrices

    integer :: nSpin, iKS, iSp, iK, nAtom
    complex(dp), allocatable :: rhoSqrCplx(:,:)
    logical :: tImHam
    real(dp), allocatable :: rVecTemp(:)

    nSpin = size(ham, dim=2)
    tImHam = allocated(iRhoPrim)

    select case (electronicSolver%iSolver)

    case (electronicSolverTypes%GF)

      call env%globalTimer%startTimer(globalTimers%densityMatrix)
    #:if WITH_TRANSPORT
      call calcdensity_green(iSCC, env, parallelKS%localKS, ham, over, neighbourlist%iNeighbour,&
          & nNeighbourSK, denseDesc%iAtomStart, iSparseStart, img2CentCell, iCellVec, cellVec, orb,&
          & kPoint, kWeight, mu, rhoPrim, Eband, Ef, E0, TS)
    #:else
      call error("Internal error: getDensity : GF-solver although code compiled without transport")
    #:endif
      call ud2qm(rhoPrim)
      call env%globalTimer%stopTimer(globalTimers%densityMatrix)

    case (electronicSolverTypes%onlyTransport)

      call error("OnlyTransport solver cannot calculate the density matrix")

    case(electronicSolverTypes%qr, electronicSolverTypes%divideandconquer,&
        & electronicSolverTypes%relativelyrobust, electronicSolverTypes%elpa,&
        & electronicSolverTypes%magma_gvd)

      call getDensityFromDenseDiag(env, denseDesc, ham, over, neighbourList, nNeighbourSK,&
          & iSparseStart, img2CentCell, iCellVec, cellVec, kPoint, kWeight, orb,&
          & denseDesc%iAtomStart, tHelical, coord, species, electronicSolver, tRealHS,&
          & tSpinSharedEf, tSpinOrbit, tDualSpinOrbit, tFillKSep, tFixEf, tMulliken, iDistribFn,&
          & tempElec, nEl, parallelKS, Ef, energy, rangeSep, eigen, filling, rhoPrim, Eband, TS,&
          & E0, iHam, xi, orbitalL, HSqrReal, SSqrReal, eigvecsReal, iRhoPrim, HSqrCplx, SSqrCplx,&
          & eigvecsCplx, rhoSqrReal, deltaRhoInSqr, deltaRhoOutSqr, qOutput, nNeighbourLC)

    case(electronicSolverTypes%omm, electronicSolverTypes%pexsi, electronicSolverTypes%ntpoly,&
        &electronicSolverTypes%elpadm)

      call env%globalTimer%startTimer(globalTimers%densityMatrix)

      call electronicSolver%elsi%getDensity(env, denseDesc, ham, over, neighbourList, nNeighbourSK,&
          & iSparseStart, img2CentCell, iCellVec, cellVec, kPoint, kWeight, tHelical, orb, species,&
          & coord, tRealHS, tSpinSharedEf, tSpinOrbit, tDualSpinOrbit, tMulliken, parallelKS, Ef,&
          & energy, rhoPrim, Eband, TS, iHam, xi, orbitalL, HSqrReal, SSqrReal, iRhoPrim, HSqrCplx,&
          & SSqrCplx)
      call env%globalTimer%stopTimer(globalTimers%densityMatrix)

    end select

  end subroutine getDensity


  !> Returns the density matrix using dense diagonalisation.
  subroutine getDensityFromDenseDiag(env, denseDesc, ham, over, neighbourList, nNeighbourSK,&
      & iSparseStart, img2CentCell, iCellVec, cellVec, kPoint, kWeight, orb, iAtomStart, tHelical, coord,&
      & species, electronicSolver, tRealHS, tSpinSharedEf, tSpinOrbit, tDualSpinOrbit, tFillKSep,&
      & tFixEf, tMulliken, iDistribFn, tempElec, nEl, parallelKS, Ef, energy, rangeSep, eigen,&
      & filling, rhoPrim, Eband, TS, E0, iHam, xi, orbitalL, HSqrReal, SSqrReal, eigvecsReal,&
      & iRhoPrim, HSqrCplx, SSqrCplx, eigvecsCplx, rhoSqrReal, deltaRhoInSqr, deltaRhoOutSqr,&
      & qOutput, nNeighbourLC)

    !> Environment settings
    type(TEnvironment), intent(inout) :: env

    !> Dense matrix descriptor
    type(TDenseDescr), intent(in) :: denseDesc

    !> hamiltonian in sparse storage
    real(dp), intent(in) :: ham(:,:)

    !> sparse overlap matrix
    real(dp), intent(in) :: over(:)

    !> list of neighbours for each atom
    type(TNeighbourList), intent(in) :: neighbourList

    !> Number of neighbours for each of the atoms
    integer, intent(in) :: nNeighbourSK(:)

    !> Index array for the start of atomic blocks in sparse arrays
    integer, intent(in) :: iSparseStart(:,:)

    !> map from image atoms to the original unique atom
    integer, intent(in) :: img2CentCell(:)

    !> Index for which unit cell atoms are associated with
    integer, intent(in) :: iCellVec(:)

    !> Vectors (in units of the lattice constants) to cells of the lattice
    real(dp), intent(in) :: cellVec(:,:)

    !> k-points
    real(dp), intent(in) :: kPoint(:,:)

    !> Weights for k-points
    real(dp), intent(in) :: kWeight(:)

    !> Atomic orbital information
    type(TOrbitals), intent(in) :: orb

    !>Start of atomic blocks in dense arrays
    integer, allocatable, intent(in) :: iAtomStart(:)

    !> Is the geometry helical
    logical, intent(in) :: tHelical

    !> Coordinates of all atoms including images
    real(dp), allocatable, intent(inout) :: coord(:,:)

    !> species of all atoms in the system
    integer, intent(in) :: species(:)

    !> Electronic solver information
    type(TElectronicSolver), intent(inout) :: electronicSolver

    !> Is the hamitonian real (no k-points/molecule/gamma point)?
    logical, intent(in) :: tRealHS

    !> Is the Fermi level common accross spin channels?
    logical, intent(in) :: tSpinSharedEf

    !> Are spin orbit interactions present
    logical, intent(in) :: tSpinOrbit

    !> Are block population spin orbit interactions present
    logical, intent(in) :: tDualSpinOrbit

    !> Fill k-points separately if true (no charge transfer accross the BZ)
    logical, intent(in) :: tFillKSep

    !> Whether fixed Fermi level(s) should be used. (No charge conservation!)
    logical, intent(in) :: tFixEf

    !> Should Mulliken populations be generated/output
    logical, intent(in) :: tMulliken

    !> occupation function for electronic states
    integer, intent(in) :: iDistribFn

    !> Electronic temperature
    real(dp), intent(in) :: tempElec

    !> Number of electrons
    real(dp), intent(in) :: nEl(:)

    !> K-points and spins to process
    type(TParallelKS), intent(in) :: parallelKS

    !> Fermi level(s)
    real(dp), intent(inout) :: Ef(:)

    !> Energy contributions and total
    type(TEnergies), intent(inout) :: energy

    !> Data for rangeseparated calculation
    type(TRangeSepFunc), allocatable, intent(inout) :: rangeSep

    !> eigenvalues (level, kpoint, spin)
    real(dp), intent(out) :: eigen(:,:,:)

    !> occupations (level, kpoint, spin)
    real(dp), intent(out) :: filling(:,:,:)

    !> sparse density matrix
    real(dp), intent(out) :: rhoPrim(:,:)

    !> band structure energy
    real(dp), intent(out) :: Eband(:)

    !> electronic entropy times temperature
    real(dp), intent(out) :: TS(:)

    !> extrapolated 0 temperature band energy
    real(dp), intent(out) :: E0(:)

    !> imaginary part of hamitonian
    real(dp), intent(in), allocatable :: iHam(:,:)

    !> spin orbit constants
    real(dp), intent(in), allocatable :: xi(:,:)

    !> orbital moments of atomic shells
    real(dp), intent(inout), allocatable :: orbitalL(:,:,:)

    !> imaginary part of density matrix
    real(dp), intent(inout), allocatable :: iRhoPrim(:,:)

    !> dense real hamiltonian storage
    real(dp), intent(inout), allocatable :: HSqrReal(:,:)

    !> dense real overlap storage
    real(dp), intent(inout), allocatable :: SSqrReal(:,:)

    !> real eigenvectors on exit
    real(dp), intent(inout), allocatable :: eigvecsReal(:,:,:)

    !> dense complex (k-points) hamiltonian storage
    complex(dp), intent(inout), allocatable :: HSqrCplx(:,:)

    !> dense complex (k-points) overlap storage
    complex(dp), intent(inout), allocatable :: SSqrCplx(:,:)

    !> complex eigenvectors on exit
    complex(dp), intent(inout), allocatable :: eigvecsCplx(:,:,:)

    !> Dense density matrix
    real(dp), intent(inout), allocatable :: rhoSqrReal(:,:,:)

    !> Change in density matrix during last rangesep SCC cycle
    real(dp), pointer, intent(in) :: deltaRhoInSqr(:,:,:)

    !> Change in density matrix during this SCC step for rangesep
    real(dp), pointer, intent(inout) :: deltaRhoOutSqr(:,:,:)

    !> Output electrons
    real(dp), intent(inout) :: qOutput(:,:,:)

    !> Number of neighbours for each of the atoms for the exchange contributions in the long range
    !> functional
    integer, intent(in), allocatable :: nNeighbourLC(:)

    integer :: nSpin

    nSpin = size(ham, dim=2)
    call env%globalTimer%startTimer(globalTimers%diagonalization)
    if (nSpin /= 4) then
      if (tRealHS) then
        call buildAndDiagDenseRealHam(env, denseDesc, ham, over, species, neighbourList,&
            & nNeighbourSK, iSparseStart, img2CentCell, orb, iAtomStart, tHelical, coord,&
            & electronicSolver, parallelKS, rangeSep, deltaRhoInSqr, qOutput, nNeighbourLC,&
            & HSqrReal, SSqrReal, eigVecsReal, eigen(:,1,:))
      else
        call buildAndDiagDenseCplxHam(env, denseDesc, ham, over, kPoint, neighbourList,&
            & nNeighbourSK, iSparseStart, img2CentCell, iCellVec, cellVec, electronicSolver,&
            & parallelKS, tHelical, orb, species, coord, HSqrCplx, SSqrCplx, eigVecsCplx, eigen)
      end if
    else
      call buildAndDiagDensePauliHam(env, denseDesc, ham, over, kPoint, neighbourList,&
          & nNeighbourSK, iSparseStart, img2CentCell, iCellVec, cellVec, orb, electronicSolver,&
          & parallelKS, eigen(:,:,1), HSqrCplx, SSqrCplx, eigVecsCplx, iHam, xi, species)
    end if
    call env%globalTimer%stopTimer(globalTimers%diagonalization)

    call getFillingsAndBandEnergies(eigen, nEl, nSpin, tempElec, kWeight, tSpinSharedEf,&
        & tFillKSep, tFixEf, iDistribFn, Ef, filling, Eband, TS, E0)

    call env%globalTimer%startTimer(globalTimers%densityMatrix)
    if (nSpin /= 4) then
      if (tRealHS) then
        call getDensityFromRealEigvecs(env, denseDesc, filling(:,1,:), neighbourList, nNeighbourSK,&
            & iSparseStart, img2CentCell, orb, species, iAtomStart, coord, tHelical, eigVecsReal,&
            & parallelKS, rhoPrim, SSqrReal, rhoSqrReal, deltaRhoOutSqr)
      else
        call getDensityFromCplxEigvecs(env, denseDesc, filling, kPoint, kWeight, neighbourList,&
            & nNeighbourSK, iSparseStart, img2CentCell, iCellVec, cellVec, orb,&
            & parallelKS, tHelical, species, coord, eigvecsCplx, rhoPrim, SSqrCplx)
      end if
      call ud2qm(rhoPrim)
    else
      ! Pauli structure of eigenvectors
      filling(:,:,1) = 2.0_dp * filling(:,:,1)
      call getDensityFromPauliEigvecs(env, denseDesc, tRealHS, tSpinOrbit, tDualSpinOrbit,&
          & tMulliken, kPoint, kWeight, filling(:,:,1), neighbourList, nNeighbourSK, orb,&
          & iSparseStart, img2CentCell, iCellVec, cellVec, species, parallelKS, eigVecsCplx,&
          & SSqrCplx, energy, rhoPrim, xi, orbitalL, iRhoPrim)
      filling(:,:,1) = 0.5_dp * filling(:,:,1)
    end if
    call env%globalTimer%stopTimer(globalTimers%densityMatrix)

  end subroutine getDensityFromDenseDiag


  !> Builds and diagonalises dense Hamiltonians.
  subroutine buildAndDiagDenseRealHam(env, denseDesc, ham, over, species, neighbourList,&
      & nNeighbourSK, iSparseStart, img2CentCell, orb, iAtomStart, tHelical, coord,&
      & electronicSolver, parallelKS, rangeSep, deltaRhoInSqr, qOutput, nNeighbourLC, HSqrReal,&
      & SSqrReal, eigvecsReal, eigen)

    !> Environment settings
    type(TEnvironment), intent(inout) :: env

    !> Dense matrix descriptor
    type(TDenseDescr), intent(in) :: denseDesc

    !> hamiltonian in sparse storage
    real(dp), intent(in) :: ham(:,:)

    !> sparse overlap matrix
    real(dp), intent(in) :: over(:)

    !> list of neighbours for each atom
    type(TNeighbourList), intent(in) :: neighbourList

    !> Number of neighbours for each of the atoms
    integer, intent(in) :: nNeighbourSK(:)

    !> Index array for the start of atomic blocks in sparse arrays
    integer, intent(in) :: iSparseStart(:,:)

    !> map from image atoms to the original unique atom
    integer, intent(in) :: img2CentCell(:)

    !> Atomic orbital information
    type(TOrbitals), intent(in) :: orb

    !> species of all atoms in the system
    integer, intent(in) :: species(:)

    !>Start of atomic blocks in dense arrays
    integer, allocatable, intent(in) :: iAtomStart(:)

    !> Is the geometry helical
    logical, intent(in) :: tHelical

    !> Coordinates of all atoms including images
    real(dp), allocatable, intent(inout) :: coord(:,:)

    !> Electronic solver information
    type(TElectronicSolver), intent(inout) :: electronicSolver

    !> K-points and spins to be handled
    type(TParallelKS), intent(in) :: parallelKS

    !>Data for rangeseparated calcualtion
    type(TRangeSepFunc), allocatable, intent(inout) :: rangeSep

    !> Change in density matrix during last rangesep SCC cycle
    real(dp), pointer, intent(in) :: deltaRhoInSqr(:,:,:)

    !> Output electrons
    real(dp), intent(inout) :: qOutput(:,:,:)

    !> Number of neighbours for each of the atoms for the exchange contributions in the long range
    !> functional
    integer, intent(in), allocatable :: nNeighbourLC(:)

    !> dense hamitonian matrix
    real(dp), intent(out) :: HSqrReal(:,:)

    !> dense overlap matrix
    real(dp), intent(out) :: SSqrReal(:,:)

    !> Eigenvectors on eixt
    real(dp), intent(out) :: eigvecsReal(:,:,:)

    !> eigenvalues
    real(dp), intent(out) :: eigen(:,:)

    integer :: iKS, iSpin, ii

    eigen(:,:) = 0.0_dp
    do iKS = 1, parallelKS%nLocalKS
      iSpin = parallelKS%localKS(2, iKS)
    #:if WITH_SCALAPACK
      call env%globalTimer%startTimer(globalTimers%sparseToDense)
      if (tHelical) then
        call unpackHSHelicalRealBlacs(env%blacs, ham(:,iSpin), neighbourList%iNeighbour,&
            & nNeighbourSK, iSparseStart, img2CentCell, orb, species, coord, denseDesc, HSqrReal)
        if (.not. electronicSolver%hasCholesky(1)) then
          call unpackHSHelicalRealBlacs(env%blacs, over, neighbourList%iNeighbour,&
              & nNeighbourSK, iSparseStart, img2CentCell, orb, species, coord, denseDesc, SSqrReal)
        end if
      else
        call unpackHSRealBlacs(env%blacs, ham(:,iSpin), neighbourList%iNeighbour, nNeighbourSK,&
            & iSparseStart, img2CentCell, denseDesc, HSqrReal)
        if (.not. electronicSolver%hasCholesky(1)) then
          call unpackHSRealBlacs(env%blacs, over, neighbourList%iNeighbour, nNeighbourSK,&
              & iSparseStart, img2CentCell, denseDesc, SSqrReal)
        end if
      end if
      call env%globalTimer%stopTimer(globalTimers%sparseToDense)
      call diagDenseMtxBlacs(electronicSolver, 1, 'V', denseDesc%blacsOrbSqr, HSqrReal, SSqrReal,&
          & eigen(:,iSpin), eigvecsReal(:,:,iKS))
    #:else
      call env%globalTimer%startTimer(globalTimers%sparseToDense)
      if (tHelical) then
        call unpackHS(HSqrReal, ham(:,iSpin), neighbourList%iNeighbour, nNeighbourSK,&
            & denseDesc%iAtomStart, iSparseStart, img2CentCell, orb, species, coord)
        call unpackHS(SSqrReal, over, neighbourList%iNeighbour, nNeighbourSK, denseDesc%iAtomStart,&
            & iSparseStart, img2CentCell, orb, species, coord)
      else
        call unpackHS(HSqrReal, ham(:,iSpin), neighbourList%iNeighbour, nNeighbourSK,&
            & denseDesc%iAtomStart, iSparseStart, img2CentCell)
        call unpackHS(SSqrReal, over, neighbourList%iNeighbour, nNeighbourSK, denseDesc%iAtomStart,&
            & iSparseStart, img2CentCell)
      end if
      call env%globalTimer%stopTimer(globalTimers%sparseToDense)

      ! Add rangeseparated contribution
      ! Assumes deltaRhoInSqr only used by rangeseparation
      ! Should this be used elsewhere, need to pass tRangeSep
      if (allocated(rangeSep)) then
        call denseMulliken(deltaRhoInSqr, SSqrReal, denseDesc%iAtomStart, qOutput)
        call rangeSep%addLRHamiltonian(env, deltaRhoInSqr(:,:,iSpin), over,&
            & neighbourList%iNeighbour,  nNeighbourLC, denseDesc%iAtomStart, iSparseStart,&
            & orb, HSqrReal, SSqrReal)
      end if

      call diagDenseMtx(electronicSolver, 'V', HSqrReal, SSqrReal, eigen(:,iSpin))
      eigvecsReal(:,:,iKS) = HSqrReal
    #:endif
    end do

  #:if WITH_SCALAPACK
    ! Distribute all eigenvalues to all nodes via global summation
    call mpifx_allreduceip(env%mpi%interGroupComm, eigen, MPI_SUM)
  #:endif

  end subroutine buildAndDiagDenseRealHam


  !> Builds and diagonalises dense k-point dependent Hamiltonians.
  subroutine buildAndDiagDenseCplxHam(env, denseDesc, ham, over, kPoint, neighbourList,&
      & nNeighbourSK, iSparseStart, img2CentCell, iCellVec, cellVec, electronicSolver, parallelKS,&
      & tHelical, orb, species, coord, HSqrCplx, SSqrCplx, eigvecsCplx, eigen)

    !> Environment settings
    type(TEnvironment), intent(inout) :: env

    !> Dense matrix descriptor
    type(TDenseDescr), intent(in) :: denseDesc

    !> hamiltonian in sparse storage
    real(dp), intent(in) :: ham(:,:)

    !> sparse overlap matrix
    real(dp), intent(in) :: over(:)

    !> k-points
    real(dp), intent(in) :: kPoint(:,:)

    !> list of neighbours for each atom
    type(TNeighbourList), intent(in) :: neighbourList

    !> Number of neighbours for each of the atoms
    integer, intent(in) :: nNeighbourSK(:)

    !> Index array for the start of atomic blocks in sparse arrays
    integer, intent(in) :: iSparseStart(:,:)

    !> map from image atoms to the original unique atom
    integer, intent(in) :: img2CentCell(:)

    !> Index for which unit cell atoms are associated with
    integer, intent(in) :: iCellVec(:)

    !> Vectors (in units of the lattice constants) to cells of the lattice
    real(dp), intent(in) :: cellVec(:,:)

    !> Electronic solver information
    type(TElectronicSolver), intent(inout) :: electronicSolver

    !> K-points and spins to be handled
    type(TParallelKS), intent(in) :: parallelKS

    !> Is the geometry helical
    logical, intent(in) :: tHelical

    !> Atomic orbital information
    type(TOrbitals), intent(in) :: orb

    !> species of all atoms in the system
    integer, intent(in) :: species(:)

    !> atomic coordinates
    real(dp), intent(in) :: coord(:,:)

    !> dense hamitonian matrix
    complex(dp), intent(out) :: HSqrCplx(:,:)

    !> dense overlap matrix
    complex(dp), intent(out) :: SSqrCplx(:,:)

    !> Complex eigenvectors
    complex(dp), intent(out) :: eigvecsCplx(:,:,:)

    !> eigenvalues
    real(dp), intent(out) :: eigen(:,:,:)

    integer :: iKS, iK, iSpin

    eigen(:,:,:) = 0.0_dp
    do iKS = 1, parallelKS%nLocalKS
      iK = parallelKS%localKS(1, iKS)
      iSpin = parallelKS%localKS(2, iKS)
    #:if WITH_SCALAPACK
      call env%globalTimer%startTimer(globalTimers%sparseToDense)
      if (tHelical) then
        call unpackHSHelicalCplxBlacs(env%blacs, ham(:,iSpin), kPoint(:,iK),&
            & neighbourList%iNeighbour, nNeighbourSK, iCellVec, cellVec, iSparseStart,&
            & img2CentCell, orb, species, coord, denseDesc, HSqrCplx)
        if (.not. electronicSolver%hasCholesky(iKS)) then
          call unpackHSHelicalCplxBlacs(env%blacs, over, kPoint(:,iK), neighbourList%iNeighbour,&
              & nNeighbourSK, iCellVec, cellVec, iSparseStart, img2CentCell, orb, species, coord,&
              & denseDesc, SSqrCplx)
        end if
      else
        call unpackHSCplxBlacs(env%blacs, ham(:,iSpin), kPoint(:,iK), neighbourList%iNeighbour,&
            & nNeighbourSK, iCellVec, cellVec, iSparseStart, img2CentCell, denseDesc, HSqrCplx)
        if (.not. electronicSolver%hasCholesky(iKS)) then
          call unpackHSCplxBlacs(env%blacs, over, kPoint(:,iK), neighbourList%iNeighbour,&
              & nNeighbourSK, iCellVec, cellVec, iSparseStart, img2CentCell, denseDesc, SSqrCplx)
        end if
      end if
      call env%globalTimer%stopTimer(globalTimers%sparseToDense)
      call diagDenseMtxBlacs(electronicSolver, iKS, 'V', denseDesc%blacsOrbSqr, HSqrCplx, SSqrCplx,&
          & eigen(:,iK,iSpin), eigvecsCplx(:,:,iKS))
    #:else
      call env%globalTimer%startTimer(globalTimers%sparseToDense)
      if (tHelical) then
        call unpackHS(HSqrCplx, ham(:,iSpin), kPoint(:,iK), neighbourList%iNeighbour, nNeighbourSK,&
            & iCellVec, cellVec, denseDesc%iAtomStart, iSparseStart, img2CentCell, orb, species,&
            & coord)
        call unpackHS(SSqrCplx, over, kPoint(:,iK), neighbourList%iNeighbour, nNeighbourSK,&
            & iCellVec, cellVec, denseDesc%iAtomStart, iSparseStart, img2CentCell, orb, species,&
            & coord)
      else
        call unpackHS(HSqrCplx, ham(:,iSpin), kPoint(:,iK), neighbourList%iNeighbour, nNeighbourSK,&
            & iCellVec, cellVec, denseDesc%iAtomStart, iSparseStart, img2CentCell)
        call unpackHS(SSqrCplx, over, kPoint(:,iK), neighbourList%iNeighbour, nNeighbourSK,&
            & iCellVec, cellVec, denseDesc%iAtomStart, iSparseStart, img2CentCell)
      end if
      call env%globalTimer%stopTimer(globalTimers%sparseToDense)
      call diagDenseMtx(electronicSolver, 'V', HSqrCplx, SSqrCplx, eigen(:,iK,iSpin))
      eigvecsCplx(:,:,iKS) = HSqrCplx
    #:endif
    end do

  #:if WITH_SCALAPACK
    call mpifx_allreduceip(env%mpi%interGroupComm, eigen, MPI_SUM)
  #:endif

  end subroutine buildAndDiagDenseCplxHam


  !> Builds and diagonalizes Pauli two-component Hamiltonians.
  subroutine buildAndDiagDensePauliHam(env, denseDesc, ham, over, kPoint, neighbourList,&
      & nNeighbourSK, iSparseStart, img2CentCell, iCellVec, cellVec, orb, electronicSolver,&
      & parallelKS, eigen, HSqrCplx, SSqrCplx, eigvecsCplx, iHam, xi, species)

    !> Environment settings
    type(TEnvironment), intent(inout) :: env

    !> Dense matrix descriptor
    type(TDenseDescr), intent(in) :: denseDesc

    !> hamiltonian in sparse storage
    real(dp), intent(in) :: ham(:,:)

    !> sparse overlap matrix
    real(dp), intent(in) :: over(:)

    !> k-points
    real(dp), intent(in) :: kPoint(:,:)

    !> list of neighbours for each atom
    type(TNeighbourList), intent(in) :: neighbourList

    !> Number of neighbours for each of the atoms
    integer, intent(in) :: nNeighbourSK(:)

    !> Index array for the start of atomic blocks in sparse arrays
    integer, intent(in) :: iSparseStart(:,:)

    !> map from image atoms to the original unique atom
    integer, intent(in) :: img2CentCell(:)

    !> Index for which unit cell atoms are associated with
    integer, intent(in) :: iCellVec(:)

    !> Vectors (in units of the lattice constants) to cells of the lattice
    real(dp), intent(in) :: cellVec(:,:)

    !> atomic orbital information
    type(TOrbitals), intent(in) :: orb

    !> Electronic solver information
    type(TElectronicSolver), intent(inout) :: electronicSolver

    !> K-points and spins to be handled
    type(TParallelKS), intent(in) :: parallelKS

    !> eigenvalues (orbital, kpoint)
    real(dp), intent(out) :: eigen(:,:)

    !> dense hamitonian matrix
    complex(dp), intent(out) :: HSqrCplx(:,:)

    !> dense overlap matrix
    complex(dp), intent(out) :: SSqrCplx(:,:)

    !> eigenvectors
    complex(dp), intent(out) :: eigvecsCplx(:,:,:)

    !> imaginary part of the hamiltonian
    real(dp), intent(in), allocatable :: iHam(:,:)

    !> spin orbit constants
    real(dp), intent(in), allocatable :: xi(:,:)

    !> species of atoms
    integer, intent(in), optional :: species(:)

    integer :: iKS, iK

    eigen(:,:) = 0.0_dp
    do iKS = 1, parallelKS%nLocalKS
      iK = parallelKS%localKS(1, iKS)
      call env%globalTimer%startTimer(globalTimers%sparseToDense)
    #:if WITH_SCALAPACK
      if (allocated(iHam)) then
        call unpackHPauliBlacs(env%blacs, ham, kPoint(:,iK), neighbourList%iNeighbour,&
            & nNeighbourSK, iCellVec, cellVec, iSparseStart, img2CentCell, orb%mOrb, denseDesc,&
            & HSqrCplx, iorig=iHam)
      else
        call unpackHPauliBlacs(env%blacs, ham, kPoint(:,iK), neighbourList%iNeighbour,&
            & nNeighbourSK, iCellVec, cellVec, iSparseStart, img2CentCell, orb%mOrb, denseDesc,&
            & HSqrCplx)
      end if
      if (.not. electronicSolver%hasCholesky(iKS)) then
        call unpackSPauliBlacs(env%blacs, over, kPoint(:,iK), neighbourList%iNeighbour,&
            & nNeighbourSK, iCellVec, cellVec, iSparseStart, img2CentCell, orb%mOrb, denseDesc,&
            & SSqrCplx)
      end if
    #:else
      if (allocated(iHam)) then
        call unpackHPauli(ham, kPoint(:,iK), neighbourList%iNeighbour, nNeighbourSK, iSparseStart,&
            & denseDesc%iAtomStart, img2CentCell, iCellVec, cellVec, HSqrCplx, iHam=iHam)
      else
        call unpackHPauli(ham, kPoint(:,iK), neighbourList%iNeighbour, nNeighbourSK, iSparseStart,&
            & denseDesc%iAtomStart, img2CentCell, iCellVec, cellVec, HSqrCplx)
      end if
      call unpackSPauli(over, kPoint(:,iK), neighbourList%iNeighbour, nNeighbourSK,&
          & denseDesc%iAtomStart, iSparseStart, img2CentCell, iCellVec, cellVec, SSqrCplx)
    #:endif
      if (allocated(xi) .and. .not. allocated(iHam)) then
        call addOnsiteSpinOrbitHam(env, xi, species, orb, denseDesc, HSqrCplx)
      end if
      call env%globalTimer%stopTimer(globalTimers%sparseToDense)
    #:if WITH_SCALAPACK
      call diagDenseMtxBlacs(electronicSolver, iKS, 'V', denseDesc%blacsOrbSqr, HSqrCplx, SSqrCplx,&
          & eigen(:,iK), eigvecsCplx(:,:,iKS))
    #:else
      call diagDenseMtx(electronicSolver, 'V', HSqrCplx, SSqrCplx, eigen(:,iK))
      eigvecsCplx(:,:,iKS) = HSqrCplx
    #:endif
    end do

  #:if WITH_SCALAPACK
    call mpifx_allreduceip(env%mpi%interGroupComm, eigen, MPI_SUM)
  #:endif

  end subroutine buildAndDiagDensePauliHam


  !> Creates sparse density matrix from real eigenvectors.
  subroutine getDensityFromRealEigvecs(env, denseDesc, filling, neighbourList, nNeighbourSK,&
      & iSparseStart, img2CentCell, orb, species, iAtomStart, coord, tHelical, eigvecs, parallelKS,&
      & rhoPrim, work, rhoSqrReal, deltaRhoOutSqr)

    !> Environment settings
    type(TEnvironment), intent(inout) :: env

    !> Dense matrix descriptor
    type(TDenseDescr), intent(in) :: denseDesc

    !> Filling
    real(dp), intent(in) :: filling(:,:)

    !> list of neighbours for each atom
    type(TNeighbourList), intent(in) :: neighbourList

    !> Number of neighbours for each of the atoms
    integer, intent(in) :: nNeighbourSK(:)

    !> Index array for the start of atomic blocks in sparse arrays
    integer, intent(in) :: iSparseStart(:,:)

    !> map from image atoms to the original unique atom
    integer, intent(in) :: img2CentCell(:)

    !> Atomic orbital information
    type(TOrbitals), intent(in) :: orb

    !> species of atoms
    integer, intent(in), optional :: species(:)

    !>Start of atomic blocks in dense arrays
    integer, allocatable, intent(in) :: iAtomStart(:)

    !> K-points and spins to process
    type(TParallelKS), intent(in) :: parallelKS

    !> all coordinates
    real(dp), intent(in) :: coord(:,:)

    !> Is the geometry helical
    logical, intent(in) :: tHelical

    !> eigenvectors
    real(dp), intent(inout) :: eigvecs(:,:,:)

    !> sparse density matrix
    real(dp), intent(out) :: rhoPrim(:,:)

    !> work space array
    real(dp), intent(out) :: work(:,:)

    !> Dense density matrix if needed
    real(dp), intent(inout), allocatable  :: rhoSqrReal(:,:,:)

    !> Change in density matrix during this SCC step for rangesep
    real(dp), pointer, intent(inout) :: deltaRhoOutSqr(:,:,:)

    integer :: iKS, iSpin

    rhoPrim(:,:) = 0.0_dp
    do iKS = 1, parallelKS%nLocalKS
      iSpin = parallelKS%localKS(2, iKS)

    #:if WITH_SCALAPACK
      call makeDensityMtxRealBlacs(env%blacs%orbitalGrid, denseDesc%blacsOrbSqr, filling(:,iSpin),&
          & eigvecs(:,:,iKS), work)
      call env%globalTimer%startTimer(globalTimers%denseToSparse)
      if (tHelical) then
        call packRhoHelicalRealBlacs(env%blacs, denseDesc, work, neighbourList%iNeighbour,&
            & nNeighbourSK, iSparseStart, img2CentCell, orb, species, coord, rhoPrim(:,iSpin))
      else
        call packRhoRealBlacs(env%blacs, denseDesc, work, neighbourList%iNeighbour, nNeighbourSK,&
            & orb%mOrb, iSparseStart, img2CentCell, rhoPrim(:,iSpin))
      end if
      call env%globalTimer%stopTimer(globalTimers%denseToSparse)
    #:else
      !> Either pack density matrix or delta density matrix
      if(.not. associated(deltaRhoOutSqr)) then
        if (tDensON2) then
          call makeDensityMatrix(work, eigvecs(:,:,iKS), filling(:,iSpin),&
              & neighbourlist%iNeighbour, nNeighbourSK, orb, denseDesc%iAtomStart, img2CentCell)
        else
          call makeDensityMatrix(work, eigvecs(:,:,iKS), filling(:,iSpin))
        end if

        call env%globalTimer%startTimer(globalTimers%denseToSparse)
        if (tHelical) then
          call packHS(rhoPrim(:,iSpin), work, neighbourlist%iNeighbour, nNeighbourSK,&
              & denseDesc%iAtomStart, iSparseStart, img2CentCell, orb, species, coord)
        else
          call packHS(rhoPrim(:,iSpin), work, neighbourlist%iNeighbour, nNeighbourSK, orb%mOrb,&
              & denseDesc%iAtomStart, iSparseStart, img2CentCell)
        end if
        call env%globalTimer%stopTimer(globalTimers%denseToSparse)
      else
        ! Rangeseparated case: pack delta density matrix
        call makeDensityMatrix(deltaRhoOutSqr(:,:,iSpin),&
            & eigvecs(:,:,iKS), filling(:,iSpin))
        call env%globalTimer%startTimer(globalTimers%denseToSparse)
        if (tHelical) then
          call packHS(rhoPrim(:,iSpin), deltaRhoOutSqr(:,:,iSpin), neighbourlist%iNeighbour,&
              & nNeighbourSK, denseDesc%iAtomStart, iSparseStart, img2CentCell, orb, species, coord)
        else
          call packHS(rhoPrim(:,iSpin), deltaRhoOutSqr(:,:,iSpin), neighbourlist%iNeighbour,&
              & nNeighbourSK, orb%mOrb, denseDesc%iAtomStart, iSparseStart, img2CentCell)
        end if
        call env%globalTimer%stopTimer(globalTimers%denseToSparse)
      end if
    #:endif

      if (allocated(rhoSqrReal)) then
        rhoSqrReal(:,:,iSpin) = work
      end if
    end do

  #:if WITH_SCALAPACK
    ! Add up and distribute density matrix contribution from each group
    call mpifx_allreduceip(env%mpi%globalComm, rhoPrim, MPI_SUM)
  #:endif

  end subroutine getDensityFromRealEigvecs


  !> Creates sparse density matrix from complex eigenvectors.
  subroutine getDensityFromCplxEigvecs(env, denseDesc, filling, kPoint, kWeight, neighbourList,&
      & nNeighbourSK, iSparseStart, img2CentCell, iCellVec, cellVec, orb, parallelKS, tHelical,&
      & species, coord, eigvecs, rhoPrim, work)

    !> Environment settings
    type(TEnvironment), intent(inout) :: env

    !> Dense matrix descriptor
    type(TDenseDescr), intent(in) :: denseDesc

    !> Occupations of single particle states in the ground state
    real(dp), intent(in) :: filling(:,:,:)

    !> k-points
    real(dp), intent(in) :: kPoint(:,:)

    !> Weights for k-points
    real(dp), intent(in) :: kWeight(:)

    !> list of neighbours for each atom
    type(TNeighbourList), intent(in) :: neighbourList

    !> Number of neighbours for each of the atoms
    integer, intent(in) :: nNeighbourSK(:)

    !> Index array for the start of atomic blocks in sparse arrays
    integer, intent(in) :: iSparseStart(:,:)

    !> map from image atoms to the original unique atom
    integer, intent(in) :: img2CentCell(:)

    !> Index for which unit cell atoms are associated with
    integer, intent(in) :: iCellVec(:)

    !> Vectors (in units of the lattice constants) to cells of the lattice
    real(dp), intent(in) :: cellVec(:,:)

    !> Atomic orbital information
    type(TOrbitals), intent(in) :: orb

    !> K-points and spins to process
    type(TParallelKS), intent(in) :: parallelKS

    !> Is the geometry helical
    logical, intent(in) :: tHelical

    !> species for atoms
    integer, intent(in) :: species(:)

    !> all coordinates
    real(dp), intent(in) :: coord(:,:)

    !> eigenvectors of the system
    complex(dp), intent(inout) :: eigvecs(:,:,:)

    !> density matrix in sparse storage
    real(dp), intent(out) :: rhoPrim(:,:)

    !> workspace array
    complex(dp), intent(out) :: work(:,:)

    integer :: iKS, iK, iSpin

    rhoPrim(:,:) = 0.0_dp

    do iKS = 1, parallelKS%nLocalKS
      iK = parallelKS%localKS(1, iKS)
      iSpin = parallelKS%localKS(2, iKS)
    #:if WITH_SCALAPACK
      call makeDensityMtxCplxBlacs(env%blacs%orbitalGrid, denseDesc%blacsOrbSqr, filling(:,iK&
          &,iSpin), eigvecs(:,:,iKS), work)
      call env%globalTimer%startTimer(globalTimers%denseToSparse)
      if (tHelical) then
        call packRhoHelicalCplxBlacs(env%blacs, denseDesc, work, kPoint(:,iK), kWeight(iK),&
            & neighbourList%iNeighbour, nNeighbourSK, iCellVec, cellVec, iSparseStart,&
            & img2CentCell, orb, species, coord, rhoPrim(:,iSpin))
      else
        call packRhoCplxBlacs(env%blacs, denseDesc, work, kPoint(:,iK), kWeight(iK),&
            & neighbourList%iNeighbour, nNeighbourSK, orb%mOrb, iCellVec, cellVec, iSparseStart,&
            & img2CentCell, rhoPrim(:,iSpin))
      end if
      call env%globalTimer%stopTimer(globalTimers%denseToSparse)
    #:else
      if (tDensON2) then
        call makeDensityMatrix(work, eigvecs(:,:,iKS), filling(:,iK,iSpin),&
            & neighbourlist%iNeighbour, nNeighbourSK, orb, denseDesc%iAtomStart, img2CentCell)
      else
        call makeDensityMatrix(work, eigvecs(:,:,iKS), filling(:,iK,iSpin))
      end if
      call env%globalTimer%startTimer(globalTimers%denseToSparse)
      if (tHelical) then
        call packHS(rhoPrim(:,iSpin), work, kPoint(:,iK), kWeight(iK), neighbourList%iNeighbour,&
            & nNeighbourSK, orb%mOrb, iCellVec, cellVec, denseDesc%iAtomStart, iSparseStart,&
            & img2CentCell, orb, species, coord)
      else
        call packHS(rhoPrim(:,iSpin), work, kPoint(:,iK), kWeight(iK), neighbourList%iNeighbour,&
            & nNeighbourSK, orb%mOrb, iCellVec, cellVec, denseDesc%iAtomStart, iSparseStart,&
            & img2CentCell)
      end if
      call env%globalTimer%stopTimer(globalTimers%denseToSparse)
    #:endif
    end do

  #:if WITH_SCALAPACK
    ! Add up and distribute density matrix contribution from each group
    call mpifx_allreduceip(env%mpi%globalComm, rhoPrim, MPI_SUM)
  #:endif

  end subroutine getDensityFromCplxEigvecs


  !> Creates sparse density matrix from two component complex eigenvectors.
  subroutine getDensityFromPauliEigvecs(env, denseDesc, tRealHS, tSpinOrbit, tDualSpinOrbit,&
      & tMulliken, kPoint, kWeight, filling, neighbourList, nNeighbourSK, orb, iSparseStart,&
      & img2CentCell, iCellVec, cellVec, species, parallelKS, eigvecs, work, energy, rhoPrim, xi,&
      & orbitalL, iRhoPrim)

    !> Environment settings
    type(TEnvironment), intent(inout) :: env

    !> Dense matrix descriptor
    type(TDenseDescr), intent(in) :: denseDesc

    !> Is the hamitonian real (no k-points/molecule/gamma point)?
    logical, intent(in) :: tRealHS

    !> Are spin orbit interactions present
    logical, intent(in) :: tSpinOrbit

    !> Are block population spin orbit interactions present
    logical, intent(in) :: tDualSpinOrbit

    !> Should Mulliken populations be generated/output
    logical, intent(in) :: tMulliken

    !> k-points
    real(dp), intent(in) :: kPoint(:,:)

    !> Weights for k-points
    real(dp), intent(in) :: kWeight(:)

    !> occupations of molecular orbitals/Bloch states
    real(dp), intent(in) :: filling(:,:)

    !> list of neighbours for each atom
    type(TNeighbourList), intent(in) :: neighbourList

    !> Number of neighbours for each of the atoms
    integer, intent(in) :: nNeighbourSK(:)

    !> Atomic orbital information
    type(TOrbitals), intent(in) :: orb

    !> Index array for the start of atomic blocks in sparse arrays
    integer, intent(in) :: iSparseStart(:,:)

    !> map from image atoms to the original unique atom
    integer, intent(in) :: img2CentCell(:)

    !> Index for which unit cell atoms are associated with
    integer, intent(in) :: iCellVec(:)

    !> Vectors (in units of the lattice constants) to cells of the lattice
    real(dp), intent(in) :: cellVec(:,:)

    !> species of all atoms in the system
    integer, intent(in) :: species(:)

    !> K-points and spins to process
    type(TParallelKS), intent(in) :: parallelKS

    !> eigenvectors
    complex(dp), intent(inout) :: eigvecs(:,:,:)

    !> work space array
    complex(dp), intent(inout) :: work(:,:)

    !> Energy contributions and total
    type(TEnergies), intent(inout) :: energy

    !> sparse stored density matrix
    real(dp), intent(out) :: rhoPrim(:,:)

    !> spin orbit constants
    real(dp), intent(in), allocatable :: xi(:,:)

    !> Angular momentum of atomic shells
    real(dp), intent(inout), allocatable :: orbitalL(:,:,:)

    !> imaginary part of density matrix  if required
    real(dp), intent(inout), allocatable :: iRhoPrim(:,:)


    real(dp), allocatable :: rVecTemp(:), orbitalLPart(:,:,:)
    integer :: nAtom
    integer :: iKS, iK
    logical :: tImHam

    nAtom = size(orb%nOrbAtom)
    tImHam = allocated(iRhoPrim)

    rhoPrim(:,:) = 0.0_dp
    if (allocated(iRhoPrim)) then
      iRhoPrim(:,:) = 0.0_dp
    end if
    work(:,:) = 0.0_dp

    if (tSpinOrbit .and. .not. tDualSpinOrbit) then
      energy%atomLS(:) = 0.0_dp
      allocate(rVecTemp(nAtom))
    end if

    if (tMulliken .and. tSpinOrbit .and. .not. tDualSpinOrbit) then
      allocate(orbitalLPart(3, orb%mShell, nAtom))
      orbitalL(:,:,:) = 0.0_dp
    end if

    do iKS = 1, parallelKS%nLocalKS
      iK = parallelKS%localKS(1, iKS)

    #:if WITH_SCALAPACK
      call makeDensityMtxCplxBlacs(env%blacs%orbitalGrid, denseDesc%blacsOrbSqr, filling(:,iK),&
          & eigvecs(:,:,iKS), work)
    #:else
      call makeDensityMatrix(work, eigvecs(:,:,iKS), filling(:,iK))
    #:endif
      if (tSpinOrbit .and. .not. tDualSpinOrbit) then
        call getOnsiteSpinOrbitEnergy(env, rVecTemp, work, denseDesc, xi, orb, species)
        energy%atomLS = energy%atomLS + kWeight(iK) * rVecTemp
        if (tMulliken) then
          orbitalLPart(:,:,:) = 0.0_dp
          call getLOnsite(env, orbitalLPart, work, denseDesc, orb, species)
          orbitalL(:,:,:) = orbitalL + kWeight(iK) * orbitalLPart
        end if
      end if

      call env%globalTimer%startTimer(globalTimers%denseToSparse)
    #:if WITH_SCALAPACK
      if (tImHam) then
        call packRhoPauliBlacs(env%blacs, denseDesc, work, kPoint(:,iK), kWeight(iK),&
            & neighbourList%iNeighbour, nNeighbourSK, orb%mOrb, iCellVec, cellVec, iSparseStart,&
            & img2CentCell, rhoPrim, iRhoPrim)
      else
        call packRhoPauliBlacs(env%blacs, denseDesc, work, kPoint(:,iK), kWeight(iK),&
            & neighbourList%iNeighbour, nNeighbourSK, orb%mOrb, iCellVec, cellVec, iSparseStart,&
            & img2CentCell, rhoPrim)
      end if
    #:else
      if (tRealHS) then
        call packHSPauli(rhoPrim, work, neighbourlist%iNeighbour, nNeighbourSK, orb%mOrb,&
            & denseDesc%iAtomStart, iSparseStart, img2CentCell)
        if (tImHam) then
          call packHSPauliImag(iRhoPrim, work, neighbourlist%iNeighbour, nNeighbourSK, orb%mOrb,&
              & denseDesc%iAtomStart, iSparseStart, img2CentCell)
        end if
      else
        call packHS(rhoPrim, work, kPoint(:,iK), kWeight(iK), neighbourList%iNeighbour,&
            & nNeighbourSK, orb%mOrb, iCellVec, cellVec, denseDesc%iAtomStart, iSparseStart,&
            & img2CentCell)
        if (tImHam) then
          call iPackHS(iRhoPrim, work, kPoint(:,iK), kWeight(iK), neighbourlist%iNeighbour,&
              & nNeighbourSK, orb%mOrb, iCellVec, cellVec, denseDesc%iAtomStart, iSparseStart,&
              & img2CentCell)
        end if
      end if
    #:endif
      call env%globalTimer%stopTimer(globalTimers%denseToSparse)
    end do

  #:if WITH_SCALAPACK
    call env%globalTimer%startTimer(globalTimers%denseToSparse)
    ! Add up and distribute contributions from each group
    call mpifx_allreduceip(env%mpi%globalComm, rhoPrim, MPI_SUM)
    if (allocated(iRhoPrim)) then
      call mpifx_allreduceip(env%mpi%globalComm, iRhoPrim, MPI_SUM)
    end if
    call mpifx_allreduceip(env%mpi%globalComm, energy%atomLS, MPI_SUM)
    if (tMulliken .and. tSpinOrbit .and. .not. tDualSpinOrbit) then
      call mpifx_allreduceip(env%mpi%globalComm, orbitalL, MPI_SUM)
    end if
    call env%globalTimer%stopTimer(globalTimers%denseToSparse)
  #:endif
    if (tSpinOrbit .and. .not. tDualSpinOrbit) then
      energy%ELS = sum(energy%atomLS)
    end if

  end subroutine getDensityFromPauliEigvecs


  !> Calculates electron fillings and resulting band energy terms.
  subroutine getFillingsAndBandEnergies(eigvals, nElectrons, nSpinBlocks, tempElec, kWeights,&
      & tSpinSharedEf, tFillKSep, tFixEf, iDistribFn, Ef, fillings, Eband, TS, E0)

    !> Eigenvalue of each level, kpoint and spin channel
    real(dp), intent(in) :: eigvals(:,:,:)

    !> Nr. of electrons for each spin channel
    real(dp), intent(in) :: nElectrons(:)

    !> Nr. of spin blocks in the Hamiltonian (1 - spin avg, 2 - colinear, 4 - non-colinear)
    integer, intent(in) :: nSpinBlocks

    !> Electronic temperature
    real(dp), intent(in) :: tempElec

    !> Weight of the k-points.
    real(dp), intent(in) :: kWeights(:)

    !> Whether for colinear spin a common Fermi level for both spin channels should be used
    logical, intent(in) :: tSpinSharedEf

    !> Whether each K-point should be filled separately (individual Fermi-level for each k-point)
    logical, intent(in) :: tFillKSep

    !> Whether fixed Fermi level(s) should be used. (No charge conservation!)
    logical, intent(in) :: tFixEf

    !> Selector for the distribution function
    integer, intent(in) :: iDistribFn

    !> Fixed Fermi levels on entry, if tFixEf is .true., otherwise the Fermi levels found for the
    !> given number of electrons on exit
    real(dp), intent(inout) :: Ef(:)

    !> Fillings (orbital, kpoint, spin)
    real(dp), intent(out) :: fillings(:,:,:)

    !> Band energies
    real(dp), intent(out) :: Eband(:)

    !> Band entropies
    real(dp), intent(out) :: TS(:)

    !> Band energies extrapolated to zero Kelvin
    real(dp), intent(out) :: E0(:)

    real(dp) :: EbandTmp(1), TSTmp(1), E0Tmp(1)
    real(dp) :: EfTmp
    real(dp) :: nElecFill(2)
    integer :: nSpinHams, nKPoints
    integer :: iS, iK

    nKPoints = size(fillings, dim=2)
    nSpinHams = size(fillings, dim=3)

    if (nSpinBlocks == 1) then
      ! Filling functions assume one electron per level, but for spin unpolarised we have two
      nElecFill(1) = nElectrons(1) / 2.0_dp
    else
      nElecFill(1:nSpinHams) = nElectrons(1:nSpinHams)
    end if

    if (tFixEf) then
      ! Fixed value of the Fermi level for each spin channel
      do iS = 1, nSpinHams
        call electronFill(Eband(iS:iS), fillings(:,:,iS:iS), TS(iS:iS), E0(iS:iS), Ef(iS),&
            & eigvals(:,:,iS:iS), tempElec, iDistribFn, kWeights)
      end do
    else if (nSpinHams == 2 .and. tSpinSharedEf) then
      ! Common Fermi level across two colinear spin channels
      call Efilling(Eband, Ef(1), TS, E0, fillings, eigvals, sum(nElecFill), tempElec, kWeights,&
          & iDistribFn)
      Ef(2) = Ef(1)
    else if (tFillKSep) then
      ! Every spin channel and every k-point filled up individually.
      Eband(:) = 0.0_dp
      Ef(:) = 0.0_dp
      TS(:) = 0.0_dp
      E0(:) = 0.0_dp
      do iS = 1, nSpinHams
        do iK = 1, nKPoints
          call Efilling(EbandTmp, EfTmp, TSTmp, E0Tmp, fillings(:, iK:iK, iS:iS),&
              & eigvals(:, iK:iK, iS:iS), nElecFill(iS), tempElec, [1.0_dp], iDistribFn)
          Eband(iS) = Eband(iS) + EbandTmp(1) * kWeights(iK)
          Ef(iS) = Ef(iS) + EfTmp * kWeights(iK)
          TS(iS) = TS(iS) + TSTmp(1) * kWeights(iK)
          E0(iS) = E0(iS) + E0Tmp(1) * kWeights(iK)
        end do
      end do
    else
      ! Every spin channel (but not the k-points) filled up individually
      do iS = 1, nSpinHams
        call Efilling(Eband(iS:iS), Ef(iS), TS(iS:iS), E0(iS:iS), fillings(:,:,iS:iS),&
            & eigvals(:,:,iS:iS), nElecFill(iS), tempElec, kWeights, iDistribFn)
      end do
    end if

    if (nSpinBlocks == 1) then
      ! Prefactor 2 for spin unpolarised calculations
      Eband(:) = 2.0_dp * Eband
      E0(:) = 2.0_dp * E0
      TS(:) = 2.0_dp * TS
      fillings(:,:,:) = 2.0_dp * fillings
    end if

  end subroutine getFillingsAndBandEnergies


  !> Calculate Mulliken population from sparse density matrix.
  subroutine getMullikenPopulation(rhoPrim, over, orb, neighbourList, nNeighbourSK, img2CentCell,&
      & iSparseStart, qOrb, iRhoPrim, qBlock, qiBlock)

    !> sparse density matrix
    real(dp), intent(in) :: rhoPrim(:,:)

    !> sparse overlap matrix
    real(dp), intent(in) :: over(:)

    !> Atomic orbital information
    type(TOrbitals), intent(in) :: orb

    !> Atomic neighbours
    type(TNeighbourList), intent(in) :: neighbourList

    !> Number of neighbours for each atom within overlap distance
    integer, intent(in) :: nNeighbourSK(:)

    !> image to actual atom indexing
    integer, intent(in) :: img2CentCell(:)

    !> sparse matrix indexing array
    integer, intent(in) :: iSparseStart(:,:)

    !> orbital charges
    real(dp), intent(out) :: qOrb(:,:,:)

    !> imaginary part of density matrix
    real(dp), intent(in), allocatable :: iRhoPrim(:,:)

    !> Dual atomic charges
    real(dp), intent(inout), allocatable :: qBlock(:,:,:,:)

    !> Imaginary part of dual atomic charges
    real(dp), intent(inout), allocatable :: qiBlock(:,:,:,:)

    integer :: iSpin

    qOrb(:,:,:) = 0.0_dp
    do iSpin = 1, size(qOrb, dim=3)
      call mulliken(qOrb(:,:,iSpin), over, rhoPrim(:,iSpin), orb, neighbourList%iNeighbour,&
          & nNeighbourSK, img2CentCell, iSparseStart)
    end do

    if (allocated(qBlock)) then
      qBlock(:,:,:,:) = 0.0_dp
      do iSpin = 1, size(qBlock, dim=4)
        call mulliken(qBlock(:,:,:,iSpin), over, rhoPrim(:,iSpin), orb, neighbourList%iNeighbour,&
            & nNeighbourSK, img2CentCell, iSparseStart)
      end do
    end if

    if (allocated(qiBlock)) then
      qiBlock(:,:,:,:) = 0.0_dp
      do iSpin = 1, size(qiBlock, dim=4)
        call skewMulliken(qiBlock(:,:,:,iSpin), over, iRhoPrim(:,iSpin), orb,&
            & neighbourList%iNeighbour, nNeighbourSK, img2CentCell, iSparseStart)
      end do
    end if

  end subroutine getMullikenPopulation


  !> Calculates various energy contribution that can potentially update for the same geometry
  subroutine getEnergies(sccCalc, qOrb, q0, chargePerShell, species, tExtField, isXlbomd, tDftbU,&
      & tDualSpinOrbit, rhoPrim, H0, orb, neighbourList, nNeighbourSK, img2CentCell, iSparseStart,&
      & cellVol, extPressure, TS, potential, energy, thirdOrd, solvation, rangeSep, qDepExtPot, qBlock,&
      & qiBlock, nDftbUFunc, UJ, nUJ, iUJ, niUJ, xi, iAtInCentralRegion, tFixEf, Ef, onSiteElements)

    !> SCC module internal variables
    type(TScc), allocatable, intent(in) :: sccCalc

    !> Electrons in each atomic orbital
    real(dp), intent(in) :: qOrb(:,:,:)

    !> reference charges
    real(dp), intent(in) :: q0(:,:,:)

    !> electrons in each atomi shell
    real(dp), intent(in) :: chargePerShell(:,:,:)

    !> chemical species
    integer, intent(in) :: species(:)

    !> is an external electric field present
    logical, intent(in) :: tExtField

    !> Is the extended Lagrangian being used for MD
    logical, intent(in) :: isXlbomd

    !> Are there orbital potentials present
    logical, intent(in) :: tDftbU

    !> Is dual spin orbit being used
    logical, intent(in) :: tDualSpinOrbit

    !> density matrix in sparse storage
    real(dp), intent(in) :: rhoPRim(:,:)

    !> non-self-consistent hamiltonian
    real(dp), intent(in) :: H0(:)

    !> atomic orbital information
    type(TOrbitals), intent(in) :: orb

    !> neighbour list
    type(TNeighbourList), intent(in) :: neighbourList

    !> Number of neighbours within cut-off for each atom
    integer, intent(in) :: nNeighbourSK(:)

    !> image to real atom mapping
    integer, intent(in) :: img2CentCell(:)

    !> index for sparse large matrices
    integer, intent(in) :: iSparseStart(:,:)

    !> unit cell volume
    real(dp), intent(in) :: cellVol

    !> external pressure
    real(dp), intent(in) :: extPressure

    !> electron entropy contribution
    real(dp), intent(in) :: TS(:)

    !> potentials acting
    type(TPotentials), intent(in) :: potential

    !> energy contributions
    type(TEnergies), intent(inout) :: energy

    !> 3rd order settings
    type(TThirdOrder), intent(inout), allocatable :: thirdOrd

    !> Solvation model
    class(TSolvation), allocatable, intent(inout) :: solvation

    !> Data from rangeseparated calculations
    type(TRangeSepFunc), intent(inout), allocatable ::rangeSep

    !> Proxy for querying Q-dependant external potentials
    type(TQDepExtPotProxy), intent(inout), allocatable :: qDepExtPot

    !> block (dual) atomic populations
    real(dp), intent(in), allocatable :: qBlock(:,:,:,:)

    !> Imaginary part of block atomic populations
    real(dp), intent(in), allocatable :: qiBlock(:,:,:,:)

    !> which DFTB+U functional (if used)
    integer, intent(in), optional :: nDftbUFunc

    !> U-J prefactors in DFTB+U
    real(dp), intent(in), allocatable :: UJ(:,:)

    !> Number DFTB+U blocks of shells for each atom type
    integer, intent(in), allocatable :: nUJ(:)

    !> which shells are in each DFTB+U block
    integer, intent(in), allocatable :: iUJ(:,:,:)

    !> Number of shells in each DFTB+U block
    integer, intent(in), allocatable :: niUJ(:,:)

    !> Spin orbit constants
    real(dp), intent(in), allocatable :: xi(:,:)

    !> Atoms over which to sum the total energies
    integer, intent(in) :: iAtInCentralRegion(:)

    !> Whether fixed Fermi level(s) should be used. (No charge conservation!)
    logical, intent(in) :: tFixEf

    !> If tFixEf is .true. contains reservoir chemical potential, otherwise the Fermi levels found
    !> from the given number of electrons
    real(dp), intent(inout) :: Ef(:)

    !> Corrections terms for on-site elements
    real(dp), intent(in), allocatable :: onSiteElements(:,:,:,:)

    integer :: nSpin
    real(dp) :: nEl(2)

    nSpin = size(rhoPrim, dim=2)

    ! Tr[H0 * Rho] can be done with the same algorithm as Mulliken-analysis
    energy%atomNonSCC(:) = 0.0_dp
    call mulliken(energy%atomNonSCC, rhoPrim(:,1), H0, orb, neighbourList%iNeighbour, nNeighbourSK,&
        & img2CentCell, iSparseStart)
    energy%EnonSCC = sum(energy%atomNonSCC(iAtInCentralRegion(:)))

    energy%atomExt(:) = 0.0_dp
    if (tExtField) then
      energy%atomExt(:) = energy%atomExt&
          & + sum(qOrb(:,:,1) - q0(:,:,1), dim=1) * potential%extAtom(:,1)
    end if
    if (allocated(qDepExtPot)) then
      call qDepExtPot%addEnergy(energy%atomExt)
    end if
    energy%Eext = sum(energy%atomExt)

    if (allocated(sccCalc)) then
      if (isXlbomd) then
        call sccCalc%getEnergyPerAtomXlbomd(species, orb, qOrb, q0, energy%atomSCC)
      else
        call sccCalc%getEnergyPerAtom(energy%atomSCC)
      end if
      energy%Escc = sum(energy%atomSCC(iAtInCentralRegion(:)))

      if (nSpin > 1) then
        energy%atomSpin(:) = 0.5_dp * sum(sum(potential%intShell(:,:,2:nSpin)&
            & * chargePerShell(:,:,2:nSpin), dim=1), dim=2)
        energy%Espin = sum(energy%atomSpin(iAtInCentralRegion(:)))
      end if
    end if

    if (allocated(thirdOrd)) then
      if (isXlbomd) then
        call thirdOrd%getEnergyPerAtomXlbomd(qOrb, q0, species, orb, energy%atom3rd)
      else
        call thirdOrd%getEnergyPerAtom(energy%atom3rd)
      end if
      energy%e3rd = sum(energy%atom3rd(iAtInCentralRegion(:)))
    end if

    if (allocated(solvation)) then
      call solvation%getEnergies(energy%atomSolv)
      energy%eSolv = sum(energy%atomSolv(iAtInCentralRegion(:)))
    end if

    if (allocated(onSiteElements)) then
      call getEons(energy%atomOnSite, qBlock, qiBlock, q0, onSiteElements, species, orb)
      energy%eOnSite = sum(energy%atomOnSite)
    end if

    if (tDftbU) then
      if (allocated(qiBlock)) then
        call E_DFTBU(energy%atomDftbu, qBlock, species, orb, nDFTBUfunc, UJ, nUJ, niUJ, iUJ,&
            & qiBlock)
      else
        call E_DFTBU(energy%atomDftbu, qBlock, species, orb, nDFTBUfunc, UJ, nUJ, niUJ, iUJ)
      end if
      energy%Edftbu = sum(energy%atomDftbu(iAtInCentralRegion(:)))
    end if

    if (tDualSpinOrbit) then
      energy%atomLS(:) = 0.0_dp
      call getDualSpinOrbitEnergy(energy%atomLS, qiBlock, xi, orb, species)
      energy%ELS = sum(energy%atomLS(iAtInCentralRegion(:)))
    end if

    energy%Eelec = energy%EnonSCC + energy%ESCC + energy%Espin + energy%ELS + energy%Edftbu&
        & + energy%Eext + energy%e3rd + energy%eOnSite + energy%ESolv

    !> Add exchange conribution for range separated calculations
    if (allocated(rangeSep)) then
      energy%Efock = 0.0_dp
      call rangeSep%addLREnergy(energy%Efock)
      energy%Eelec = energy%Eelec + energy%Efock
    end if

    energy%atomElec(:) = energy%atomNonSCC + energy%atomSCC + energy%atomSpin + energy%atomDftbu&
        & + energy%atomLS + energy%atomExt + energy%atom3rd + energy%atomOnSite &
        & + energy%atomSolv
    energy%atomTotal(:) = energy%atomElec + energy%atomRep + energy%atomDisp + energy%atomHalogenX
    energy%Etotal = energy%Eelec + energy%Erep + energy%eDisp + energy%eHalogenX
    energy%EMermin = energy%Etotal - sum(TS)
    ! extrapolated to 0 K
    energy%Ezero = energy%Etotal - 0.5_dp * sum(TS)
    energy%EGibbs = energy%EMermin + cellVol * extPressure

    energy%EForceRelated = energy%EGibbs
    if (tFixEf) then
      if (nSpin == 2) then
        nEl(:) = sum(sum(qOrb(:,iAtInCentralRegion(:),:),dim=1),dim=1)
        nEl(1) = 0.5_dp * ( nEl(1) + nEl(2) )
        nEl(2) = nEl(1) - nEl(2)
        ! negative sign due to electron charge
        energy%EForceRelated = energy%EForceRelated  - sum(nEl(:2) * Ef(:2))
      else
        nEl = 0.0_dp
        nEl(1) = sum(qOrb(:,iAtInCentralRegion(:),1))
        ! negative sign due to electron charge
        energy%EForceRelated = energy%EForceRelated  - nEl(1) * Ef(1)
      end if
    end if

  end subroutine getEnergies


  !> Checks for the presence of a stop file on disc.
  function hasStopFile(fileName) result(tStop)

    !> name of file to check for
    character(*), intent(in) :: fileName

    !> Is the file present
    logical :: tStop

    inquire(file=fileName, exist=tStop)
    if (tStop) then
      write(stdOut, "(3A)") "Stop file '" // fileName // "' found."
    end if

  end function hasStopFile


  !> Returns input charges for next SCC iteration.
  subroutine getNextInputCharges(env, pChrgMixer, qOutput, qOutRed, orb, nIneqOrb, iEqOrbitals,&
      & iGeoStep, iSccIter, minSccIter, maxSccIter, sccTol, tStopScc, tMixBlockCharges, tReadChrg,&
      & qInput, qInpRed, sccErrorQ, tConverged, qBlockOut, iEqBlockDftbU, qBlockIn, qiBlockOut,&
      & iEqBlockDftbuLS, species0, nUJ, iUJ, niUJ, qiBlockIn, iEqBlockOnSite, iEqBlockOnSiteLS)

    !> Environment settings
    type(TEnvironment), intent(in) :: env

    !> Charge mixing object
    type(TMixer), intent(inout) :: pChrgMixer

    !> Output electrons
    real(dp), intent(inout) :: qOutput(:,:,:)

    !> Output electrons reduced by unique orbital types
    real(dp), intent(inout) :: qOutRed(:)

    !> Atomic orbital data
    type(TOrbitals), intent(in) :: orb

    !> Total number of inequivalent atomic orbitals
    integer, intent(in) :: nIneqOrb

    !> Equivalence relations between orbitals
    integer, intent(in) :: iEqOrbitals(:,:,:)

    !> Number of current geometry step
    integer, intent(in) :: iGeoStep

    !> Number of current SCC step
    integer, intent(in) :: iSccIter

    !> minumum number of SCC iterations to perform
    integer, intent(in) :: minSccIter

    !> maximum number of SCC iterations before terminating loop
    integer, intent(in) :: maxSccIter

    !> Tolerance on SCC charges between input and output
    real(dp), intent(in) :: sccTol

    !> Should the SCC loop stop
    logical, intent(in) :: tStopScc

    !> are orbital potentials being used
    logical, intent(in) :: tMixBlockCharges

    !> Were intial charges read from disc?
    logical, intent(in) :: tReadChrg

    !> Resulting input charges for next SCC iteration
    real(dp), intent(inout) :: qInput(:,:,:)

    !> Equivalence reduced input charges
    real(dp), intent(inout) :: qInpRed(:)

    !> SCC error
    real(dp), intent(out) :: sccErrorQ

    !> Has the calculation converged>
    logical, intent(out) :: tConverged

    !> Dual output charges
    real(dp), intent(inout), allocatable :: qBlockOut(:,:,:,:)

    !> equivalence mapping for dual charge blocks
    integer, intent(in), allocatable :: iEqBlockDftbu(:,:,:,:)

    !> block charge input (if needed for orbital potentials)
    real(dp), intent(inout), allocatable :: qBlockIn(:,:,:,:)

    !> Imaginary part of block charges
    real(dp), intent(in), allocatable :: qiBlockOut(:,:,:,:)

    !> Equivalence mappings in the case of spin orbit and DFTB+U
    integer, intent(in), allocatable :: iEqBlockDftbuLS(:,:,:,:)

    !> atomic species for atoms
    integer, intent(in), allocatable :: species0(:)

    !> Number DFTB+U blocks of shells for each atom type
    integer, intent(in), allocatable :: nUJ(:)

    !> which shells are in each DFTB+U block
    integer, intent(in), allocatable :: iUJ(:,:,:)

    !> Number of shells in each DFTB+U block
    integer, intent(in), allocatable :: niUJ(:,:)

    !> Imaginary part of block atomic input populations
    real(dp), intent(inout), allocatable :: qiBlockIn(:,:,:,:)

    !> Equivalences for onsite block corrections if needed
    integer, intent(in), allocatable :: iEqBlockOnSite(:,:,:,:)

    !> Equivalences for onsite block corrections if needed for imaginary elements
    integer, intent(in), allocatable :: iEqBlockOnSiteLS(:,:,:,:)

    real(dp), allocatable :: qDiffRed(:)
    integer :: nSpin

    nSpin = size(qOutput, dim=3)

    call reduceCharges(orb, nIneqOrb, iEqOrbitals, qOutput, qOutRed, qBlockOut, iEqBlockDftbu,&
        & qiBlockOut, iEqBlockDftbuLS, iEqBlockOnSite, iEqBlockOnSiteLS)
    qDiffRed = qOutRed - qInpRed
    sccErrorQ = maxval(abs(qDiffRed))
    tConverged = (sccErrorQ < sccTol)&
        & .and. (iSccIter >= minSccIter .or. tReadChrg .or. iGeoStep > 0)
    if ((.not. tConverged) .and. (iSccIter /= maxSccIter .and. .not. tStopScc)) then
      ! Avoid mixing of spin unpolarised density for spin polarised cases, this is only a problem in
      ! iteration 1, as there is only the (spin unpolarised!) atomic input density at that
      ! point. (Unless charges had been initialized externally)
      if ((iSCCIter + iGeoStep) == 1 .and. (nSpin > 1 .or. tMixBlockCharges) .and. .not. tReadChrg)&
          & then
        qInpRed(:) = qOutRed
        qInput(:,:,:) = qOutput
        if (allocated(qBlockIn)) then
          qBlockIn(:,:,:,:) = qBlockOut
          if (allocated(qiBlockIn)) then
            qiBlockIn(:,:,:,:) = qiBlockOut
          end if
        end if
      else
        call mix(pChrgMixer, qInpRed, qDiffRed)
      #:if WITH_MPI
        ! Synchronise charges in order to avoid mixers that store a history drifting apart
        call mpifx_allreduceip(env%mpi%globalComm, qInpRed, MPI_SUM)
        qInpRed(:) = qInpRed / env%mpi%globalComm%size
      #:endif
        call expandCharges(qInpRed, orb, nIneqOrb, iEqOrbitals, qInput, qBlockIn, iEqBlockDftbu,&
            & species0, nUJ, iUJ, niUJ, qiBlockIn, iEqBlockDftbuLS, iEqBlockOnSite,&
            & iEqBlockOnSiteLS)
      end if
    end if

  end subroutine getNextInputCharges


  !> Update delta density matrix rather than merely q for rangeseparation
  subroutine getNextInputDensity(SSqrReal, over, neighbourList, nNeighbourSK, iAtomStart,&
      & iSparseStart, img2CentCell, pChrgMixer, qOutput, orb, tHelical, species, coord, iGeoStep,&
      & iSccIter, minSccIter, maxSccIter, sccTol, tStopScc, tReadChrg, q0, qInput, sccErrorQ,&
      & tConverged, deltaRhoOut, deltaRhoIn, deltaRhoDiff, qBlockIn, qBlockOut)

    !> Square dense overlap storage
    real(dp), allocatable, intent(inout) :: SSqrReal(:,:)

    !> sparse overlap matrix
    real(dp), intent(in) :: over(:)

    !> list of neighbours for each atom
    type(TNeighbourList), intent(in) :: neighbourList

    !> Number of neighbours for each of the atoms
    integer, intent(in) :: nNeighbourSK(:)

    !>Start of atomic blocks in dense arrays
    integer, allocatable, intent(in) :: iAtomStart(:)

    !> Index array for the start of atomic blocks in sparse arrays
    integer, intent(in) :: iSparseStart(:,:)

    !> map from image atoms to the original unique atom
    integer, intent(in) :: img2CentCell(:)

    !> Charge mixing object
    type(TMixer), intent(inout) :: pChrgMixer

    !> Output electrons
    real(dp), intent(inout) :: qOutput(:,:,:)

    !> Atomic orbital data
    type(TOrbitals), intent(in) :: orb

    !> Is the geometry helical
    logical, intent(in) :: tHelical

    !> species for atoms
    integer, intent(in) :: species(:)

    !> all coordinates
    real(dp), intent(in) :: coord(:,:)

    !> Number of current geometry step
    integer, intent(in) :: iGeoStep

    !> Number of current SCC step
    integer, intent(in) :: iSccIter

    !> minumum number of SCC iterations to perform
    integer, intent(in) :: minSccIter

    !> maximum number of SCC iterations before terminating loop
    integer, intent(in) :: maxSccIter

    !> Tolerance on SCC charges between input and output
    real(dp), intent(in) :: sccTol

    !> Should the SCC loop stop
    logical, intent(in) :: tStopScc

    !> Were intial charges read from disc?
    logical, intent(in) :: tReadChrg

    !> reference charges
    real(dp), intent(in) :: q0(:,:,:)

    !> Resulting input charges for next SCC iteration
    real(dp), intent(inout) :: qInput(:,:,:)

    !> SCC error
    real(dp), intent(out) :: sccErrorQ

    !> Has the calculation converged>
    logical, intent(out) :: tConverged

    !> delta density matrix for rangeseparated calculations
    real(dp), intent(inout) :: deltaRhoOut(:)

    !> delta density matrix as inpurt for next SCC cycle
    real(dp), target, intent(inout) :: deltaRhoIn(:)

    !> difference of delta density matrix in and out
    real(dp), intent(inout) :: deltaRhoDiff(:)

    !> block charge input (if needed for orbital potentials)
    real(dp), intent(inout), allocatable :: qBlockIn(:,:,:,:)

    !> Dual output charges
    real(dp), intent(inout), allocatable :: qBlockOut(:,:,:,:)


    integer :: nSpin, iSpin, iAt, iOrb
    real(dp), pointer :: deltaRhoInSqr(:,:,:)

    nSpin = size(qOutput, dim=3)

    deltaRhoDiff(:) = deltaRhoOut - deltaRhoIn
    sccErrorQ = maxval(abs(deltaRhoDiff))
    tConverged = (sccErrorQ < sccTol)&
        & .and. (iSCCiter >= minSCCIter .or. tReadChrg .or. iGeoStep > 0)

    if ((.not. tConverged) .and. (iSCCiter /= maxSccIter .and. .not. tStopScc)) then
      if ((iSCCIter + iGeoStep) == 1 .and. (nSpin > 1 .and. .not. tReadChrg)) then
        deltaRhoIn(:) = deltaRhoOut
        qInput(:,:,:) = qOutput
        if (allocated(qBlockIn)) then
          qBlockIn(:,:,:,:) = qBlockOut
        end if
      else
        call mix(pChrgMixer, deltaRhoIn, deltaRhoDiff)
        if (tHelical) then
          call unpackHS(SSqrReal, over, neighbourList%iNeighbour, nNeighbourSK, iAtomStart,&
              & iSparseStart, img2CentCell, orb, species, coord)
        else
          call unpackHS(SSqrReal, over, neighbourList%iNeighbour, nNeighbourSK, iAtomStart,&
              & iSparseStart, img2CentCell)
        end if
        deltaRhoInSqr(1:orb%nOrb, 1:orb%nOrb, 1:nSpin) => deltaRhoIn
        call denseMulliken(deltaRhoInSqr, SSqrReal, iAtomStart, qInput)

        ! RangeSep: for spin-unrestricted calculation the initial guess should be equally
        ! distributed to alpha and beta density matrices
        if(nSpin == 2) then
          qInput(:,:,1) = qInput(:,:,1) + q0(:,:,1) * 0.5_dp
          qInput(:,:,2) = qInput(:,:,2) + q0(:,:,1) * 0.5_dp
        else
          qInput(:,:,:) = qInput + q0
        end if

        if (allocated(qBlockIn)) then
          call denseBlockMulliken(deltaRhoInSqr, SSqrReal, iAtomStart, qBlockIn)
          do iSpin = 1, nSpin
            do iAt = 1, size(qInput, dim=2)
              do iOrb = 1, size(qInput, dim=1)
                qBlockIn(iOrb, iOrb, iAt, iSpin) = qInput(iOrb, iAt, iSpin)
              end do
            end do
          end do
        end if

        call ud2qm(qInput)
        if (allocated(qBlockIn)) then
          call ud2qm(qBlockIn)
        end if
      end if
    end if

  end subroutine getNextInputDensity


  !> Reduce charges according to orbital equivalency rules.
  subroutine reduceCharges(orb, nIneqOrb, iEqOrbitals, qOrb, qRed, qBlock, iEqBlockDftbu, qiBlock,&
      & iEqBlockDftbuLS, iEqBlockOnSite, iEqBlockOnSiteLS)

    !> Atomic orbital information
    type(TOrbitals), intent(in) :: orb

    !> Number of unique types of atomic orbitals
    integer, intent(in) :: nIneqOrb

    !> equivalence index
    integer, intent(in) :: iEqOrbitals(:,:,:)

    !> Electrons in atomic orbitals
    real(dp), intent(in) :: qOrb(:,:,:)

    !> Reduction of atomic populations
    real(dp), intent(out) :: qRed(:)

    !> Block (dual) populations, if also being reduced
    real(dp), intent(in), allocatable :: qBlock(:,:,:,:)

    !> equivalences for block charges
    integer, intent(in), allocatable :: iEqBlockDftbu(:,:,:,:)

    !> Imaginary part of block charges if present
    real(dp), intent(in), allocatable :: qiBlock(:,:,:,:)

    !> Equivalences for spin orbit if needed
    integer, intent(in), allocatable :: iEqBlockDftbuLS(:,:,:,:)

    !> Equivalences for onsite block corrections if needed
    integer, intent(in), allocatable :: iEqBlockOnSite(:,:,:,:)

    !> Equivalences for onsite block corrections if needed for imaginary part
    integer, intent(in), allocatable :: iEqBlockOnSiteLS(:,:,:,:)

    real(dp), allocatable :: qOrbUpDown(:,:,:), qBlockUpDown(:,:,:,:)

    qRed(:) = 0.0_dp
    qOrbUpDown = qOrb
    call qm2ud(qOrbUpDown)
    call orbitalEquiv_reduce(qOrbUpDown, iEqOrbitals, orb, qRed(1:nIneqOrb))
    if (allocated(qBlock)) then
      qBlockUpDown = qBlock
      call qm2ud(qBlockUpDown)
      if (allocated(iEqBlockOnSite)) then
        ! all blocks are full of unique elements
        call onsBlock_reduce(qBlockUpDown, iEqBlockOnSite, orb, qRed)
        if (allocated(qiBlock)) then
          call onsBlock_reduce(qiBlock, iEqBlockOnSiteLS, orb, qRed, skew=.true.)
        end if
      else
        ! only a subset of blocks are covered in +U type operations
        call appendBlock_reduce(qBlockUpDown, iEqBlockDFTBU, orb, qRed)
        if (allocated(qiBlock)) then
          call appendBlock_reduce(qiBlock, iEqBlockDFTBULS, orb, qRed, skew=.true.)
        end if
      end if
    end if

  end subroutine reduceCharges


  !> Expand reduced charges according orbital equivalency rules.
  subroutine expandCharges(qRed, orb, nIneqOrb, iEqOrbitals, qOrb, qBlock, iEqBlockDftbu, species0,&
      & nUJ, iUJ, niUJ, qiBlock, iEqBlockDftbuLS, iEqBlockOnSite, iEqBlockOnSiteLS)

    !> Reduction of atomic populations
    real(dp), intent(in) :: qRed(:)

    !> Atomic orbital information
    type(TOrbitals), intent(in) :: orb

    !> Number of unique types of atomic orbitals
    integer, intent(in) :: nIneqOrb

    !> equivalence index
    integer, intent(in) :: iEqOrbitals(:,:,:)

    !> Electrons in atomic orbitals
    real(dp), intent(out) :: qOrb(:,:,:)

    !> Block (dual) populations, if also stored in reduced form
    real(dp), intent(inout), allocatable :: qBlock(:,:,:,:)

    !> equivalences for block charges
    integer, intent(in), allocatable :: iEqBlockDftbU(:,:,:,:)

    !> species of central cell atoms
    integer, intent(in), allocatable :: species0(:)

    !> Number DFTB+U blocks of shells for each atom type
    integer, intent(in), allocatable :: nUJ(:)

    !> which shells are in each DFTB+U block
    integer, intent(in), allocatable :: iUJ(:,:,:)

    !> Number of shells in each DFTB+U block
    integer, intent(in), allocatable :: niUJ(:,:)

    !> Imaginary part of block atomic populations
    real(dp), intent(inout), allocatable :: qiBlock(:,:,:,:)

    !> Equivalences for spin orbit if needed
    integer, intent(in), allocatable :: iEqBlockDftbULS(:,:,:,:)

    !> Equivalences for onsite block corrections if needed
    integer, intent(in), allocatable :: iEqBlockOnSite(:,:,:,:)

    !> Equivalences for onsite block corrections if needed for imaginary part
    integer, intent(in), allocatable :: iEqBlockOnSiteLS(:,:,:,:)

    integer :: nSpin

    @:ASSERT(allocated(qBlock) .eqv. (allocated(iEqBlockDftbU) .or. allocated(iEqBlockOnSite)))
    @:ASSERT(.not. allocated(qBlock) .or. allocated(species0))
    @:ASSERT(.not. allocated(qBlock) .or. allocated(nUJ))
    @:ASSERT(.not. allocated(qBlock) .or. allocated(iUJ))
    @:ASSERT(.not. allocated(qBlock) .or. allocated(niUJ))
    @:ASSERT(.not. allocated(qiBlock) .or. allocated(qBlock))
    @:ASSERT(allocated(qiBlock) .eqv. (allocated(iEqBlockDftbuLS) .or. allocated(iEqBlockOnSiteLS)))

    nSpin = size(qOrb, dim=3)
    call OrbitalEquiv_expand(qRed(1:nIneqOrb), iEqOrbitals, orb, qOrb)
    if (allocated(qBlock)) then
      qBlock(:,:,:,:) = 0.0_dp
      if (allocated(iEqBlockOnSite)) then
        ! all blocks are full of unique elements
        call Onsblock_expand(qRed, iEqBlockOnSite, orb, qBlock, orbEquiv=iEqOrbitals)
        if (allocated(qiBlock)) then
          call Onsblock_expand(qRed, iEqBlockOnSiteLS, orb, qiBlock, skew=.true.)
        end if
      else
        ! only a subset of blocks are covered in +U type operations
        call Block_expand(qRed, iEqBlockDftbu, orb, qBlock, species0, nUJ, niUJ, iUJ,&
            & orbEquiv=iEqOrbitals)
        if (allocated(qiBlock)) then
          call Block_expand(qRed, iEqBlockDftbuLS, orb, qiBlock, species0, nUJ, niUJ, iUJ,&
              & skew=.true.)
        end if
      end if
    end if
    if (nSpin == 2) then
      call ud2qm(qOrb)
      if (allocated(qBlock)) then
        call ud2qm(qBlock)
      end if
    end if

  end subroutine expandCharges


  !> Get some info about scc convergence.
  subroutine getSccInfo(iSccIter, Eelec, EelecOld, diffElec)

    !> Iteration number
    integer, intent(in) :: iSccIter

    !> Electronic energy
    real(dp), intent(in) :: Eelec

    !> old electronic energy, overwritten on exit with current value
    real(dp), intent(inout) :: EelecOld

    !> difference in electronic energies between iterations
    real(dp), intent(out) :: diffElec

    if (iSccIter > 1) then
      diffElec = Eelec - EelecOld
    else
      diffElec = 0.0_dp
    end if
    EelecOld = Eelec

  end subroutine getSccInfo


  !> Whether restart information needs to be written in the current scc loop.
  function needsSccRestartWriting(restartFreq, iGeoStep, iSccIter, minSccIter, maxSccIter, tMd,&
      & isGeoOpt, tDerivs, tConverged, tReadChrg, tStopScc) result(tRestart)

    !> frequency of charge  write out
    integer, intent(in) :: restartFreq

    !> current geometry step
    integer, intent(in) :: iGeoStep

    !> current SCC step
    integer, intent(in) :: iSccIter

    !> minimum number of SCC cycles to perform
    integer, intent(in) :: minSccIter

    !> maximum number of SCC cycles to perform
    integer, intent(in) :: maxSccIter

    !> is this molecular dynamics
    logical, intent(in) :: tMd

    !> Is there geometry optimisation
    logical, intent(in) :: isGeoOpt

    !> are finite difference changes happening
    logical, intent(in) :: tDerivs

    !> Is this converged SCC
    logical, intent(in) :: tConverged

    !> have the charges been read from disc
    logical, intent(in) :: tReadChrg

    !> Has the SCC cycle been stopped?
    logical, intent(in) :: tStopScc

    !> resulting decision as to whether to write charges to disc
    logical :: tRestart

    logical :: tEnoughIters, tRestartIter

    ! Do we need restart at all?
    tRestart = (restartFreq > 0 .and. .not. (tMD .or. isGeoOpt .or. tDerivs) .and. maxSccIter > 1)
    if (tRestart) then

      ! Do we have enough iterations already?
      tEnoughIters = (iSccIter >= minSccIter .or. tReadChrg .or. iGeoStep > 0)

      ! Is current iteration the right one for writing a restart file?
      tRestartIter = (iSccIter == maxSccIter .or. tStopScc .or. mod(iSccIter, restartFreq) == 0)

      tRestart = (tConverged .or. (tEnoughIters .and. tRestartIter))
    end if

  end function needsSccRestartWriting


  !> Stop if linear response module can not be invoked due to unimplemented combinations of
  !> features.
  subroutine ensureLinRespConditions(t3rd, tRealHS, tPeriodic, tForces)

    !> 3rd order hamiltonian contributions included
    logical, intent(in) :: t3rd

    !> a real hamiltonian
    logical, intent(in) :: tRealHs

    !> periodic boundary conditions
    logical, intent(in) :: tPeriodic

    !> forces being evaluated in the excited state
    logical, intent(in) :: tForces

    if (t3rd) then
      call error("Third order currently incompatible with excited state")
    end if
    if (.not. tRealHS) then
      call error("Only real systems are supported for excited state calculations")
    end if
    if (tPeriodic .and. tForces) then
      call error("Forces in the excited state for periodic geometries are currently unavailable")
    end if

  end subroutine ensureLinRespConditions


  !> Do the linear response excitation calculation.
  subroutine calculateLinRespExcitations(env, lresp, parallelKS, sccCalc, qOutput, q0, over,&
      & eigvecsReal, eigen, filling, coord, species, speciesName, orb, tHelical, skHamCont,&
      & skOverCont, autotestTag, taggedWriter, runId, neighbourList, nNeighbourSk, denseDesc,&
      & iSparseStart, img2CentCell, tWriteAutotest, tForces, tLinRespZVect, tPrintExcEigvecs,&
      & tPrintExcEigvecsTxt, nonSccDeriv, energy, energies, work, rhoSqrReal, excitedDerivs,&
      & occNatural)

    !> Environment settings
    type(TEnvironment), intent(in) :: env

    !> excited state settings
    type(TLinResp), intent(inout) :: lresp

    !> K-points and spins to process
    type(TParallelKS), intent(in) :: parallelKS

    !> SCC module internal variables
    type(TScc), intent(in) :: sccCalc

    !> electrons in atomic orbitals
    real(dp), intent(in) :: qOutput(:,:,:)

    !> reference atomic orbital occupations
    real(dp), intent(in) :: q0(:,:,:)

    !> sparse overlap matrix
    real(dp), intent(in) :: over(:)

    !> ground state eigenvectors
    real(dp), intent(in) :: eigvecsReal(:,:,:)

    !> ground state eigenvalues (orbital, kpoint)
    real(dp), intent(in) :: eigen(:,:)

    !> ground state fillings (orbital, kpoint)
    real(dp), intent(in) :: filling(:,:)

    !> all atomic coordinates
    real(dp), intent(in) :: coord(:,:)

    !> species of all atoms in the system
    integer, target, intent(in) :: species(:)

    !> label for each atomic chemical species
    character(*), intent(in) :: speciesName(:)

    !> Atomic orbital information
    type(TOrbitals), intent(in) :: orb

    !> Is the geometry helical
    logical, intent(in) :: tHelical

    !> non-SCC hamiltonian information
    type(TSlakoCont), intent(in) :: skHamCont

    !> overlap information
    type(TSlakoCont), intent(in) :: skOverCont

    !> File name for regression data
    character(*), intent(in) :: autotestTag

    !> Tagged writer
    type(TTaggedWriter), intent(inout) :: taggedWriter

    !> Job ID for future identification
    integer, intent(in) :: runId

    !> list of neighbours for each atom
    type(TNeighbourList), intent(in) :: neighbourList

    !> Number of neighbours for each of the atoms
    integer, intent(in) :: nNeighbourSK(:)

    !> Dense matrix descriptor
    type(TDenseDescr), intent(in) :: denseDesc

    !> Index array for the start of atomic blocks in sparse arrays
    integer, intent(in) :: iSparseStart(:,:)

    !> map from image atoms to the original unique atom
    integer, intent(in) :: img2CentCell(:)

    !> should regression test data be written
    logical, intent(in) :: tWriteAutotest

    !> forces to be calculated in the excited state
    logical, intent(in) :: tForces

    !> require the Z vector for excited state properties
    logical, intent(in) :: tLinRespZVect

    !> print natural orbitals of the excited state
    logical, intent(in) :: tPrintExcEigvecs

    !> print natural orbitals also in text form?
    logical, intent(in) :: tPrintExcEigvecsTxt

    !> method for calculating derivatives of S and H0
    type(TNonSccDiff), intent(in) :: nonSccDeriv

    !> Energy contributions and total
    type(TEnergies), intent(inout) :: energy

    !> energes of all solved states
    real(dp), intent(inout), allocatable :: energies(:)

    !> Working array of the size of the dense matrices.
    real(dp), intent(out) :: work(:,:)

    !> density matrix in dense form
    real(dp), intent(inout), allocatable :: rhoSqrReal(:,:,:)

    !> excited state energy derivative with respect to atomic coordinates
    real(dp), intent(inout), allocatable :: excitedDerivs(:,:)

    !> natural orbital occupation numbers
    real(dp), intent(inout), allocatable :: occNatural(:)

    real(dp), allocatable :: dQAtom(:)
    real(dp), allocatable :: naturalOrbs(:,:,:)
    integer, pointer :: pSpecies0(:)
    integer :: iSpin, nSpin, nAtom, fdAutotest
    logical :: tSpin

    nAtom = size(qOutput, dim=2)
    nSpin = size(eigen, dim=2)
    tSpin = (nSpin == 2)
    pSpecies0 => species(1:nAtom)

    energy%Eexcited = 0.0_dp
    allocate(dQAtom(nAtom))
    dQAtom(:) = sum(qOutput(:,:,1) - q0(:,:,1), dim=1)
    if (tHelical) then
      call unpackHS(work, over, neighbourList%iNeighbour, nNeighbourSK, denseDesc%iAtomStart,&
          & iSparseStart, img2CentCell, orb, species, coord)
    else
      call unpackHS(work, over, neighbourList%iNeighbour, nNeighbourSK, denseDesc%iAtomStart,&
          & iSparseStart, img2CentCell)
    end if
    call blockSymmetrizeHS(work, denseDesc%iAtomStart)
    if (tForces) then
      do iSpin = 1, nSpin
        call blockSymmetrizeHS(rhoSqrReal(:,:,iSpin), denseDesc%iAtomStart)
      end do
    end if
    if (tWriteAutotest) then
      open(newUnit=fdAutotest, file=autotestTag, position="append")
    end if

    if (tLinRespZVect) then
      if (tPrintExcEigVecs) then
        allocate(naturalOrbs(orb%nOrb, orb%nOrb, 1))
      end if
      call addGradients(tSpin, lresp, denseDesc%iAtomStart, eigvecsReal, eigen, work, filling,&
          & coord(:,:nAtom), sccCalc, dQAtom, pSpecies0, neighbourList%iNeighbour, img2CentCell,&
          & orb, skHamCont, skOverCont, tWriteAutotest, fdAutotest, taggedWriter, energy%Eexcited,&
         & energies, excitedDerivs, nonSccDeriv, rhoSqrReal, occNatural, naturalOrbs)
      if (tPrintExcEigvecs) then
        call writeRealEigvecs(env, runId, neighbourList, nNeighbourSK, denseDesc, iSparseStart,&
            & img2CentCell, pSpecies0, speciesName, orb, over, parallelKS, tPrintExcEigvecsTxt,&
            & naturalOrbs, work, fileName="excitedOrbs")
      end if
    else
      call calcExcitations(lresp, tSpin, denseDesc, eigvecsReal, eigen, work, filling,&
          & coord(:,:nAtom), sccCalc, dQAtom, pSpecies0, neighbourList%iNeighbour, img2CentCell,&
          & orb, tWriteAutotest, fdAutotest, taggedWriter, energy%Eexcited, energies)
    end if
    energy%Etotal = energy%Etotal + energy%Eexcited
    energy%EMermin = energy%EMermin + energy%Eexcited
    energy%EGibbs = energy%EGibbs + energy%Eexcited
    if (tWriteAutotest) then
      close(fdAutotest)
    end if

  end subroutine calculateLinRespExcitations


  !> Get the XLBOMD charges for the current geometry.
  subroutine getXlbomdCharges(xlbomdIntegrator, qOutRed, pChrgMixer, orb, nIneqOrb, iEqOrbitals,&
      & qInput, qInpRed, iEqBlockDftbu, qBlockIn, species0, nUJ, iUJ, niUJ, iEqBlockDftbuLS,&
      & qiBlockIn, iEqBlockOnSite, iEqBlockOnSiteLS)

    !> integrator for the extended Lagrangian
    type(TXLBOMD), intent(inout) :: xlbomdIntegrator

    !> output charges, reduced by equivalences
    real(dp), intent(in) :: qOutRed(:)

    !> SCC mixer
    type(TMixer), intent(inout) :: pChrgMixer

    !> Atomic orbital information
    type(TOrbitals), intent(in) :: orb

    !> number of inequivalent orbitals
    integer, intent(in) :: nIneqOrb

    !> equivalence map
    integer, intent(in) :: iEqOrbitals(:,:,:)

    !> input charges
    real(dp), intent(out) :: qInput(:,:,:)

    !> input charges reduced by equivalences
    real(dp), intent(out) :: qInpRed(:)

    !> +U equivalences
    integer, intent(in), allocatable :: iEqBlockDftbU(:,:,:,:)

    !> central cell species
    integer, intent(in), allocatable :: species0(:)

    !> block input charges
    real(dp), intent(inout), allocatable :: qBlockIn(:,:,:,:)

    !> Number DFTB+U blocks of shells for each atom type
    integer, intent(in), allocatable :: nUJ(:)

    !> which shells are in each DFTB+U block
    integer, intent(in), allocatable :: iUJ(:,:,:)

    !> Number of shells in each DFTB+U block
    integer, intent(in), allocatable :: niUJ(:,:)

    !> equivalences for spin orbit
    integer, intent(in), allocatable :: iEqBlockDftbuLS(:,:,:,:)

    !> imaginary part of dual charges
    real(dp), intent(inout), allocatable :: qiBlockIn(:,:,:,:)

    !> Equivalences for onsite block corrections if needed
    integer, intent(inout), allocatable :: iEqBlockOnSite(:,:,:,:)

    !> Equivalences for onsite block corrections if needed for imaginary part
    integer, intent(inout), allocatable :: iEqBlockOnSiteLS(:,:,:,:)

    real(dp), allocatable :: invJacobian(:,:)

    if (xlbomdIntegrator%needsInverseJacobian()) then
      write(stdOut, "(A)") ">> Updating XLBOMD Inverse Jacobian"
      allocate(invJacobian(nIneqOrb, nIneqOrb))
      call getInverseJacobian(pChrgMixer, invJacobian)
      call xlbomdIntegrator%setInverseJacobian(invJacobian)
      deallocate(invJacobian)
    end if
    call xlbomdIntegrator%getNextCharges(qOutRed(1:nIneqOrb), qInpRed(1:nIneqOrb))
    call expandCharges(qInpRed, orb, nIneqOrb, iEqOrbitals, qInput, qBlockIn, iEqBlockDftbu,&
        & species0, nUJ, iUJ, niUJ, qiBlockIn, iEqBlockDftbuLS, iEqBlockOnSite, iEqBlockOnSiteLS)

  end subroutine getXlbomdCharges


  !> Calculates dipole moment.
  subroutine getDipoleMoment(qOutput, q0, coord, dipoleMoment, iAtInCentralRegion)

    !> electrons in orbitals
    real(dp), intent(in) :: qOutput(:,:,:)

    !> reference atomic charges
    real(dp), intent(in) :: q0(:,:,:)

    !> atomic coordinates
    real(dp), intent(in) :: coord(:,:)

    !> resulting dipole moment
    real(dp), intent(out) :: dipoleMoment(:)

    !> atoms in the central cell (or device region if transport)
    integer, intent(in) :: iAtInCentralRegion(:)

    integer :: nAtom, ii, iAtom

    nAtom = size(qOutput, dim=2)
    dipoleMoment(:) = 0.0_dp
    do ii = 1, size(iAtInCentralRegion)
      iAtom = iAtInCentralRegion(ii)
      dipoleMoment(:) = dipoleMoment(:)&
          & + sum(q0(:, iAtom, 1) - qOutput(:, iAtom, 1)) * coord(:,iAtom)
    end do

  end subroutine getDipoleMoment


  !> Prints dipole moment calcululated by the derivative of H with respect of the external field.
  subroutine checkDipoleViaHellmannFeynman(rhoPrim, q0, coord0, over, orb, neighbourList,&
      & nNeighbourSK, species, iSparseStart, img2CentCell)

    !> Density matrix in sparse storage
    real(dp), intent(in) :: rhoPrim(:,:)

    !> Reference orbital charges
    real(dp), intent(in) :: q0(:,:,:)

    !> Central cell atomic coordinates
    real(dp), intent(in) :: coord0(:,:)

    !> Overlap matrix in sparse storage
    real(dp), intent(in) :: over(:)

    !> Atomic orbital information
    type(TOrbitals), intent(in) :: orb

    !> list of neighbours for each atom
    type(TNeighbourList), intent(in) :: neighbourList

    !> Number of neighbours for each of the atoms
    integer, intent(in) :: nNeighbourSK(:)

    !> species of all atoms in the system
    integer, intent(in) :: species(:)

    !> Index array for the start of atomic blocks in sparse arrays
    integer, intent(in) :: iSparseStart(:,:)

    !> map from image atoms to the original unique atom
    integer, intent(in) :: img2CentCell(:)

    real(dp), allocatable :: hprime(:,:), dipole(:,:), potentialDerivative(:,:)
    integer :: nAtom, sparseSize, iAt, ii

    sparseSize = size(over)
    nAtom = size(q0, dim=2)
    allocate(hprime(sparseSize, 1))
    allocate(dipole(size(q0, dim=1), nAtom))
    allocate(potentialDerivative(nAtom, 1))
    write(stdOut,*)
    write(stdOut, "(A)", advance='no') 'Hellmann Feynman dipole:'

    ! loop over directions
    do ii = 1, 3
      potentialDerivative(:,:) = 0.0_dp
      ! Potential from dH/dE
      potentialDerivative(:,1) = -coord0(ii,:)
      hprime(:,:) = 0.0_dp
      dipole(:,:) = 0.0_dp
      call add_shift(hprime, over, nNeighbourSK, neighbourList%iNeighbour, species, orb,&
          & iSparseStart, nAtom, img2CentCell, potentialDerivative)

      ! evaluate <psi| dH/dE | psi>
      call mulliken(dipole, hprime(:,1), rhoPrim(:,1), orb, neighbourList%iNeighbour, nNeighbourSK,&
          & img2CentCell, iSparseStart)

      ! add nuclei term for derivative wrt E
      do iAt = 1, nAtom
        dipole(1, iAt) = dipole(1, iAt) + sum(q0(:, iAt, 1)) * coord0(ii, iAt)
      end do
      write(stdOut, "(F12.8)", advance='no') sum(dipole)
    end do
    write(stdOut, *) " au"

  end subroutine checkDipoleViaHellmannFeynman


  !> Calculate the energy weighted density matrix
  !>
  !> NOTE: Dense eigenvector and overlap matrices are overwritten.
  !>
  subroutine getEnergyWeightedDensity(env, electronicSolver, denseDesc, forceType, filling,&
      & eigen, kPoint, kWeight, neighbourList, nNeighbourSK, orb, iSparseStart, img2CentCell,&
      & iCellVEc, cellVec, tRealHS, ham, over, parallelKS, tHelical, species, coord, iSCC, mu,&
      & ERhoPrim, HSqrReal, SSqrReal, HSqrCplx, SSqrCplx)

    !> Environment settings
    type(TEnvironment), intent(inout) :: env

    !> Electronic solver information
    type(TElectronicSolver), intent(inout) :: electronicSolver

    !> Dense matrix descriptor
    type(TDenseDescr), intent(in) :: denseDesc

    !> Force type
    integer, intent(in) :: forceType

    !> Occupations of single particle states in the ground state
    real(dp), intent(in) :: filling(:,:,:)

    !> Eigenvalues
    real(dp), intent(in) :: eigen(:,:,:)

    !> K-points
    real(dp), intent(in) :: kPoint(:,:)

    !> Weights for k-points
    real(dp), intent(in) :: kWeight(:)

    !> list of neighbours for each atom
    type(TNeighbourList), intent(in) :: neighbourList

    !> Number of neighbours for each of the atoms
    integer, intent(in) :: nNeighbourSK(:)

    !> Atomic orbital information
    type(TOrbitals), intent(in) :: orb

    !> Index array for the start of atomic blocks in sparse arrays
    integer, intent(in) :: iSparseStart(:,:)

    !> map from image atoms to the original unique atom
    integer, intent(in) :: img2CentCell(:)

    !> Index for which unit cell atoms are associated with
    integer, intent(in) :: iCellVec(:)

    !> Vectors (in units of the lattice constants) to cells of the lattice
    real(dp), intent(in) :: cellVec(:,:)

    !> Is the hamitonian real (no k-points/molecule/gamma point)?
    logical, intent(in) :: tRealHS

    !> Sparse Hamiltonian
    real(dp), intent(in) :: ham(:,:)

    !> Sparse overlap
    real(dp), intent(in) :: over(:)

    !> K-points and spins to process
    type(TParallelKS), intent(in) :: parallelKS

    !> Is the geometry helical
    logical, intent(in) :: tHelical

    !> species of atoms
    integer, intent(in), optional :: species(:)

    !> all coordinates
    real(dp), intent(in) :: coord(:,:)

    !> iteration counter
    integer, intent(in) :: iSCC

    !> Electrochemical potentials per contact and spin
    real(dp), allocatable, intent(in) :: mu(:,:)

    !> Energy weighted sparse matrix
    real(dp), intent(out) :: ERhoPrim(:)

    !> Storage for dense hamiltonian matrix
    real(dp), intent(inout), allocatable :: HSqrReal(:,:,:)

    !> Storage for dense overlap matrix
    real(dp), intent(inout), allocatable :: SSqrReal(:,:)

    !> Storage for dense hamitonian matrix (complex case)
    complex(dp), intent(inout), allocatable :: HSqrCplx(:,:,:)

    !> Storage for dense overlap matrix (complex case)
    complex(dp), intent(inout), allocatable :: SSqrCplx(:,:)

    integer :: nSpin

    nSpin = size(ham, dim=2)

    call env%globalTimer%startTimer(globalTimers%energyDensityMatrix)

    select case (electronicSolver%iSolver)

    case (electronicSolverTypes%GF)

      if (forceType /= forceTypes%orig) then
        call error("Alternative force evaluation methods are not supported by this electronic&
            & solver.")
      end if

    #:if WITH_TRANSPORT
      if (electronicSolver%iSolver == electronicSolverTypes%GF) then
        call calcEdensity_green(iSCC, env, parallelKS%localKS, ham, over, neighbourlist%iNeighbour,&
            & nNeighbourSK, denseDesc%iAtomStart, iSparseStart, img2CentCell, iCellVec, cellVec,&
            & orb, kPoint, kWeight, mu, ERhoPrim)
      end if
    #:endif

    case (electronicSolverTypes%onlyTransport)

      call error("The OnlyTransport solver cannot calculate the energy weighted density matrix")

    case (electronicSolverTypes%qr, electronicSolverTypes%divideandconquer,&
        & electronicSolverTypes%relativelyrobust, electronicSolverTypes%elpa, &
        & electronicSolverTypes%magma_gvd)

      call getEDensityMtxFromEigvecs(env, denseDesc, forceType, filling, eigen, kPoint, kWeight,&
          & neighbourList, nNeighbourSK, orb, iSparseStart, img2CentCell, iCellVec, cellVec,&
          & tRealHS, ham, over, parallelKS, tHelical, species, coord, ERhoPrim, HSqrReal, SSqrReal,&
          & HSqrCplx, SSqrCplx)

    case (electronicSolverTypes%omm, electronicSolverTypes%pexsi, electronicSolverTypes%ntpoly,&
        &electronicSolverTypes%elpadm)

      if (forceType /= forceTypes%orig) then
        call error("Alternative force evaluation methods are not supported by this electronic&
            & solver.")
      end if

      call electronicSolver%elsi%getEDensity(env, denseDesc, nSpin, kPoint, kWeight, neighbourList,&
          & nNeighbourSK, tHelical, orb, species, coord, iSparseStart, img2CentCell, iCellVec,&
          & cellVec, tRealHS, parallelKS, ERhoPrim, SSqrReal, SSqrCplx)

    end select

    call env%globalTimer%stopTimer(globalTimers%energyDensityMatrix)

  end subroutine getEnergyWeightedDensity


  !> Calculates the energy weighted density matrix using eigenvectors
  subroutine getEDensityMtxFromEigvecs(env, denseDesc, forceType, filling, eigen, kPoint, kWeight,&
      & neighbourList, nNeighbourSK, orb, iSparseStart, img2CentCell, iCellVec, cellVec, tRealHS,&
      & ham, over, parallelKS, tHelical, species, coord, ERhoPrim, HSqrReal, SSqrReal, HSqrCplx,&
      & SSqrCplx)

    !> Environment settings
    type(TEnvironment), intent(inout) :: env

    !> Dense matrix descriptor
    type(TDenseDescr), intent(in) :: denseDesc

    !> Force type
    integer, intent(in) :: forceType

    !> Occupations of single particle states in the ground state
    real(dp), intent(in) :: filling(:,:,:)

    !> Eigenvalues
    real(dp), intent(in) :: eigen(:,:,:)

    !> K-points
    real(dp), intent(in) :: kPoint(:,:)

    !> Weights for k-points
    real(dp), intent(in) :: kWeight(:)

    !> list of neighbours for each atom
    type(TNeighbourList), intent(in) :: neighbourList

    !> Number of neighbours for each of the atoms
    integer, intent(in) :: nNeighbourSK(:)

    !> Atomic orbital information
    type(TOrbitals), intent(in) :: orb

    !> Index array for the start of atomic blocks in sparse arrays
    integer, intent(in) :: iSparseStart(:,:)

    !> map from image atoms to the original unique atom
    integer, intent(in) :: img2CentCell(:)

    !> Index for which unit cell atoms are associated with
    integer, intent(in) :: iCellVec(:)

    !> Vectors (in units of the lattice constants) to cells of the lattice
    real(dp), intent(in) :: cellVec(:,:)

    !> Is the hamitonian real (no k-points/molecule/gamma point)?
    logical, intent(in) :: tRealHS

    !> Sparse Hamiltonian
    real(dp), intent(in) :: ham(:,:)

    !> Sparse overlap
    real(dp), intent(in) :: over(:)

    !> K-points and spins to process
    type(TParallelKS), intent(in) :: parallelKS

    !> Is the geometry helical
    logical, intent(in) :: tHelical

    !> species of atoms
    integer, intent(in), optional :: species(:)

    !> all coordinates
    real(dp), intent(in) :: coord(:,:)

    !> Energy weighted sparse matrix
    real(dp), intent(out) :: ERhoPrim(:)

    !> Storage for dense hamiltonian matrix
    real(dp), intent(inout), allocatable :: HSqrReal(:,:,:)

    !> Storage for dense overlap matrix
    real(dp), intent(inout), allocatable :: SSqrReal(:,:)

    !> Storage for dense hamitonian matrix (complex case)
    complex(dp), intent(inout), allocatable :: HSqrCplx(:,:,:)

    !> Storage for dense overlap matrix (complex case)
    complex(dp), intent(inout), allocatable :: SSqrCplx(:,:)

    integer :: nSpin

    nSpin = size(ham, dim=2)

    if (nSpin == 4) then
      call getEDensityMtxFromPauliEigvecs(env, denseDesc, filling, eigen, kPoint, kWeight,&
          & neighbourList, nNeighbourSK, orb, iSparseStart, img2CentCell, iCellVec, cellVec,&
          & tRealHS, parallelKS, HSqrCplx, SSqrCplx, ERhoPrim)
    else
      if (tRealHS) then
        call getEDensityMtxFromRealEigvecs(env, denseDesc, forceType, filling, eigen,&
            & neighbourList, nNeighbourSK, orb, iSparseStart, img2CentCell, ham, over,&
            & parallelKS, tHelical, species, coord, HSqrReal, SSqrReal, ERhoPrim)
      else
        call getEDensityMtxFromComplexEigvecs(env, denseDesc, forceType, filling, eigen, kPoint,&
            & kWeight, neighbourList, nNeighbourSK, orb, iSparseStart, img2CentCell, iCellVec,&
            & cellVec, ham, over, parallelKS, tHelical, species, coord, HSqrCplx, SSqrCplx,&
            & ERhoPrim)
      end if
    end if

  end subroutine getEDensityMtxFromEigvecs


  !> Calculates density matrix from real eigenvectors.
  subroutine getEDensityMtxFromRealEigvecs(env, denseDesc, forceType, filling, eigen,&
      & neighbourList, nNeighbourSK, orb, iSparseStart, img2CentCell, ham, over, parallelKS,&
      & tHelical, species, coord, eigvecsReal, work, ERhoPrim)

    !> Environment settings
    type(TEnvironment), intent(in) :: env

    !> Dense matrix descriptor
    type(TDenseDescr), intent(in) :: denseDesc

    !> How to calculate the force
    integer, intent(in) :: forceType

    !> Occupations of single particle states in the ground state
    real(dp), intent(in) :: filling(:,:,:)

    !> Eigenvalues
    real(dp), intent(in) :: eigen(:,:,:)

    !> list of neighbours for each atom
    type(TNeighbourList), intent(in) :: neighbourList

    !> Number of neighbours for each of the atoms
    integer, intent(in) :: nNeighbourSK(:)

    !> Atomic orbital information
    type(TOrbitals), intent(in) :: orb

    !> Index array for the start of atomic blocks in sparse arrays
    integer, intent(in) :: iSparseStart(:,:)

    !> map from image atoms to the original unique atom
    integer, intent(in) :: img2CentCell(:)

    !> Sparse Hamiltonian
    real(dp), intent(in) :: ham(:,:)

    !> Sparse overlap
    real(dp), intent(in) :: over(:)

    !> K-points and spins to process
    type(TParallelKS), intent(in) :: parallelKS

    !> Is the geometry haelical
    logical, intent(in) :: tHelical

    !> species of atoms
    integer, intent(in), optional :: species(:)

    !> all coordinates
    real(dp), intent(in) :: coord(:,:)

    !> Eigenvectors (NOTE: they will be rewritten with work data on exit!)
    real(dp), intent(inout) :: eigvecsReal(:,:,:)

    !> Work array for storing temporary data
    real(dp), intent(out) :: work(:,:)

    !> Energy weighted density matrix
    real(dp), intent(out) :: ERhoPrim(:)

    real(dp), allocatable :: work2(:,:)
    integer :: nLocalRows, nLocalCols
    integer :: iKS, iS

    nLocalRows = size(eigvecsReal, dim=1)
    nLocalCols = size(eigvecsReal, dim=2)
    if (forceType == forceTypes%dynamicT0 .or. forceType == forceTypes%dynamicTFinite) then
      allocate(work2(nLocalRows, nLocalCols))
    end if

    ERhoPrim(:) = 0.0_dp
    do iKS = 1, parallelKS%nLocalKS
      iS = parallelKS%localKS(2, iKS)

      select case (forceType)

      case(forceTypes%orig)
        ! Original (non-consistent) scheme
      #:if WITH_SCALAPACK
        call makeDensityMtxRealBlacs(env%blacs%orbitalGrid, denseDesc%blacsOrbSqr, filling(:,1,iS),&
            & eigvecsReal(:,:,iKS), work, eigen(:,1,iS))
      #:else
        if (tDensON2) then
          call makeDensityMatrix(work, eigvecsReal(:,:,iKS), filling(:,1,iS), eigen(:,1,iS),&
              & neighbourlist%iNeighbour, nNeighbourSK, orb, denseDesc%iAtomStart, img2CentCell)
        else
          call makeDensityMatrix(work, eigvecsReal(:,:,iKS), filling(:,1,iS), eigen(:,1,iS))
        end if
      #:endif

      case(forceTypes%dynamicT0)
        ! Correct force for XLBOMD for T=0K (DHD)
      #:if WITH_SCALAPACK
        if (tHelical) then
          call unpackHSHelicalRealBlacs(env%blacs, ham(:,iS), neighbourList%iNeighbour,&
              & nNeighbourSK, iSparseStart, img2CentCell, orb, species, coord, denseDesc, work)
        else
          call unpackHSRealBlacs(env%blacs, ham(:,iS), neighbourList%iNeighbour, nNeighbourSK,&
              & iSparseStart, img2CentCell, denseDesc, work)
        end if
        call makeDensityMtxRealBlacs(env%blacs%orbitalGrid, denseDesc%blacsOrbSqr, filling(:,1,iS),&
            & eigVecsReal(:,:,iKS), work2)
        call pblasfx_psymm(work2, denseDesc%blacsOrbSqr, work, denseDesc%blacsOrbSqr,&
            & eigvecsReal(:,:,iKS), denseDesc%blacsOrbSqr, side="L")
        call pblasfx_psymm(work2, denseDesc%blacsOrbSqr, eigvecsReal(:,:,iKS),&
            & denseDesc%blacsOrbSqr, work, denseDesc%blacsOrbSqr, side="R", alpha=0.5_dp)
      #:else
        if (tHelical) then
          call unpackHS(work, ham(:,iS), neighbourlist%iNeighbour, nNeighbourSK,&
              & denseDesc%iAtomStart, iSparseStart, img2CentCell, orb, species, coord)
        else
          call unpackHS(work, ham(:,iS), neighbourlist%iNeighbour, nNeighbourSK,&
              & denseDesc%iAtomStart, iSparseStart, img2CentCell)
        end if
        call blockSymmetrizeHS(work, denseDesc%iAtomStart)
        call makeDensityMatrix(work2, eigvecsReal(:,:,iKS), filling(:,1,iS))
        ! D H
        call symm(eigvecsReal(:,:,iKS), "L", work2, work)
        ! (D H) D
        call symm(work, "R", work2, eigvecsReal(:,:,iKS), alpha=0.5_dp)
      #:endif

      case(forceTypes%dynamicTFinite)
        ! Correct force for XLBOMD for T <> 0K (DHS^-1 + S^-1HD)
      #:if WITH_SCALAPACK
        call makeDensityMtxRealBlacs(env%blacs%orbitalGrid, denseDesc%blacsOrbSqr, filling(:,1,iS),&
            & eigVecsReal(:,:,iKS), work)
        if (tHelical) then
          call unpackHSHelicalRealBlacs(env%blacs, ham(:,iS), neighbourlist%iNeighbour,&
              & nNeighbourSK, iSparseStart, img2CentCell, orb, species, coord, denseDesc, work2)
        else
          call unpackHSRealBlacs(env%blacs, ham(:,iS), neighbourlist%iNeighbour, nNeighbourSK,&
              & iSparseStart, img2CentCell, denseDesc, work2)
        end if
        call pblasfx_psymm(work, denseDesc%blacsOrbSqr, work2, denseDesc%blacsOrbSqr,&
            & eigvecsReal(:,:,iKS), denseDesc%blacsOrbSqr, side="L")
        if (tHelical) then
          call unpackHSHelicalRealBlacs(env%blacs, over, neighbourlist%iNeighbour, nNeighbourSK,&
              & iSparseStart, img2CentCell, orb, species, coord, denseDesc, work)
        else
          call unpackHSRealBlacs(env%blacs, over, neighbourlist%iNeighbour, nNeighbourSK,&
              & iSparseStart, img2CentCell, denseDesc, work)
        end if
        call psymmatinv(denseDesc%blacsOrbSqr, work)
        call pblasfx_psymm(work, denseDesc%blacsOrbSqr, eigvecsReal(:,:,iKS),&
            & denseDesc%blacsOrbSqr, work2, denseDesc%blacsOrbSqr, side="R", alpha=0.5_dp)
        work(:,:) = work2
        call pblasfx_ptran(work2, denseDesc%blacsOrbSqr, work, denseDesc%blacsOrbSqr, alpha=1.0_dp,&
            & beta=1.0_dp)
      #:else
        call makeDensityMatrix(work, eigvecsReal(:,:,iKS), filling(:,1,iS))
        if (tHelical) then
          call unpackHS(work2, ham(:,iS), neighbourlist%iNeighbour, nNeighbourSK,&
              & denseDesc%iAtomStart, iSparseStart, img2CentCell, orb, species, coord)
        else
          call unpackHS(work2, ham(:,iS), neighbourlist%iNeighbour, nNeighbourSK,&
              & denseDesc%iAtomStart, iSparseStart, img2CentCell)
        end if
        call blocksymmetrizeHS(work2, denseDesc%iAtomStart)
        call symm(eigvecsReal(:,:,iKS), "L", work, work2)
        if (tHelical) then
          call unpackHS(work, over, neighbourlist%iNeighbour, nNeighbourSK, denseDesc%iAtomStart,&
              & iSparseStart, img2CentCell, orb, species, coord)
        else
          call unpackHS(work, over, neighbourlist%iNeighbour, nNeighbourSK, denseDesc%iAtomStart,&
              & iSparseStart, img2CentCell)
        end if
        call symmatinv(work)
        call symm(work2, "R", work, eigvecsReal(:,:,iKS), alpha=0.5_dp)
        work(:,:) = work2 + transpose(work2)
      #:endif
      end select

    #:if WITH_SCALAPACK
      if (tHelical) then
        call packRhoHelicalRealBlacs(env%blacs, denseDesc, work, neighbourList%iNeighbour,&
            & nNeighbourSK, iSparseStart, img2CentCell, orb, species, coord, ERhoPrim)
      else
        call packRhoRealBlacs(env%blacs, denseDesc, work, neighbourList%iNeighbour, nNeighbourSK,&
            & orb%mOrb, iSparseStart, img2CentCell, ERhoPrim)
      end if
    #:else
      if (tHelical) then
        call packHS(ERhoPrim, work, neighbourList%iNeighbour, nNeighbourSK,&
            & denseDesc%iAtomStart, iSparseStart, img2CentCell, orb, species, coord)
      else
        call packHS(ERhoPrim, work, neighbourList%iNeighbour, nNeighbourSK, orb%mOrb,&
            & denseDesc%iAtomStart, iSparseStart, img2CentCell)
      end if
    #:endif
    end do

  #:if WITH_SCALAPACK
    ! Add up and distribute energy weighted density matrix contribution from each group
    call mpifx_allreduceip(env%mpi%globalComm, ERhoPrim, MPI_SUM)
  #:endif

  end subroutine getEDensityMtxFromRealEigvecs


  !> Calculates density matrix from complex eigenvectors.
  subroutine getEDensityMtxFromComplexEigvecs(env, denseDesc, forceType, filling, eigen, kPoint,&
      & kWeight, neighbourList, nNeighbourSK, orb, iSparseStart, img2CentCell, iCellVec, cellVec,&
      & ham, over, parallelKS, tHelical, species, coord, eigvecsCplx, work, ERhoPrim)

    !> Environment settings
    type(TEnvironment), intent(in) :: env

    !> Dense matrix descriptor
    type(TDenseDescr), intent(in) :: denseDesc

    integer, intent(in) :: forceType

    !> Occupations of single particle states in the ground state
    real(dp), intent(in) :: filling(:,:,:)

    !> eigen-values of the system
    real(dp), intent(in) :: eigen(:,:,:)

    !> k-points of the system
    real(dp), intent(in) :: kPoint(:,:)

    !> Weights for k-points
    real(dp), intent(in) :: kWeight(:)

    !> list of neighbours for each atom
    type(TNeighbourList), intent(in) :: neighbourList

    !> Number of neighbours for each of the atoms
    integer, intent(in) :: nNeighbourSK(:)

    !> Atomic orbital information
    type(TOrbitals), intent(in) :: orb

    !> Index array for the start of atomic blocks in sparse arrays
    integer, intent(in) :: iSparseStart(:,:)

    !> map from image atoms to the original unique atom
    integer, intent(in) :: img2CentCell(:)

    !> Index for which unit cell atoms are associated with
    integer, intent(in) :: iCellVec(:)

    !> Vectors (in units of the lattice constants) to cells of the lattice
    real(dp), intent(in) :: cellVec(:,:)

    !> Sparse Hamiltonian
    real(dp), intent(in) :: ham(:,:)

    !> Sparse overlap
    real(dp), intent(in) :: over(:)

    !> K-points and spins to process
    type(TParallelKS), intent(in) :: parallelKS

        !> Is the geometry haelical
    logical, intent(in) :: tHelical

    !> species of atoms
    integer, intent(in), optional :: species(:)

    !> all coordinates
    real(dp), intent(in) :: coord(:,:)

    !> Eigenvectors of the system
    complex(dp), intent(inout) :: eigvecsCplx(:,:,:)

    !> work array (sized like overlap matrix)
    complex(dp), intent(inout) :: work(:,:)

    !> Energy weighted sparse density matrix (charge only part)
    real(dp), intent(out) :: ERhoPrim(:)

    complex(dp), allocatable :: work2(:,:)
    integer :: nLocalRows, nLocalCols
    integer :: iKS, iS, iK

    nLocalRows = size(eigvecsCplx, dim=1)
    nLocalCols = size(eigvecsCplx, dim=2)

    if (forceType == forceTypes%dynamicT0 .or. forceType == forceTypes%dynamicTFinite) then
      allocate(work2(nLocalRows, nLocalCols))
    end if

    ERhoPrim(:) = 0.0_dp
    do iKS = 1, parallelKS%nLocalKS
      iK = parallelKS%localKS(1, iKS)
      iS = parallelKS%localKS(2, iKS)

      select case (forceType)

      case(forceTypes%orig)
        ! Original (non-consistent) scheme
      #:if WITH_SCALAPACK
        call makeDensityMtxCplxBlacs(env%blacs%orbitalGrid, denseDesc%blacsOrbSqr,&
            & filling(:,iK,iS), eigvecsCplx(:,:,iKS), work, eigen(:,iK,iS))
      #:else
        if (tDensON2) then
          call makeDensityMatrix(work, eigvecsCplx(:,:,iKS), filling(:,iK,iS),&
              & eigen(:,iK, iS), neighbourlist%iNeighbour, nNeighbourSK, orb, denseDesc%iAtomStart,&
              & img2CentCell)
        else
          call makeDensityMatrix(work, eigvecsCplx(:,:,iKS), filling(:,iK,iS), eigen(:,iK, iS))
        end if
      #:endif

      case(forceTypes%dynamicT0)
        ! Correct force for XLBOMD for T=0K (DHD)
      #:if WITH_SCALAPACK
        if (tHelical) then
          call unpackHSHelicalCplxBlacs(env%blacs, ham(:,iS), kPoint(:,iK),&
              & neighbourList%iNeighbour, nNeighbourSK, iCellVec, cellVec, iSparseStart,&
              & img2CentCell, orb, species, coord, denseDesc, work)
        else
          call unpackHSCplxBlacs(env%blacs, ham(:,iS), kPoint(:,iK), neighbourList%iNeighbour,&
              & nNeighbourSK, iCellVec, cellVec, iSparseStart, img2CentCell, denseDesc, work)
        end if
        call makeDensityMtxCplxBlacs(env%blacs%orbitalGrid, denseDesc%blacsOrbSqr, filling(:,1,iS),&
            & eigvecsCplx(:,:,iKS), work2)
        call pblasfx_phemm(work2, denseDesc%blacsOrbSqr, work, denseDesc%blacsOrbSqr,&
            & eigvecsCplx(:,:,iKS), denseDesc%blacsOrbSqr, side="L")
        call pblasfx_phemm(work2, denseDesc%blacsOrbSqr, eigvecsCplx(:,:,iKS),&
            & denseDesc%blacsOrbSqr, work, denseDesc%blacsOrbSqr, side="R", alpha=(0.5_dp, 0.0_dp))
      #:else
        call makeDensityMatrix(work2, eigvecsCplx(:,:,iKS), filling(:,iK,iS))
        if (tHelical) then
          call unpackHS(work, ham(:,iS), kPoint(:,iK), neighbourlist%iNeighbour, nNeighbourSK,&
              & iCellVec, cellVec, denseDesc%iAtomStart, iSparseStart, img2CentCell, orb, species,&
              & coord)
        else
          call unpackHS(work, ham(:,iS), kPoint(:,iK), neighbourlist%iNeighbour, nNeighbourSK,&
              & iCellVec, cellVec, denseDesc%iAtomStart, iSparseStart, img2CentCell)
        end if
        call blockHermitianHS(work, denseDesc%iAtomStart)
        call hemm(eigvecsCplx(:,:,iKS), "L", work2, work)
        call hemm(work, "R", work2, eigvecsCplx(:,:,iKS), alpha=(0.5_dp, 0.0_dp))
      #:endif

      case(forceTypes%dynamicTFinite)
        ! Correct force for XLBOMD for T <> 0K (DHS^-1 + S^-1HD)
      #:if WITH_SCALAPACK
        call makeDensityMtxCplxBlacs(env%blacs%orbitalGrid, denseDesc%blacsOrbSqr,&
            & filling(:,iK,iS), eigVecsCplx(:,:,iKS), work)
        if (tHelical) then
          call unpackHSHelicalCplxBlacs(env%blacs, ham(:,iS), kPoint(:,iK),&
              & neighbourlist%iNeighbour, nNeighbourSK, iCellVec, cellVec, iSparseStart,&
              & img2CentCell, orb, species, coord, denseDesc, work2)
        else
          call unpackHSCplxBlacs(env%blacs, ham(:,iS), kPoint(:,iK), neighbourlist%iNeighbour,&
              & nNeighbourSK, iCellVec, cellVec, iSparseStart, img2CentCell, denseDesc, work2)
        end if
        call pblasfx_phemm(work, denseDesc%blacsOrbSqr, work2, denseDesc%blacsOrbSqr,&
            & eigvecsCplx(:,:,iKS), denseDesc%blacsOrbSqr, side="L")
        if (tHelical) then
          call unpackHSHelicalCplxBlacs(env%blacs, over, kPoint(:,iK), neighbourlist%iNeighbour,&
              & nNeighbourSK, iCellVec, cellVec, iSparseStart, img2CentCell, orb, species, coord,&
              & denseDesc, work)
        else
          call unpackHSCplxBlacs(env%blacs, over, kPoint(:,iK), neighbourlist%iNeighbour,&
              & nNeighbourSK, iCellVec, cellVec, iSparseStart, img2CentCell, denseDesc, work)
        end if
        call phermatinv(denseDesc%blacsOrbSqr, work)
        call pblasfx_phemm(work, denseDesc%blacsOrbSqr, eigvecsCplx(:,:,iKS),&
            & denseDesc%blacsOrbSqr, work2, denseDesc%blacsOrbSqr, side="R", alpha=(0.5_dp, 0.0_dp))
        work(:,:) = work2
        call pblasfx_ptranc(work2, denseDesc%blacsOrbSqr, work, denseDesc%blacsOrbSqr,&
            & alpha=(1.0_dp, 0.0_dp), beta=(1.0_dp, 0.0_dp))
      #:else
        call makeDensityMatrix(work, eigvecsCplx(:,:,iKS), filling(:,iK,iS))
        if (tHelical) then
          call unpackHS(work2, ham(:,iS), kPoint(:,iK), neighbourlist%iNeighbour, nNeighbourSK,&
              & iCellVec, cellVec, denseDesc%iAtomStart, iSparseStart, img2CentCell, orb, species,&
              & coord)
        else
          call unpackHS(work2, ham(:,iS), kPoint(:,iK), neighbourlist%iNeighbour, nNeighbourSK,&
              & iCellVec, cellVec, denseDesc%iAtomStart, iSparseStart, img2CentCell)
        end if
        call blockHermitianHS(work2, denseDesc%iAtomStart)
        call hemm(eigvecsCplx(:,:,iKS), "L", work, work2)
        if  (tHelical) then
          call unpackHS(work, over, kPoint(:,iK), neighbourlist%iNeighbour, nNeighbourSK, iCellVec,&
              & cellVec, denseDesc%iAtomStart, iSparseStart, img2CentCell, orb, species, coord)
        else
          call unpackHS(work, over, kPoint(:,iK), neighbourlist%iNeighbour, nNeighbourSK, iCellVec,&
              & cellVec, denseDesc%iAtomStart, iSparseStart, img2CentCell)
        end if
        call hermatinv(work)
        call hemm(work2, "R", work, eigvecsCplx(:,:,iKS), alpha=(0.5_dp, 0.0_dp))
        work(:,:) = work2 + transpose(conjg(work2))
      #:endif
      end select

    #:if WITH_SCALAPACK
      if (tHelical) then
        call packRhoHelicalCplxBlacs(env%blacs, denseDesc, work, kPoint(:,iK), kWeight(iK),&
            & neighbourList%iNeighbour, nNeighbourSK, iCellVec, cellVec, iSparseStart,&
            & img2CentCell, orb, species, coord, ERhoPrim)
      else
        call packRhoCplxBlacs(env%blacs, denseDesc, work, kPoint(:,iK), kWeight(iK),&
            &neighbourList%iNeighbour, nNeighbourSK, orb%mOrb, iCellVec, cellVec, iSparseStart,&
            & img2CentCell, ERhoPrim)
      end if
    #:else
      if (tHelical) then
        call packHS(ERhoPrim, work, kPoint(:,iK), kWeight(iK), neighbourList%iNeighbour,&
            & nNeighbourSK, orb%mOrb, iCellVec, cellVec, denseDesc%iAtomStart, iSparseStart,&
            & img2CentCell, orb, species, coord)
      else
        call packHS(ERhoPrim, work, kPoint(:,iK), kWeight(iK), neighbourList%iNeighbour,&
            & nNeighbourSK, orb%mOrb, iCellVec, cellVec, denseDesc%iAtomStart, iSparseStart,&
            & img2CentCell)
      end if
    #:endif
    end do

  #:if WITH_SCALAPACK
    ! Add up and distribute energy weighted density matrix contribution from each group
    call mpifx_allreduceip(env%mpi%globalComm, ERhoPrim, MPI_SUM)
  #:endif

  end subroutine getEDensityMtxFromComplexEigvecs


  !> Calculates density matrix from Pauli-type two component eigenvectors.
  subroutine getEDensityMtxFromPauliEigvecs(env, denseDesc, filling, eigen, kPoint, kWeight,&
      & neighbourList, nNeighbourSK, orb, iSparseStart, img2CentCell, iCellVec, cellVec, tRealHS,&
      & parallelKS, eigvecsCplx, work, ERhoPrim)

    !> Environment settings
    type(TEnvironment), intent(in) :: env

    !> Dense matrix descriptor
    type(TDenseDescr), intent(in) :: denseDesc

    !> Occupations of single particle states in the ground state
    real(dp), intent(in) :: filling(:,:,:)

    !> Eigenvalues
    real(dp), intent(in) :: eigen(:,:,:)

    !> K-points
    real(dp), intent(in) :: kPoint(:,:)

    !> Weights for k-points
    real(dp), intent(in) :: kWeight(:)

    !> list of neighbours for each atom
    type(TNeighbourList), intent(in) :: neighbourList

    !> Number of neighbours for each of the atoms
    integer, intent(in) :: nNeighbourSK(:)

    !> Atomic orbital information
    type(TOrbitals), intent(in) :: orb

    !> Index array for the start of atomic blocks in sparse arrays
    integer, intent(in) :: iSparseStart(:,:)

    !> map from image atoms to the original unique atom
    integer, intent(in) :: img2CentCell(:)

    !> Index for which unit cell atoms are associated with
    integer, intent(in) :: iCellVec(:)

    !> Vectors (in units of the lattice constants) to cells of the lattice
    real(dp), intent(in) :: cellVec(:,:)

    !> Is the hamitonian real (no k-points/molecule/gamma point)?
    logical, intent(in) :: tRealHS

    !> K-points and spins to process
    type(TParallelKS), intent(in) :: parallelKS

    !> Eigenvectors
    complex(dp), intent(inout) :: eigvecsCplx(:,:,:)

    !> Work array
    complex(dp), intent(out) :: work(:,:)

    !> Sparse energy weighted density matrix
    real(dp), intent(out) :: ERhoPrim(:)

    integer :: iKS, iK

    ERhoPrim(:) = 0.0_dp
    do iKS = 1, parallelKS%nLocalKS
      iK = parallelKS%localKS(1, iKS)
    #:if WITH_SCALAPACK
      call makeDensityMtxCplxBlacs(env%blacs%orbitalGrid, denseDesc%blacsOrbSqr, filling(:,iK,1),&
          & eigvecsCplx(:,:,iKS), work, eigen(:,iK,1))
      call packERhoPauliBlacs(env%blacs, denseDesc, work, kPoint(:,iK), kWeight(iK),&
          & neighbourList%iNeighbour, nNeighbourSK, orb%mOrb, iCellVec, cellVec, iSparseStart,&
          & img2CentCell, ERhoPrim)
    #:else
      call makeDensityMatrix(work, eigvecsCplx(:,:,iKS), filling(:,iK,1), eigen(:,iK,1))
      if (tRealHS) then
        call packERho(ERhoPrim, work, neighbourList%iNeighbour, nNeighbourSK, orb%mOrb,&
            & denseDesc%iAtomStart, iSparseStart, img2CentCell)
      else
        call packERho(ERhoPrim, work, kPoint(:,iK), kWeight(iK), neighbourList%iNeighbour,&
            & nNeighbourSK, orb%mOrb, iCellVec, cellVec, denseDesc%iAtomStart, iSparseStart,&
            & img2CentCell)
      end if
    #:endif
    end do

  #:if WITH_SCALAPACK
    ! Add up and distribute energy weighted density matrix contribution from each group
    call mpifx_allreduceip(env%mpi%globalComm, ERhoPrim, MPI_SUM)
  #:endif

  end subroutine getEDensityMtxFromPauliEigvecs


  !> Calculates the gradients
  subroutine getGradients(env, sccCalc, tExtField, isXlbomd, nonSccDeriv, EField, rhoPrim,&
      & ERhoPrim, qOutput, q0, skHamCont, skOverCont, pRepCont, neighbourList, nNeighbourSK,&
      & nNeighbourRep, species, img2CentCell, iSparseStart, orb, potential, coord, derivs,&
      & iRhoPrim, thirdOrd, solvation, qDepExtPot, chrgForces, dispersion, rangeSep, SSqrReal,&
<<<<<<< HEAD
      & over, denseDesc, deltaRhoOutSqr, tPoisson, halogenXCorrection, tHelical, coord0)

    use dftbp_quaternions, only : rotate3
    use dftbp_boundaryconditions, only : zAxis
=======
      & over, denseDesc, deltaRhoOutSqr, tPoisson, halogenXCorrection)
>>>>>>> 24210584

    !> Environment settings
    type(TEnvironment), intent(inout) :: env

    !> SCC module internal variables
    type(TScc), allocatable, intent(in) :: sccCalc

    !> external electric field
    logical, intent(in) :: tExtField

    !> extended Lagrangian active?
    logical, intent(in) :: isXlbomd

    !> method for calculating derivatives of S and H0
    type(TNonSccDiff), intent(in) :: nonSccDeriv

    !> Any applied electric field
    real(dp), intent(in) :: Efield(:)

    !> sparse density matrix
    real(dp), intent(in) :: rhoPrim(:,:)

    !> energy  weighted density matrix
    real(dp), intent(in) :: ERhoPrim(:)

    !> electron populations (may be unallocated for non-scc case)
    real(dp), allocatable, intent(in) :: qOutput(:,:,:)

    !> reference atomic charges (may be unallocated for non-scc case)
    real(dp), allocatable, intent(in) :: q0(:,:,:)

    !> non-SCC hamiltonian information
    type(TSlakoCont), intent(in) :: skHamCont

    !> overlap information
    type(TSlakoCont), intent(in) :: skOverCont

    !> repulsive information
    type(TRepCont), intent(in) :: pRepCont

    !> list of neighbours for each atom
    type(TNeighbourList), intent(in) :: neighbourList

    !> Number of neighbours for each of the atoms
    integer, intent(in) :: nNeighbourSK(:)

    !> Number of neighbours for each of the atoms closer than the repulsive cut-off
    integer, intent(in) :: nNeighbourRep(:)

    !> species of all atoms in the system
    integer, intent(in) :: species(:)

    !> map from image atoms to the original unique atom
    integer, intent(in) :: img2CentCell(:)

    !> Index array for the start of atomic blocks in sparse arrays
    integer, intent(in) :: iSparseStart(:,:)

    !> Atomic orbital information
    type(TOrbitals), intent(in) :: orb

    !>  potential acting on the system
    type(TPotentials), intent(in) :: potential

    !> atomic coordinates
    real(dp), intent(in) :: coord(:,:)

    !> derivatives of energy wrt to atomic positions
    real(dp), intent(out) :: derivs(:,:)

    !> imaginary part of density matrix
    real(dp), intent(in), allocatable :: iRhoPrim(:,:)

    !> Is 3rd order SCC being used
    type(TThirdOrder), intent(inout), allocatable :: thirdOrd

    !> Solvation model
    class(TSolvation), allocatable, intent(inout) :: solvation

    !> Population dependant external potential
    type(TQDepExtPotProxy), intent(inout), allocatable :: qDepExtPot

    !> forces on external charges
    real(dp), intent(inout), allocatable :: chrgForces(:,:)

    !> dispersion interactions
    class(TDispersionIface), intent(inout), allocatable :: dispersion

    !> Data from rangeseparated calculations
    type(TRangeSepFunc), intent(inout), allocatable ::rangeSep

    !> dense overlap matrix, required for rangeSep
    real(dp), intent(inout), allocatable :: SSqrReal(:,:)

    !> sparse overlap matrix, required for rangeSep
    real(dp), intent(in) :: over(:)

    !> Dense matrix descriptor,required for rangeSep
    type(TDenseDescr), intent(in) :: denseDesc

    !> Change in density matrix during this SCC step for rangesep
    real(dp), pointer, intent(in) :: deltaRhoOutSqr(:,:,:)

    !> whether Poisson solver is used
    logical, intent(in) :: tPoisson

    !> Correction for halogen bonds
    type(THalogenX), allocatable, intent(inout) :: halogenXCorrection

    !> Is the geometry helical
    logical, intent(in) :: tHelical

    !> Central cell atomic coordinates
    real(dp), intent(in) :: coord0(:,:)

    ! Locals
    real(dp), allocatable :: tmpDerivs(:,:)
    real(dp), allocatable :: dummyArray(:,:)
    real(dp), allocatable :: dQ(:,:,:)
    logical :: tImHam, tExtChrg, tSccCalc
    integer :: nAtom, iAt
    integer :: ii


    tSccCalc = allocated(sccCalc)
    tImHam = allocated(iRhoPrim)
    tExtChrg = allocated(chrgForces)
    nAtom = size(derivs, dim=2)

    allocate(tmpDerivs(3, nAtom))
    if (tPoisson) then
      allocate(dummyArray(orb%mshell, nAtom))
    end if
    derivs(:,:) = 0.0_dp

    if (.not. (tSccCalc .or. tExtField)) then
      ! No external or internal potentials
      if (tImHam) then
        call derivative_shift(env, derivs, nonSccDeriv, rhoPrim, iRhoPrim, ERhoPrim, skHamCont,&
            & skOverCont, coord, species, neighbourList%iNeighbour, nNeighbourSK, img2CentCell,&
            & iSparseStart, orb, potential%intBlock, potential%iorbitalBlock)
      else
        call derivative_shift(env, derivs, nonSccDeriv, rhoPrim(:,1), ERhoPrim, skHamCont,&
            & skOverCont, coord, species, neighbourList%iNeighbour, nNeighbourSK, img2CentCell,&
            & iSparseStart, orb, tHelical)
      end if
    else
      if (tImHam) then
        call derivative_shift(env, derivs, nonSccDeriv, rhoPrim, iRhoPrim, ERhoPrim, skHamCont,&
            & skOverCont, coord, species, neighbourList%iNeighbour, nNeighbourSK, img2CentCell,&
            & iSparseStart, orb, potential%intBlock, potential%iorbitalBlock)
      else
        call derivative_shift(env, derivs, nonSccDeriv, rhoPrim, ERhoPrim, skHamCont, skOverCont,&
            & coord, species, neighbourList%iNeighbour, nNeighbourSK, img2CentCell, iSparseStart,&
            & orb, potential%intBlock)
      end if

      if (tPoisson) then

        tmpDerivs = 0.0_dp
        call poiss_getshift(env, dummyArray, tmpDerivs)
        derivs(:,:) = derivs + tmpDerivs

      else

        if (tExtChrg) then
          chrgForces(:,:) = 0.0_dp
          if (isXlbomd) then
            call error("XLBOMD does not work with external charges yet!")
          else
            call sccCalc%addForceDc(env, derivs, species, neighbourList%iNeighbour, img2CentCell,&
                & chrgForces)
          end if
        else if (tSccCalc) then
          if (isXlbomd) then
            call sccCalc%addForceDcXlbomd(env, species, orb, neighbourList%iNeighbour,&
                & img2CentCell, qOutput, q0, derivs)
          else
            call sccCalc%addForceDc(env, derivs, species, neighbourList%iNeighbour, img2CentCell)

          end if
        endif

        if (allocated(thirdOrd)) then
          if (isXlbomd) then
            call thirdOrd%addGradientDcXlbomd(neighbourList, species, coord, img2CentCell, qOutput,&
                & q0, orb, derivs)
          else
            call thirdOrd%addGradientDc(neighbourList, species, coord, img2CentCell, derivs)
          end if
        end if

        if (allocated(qDepExtPot)) then
          allocate(dQ(orb%mShell, nAtom, size(qOutput, dim=3)))
          call getChargePerShell(qOutput, orb, species, dQ, qRef=q0)
          call qDepExtPot%addGradientDc(sum(dQ(:,:,1), dim=1), dQ(:,:,1), derivs)
        end if

        if (tExtField) then
          do iAt = 1, nAtom
            derivs(:, iAt) = derivs(:, iAt)&
                & + sum(qOutput(:, iAt, 1) - q0(:, iAt, 1)) * potential%extGrad(:, iAt)
          end do
        end if

      end if
    end if

    if (allocated(solvation)) then
      if (isXlbomd) then
        call error("XLBOMD does not work with solvation yet!")
      else
        call solvation%addGradients(env, neighbourList, species, coord, img2CentCell, derivs)
      end if
    end if

    if (allocated(dispersion)) then
      call dispersion%addGradients(derivs)
    end if

    if (allocated(halogenXCorrection)) then
      call halogenXCorrection%addGradients(derivs, coord, species, neighbourList, img2CentCell)
    end if

    if (allocated(rangeSep)) then
      if (tHelical) then
        call unpackHS(SSqrReal, over, neighbourList%iNeighbour, nNeighbourSK, denseDesc%iAtomStart,&
            & iSparseStart, img2CentCell, orb, species, coord)
      else
        call unpackHS(SSqrReal, over, neighbourList%iNeighbour, nNeighbourSK, denseDesc%iAtomStart,&
            & iSparseStart, img2CentCell)
      end if
      if (size(deltaRhoOutSqr, dim=3) > 2) then
        call error("Range separated forces do not support non-colinear spin")
      else
        call rangeSep%addLRGradients(derivs, nonSccDeriv, deltaRhoOutSqr, skHamCont, skOverCont,&
            & coord, species, orb, denseDesc%iAtomStart, SSqrReal, neighbourList%iNeighbour,&
            & nNeighbourSK)
      end if
    end if

    call getERepDeriv(tmpDerivs, coord, nNeighbourRep, neighbourList%iNeighbour, species, pRepCont,&
        & img2CentCell, tHelical)

    derivs(:,:) = derivs + tmpDerivs

    if (tHelical) then
      ! correct for folding to unit cell
      do ii = 1, nAtom
        call rotate3( derivs(:,ii), -atan2(coord(2,ii),coord(1,ii))&
            & +atan2(coord0(2,ii),coord0(1,ii)), zAxis)
      end do
    end if

  end subroutine getGradients


  !> use plumed to update derivatives
  subroutine updateDerivsByPlumed(env, plumedCalc, nAtom, iGeoStep, derivs, energy, coord0, mass,&
      & tPeriodic, latVecs)

    !> Environment settings
    type(TEnvironment), intent(in) :: env

    !> PLUMED calculator
    type(TPlumedCalc), allocatable, intent(inout) :: plumedCalc

    !> number of atoms
    integer, intent(in) :: nAtom

    !> steps taken during simulation
    integer, intent(in) :: iGeoStep

    !> the derivatives array
    real(dp), intent(inout), target, contiguous :: derivs(:,:)

    !> current energy
    real(dp), intent(in) :: energy

    !> current atomic positions
    real(dp), intent(in), target, contiguous :: coord0(:,:)

    !> atomic masses array
    real(dp), intent(in), target, contiguous :: mass(:)

    !> periodic?
    logical, intent(in) :: tPeriodic

    !> lattice vectors
    real(dp), intent(in), target, contiguous :: latVecs(:,:)

    if (.not. allocated(plumedCalc)) then
      return
    end if
    derivs(:,:) = -derivs
    call plumedCalc%sendCmdVal("setStep", iGeoStep)
    call plumedCalc%sendCmdPtr("setForces", derivs)
    call plumedCalc%sendCmdVal("setEnergy", energy)
    call plumedCalc%sendCmdPtr("setPositions", coord0)
    call plumedCalc%sendCmdPtr("setMasses", mass)
    if (tPeriodic) then
      call plumedCalc%sendCmdPtr("setBox", latVecs)
    end if
    call plumedCalc%sendCmdVal("calc", 0)
    derivs(:,:) = -derivs

  end subroutine updateDerivsByPlumed


  !> Calculates stress tensor and lattice derivatives.
  subroutine getStress(env, sccCalc, thirdOrd, tExtField, nonSccDeriv, rhoPrim, ERhoPrim, qOutput,&
      & q0, skHamCont, skOverCont, pRepCont, neighbourList, nNeighbourSk, nNeighbourRep, species,&
      & img2CentCell, iSparseStart, orb, potential, coord, latVec, invLatVec, cellVol, coord0,&
      & totalStress, totalLatDeriv, intPressure, iRhoPrim, solvation, dispersion, halogenXCorrection)

    !> Environment settings
    type(TEnvironment), intent(in) :: env

    !> SCC module internal variables
    type(TScc), allocatable, intent(in) :: sccCalc

    !> Is 3rd order SCC being used
    type(TThirdOrder), intent(inout), allocatable :: thirdOrd

    !> External field
    logical, intent(in) :: tExtField

    !> method for calculating derivatives of S and H0
    type(TNonSccDiff), intent(in) :: nonSccDeriv

    !> density matrix
    real(dp), intent(in) :: rhoPrim(:,:)

    !> energy weighted density matrix
    real(dp), intent(in) :: ERhoPrim(:)

    !> electrons in orbitals
    real(dp), intent(in) :: qOutput(:,:,:)

    !> refernce charges
    real(dp), intent(in) :: q0(:,:,:)

    !> non-SCC hamitonian information
    type(TSlakoCont), intent(in) :: skHamCont

    !> overlap information
    type(TSlakoCont), intent(in) :: skOverCont

    !> repulsive information
    type(TRepCont), intent(in) :: pRepCont

    !> list of neighbours for each atom
    type(TNeighbourList), intent(in) :: neighbourList

    !> Number of neighbours for each of the atoms
    integer, intent(in) :: nNeighbourSK(:)

    !> Number of neighbours for each of the atoms closer than the repulsive cut-off
    integer, intent(in) :: nNeighbourRep(:)

    !> species of all atoms in the system
    integer, intent(in) :: species(:)

    !> map from image atoms to the original unique atom
    integer, intent(in) :: img2CentCell(:)

    !> Index array for the start of atomic blocks in sparse arrays
    integer, intent(in) :: iSparseStart(:,:)

    !> Atomic orbital information
    type(TOrbitals), intent(in) :: orb

    !> potentials acting
    type(TPotentials), intent(in) :: potential

    !> coordinates of all atoms
    real(dp), intent(in) :: coord(:,:)

    !> lattice vectors
    real(dp), intent(in) :: latVec(:,:)

    !> inverse of the lattice vectors
    real(dp), intent(in) :: invLatVec(:,:)

    !> unit cell volume
    real(dp), intent(in) :: cellVol

    !> central cell coordinates of atoms
    real(dp), intent(inout) :: coord0(:,:)

    !> stress tensor
    real(dp), intent(out) :: totalStress(:,:)

    !> energy derivatives with respect to lattice vectors
    real(dp), intent(out) :: totalLatDeriv(:,:)

    !> internal pressure in cell
    real(dp), intent(out) :: intPressure

    !> imaginary part of the density matrix (if present)
    real(dp), intent(in), allocatable :: iRhoPrim(:,:)

    !> Solvation model
    class(TSolvation), allocatable, intent(inout) :: solvation

    !> dispersion interactions
    class(TDispersionIface), allocatable, intent(inout) :: dispersion

    !> Correction for halogen bonds
    type(THalogenX), allocatable, intent(inout) :: halogenXCorrection

    real(dp) :: tmpStress(3, 3)
    logical :: tImHam

    tImHam = allocated(iRhoPrim)

    if (allocated(sccCalc)) then
      if (tImHam) then
        call getBlockiStress(env, totalStress, nonSccDeriv, rhoPrim, iRhoPrim, ERhoPrim, skHamCont,&
            & skOverCont, coord, species, neighbourList%iNeighbour, nNeighbourSK, img2CentCell,&
            & iSparseStart, orb, potential%intBlock, potential%iorbitalBlock, cellVol)
      else
        call getBlockStress(env, totalStress, nonSccDeriv, rhoPrim, ERhoPrim, skHamCont,&
            & skOverCont, coord, species, neighbourList%iNeighbour, nNeighbourSK, img2CentCell,&
            & iSparseStart, orb, potential%intBlock, cellVol)
      end if
      call sccCalc%addStressDc(totalStress, env, species, neighbourList%iNeighbour, img2CentCell)
      if (allocated(thirdOrd)) then
        call thirdOrd%addStressDc(neighbourList, species, coord, img2CentCell, cellVol, totalStress)
      end if
    else
      if (tImHam) then
        call getBlockiStress(env, totalStress, nonSccDeriv, rhoPrim, iRhoPrim, ERhoPrim, skHamCont,&
            & skOverCont, coord, species, neighbourList%iNeighbour, nNeighbourSK, img2CentCell,&
            & iSparseStart, orb, potential%intBlock, potential%iorbitalBlock, cellVol)
      else
        call getNonSCCStress(env, totalStress, nonSccDeriv, rhoPrim(:,1), ERhoPrim, skHamCont,&
            & skOverCont, coord, species, neighbourList%iNeighbour, nNeighbourSK, img2CentCell,&
            & iSparseStart, orb, cellVol)
      end if
    end if

    if (allocated(solvation)) then
      call solvation%getStress(tmpStress)
      totalStress(:,:) = totalStress + tmpStress
    end if

    if (allocated(dispersion)) then
      call dispersion%getStress(tmpStress)
      totalStress(:,:) = totalStress + tmpStress
    end if

    if (allocated(halogenXCorrection)) then
      call halogenXCorrection%getStress(tmpStress, coord, neighbourList, species, img2CentCell,&
          & cellVol)
      totalStress(:,:) = totalStress + tmpStress
    end if

    if (tExtField) then
      call getExtFieldStress(latVec, cellVol, q0, qOutput, potential%extGrad, coord0, tmpStress)
      totalStress(:,:) = totalStress + tmpStress
    end if

    call getRepulsiveStress(tmpStress, coord, nNeighbourRep, neighbourList%iNeighbour, species,&
        & img2CentCell, pRepCont, cellVol)
    totalStress(:,:) = totalStress + tmpStress

    intPressure = (totalStress(1,1) + totalStress(2,2) + totalStress(3,3)) / 3.0_dp
    totalLatDeriv(:,:) = -cellVol * matmul(totalStress, invLatVec)

  end subroutine getStress


  !> Calculates stress from external electric field.
  subroutine getExtFieldStress(latVec, cellVol, q0, qOutput, extPotGrad, coord0, stress)

    !> lattice vectors
    real(dp), intent(in) :: latVec(:,:)

    !> unit cell volume
    real(dp), intent(in) :: cellVol

    !> reference atomic charges
    real(dp), intent(in) :: q0(:,:,:)

    !> number of electrons in each orbital
    real(dp), intent(in) :: qOutput(:,:,:)

    !> Gradient of the external field
    real(dp), intent(in) :: extPotGrad(:,:)

    !> central cell coordinates of atoms
    real(dp), intent(inout) :: coord0(:,:)

    !> Stress tensor
    real(dp), intent(out) :: stress(:,:)

    real(dp) :: latDerivs(3,3)
    integer :: nAtom
    integer :: iAtom, ii, jj

    nAtom = size(coord0, dim=2)

    latDerivs(:,:) = 0.0_dp
    call cart2frac(coord0, latVec)
    do iAtom = 1, nAtom
      do ii = 1, 3
        do jj = 1, 3
          latDerivs(jj,ii) =  latDerivs(jj,ii)&
              & - sum(q0(:,iAtom,1) - qOutput(:,iAtom,1), dim=1) * extPotGrad(ii, iAtom)&
              & * coord0(jj, iAtom)
        end do
      end do
    end do
    call frac2cart(coord0, latVec)
    stress(:,:) = -matmul(latDerivs, transpose(latVec)) / cellVol

  end subroutine getExtFieldStress


  !> Removes forces components along constraint directions
  subroutine constrainForces(conAtom, conVec, derivs)

    !> atoms being constrained
    integer, intent(in) :: conAtom(:)

    !> vector to project out forces
    real(dp), intent(in) :: conVec(:,:)

    !> on input energy derivatives, on exit resulting projected derivatives
    real(dp), intent(inout) :: derivs(:,:)

    integer :: ii, iAtom

    ! Set force components along constraint vectors zero
    do ii = 1, size(conAtom)
      iAtom = conAtom(ii)
      derivs(:,iAtom) = derivs(:,iAtom)&
          & - conVec(:,ii) * dot_product(conVec(:,ii), derivs(:,iAtom))
    end do

  end subroutine constrainForces


  !> Flattens lattice components and applies lattice optimisation constraints.
  subroutine constrainLatticeDerivs(totalLatDerivs, normLatVecs, tLatOptFixAng,&
      & tLatOptFixLen, tLatOptIsotropic, constrLatDerivs)

    !> energy derivative with respect to lattice vectors
    real(dp), intent(in) :: totalLatDerivs(:,:)

    !> unit normals parallel to lattice vectors
    real(dp), intent(in) :: normLatVecs(:,:)

    !> Are the angles of the lattice being fixed during optimisation?
    logical, intent(in) :: tLatOptFixAng

    !> Are the magnitude of the lattice vectors fixed
    logical, intent(in) :: tLatOptFixLen(:)

    !> is the optimisation isotropic
    logical, intent(in) :: tLatOptIsotropic

    !> lattice vectors returned by the optimizer
    real(dp), intent(out) :: constrLatDerivs(:)

    real(dp) :: tmpLatDerivs(3, 3)
    integer :: ii

    tmpLatDerivs(:,:) = totalLatDerivs
    constrLatDerivs = reshape(tmpLatDerivs, [9])
    if (tLatOptFixAng) then
      ! project forces to be along original lattice
      tmpLatDerivs(:,:) = tmpLatDerivs * normLatVecs
      constrLatDerivs(:) = 0.0_dp
      if (any(tLatOptFixLen)) then
        do ii = 1, 3
          if (.not. tLatOptFixLen(ii)) then
            constrLatDerivs(ii) = sum(tmpLatDerivs(:,ii))
          end if
        end do
      else
        constrLatDerivs(1:3) = sum(tmpLatDerivs, dim=1)
      end if
    elseif (tLatOptIsotropic) then
      tmpLatDerivs(:,:) = tmpLatDerivs * normLatVecs
      constrLatDerivs(:) = 0.0_dp
      constrLatDerivs(1) = sum(tmpLatDerivs)
    end if

  end subroutine constrainLatticeDerivs


  !> Unfold contrained lattice vectors to full one.
  subroutine unconstrainLatticeVectors(constrLatVecs, origLatVecs, tLatOptFixAng, tLatOptFixLen,&
      & tLatOptIsotropic, newLatVecs)

    !> packaged up lattice vectors (depending on optimisation mode)
    real(dp), intent(in) :: constrLatVecs(:)

    !> original vectors at start
    real(dp), intent(in) :: origLatVecs(:,:)

    !> Are the angles of the lattice vectors fixed
    logical, intent(in) :: tLatOptFixAng

    !> are the magnitudes of the lattice vectors fixed
    logical, intent(in) :: tLatOptFixLen(:)

    !> is the optimisation isotropic
    logical, intent(in) :: tLatOptIsotropic

    !> resulting lattice vectors
    real(dp), intent(out) :: newLatVecs(:,:)

    real(dp) :: tmpLatVecs(9)
    integer :: ii

    tmpLatVecs(:) = constrLatVecs
    if (tLatOptFixAng) then
      ! Optimization uses scaling factor of lattice vectors
      if (any(tLatOptFixLen)) then
        do ii = 3, 1, -1
          if (.not. tLatOptFixLen(ii)) then
            tmpLatVecs(3 * ii - 2 : 3 * ii) =  tmpLatVecs(ii) * origLatVecs(:,ii)
          else
            tmpLatVecs(3 * ii - 2 : 3 * ii) =  origLatVecs(:,ii)
          end if
        end do
      else
        tmpLatVecs(7:9) =  tmpLatVecs(3) * origLatVecs(:,3)
        tmpLatVecs(4:6) =  tmpLatVecs(2) * origLatVecs(:,2)
        tmpLatVecs(1:3) =  tmpLatVecs(1) * origLatVecs(:,1)
      end if
    else if (tLatOptIsotropic) then
      ! Optimization uses scaling factor unit cell
      do ii = 3, 1, -1
        tmpLatVecs(3 * ii - 2 : 3 * ii) =  tmpLatVecs(1) * origLatVecs(:,ii)
      end do
    end if
    newLatVecs(:,:) = reshape(tmpLatVecs, [3, 3])

  end subroutine unconstrainLatticeVectors


  !> Returns the coordinates for the next Hessian calculation step.
  subroutine getNextDerivStep(derivDriver, derivs, indMovedAtoms, coord, tGeomEnd)

    !> Driver for the finite difference second derivatives
    type(TNumDerivs), intent(inout) :: derivDriver

    !> first derivatives of energy at the current coordinates
    real(dp), intent(in) :: derivs(:,:)

    !> moving atoms
    integer, intent(in) :: indMovedAtoms(:)

    !> atomic coordinates
    real(dp), intent(out) :: coord(:,:)

    !> has the process terminated
    logical, intent(out) :: tGeomEnd

    real(dp) :: newCoords(3, size(indMovedAtoms))

    call next(derivDriver, newCoords, derivs(:, indMovedAtoms), tGeomEnd)
    coord(:, indMovedAtoms) = newCoords

  end subroutine getNextDerivStep


  !> Returns the coordinates for the next coordinate optimisation step.
  subroutine getNextCoordinateOptStep(pGeoCoordOpt, energy, derivss, indMovedAtom, coord0,&
      & diffGeo, tCoordEnd, tRemoveExcitation)

    !> optimiser for atomic coordinates
    type(TGeoOpt), intent(inout) :: pGeoCoordOpt

    !> energies
    type(TEnergies), intent(in) :: energy

    !> Derivative of energy with respect to atomic coordinates
    real(dp), intent(in) :: derivss(:,:)

    !> numbers of the moving atoms
    integer, intent(in) :: indMovedAtom(:)

    !> central cell atomic coordinates
    real(dp), intent(inout) :: coord0(:,:)

    !> largest change in atomic coordinates
    real(dp), intent(out) :: diffGeo

    !> has the geometry optimisation finished
    logical, intent(out) :: tCoordEnd

    !> remove excited state energy from the step, to be consistent with the forces
    logical, intent(in) :: tRemoveExcitation

    real(dp) :: derivssMoved(3 * size(indMovedAtom))
    real(dp), target :: newCoordsMoved(3 * size(indMovedAtom))
    real(dp), pointer :: pNewCoordsMoved(:,:)

    derivssMoved(:) = reshape(derivss(:, indMovedAtom), [3 * size(indMovedAtom)])
    if (tRemoveExcitation) then
      call next(pGeoCoordOpt, energy%EForceRelated, derivssMoved, newCoordsMoved, tCoordEnd)
    else
      call next(pGeoCoordOpt, energy%EForceRelated + energy%Eexcited, derivssMoved, newCoordsMoved,&
          & tCoordEnd)
    end if
    pNewCoordsMoved(1:3, 1:size(indMovedAtom)) => newCoordsMoved(1 : 3 * size(indMovedAtom))
    diffGeo = maxval(abs(pNewCoordsMoved - coord0(:, indMovedAtom)))
    coord0(:, indMovedAtom) = pNewCoordsMoved

  end subroutine getNextCoordinateOptStep


  !> Returns the coordinates and lattice vectors for the next lattice optimisation step.
  subroutine getNextLatticeOptStep(pGeoLatOpt, energy, constrLatDerivs, origLatVec, tLatOptFixAng,&
      & tLatOptFixLen, tLatOptIsotropic, indMovedAtom, latVec, coord0, diffGeo, tGeomEnd)

    !> lattice vector optimising object
    type(TGeoOpt), intent(inout) :: pGeoLatOpt

    !> Energy contributions and total
    type(TEnergies), intent(inout) :: energy

    !> lattice vectors returned by the optimizer
    real(dp), intent(in) :: constrLatDerivs(:)

    !> Starting lattice vectors
    real(dp), intent(in) :: origLatVec(:,:)

    !> Fix angles between lattice vectors
    logical, intent(in) :: tLatOptFixAng

    !> Fix the magnitudes of lattice vectors
    logical, intent(in) :: tLatOptFixLen(:)

    !> Optimise isotropically
    logical, intent(in) :: tLatOptIsotropic

    !> numbers of the moving atoms
    integer, intent(in) :: indMovedAtom(:)

    !> lattice vectors
    real(dp), intent(inout) :: latVec(:,:)

    !> central cell coordinates of atoms
    real(dp), intent(inout) :: coord0(:,:)

    !> Maximum change in geometry at this step
    real(dp), intent(out) :: diffGeo

    !> has the geometry optimisation finished
    logical, intent(out) :: tGeomEnd

    real(dp) :: newLatVecsFlat(9), newLatVecs(3, 3), oldMovedCoords(3, size(indMovedAtom))

    call next(pGeoLatOpt, energy%EForceRelated, constrLatDerivs, newLatVecsFlat,tGeomEnd)
    call unconstrainLatticeVectors(newLatVecsFlat, origLatVec, tLatOptFixAng, tLatOptFixLen,&
        & tLatOptIsotropic, newLatVecs)
    oldMovedCoords(:,:) = coord0(:, indMovedAtom)
    call cart2frac(coord0, latVec)
    latVec(:,:) = newLatVecs
    call frac2cart(coord0, latVec)
    diffGeo = max(maxval(abs(newLatVecs - latVec)),&
        & maxval(abs(oldMovedCoords - coord0(:, indMovedAtom))))

  end subroutine getNextLatticeOptStep


  !> Delivers data for next MD step (and updates data depending on velocities of current step)
  subroutine getNextMdStep(pMdIntegrator, pMdFrame, temperatureProfile, derivs, movedMass,&
      & mass, cellVol, invLatVec, species0, indMovedAtom, tStress, tBarostat, energy, coord0,&
      & latVec, intPressure, totalStress, totalLatDeriv, velocities, tempIon)

    !> Molecular dynamics integrator
    type(TMdIntegrator), intent(inout) :: pMdIntegrator

    !> Molecular dynamics reference frame information
    type(TMdCommon), intent(in) :: pMdFrame

    !> Temperature profile in MD
    type(TTempProfile), allocatable, intent(inout) :: temperatureProfile

    !> Energy derivative wrt to atom positions
    real(dp), intent(in) :: derivs(:,:)

    !> Masses of moving atoms
    real(dp), intent(in) :: movedMass(:,:)

    !> Masses of each chemical species
    real(dp), intent(in) :: mass(:)

    !> unit cell volume
    real(dp), intent(in) :: cellVol

    !> inverse of the lattice vectors
    real(dp), intent(in) :: invLatVec(:,:)

    !> species of atoms in the central cell
    integer, intent(in) :: species0(:)

    !> numbers of the moving atoms
    integer, intent(in) :: indMovedAtom(:)

    !> Is stress being evaluated?
    logical, intent(in) :: tStress

    !> Is there a barostat
    logical, intent(in) :: tBarostat

    !> Energy contributions and total
    type(TEnergies), intent(inout) :: energy

    !> central cell coordinates of atoms
    real(dp), intent(inout) :: coord0(:,:)

    !> lattice vectors
    real(dp), intent(inout) :: latVec(:,:)

    !> Internal pressure in the unit cell
    real(dp), intent(inout) :: intPressure

    !> Stress tensor
    real(dp), intent(inout) :: totalStress(:,:)

    !> Derivative of energy with respect to lattice vectors
    real(dp), intent(inout) :: totalLatDeriv(:,:)

    !> Atomic velocities
    real(dp), intent(out) :: velocities(:,:)

    !> Atomic kinetic energy
    real(dp), intent(out) :: tempIon

    real(dp) :: movedAccel(3, size(indMovedAtom)), movedVelo(3, size(indMovedAtom))
    real(dp) :: movedCoords(3, size(indMovedAtom))
    real(dp) :: kineticStress(3, 3)

    movedAccel(:,:) = -derivs(:, indMovedAtom) / movedMass
    call next(pMdIntegrator, movedAccel, movedCoords, movedVelo)
    coord0(:, indMovedAtom) = movedCoords
    velocities(:,:) = 0.0_dp
    velocities(:, indMovedAtom) = movedVelo(:,:)

    if (allocated(temperatureProfile)) then
      call temperatureProfile%next()
    end if
    call evalKE(energy%Ekin, movedVelo, movedMass(1,:))
    call evalkT(pMdFrame, tempIon, movedVelo, movedMass(1,:))
    energy%EMerminKin = energy%EMermin + energy%Ekin
    energy%EGibbsKin = energy%EGibbs + energy%Ekin
    energy%EForceRelated = energy%EForceRelated + energy%Ekin

    if (tStress) then
      ! contribution from kinetic energy in MD, now that velocities for this geometry step are
      ! available
      call getKineticStress(kineticStress, mass, species0, velocities, cellVol)
      totalStress = totalStress + kineticStress
      intPressure = (totalStress(1,1) + totalStress(2,2) + totalStress(3,3)) / 3.0_dp
      totalLatDeriv = -cellVol * matmul(totalStress, invLatVec)
    end if

    if (tBarostat) then
      call rescale(pMDIntegrator, coord0, latVec, totalStress)
    end if

  end subroutine getNextMdStep


  !> Calculates and prints Pipek-Mezey localisation
  subroutine calcPipekMezeyLocalisation(env, pipekMezey, tPrintEigvecsTxt, nEl, filling, over,&
      & kPoint, neighbourList, nNeighbourSK, denseDesc,  iSparseStart, img2CentCell, iCellVec,&
      & cellVec, runId, orb, species, speciesName, parallelKS, localisation, eigvecsReal, SSqrReal,&
      & eigvecsCplx, SSqrCplx, tHelical, coord)

    !> Environment settings
    type(TEnvironment), intent(in) :: env

    !> Localisation methods for single electron states (if used)
    type(TPipekMezey), intent(in) :: pipekMezey

    !> Store eigenvectors as a text file
    logical, intent(in) :: tPrintEigVecsTxt

    !> Number of electrons
    real(dp), intent(in) :: nEl(:)

    !> Occupations of single particle states in the ground state
    real(dp), intent(in) :: filling(:,:,:)

    !> sparse overlap matrix
    real(dp), intent(in) :: over(:)

    !> k-points in the system (0,0,0) if molecular
    real(dp), intent(in) :: kPoint(:,:)

    !> list of neighbours for each atom
    type(TNeighbourList), intent(in) :: neighbourList

    !> Number of neighbours for each of the atoms
    integer, intent(in) :: nNeighbourSK(:)

    !> Dense matrix descriptor
    type(TDenseDescr), intent(in) :: denseDesc

    !> Index array for the start of atomic blocks in sparse arrays
    integer, intent(in) :: iSparseStart(:,:)

    !> map from image atoms to the original unique atom
    integer, intent(in) :: img2CentCell(:)

    !> Index for which unit cell atoms are associated with
    integer, intent(in) :: iCellVec(:)

    !> Vectors (in units of the lattice constants) to cells of the lattice
    real(dp), intent(in) :: cellVec(:,:)

    !> Job ID for future identification
    integer, intent(in) :: runId

    !> Atomic orbital information
    type(TOrbitals), intent(in) :: orb

    !> species of all atoms in the system
    integer, intent(in) :: species(:)

    !> label for each atomic chemical species
    character(*), intent(in) :: speciesName(:)

    !> K-points and spins to process
    type(TParallelKS), intent(in) :: parallelKS

    !> Localisation measure of single particle states
    real(dp), intent(out) :: localisation

    !> Storage for dense hamiltonian matrix
    real(dp), intent(inout), allocatable :: eigvecsReal(:,:,:)

    !> Storage for dense overlap matrix
    real(dp), intent(inout), allocatable :: SSqrReal(:,:)

    !> Storage for dense hamitonian matrix (complex case)
    complex(dp), intent(inout), allocatable :: eigvecsCplx(:,:,:)

    !> Storage for dense overlap matrix (complex case)
    complex(dp), intent(inout), allocatable :: SSqrCplx(:,:)

    !> Is the geometry helical
    logical, intent(in) :: tHelical

    !> atomic coordinates
    real(dp), intent(in) :: coord(:,:)

    integer :: nFilledLev, nAtom, nSpin
    integer :: iSpin, iKS, iK

    nAtom = size(orb%nOrbAtom)
    nSpin = size(nEl)

    if (any(abs(mod(filling, real(3 - nSpin, dp))) > elecTolMax)) then
      call warning("Fractional occupations allocated for electron localisation")
    end if

    if (allocated(eigvecsReal)) then
      if (tHelical) then
        call unpackHS(SSqrReal,over,neighbourList%iNeighbour, nNeighbourSK, denseDesc%iAtomStart,&
            & iSparseStart, img2CentCell, orb, species, coord)
      else
        call unpackHS(SSqrReal,over,neighbourList%iNeighbour, nNeighbourSK, denseDesc%iAtomStart,&
            & iSparseStart, img2CentCell)
      end if
      do iKS = 1, parallelKS%nLocalKS
        iSpin = parallelKS%localKS(2, iKS)
        nFilledLev = nint(nEl(iSpin) / real(3 - nSpin, dp))
        localisation = pipekMezey%getLocalisation(eigvecsReal(:, 1:nFilledLev, iKS), SSqrReal,&
            & denseDesc%iAtomStart)
        write(stdOut, "(A, E15.8)") 'Original localisation', localisation
        call pipekMezey%calcCoeffs(eigvecsReal(:, 1:nFilledLev, iKS), SSqrReal,&
            & denseDesc%iAtomStart)
        localisation = pipekMezey%getLocalisation(eigvecsReal(:,1:nFilledLev,iKS), SSqrReal,&
            & denseDesc%iAtomStart)
        write(stdOut, "(A, E20.12)") 'Final localisation ', localisation
      end do

      call writeRealEigvecs(env, runId, neighbourList, nNeighbourSK, denseDesc, iSparseStart,&
          & img2CentCell, species(:nAtom), speciesName, orb, over, parallelKS, tPrintEigvecsTxt,&
          & eigvecsReal, SSqrReal, fileName="localOrbs")
    else

      localisation = 0.0_dp
      do iKS = 1, parallelKS%nLocalKS
        iK = parallelKS%localKS(1, iKS)
        iSpin = parallelKS%localKS(2, iKS)
        nFilledLev = nint(nEl(iSpin) / real( 3 - nSpin, dp))
        localisation = localisation + pipekMezey%getLocalisation(&
            & eigvecsCplx(:,:nFilledLev,iKS), SSqrCplx, over, kpoint(:,iK), neighbourList,&
            & nNeighbourSK, iCellVec, cellVec, denseDesc%iAtomStart, iSparseStart, img2CentCell)
      end do
      write(stdOut, "(A, E20.12)") 'Original localisation', localisation

      ! actual localisation calls
      do iKS = 1, parallelKS%nLocalKS
        iK = parallelKS%localKS(1, iKS)
        iSpin = parallelKS%localKS(2, iKS)
        nFilledLev = nint(nEl(iSpin) / real( 3 - nSpin, dp))
        call pipekMezey%calcCoeffs(eigvecsCplx(:,:nFilledLev,iKS), SSqrCplx, over, kpoint(:,iK),&
            & neighbourList, nNeighbourSK, iCellVec, cellVec, denseDesc%iAtomStart, iSparseStart,&
            & img2CentCell)
      end do

      localisation = 0.0_dp
      do iKS = 1, parallelKS%nLocalKS
        iK = parallelKS%localKS(1, iKS)
        iSpin = parallelKS%localKS(2, iKS)
        nFilledLev = nint(nEl(iSpin) / real( 3 - nSpin, dp))
        localisation = localisation + pipekMezey%getLocalisation(&
            & eigvecsCplx(:,:nFilledLev,iKS), SSqrCplx, over, kpoint(:,iK), neighbourList,&
            & nNeighbourSK, iCellVec, cellVec, denseDesc%iAtomStart, iSparseStart, img2CentCell)
      end do
      write(stdOut, "(A, E20.12)") 'Final localisation', localisation

      call writeCplxEigvecs(env, runId, neighbourList, nNeighbourSK, cellVec, iCellVec, denseDesc,&
          & iSparseStart, img2CentCell, species, speciesName, orb, kPoint, over, parallelKS,&
          & tPrintEigvecsTxt, eigvecsCplx, SSqrCplx, fileName="localOrbs")

    end if

  end subroutine calcPipekMezeyLocalisation

  subroutine printMaxForces(derivs, constrLatDerivs, tCoordOpt, tLatOpt, indMovedAtoms)
    real(dp), intent(in), allocatable :: derivs(:,:)
    real(dp), intent(in) :: constrLatDerivs(:)
    logical, intent(in) :: tCoordOpt
    logical, intent(in) :: tLatOpt
    integer, intent(in) :: indMovedAtoms(:)

    if (tCoordOpt) then
      call printMaxForce(maxval(abs(derivs(:, indMovedAtoms))))
    end if
    if (tLatOpt) then
      call printMaxLatticeForce(maxval(abs(constrLatDerivs)))
    end if

  end subroutine printMaxForces


#:if WITH_SOCKETS

  subroutine sendEnergyAndForces(env, socket, energy, TS, derivs, totalStress, cellVol)
    type(TEnvironment), intent(in) :: env
    ! Socket may be unallocated (as on slave processes)
    type(ipiSocketComm), allocatable, intent(inout) :: socket
    type(TEnergies), intent(in) :: energy
    real(dp), intent(in) :: TS(:)
    real(dp), intent(in) :: derivs(:,:)
    real(dp), intent(in) :: totalStress(:,:)
    real(dp), intent(in) :: cellVol

    if (env%tGlobalMaster) then
      ! stress was computed above in the force evaluation block or is 0 if aperiodic
      call socket%send(energy%ETotal - sum(TS), -derivs, totalStress * cellVol)
    end if
  end subroutine sendEnergyAndForces

#:endif


  !!!!!!!!!!!!!!!!!!!!!!!!!!!!!!!!!!!!!!!!!!!!!!!!!!!!!!!!!!!!!!!!
  !!!! REKS subroutines
  !!!!!!!!!!!!!!!!!!!!!!!!!!!!!!!!!!!!!!!!!!!!!!!!!!!!!!!!!!!!!!!!

  !> Diagonalize H0 to obtain initial guess of eigenvectors
  !> or read eigenvectors in REKS
  !> Save dense overlap matrix elements
  !> Check Gamma point condition and set filling information
  subroutine getReksInitialSettings(env, denseDesc, h0, over, neighbourList, &
      & nNeighbourSK, iSparseStart, img2CentCell, electronicSolver, &
      & HSqrReal, SSqrReal, eigvecsReal, eigen, reks)

    !> Environment settings
    type(TEnvironment), intent(inout) :: env

    !> Dense matrix descriptor
    type(TDenseDescr), intent(in) :: denseDesc

    !> hamiltonian in sparse storage
    real(dp), intent(in) :: h0(:)

    !> sparse overlap matrix
    real(dp), intent(in) :: over(:)

    !> list of neighbours for each atom
    type(TNeighbourList), intent(in) :: neighbourList

    !> Number of neighbours for each of the atoms
    integer, intent(in) :: nNeighbourSK(:)

    !> Index array for the start of atomic blocks in sparse arrays
    integer, intent(in) :: iSparseStart(:,:)

    !> map from image atoms to the original unique atom
    integer, intent(in) :: img2CentCell(:)

    !> Electronic solver information
    type(TElectronicSolver), intent(inout) :: electronicSolver

    !> dense hamitonian matrix
    real(dp), intent(out) :: HSqrReal(:,:)

    !> dense overlap matrix
    real(dp), intent(out) :: SSqrReal(:,:)

    !> Eigenvectors on eixt
    real(dp), intent(out) :: eigvecsReal(:,:,:)

    !> eigenvalues
    real(dp), intent(out) :: eigen(:,:,:)

    !> data type for REKS
    type(TReksCalc), intent(inout) :: reks

    if (reks%guess == 1) then

      call env%globalTimer%startTimer(globalTimers%diagonalization)
      call buildAndDiagDenseRealH0(env, denseDesc, h0, over, neighbourList, &
          & nNeighbourSK, iSparseStart, img2CentCell, electronicSolver, &
          & HSqrReal, SSqrReal, eigvecsReal, eigen(:,1,:), reks%overSqr)
      call env%globalTimer%stopTimer(globalTimers%diagonalization)

    else if (reks%guess == 2) then

      call readEigenvecs(eigvecsReal(:,:,1))
      ! TODO : renormalize eigenvectors needed!
      call symmetrizeOverlap(env, denseDesc, over, neighbourList, &
          & nNeighbourSK, iSparseStart, img2CentCell, electronicSolver, &
          & SSqrReal, reks%overSqr)

    end if

    call checkGammaPoint(denseDesc, neighbourList%iNeighbour, &
        & nNeighbourSK, iSparseStart, img2CentCell, over, reks)

    call constructMicrostates(reks)

  end subroutine getReksInitialSettings


  !> Diagonalize H0 to obtain initial guess of eigenvectors
  subroutine buildAndDiagDenseRealH0(env, denseDesc, h0, over, neighbourList, &
      & nNeighbourSK, iSparseStart, img2CentCell, electronicSolver, HSqrReal, &
      & SSqrReal, eigvecsReal, eigen, overSqr)

    !> Environment settings
    type(TEnvironment), intent(inout) :: env

    !> Dense matrix descriptor
    type(TDenseDescr), intent(in) :: denseDesc

    !> hamiltonian in sparse storage
    real(dp), intent(in) :: h0(:)

    !> sparse overlap matrix
    real(dp), intent(in) :: over(:)

    !> list of neighbours for each atom
    type(TNeighbourList), intent(in) :: neighbourList

    !> Number of neighbours for each of the atoms
    integer, intent(in) :: nNeighbourSK(:)

    !> Index array for the start of atomic blocks in sparse arrays
    integer, intent(in) :: iSparseStart(:,:)

    !> map from image atoms to the original unique atom
    integer, intent(in) :: img2CentCell(:)

    !> Electronic solver information
    type(TElectronicSolver), intent(inout) :: electronicSolver

    !> dense hamitonian matrix
    real(dp), intent(out) :: HSqrReal(:,:)

    !> dense overlap matrix
    real(dp), intent(out) :: SSqrReal(:,:)

    !> Eigenvectors on eixt
    real(dp), intent(out) :: eigvecsReal(:,:,:)

    !> eigenvalues
    real(dp), intent(out) :: eigen(:,:)

    !> Dense overlap matrix
    real(dp), intent(out) :: overSqr(:,:)

    eigen(:,:) = 0.0_dp
    call env%globalTimer%startTimer(globalTimers%sparseToDense)
    call unpackHS(HSqrReal, h0, neighbourList%iNeighbour, nNeighbourSK, &
        & denseDesc%iAtomStart, iSparseStart, img2CentCell)
    call unpackHS(SSqrReal, over, neighbourList%iNeighbour, nNeighbourSK, &
        & denseDesc%iAtomStart, iSparseStart, img2CentCell)
    call env%globalTimer%stopTimer(globalTimers%sparseToDense)

    overSqr(:,:) = SSqrReal
    call blockSymmetrizeHS(overSqr, denseDesc%iAtomStart)

    call diagDenseMtx(electronicSolver, 'V', HSqrReal, SSqrReal, eigen(:,1))
    eigvecsReal(:,:,1) = HSqrReal

  end subroutine buildAndDiagDenseRealH0


  !> Save dense overlap matrix elements
  subroutine symmetrizeOverlap(env, denseDesc, over, neighbourList, &
      & nNeighbourSK, iSparseStart, img2CentCell, electronicSolver, &
      & SSqrReal, overSqr)

    !> Environment settings
    type(TEnvironment), intent(inout) :: env

    !> Dense matrix descriptor
    type(TDenseDescr), intent(in) :: denseDesc

    !> sparse overlap matrix
    real(dp), intent(in) :: over(:)

    !> list of neighbours for each atom
    type(TNeighbourList), intent(in) :: neighbourList

    !> Number of neighbours for each of the atoms
    integer, intent(in) :: nNeighbourSK(:)

    !> Index array for the start of atomic blocks in sparse arrays
    integer, intent(in) :: iSparseStart(:,:)

    !> map from image atoms to the original unique atom
    integer, intent(in) :: img2CentCell(:)

    !> Electronic solver information
    type(TElectronicSolver), intent(inout) :: electronicSolver

    !> dense overlap matrix
    real(dp), intent(out) :: SSqrReal(:,:)

    !> Dense overlap matrix
    real(dp), intent(out) :: overSqr(:,:)

    call env%globalTimer%startTimer(globalTimers%sparseToDense)
    call unpackHS(SSqrReal, over, neighbourList%iNeighbour, nNeighbourSK, &
        & denseDesc%iAtomStart, iSparseStart, img2CentCell)
    call env%globalTimer%stopTimer(globalTimers%sparseToDense)

    overSqr(:,:) = SSqrReal
    call blockSymmetrizeHS(overSqr, denseDesc%iAtomStart)

  end subroutine symmetrizeOverlap


  !> Creates (delta) density matrix for each microstate from real eigenvectors.
  subroutine getDensityLFromRealEigvecs(env, denseDesc, neighbourList, &
      & nNeighbourSK, iSparseStart, img2CentCell, orb, eigvecs, q0, reks)

    !> Environment settings
    type(TEnvironment), intent(inout) :: env

    !> Dense matrix descriptor
    type(TDenseDescr), intent(in) :: denseDesc

    !> list of neighbours for each atom
    type(TNeighbourList), intent(in) :: neighbourList

    !> Number of neighbours for each of the atoms
    integer, intent(in) :: nNeighbourSK(:)

    !> Index array for the start of atomic blocks in sparse arrays
    integer, intent(in) :: iSparseStart(:,:)

    !> map from image atoms to the original unique atom
    integer, intent(in) :: img2CentCell(:)

    !> Atomic orbital information
    type(TOrbitals), intent(in) :: orb

    !> eigenvectors
    real(dp), intent(inout) :: eigvecs(:,:,:)

    !> reference atomic occupations
    real(dp), intent(in) :: q0(:,:,:)

    !> data type for REKS
    type(TReksCalc), intent(inout) :: reks

    real(dp), allocatable :: tmpRho(:,:)
    integer :: nOrb, iL

    nOrb = size(reks%overSqr,dim=1)

    if (.not. reks%tForces) then
      allocate(tmpRho(nOrb,nOrb))
    end if

    call env%globalTimer%startTimer(globalTimers%densityMatrix)

    if (reks%tForces) then
      reks%rhoSqrL(:,:,:,:) = 0.0_dp
    else
      reks%rhoSpL(:,:,:) = 0.0_dp
    end if

    do iL = 1, reks%Lmax

      if (reks%tForces) then
        ! reks%rhoSqrL has (my_ud) component
        call makeDensityMatrix(reks%rhoSqrL(:,:,1,iL), eigvecs(:,:,1), &
            & reks%fillingL(:,1,iL))
        call symmetrizeHS(reks%rhoSqrL(:,:,1,iL))
        if (reks%tRangeSep) then
          ! reks%deltaRhoSqrL has (my_ud) component
          reks%deltaRhoSqrL(:,:,1,iL) = reks%rhoSqrL(:,:,1,iL)
          call denseSubtractDensityOfAtoms(q0, denseDesc%iAtomStart, &
              & reks%deltaRhoSqrL(:,:,:,iL), 1)
        end if
      else
        tmpRho(:,:) = 0.0_dp
        call makeDensityMatrix(tmpRho, eigvecs(:,:,1), &
            & reks%fillingL(:,1,iL))
        call env%globalTimer%startTimer(globalTimers%denseToSparse)
        ! reks%rhoSpL has (my_ud) component
        call packHS(reks%rhoSpL(:,1,iL), tmpRho, &
            & neighbourlist%iNeighbour, nNeighbourSK, orb%mOrb, &
            & denseDesc%iAtomStart, iSparseStart, img2CentCell)
        call env%globalTimer%stopTimer(globalTimers%denseToSparse)
        if (reks%tRangeSep) then
          ! reks%deltaRhoSqrL has (my_ud) component
          reks%deltaRhoSqrL(:,:,1,iL) = tmpRho
          call symmetrizeHS(reks%deltaRhoSqrL(:,:,1,iL))
          call denseSubtractDensityOfAtoms(q0, denseDesc%iAtomStart, &
              & reks%deltaRhoSqrL(:,:,:,iL), 1)
        end if
      end if

    end do

    if (reks%tForces) then
      ! reks%rhoSqrL has (my_qm) component
      call ud2qmL(reks%rhoSqrL, reks%Lpaired)
    else
      ! reks%rhoSpL has (my_qm) component
      call ud2qmL(reks%rhoSpL, reks%Lpaired)
    end if

    call env%globalTimer%stopTimer(globalTimers%densityMatrix)

  end subroutine getDensityLFromRealEigvecs


  !> Calculate Mulliken population for each microstate from sparse density matrix.
  subroutine getMullikenPopulationL(env, denseDesc, neighbourList, &
      & nNeighbourSK, img2CentCell, iSparseStart, orb, over, reks)

    !> Environment settings
    type(TEnvironment), intent(inout) :: env

    !> Dense matrix descriptor
    type(TDenseDescr), intent(in) :: denseDesc

    !> Atomic neighbours
    type(TNeighbourList), intent(in) :: neighbourList

    !> Number of neighbours for each atom within overlap distance
    integer, intent(in) :: nNeighbourSK(:)

    !> image to actual atom indexing
    integer, intent(in) :: img2CentCell(:)

    !> sparse matrix indexing array
    integer, intent(in) :: iSparseStart(:,:)

    !> Atomic orbital information
    type(TOrbitals), intent(in) :: orb

    !> sparse overlap matrix
    real(dp), intent(in) :: over(:)

    !> data type for REKS
    type(TReksCalc), intent(inout) :: reks

    real(dp), allocatable :: tmpRhoSp(:)
    integer :: sparseSize, iL

    sparseSize = size(over,dim=1)

    if (reks%tForces) then
      allocate(tmpRhoSp(sparseSize))
    end if

    do iL = 1, reks%Lmax

      if (reks%tForces) then

        tmpRhoSp(:) = 0.0_dp
        call env%globalTimer%startTimer(globalTimers%denseToSparse)
        call packHS(tmpRhoSp, reks%rhoSqrL(:,:,1,iL), &
            & neighbourlist%iNeighbour, nNeighbourSK, orb%mOrb, &
            & denseDesc%iAtomStart, iSparseStart, img2CentCell)
        call env%globalTimer%stopTimer(globalTimers%denseToSparse)
        ! reks%qOutputL has (my_qm) component
        reks%qOutputL(:,:,:,iL) = 0.0_dp
        call mulliken(reks%qOutputL(:,:,1,iL), over, tmpRhoSp, &
            & orb, neighbourList%iNeighbour, nNeighbourSK, img2CentCell, iSparseStart)

      else

        ! reks%qOutputL has (my_qm) component
        reks%qOutputL(:,:,:,iL) = 0.0_dp
        call mulliken(reks%qOutputL(:,:,1,iL), over, reks%rhoSpL(:,1,iL), &
            & orb, neighbourList%iNeighbour, nNeighbourSK, img2CentCell, iSparseStart)

      end if

    end do

    ! reks%qOutputL has (qm) component
    call qmExpandL(reks%qOutputL, reks%Lpaired)

  end subroutine getMullikenPopulationL


  !> Build L, spin dependent Hamiltonian with various contributions
  !> and compute the energy of microstates
  subroutine getHamiltonianLandEnergyL(env, denseDesc, sccCalc, orb, &
      & species, neighbourList, nNeighbourSK, iSparseStart, img2CentCell, &
      & electrostatics, H0, over, spinW, cellVol, extPressure, energy, &
      & q0, iAtInCentralRegion, thirdOrd, rangeSep, nNeighbourLC, reks)

    !> Environment settings
    type(TEnvironment), intent(inout) :: env

    !> Dense matrix descriptor
    type(TDenseDescr), intent(in) :: denseDesc

    !> SCC module internal variables
    type(TScc), allocatable, intent(inout) :: sccCalc

    !> atomic orbital information
    type(TOrbitals), intent(in) :: orb

    !> species of all atoms
    integer, target, intent(in) :: species(:)

    !> neighbours to atoms
    type(TNeighbourList), intent(in) :: neighbourList

    !> Number of atomic neighbours
    integer, intent(in) :: nNeighbourSK(:)

    !> Index for atomic blocks in sparse data
    integer, intent(in) :: iSparseStart(:,:)

    !> map from image atom to real atoms
    integer, intent(in) :: img2CentCell(:)

    !> electrostatic solver (poisson or gamma-functional)
    integer, intent(in) :: electrostatics

    !> non-SCC hamitonian (sparse)
    real(dp), intent(in) :: H0(:)

    !> sparse overlap matrix
    real(dp), intent(in) :: over(:)

    !> spin constants
    real(dp), intent(in) :: spinW(:,:,:)

    !> unit cell volume
    real(dp), intent(in) :: cellVol

    !> external pressure
    real(dp), intent(in) :: extPressure

    !> energy contributions
    type(TEnergies), intent(inout) :: energy

    !> reference atomic occupations
    real(dp), intent(in) :: q0(:,:,:)

    !> Atoms over which to sum the total energies
    integer, intent(in) :: iAtInCentralRegion(:)

    !> third order SCC interactions
    type(TThirdOrder), allocatable, intent(inout) :: thirdOrd

    !> Data for rangeseparated calculation
    type(TRangeSepFunc), allocatable, intent(inout) :: rangeSep

    !> Nr. of neighbours for each atom in the long-range functional.
    integer, allocatable, intent(in) :: nNeighbourLC(:)

    !> data type for REKS
    type(TReksCalc), intent(inout) :: reks

    real(dp), allocatable :: tmpHamSp(:,:)
    real(dp), allocatable :: tmpHam(:,:)
    real(dp), allocatable :: tmpEn(:)

    integer :: sparseSize, nOrb, iL

    sparseSize = size(over,dim=1)
    nOrb = size(reks%overSqr,dim=1)

    if (reks%tRangeSep) then
      allocate(tmpHamSp(sparseSize,1))
      allocate(tmpHam(nOrb,nOrb))
      allocate(tmpEn(reks%Lmax))
    end if

    reks%intShellL(:,:,:,:) = 0.0_dp
    reks%intBlockL(:,:,:,:,:) = 0.0_dp
    do iL = 1, reks%Lmax

      reks%intAtom(:,:) = 0.0_dp
      ! reks%chargePerShellL has (qm) component
      call getChargePerShell(reks%qOutputL(:,:,:,iL), orb, species,&
          & reks%chargePerShellL(:,:,:,iL))
      ! reks%intShellL, reks%intBlockL has (qm) component
      call addReksChargePotentials(env, sccCalc, reks%qOutputL(:,:,:,iL), &
          & q0, reks%chargePerShellL(:,:,:,iL), orb, species, &
          & neighbourList, img2CentCell, spinW, thirdOrd, electrostatics, &
          & reks%intAtom, reks%intShellL(:,:,:,iL), reks%intBlockL(:,:,:,:,iL))

      ! Calculate Hamiltonian including SCC, spin
      if(.not. reks%tRangeSep) then
        ! reks%hamSpL has (my_qm) component
        call getReksSccHamiltonian(H0, over, nNeighbourSK, neighbourList, &
            & species, orb, iSparseStart, img2CentCell, reks%hamSpL(:,:,iL), &
            & reks%intBlockL(:,:,:,:,iL), reks%Lpaired, iL)
      else
        tmpHamSp(:,:) = 0.0_dp
        call getReksSccHamiltonian(H0, over, nNeighbourSK, neighbourList, &
            & species, orb, iSparseStart, img2CentCell, tmpHamSp, &
            & reks%intBlockL(:,:,:,:,iL), reks%Lpaired, iL)
        ! Convert Hamiltonian from sparse to dense to calculate
        ! rangeseparated contribution for each microstate
        tmpHam(:,:) = 0.0_dp
        call env%globalTimer%startTimer(globalTimers%sparseToDense)
        call unpackHS(tmpHam, tmpHamSp(:,1), neighbourList%iNeighbour, &
            & nNeighbourSK, denseDesc%iAtomStart, iSparseStart, img2CentCell)
        call env%globalTimer%stopTimer(globalTimers%sparseToDense)
        call blockSymmetrizeHS(tmpHam, denseDesc%iAtomStart)
        ! reks%hamSqrL has (my_qm) component
        reks%hamSqrL(:,:,1,iL) = tmpHam
      end if

    end do

    if(.not. reks%tRangeSep) then
      ! reks%hamSpL has (my_ud) component
      call qm2udL(reks%hamSpL, reks%Lpaired)
    else
      ! reks%hamSqrL has (my_ud) component
      call qm2udL(reks%hamSqrL, reks%Lpaired)
      tmpEn(:) = 0.0_dp
      do iL = 1, reks%Lmax
        ! Add rangeseparated contribution
        call rangeSep%addLRHamiltonian(env, reks%deltaRhoSqrL(:,:,1,iL), &
            & over, neighbourList%iNeighbour, nNeighbourLC, &
            & denseDesc%iAtomStart, iSparseStart, orb, &
            & reks%hamSqrL(:,:,1,iL), reks%overSqr)
        ! Calculate the long-range exchange energy for up spin
        call rangeSep%addLREnergy(tmpEn(iL))
      end do
    end if

    call getReksEnergyL(env, denseDesc, sccCalc, species, H0, &
        & orb, neighbourList, nNeighbourSK, img2CentCell, &
        & iSparseStart, cellVol, extPressure, energy, q0, &
        & iAtInCentralRegion, thirdOrd, reks, tmpEn, sparseSize)

    if (reks%Plevel >= 2) then
      call printReksMicrostates(reks, energy%Erep)
    end if

  end subroutine getHamiltonianLandEnergyL


  !> Add potentials comming from point charges.
  subroutine addReksChargePotentials(env, sccCalc, qOutput, q0, &
      & chargePerShell, orb, species, neighbourList, img2CentCell, &
      & spinW, thirdOrd, electrostatics, intAtom, intShell, intBlock)

    !> Environment settings
    type(TEnvironment), intent(in) :: env

    !> SCC module internal variables
    type(TScc), intent(inout) :: sccCalc

    !> Input atomic populations
    real(dp), intent(in) :: qOutput(:,:,:)

    !> reference atomic occupations
    real(dp), intent(in) :: q0(:,:,:)

    !> charges per atomic shell
    real(dp), intent(in) :: chargePerShell(:,:,:)

    !> atomic orbital information
    type(TOrbitals), intent(in) :: orb

    !> species of all atoms
    integer, target, intent(in) :: species(:)

    !> neighbours to atoms
    type(TNeighbourList), intent(in) :: neighbourList

    !> map from image atom to real atoms
    integer, intent(in) :: img2CentCell(:)

    !> spin constants
    real(dp), intent(in) :: spinW(:,:,:)

    !> third order SCC interactions
    type(TThirdOrder), allocatable, intent(inout) :: thirdOrd

    !> electrostatic solver (poisson or gamma-functional)
    integer, intent(in) :: electrostatics

    !> internal atom and spin resolved potential
    real(dp), intent(inout) :: intAtom(:,:)

    !> internal shell and spin resolved potential for each microstate
    real(dp), intent(inout) :: intShell(:,:,:)

    !> internal block and spin resolved potential for each microstate
    real(dp), intent(inout) :: intBlock(:,:,:,:)

    ! local variables
    real(dp), allocatable :: atomPot(:,:)
    real(dp), allocatable :: shellPot(:,:,:)

    integer, pointer :: pSpecies0(:)
    integer :: nAtom, nSpin

    nAtom = size(qOutput,dim=2)
    nSpin = size(qOutput,dim=3)
    pSpecies0 => species(1:nAtom)

    allocate(atomPot(nAtom,nSpin))
    allocate(shellPot(orb%mShell,nAtom,nSpin))

    call sccCalc%updateCharges(env, qOutput, q0, orb, species)

    select case(electrostatics)
    case(elstatTypes%gammaFunc)
      call sccCalc%updateShifts(env, orb, species, &
          & neighbourList%iNeighbour, img2CentCell)
      call sccCalc%getShiftPerAtom(atomPot(:,1))
      call sccCalc%getShiftPerL(shellPot(:,:,1))
    case(elstatTypes%poisson)
      call error("poisson solver is not compatible with REKS")
    end select

    intAtom(:,1) = intAtom(:,1) + atomPot(:,1)
    intShell(:,:,1) = intShell(:,:,1) + shellPot(:,:,1)

    if (allocated(thirdOrd)) then
      call thirdOrd%updateCharges(pSpecies0, neighbourList, &
          & qOutput, q0, img2CentCell, orb)
      call thirdOrd%getShifts(atomPot(:,1), shellPot(:,:,1))
      intAtom(:,1) = intAtom(:,1) + atomPot(:,1)
      intShell(:,:,1) = intShell(:,:,1) + shellPot(:,:,1)
    end if

    call getSpinShift(shellPot, chargePerShell, species, orb, spinW)
    intShell(:,:,:) = intShell(:,:,:) + shellPot(:,:,:)

    call total_shift(intShell, intAtom, orb, species)
    call total_shift(intBlock, intShell, orb, species)

  end subroutine addReksChargePotentials


  !> Returns the Hamiltonian for the given scc iteration
  subroutine getReksSccHamiltonian(H0, over, nNeighbourSK, &
      & neighbourList, species, orb, iSparseStart, img2CentCell, &
      & hamSp, intBlock, Lpaired, iL)

    !> non-SCC hamitonian (sparse)
    real(dp), intent(in) :: H0(:)

    !> overlap (sparse)
    real(dp), intent(in) :: over(:)

    !> Number of atomic neighbours
    integer, intent(in) :: nNeighbourSK(:)

    !> list of atomic neighbours
    type(TNeighbourList), intent(in) :: neighbourList

    !> species of atoms
    integer, intent(in) :: species(:)

    !> atomic orbital information
    type(TOrbitals), intent(in) :: orb

    !> Index for atomic blocks in sparse data
    integer, intent(in) :: iSparseStart(:,:)

    !> image atoms to central cell atoms
    integer, intent(in) :: img2CentCell(:)

    !> resulting hamitonian (sparse)
    real(dp), intent(out) :: hamSp(:,:)

    !> internal block and spin resolved potential for each microstate
    real(dp), intent(inout) :: intBlock(:,:,:,:)

    !> Number of spin-paired microstates
    integer, intent(in) :: Lpaired

    !> currect index of loop L
    integer, intent(in) :: iL

    real(dp), allocatable :: tmpBlock(:,:,:,:)
    integer :: nAtom

    nAtom = size(orb%nOrbAtom)

    allocate(tmpBlock(orb%mOrb,orb%mOrb,nAtom,1))

    ! tmpBlock has (my_qm) component
    ! qm representation is converted to my_qm representation
    if (iL <= Lpaired) then
      ! If iL = 1, then qm = 1u + 1d, 1u - 1d and my_qm = 1u + 1d
      ! calculate charge part
      tmpBlock(:,:,:,1) = intBlock(:,:,:,1)
      hamSp(:,1) = h0(:)
    else
      if (mod(iL,2) == 1) then
        ! If iL = 3, then qm = 3u + 3d, 3u - 3d and my_qm = 3u + 3d
        ! calculate charge part
        tmpBlock(:,:,:,1) = intBlock(:,:,:,1)
        hamSp(:,1) = h0(:)
      else
        ! If iL = 4, then qm = 4u + 4d, 4u - 4d and my_qm = 3u - 3d (= -(4u - 4d))
        ! calculate magnetization part
        tmpBlock(:,:,:,1) = -intBlock(:,:,:,2)
        hamSp(:,:) = 0.0_dp
      end if
    end if

    ! hamSp has (my_qm) component
    call add_shift(hamSp, over, nNeighbourSK, neighbourList%iNeighbour, &
        & species, orb, iSparseStart, nAtom, img2CentCell, tmpBlock)
    hamSp(:,1) = 2.0_dp * hamSp(:,1)

  end subroutine getReksSccHamiltonian


  !> Calculates various energy contribution that can potentially update for the same geometry
  subroutine getReksEnergyL(env, denseDesc, sccCalc, species, H0, &
      & orb, neighbourList, nNeighbourSK, img2CentCell, iSparseStart, &
      & cellVol, extPressure, energy, q0, iAtInCentralRegion, thirdOrd, &
      & reks, tmpEn, sparseSize)

    !> Environment settings
    type(TEnvironment), intent(inout) :: env

    !> Dense matrix descriptor
    type(TDenseDescr), intent(in) :: denseDesc

    !> SCC module internal variables
    type(TScc), allocatable, intent(inout) :: sccCalc

    !> chemical species
    integer, target, intent(in) :: species(:)

    !> non-self-consistent hamiltonian
    real(dp), intent(in) :: H0(:)

    !> atomic orbital information
    type(TOrbitals), intent(in) :: orb

    !> neighbour list
    type(TNeighbourList), intent(in) :: neighbourList

    !> Number of neighbours within cut-off for each atom
    integer, intent(in) :: nNeighbourSK(:)

    !> image to real atom mapping
    integer, intent(in) :: img2CentCell(:)

    !> index for sparse large matrices
    integer, intent(in) :: iSparseStart(:,:)

    !> unit cell volume
    real(dp), intent(in) :: cellVol

    !> external pressure
    real(dp), intent(in) :: extPressure

    !> energy contributions
    type(TEnergies), intent(inout) :: energy

    !> reference atomic occupations
    real(dp), intent(in) :: q0(:,:,:)

    !> Atoms over which to sum the total energies
    integer, intent(in) :: iAtInCentralRegion(:)

    !> third order SCC interactions
    type(TThirdOrder), allocatable, intent(inout) :: thirdOrd

    !> data type for REKS
    type(TReksCalc), intent(inout) :: reks

    !> spin up part of long-range corrected energy
    real(dp), allocatable, intent(in) :: tmpEn(:)

    !> Size of the sparse overlap
    integer, intent(in) :: sparseSize

    real(dp), allocatable :: tmpRhoSp(:)
    integer, pointer :: pSpecies0(:)
    integer :: iL, tmpL, nAtom, nSpin

    nAtom = size(reks%qOutputL,dim=2)
    nSpin = size(reks%chargePerShellL,dim=3)
    pSpecies0 => species(1:nAtom)

    if (reks%tForces) then
      allocate(tmpRhoSp(sparseSize))
    end if

    ! set the long-range corrected energy for each microstate
    if (reks%tRangeSep) then
      do iL = 1, reks%Lmax
        if (iL <= reks%Lpaired) then
          energy%Efock = tmpEn(iL) + tmpEn(iL)
        else
          if (mod(iL,2) == 1) then
            energy%Efock = tmpEn(iL) + tmpEn(iL+1)
          else
            energy%Efock = tmpEn(iL) + tmpEn(iL-1)
          end if
        end if
        reks%enLfock(iL) = energy%Efock
      end do
    end if

    do iL = 1, reks%Lmax

      if (iL <= reks%Lpaired) then
        tmpL = iL
      else
        if (mod(iL,2) == 1) then
          tmpL = iL
        else
          tmpL = iL - 1
        end if
      end if

      ! Tr[H0 * Rho] can be done with the same algorithm as Mulliken-analysis
      energy%atomNonSCC(:) = 0.0_dp
      energy%EnonSCC = 0.0_dp
      if (reks%tForces) then
        tmpRhoSp(:) = 0.0_dp
        call env%globalTimer%startTimer(globalTimers%denseToSparse)
        ! reks%rhoSqrL has (my_qm) component
        call packHS(tmpRhoSp, reks%rhoSqrL(:,:,1,tmpL), &
            & neighbourList%iNeighbour, nNeighbourSK, orb%mOrb, &
            & denseDesc%iAtomStart, iSparseStart, img2CentCell)
        call env%globalTimer%stopTimer(globalTimers%denseToSparse)
        call mulliken(energy%atomNonSCC, tmpRhoSp, H0, orb, &
            & neighbourList%iNeighbour, nNeighbourSK, img2CentCell, iSparseStart)
      else
        ! reks%rhoSpL has (my_qm) component
        call mulliken(energy%atomNonSCC, reks%rhoSpL(:,1,tmpL), H0, orb, &
            & neighbourList%iNeighbour, nNeighbourSK, img2CentCell, iSparseStart)
      end if
      energy%EnonSCC = sum(energy%atomNonSCC(iAtInCentralRegion(:)))
      reks%enLnonSCC(iL) = energy%EnonSCC

      call sccCalc%updateCharges(env, reks%qOutputL(:,:,:,iL), &
          & q0, orb, species)
      call sccCalc%updateShifts(env, orb, species, &
          & neighbourList%iNeighbour, img2CentCell)
      energy%atomSCC(:) = 0.0_dp
      energy%Escc = 0.0_dp
      call sccCalc%getEnergyPerAtom(energy%atomSCC)
      energy%Escc = sum(energy%atomSCC(iAtInCentralRegion(:)))
      reks%enLSCC(iL) = energy%Escc

      energy%atomSpin(:) = 0.0_dp
      energy%Espin = 0.0_dp
      if (iL > reks%Lpaired) then
        energy%atomSpin(:) = 0.5_dp * sum(sum(reks%intShellL(:,:,2:nSpin,iL)&
            & * reks%chargePerShellL(:,:,2:nSpin,iL), dim=1), dim=2)
        energy%Espin = sum(energy%atomSpin(iAtInCentralRegion(:)))
        reks%enLspin(iL) = energy%Espin
      end if

      energy%atom3rd(:) = 0.0_dp
      energy%e3rd = 0.0_dp
      if (allocated(thirdOrd)) then
        call thirdOrd%updateCharges(pSpecies0, neighbourList, &
            & reks%qOutputL(:,:,:,iL), q0, img2CentCell, orb)
        call thirdOrd%getEnergyPerAtom(energy%atom3rd)
        energy%e3rd = sum(energy%atom3rd(iAtInCentralRegion(:)))
        reks%enL3rd(iL) = energy%e3rd
      end if

      energy%atomOnSite(:) = 0.0_dp
      energy%eOnSite = 0.0_dp

      energy%Efock = 0.0_dp
      if (reks%tRangeSep) then
        energy%Efock = reks%enLfock(iL)
      end if

      energy%atomExt(:) = 0.0_dp
      energy%Eext = 0.0_dp

      energy%atomDftbu(:) = 0.0_dp
      energy%Edftbu = 0.0_dp

      energy%atomLS(:) = 0.0_dp
      energy%ELS = 0.0_dp

      energy%Eelec = energy%EnonSCC + energy%ESCC + energy%Espin + energy%ELS + energy%Edftbu&
          & + energy%Eext + energy%e3rd + energy%eOnSite + energy%Efock
      energy%atomElec(:) = energy%atomNonSCC + energy%atomSCC + energy%atomSpin + energy%atomDftbu&
          & + energy%atomLS + energy%atomExt + energy%atom3rd + energy%atomOnSite
      energy%atomTotal(:) = energy%atomElec + energy%atomRep + energy%atomDisp
      energy%Etotal = energy%Eelec + energy%Erep + energy%eDisp
      reks%enLtot(iL) = energy%Etotal

      ! REKS is not affected by filling, so TS becmoes 0
      energy%EMermin = energy%Etotal
      ! extrapolated to 0 K
      energy%Ezero = energy%Etotal
      energy%EGibbs = energy%EMermin + cellVol * extPressure
      energy%EForceRelated = energy%EGibbs

    end do

  end subroutine getReksEnergyL


  !> Optimize the fractional occupation numbers (FONs) and weights
  !> Swap the active orbitals when fa < fb
  !> Compute the several energy contributions
  subroutine optimizeFONsAndWeights(eigvecs, filling, energy, reks)

    !> eigenvectors
    real(dp), intent(inout) :: eigvecs(:,:,:)

    !> occupations (level, kpoint, spin)
    real(dp), intent(out) :: filling(:,:,:)

    !> energy contributions
    type(TEnergies), intent(inout) :: energy

    !> data type for REKS
    type(TReksCalc), intent(inout) :: reks

    call optimizeFons(reks)
    call calcWeights(reks)

    call activeOrbSwap(reks, eigvecs(:,:,1))
    call getFilling(reks, filling(:,1,1))

    call calcSaReksEnergy(reks, energy)

    if (reks%Plevel >= 2) then
      call printSaReksEnergy(reks)
    end if

  end subroutine optimizeFONsAndWeights


  !> Creates (delta) density matrix for averaged state from real eigenvectors.
  subroutine getSysDensityFromRealEigvecs(env, denseDesc, neighbourList,&
      & nNeighbourSK, iSparseStart, img2CentCell, orb, eigvecs, filling,&
      & rhoPrim, q0, deltaRhoOutSqr, reks)

    !> Environment settings
    type(TEnvironment), intent(inout) :: env

    !> Dense matrix descriptor
    type(TDenseDescr), intent(in) :: denseDesc

    !> list of neighbours for each atom
    type(TNeighbourList), intent(in) :: neighbourList

    !> Number of neighbours for each of the atoms
    integer, intent(in) :: nNeighbourSK(:)

    !> Index array for the start of atomic blocks in sparse arrays
    integer, intent(in) :: iSparseStart(:,:)

    !> map from image atoms to the original unique atom
    integer, intent(in) :: img2CentCell(:)

    !> Atomic orbital information
    type(TOrbitals), intent(in) :: orb

    !> eigenvectors
    real(dp), intent(inout) :: eigvecs(:,:,:)

    !> occupations (level, kpoint, spin)
    real(dp), intent(in) :: filling(:,:,:)

    !> sparse density matrix
    real(dp), intent(out) :: rhoPrim(:,:)

    !> reference atomic occupations
    real(dp), intent(in) :: q0(:,:,:)

    !> Change in density matrix after SCC step
    real(dp), pointer, intent(inout) :: deltaRhoOutSqr(:,:,:)

    !> data type for REKS
    type(TReksCalc), intent(inout) :: reks

    real(dp), allocatable :: tmpRho(:,:)
    integer :: nOrb

    nOrb = size(reks%overSqr,dim=1)

    allocate(tmpRho(nOrb,nOrb))

    call env%globalTimer%startTimer(globalTimers%densityMatrix)

    tmpRho(:,:) = 0.0_dp
    rhoPrim(:,:) = 0.0_dp
    call makeDensityMatrix(tmpRho, eigvecs(:,:,1), filling(:,1,1))
    call env%globalTimer%startTimer(globalTimers%denseToSparse)
    call packHS(rhoPrim(:,1), tmpRho, neighbourlist%iNeighbour, &
        & nNeighbourSK, orb%mOrb, denseDesc%iAtomStart, &
        & iSparseStart, img2CentCell)
    call env%globalTimer%stopTimer(globalTimers%denseToSparse)
    if (reks%tRangeSep) then
      deltaRhoOutSqr(:,:,1) = tmpRho
      call denseSubtractDensityOfAtoms(q0, denseDesc%iAtomStart, &
          & deltaRhoOutSqr)
    end if

    call env%globalTimer%stopTimer(globalTimers%densityMatrix)

  end subroutine getSysDensityFromRealEigvecs


  !> Returns input charges for next SCC iteration.
  subroutine getReksNextInputCharges(orb, nIneqOrb, iEqOrbitals, qOutput,&
      & qOutRed, qInpRed, qDiffRed, sccErrorQ, sccTol, tConverged, iSccIter,&
      & minSccIter, maxSccIter, iGeoStep, tStopScc, eigvecs, reks)

    !> Atomic orbital data
    type(TOrbitals), intent(in) :: orb

    !> Total number of inequivalent atomic orbitals
    integer, intent(in) :: nIneqOrb

    !> Equivalence relations between orbitals
    integer, intent(in) :: iEqOrbitals(:,:,:)

    !> Output electrons
    real(dp), intent(in) :: qOutput(:,:,:)

    !> Output electrons reduced by unique orbital types
    real(dp), intent(inout) :: qOutRed(:)

    !> Equivalence reduced input charges
    real(dp), intent(inout) :: qInpRed(:)

    !> Difference between Output and input electrons
    real(dp), intent(inout) :: qDiffRed(:)

    !> SCC error
    real(dp), intent(out) :: sccErrorQ

    !> Tolerance on SCC charges between input and output
    real(dp), intent(in) :: sccTol

    !> Has the calculation converged>
    logical, intent(out) :: tConverged

    !> Number of current SCC step
    integer, intent(in) :: iSccIter

    !> minumum number of SCC iterations to perform
    integer, intent(in) :: minSccIter

    !> maximum number of SCC iterations before terminating loop
    integer, intent(in) :: maxSccIter

    !> Number of current geometry step
    integer, intent(in) :: iGeoStep

    !> Should the SCC loop stop
    logical, intent(in) :: tStopScc

    !> Eigenvectors on eixt
    real(dp), intent(inout) :: eigvecs(:,:,:)

    !> data type for REKS
    type(TReksCalc), intent(inout) :: reks

    call reduceReksCharges(orb, nIneqOrb, iEqOrbitals, qOutput, qOutRed)
    qDiffRed(:) = qOutRed - qInpRed
    sccErrorQ = maxval(abs(qDiffRed))

    tConverged = (sccErrorQ < sccTol) &
        & .and. (iSccIter >= minSccIter .or. (reks%guess == 2) .or. iGeoStep > 0)
    if ((.not. tConverged) .and. (iSccIter /= maxSccIter .and. .not. tStopScc)) then
      qInpRed(:) = qOutRed
      call guessNewEigvecs(eigvecs(:,:,1), reks%eigvecsFock)
    end if

  end subroutine getReksNextInputCharges


  !> Update delta density matrix rather than merely q for rangeseparation
  subroutine getReksNextInputDensity(sccErrorQ, sccTol, tConverged, &
      & iSccIter, minSccIter, maxSccIter, iGeoStep, tStopScc, &
      & eigvecs, deltaRhoOut, deltaRhoIn, deltaRhoDiff, reks)

    !> SCC error
    real(dp), intent(out) :: sccErrorQ

    !> Tolerance on SCC charges between input and output
    real(dp), intent(in) :: sccTol

    !> Has the calculation converged>
    logical, intent(out) :: tConverged

    !> Number of current SCC step
    integer, intent(in) :: iSccIter

    !> minumum number of SCC iterations to perform
    integer, intent(in) :: minSccIter

    !> maximum number of SCC iterations before terminating loop
    integer, intent(in) :: maxSccIter

    !> Number of current geometry step
    integer, intent(in) :: iGeoStep

    !> Should the SCC loop stop
    logical, intent(in) :: tStopScc

    !> Eigenvectors on eixt
    real(dp), intent(inout) :: eigvecs(:,:,:)

    !> delta density matrix for rangeseparated calculations
    real(dp), intent(inout) :: deltaRhoOut(:)

    !> delta density matrix as inpurt for next SCC cycle
    real(dp), target, intent(inout) :: deltaRhoIn(:)

    !> difference of delta density matrix in and out
    real(dp), intent(inout) :: deltaRhoDiff(:)

    !> data type for REKS
    type(TReksCalc), intent(inout) :: reks

    deltaRhoDiff(:) = deltaRhoOut - deltaRhoIn
    sccErrorQ = maxval(abs(deltaRhoDiff))

    tConverged = (sccErrorQ < sccTol)&
         & .and. (iSCCiter >= minSCCIter .or. (reks%guess == 2) .or. iGeoStep > 0)
    if ((.not. tConverged) .and. (iSCCiter /= maxSccIter .and. .not. tStopScc)) then
      deltaRhoIn(:) = deltaRhoOut
      call guessNewEigvecs(eigvecs(:,:,1), reks%eigvecsFock)
    end if

  end subroutine getReksNextInputDensity


  !> Reduce charges according to orbital equivalency rules.
  subroutine reduceReksCharges(orb, nIneqOrb, iEqOrbitals, qOutput, qOutRed)

    !> Atomic orbital information
    type(TOrbitals), intent(in) :: orb

    !> Total number of inequivalent atomic orbitals
    integer, intent(in) :: nIneqOrb

    !> Equivalence relations between orbitals
    integer, intent(in) :: iEqOrbitals(:,:,:)

    !> Output electrons
    real(dp), intent(in) :: qOutput(:,:,:)

    !> Reduction of atomic populations
    real(dp), intent(out) :: qOutRed(:)

    qOutRed(:) = 0.0_dp
    call orbitalEquiv_reduce(qOutput, iEqOrbitals, orb, qOutRed(1:nIneqOrb))

  end subroutine reduceReksCharges


  !> Calculate SSR state from SA-REKS states and state-interaction terms
  subroutine getStateInteraction(env, denseDesc, neighbourList, nNeighbourSK,&
      & iSparseStart, img2CentCell, coord, iAtInCentralRegion, eigenvecs,&
      & electronicSolver, eigen, qOutput, q0, tDipole, dipoleMoment, reks)

    !> Environment settings
    type(TEnvironment), intent(inout) :: env

    !> Dense matrix descriptor
    type(TDenseDescr), intent(in) :: denseDesc

    !> list of neighbours for each atom
    type(TNeighbourList), intent(in) :: neighbourList

    !> Number of neighbours for each of the atoms
    integer, intent(in) :: nNeighbourSK(:)

    !> Index array for the start of atomic blocks in sparse arrays
    integer, intent(in) :: iSparseStart(:,:)

    !> map from image atoms to the original unique atom
    integer, intent(in) :: img2CentCell(:)

    !> atomic coordinates
    real(dp), intent(in) :: coord(:,:)

    !> Atoms over which to sum the total energies
    integer, intent(in) :: iAtInCentralRegion(:)

    !> Eigenvectors on eixt
    real(dp), intent(in) :: eigenvecs(:,:,:)

    !> Electronic solver information
    type(TElectronicSolver), intent(inout) :: electronicSolver

    !> eigenvalues
    real(dp), intent(inout) :: eigen(:,:,:)

    !> Output electrons
    real(dp), intent(in) :: qOutput(:,:,:)

    !> reference atomic occupations
    real(dp), intent(in) :: q0(:,:,:)

    !> calculate an electric dipole?
    logical, intent(in) :: tDipole

    !> resulting dipole moment
    real(dp), allocatable, intent(inout) :: dipoleMoment(:)

    !> data type for REKS
    type(TReksCalc), intent(inout) :: reks

    call adjustEigenval(reks, eigen)

    if (reks%Efunction > 1) then
      call solveSecularEqn(env, denseDesc, neighbourList, nNeighbourSK, &
          & iSparseStart, img2CentCell, electronicSolver, eigenvecs, reks)
    else
      ! Get the dipole moment for single-state REKS case
      ! In this case dipole moment can be calculated w/o gradient result
      ! tDipole = (total charge = 0.0) * (non-periodic system) * (mulliken)
      if (tDipole) then
        call getDipoleMoment(qOutput, q0, coord, &
            & dipoleMoment, iAtInCentralRegion)
      end if
    end if


  end subroutine getStateInteraction


  !> get the energy-related properties; unrelaxed density matrix,
  !> dipole integral, transition dipole, oscillator strength
  subroutine getReksEnProperties(eigenvecs, coord0, reks)

    !> Eigenvectors on eixt
    real(dp), intent(inout) :: eigenvecs(:,:,:)

    !> central cell coordinates of atoms
    real(dp), intent(in) :: coord0(:,:)

    !> data type for REKS
    type(TReksCalc), intent(inout) :: reks

    real(dp), allocatable :: dipoleInt(:,:,:)

    integer :: ist, nstHalf, nOrb

    nOrb = size(eigenvecs,dim=1)
    nstHalf = reks%nstates * (reks%nstates - 1) / 2

    allocate(dipoleInt(nOrb,nOrb,3))

    ! Get the unrelaxed density matrix for SA-REKS or SSR state
    ! The matrix that used in this calculation is not relaxed density
    ! matrix, so this unrelaxed FONs are not equal to relaxed FONS,
    ! but this value is easy to calculate without the information of
    ! gradient. Therefore, we can easily guess the behavior of the states.
    if (reks%nstates > 1) then

      call getUnrelaxedDensMatAndTdp(eigenvecs(:,:,1), reks%overSqr, reks%rhoSqrL, &
          & reks%FONs, reks%eigvecsSSR, reks%Lpaired, reks%Nc, reks%Na, &
          & reks%rstate, reks%Lstate, reks%useSSR, reks%tTDP, reks%tSSR22, &
          & reks%tSSR44, reks%unrelRhoSqr, reks%unrelTdm)

      if (reks%tTDP) then
        call getDipoleIntegral(coord0, reks%overSqr, reks%getAtomIndex, dipoleInt)
        ! Get the transition dipole moment between states
        ! For (SI-)SA-REKS dipole moment requires gradient info.
        ! But TDP use only zero-th part without gradient info.
        do ist = 1, nstHalf
          call getDipoleMomentMatrix(reks%unrelTdm(:,:,ist), dipoleInt, reks%tdp(:,ist))
        end do
        call writeReksTDP(reks%tdp)
        call getReksOsc(reks%tdp, reks%energy)
      end if

    end if

  end subroutine getReksEnProperties


end module dftbp_main<|MERGE_RESOLUTION|>--- conflicted
+++ resolved
@@ -383,12 +383,8 @@
 
     if (tLatticeChanged) then
       call handleLatticeChange(latVec, sccCalc, tStress, extPressure, cutOff%mCutOff, dispersion,&
-<<<<<<< HEAD
-          & solvation,  recVec, invLatVec, cellVol, recCellVol, extLatDerivs, cellVec, rCellVec)
-=======
           & solvation, cm5Cont, recVec, invLatVec, cellVol, recCellVol, extLatDerivs, cellVec,&
           & rCellVec)
->>>>>>> 24210584
     end if
 
     if (tCoordsChanged) then
@@ -5545,14 +5541,10 @@
       & ERhoPrim, qOutput, q0, skHamCont, skOverCont, pRepCont, neighbourList, nNeighbourSK,&
       & nNeighbourRep, species, img2CentCell, iSparseStart, orb, potential, coord, derivs,&
       & iRhoPrim, thirdOrd, solvation, qDepExtPot, chrgForces, dispersion, rangeSep, SSqrReal,&
-<<<<<<< HEAD
       & over, denseDesc, deltaRhoOutSqr, tPoisson, halogenXCorrection, tHelical, coord0)
 
     use dftbp_quaternions, only : rotate3
     use dftbp_boundaryconditions, only : zAxis
-=======
-      & over, denseDesc, deltaRhoOutSqr, tPoisson, halogenXCorrection)
->>>>>>> 24210584
 
     !> Environment settings
     type(TEnvironment), intent(inout) :: env
