!--------------------------------------------------------------------------------------------------!
!  DFTB+: general package for performing fast atomistic simulations                                !
!  Copyright (C) 2006 - 2021  DFTB+ developers group                                               !
!                                                                                                  !
!  See the LICENSE file for terms of usage and distribution.                                       !
!--------------------------------------------------------------------------------------------------!

!> Contains routines to convert HSD input for old parser to the current format.
!> Note: parserVersion is set in parser.F90
<<<<<<< HEAD
module dftbp_dftbplus_oldcompat
  use dftbp_common_accuracy, only : dp
  use dftbp_io_message
  use dftbp_io_hsdutils
  use dftbp_io_hsdutils2
  use dftbp_io_charmanip
  use dftbp_io_xmlutils
  use dftbp_extlibs_xmlf90
=======
module dftbp_oldcompat
  use dftbp_accuracy, only : dp
  use dftbp_message, only : error
  use dftbp_hsdutils, only : getChildValue, setChildValue, getChild, setChild, detailedWarning,&
      & detailedError, getChildren
  use dftbp_hsdutils2, only : getDescendant, setUnprocessed, setNodeName
  use dftbp_charmanip, only : i2c
  use dftbp_xmlutils, only : removeChildNodes
  use dftbp_xmlf90, only : fnodeList, fnode, removeChild, string, char, getLength, getNodeName,&
      & destroyNode, getItem1, destroyNodeList
>>>>>>> 16ca5993
  implicit none
  
  private
  public :: convertOldHSD

contains


  !> Converts an HSD input for an older parser to the current format
  subroutine convertOldHSD(root, oldVersion, curVersion)

    !> Root tag of the HSD-tree
    type(fnode), pointer :: root

    !> Version number of the old parser
    integer, intent(in) :: oldVersion

    !> Version number of the current parser
    integer, intent(in) :: curVersion

    integer :: version
    type(fnode), pointer :: ch1, ch2, par

    version = oldVersion
    do while (version < curVersion)
      select case(version)
      case(1)
        call convert_1_2(root)
        version = 2
      case(2)
        call convert_2_3(root)
        version = 3
      case (3)
        call convert_3_4(root)
        version = 4
      case (4)
        call convert_4_5(root)
        version = 5
      case (5)
        call convert_5_6(root)
        version = 6
      case (6)
        call convert_6_7(root)
        version = 7
      case (7)
        call convert_7_8(root)
        version = 8
      case (8)
        call convert_8_9(root)
        version = 9
      end select
    end do

    ! increase the parser version number in the tree - since the resulting dftb_pin would not work
    ! with the old parser as the options have changed to the new parser by now
    call getChildValue(root, "ParserOptions", ch1, "", child=par, &
        &allowEmptyValue=.true.)
    call setChildValue(par, "ParserVersion", version, replace=.true.)

  end subroutine convertOldHSD


  !> Converts input from version 1 to 2. (Version 2 introduced in August 2006)
  subroutine convert_1_2(root)

    !> Root tag of the HSD-tree
    type(fnode), pointer :: root

    type(fnode), pointer :: child1, child2

    call getChild(root, "Geometry", child1, requested=.false.)
    if (associated(child1)) then
      call setUnprocessed(child1)
      call getChild(child1, "SpeciesNames", child2, requested=.false.)
      if (associated(child2)) then
        call setUnprocessed(child2)
        call setNodeName(child2, "TypeNames")
      end if
    end if

  end subroutine convert_1_2


  !> Converts input from version 2 to 3. (Version 3 introduced in Nov. 2006)
  subroutine convert_2_3(root)

    !> Root tag of the HSD-tree
    type(fnode), pointer :: root

    type(fnode), pointer :: ch1, ch2, par
    logical :: tValue

    call getDescendant(root, &
        &"Driver/VelocityVerlet/Thermostat/Andersen/RescalingProbability", &
        &ch1)
    if (associated(ch1)) then
      call detailedWarning(ch1, "Keyword renamed to 'ReselectProbability'.")
      call setNodeName(ch1, "ReselectProbability")
    end if

    call getDescendant(root, &
        &"Driver/VelocityVerlet/Thermostat/Andersen/RescaleIndividually", &
        &ch1)
    if (associated(ch1)) then
      call detailedWarning(ch1, "Keyword renamed to 'ReselectIndividually'.")
      call setNodeName(ch1, "ReselectIndividually")
    end if

    call getDescendant(root, "Hamiltonian/DFTB/Variational", ch1)
    if (associated(ch1)) then
      call getChildValue(ch1, "", tValue)
      call setUnprocessed(ch1)
      if (.not. tValue) then
        call detailedError(ch1, "Sorry, non-variational energy calculation &
            &is not supported any more!")
      else
        call detailedWarning(ch1, "Energy calculation is made only &
            &variational, option removed.")
        call destroyNode(ch1)
      end if
    end if

    call getDescendant(root, "Hamiltonian/DFTB/SCC", ch1, parent=par)
    if (associated(ch1)) then
      call getChildValue(ch1, "", tValue)
      call setUnprocessed(ch1)
      if (tValue) then
        call setChildValue(par, "OrbitalResolvedSCC", .true., child=ch2)
        call setUnprocessed(ch2)
        call detailedWarning(ch2, "Calculations are not orbital resolved &
            &per default any more. Keyword 'OrbitalResolvedSCC' added.")
      end if
    end if

    call getDescendant(root, "Options/PrintEigenvectors", ch1)
    if (associated(ch1)) then
      call detailedWarning(ch1, "Keyword converted to 'WriteEigenvectors'")
      call setNodeName(ch1, "WriteEigenvectors")
    end if

    call getDescendant(root, "Options/WriteTaggedOut", ch1)
    if (associated(ch1)) then
      call detailedWarning(ch1, "Keyword converted to 'WriteAutotestTag'. &
          &Output file name changed to 'autotest.out'")
      call setNodeName(ch1, "WriteAutotestTag")
    end if

    call getDescendant(root, "Options/WriteBandDat", ch1)
    if (associated(ch1)) then
      call detailedWarning(ch1, "Keyword converted to 'WriteBandOut'. &
          &Output file name changed to 'band.out'")
      call setNodeName(ch1, "WriteBandOut")
    end if

  end subroutine convert_2_3


  !> Converts input from version 3 to 4. (Version 4 introduced in Mar. 2010)
  subroutine convert_3_4(root)

    !> Root tag of the HSD-tree
    type(fnode), pointer :: root

    type(fnode),pointer :: node, node2, node3
    type(fnodeList), pointer :: children
    integer :: ii

    ! Replace range operator with short start:end syntax
    call getDescendant(root, "Driver/SteepestDescent/MovedAtoms", node)
    call replaceRange(node)
    call getDescendant(root, "Driver/ConjugateGradient/MovedAtoms", node)
    call replaceRange(node)
    call getDescendant(root, "Driver/SecondDerivatives/Atoms", node)
    call replaceRange(node)
    call getDescendant(root, "Driver/VelocityVerlet/MovedAtoms", node)
    call replaceRange(node)
    call getDescendant(root, "Hamiltonian/DFTB/SpinPolarisation/Colinear&
        &/InitialSpin", node)
    if (associated(node)) then
      call getChildren(node, "AtomSpin", children)
      do ii = 1, getLength(children)
        call getItem1(children, ii, node2)
        call getChild(node2, "Atoms", node3)
        call replaceRange(node3)
      end do
      call destroyNodeList(children)
    end if

    call getDescendant(root, "Hamiltonian/DFTB/SpinPolarisation/Colinear&
        &/InitialSpin", node)
    if (associated(node)) then
      call detailedWarning(node, "Keyword renamed to 'InitalSpins'.")
      call setNodeName(node, "InitialSpins")
    end if

  end subroutine convert_3_4

  !> Helper function for Range keyword in convert_3_4
  subroutine replaceRange(node)

    !> node to process
    type(fnode), pointer :: node

    type(fnode), pointer :: node2
    integer :: bounds(2)

    if (associated(node)) then
      call getChild(node, "Range", node2, requested=.false.)
      if (associated(node2)) then
        call getChildValue(node2, "", bounds)
        call removeChildNodes(node)
        call setChildValue(node, "", &
            &i2c(bounds(1)) // ":" // i2c(bounds(2)), replace=.true.)
        call detailedWarning(node, "Specification 'Range { start end }' &
            &not supported any more, using 'start:end' instead")
      end if
    end if

  end subroutine replaceRange


  !> Converts input from version 4 to 5. (Version 5 introduced in Dec. 2014)
  subroutine convert_4_5(root)

    !> Root tag of the HSD-tree
    type(fnode), pointer :: root

    type(fnode), pointer :: ch1, ch2, ch3, par, dummy
    logical :: tVal

    call getDescendant(root, "Hamiltonian/DFTB/Eigensolver/Standard", ch1)
    if (associated(ch1)) then
      call detailedWarning(ch1, "Keyword renamed to 'QR'.")
      call setNodeName(ch1, "QR")
    end if

    call getDescendant(root, "Options/MullikenAnalysis", ch1, parent=par)
    if (associated(ch1)) then
      call getChildValue(ch1, "", tVal)
      call detailedWarning(ch1, "Keyword moved to Analysis block.")
      dummy => removeChild(par, ch1)
      call destroyNode(ch1)
      call getChildValue(root, "Analysis", dummy, "", child=ch1, list=.true., &
          & allowEmptyValue=.true., dummyValue=.true.)
      if (.not.associated(ch1)) then
        call setChild(root, "Analysis", ch1)
      end if
      call setChildValue(ch1, "MullikenAnalysis", tVal)
      call setUnprocessed(ch1)
    end if

    call getDescendant(root, "Options/AtomResolvedEnergies", ch1, parent=par)
    if (associated(ch1)) then
      call getChildValue(par, "AtomResolvedEnergies", tVal)
      call detailedWarning(ch1, "Keyword moved to Analysis block.")
      dummy => removeChild(par,ch1)
      call destroyNode(ch1)
      call getChildValue(root, "Analysis", dummy, "", child=ch1, list=.true., &
          &allowEmptyValue=.true., dummyValue=.true.)
      if (.not.associated(ch1)) then
        call setChild(root, "Analysis", ch1)
      end if
      call setChildValue(ch1,"AtomResolvedEnergies",tVal)
      call setUnprocessed(ch1)
    end if

    call getDescendant(root, "Options/WriteEigenvectors", ch1, parent=par)
    if (associated(ch1)) then
      call getChildValue(par, "WriteEigenvectors", tVal)
      call detailedWarning(ch1, "Keyword moved to Analysis block.")
      dummy => removeChild(par, ch1)
      call destroyNode(ch1)
      call getChildValue(root, "Analysis", dummy, "", child=ch1, list=.true., &
          &allowEmptyValue=.true., dummyValue=.true.)
      if (.not.associated(ch1)) then
        call setChild(root, "Analysis", ch1)
      end if
      call setChildValue(ch1, "WriteEigenvectors", tVal)
      call setUnprocessed(ch1)
    end if

    call getDescendant(root, "Options/WriteBandOut", ch1, parent=par)
    if (associated(ch1)) then
      call getChildValue(par, "WriteBandOut", tVal)
      call detailedWarning(ch1, "Keyword moved to Analysis block.")
      dummy => removeChild(par, ch1)
      call destroyNode(ch1)
      call getChildValue(root, "Analysis", dummy, "", child=ch1, list=.true., &
          & allowEmptyValue=.true., dummyValue=.true.)
      if (.not.associated(ch1)) then
        call setChild(root, "Analysis", ch1)
      end if
      call setChildValue(ch1, "WriteBandOut", tVal)
      call setUnprocessed(ch1)
    end if

    call getDescendant(root, "Options/CalculateForces", ch1, parent=par)
    if (associated(ch1)) then
      call getChildValue(par, "CalculateForces", tVal)
      call detailedWarning(ch1, "Keyword moved to Analysis block.")
      dummy => removeChild(par,ch1)
      call destroyNode(ch1)
      call getChildValue(root, "Analysis", dummy, "", child=ch1, list=.true., &
          &allowEmptyValue=.true., dummyValue=.true.)
      if (.not.associated(ch1)) then
        call setChild(root, "Analysis", ch1)
      end if
      call setChildValue(ch1, "CalculateForces", tVal)
      call setUnprocessed(ch1)
    end if

    call getDescendant(root, "Hamiltonian/DFTB", ch1, parent=par)
    if (associated(ch1)) then
      call setChild(ch1, "Differentiation", ch2)
      call setChild(ch2, "FiniteDiff", ch3)
      call setChildValue(ch3, "Delta", 1.0e-2_dp)
      call detailedWarning(ch2, "Adding legacy step size for finite difference&
          & differentiation")
    end if

    call getDescendant(root, "Hamiltonian/DFTB/SpinConstants", ch1, parent=par)
    if (associated(ch1)) then
      call setChildValue(ch1, "ShellResolvedSpin", .true.)
    end if

  end subroutine convert_4_5

  !> Converts input from version 5 to 6. (Version 6 introduced in May. 2018)
  subroutine convert_5_6(root)

    !> Root tag of the HSD-tree
    type(fnode), pointer :: root

    type(fnode), pointer :: ch1, ch2, ch3, ch4, par, dummy
    logical :: tVal
    real(dp) :: rTmp

    call getDescendant(root, "Analysis/Localise/PipekMezey/Tollerance", ch1)
    if (associated(ch1)) then
      call detailedWarning(ch1, "Keyword converted to 'Tolerance'.")
      call setNodeName(ch1, "Tolerance")
    end if

    call getDescendant(root, "Analysis/Localise/PipekMezey/SparseTollerances", ch1)
    if (associated(ch1)) then
      call detailedWarning(ch1, "Keyword converted to 'SparseTollerances'.")
      call setNodeName(ch1, "SparseTolerances")
    end if

    call getDescendant(root, "Hamiltonian/DFTB/DampXH", ch1, parent=par)
    if (associated(ch1)) then
      call getChildValue(par, "DampXH", tVal)
      call getDescendant(root, "Hamiltonian/DFTB/DampXHExponent", ch2)
      if (tVal .neqv. associated(ch2)) then
        call error("Incompatible combinaton of DampXH and DampXHExponent")
      end if
      if (associated(ch2)) then
        call getChildValue(par, "DampXHExponent", rTmp)
      end if
      call detailedWarning(ch1, "Keyword DampXH moved to HCorrection block")
      dummy => removeChild(par,ch1)
      call destroyNode(ch1)
      dummy => removeChild(par,ch2)
      call destroyNode(ch2)

      ! clean out any HCorrection entry
      call getDescendant(root, "Hamiltonian/DFTB/HCorrection", ch2, parent=par)
      if (associated(ch2)) then
        call detailedError(ch2, "HCorrection already present.")
      end if

      call getDescendant(root, "Hamiltonian/DFTB", ch2, parent=par)
      call setChild(ch2, "HCorrection", ch3)
      call setChild(ch3, "Damping", ch4)
      call setChildValue(ch4, "Exponent", rTmp)
      call detailedWarning(ch3, "Adding Damping to HCorrection")
    end if

  end subroutine convert_5_6


  !> Converts input from version 6 to 7. (Version 7 introduced in April 2019)
  subroutine convert_6_7(root)

    !> Root tag of the HSD-tree
    type(fnode), pointer :: root

    type(fnode), pointer :: ch1

    call getDescendant(root, "Hamiltonian/DFTB/OrbitalResolvedSCC", ch1)
    if (associated(ch1)) then
      call detailedWarning(ch1, "Keyword converted to 'ShellResolvedSCC'.")
      call setNodeName(ch1, "ShellResolvedSCC")
    end if
    call handleD3Defaults(root)

    call getDescendant(root, "Hamiltonian/DFTB/Eigensolver", ch1)
    if (associated(ch1)) then
      call detailedWarning(ch1, "Keyword renamed to 'Solver'.")
      call setNodeName(ch1, "Solver")
    end if

  end subroutine convert_6_7


  !> Converts input from version 7 to 8. (Version 8 introduced in October 2019)
  subroutine convert_7_8(root)

    !> Root tag of the HSD-tree
    type(fnode), pointer :: root

    type(fnode), pointer :: ch1, ch2, par
    logical :: tVal
    type(fnode), pointer :: pTaskType
    type(string) :: buffer

    call getDescendant(root, "Analysis/EigenvectorsAsTxt", ch1)
    if (associated(ch1)) then
      call detailedWarning(ch1, "Keyword converted to 'EigenvectorsAsText'.")
      call setNodeName(ch1, "EigenvectorsAsText")
    end if

    call getDescendant(root, "Transport", ch1, parent=par)
    if (associated(ch1)) then
      call getDescendant(ch1, "Task", ch2)
      if (.not. associated(ch2)) then
        call setChildValue(ch1, "readBinaryContact", .false., child=ch2, replace=.true.)
      else
        call getChildValue(ch1, "Task", pTaskType, child=ch2)
        call getNodeName(pTaskType, buffer)
        select case (char(buffer))
        case ("contacthamiltonian")
          call setChildValue(ch1, "writeBinaryContact", .false., child=ch2, replace=.true.)
        case ("uploadcontacts")
          call setChildValue(ch1, "readBinaryContact", .false., child=ch2, replace=.true.)
        end select
      end if
    end if

    call getDescendant(root, "ParserOptions/WriteXMLInput", ch1)
    if (associated(ch1)) then
      call getChildValue(ch1, "", tVal)
      call setUnprocessed(ch1)
      if (tVal) then
        call detailedWarning(ch1, "Sorry, XML export of the dftb_in.hsd is not supported any more&
            & so is removed")
      else
        call detailedWarning(ch1, "XML export option is removed.")
      end if
      call destroyNode(ch1)
    end if

  end subroutine convert_7_8


  !> Converts input from version 8 to 9. (Version 9 introduced in August 2020)
  subroutine convert_8_9(root)

    !> Root tag of the HSD-tree
    type(fnode), pointer :: root

    type(fnode), pointer :: ch1, ch2, par
    logical :: tVal1, tVal2
    type(fnode), pointer :: pTaskType
    type(string) :: buffer

    ! If this is an electron dynamics restart, then remove keywords for the (un-needed) ground state
    ! calculation (unless the eigenvectors are required)
    call getDescendant(root, "ElectronDynamics/Restart", ch1)
    if (associated(ch1)) then
      call getChildValue(ch1, "", tVal1)
      call setUnprocessed(ch1)
      tVal2 = .false.
      ! Population projection requires eigenvectors, which are not currently stored in the restart
      ! file.
      call getDescendant(root, "ElectronDynamics/Populations", ch2)
      if (associated(ch2)) then
        call getChildValue(ch2, "", tVal2)
        call setUnprocessed(ch2)
      end if
      if (tVal1 .and. .not.tVal2) then
        call getDescendant(root, "Hamiltonian/DFTB/Filling", ch1)
        if (associated(ch1)) then
          call detailedWarning(ch1, "Restarted electronDynamics does not require Filling{}&
              & settings unless projected onto ground state")
          call destroyNode(ch1)
        end if
        call getDescendant(root, "Analysis", ch1)
        if (associated(ch1)) then
          call detailedWarning(ch1, "Restarted electronDynamics does not use the Analysis{} block")
          call destroyNode(ch1)
        end if
      end if
    end if

    call getDescendant(root, "Driver/lBFGS", ch1)
    if (associated(ch1)) then
      call setChildValue(ch1, "LineSearch", .true., child=ch2)
      call setUnprocessed(ch2)
      call detailedWarning(ch2, "Set 'LineSearch = Yes'")
      call setChildValue(ch1, "oldLineSearch", .true., child=ch2)
      call setUnprocessed(ch2)
      call detailedWarning(ch2, "Set 'oldLineSearch = Yes'")
    end if

  end subroutine convert_8_9


  !> Update values in the DftD3 block to match behaviour of v6 parser
  subroutine handleD3Defaults(root)

    !> Root node of the HSD-tree
    type(fnode), pointer :: root

    type(fnode), pointer :: pD3, pDampMethod, pChild
    type(string) :: buffer

    call getDescendant(root, "Hamiltonian/DFTB/Dispersion/DftD3", pD3)
    if (.not. associated(pD3)) then
      return
    end if

    call useDftb3Default(pD3, "s6", 1.0_dp)
    call useDftb3Default(pD3, "s8", 0.5883_dp)

    call getChildValue(pD3, "Damping", pDampMethod, default="BeckeJohnson", child=pChild)
    call setUnprocessed(pChild)
    call setUnprocessed(pDampMethod)
    call getNodeName(pDampMethod, buffer)

    select case (char(buffer))
    case ("beckejohnson")
      call useDftb3Default(pDampMethod, "a1", 0.5719_dp)
      call useDftb3Default(pDampMethod, "a2", 3.6017_dp)
    end select

  end subroutine handleD3Defaults


  !> Helper routine to update values in the DftD3 block to match behaviour of v6 parser
  subroutine useDftb3Default(root, option, default)

    !> Root node of the HSD-tree
    type(fnode), pointer, intent(in) :: root

    !> Name of option inside the DftD3 block
    character(*), intent(in) :: option

    !> Default value to set
    real(dp), intent(in) :: default

    type(fnode), pointer :: pChild

    call getChild(root, option, pChild, requested=.false.)
    if (.not. associated(pChild)) then
      call setChildValue(root, option, default, child=pChild)
      call detailedWarning(pChild, "Using DFTB3 optimised default value for parameter " // option)
    end if
    call setUnprocessed(pChild)

  end subroutine useDftb3Default


end module dftbp_dftbplus_oldcompat<|MERGE_RESOLUTION|>--- conflicted
+++ resolved
@@ -7,27 +7,16 @@
 
 !> Contains routines to convert HSD input for old parser to the current format.
 !> Note: parserVersion is set in parser.F90
-<<<<<<< HEAD
 module dftbp_dftbplus_oldcompat
   use dftbp_common_accuracy, only : dp
-  use dftbp_io_message
-  use dftbp_io_hsdutils
-  use dftbp_io_hsdutils2
-  use dftbp_io_charmanip
-  use dftbp_io_xmlutils
-  use dftbp_extlibs_xmlf90
-=======
-module dftbp_oldcompat
-  use dftbp_accuracy, only : dp
-  use dftbp_message, only : error
-  use dftbp_hsdutils, only : getChildValue, setChildValue, getChild, setChild, detailedWarning,&
+  use dftbp_io_message, only : error
+  use dftbp_io_hsdutils, only : getChildValue, setChildValue, getChild, setChild, detailedWarning,&
       & detailedError, getChildren
-  use dftbp_hsdutils2, only : getDescendant, setUnprocessed, setNodeName
-  use dftbp_charmanip, only : i2c
-  use dftbp_xmlutils, only : removeChildNodes
-  use dftbp_xmlf90, only : fnodeList, fnode, removeChild, string, char, getLength, getNodeName,&
-      & destroyNode, getItem1, destroyNodeList
->>>>>>> 16ca5993
+  use dftbp_io_hsdutils2, only : getDescendant, setUnprocessed, setNodeName
+  use dftbp_io_charmanip, only : i2c
+  use dftbp_io_xmlutils, only : removeChildNodes
+  use dftbp_extlibs_xmlf90, only : fnodeList, fnode, removeChild, string, char, getLength,&
+      & getNodeName, destroyNode, getItem1, destroyNodeList
   implicit none
   
   private
