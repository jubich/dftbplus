!--------------------------------------------------------------------------------------------------!
!  DFTB+: general package for performing fast atomistic simulations                                !
!  Copyright (C) 2006 - 2020  DFTB+ developers group                                               !
!                                                                                                  !
!  See the LICENSE file for terms of usage and distribution.                                       !
!--------------------------------------------------------------------------------------------------!

#:include 'common.fypp'

!> main module for the DFTB+ API
module dftbp_mainapi
  use dftbp_accuracy, only : dp, mc
  use dftbp_assert
  use dftbp_densedescr, only : TDenseDescr
  use dftbp_environment, only : TEnvironment
  use dftbp_initprogram, only : chrgForces, coord0, denseDesc, derivs, destructProgramVariables,&
      & eigVecsCplx, eigVecsReal, energy, getDenseDescBlacs, getDenseDescCommon, HSqrCplx,&
      & HSqrReal, iEqOrbitals, initProgramVariables, latVec, mass, nAtom, nEl, nIneqOrb,&
      & nMixElements, nSpin, onSiteElements, orb, orb , parallelKS, q0, qDepExtPot, qDiffRed,&
      & qInpRed, qInput, qOutput, qOutRed, qShell0, referenceN0, refExtPot, sccCalc, species0,&
      & speciesMass, speciesName, SSqrCplx, SSqrReal, t2Component, tCoordsChanged, tDFTBU,&
      & tExtChrg, tExtField, tForces, tLatticeChanged, tMixBlockCharges, tMulliken, tRangeSep,&
      & tReadChrg, tRealHS, TRefExtPot, tSccCalc, tSpin
  use dftbp_main, only : processGeometry
<<<<<<< HEAD
  use dftbp_message, only : error
  use dftbp_orbitalequiv, only : orbitalEquiv_merge, orbitalEquiv_reduce
  use dftbp_orbitals, only : TOrbitals
  use dftbp_qdepextpotproxy, only : TQDepExtPotProxy
  use dftbp_scalapackfx, only : scalafx_getlocalshape
  use dftbp_sccinit, only : initQFromShellChrg, initQFromAtomChrg
  use dftbp_spin, only : qm2ud, ud2qm, spin_getOrbitalEquiv
=======
  use dftbp_initprogram, only : initProgramVariables, destructProgramVariables, coord0, latVec,&
      & tCoordsChanged, tLatticeChanged, energy, derivs, TRefExtPot, refExtPot, tExtField, orb,&
      & nAtom, nSpin, q0, qOutput, sccCalc, tExtChrg, tForces, chrgForces, qDepExtPot, tStress,&
      & totalStress
  use dftbp_assert
  use dftbp_qdepextpotproxy, only : TQDepExtPotProxy
  use dftbp_message, only : error
>>>>>>> 3f5240b6
  implicit none
  private

  public :: initProgramVariables, destructProgramVariables
  public :: setGeometry, setQDepExtPotProxy, setExternalPotential, setExternalCharges
<<<<<<< HEAD
  public :: setShellResolvedCharges
  public :: getEnergy, getGradients, getExtChargeGradients, getGrossCharges
=======
  public :: getEnergy, getGradients, getExtChargeGradients, getGrossCharges, getStressTensor
>>>>>>> 3f5240b6
  public :: nrOfAtoms
  public :: updateDataDependentOnSpeciesOrdering, checkSpeciesNames

contains

  !> Sets up the atomic geometry
  subroutine setGeometry(coords, latVecs)

    !> atom coordinates
    real(dp), intent(in) :: coords(:,:)

    !> lattice vectors, if periodic
    real(dp), intent(in), optional :: latVecs(:,:)

    @:ASSERT(size(coords,1) == 3)
    coord0(:,:) = coords
    tCoordsChanged = .true.
    if (present(latVecs)) then
      latVec(:,:) = latVecs
      tLatticeChanged = .true.
    else
      tLatticeChanged = .false.
    end if

  end subroutine setGeometry


  !> Returns the free energy of the system at finite temperature
  subroutine getEnergy(env, merminEnergy)

    !> Instance
    type(TEnvironment), intent(inout) :: env

    !> Resulting energy
    real(dp), intent(out) :: merminEnergy

    call recalcGeometry(env)
    merminEnergy = energy%EMermin

  end subroutine getEnergy


  !> get forces on atoms
  subroutine getGradients(env, gradients)

    !> instance
    type(TEnvironment), intent(inout) :: env

    !> resulting gradients wrt atom positions
    real(dp), intent(out) :: gradients(:,:)

<<<<<<< HEAD
    @:ASSERT(size(gradients,1) == 3)
=======
    if (.not. tForces) then
      call error("Forces not available, you must initialise your calculator&
          & with forces enabled.")
    end if

>>>>>>> 3f5240b6
    call recalcGeometry(env)
    gradients(:,:) = derivs

  end subroutine getGradients


  !> get stress tensor for unit cell
  subroutine getStressTensor(env, stress)

    !> instance
    type(TEnvironment), intent(inout) :: env

    !> resulting gradients wrt atom positions
    real(dp), intent(out) :: stress(:,:)

    if (.not. tStress) then
      call error("Stress tensor not available, you must initialise your calculator with&
          & this property enabled.")
    end if

    call recalcGeometry(env)
    stress(:,:) = totalStress

  end subroutine getStressTensor


  !> get the gross (Mulliken projected) charges for atoms wrt neutral atoms
  subroutine getGrossCharges(atomCharges)

    !> resulting charges
    real(dp), intent(out) :: atomCharges(:)

    atomCharges(:) = sum(q0(:, :, 1) - qOutput(:, :, 1), dim=1)

  end subroutine getGrossCharges


  !> Sets up an external population independent electrostatic potential.
  !>
  !> Sign convention: charge of electron is considered to be positive.
  !>
  subroutine setExternalPotential(atomPot, shellPot, potGrad)

    !> Atomic external potential
    real(dp), intent(in), optional :: atomPot(:)

    !> Shell resolved electrostatic potential
    real(dp), intent(in), optional :: shellPot(:,:)

    !> Gradient of the electrostatic potential
    real(dp), intent(in), optional :: potGrad(:,:)

    ! Using explicit allocation instead of F2003 automatic ones in order to stop eventual
    ! shape mismatches already at this point rather than later deep in the main code
    if (present(atomPot)) then
      if (.not. allocated(refExtPot%atomPot)) then
        allocate(refExtPot%atomPot(nAtom, nSpin))
      end if
      @:ASSERT(all(shape(atomPot) == [nAtom]))
      refExtPot%atomPot(:,1) = atomPot
    end if
    if (present(shellPot)) then
      if (.not. allocated(refExtPot%shellPot)) then
        allocate(refExtPot%shellPot(orb%mShell, nAtom, nSpin))
      end if
      @:ASSERT(all(shape(shellPot) == [orb%mShell, nAtom]))
      refExtPot%shellPot(:,:,1) = shellPot
    end if
    if (present(potGrad)) then
      if (.not. allocated(refExtPot%potGrad)) then
        allocate(refExtPot%potGrad(3, nAtom))
      end if
      @:ASSERT(all(shape(potGrad) == [3, nAtom]))
      refExtPot%potGrad(:,:) = potGrad
    end if
    tExtField = .true.

  end subroutine setExternalPotential


  !> Sets up a generator for external population dependant potentials
  subroutine setQDepExtPotProxy(extPotProxy)

    !> Generator for the external population dependant potential
    type(TQDepExtPotProxy), intent(in) :: extPotProxy

    qDepExtPot = extPotProxy

  end subroutine setQDepExtPotProxy


  !> Sets up external point charges
  subroutine setExternalCharges(chargeCoords, chargeQs, blurWidths)

    !> Coordiante of the external charges
    real(dp), intent(in) :: chargeCoords(:,:)

    !> Charges of the external point charges (sign convention: electron is negative)
    real(dp), intent(in) :: chargeQs(:)

    !> Widths of the Gaussian for each charge used for blurring (0.0 = no blurring)
    real(dp), intent(in), optional :: blurWidths(:)

    tExtChrg = .true.
    if (tForces) then
      if (.not. allocated(chrgForces)) then
        allocate(chrgForces(3, size(chargeQs)))
      end if
    end if
    call sccCalc%setExternalCharges(chargeCoords, chargeQs)

  end subroutine setExternalCharges


  !> Returns the gradient acting on the external point charges
  subroutine getExtChargeGradients(chargeGradients)

    !> Gradients
    real(dp), intent(out) :: chargeGradients(:,:)

    @:ASSERT(tForces .and. allocated(chrgForces))

    chargeGradients(:,:) = chrgForces

  end subroutine getExtChargeGradients


  !> Obtains number of atoms in the system
  function nrOfAtoms()
    integer :: nrOfAtoms

    nrOfAtoms = nAtom

  end function nrOfAtoms


  !> Check that the order of speciesName remains constant
  !> Keeping speciesNames constant avoids the need to reset:
  !> atomEigVal, referenceN0, speciesMass and SK parameters
  function checkSpeciesNames(inputSpeciesName) result(tSpeciesNameChanged)

    !> Labels of atomic species from external program
    character, intent(in) :: inputSpeciesName(mc)

    !> Has speciesName changed?
    logical :: tSpeciesNameChanged

    tSpeciesNameChanged = any(speciesName /= inputSpeciesName)

  end function checkSpeciesNames


  !> When order of atoms changes, update arrays containing atom type indices,
  !> and all subsequent dependencies. Updated data returned via module use statements
  subroutine updateDataDependentOnSpeciesOrdering(env, inputSpecies)

    !> dftb+ environment
    type(TEnvironment),   intent(in) :: env

    !> types of the atoms (nAllAtom)
    integer, allocatable, intent(in) :: inputSpecies(:)

    !Number of atoms must be conserved
    @:ASSERT(size(inputSpecies) == nAtom)
    species0 = inputSpecies
    mass =  updateAtomicMasses(species0)
    orb%nOrbAtom = updateAtomicOrbitals(species0)
    call updateEquivalencyRelations(species0, iEqOrbitals, nIneqOrb, nMixElements)
    call updateBLACSDecomposition(env, denseDesc)
    call reallocateHSArrays(env, denseDesc, HSqrCplx, SSqrCplx, eigVecsCplx, HSqrReal, SSqrReal,&
        & eigVecsReal)
    ! If atomic order changes, partial charges need to be initialised, else wrong charge will be
    ! associated with each atom
    call initialiseCharges(species0, speciesName, orb, nEl, iEqOrbitals, nIneqOrb, nMixElements,&
        & q0, qShell0, qInput, qInpRed, qOutput, qOutRed, qDiffRed)

  end subroutine updateDataDependentOnSpeciesOrdering


  !> Set shell-resolved partial charges.
  !> If no argument is given, the final charges from the prior calculation are used
  subroutine setShellResolvedCharges(qSeed)

    real(dp), intent(in), optional :: qSeed(:, :, :)

    if(present(qSeed)) then
       @:ASSERT(size(qSeed,1) == size(qInput,1))
       @:ASSERT(size(qSeed,2) == size(qInput,2))
       @:ASSERT(size(qSeed,3) == size(qInput,3))
       qInput = qSeed
       !Fill qInpRed
       if (nSpin == 2) call qm2ud(qInput)
       call OrbitalEquiv_reduce(qInput, iEqOrbitals, orb, qInpRed(1:nIneqOrb))
       if (nSpin == 2) call ud2qm(qInput)
    else
       qInput  = qOutput
       qInpRed = qOutRed
    endif

    qOutput = 0._dp
    qOutRed = 0._dp

  end subroutine setShellResolvedCharges


!!!!!!!!!!!!!!!!!!!!!!!!!!!!!!!!!!!!!!!!!!!!!!!!!!!!!!!!!!!!!!!!!!!!!!!!!!!!!!!!!!!!!!!!!!!!!!!!!!!!
!!!  Private routines
!!!!!!!!!!!!!!!!!!!!!!!!!!!!!!!!!!!!!!!!!!!!!!!!!!!!!!!!!!!!!!!!!!!!!!!!!!!!!!!!!!!!!!!!!!!!!!!!!!!!


  !> Update order of nr. atomic orbitals for each atom, orb%nOrbAtom
  function updateAtomicOrbitals(species0) result(nOrbAtomReordered)

    !> Type of the atoms (nAtom)
    integer,         allocatable,  intent(in) :: species0(:)
    !> Nr. of orbitals for each atom (nAtom)
    integer,         allocatable :: nOrbAtomReordered(:)

    @:ASSERT(nAtom == size(species0))
    allocate(nOrbAtomReordered(nAtom))
    nOrbAtomReordered(:) = orb%nOrbSpecies(species0(:))
  end function updateAtomicOrbitals


  !> Update atomic masses
  function updateAtomicMasses(species0) result(massReordered)

    !> Type of the atoms (nAtom)
    integer,  allocatable,   intent(in) :: species0(:)
    !> List of atomic masses (nAtom)
    real(dp), allocatable :: massReordered(:)

    @:ASSERT(nAtom == size(speciesMass))
    allocate(massReordered(size(speciesMass)))
    massReordered = speciesMass(species0)
  end function updateAtomicMasses


  ! TODO(Alex) This contains copy and pasted code from initprogram.F90
  ! Could be adapted into a function that is also called in initprogram.F90
  !
  !> Update equivalency relations
  !> Required for partial charge initialisation
  subroutine updateEquivalencyRelations(species0, iEqOrbitals, nIneqOrb, nMixElements)

    !> Type of the atoms (nAtom)
    integer,   allocatable, intent(in) :: species0(:)
    !> Orbital equivalence relations
    integer,   allocatable, intent(inout) :: iEqOrbitals(:,:,:)
    !> nr. of inequivalent orbitals
    integer,   intent(inout) :: nIneqOrb

    !> nr. of elements to go through the mixer - may contain reduced orbitals and also orbital
    !> blocks (if tDFTBU or onsite corrections)
    integer,   intent(inout) :: nMixElements

    ! Local data
    integer,   allocatable  :: iEqOrbSCC(:,:,:), iEqOrbSpin(:,:,:)

    integer :: i,j

    if (tSccCalc) then
       if(.not. allocated(iEqOrbitals)) allocate(iEqOrbitals(orb%mOrb, nAtom, nSpin))
       if(.not. allocated(iEqOrbSCC))   allocate(iEqOrbSCC(orb%mOrb, nAtom, nSpin))
       call sccCalc%getOrbitalEquiv(orb, species0, iEqOrbSCC)

       if (nSpin == 1) then
          iEqOrbitals(:,:,:) = iEqOrbSCC(:,:,:)
       else
          allocate(iEqOrbSpin(orb%mOrb, nAtom, nSpin))
          call Spin_getOrbitalEquiv(orb, species0, iEqOrbSpin)
          call OrbitalEquiv_merge(iEqOrbSCC, iEqOrbSpin, orb, iEqOrbitals)
          deallocate(iEqOrbSpin)
       end if

       deallocate(iEqOrbSCC)
       nIneqOrb = maxval(iEqOrbitals)
       nMixElements = nIneqOrb

       if(tDFTBU) then
          call error("DFTB+U is not supported by DFTB+ API")
       elseif(allocated(onSiteElements)) then
          call error("User-specified onsite elements is not supported by DFTB+ API")
       endif

    elseif(.not. tSccCalc)then
       nIneqOrb = orb%nOrb
       nMixElements = 0
    end if

  end subroutine updateEquivalencyRelations


  !> Initialise partial charges
  subroutine initialiseCharges(species0, speciesName, orb, nElectrons, iEqOrbitals, nIneqOrb,&
      & nMixElements, q0, qShell0, qInput, qInpRed, qOutput, qOutRed, qDiffRed, initialSpins,&
      & initialCharges)

    !> Type of the atoms (nAtom)
    integer,  allocatable, intent(in) :: species0(:)

    character, intent(in) :: speciesName(mc)

    !> Data type for atomic orbitals
    type(TOrbitals),       intent(in) :: orb
    !> Number of electrons
    real(dp),              intent(in) :: nElectrons(:)
    !> Orbital equivalence relations
    integer,  allocatable, intent(in) :: iEqOrbitals(:,:,:)
    !> nr. of inequivalent orbitals
    integer,               intent(in) :: nIneqOrb

    !> nr. of elements to go through the mixer - may contain reduced orbitals and also orbital
    !> blocks (if tDFTBU or onsite corrections)
    integer, intent(in) :: nMixElements

    !> Initial spins
    real(dp), allocatable, intent(in), optional :: initialSpins(:,:)
    !> Set of atom-resolved atomic charges
    real(dp), allocatable, intent(in), optional :: initialCharges(:)

    !> reference neutral atomic occupations
    real(dp), allocatable, intent(inout) :: q0(:, :, :)
    !> shell resolved neutral reference
    real(dp), allocatable, intent(inout) :: qShell0(:,:)
    !> input charges (for potentials)
    real(dp), allocatable, intent(inout) :: qInput(:, :, :)
    !> output charges
    real(dp), allocatable, intent(inout) :: qOutput(:, :, :)
    !> input charges packed into unique equivalence elements
    real(dp), allocatable, intent(inout) :: qInpRed(:)
    !> output charges packed into unique equivalence elements
    real(dp), allocatable, intent(inout) :: qOutRed(:)
    !> charge differences packed into unique equivalence elements
    real(dp), allocatable, intent(inout) :: qDiffRed(:)

    !> TODO(Alex) Not global in initprogram. Currently hard-coded
    !> Is check-sum for charges read externally to be used?
    logical  :: tSkipChrgChecksum = .false.

    !Local variables
    integer        :: iAt,iSp,iSh,ii,jj,   i,j

    if (.not. tMulliken .or. .not. tSccCalc) then
       return
    endif

    !Support to be added
    if(tReadChrg) then
       call error("Reading charges from file is not supported by DFTB+ API")
    endif

    if(tMixBlockCharges) then
       call error("Mixing block charges is not supported by DFTB+ API")
    endif

    if(tRangeSep) then
       call error("Range-separated charges is not supported by DFTB+ API")
    endif

    @:ASSERT(size(species0) == nAtom)

    ! Initialise reference neutral atoms
    if(.not. allocated(q0)) allocate(q0(orb%mOrb, nAtom, nSpin))
    q0(:,:,:) = 0.0_dp
    !referenceN0 consistent as long as speciesName remains constant
    call initQFromShellChrg(q0, referenceN0, species0, orb)

    !TODO(Alex) This does not appear to get used in any instance in DFTB+. Remove?
    ! Shell resolved neutral reference
    if(.not. allocated(qShell0)) allocate(qShell0(orb%mShell, nAtom))
    qShell0(:,:) = 0.0_dp

    do iAt = 1, nAtom
       iSp = species0(iAt)
       do iSh = 1, orb%nShell(iSp)
          qShell0(iSh,iAt) = sum(q0(orb%posShell(iSh,iSp):orb%posShell(iSh+1,iSp)-1,iAt,1))
       end do
    end do

    !Input charges for potentials
    if(.not. allocated(qInput))  allocate(qInput(orb%mOrb, nAtom, nSpin))
    qInput(:,:,:) = 0.0_dp

    if (present(initialCharges) .and. allocated(initialCharges)) then
       call initQFromAtomChrg(qInput, initialCharges, referenceN0, species0, speciesName, orb)
    else
       qInput(:,:,:) = q0
    endif

    !Rescaling to ensure correct number of electrons in the system
    if (.not. tSkipChrgChecksum) then
       qInput(:,:,1) = qInput(:,:,1) *  sum(nElectrons) / sum(qInput(:,:,1))
    endif

    !Fill additional spin channels
    select case (nSpin)
    case (1)

       continue

    case (2)
       if (present(initialSpins) .and. allocated(initialSpins)) then
          do ii = 1, nAtom
             qInput(1:orb%nOrbAtom(ii),ii,2) = qInput(1:orb%nOrbAtom(ii),ii,1)&
                  * initialSpins(1,ii) / sum(qInput(1:orb%nOrbAtom(ii),ii,1))
          end do
       elseif(.not. tSkipChrgChecksum) then
          do ii = 1, nAtom
             qInput(1:orb%nOrbAtom(ii),ii,2) = qInput(1:orb%nOrbAtom(ii),ii,1)&
                  * (nElectrons(1)-nElectrons(2))/sum(qInput(:,:,1))
          end do
       end if

    case (4)
       if (tSpin) then
          if ((.not. present(initialSpins)) .or. (.not. allocated(initialSpins))) then
             call error("Missing initial spins!")

          elseif (any(shape(initialSpins)/=(/3,nAtom/))) then
             call error("Incorrect shape initialSpins array!")

          elseif (.not. tSkipChrgChecksum) then
             do ii = 1, nAtom
                do jj = 1, 3
                   qInput(1:orb%nOrbAtom(ii),ii,jj+1) = qInput(1:orb%nOrbAtom(ii),ii,1)&
                        & * initialSpins(jj,ii) / sum(qInput(1:orb%nOrbAtom(ii),ii,1))
                end do
             end do
          end if
       endif
    end select

    !Input charges packed into unique equivalence elements
    if(.not. allocated(qInpRed))   allocate(qInpRed(nMixElements))
    qInpRed = 0.0_dp

    !Swap from charge/magnetisation to up/down
    if (nSpin == 2) call qm2ud(qInput)
    call OrbitalEquiv_reduce(qInput, iEqOrbitals, orb, qInpRed(1:nIneqOrb))
    !Converts up/down set back to charge/magnetization
    if (nSpin == 2) call ud2qm(qInput)

    !Only reinitialised, not assigned specific values
    if(.not. allocated(qOutput))   allocate(qOutput(orb%mOrb, nAtom, nSpin))
    if(.not. allocated(qOutRed))   allocate(qOutRed(nMixElements))
    if(.not. allocated(qDiffRed))  allocate(qDiffRed(nMixElements))
    qOutput  = 0._dp
    qOutRed  = 0.0_dp
    qDiffRed = 0.0_dp

  end subroutine initialiseCharges


  ! TODO(Alex) Not sure this actually requires calling as long as the total
  ! number of orbitals and processes remains constant - CHECK
  ! Will certainly change if nAtom changes
  !
  !> Update dense matrix descriptor for H and S in BLACS decomposition
  subroutine updateBLACSDecomposition(env, denseDesc)

    !> Environment settings
    type(TEnvironment), intent(in)    :: env
    !> Dense matrix descriptor for H and S
    type(TDenseDescr),  intent(inout) :: denseDesc

    ! Specificaly, denseDesc uses orb%nOrbAtom
    call getDenseDescCommon(orb, nAtom, t2Component, denseDesc)
  #:if WITH_SCALAPACK
    call getDenseDescBlacs(env, env%blacs%rowBlockSize, env%blacs%columnBlockSize, denseDesc)
  #:endif

  end subroutine updateBLACSDecomposition


  ! TODO(Alex) Check if these quantities change per MD step
  ! My assumption is that if the total number of orbitals and the number of MPI processes is
  ! fixed, then nLocalRows and nLocalCols will also stay constant
  ! Hence will change if nAtom changes
  !
  !> Reassign Hamiltonian, overlap and eigenvector arrays
  subroutine reallocateHSArrays(env, denseDesc, HSqrCplx, SSqrCplx, eigVecsCplx, HSqrReal,&
      & SSqrReal, eigVecsReal)

    !> Environment instance
    type(TEnvironment), intent(in) :: env
    !> Dense matrix descriptor for H and S
    type(TDenseDescr),  intent(in) :: denseDesc
    !> Square dense hamiltonian storage for cases with k-points
    complex(dp), allocatable, intent(inout) :: HSqrCplx(:,:)
    !> Square dense overlap storage for cases with k-points
    complex(dp), allocatable, intent(inout)  :: SSqrCplx(:,:)
    !> Complex eigenvectors
    complex(dp), allocatable :: eigvecsCplx(:,:,:)
    !> Square dense hamiltonian storage
    real(dp),    allocatable :: HSqrReal(:,:)
    !> Square dense overlap storage
    real(dp),    allocatable :: SSqrReal(:,:)
    !> Real eigenvectors
    real(dp),    allocatable :: eigvecsReal(:,:,:)
    ! Local variables
    integer                  :: nLocalRows, nLocalCols, nLocalKS

    !Retrieved from index array for spin and k-point index
    nLocalKS = size(parallelKS%localKS, dim=2)

    !Get nLocalRows and nLocalCols
    call scalafx_getlocalshape(env%blacs%orbitalGrid, denseDesc%blacsOrbSqr, nLocalRows, nLocalCols)

    if (t2Component .or. .not. tRealHS) then
       if( (size(HSqrCplx,1) /= nLocalRows) .or. (size(HSqrCplx,2) /= nLocalCols) )then
          deallocate(HSqrCplx)
          deallocate(SSqrCplx)
          deallocate(eigVecsCplx)
          allocate(HSqrCplx(nLocalRows, nLocalCols))
          allocate(SSqrCplx(nLocalRows, nLocalCols))
          allocate(eigVecsCplx(nLocalRows, nLocalCols, nLocalKS))
       endif

    else
       if( (size(HSqrReal,1) /= nLocalRows) .or. (size(HSqrReal,2) /= nLocalCols) )then
          deallocate(HSqrReal)
          deallocate(SSqrReal)
          deallocate(eigVecsReal)
          allocate(HSqrReal(nLocalRows, nLocalCols))
          allocate(SSqrReal(nLocalRows, nLocalCols))
          allocate(eigVecsReal(nLocalRows, nLocalCols, nLocalKS))
       endif

    end if

  end subroutine reallocateHSArrays


  !> re-evaluate the energy/forces if the geometry changes
  subroutine recalcGeometry(env)

    !> instance
    type(TEnvironment), intent(inout) :: env

    logical :: tStopDriver, tStopScc, tExitGeoOpt

    if (tLatticeChanged .or. tCoordsChanged) then
      call processGeometry(env, 1, 1, .false., tStopDriver, tStopScc, tExitGeoOpt)
      tLatticeChanged = .false.
      tCoordsChanged = .false.
    end if

  end subroutine recalcGeometry


end module dftbp_mainapi<|MERGE_RESOLUTION|>--- conflicted
+++ resolved
@@ -20,9 +20,8 @@
       & qInpRed, qInput, qOutput, qOutRed, qShell0, referenceN0, refExtPot, sccCalc, species0,&
       & speciesMass, speciesName, SSqrCplx, SSqrReal, t2Component, tCoordsChanged, tDFTBU,&
       & tExtChrg, tExtField, tForces, tLatticeChanged, tMixBlockCharges, tMulliken, tRangeSep,&
-      & tReadChrg, tRealHS, TRefExtPot, tSccCalc, tSpin
+      & tReadChrg, tRealHS, TRefExtPot, tSccCalc, tSpin, tStress, totalStress
   use dftbp_main, only : processGeometry
-<<<<<<< HEAD
   use dftbp_message, only : error
   use dftbp_orbitalequiv, only : orbitalEquiv_merge, orbitalEquiv_reduce
   use dftbp_orbitals, only : TOrbitals
@@ -30,26 +29,13 @@
   use dftbp_scalapackfx, only : scalafx_getlocalshape
   use dftbp_sccinit, only : initQFromShellChrg, initQFromAtomChrg
   use dftbp_spin, only : qm2ud, ud2qm, spin_getOrbitalEquiv
-=======
-  use dftbp_initprogram, only : initProgramVariables, destructProgramVariables, coord0, latVec,&
-      & tCoordsChanged, tLatticeChanged, energy, derivs, TRefExtPot, refExtPot, tExtField, orb,&
-      & nAtom, nSpin, q0, qOutput, sccCalc, tExtChrg, tForces, chrgForces, qDepExtPot, tStress,&
-      & totalStress
-  use dftbp_assert
-  use dftbp_qdepextpotproxy, only : TQDepExtPotProxy
-  use dftbp_message, only : error
->>>>>>> 3f5240b6
   implicit none
   private
 
   public :: initProgramVariables, destructProgramVariables
   public :: setGeometry, setQDepExtPotProxy, setExternalPotential, setExternalCharges
-<<<<<<< HEAD
   public :: setShellResolvedCharges
-  public :: getEnergy, getGradients, getExtChargeGradients, getGrossCharges
-=======
   public :: getEnergy, getGradients, getExtChargeGradients, getGrossCharges, getStressTensor
->>>>>>> 3f5240b6
   public :: nrOfAtoms
   public :: updateDataDependentOnSpeciesOrdering, checkSpeciesNames
 
@@ -101,15 +87,13 @@
     !> resulting gradients wrt atom positions
     real(dp), intent(out) :: gradients(:,:)
 
-<<<<<<< HEAD
-    @:ASSERT(size(gradients,1) == 3)
-=======
     if (.not. tForces) then
       call error("Forces not available, you must initialise your calculator&
           & with forces enabled.")
     end if
 
->>>>>>> 3f5240b6
+    @:ASSERT(size(gradients,1) == 3)
+
     call recalcGeometry(env)
     gradients(:,:) = derivs
 
