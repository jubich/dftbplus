--- conflicted
+++ resolved
@@ -21,12 +21,8 @@
   use dftbp_linkedlist
   use dftbp_wrappedintr
   use dftbp_elecsolvers, only : TElectronicSolverInp
-<<<<<<< HEAD
-  use dftbp_xlbomd_module
+  use dftbp_xlbomd
   use dftbp_timeprop
-=======
-  use dftbp_xlbomd
->>>>>>> f137f4ad
 #:if WITH_SOCKETS
   use dftbp_ipisocket, only : IpiSocketCommInp
 #:endif
