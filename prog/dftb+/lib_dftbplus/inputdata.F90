!--------------------------------------------------------------------------------------------------!
!  DFTB+: general package for performing fast atomistic simulations                                !
!  Copyright (C) 2006 - 2020  DFTB+ developers group                                               !
!                                                                                                  !
!  See the LICENSE file for terms of usage and distribution.                                       !
!--------------------------------------------------------------------------------------------------!

#:include 'common.fypp'

!> Contains data type representing the input data for DFTB
module dftbp_inputdata
  use dftbp_hamiltoniantypes
  use dftbp_assert
  use dftbp_accuracy
  use dftbp_typegeometry
  use dftbp_message
  use dftbp_dispersions, only : TDispersionInp
  use dftbp_linresp, only : TLinrespini
  use dftbp_slakocont
  use dftbp_commontypes
  use dftbp_repcont
  use dftbp_linkedlist
  use dftbp_wrappedintr
  use dftbp_elecsolvers, only : TElectronicSolverInp
<<<<<<< HEAD
  use dftbp_timeprop
=======
  use dftbp_etemp, only : fillingTypes
>>>>>>> c8f9e2c1
  use dftbp_xlbomd
#:if WITH_SOCKETS
  use dftbp_ipisocket, only : IpiSocketCommInp
#:endif
  use dftbp_pmlocalisation, only : TPipekMezeyInp
  use dftbp_elstatpot, only : TElStatPotentialsInp

#:if WITH_TRANSPORT
  use libnegf_vars
  use poisson_init
#:endif

  implicit none
  private
  save

  public :: TControl, TGeometry, TSlater, TInputData, TXLBOMDInp, TParallelOpts
  public :: TBlacsOpts
  public :: TRangeSepInp
  public :: init, destruct
#:if WITH_TRANSPORT
  public :: TNEGFInfo
#:endif


  !> Contains Blacs specific options.
  type :: TBlacsOpts

    !> Block size for matrix rows and columns.
    integer :: blockSize

  end type TBlacsOpts


  !> Contains the parallel options
  type :: TParallelOpts

    !> Number of processor groups
    integer :: nGroup

    !> Blacs options
    type(TBlacsOpts) :: blacsOpts

    !> Whether hybrid parallelisation is enable
    logical :: tOmpThreads

  end type TParallelOpts


  !> LBFGS input settings
  type TLbfgsInput
    !> Number of stored steps
    integer :: memory
  end type TLbfgsInput


  !> Range separation input
  type TRangeSepInp

    !> Threshold for integral screening
    real(dp) :: screeningThreshold

    !> Reduction of cutoff in spatial screening
    real(dp) :: cutoffRed

    !> Separation parameter
    real(dp) :: omega

    !> Choice of range separation method
    integer :: rangeSepAlg

  end type TRangeSepInp


  !> Main control data for program as extracted by the parser
  type TControl

    !> Choice of electronic hamiltonian
    integer :: hamiltonian = hamiltonianTypes%none

    !> random number generator seed
    integer :: iSeed       = 0

    !> maximum force for geometry convergence
    real(dp) :: maxForce    = 0.0_dp

    !> SCC calculation?
    logical :: tScc        = .false.

    !> l-shell resolved SCC
    logical :: tShellResolved = .false.

    !> SCC tolerance
    real(dp) :: sccTol      = 0.0_dp

    !> Read starting charges from disc
    logical :: tReadChrg = .false.

    logical :: tSkipChrgChecksum = .false.

    !> Disc charges are stored as ascii or binary files
    logical :: tReadChrgAscii = .true.

    !> Disc charges should be written as ascii or binary files
    logical :: tWriteChrgAscii = .true.

    !> should probably be packaged
    logical :: isGeoOpt = .false.

    !> coordinate optimisation
    logical :: tCoordOpt   = .false.

    !> maximum line search step for atoms
    real(dp) :: maxAtomDisp = 0.2_dp

    !> should probably be packaged
    logical :: tLatOpt     = .false.

    !> Fix angles during lattice optimisation
    logical :: tLatOptFixAng = .false.

    !> Fix lengths of specified vectors
    logical :: tLatOptFixLen(3) = .false.

    !> Isotropically scale instead
    logical :: tLatOptIsotropic = .false.

    !> maximum possible linesearch step
    real(dp) :: maxLatDisp = 0.2_dp

    !> add new geometries at the end of files
    logical :: tAppendGeo  = .false.

    !> use converged SCC forces only
    logical :: tConvrgForces = .true.

    !> geometry step
    integer :: iGeoOpt     = 0

    !> used for gDIIS
    real(dp) :: deltaGeoOpt = 0.0_dp

    !> used for gDIIS
    integer :: iGenGeoOpt = 0

    !> internal variable for requirement of Mulliken analysis
    logical :: tMulliken   = .false.

    !> printout of Mulliken
    logical :: tPrintMulliken   = .false.

    !> electrostatic potential evaluation and printing
    type(TElStatPotentialsInp), allocatable :: elStatPotentialsInp

    !> Localise electronic states
    logical :: tLocalise   = .false.

    type(TPipekMezeyInp), allocatable :: pipekMezeyInp

    !> printing of atom resolved energies
    logical :: tAtomicEnergy = .false.

    !> print eigenvectors to disc
    logical :: tPrintEigVecs  = .false.

    !> text file of eigenvectors?
    logical :: tPrintEigVecsTxt = .false.

    !> project eigenvectors spatially
    logical :: tProjEigenvecs = .false.

    !> Evaluate forces
    logical :: tForces = .false.

    !> Evaluate force contributions from the excited state if required and (tForces)
    logical :: tCasidaForces = .false.

    !> force evaluation method
    integer :: forceType

    !> Output forces
    logical :: tPrintForces = .false.

    !> method for calculating derivatives
    integer :: iDerivMethod = 0

    !> 1st derivative finite difference step
    real(dp) :: deriv1stDelta = 0.0_dp


    !> Molecular dynamics
    logical :: tMD         = .false.

    !> Use Plumed
    logical :: tPlumed = .false.

    !> Finite difference derivatives calculation?
    logical :: tDerivs     = .false.

    !> Should central cell coordinates be output?
    logical :: tShowFoldedCoord

    real(dp) :: nrChrg        = 0.0_dp
    real(dp) :: nrSpinPol     = 0.0_dp
    logical :: tSpin         = .false.
    logical :: tSpinSharedEf = .false.
    logical :: tSpinOrbit    = .false.
    logical :: tDualSpinOrbit = .false.
    logical :: t2Component   = .false.

    !> initial spin pattern
    real(dp), allocatable :: initialSpins(:,:)

    !> initial charges
    real(dp), allocatable :: initialCharges(:)
    logical :: tDFTBU        = .false.

    !> Electronic/eigenvalue solver options
    type(TElectronicSolverInp) :: solver

    integer :: iMixSwitch    = 0
    integer :: maxIter       = 0
    real(dp) :: almix         = 0.0_dp
    integer :: iGenerations  = 0
    logical :: tFromStart    = .true.
    real(dp) :: broydenOmega0 = 0.01_dp
    real(dp) :: broydenMinWeight = 1.0_dp
    real(dp) :: broydenMaxWeight = 1.0e5_dp
    real(dp) :: broydenWeightFac = 1.0e-2_dp
    real(dp) :: andersonInitMixing = 0.01_dp
    integer :: andersonNrDynMix = 0
    real(dp), allocatable :: andersonDynMixParams(:,:)
    real(dp) :: andersonOmega0 = 1.0e-2_dp
    integer :: nrMoved       = 0
    integer, allocatable :: indMovedAtom(:)
    integer :: nrConstr      = 0
    integer, allocatable :: conAtom(:)
    real(dp), allocatable :: conVec(:,:)
    character(lc) :: outFile       = ''

    !> do we have MD velocities
    logical :: tReadMDVelocities = .false.

    !> initial MD velocities
    real(dp), allocatable :: initialVelocities(:,:)
    real(dp) :: deltaT        = 0.0_dp

    real(dp) :: tempAtom      = 0.0_dp
    integer :: iThermostat   = 0

    !> whether to initialize internal state of the Nose-Hoover thermostat from input
    logical :: tInitNHC = .false.
    real(dp), allocatable :: xnose(:)
    real(dp), allocatable :: vnose(:)
    real(dp), allocatable :: gnose(:)


    !> whether to shift to a co-moving frame for MD
    logical :: tMDstill
    logical :: tRescale = .false.
    integer, allocatable :: tempMethods(:)
    integer, allocatable :: tempSteps(:)
    real(dp), allocatable :: tempValues(:)
    logical :: tSetFillingTemp = .false.

    real(dp) :: tempElec      = 0.0_dp
    logical :: tFixEf        = .false.
    real(dp), allocatable :: Ef(:)
    logical :: tFillKSep     = .false.
    integer :: iDistribFn    = fillingTypes%Fermi
    real(dp) :: wvScale       = 0.0_dp

    !> default chain length for Nose-Hoover
    integer :: nh_npart      = 3

    !> default order of NH integration
    integer :: nh_nys        = 3

    !> default multiple time steps for N-H propagation
    integer :: nh_nc         = 1

    integer :: maxRun        = -2


    !> second derivative finite difference step
    real(dp) :: deriv2ndDelta    = 0.0_dp

    integer :: nKPoint       = 0
    real(dp), allocatable :: kPoint(:,:)
    real(dp), allocatable :: kWeight(:)


    !> cell presure if periodic
    real(dp) :: pressure       = 0.0_dp
    logical :: tBarostat = .false.

    !> use isotropic scaling if barostatting
    logical :: tIsotropic = .true.
    real(dp) :: BarostatStrength = 0.0_dp


    !> read atomic masses from the input not the SK data
    real(dp), allocatable :: masses(:)


    !> spin constants
    real(dp), allocatable :: spinW(:,:,:)

    !> customised Hubbard U values
    real(dp), allocatable :: hubbU(:,:)

    !> spin-orbit constants
    real(dp), allocatable :: xi(:,:)


    !> choice of the DFTB+U functional
    integer :: DFTBUfunc     = 0

    !> list of U-J for species
    real(dp), allocatable :: UJ(:,:)

    !> How many U-J for each species
    integer, allocatable :: nUJ(:)

    !> number of l-values of U-J for each block
    integer, allocatable :: niUJ(:,:)

    !> l-values of U-J for each block
    integer, allocatable :: iUJ(:,:,:)

    !> Correction to energy from on-site matrix elements
    real(dp), allocatable :: onSiteElements(:,:,:,:)

    !> Correction to dipole momements on-site matrix elements
    real(dp), allocatable :: onSiteDipole(:,:)

    !> Number of external charges
    integer :: nExtChrg = 0

    !> external charge values and locations
    real(dp), allocatable :: extChrg(:,:)

    !> finite charge width if needed
    real(dp), allocatable :: extChrgBlurWidth(:)


    !> External homogeneous electric field
    logical :: tEField = .false.

    !> time dependent field in MD
    logical :: tTDEfield = .false.

    !> strength
    real(dp) :: EFieldStrength = 0.0_dp

    !> direction
    real(dp) :: EfieldVector(3)

    !> frequency of time dependent field
    real(dp) :: EfieldOmega

    !> relative phase of field
    integer :: EfieldPhase = 0


    !> Projection of eigenvectors
    type(TListIntR1) :: iAtInRegion
    logical, allocatable :: tShellResInRegion(:)
    logical, allocatable :: tOrbResInRegion(:)
    character(lc), allocatable :: RegionLabel(:)


    !> H short range damping
    logical :: tDampH = .false.
    real(dp) :: dampExp = 0.0_dp


    ! H5 correction
    !> H5 correction On/Off(default) flag
    logical ::h5SwitchedOn = .false.
    !> Global parameters - set to -1 to identify they were not initialized
    real(dp) :: h5RScale = -1.0_dp
    real(dp) :: h5WScale = -1.0_dp
    real(dp), allocatable :: h5ElementPara(:)
    ! H5 correction end

    !> Halogen X correction
    logical :: tHalogenX = .false.

    !> Old repulsive
    logical :: useBuggyRepSum


    !> Old kinetic energy stress contribution in MD
    logical :: useBuggyKEStress = .false.


    !> Ewald alpha
    real(dp) :: ewaldAlpha = 0.0_dp

    !> Ewald tolerance
    real(dp) :: tolEwald = 1.0E-9_dp

    !> Various options
    logical :: tWriteTagged = .false.

    !> Nr. of SCC iterations without restart info
    integer :: restartFreq  = 20
    logical :: tWriteDetailedXML = .false.
    logical :: tWriteResultsTag = .false.
    logical :: tWriteDetailedOut = .true.
    logical :: tWriteBandDat = .true.
    logical :: oldSKInter = .false.
    logical :: tWriteHS = .false.
    logical :: tWriteRealHS = .false.
    logical :: tMinMemory = .false.

    !> potential shifts are read from file
    logical :: tReadShifts = .false.
    !> potential shifts are written on file
    logical :: tWriteShifts = .false.

    !> use Poisson solver for electrostatics
    logical :: tPoisson = .false.


    !> Dispersion related stuff
    type(TDispersionInp), allocatable :: dispInp


    !> Local potentials
    real(dp), allocatable :: chrgConstr(:,:)
    real(dp), allocatable :: thirdOrderOn(:,:)


    !> 3rd order
    real(dp), allocatable :: hubDerivs(:,:)
    logical :: t3rd, t3rdFull


    !> XLBOMD
    type(TXLBOMDInp), allocatable :: xlbomd

    !> TD Linear response input
    type(TLinrespini) :: lrespini

    !> ElectronDynamics
    type(TElecDynamicsInp), allocatable :: elecDynInp

    !> LBFGS input
    type(TLbfgsInput), allocatable :: lbfgsInp

    !> Range separated input
    type(TRangeSepInp), allocatable :: rangeSepInp

  #:if WITH_SOCKETS
    !> socket communication
    type(ipiSocketCommInp), allocatable :: socketInput
  #:endif

    type(TParallelOpts), allocatable :: parallelOpts

    !> Maximal timing level to show in output
    integer :: timingLevel

    ! Custom occupations
    type(TWrappedInt1), allocatable :: customOccAtoms(:)
    real(dp), allocatable :: customOccFillings(:,:)

  end type TControl


  !> Slater-Koster data
  type TSlater
    real(dp), allocatable :: skSelf(:, :)
    real(dp), allocatable :: skHubbU(:, :)
    real(dp), allocatable :: skOcc(:, :)
    real(dp), allocatable :: mass(:)

    type(TSlakoCont), allocatable :: skHamCont
    type(TSlakoCont), allocatable :: skOverCont
    type(TRepCont), allocatable :: repCont
    type(TOrbitals), allocatable :: orb

  end type TSlater

#:if WITH_TRANSPORT
  !> container for data needed by libNEGF
  type TNEGFInfo
    type(TNEGFTunDos) :: tundos  !Transport section informations
    type(TNEGFGreenDensInfo) :: greendens  !NEGF solver section informations
  end type TNEGFInfo
#:endif


  !> container for input data constituents
  type TInputData
    logical :: tInitialized = .false.
    type(TControl) :: ctrl
    type(TGeometry) :: geom
    type(TSlater) :: slako
  #:if WITH_TRANSPORT
    type(TTransPar) :: transpar
    type(TNEGFInfo) :: ginfo
    type(TPoissonInfo) :: poisson
  #:endif
  end type TInputData


  !> Initialise the input data
  interface init
    module procedure InputData_init
  end interface init


  !> destroy input data for variables that do not go out of scope
  interface destruct
    module procedure InputData_destruct
  end interface destruct

contains


  !> Mark data structure as initialised
  subroutine InputData_init(self)

    !> Instance
    type(TInputData), intent(out) :: self

    self%tInitialized = .true.

  end subroutine InputData_init


  !> destructor for parts that are not cleaned up when going out of scope
  subroutine InputData_destruct(self)

    !> Instance
    type(TInputData), intent(inout) :: self

    call Control_destruct(self%ctrl)

  end subroutine InputData_destruct


  !> destructor for parts that are not cleaned up when going out of scope
  subroutine Control_destruct(self)

    !> Instance
    type(TControl), intent(inout) :: self

    if (allocated(self%tShellResInRegion)) then
      call destruct(self%iAtInRegion)
    end if

  end subroutine Control_destruct

end module dftbp_inputdata<|MERGE_RESOLUTION|>--- conflicted
+++ resolved
@@ -22,11 +22,8 @@
   use dftbp_linkedlist
   use dftbp_wrappedintr
   use dftbp_elecsolvers, only : TElectronicSolverInp
-<<<<<<< HEAD
   use dftbp_timeprop
-=======
   use dftbp_etemp, only : fillingTypes
->>>>>>> c8f9e2c1
   use dftbp_xlbomd
 #:if WITH_SOCKETS
   use dftbp_ipisocket, only : IpiSocketCommInp
