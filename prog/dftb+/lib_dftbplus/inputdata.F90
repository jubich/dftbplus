--- conflicted
+++ resolved
@@ -10,7 +10,6 @@
 !> Contains data type representing the input data for DFTB
 module dftbp_dftbplus_inputdata
   use dftbp_common_accuracy, only : dp, lc
-  use dftbp_common_assert
   use dftbp_common_hamiltoniantypes, only : hamiltonianTypes
   use dftbp_dftb_dftbplusu, only : TDftbUInp
   use dftbp_dftb_dispersions, only : TDispersionInp
@@ -24,6 +23,7 @@
   use dftbp_dftb_slakocont, only : TSlakoCont
   use dftbp_elecsolvers_elecsolvers, only : TElectronicSolverInp
   use dftbp_extlibs_poisson, only : TPoissonInfo
+  use dftbp_extlibs_tblite, only : TTBLiteInput
   use dftbp_io_message, only : error, warning
   use dftbp_md_xlbomd, only : TXLBOMDInp
   use dftbp_reks_reks, only : TReksInp
@@ -39,23 +39,13 @@
 #:if WITH_SOCKETS
   use dftbp_io_ipisocket, only : IpiSocketCommInp
 #:endif
-<<<<<<< HEAD
-=======
-  use dftbp_pmlocalisation, only : TPipekMezeyInp
-  use dftbp_elstatpot, only : TElStatPotentialsInp
-  use dftbp_reks, only : TReksInp
-  use dftbp_cm5, only : TCM5Input
-  use dftbp_solvinput, only : TSolvationInp
-  use dftbp_tblite, only : TTBLiteInput
->>>>>>> dd6f51e1
 #:if WITH_TRANSPORT
   use dftbp_transport_negfvars, only : TNEGFTunDos, TNEGFGreenDensInfo, TTransPar
 #:endif
   implicit none
   
   private
-  save
-  public :: TControl, TGeometry, TSlater, TInputData, TXLBOMDInp, TParallelOpts
+  public :: TControl, TSlater, TInputData, TParallelOpts
   public :: TBlacsOpts
   public :: TRangeSepInp
   public :: init, destruct
