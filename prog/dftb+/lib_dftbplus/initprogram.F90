!--------------------------------------------------------------------------------------------------!
!  DFTB+: general package for performing fast atomistic simulations                                !
!  Copyright (C) 2006 - 2019  DFTB+ developers group                                               !
!                                                                                                  !
!  See the LICENSE file for terms of usage and distribution.                                       !
!--------------------------------------------------------------------------------------------------!

#:include 'common.fypp'


!> Global variables and initialization for the main program.
module dftbp_initprogram
#:if WITH_OMP
  use omp_lib
#:endif
  use dftbp_mainio, only : initOutputFile
  use dftbp_assert
  use dftbp_globalenv
  use dftbp_environment
  use dftbp_scalapackfx
  use dftbp_inputdata
  use dftbp_densedescr
  use dftbp_constants
  use dftbp_elecsolvers
  use dftbp_elsisolver, only : TElsiSolver_init, TElsiSolver_final
  use dftbp_elsiiface
  use dftbp_periodic
  use dftbp_accuracy
  use dftbp_intrinsicpr
  use dftbp_shortgamma
  use dftbp_coulomb
  use dftbp_message
  use dftbp_mixer
  use dftbp_simplemixer
  use dftbp_andersonmixer
  use dftbp_broydenmixer
  use dftbp_diismixer

  use dftbp_geoopt
  use dftbp_conjgrad
  use dftbp_steepdesc
  use dftbp_gdiis
  use dftbp_lbfgs

  use dftbp_randomgenpool
  use dftbp_ranlux
  use dftbp_mdcommon
  use dftbp_mdintegrator
  use dftbp_velocityverlet
  use dftbp_thermostat
  use dftbp_dummytherm
  use dftbp_andersentherm
  use dftbp_berendsentherm
  use dftbp_nhctherm
  use dftbp_tempprofile
  use dftbp_numderivs2
  use dftbp_lapackroutines
  use dftbp_simplealgebra
  use dftbp_nonscc
  use dftbp_scc
  use dftbp_sccinit
  use dftbp_onsitecorrection
  use dftbp_hamiltonian, only : TRefExtPot
  use dftbp_h5correction
  use dftbp_halogenx
  use dftbp_slakocont
  use dftbp_repcont
  use dftbp_fileid
  use dftbp_spin, only: Spin_getOrbitalEquiv, ud2qm, qm2ud
  use dftbp_dftbplusu
  use dftbp_dispersions
  use dftbp_thirdorder
  use dftbp_linresp
  use dftbp_RangeSeparated
  use dftbp_stress
  use dftbp_orbitalequiv
  use dftbp_orbitals
  use dftbp_commontypes
  use dftbp_sorting, only : heap_sort
  use dftbp_linkedlist
  use dftbp_wrappedintr
<<<<<<< HEAD
  use dftbp_xlbomd_module
  use dftbp_timeprop
=======
  use dftbp_xlbomd
>>>>>>> 046d6dc5
  use dftbp_etemp, only : Fermi
#:if WITH_SOCKETS
  use dftbp_mainio, only : receiveGeometryFromSocket
  use dftbp_ipisocket
#:endif
  use dftbp_elstatpot
  use dftbp_pmlocalisation
  use dftbp_energies
  use dftbp_potentials
  use dftbp_taggedoutput
  use dftbp_formatout
  use dftbp_qdepextpotproxy, only : TQDepExtPotProxy
  use dftbp_forcetypes, only : forceTypes
  use dftbp_elstattypes, only : elstatTypes

  use dftbp_magmahelper
#:if WITH_GPU
  use iso_c_binding, only :  c_int
  use device_info
#:endif

#:if WITH_TRANSPORT
  use libnegf_vars
  use negf_int
  use poisson_init
#:endif
  use dftbp_transportio
  implicit none

#:if WITH_GPU
  integer (c_int):: ngpus
  integer (c_int):: req_ngpus
#:endif


  !> Tagged output files (machine readable)
  character(*), parameter :: autotestTag = "autotest.tag"

  !> Detailed user output
  character(*), parameter :: userOut = "detailed.out"

  !> band structure and filling information
  character(*), parameter :: bandOut = "band.out"

  !> File accumulating data during an MD run
  character(*), parameter :: mdOut = "md.out"

  !> Machine readable tagged output
  character(*), parameter :: resultsTag = "results.tag"

  !> Second derivative of the energy with respect to atomic positions
  character(*), parameter :: hessianOut = "hessian.out"

  !> file name prefix for charge data
  character(*), parameter :: fCharges = "charges"

  !> file to stop code during geometry driver
  character(*), parameter :: fStopDriver = "stop_driver"

  !> file to stop code during scc cycle
  character(*), parameter :: fStopSCC = "stop_scc"

  !> file name for shift data
  character(*), parameter :: fShifts = "shifts.dat"

  !> Is the calculation SCC?
  logical :: tSccCalc

  !> SCC module internal variables
  type(TScc), allocatable :: sccCalc

  !> nr. of atoms
  integer :: nAtom

  !> nr. of all (boundary condition images and original) atoms
  integer :: nAllAtom

  !> nr. of original atom in central cell
  integer, allocatable :: Img2CentCell(:)

  !> nr of different types (nAtom)
  integer :: nType

  !> data type for atomic orbital information
  type(TOrbitals), target :: orb

  !> nr. of orbitals in the system
  integer :: nOrb

  !> types of the atoms (nAllAtom)
  integer, allocatable :: species(:)

  !> type of the atoms (nAtom)
  integer, allocatable, target :: species0(:)

  !> Coords of the atoms (3, nAllAtom)
  real(dp), allocatable :: coord(:,:)

  !> Coords in central cell (3, nAtom)
  real(dp), allocatable, target :: coord0(:,:)

  !> if calculation is periodic
  logical :: tPeriodic

  !> Should central cell coordinates be output?
  logical :: tShowFoldedCoord


  !> How to calculate forces
  integer :: forceType

  !> are atomic coordinates fractional?
  logical :: tFracCoord

  !> Tolerance for SCC cycle
  real(dp) :: sccTol

  !> lattice vectors as columns
  real(dp), allocatable, target :: latVec(:,:)

  !> reciprocal lattice vectors as columns
  real(dp), allocatable, target :: recVec(:,:)

  !> original lattice vectors used for optimizing
  real(dp) :: origLatVec(3,3)

  !> normalized vectors in those directions
  real(dp) :: normOrigLatVec(3,3)


  !> reciprocal vectors in 2 pi units
  real(dp), allocatable :: invLatVec(:,:)

  !> cell volume
  real(dp) :: CellVol

  !> reciprocal cell volume
  real(dp) :: recCellVol

  !> translation vecs for interacting image cells (3, nImgCell + 1)
  real(dp), allocatable :: cellVec(:,:)

  !> cell vectors in absolute units
  real(dp), allocatable :: rCellVec(:,:)

  !> index in cellVec for each atom
  integer, allocatable :: iCellVec(:)


  !> ADT for neighbour parameters
  type(TNeighbourList), allocatable, save :: neighbourList

  !> nr. of neighbours for atoms out to max interaction distance (excluding Ewald terms)
  integer, allocatable :: nNeighbourSK(:)

  !> nr. of neighbours for atoms within Erep interaction distance (usually short)
  integer, allocatable :: nNeighbourRep(:)

  !> Number of neighbours for each of the atoms for the exchange contributions in the long range
  !> functional
  integer, allocatable :: nNeighbourLC(:)

  !> H/S sparse matrices indexing array for atomic blocks
  integer, allocatable :: iSparseStart(:,:)

  !> Hubbard Us (orbital, atom)
  real(dp), allocatable, target :: hubbU(:,:)

  !> self energy (orbital, atom)
  real(dp), allocatable :: atomEigVal(:,:)

  !> reference n_0 charges for each atom
  real(dp), allocatable :: referenceN0(:,:)

  !> list of atomic masses
  real(dp), allocatable :: mass(:)

  !> list of atomic masses for each species
  real(dp), allocatable :: speciesMass(:)

  !> Raw H^0 hamiltonian data
  type(OSlakoCont) :: skHamCont

  !> Raw overlap hamiltonian data
  type(OSlakoCont) :: skOverCont

  !> Repulsive interaction raw data
  type(ORepCont) :: pRepCont

  !> Interaction cutoff distances
  type OCutoffs
    real(dp) :: skCutOff
    real(dp) :: repCutOff
    real(dp) :: lcCutOff
    real(dp) :: mCutOff
  end type OCutoffs

  !> Cut off distances for various types of interaction
  type(OCutoffs) :: cutOff

  !> Cut off distance for repulsive interactions
  real(dp) :: repCutOff

  !> Sparse hamiltonian matrix
  real(dp), allocatable :: ham(:,:)

  !> imaginary part of the Hamiltonian
  real(dp), allocatable :: iHam(:,:)

  !> Charge per atomic shell (shell, atom, spin channel)
  real(dp), allocatable :: chargePerShell(:,:,:)

  !> Charge par atom (atom, spin channel)
  real(dp), allocatable :: chargePerAtom(:,:)

  !> sparse overlap
  real(dp), allocatable :: over(:)


  !> nr. of K-points
  integer :: nKPoint

  !> K-points
  real(dp), allocatable :: kPoint(:,:)

  !> weight of the K-Points
  real(dp), allocatable :: KWeight(:)


  !> external pressure if periodic
  real(dp) :: extPressure

  !> Barostat used if MD and periodic
  logical :: tBarostat

  !> Barostat coupling strength
  real(dp) :: BarostatStrength


  !> H and S are real
  logical :: tRealHS


  !> nr. of electrons
  real(dp), allocatable :: nEl(:)

  !> Nr. of all electrons if neutral
  real(dp) :: nEl0


  !> Spin W values
  real(dp), allocatable :: spinW(:,:,:)

  !> Spin orbit constants
  real(dp), allocatable :: xi(:,:)


  !> is this a DFTB+U calculation?
  logical :: tDFTBU

  !> Choice of orbital functional
  integer :: nDFTBUfunc

  !> list of U-J for species
  real(dp), allocatable :: UJ(:,:)

  !> How many U-J for each species
  integer, allocatable :: nUJ(:)

  !> number of l-values of U-J for each block
  integer, allocatable :: niUJ(:,:)

  !> l-values of U-J for each block
  integer, allocatable :: iUJ(:,:,:)


  !> electron temperature
  real(dp) :: tempElec

  !> If K points should filled separately
  logical :: tFillKSep

  !> Fix Fermi energy at specified value
  logical :: tFixEf

  !> Fermi energy per spin
  real(dp), allocatable :: Ef(:)

  !> Can an electronic free energy be correctly defined?
  logical :: tDefinedFreeE

  !> Filling temp updated by MD.
  logical :: tSetFillingTemp

  !> Choice of electron distribution function, defaults to Fermi
  integer :: iDistribFn = 0

  !> atomic kinetic temperature
  real(dp) :: tempAtom

  !> MD stepsize
  real(dp) :: deltaT

  !> maximal number of SCC iterations
  integer :: maxSccIter

  !> Minimal number of SCC iterations
  integer :: minSccIter

  !> is this a spin polarized calculation?
  logical :: tSpin

  !> Number of spin components, 1 is unpolarised, 2 is polarised, 4 is noncolinear / spin-orbit
  integer :: nSpin

  !> is there spin-orbit coupling
  logical :: tSpinOrbit

  !> Use block like dual representation for spin orbit
  logical :: tDualSpinOrbit

  !> Is there a complex hamiltonian contribution in real space
  logical :: tImHam

  !> is this a two component calculation (spin orbit or non-collinear spin)
  logical :: t2Component

  !> Common Fermi level accross spin channels
  logical :: tSpinSharedEf


  !> Geometry optimization needed?
  logical :: tGeoOpt

  !> optimize coordinates inside unit cell (periodic)?
  logical :: tCoordOpt

  !> optimize lattice constants?
  logical :: tLatOpt

  !> Fix angles between lattice vectors when optimizing?
  logical :: tLatOptFixAng

  !> Fix length of specified lattice vectors when optimizing?
  logical :: tLatOptFixLen(3)

  !> Optimise lattice isotropically
  logical :: tLatOptIsotropic

  !> Is this a MD calculation?
  logical :: tMD

  !> Is this a derivatives calc?
  logical :: tDerivs

  !> Do we need Mulliken charges?
  logical :: tMulliken

  !> Electrostatic potentials if requested
  type(TElStatPotentials), allocatable :: esp

  !> Calculate localised orbitals?
  logical :: tLocalise

  !> Do we need to show Mulliken charges?
  logical :: tPrintMulliken

  !> calculate an electric dipole?
  logical :: tDipole

  !> Do we need atom resolved E?
  logical :: tAtomicEnergy

  !> Print out eigenvectors?
  logical :: tPrintEigVecs

  !> Store eigenvectors as a text file
  logical :: tPrintEigVecsTxt

  !> Print eigenvector projections?
  logical :: tProjEigenvecs

  !> Do we need forces?
  logical :: tForces

  !> Is the contribution from an excited state needed for the forces
  logical :: tCasidaForces

  !> are forces being returned
  logical :: tPrintForces

  !> Number of moved atoms
  integer :: nMovedAtom

  !> Index of the moved atoms
  integer, allocatable :: indMovedAtom(:)

  !> Nr. of moved coordinates
  integer :: nMovedCoord

  !> Nr. of geo movements to do
  integer :: nGeoSteps

  !> Index of constrained atoms
  integer, allocatable :: conAtom(:)

  !> Constraint vectors
  real(dp), allocatable :: conVec(:,:)

  !> Pipek-Mezey localisation calculator
  type(TPipekMezey), allocatable :: pipekMezey

  !> use commands from socket communication to control the run
  logical :: tSocket

  !> socket details
#:if WITH_SOCKETS
  type(IpiSocketComm), allocatable :: socket
#:endif

  !> File containing output geometry
  character(lc) :: geoOutFile

  !> Append geometries in the output?
  logical :: tAppendGeo

  !> Only use converged forces if SCC
  logical :: tUseConvergedForces

  !> labels of atomic species
  character(mc), allocatable :: speciesName(:)

  !> General geometry optimizer
  type(OGeoOpt), allocatable :: pGeoCoordOpt

  !> Geometry optimizer for lattice consts
  type(OGeoOpt), allocatable :: pGeoLatOpt

  !> Charge mixer
  type(OMixer), allocatable :: pChrgMixer

  !> MD Framework
  type(OMDCommon), allocatable :: pMDFrame

  !> MD integrator
  type(OMDIntegrator), allocatable :: pMDIntegrator

  !> Temperature profile driver in MD
  type(OTempProfile), allocatable, target :: temperatureProfile

  !> geometry optimiser
  type(OnumDerivs), allocatable, target :: derivDriver

  !> reference neutral atomic occupations
  real(dp), allocatable :: q0(:, :, :)

  !> shell resolved neutral reference
  real(dp), allocatable :: qShell0(:,:)

  !> input charges (for potentials)
  real(dp), allocatable :: qInput(:, :, :)

  !> output charges
  real(dp), allocatable :: qOutput(:, :, :)

  !> input Mulliken block charges (diagonal part == Mulliken charges)
  real(dp), allocatable :: qBlockIn(:, :, :, :)

  !> Output Mulliken block charges
  real(dp), allocatable :: qBlockOut(:, :, :, :)

  !> Imaginary part of input Mulliken block charges
  real(dp), allocatable :: qiBlockIn(:, :, :, :)

  !> Imaginary part of output Mulliken block charges
  real(dp), allocatable :: qiBlockOut(:, :, :, :)

  !> input charges packed into unique equivalence elements
  real(dp), allocatable :: qInpRed(:)

  !> output charges packed into unique equivalence elements
  real(dp), allocatable :: qOutRed(:)

  !> charge differences packed into unique equivalence elements
  real(dp), allocatable :: qDiffRed(:)

  !> Orbital equivalence relations
  integer, allocatable :: iEqOrbitals(:,:,:)

  !> nr. of inequivalent orbitals
  integer :: nIneqOrb

  !> nr. of elements to go through the mixer - may contain reduced orbitals and also orbital blocks
  !> (if tDFTBU or onsite corrections)
  integer :: nMixElements

  !> Orbital equivalency for orbital blocks
  integer, allocatable :: iEqBlockDFTBU(:,:,:,:)

  !> Equivalences for onsite block corrections if needed
  integer, allocatable :: iEqBlockOnSite(:,:,:,:)

  !> Orbital equivalency for orbital blocks with spin-orbit
  integer, allocatable :: iEqBlockDFTBULS(:,:,:,:)

  !> Equivalences for onsite block corrections if needed with spin orbit
  integer, allocatable :: iEqBlockOnSiteLS(:,:,:,:)


  ! External charges

  !> If external charges must be considered
  logical :: tExtChrg

  !> Nr. of external charges
  integer :: nExtChrg


  !> external electric field
  logical :: tEField = .false.

  !> Arbitrary external field (including electric)
  logical :: tExtField = .false.

  !> field strength
  real(dp) :: EFieldStrength = 0.0_dp

  !> field direction
  real(dp) :: EfieldVector(3) = 0.0_dp

  !> time dependent
  logical :: tTDEfield = .false.

  !> angular frequency
  real(dp) :: EfieldOmega = 0.0_dp

  !> phase of field at step 0
  integer :: EfieldPhase = 0


  !> Partial density of states (PDOS) projection regions
  type(listIntR1), save :: iOrbRegion

  !> PDOS region labels
  type(listCharLc), save :: regionLabels

  !> Third order DFTB
  logical :: t3rd

  !> Full 3rd order or only atomic site
  logical :: t3rdFull

  !> data structure for 3rd order
  type(ThirdOrder), allocatable :: thirdOrd

  !> Correction to energy from on-site matrix elements
  real(dp), allocatable :: onSiteElements(:,:,:,:)

  !> Correction to dipole momements on-site matrix elements
  real(dp), allocatable :: onSiteDipole(:,:)

  !> Should block charges be mixed as well as charges
  logical :: tMixBlockCharges = .false.

  !> Calculate Casida linear response excitations
  logical :: tLinResp

  !> calculate Z vector for excited properties
  logical :: tLinRespZVect

  !> Print eigenvectors
  logical :: tPrintExcitedEigVecs = .false.

  !> data type for linear response
  type(linresp), save :: lresp

  !> Whether to run a range separated calculation
  logical :: tRangeSep

  !> Range Separation data
  type(RangeSepFunc), allocatable :: rangeSep

  !> DeltaRho input for calculation of range separated Hamiltonian
  real(dp), allocatable, target :: deltaRhoIn(:)

  !> DeltaRho output from calculation of range separated Hamiltonian
  real(dp), allocatable, target :: deltaRhoOut(:)

  !> Holds change in deltaRho between SCC steps for range separation
  real(dp), allocatable :: deltaRhoDiff(:)

  !> DeltaRho input for range separation in matrix form
  real(dp), pointer :: deltaRhoInSqr(:,:,:) => null()

  !> DeltaRho output from range separation in matrix form
  real(dp), pointer :: deltaRhoOutSqr(:,:,:) => null()

  !> If initial charges/dens mtx. from external file.
  logical :: tReadChrg

  !> Whether potential shifts are read from file
  logical :: tReadShifts

  !> Whether potential shifts are read from file
  logical :: tWriteShifts

  !> should charges written to disc be in ascii or binary format?
  logical :: tWriteChrgAscii

  !> produce tagged output?
  logical :: tWriteAutotest

  !> Produce detailed.xml
  logical :: tWriteDetailedXML

  !> Produce detailed.tag
  logical :: tWriteResultsTag

  !> Produce detailed.out
  logical :: tWriteDetailedOut

  !> Produce band.dat
  logical :: tWriteBandDat

  !> Should HS (square) be printed?
  logical :: tWriteHS

  !> Should HS (sparse) be printed?
  logical :: tWriteRealHS

  !> Program run id
  integer :: runId

  !> Frequency for saving restart info
  integer :: restartFreq

  !> If dispersion should be calculated
  logical :: tDispersion

  !> dispersion data and calculations
  class(DispersionIface), allocatable :: dispersion

  !> Can stress be calculated? - start by assuming it can
  logical :: tStress = .true.

  !> should XLBOMD be used in MD
  logical :: tXlbomd

  !> XLBOMD related parameters
  type(Xlbomd), allocatable :: xlbomdIntegrator

  !> Differentiation method for (H^0,S)
  type(NonSccDiff), save :: nonSccDeriv

  !> Whether lattice has changed since last geometry iteration
  logical :: tLatticeChanged

  !> Whether atomic coordindates have changed since last geometry iteration
  logical :: tCoordsChanged

  !> First guess for nr. of neighbors.
  integer, parameter :: nInitNeighbor = 40

  !> Dense matrix descriptor for H and S
  type(TDenseDescr) :: denseDesc

  !> MD velocities
  real(dp), allocatable :: velocities(:,:)

  !> MD velocities for moved atoms
  real(dp), allocatable :: movedVelo(:,:)

  !> MD acceleration for moved atoms
  real(dp), allocatable :: movedAccel(:,:)

  !> Mass of the moved atoms
  real(dp), allocatable :: movedMass(:,:)

  !> Sparse storage of density matrix
  real(dp), allocatable :: rhoPrim(:,:)

  !> Imaginary part of density matrix in sparse storage
  real(dp), allocatable :: iRhoPrim(:,:)

  !> Energy weighted density matrix
  real(dp), allocatable :: ERhoPrim(:)

  !> Non-SCC part of the hamiltonian in sparse storage
  real(dp), allocatable :: h0(:)

  !> electronic filling
  real(dp), allocatable :: filling(:,:,:)

  !> band structure energy
  real(dp), allocatable :: Eband(:)

  !> entropy of electrons at temperature T
  real(dp), allocatable :: TS(:)

  !> zero temperature electronic energy
  real(dp), allocatable :: E0(:)

  !> Square dense hamiltonian storage for cases with k-points
  complex(dp), allocatable :: HSqrCplx(:,:)

  !> Square dense overlap storage for cases with k-points
  complex(dp), allocatable :: SSqrCplx(:,:)

  !> Complex eigenvectors
  complex(dp), allocatable :: eigvecsCplx(:,:,:)

  !> Square dense hamiltonian storage
  real(dp), allocatable :: HSqrReal(:,:)

  !> Square dense overlap storage
  real(dp), allocatable :: SSqrReal(:,:)

  !> Real eigenvectors
  real(dp), allocatable :: eigvecsReal(:,:,:)

  !> Eigenvalues
  real(dp), allocatable :: eigen(:,:,:)

  !> density matrix
  real(dp), allocatable :: rhoSqrReal(:,:,:)

  !> Total energy components
  type(TEnergies) :: energy

  !> Potentials for orbitals
  type(TPotentials) :: potential

  !> Reference external potential (usual provided via API)
  type(TRefExtPot) :: refExtPot

  !> Proxy for querying population dependant external potenials
  type(TQDepExtPotProxy), allocatable :: qDepExtPot

  !> Energy derivative with respect to atomic positions
  real(dp), allocatable :: derivs(:,:)

  !> Forces on any external charges
  real(dp), allocatable :: chrgForces(:,:)

  !> excited state force addition
  real(dp), allocatable :: excitedDerivs(:,:)

  !> dipole moments when available
  real(dp), allocatable :: dipoleMoment(:)

  !> Coordinates to print out
  real(dp), pointer :: pCoord0Out(:,:)

  !> Folded coords (3, nAtom)
  real(dp), allocatable, target :: coord0Fold(:,:)

  !> New coordinates returned by the MD routines
  real(dp), allocatable :: newCoords(:,:)

  !> Orbital angular momentum
  real(dp), allocatable :: orbitalL(:,:,:)

  !> Natural orbitals for excited state density matrix, if requested
  real(dp), allocatable, target :: occNatural(:)

  !> Dynamical (Hessian) matrix
  real(dp), pointer :: pDynMatrix(:,:)

  !> File descriptor for the human readable output
  integer :: fdDetailedOut

  !> File descriptor for extra MD output
  integer :: fdMD

  !> Contains (iK, iS) tuples to be processed in parallel by various processor groups
  type(TParallelKS) :: parallelKS

  !> Electron dynamics
  type(TElecDynamics) :: elecDyn
  logical :: tElectronDynamics

  !> external electric field
  real(dp) :: Efield(3), absEfield

  !> Electronic structure solver
  type(TElectronicSolver) :: electronicSolver

  !> Are large dense matrices required?
  logical :: tLargeDenseMatrices

  !> derivative of cell volume wrt to lattice vectors, needed for pV term
  real(dp) :: extLatDerivs(3,3)

  !> internal pressure within the cell
  real(dp) :: intPressure

  !> Derivative of total energy with respect to lattice vectors
  !> Sign convention: This is in the uphill energy direction for the lattice vectors (each row
  !> pertaining to a separate lattice vector), i.e. opposite to the force.
  !>
  !> The component of a derivative vector that is orthogonal to the plane containing the other two
  !> lattice vectors will expand (contract) the supercell if it is on the opposite (same) same
  !> side of the plane as its associated lattice vector.
  !>
  !> In the special case of cartesian axis aligned orthorhombic lattice vectors, negative diagonal
  !> elements expand the supercell.
  real(dp) :: totalLatDeriv(3,3)

  !> Stress tensors for various contribution in periodic calculations
  !> Sign convention: Positive diagonal elements expand the supercell
  real(dp) :: totalStress(3,3)

  ! Tagged writer
  type(TTaggedWriter) :: taggedWriter

  private :: createRandomGenerators

#:if WITH_TRANSPORT
  !> Transport variables
  !> Container for the atomistic structure for poisson
  type(TPoissonStructure) :: poissStr
  type(TTransPar) :: transpar
  type(TNEGFInfo) :: ginfo

#:endif

  !> Whether contact Hamiltonians are uploaded
  !> Synonym for G.F. calculation of density
  logical :: tUpload

  !> Whether contact Hamiltonians are computed
  logical :: tContCalc

  !> Whether Poisson solver is invoked
  logical :: tPoisson

  !> Whether recompute Poisson after every SCC
  logical :: tPoissonTwice

  !> Calculate terminal tunneling and current
  logical :: tTunn

  !> True if we use any part of Negf (green solver, landauer etc.)
  logical :: tNegf

  !> Whether local currents are computed
  logical :: tLocalCurrents

  !> True if LDOS is stored on separate files for k-points
  logical :: tWriteLDOS

  !> Labels for LDOS regions, if needed
  character(lc), allocatable :: regionLabelLDOS(:)

  !> True if Tunneling is stored on separate files
  logical :: writeTunn

  !> Holds spin-dependent electrochemical potentials of contacts
  !> This is because libNEGF is not spin-aware
  real(dp), allocatable :: mu(:,:)

  !> Variables for Transport NEGF/Poisson solver
  !> Tunneling, local DOS and current
  real(dp), allocatable :: tunneling(:,:), ldos(:,:), current(:,:)
  real(dp), allocatable :: leadCurrents(:)
  !> Array storing local (bond) currents
  real(dp), allocatable :: lCurrArray(:,:)

  !> Poisson Derivatives (forces)
  real(dp), allocatable :: poissonDerivs(:,:)

  !> Shell-resolved Potential shifts uploaded from contacts
  real(dp), allocatable :: shiftPerLUp(:,:)

  !> Orbital-resolved charges uploaded from contacts
  real(dp), allocatable :: chargeUp(:,:,:)

  !> Details of energy interval for tunneling used in output
  real(dp) :: Emin, Emax, Estep

  !> Electrostatics type (either gammafunctional or poisson)
  integer :: electrostatics

  !> list of atoms in the central cell (or device region if transport)
  integer, allocatable :: iAtInCentralRegion(:)

  !> Correction for {O,N}-X bonds
  type(THalogenX), allocatable :: halogenXCorrection

  !> All of the excited energies actuall solved by Casida routines (if used)
  real(dp), allocatable :: energiesCasida(:)

  !> Is this DFTB/SSR formalism
  logical :: tREKS

contains


  !> Initializes the variables in the module based on the parsed input
  subroutine initProgramVariables(input, env)

    !> Holds the parsed input data.
    type(inputData), intent(inout), target :: input

    !> Environment settings
    type(TEnvironment), intent(inout) :: env

    ! Mixer related local variables
    integer :: nGeneration
    real(dp) :: mixParam

    !> mixer number
    integer :: iMixer

    !> simple mixer (if used)
    type(OSimpleMixer), allocatable :: pSimpleMixer

    !> Anderson mixer (if used)
    type(OAndersonMixer), allocatable :: pAndersonMixer

    !> Broyden mixer (if used)
    type(OBroydenMixer), allocatable :: pBroydenMixer

    !> DIIS mixer (if used)
    type(ODIISMixer), allocatable :: pDIISMixer

    ! Geometry optimizer related local variables

    !> Conjugate gradient driver
    type(OConjGrad), allocatable :: pConjGrad

    !> Steepest descent driver
    type(OSteepDesc), allocatable :: pSteepDesc

    !> Conjugate gradient driver
    type(OConjGrad), allocatable :: pConjGradLat

    !> Steepest descent driver
    type(OSteepDesc), allocatable :: pSteepDescLat

    !> gradient DIIS driver
    type(ODIIS), allocatable :: pDIIS

    !> lBFGS driver for geometry  optimisation
    type(TLbfgs), allocatable :: pLbfgs

    !> lBFGS driver for lattice optimisation
    type(TLbfgs), allocatable :: pLbfgsLat

    ! MD related local variables
    type(OThermostat), allocatable :: pThermostat
    type(ODummyThermostat), allocatable :: pDummyTherm
    type(OAndersenThermostat), allocatable :: pAndersenTherm
    type(OBerendsenThermostat), allocatable :: pBerendsenTherm
    type(ONHCThermostat), allocatable :: pNHCTherm

    type(OVelocityVerlet), allocatable :: pVelocityVerlet
    type(OTempProfile), pointer :: pTempProfile

    real(dp), allocatable :: tmpCoords(:), tmpWeight(:), tmp3Coords(:,:)

    type(ORanlux), allocatable :: randomInit, randomThermostat
    integer :: iSeed

    integer :: ind, ii, jj, kk, iS, iAt, iSp, iSh, iOrb
    integer :: iStart, iEnd

    ! Dispersion
    type(DispSlaKirk), allocatable :: slaKirk
    type(DispUFF), allocatable :: uff
  #:if WITH_DFTD3
    type(DispDftD3), allocatable :: dftd3
  #:endif

    ! H5 correction
    type(H5Corr), allocatable :: pH5Correction
    logical :: tHHRepulsion

    character(lc) :: tmpStr
    integer, allocatable :: tmpir1(:)

    character(lc) :: strTmp, strTmp2

    !> flag to check for first cycle through a loop
    logical :: tFirst

    !> Nr. of Hamiltonians to diagonalise independently
    integer :: nIndepHam

    real(dp) :: rTmp

    !> Flag if some files do exist or not
    logical :: tExist

    ! Orbital equivalency for SCC and Spin
    integer, allocatable :: iEqOrbSCC(:,:,:), iEqOrbSpin(:,:,:)
    ! Orbital equivalency for orbital potentials
    integer, allocatable :: iEqOrbDFTBU(:,:,:)

    ! Damped interactions
    logical, allocatable, target :: tDampedShort(:)
    type(ThirdOrderInp) :: thirdInp

    ! PDOS stuff
    integer :: iReg, nAtomRegion, nOrbRegion, iTmp
    integer, allocatable :: iAtomRegion(:)
    integer :: valshape(1)

    !> Is SCC cycle initialised
    type(TSccInp), allocatable :: sccInp

    !> Used for indexing linear response
    integer :: homoLoc(1)

    !> Whether seed was randomly created
    logical :: tRandomSeed

    !> First guess for nr. of neighbours.
    integer, parameter :: nInitNeighbour = 40

    !> Is the check-sum for charges read externally be used?
    logical :: tSkipChrgChecksum

    !> Spin loop index
    integer :: iSpin

    !> Nr. of buffered Cholesky-decompositions
    integer :: nBufferedCholesky

    character(sc), allocatable :: shellNamesTmp(:)
    logical :: tRequireDerivator

    !> Format for two using exponential notation values with units
    character(len=*), parameter :: format2Ue = "(A, ':', T30, E14.6, 1X, A, T50, E14.6, 1X, A)"

    @:ASSERT(input%tInitialized)

    write(stdOut, "(/, A)") "Starting initialization..."
    write(stdOut, "(A80)") repeat("-", 80)

    call env%initGlobalTimer(input%ctrl%timingLevel, "DFTB+ running times", stdOut)
    call env%globalTimer%startTimer(globalTimers%globalInit)

    ! Basic variables
    tSccCalc = input%ctrl%tScc
    tDFTBU = input%ctrl%tDFTBU
    tSpin = input%ctrl%tSpin
    tREKS = .false.
    if (tSpin) then
      nSpin = 2
    else
      nSpin = 1
    end if
    nIndepHam = nSpin

    tSpinSharedEf = input%ctrl%tSpinSharedEf
    tSpinOrbit = input%ctrl%tSpinOrbit
    tDualSpinOrbit = input%ctrl%tDualSpinOrbit
    t2Component = input%ctrl%t2Component
    tRangeSep = allocated(input%ctrl%rangeSepInp)

    if (t2Component) then
      nSpin = 4
      nIndepHam = 1
    end if

    if (nSpin /= 2 .and. tSpinSharedEf) then
      call error("Colinear spin polarization required for shared Ef over spin channels")
    end if

    nAtom = input%geom%nAtom
    nType = input%geom%nSpecies
    orb = input%slako%orb
    nOrb = orb%nOrb
    tPeriodic = input%geom%tPeriodic

    ! Brillouin zone sampling
    if (tPeriodic) then
      nKPoint = input%ctrl%nKPoint
      allocate(kPoint(3, nKPoint))
      allocate(kWeight(nKPoint))
      @:ASSERT(all(shape(kPoint) == shape(input%ctrl%KPoint)))
      @:ASSERT(all(shape(kWeight) == shape(input%ctrl%kWeight)))
      kPoint(:,:) = input%ctrl%KPoint(:,:)
      if (sum(input%ctrl%kWeight(:)) < epsilon(1.0_dp)) then
        call error("Sum of k-point weights should be greater than zero!")
      end if
      kWeight(:) = input%ctrl%kWeight / sum(input%ctrl%kWeight)
    else
      nKPoint = 1
      allocate(kPoint(3, nKPoint))
      allocate(kWeight(nKpoint))
      kPoint(:,1) = 0.0_dp
      kWeight(1) = 1.0_dp
    end if

    if ((.not. tPeriodic) .or. (nKPoint == 1 .and. all(kPoint(:, 1) == [0.0_dp, 0.0_dp, 0.0_dp])))&
        & then
      tRealHS = .true.
    else
      tRealHS = .false.
    end if

  #:if WITH_MPI

    if (input%ctrl%parallelOpts%nGroup > nIndepHam * nKPoint) then
      write(stdOut, *)"Parallel groups only relevant for tasks split over sufficent spins and/or&
          & k-points"
      write(tmpStr,"('Nr. groups:',I4,', Nr. indepdendent spins times k-points:',I4)")&
          & input%ctrl%parallelOpts%nGroup, nIndepHam * nKPoint
      call error(trim(tmpStr))
    end if

    call env%initMpi(input%ctrl%parallelOpts%nGroup)
  #:endif


  #:if WITH_SCALAPACK
    call initScalapack(input%ctrl%parallelOpts%blacsOpts, nAtom, nOrb, t2Component, env)
  #:endif
    call TParallelKS_init(parallelKS, env, nKPoint, nIndepHam)

    sccTol = input%ctrl%sccTol
    tShowFoldedCoord = input%ctrl%tShowFoldedCoord
    if (tShowFoldedCoord .and. .not. tPeriodic) then
      call error("Folding coordinates back into the central cell is meaningless for molecular&
          & boundary conditions!")
    end if
    tFracCoord = input%geom%tFracCoord

    if (tSccCalc) then
      maxSccIter = input%ctrl%maxIter
    else
      maxSccIter = 1
    end if
    if (maxSccIter < 1) then
      call error("SCC iterations must be larger than 0")
    end if

    tWriteHS = input%ctrl%tWriteHS
    tWriteRealHS = input%ctrl%tWriteRealHS

    if (tPeriodic) then
      tLatticeChanged = .true.
      allocate(latVec(3, 3))
      @:ASSERT(all(shape(input%geom%latVecs) == shape(latVec)))
      latVec(:,:) = input%geom%latVecs(:,:)
      allocate(recVec(3, 3))
      allocate(invLatVec(3, 3))
      invLatVec = latVec(:,:)
      call matinv(invLatVec)
      invLatVec = reshape(invLatVec, (/3, 3/), order=(/2, 1/))
      recVec = 2.0_dp * pi * invLatVec
      CellVol = abs(determinant33(latVec))
      recCellVol = abs(determinant33(recVec))
    else
      allocate(latVec(0, 0))
      allocate(recVec(0, 0))
      allocate(invLatVec(0, 0))
      CellVol = 0.0_dp
      recCellVol = 0.0_dp
      tLatticeChanged = .false.
    end if

    ! Slater-Koster tables
    skHamCont = input%slako%skHamCont
    skOverCont = input%slako%skOverCont
    pRepCont = input%slako%repCont

    allocate(atomEigVal(orb%mShell, nType))
    @:ASSERT(size(input%slako%skSelf, dim=1) == orb%mShell)
    @:ASSERT(size(input%slako%skSelf, dim=2) == size(atomEigVal, dim=2))
    atomEigVal(:,:) = input%slako%skSelf(1:orb%mShell, :)

    @:ASSERT(size(input%slako%skOcc, dim=1) >= orb%mShell)
    @:ASSERT(size(input%slako%mass) == nType)
    allocate(speciesMass(nType))
    speciesMass(:) = input%slako%mass(:)

    ! Spin W's !'
    if (allocated(input%ctrl%spinW)) then
      allocate(spinW(orb%mShell, orb%mShell, nType))
      spinW(:,:,:) = 0.0_dp
      do iSp = 1, nType
        do jj = 1, orb%nShell(iSp)
          do kk = 1, orb%nShell(iSp)
            spinW(jj, kk, iSp) = input%ctrl%spinW(jj, kk, iSp)
          end do
        end do
      end do
    end if

    if (tSpinOrbit) then
      allocate(xi(orb%mShell,nType))
      xi(:,:) = 0.0_dp
      do iSp=1,nType
        do jj=1, orb%nShell(iSp)
          xi(jj,iSp)=input%ctrl%xi(jj,iSp)
        end do
      end do
    end if

    ! on-site corrections
    if (allocated(input%ctrl%onSiteElements)) then
      allocate(onSiteElements(orb%mShell, orb%mShell, 2, nType))
      onSiteElements(:,:,:,:) = input%ctrl%onSiteElements(:,:,:,:)
    end if

    tMixBlockCharges = tDFTBU .or. allocated(onSiteElements)

    ! DFTB+U parameters
    if (tDFTBU) then
      nDFTBUfunc = input%ctrl%DFTBUfunc
      allocate(UJ(size(input%ctrl%UJ,dim=1),size(input%ctrl%UJ,dim=2)))
      allocate(nUJ(size(input%ctrl%nUJ)))
      allocate(niUJ(size(input%ctrl%niUJ,dim=1),size(input%ctrl%niUJ,dim=2)))
      allocate(iUJ(size(input%ctrl%iUJ,dim=1), size(input%ctrl%iUJ,dim=2),&
          & size(input%ctrl%iUJ,dim=3)))

      UJ(:,:) = input%ctrl%UJ(:,:)
      nUJ(:) = input%ctrl%nUJ(:)
      niUJ(:,:) = input%ctrl%niUJ(:,:)
      iUJ(:,:,:) = input%ctrl%iUJ(:,:,:)
      do iSp = 1, nType
        do jj = 1, nUJ(iSp)
          if (niUJ(jj,iSp)>1) then
            call heap_sort(iUJ(1:niUJ(jj,iSp),jj,iSp))
          end if
        end do
      end do
    else
      allocate(UJ(0,0))
      allocate(nUJ(0))
      allocate(niUJ(0,0))
      allocate(iUJ(0,0,0))
    end if

    ! Cut-offs for SlaKo, repulsive
    cutOff%skCutOff = max(getCutOff(skHamCont), getCutOff(skOverCont))
    cutOff%repCutOff = getCutOff(pRepCont)
    cutOff%mCutOff = maxval([cutOff%skCutOff, cutOff%repCutOff])

    ! Get species names and output file
    geoOutFile = input%ctrl%outFile
    allocate(speciesName(size(input%geom%speciesNames)))
    speciesName(:) = input%geom%speciesNames(:)

    do iSp = 1, nType
      do jj = iSp+1, nType
        if (speciesName(iSp) == speciesName(jj)) then
          write(tmpStr,"('Duplicate identical species labels in the geometry: ',A)")speciesName(iSp)
          call error(tmpStr)
        end if
      end do
    end do

    ! Initialise the SCC module (the two copies of the Hubbard Us are rather
    ! artifical, since the copy for the main program is only used for dumping
    ! into the tagged format for autotest)
    allocate(hubbU(orb%mShell, nType))
    @:ASSERT(size(input%slako%skHubbU, dim=1) >= orb%mShell)
    @:ASSERT(size(input%slako%skHubbU, dim=2) == nType)
    hubbU(:,:) = input%slako%skHubbU(1:orb%mShell, :)
    if (allocated(input%ctrl%hubbU)) then
      where (input%ctrl%hubbU > 0.0_dp)
        hubbU = input%ctrl%hubbU
      end where
    end if
    if (tSccCalc) then
      allocate(sccInp)
      allocate(sccCalc)
      sccInp%orb => orb
      if (tPeriodic) then
        sccInp%latVecs = latVec
        sccInp%recVecs = recVec
        sccInp%volume = CellVol
      end if
      sccInp%hubbU = hubbU
      allocate(tDampedShort(nType))
      if (input%ctrl%tDampH) then
        tDampedShort = (speciesMass < 3.5_dp * amu__au)
        !tDampedShort(:) = (speciesName == "H" .or. speciesName == "h")
      else
        tDampedShort(:) = .false.
      end if
      sccInp%tDampedShort = tDampedShort
      sccInp%dampExp = input%ctrl%dampExp

      ! H5 correction
      if (input%ctrl%h5SwitchedOn) then
        if (.not. any(speciesMass < 3.5_dp * amu__au)) then
          call error("H5 correction used without H atoms present")
        end if
        if (any(tDampedShort)) then
          call error("H5 correction is not compatible with X-H damping")
        end if
        allocate(pH5Correction)
        call H5Corr_init(pH5Correction, speciesName, input%ctrl%h5RScale, input%ctrl%h5WScale,&
            & input%ctrl%h5ElementPara)
        sccInp%h5Correction = pH5Correction
      end if


      nExtChrg = input%ctrl%nExtChrg
      tExtChrg = (nExtChrg > 0)
      if (tExtChrg) then
        if (.not.tSccCalc) then
          call error("External charges can only be used in an SCC calculation")
        end if
        tStress = .false. ! Stress calculations not allowed
        @:ASSERT(size(input%ctrl%extChrg, dim=1) == 4)
        @:ASSERT(size(input%ctrl%extChrg, dim=2) == nExtChrg)
        sccInp%extCharges = input%ctrl%extChrg
        if (allocated(input%ctrl%extChrgBlurWidth)) then
          sccInp%blurWidths = input%ctrl%extChrgblurWidth
          if (any(sccInp%blurWidths < 0.0_dp)) then
            call error("Gaussian blur widths for charges may not be negative")
          end if
        end if
      end if
      if (allocated(input%ctrl%chrgConstr)) then
        @:ASSERT(all(shape(input%ctrl%chrgConstr) == (/ nAtom, 2 /)))
        if (any(abs(input%ctrl%chrgConstr(:,2)) > epsilon(1.0_dp))) then
          sccInp%chrgConstraints = input%ctrl%chrgConstr
        end if
      end if

      if (allocated(input%ctrl%thirdOrderOn)) then
        @:ASSERT(tSccCalc)
        @:ASSERT(all(shape(input%ctrl%thirdOrderOn) == (/ nAtom, 2 /)))
        sccInp%thirdOrderOn = input%ctrl%thirdOrderOn
      end if

      sccInp%ewaldAlpha = input%ctrl%ewaldAlpha
      sccInp%tolEwald = input%ctrl%tolEwald
      call initialize(sccCalc, env, sccInp)
      deallocate(sccInp)

      ! Longest cut-off including the softening part of gamma
      cutOff%mCutOff = max(cutOff%mCutOff, sccCalc%getCutOff())

      if (input%ctrl%t3rd .and. input%ctrl%tShellResolved) then
        call error("Onsite third order DFTB only compatible with shell non-resolved SCC")
      end if

      ! Initialize full 3rd order module
      t3rd = input%ctrl%t3rd
      t3rdFull = input%ctrl%t3rdFull
      if (t3rdFull) then
        @:ASSERT(tSccCalc)
        thirdInp%orb => orb
        thirdInp%hubbUs = hubbU
        thirdInp%hubbUDerivs = input%ctrl%hubDerivs
        allocate(thirdInp%damped(nType))
        thirdInp%damped(:) = tDampedShort
        thirdInp%dampExp = input%ctrl%dampExp
        thirdInp%shellResolved = input%ctrl%tShellResolved
        allocate(thirdOrd)
        call ThirdOrder_init(thirdOrd, thirdInp)
        cutOff%mCutOff = max(cutOff%mCutOff, thirdOrd%getCutOff())
      end if
    end if

    ! Initial coordinates
    allocate(coord0(3, nAtom))
    @:ASSERT(all(shape(coord0) == shape(input%geom%coords)))
    coord0(:,:) = input%geom%coords(:,:)
    tCoordsChanged = .true.

    allocate(species0(nAtom))
    @:ASSERT(all(shape(species0) == shape(input%geom%species)))
    species0(:) = input%geom%species(:)

    if (input%ctrl%tHalogenX) then
      if (.not. (t3rd .or. t3rdFull)) then
        call error("Halogen correction only fitted for 3rd order models")
      end if
      if (tPeriodic) then
        call error("Halogen correction was not fitted in periodic systems in original paper")
      end if
      allocate(halogenXCorrection)
      call THalogenX_init(halogenXCorrection, species0, speciesName)
    end if

    allocate(referenceN0(orb%mShell, nType))
    allocate(mass(nAtom))
    mass = speciesMass(species0)
    if (allocated(input%ctrl%masses)) then
      @:ASSERT(size(input%ctrl%masses) == nAtom)
      where (input%ctrl%masses >= 0.0_dp)
        mass = input%ctrl%masses
      end where
    end if

    if (tPeriodic) then
      ! Make some guess for the nr. of all interacting atoms
      nAllAtom = int((real(nAtom, dp)**(1.0_dp/3.0_dp) + 3.0_dp)**3)
    else
      nAllAtom = nAtom
    end if
    allocate(coord(3, nAllAtom))
    allocate(species(nAllAtom))
    allocate(img2CentCell(nAllAtom))
    allocate(iCellVec(nAllAtom))

    ! Intialize Hamilton and overlap
    tImHam = tDualSpinOrbit .or. (tSpinOrbit .and. tDFTBU) ! .or. tBField
    if (tSccCalc) then
      allocate(chargePerShell(orb%mShell,nAtom,nSpin))
    else
      allocate(chargePerShell(0,0,0))
    end if
    allocate(ham(0, nSpin))
    if (tImHam) then
      allocate(iHam(0, nSpin))
    end if
    allocate(over(0))
    allocate(iSparseStart(0, nAtom))

    if (nSpin == 4) then
      allocate(nEl(1))
      allocate(Ef(1))
    else
      allocate(nEl(nSpin))
      allocate(Ef(nSpin))
    end if

    iDistribFn = input%ctrl%iDistribFn
    tempElec = input%ctrl%tempElec

    tFixEf = input%ctrl%tFixEf
    if (allocated(input%ctrl%Ef)) then
      Ef(:) = input%ctrl%Ef
    else
      Ef(:) = 0.0_dp
    end if
    tSetFillingTemp = input%ctrl%tSetFillingTemp
    tFillKSep = input%ctrl%tFillKSep
    tempAtom = input%ctrl%tempAtom
    deltaT = input%ctrl%deltaT


    ! Create equivalency relations
    if (tSccCalc) then
      allocate(iEqOrbitals(orb%mOrb, nAtom, nSpin))
      allocate(iEqOrbSCC(orb%mOrb, nAtom, nSpin))
      call sccCalc%getOrbitalEquiv(orb, species0, iEqOrbSCC)
      if (nSpin == 1) then
        iEqOrbitals(:,:,:) = iEqOrbSCC(:,:,:)
      else
        allocate(iEqOrbSpin(orb%mOrb, nAtom, nSpin))
        call Spin_getOrbitalEquiv(orb, species0, iEqOrbSpin)
        call OrbitalEquiv_merge(iEqOrbSCC, iEqOrbSpin, orb, iEqOrbitals)
        deallocate(iEqOrbSpin)
      end if
      deallocate(iEqOrbSCC)
      nIneqOrb = maxval(iEqOrbitals)
      nMixElements = nIneqOrb

      if (tDFTBU) then
        allocate(iEqOrbSpin(orb%mOrb, nAtom, nSpin))
        allocate(iEqOrbDFTBU(orb%mOrb, nAtom, nSpin))
        call DFTBplsU_getOrbitalEquiv(iEqOrbDFTBU,orb, species0, nUJ, niUJ, iUJ)
        call OrbitalEquiv_merge(iEqOrbitals, iEqOrbDFTBU, orb, iEqOrbSpin)
        iEqOrbitals(:,:,:) = iEqOrbSpin(:,:,:)
        nIneqOrb = maxval(iEqOrbitals)
        deallocate(iEqOrbSpin)
        deallocate(iEqOrbDFTBU)
      end if

      if (allocated(onSiteElements)) then
        allocate(iEqOrbSpin(orb%mOrb, nAtom, nSpin))
        iEqOrbSpin(:,:,:) = 0.0_dp
        allocate(iEqOrbDFTBU(orb%mOrb, nAtom, nSpin))
        iEqOrbDFTBU(:,:,:) = 0.0_dp
        call Ons_getOrbitalEquiv(iEqOrbDFTBU,orb, species0)
        call OrbitalEquiv_merge(iEqOrbitals, iEqOrbDFTBU, orb, iEqOrbSpin)
        iEqOrbitals(:,:,:) = iEqOrbSpin(:,:,:)
        nIneqOrb = maxval(iEqOrbitals)
        deallocate(iEqOrbSpin)
        deallocate(iEqOrbDFTBU)
      end if

      if (allocated(onSiteElements)) then
        ! all onsite blocks are full of unique elements
        allocate(iEqBlockOnSite(orb%mOrb, orb%mOrb, nAtom, nSpin))
        if (tImHam) then
          allocate(iEqBlockOnSiteLS(orb%mOrb, orb%mOrb, nAtom, nSpin))
        end if
        call Ons_blockIndx(iEqBlockOnSite, iEqBlockOnSiteLS, nIneqOrb, orb)
        nMixElements = max(nMixElements, maxval(iEqBlockOnSite))
        if (allocated(iEqBlockOnSiteLS)) then
          nMixElements = max(nMixElements, maxval(iEqBlockOnSiteLS))
        end if
      else if (tDFTBU) then
        ! only a sub-set of onsite blocks are reduced/expanded
        allocate(iEqBlockDFTBU(orb%mOrb, orb%mOrb, nAtom, nSpin))
        call DFTBU_blockIndx(iEqBlockDFTBU, nIneqOrb, orb, species0, nUJ, niUJ, iUJ)
        nMixElements = max(nMixElements,maxval(iEqBlockDFTBU)) ! as
        !  iEqBlockDFTBU does not include diagonal elements, so in the case of
        !  a purely s-block DFTB+U calculation, maxval(iEqBlockDFTBU) would
        !  return 0
        if (tImHam) then
          allocate(iEqBlockDFTBULS(orb%mOrb, orb%mOrb, nAtom, nSpin))
          call DFTBU_blockIndx(iEqBlockDFTBULS, nMixElements, orb, species0, nUJ, niUJ, iUJ)
          nMixElements = max(nMixElements,maxval(iEqBlockDFTBULS))
        end if
      end if


    else
      nIneqOrb = nOrb
      nMixElements = 0
    end if

    ! Initialize mixer
    ! (at the moment, the mixer does not need to know about the size of the
    ! vector to mix.)
    if (tSccCalc) then
      allocate(pChrgMixer)
      iMixer = input%ctrl%iMixSwitch
      nGeneration = input%ctrl%iGenerations
      mixParam = input%ctrl%almix
      select case (iMixer)
      case (mixerTypes%simple)
        allocate(pSimplemixer)
        call init(pSimpleMixer, mixParam)
        call init(pChrgMixer, pSimpleMixer)
      case (mixerTypes%anderson)
        allocate(pAndersonMixer)
        if (input%ctrl%andersonNrDynMix > 0) then
          call init(pAndersonMixer, nGeneration, mixParam, input%ctrl%andersonInitMixing,&
              & input%ctrl%andersonDynMixParams, input%ctrl%andersonOmega0)
        else
          call init(pAndersonMixer, nGeneration, mixParam, input%ctrl%andersonInitMixing,&
              & omega0=input%ctrl%andersonOmega0)
        end if
        call init(pChrgMixer, pAndersonMixer)
      case (mixerTypes%broyden)
        allocate(pBroydenMixer)
        call init(pBroydenMixer, maxSccIter, mixParam, input%ctrl%broydenOmega0,&
            & input%ctrl%broydenMinWeight, input%ctrl%broydenMaxWeight, input%ctrl%broydenWeightFac)
        call init(pChrgMixer, pBroydenMixer)
      case(mixerTypes%diis)
        allocate(pDIISMixer)
        call init(pDIISMixer,nGeneration, mixParam, input%ctrl%tFromStart)
        call init(pChrgMixer, pDIISMixer)
      case default
        call error("Unknown charge mixer type.")
      end select
    end if

    ! initialise in cases where atoms move
    tGeoOpt = input%ctrl%tGeoOpt
    tCoordOpt = input%ctrl%tCoordOpt
    tLatOpt = (input%ctrl%tLatOpt .and. tPeriodic)
    if (tLatOpt) then
      if (tExtChrg) then
        ! Stop as not sure, what to do with the coordinates of the
        ! external charges, when the lattice changes.
        call error("External charges and lattice optimisation can not be used together.")
      end if
    end if
    if (tLatOpt) then
      tLatOptFixAng = input%ctrl%tLatOptFixAng
      tLatOptFixLen = input%ctrl%tLatOptFixLen
      tLatOptIsotropic = input%ctrl%tLatOptIsotropic
      if (tLatOptFixAng .or. any(tLatOptFixLen) .or. tLatOptIsotropic) then
        origLatVec(:,:) = latVec(:,:)
        do ii = 1, 3
           normOrigLatVec(:,ii) = origLatVec(:,ii) / sqrt(sum(origLatVec(:,ii)**2))
        end do
      end if
    end if
    extPressure = input%ctrl%pressure
    tBarostat = input%ctrl%tBarostat
    BarostatStrength = input%ctrl%BarostatStrength

  #:if WITH_SOCKETS
    tSocket = allocated(input%ctrl%socketInput)
    if (tSocket) then
      input%ctrl%socketInput%nAtom = nAtom
      call initSocket(env, input%ctrl%socketInput, tPeriodic, coord0, latVec, socket,&
          & tCoordsChanged, tLatticeChanged)
      tForces = .true.
      tGeoOpt = .false.
      tMD = .false.
    end if
  #:else
    tSocket = .false.
  #:endif

    tAppendGeo = input%ctrl%tAppendGeo
    tUseConvergedForces = (input%ctrl%tConvrgForces .and. tSccCalc) ! no point if not SCC
    tMD = input%ctrl%tMD
    tDerivs = input%ctrl%tDerivs
    tPrintMulliken = input%ctrl%tPrintMulliken
    tEField = input%ctrl%tEfield ! external electric field
    tExtField = tEField
    tMulliken = input%ctrl%tMulliken .or. tPrintMulliken .or. tExtField .or. tFixEf .or. tRangeSep
    tAtomicEnergy = input%ctrl%tAtomicEnergy
    tPrintEigVecs = input%ctrl%tPrintEigVecs
    tPrintEigVecsTxt = input%ctrl%tPrintEigVecsTxt

    tPrintForces = input%ctrl%tPrintForces
    tForces = input%ctrl%tForces .or. tPrintForces
    tLinResp = input%ctrl%lrespini%tInit

    referenceN0(:,:) = input%slako%skOcc(1:orb%mShell, :)

    ! Allocate reference charge arrays
    allocate(q0(orb%mOrb, nAtom, nSpin))
    q0(:,:,:) = 0.0_dp
    allocate(qShell0(orb%mShell, nAtom))
    qShell0(:,:) = 0.0_dp

    ! Initialize reference neutral atoms.
    if (tLinResp .and. allocated(input%ctrl%customOccAtoms)) then
       call error("Custom occupation not compatible with linear response")
    end if
    if (tMulliken) then
      if (allocated(input%ctrl%customOccAtoms)) then
        if (tLinResp) then
          call error("Custom occupation not compatible with linear response")
        end if
        call applyCustomReferenceOccupations(input%ctrl%customOccAtoms, &
            & input%ctrl%customOccFillings, species0, orb, referenceN0, q0)
      else
        call initQFromShellChrg(q0, referenceN0, species0, orb)
      end if
    end if

    nEl0 = sum(q0(:,:,1))
    if (abs(nEl0 - nint(nEl0)) < elecTolMax) then
      nEl0 = nint(nEl0)
    end if
    nEl(:) = 0.0_dp
    if (nSpin == 1 .or. nSpin == 4) then
      nEl(1) = nEl0 - input%ctrl%nrChrg
      if(ceiling(nEl(1)) > 2.0_dp*nOrb) then
        call error("More electrons than basis functions!")
      end if
    else
      nEl(1) = 0.5_dp * (nEl0 - input%ctrl%nrChrg + input%ctrl%nrSpinPol)
      nEl(2) = 0.5_dp * (nEl0 - input%ctrl%nrChrg - input%ctrl%nrSpinPol)
      if (any(ceiling(nEl(:)) > nOrb)) then
        call error("More electrons than basis functions!")
      end if
    end if

    if (.not.all(nEl(:) >= 0.0_dp)) then
      call error("Less than 0 electrons!")
    end if

    if (tForces) then
      tCasidaForces = input%ctrl%tCasidaForces
    else
      tCasidaForces = .false.
    end if
    if (tSccCalc) then
      forceType = input%ctrl%forceType
    else
      if (input%ctrl%forceType /= forceTypes%orig) then
        call error("Invalid force evaluation method for non-SCC calculations.")
      end if
    end if
    if (forceType == forceTypes%dynamicT0 .and. tempElec > minTemp) then
       call error("This ForceEvaluation method requires the electron temperature to be zero")
     end if

     tRequireDerivator = .false.
     if (tForces) then
       tRequireDerivator = .true.
     else
       if (allocated(input%ctrl%elecDynInp)) then
         if (input%ctrl%elecDynInp%tIons) then
           tRequireDerivator = .true.
         end if
       end if
     end if
     if (tRequireDerivator) then
      select case(input%ctrl%iDerivMethod)
      case (1)
        ! set step size from input
        if (input%ctrl%deriv1stDelta < epsilon(1.0_dp)) then
          write(tmpStr, "(A,E12.4)") 'Too small value for finite difference step :',&
              & input%ctrl%deriv1stDelta
          call error(tmpStr)
        end if
        call NonSccDiff_init(nonSccDeriv, diffTypes%finiteDiff, input%ctrl%deriv1stDelta)
      case (2)
        call NonSccDiff_init(nonSccDeriv, diffTypes%richardson)
      end select
    end if

    call getDenseDescCommon(orb, nAtom, t2Component, denseDesc)

    call ensureSolverCompatibility(input%ctrl%solver%iSolver, tSpin, kPoint, tForces,&
        & input%ctrl%parallelOpts, nIndepHam, tempElec)

    if (tRealHS) then
      nBufferedCholesky = 1
    else
      nBufferedCholesky = parallelKS%nLocalKS
    end if
    call TElectronicSolver_init(electronicSolver, input%ctrl%solver%iSolver, nBufferedCholesky)

    if (electronicSolver%isElsiSolver) then
      @:ASSERT(parallelKS%nLocalKS == 1)

      if (input%ctrl%parallelOpts%nGroup /= nIndepHam * nKPoint) then
        if (nSpin == 2) then
          write(tmpStr, "(A,I0,A,I0,A)")"ELSI solvers require as many groups as spin and k-point&
              & combinations. There are ", nIndepHam * nKPoint, " spin times k-point combinations&
              & and ", input%ctrl%parallelOpts%nGroup, " groups"
        else
          write(tmpStr, "(A,I0,A,I0,A)")"ELSI solvers require as many groups as k-points. There&
              & are ", nIndepHam * nKPoint, " k-points and ", input%ctrl%parallelOpts%nGroup,&
              & " groups"
        end if
        call error(tmpStr)
      end if

      #:if WITH_OMP
        if (omp_get_max_threads() > 1) then
          call error("The ELSI-solvers should not be run with multiple threads. Set the&
              & environment variable OMP_NUM_THREADS to 1 in order to disable multi-threading.")
        end if
      #:endif

      if (tSpinOrbit .and. .not.&
          & any(electronicSolver%iSolver==[electronicSolverTypes%omm,electronicSolverTypes%elpa]))&
          & then
        call error("Only the ELSI libOMM and ELPA solvers are suitable for spin orbit at the&
            & moment")
      end if

      ! Would be using the ELSI matrix writing mechanism, so set this as always false
      tWriteHS = .false.
      call TElsiSolver_init(electronicSolver%elsi, input%ctrl%solver%elsi, env, denseDesc%fullSize,&
          & nEl, iDistribFn, nSpin, parallelKS%localKS(2, 1), nKpoint, parallelKS%localKS(1, 1),&
          & kWeight(parallelKS%localKS(1, 1)), input%ctrl%tWriteHS)
    end if

    if (forceType /= forceTypes%orig .and. .not. electronicSolver%providesEigenvals) then
      call error("Alternative force evaluation methods are not supported by this electronic&
          & solver.")
    end if

  #:if WITH_TRANSPORT
    ! whether tunneling is computed
    tTunn = input%ginfo%tundos%defined
    ! whether local currents are computed
    tLocalCurrents = input%ginfo%greendens%doLocalCurr

    ! Do we use any part of negf (solver, tunnelling etc.)?
    tNegf = (electronicSolver%iSolver == electronicSolverTypes%GF) .or. tTunn .or. tLocalCurrents

  #:if WITH_MPI
    if (tNegf .and. env%mpi%nGroup > 1) then
      call error("At the moment NEGF solvers cannot be used for multiple processor groups")
    end if
  #:endif

  #:else

    tTunn = .false.
    tNegf = .false.

  #:endif

    ! temporary disables for various issues with NEGF
    if (tNegf) then
      if (tSpin) then
        call error("Spin polarization temporarily disabled for transport calculations.")
      end if
      if (tDFTBU) then
        call error("Orbital potentials temporarily disabled for transport calculations.")
      end if
      if (tExtChrg) then
        call error("External charges temporarily disabled for transport calculations&
            & (electrostatic gates are available).")
      end if
    #:if WITH_TRANSPORT
      if (tRangeSep .and. transpar%nCont > 0) then
        call error("Range separated calculations do not work with transport calculations yet")
      end if
    #:endif
    end if


    ! requires stress to already be possible and it being a periodic calculation
    ! with forces
    tStress = (tPeriodic .and. tForces .and. .not.tNegf .and. tStress)

    nMovedAtom = input%ctrl%nrMoved
    nMovedCoord = 3 * nMovedAtom

    if (input%ctrl%maxRun == -1) then
      nGeoSteps = huge(1) - 1
      ! Workaround:PGI 17.10 -> do i = 0, huge(1) executes 0 times
      ! nGeoSteps = huge(1)
    else
      nGeoSteps = input%ctrl%maxRun
    end if

    if (nMovedAtom > 0) then
      allocate(indMovedAtom(size(input%ctrl%indMovedAtom)))
      indMovedAtom(:) = input%ctrl%indMovedAtom(:)
    else
      allocate(indMovedAtom(0))
    end if

    allocate(pGeoCoordOpt)
    if (tCoordOpt) then
      allocate(tmpCoords(nMovedCoord))
      tmpCoords(1:nMovedCoord) = reshape(coord0(:, indMovedAtom), (/ nMovedCoord /))
      select case (input%ctrl%iGeoOpt)
      case(geoOptTypes%steepestDesc)
        allocate(tmpWeight(nMovedCoord))
        tmpWeight(1:nMovedCoord) = 0.5_dp * deltaT**2 / reshape(spread(mass(indMovedAtom), 1, 3),&
            & (/nMovedCoord/))
        allocate(pSteepDesc)
        call init(pSteepDesc, size(tmpCoords), input%ctrl%maxForce, input%ctrl%maxAtomDisp,&
            & tmpWeight )
        deallocate(tmpWeight)
        call init(pGeoCoordOpt, pSteepDesc)
      case (geoOptTypes%conjugateGrad)
        allocate(pConjGrad)
        call init(pConjGrad, size(tmpCoords), input%ctrl%maxForce, input%ctrl%maxAtomDisp)
        call init(pGeoCoordOpt, pConjGrad)
      case (geoOptTypes%diis)
        allocate(pDIIS)
        call init(pDIIS, size(tmpCoords), input%ctrl%maxForce, input%ctrl%deltaGeoOpt,&
            & input%ctrl%iGenGeoOpt)
        call init(pGeoCoordOpt, pDIIS)
      case (geoOptTypes%lbfgs)
        allocate(pLbfgs)
        call TLbfgs_init(pLbfgs, size(tmpCoords), input%ctrl%maxForce, tolSameDist,&
            & input%ctrl%maxAtomDisp, input%ctrl%lbfgsInp%memory)
        call init(pGeoCoordOpt, pLbfgs)
      end select
      call reset(pGeoCoordOpt, tmpCoords)
    end if

    allocate(pGeoLatOpt)
    if (tLatOpt) then
      select case (input%ctrl%iGeoOpt)
      case(geoOptTypes%steepestDesc)
        allocate(tmpWeight(9))
        tmpWeight = 1.0_dp
        allocate(pSteepDescLat)
        call init(pSteepDescLat, 9, input%ctrl%maxForce, input%ctrl%maxLatDisp, tmpWeight)
        deallocate(tmpWeight)
        call init(pGeoLatOpt, pSteepDescLat)
      case(geoOptTypes%conjugateGrad, geoOptTypes%diis) ! use CG lattice for both DIIS and CG
        allocate(pConjGradLat)
        call init(pConjGradLat, 9, input%ctrl%maxForce, input%ctrl%maxLatDisp)
        call init(pGeoLatOpt, pConjGradLat)
      case (geoOptTypes%LBFGS)
        allocate(pLbfgsLat)
        call TLbfgs_init(pLbfgsLat, 9, input%ctrl%maxForce, tolSameDist, input%ctrl%maxLatDisp,&
            & input%ctrl%lbfgsInp%memory)
        call init(pGeoLatOpt, pLbfgsLat)
      end select
      if (tLatOptIsotropic ) then
        ! optimization uses scaling factor of unit cell
        call reset(pGeoLatOpt, (/1.0_dp,0.0_dp,0.0_dp,0.0_dp,0.0_dp,0.0_dp,0.0_dp,0.0_dp,0.0_dp/))
      else if (tLatOptFixAng) then
        ! optimization uses scaling factor of lattice vectors
        call reset( pGeoLatOpt, (/1.0_dp,1.0_dp,1.0_dp,0.0_dp,0.0_dp,0.0_dp,0.0_dp,0.0_dp,0.0_dp/))
      else
        call reset( pGeoLatOpt, reshape(latVec, (/ 9 /)) )
      end if
    end if

    if (.not.(tGeoOpt.or.tMD.or.tSocket)) then
      nGeoSteps = 0
    end if

    ! Initialize constraints
    if (input%ctrl%nrConstr > 0) then
      allocate(conAtom(input%ctrl%nrConstr))
      allocate(conVec(3, input%ctrl%nrConstr))
      conAtom(:) = input%ctrl%conAtom
      conVec(:,:) = input%ctrl%conVec
      do ii = 1, input%ctrl%nrConstr
        conVec(:,ii) = conVec(:,ii) / sqrt(sum(conVec(:,ii)**2))
      end do
    end if

    ! Dispersion
    tHHRepulsion = .false.
    tDispersion = allocated(input%ctrl%dispInp)
    if (tDispersion) then
      if (allocated(input%ctrl%dispInp%slakirk)) then
        tStress = .false.
        if (tLatOpt) then
          call error("Sorry, lattice optimisation and Slater-Kirkwood type dispersion can not be&
              & used together")
        end if
        if (tBarostat) then
          call error("Sorry, barostatic MD and Slater-Kirkwood type dispersion can not be used&
              & together")
        end if
        allocate(slaKirk)
        if (tPeriodic) then
          call DispSlaKirk_init(slaKirk, input%ctrl%dispInp%slakirk, latVec)
        else
          call DispSlaKirk_init(slaKirk, input%ctrl%dispInp%slakirk)
        end if
        call move_alloc(slaKirk, dispersion)

      elseif (allocated(input%ctrl%dispInp%uff)) then
        allocate(uff)
        if (tPeriodic) then
          call DispUff_init(uff, input%ctrl%dispInp%uff, nAtom, species0, latVec)
        else
          call DispUff_init(uff, input%ctrl%dispInp%uff, nAtom)
        end if
        call move_alloc(uff, dispersion)

    #:if WITH_DFTD3
      elseif (allocated(input%ctrl%dispInp%dftd3)) then
        allocate(dftd3)
        tHHRepulsion = input%ctrl%dispInp%dftd3%hhrepulsion
        if (tHHRepulsion .and. .not. any(speciesMass < 3.5_dp * amu__au)) then
          call error("H-H repulsion correction used without H atoms present")
        end if
        if (tPeriodic) then
          call DispDftD3_init(dftd3, input%ctrl%dispInp%dftd3, nAtom, species0, speciesName, latVec)
        else
          call DispDftD3_init(dftd3, input%ctrl%dispInp%dftd3, nAtom, species0, speciesName)
        end if
        call move_alloc(dftd3, dispersion)
    #:endif
      end if
      cutOff%mCutOff = max(cutOff%mCutOff, dispersion%getRCutOff())

    end if

    if (allocated(halogenXCorrection)) then
      cutOff%mCutOff = max(cutOff%mCutOff, halogenXCorrection%getRCutOff())
    end if

    if (input%ctrl%nrChrg == 0.0_dp .and. (.not.tPeriodic) .and. tMulliken) then
      tDipole = .true.
    else
      tDipole = .false.
    end if

    if (allocated(input%ctrl%elStatPotentialsInp)) then
      if (.not.tSccCalc) then
        call error("Electrostatic potentials only available for SCC calculations")
      end if
      allocate(esp)
      call TElStatPotentials_init(esp, input%ctrl%elStatPotentialsInp, tEField .or. tExtChrg)
    end if

    if (allocated(input%ctrl%pipekMezeyInp)) then
      allocate(pipekMezey)
      call initialise(pipekMezey, input%ctrl%pipekMezeyInp)
    end if
    tLocalise = allocated(pipekMezey)
    if (tLocalise .and. (nSpin > 2 .or. t2Component)) then
      call error("Localisation of electronic states currently unsupported for non-collinear and&
          & spin orbit calculations")
    end if

    if (tLinResp) then

      ! input sanity checking
    #:if not WITH_ARPACK
      call error("This binary has been compiled without support for linear response calculations.")
    #:endif
      if (.not. tSccCalc) then
        call error("Linear response excitation requires SCC=Yes")
      end if
      if (nspin > 2) then
        call error("Linear reponse does not work with non-colinear spin polarization yet")
      elseif (tSpin .and. tCasidaForces) then
        call error("excited state relaxation is not implemented yet for spin-polarized systems")
      elseif (tPeriodic .and. tCasidaForces) then
        call error("excited state relaxation is not implemented yet periodic systems")
      elseif (tPeriodic .and. .not.tRealHS) then
        call error("Linear response only works with non-periodic or gamma-point molecular crystals")
      elseif (tSpinOrbit) then
        call error("Linear response does not support spin orbit coupling at the moment.")
      elseif (tDFTBU) then
        call error("Linear response does not support LDA+U yet")
      elseif (input%ctrl%tShellResolved) then
        call error("Linear response does not support shell resolved scc yet")
      end if
      if (tempElec > 0.0_dp .and. tCasidaForces) then
        write(tmpStr, "(A,E12.4,A)")"Excited state forces are not implemented yet for fractional&
            & occupations, kT=", tempElec/Boltzmann,"K"
        call warning(tmpStr)
      end if

      if (input%ctrl%lrespini%nstat == 0) then
        if (tCasidaForces) then
          call error("Excited forces only available for StateOfInterest non zero.")
        end if
        if (input%ctrl%lrespini%tPrintEigVecs .or. input%ctrl%lrespini%tCoeffs) then
          call error("Excited eigenvectors only available for StateOfInterest non zero.")
        end if
      end if
      if (input%ctrl%lrespini%energyWindow < 0.0_dp) then
        call error("Negative energy window for excitations")
      end if

      ! Hubbard U and spin constants for excitations (W only needed for triplet/spin polarised)
      allocate(input%ctrl%lrespini%HubbardU(nType))
      allocate(input%ctrl%lrespini%spinW(nType))
      input%ctrl%lrespini%HubbardU = 0.0_dp
      input%ctrl%lrespini%spinW = 0.0_dp

      ! calculate linear response Gamma values from HOAO shell Hubbard U (non
      ! shell resolved)
      do iSp = 1, nType
        homoLoc = maxloc(atomEigVal(:orb%nShell(iSp), iSp),&
            & mask=input%slako%skOcc(:orb%nShell(iSp), iSp) > 0.0_dp)
        input%ctrl%lrespini%HubbardU(iSp) = hubbU(homoLoc(1), iSp)
      end do

      ! and atomic HOAO spin W value if needed
      input%ctrl%lrespini%spinW(:) = 0.0_dp
      select case(input%ctrl%lrespini%sym)
      case("S")
        ! Singlet case, no need for spin constants
      case("T","B"," ")
        ! triplet or spin-polarised
        do iSp = 1, nType
          homoLoc = maxloc(atomEigVal(:orb%nShell(iSp), iSp),&
              & mask=input%slako%skOcc(:orb%nShell(iSp), iSp) > 0.0_dp)
          input%ctrl%lrespini%spinW(iSp) = spinW(homoLoc(1), homoLoc(1), iSp)
        end do
      case default
        call error("Unknown excitation type requested")
      end select

      tPrintExcitedEigVecs = input%ctrl%lrespini%tPrintEigVecs
      tLinRespZVect = (input%ctrl%lrespini%tMulliken .or. tCasidaForces .or.&
          & input%ctrl%lrespini%tCoeffs .or. tPrintExcitedEigVecs .or.&
          & input%ctrl%lrespini%tWriteDensityMatrix)

      if (allocated(onSiteElements) .and. tLinRespZVect) then
        call error("Excited state property evaluation currently incompatible with onsite&
            & corrections")
      end if

      call init(lresp, input%ctrl%lrespini, nAtom, nEl(1), orb, tCasidaForces, onSiteElements)

    end if

    iSeed = input%ctrl%iSeed
    tRandomSeed = (iSeed < 1)
    ! Note: This routine may not be called multiple times. If you need further random generators,
    ! extend the routine and create them within this call.
    call createRandomGenerators(env, iSeed, randomInit, randomThermostat)

    call getRandom(randomInit, rTmp)
    runId = int(real(huge(runId) - 1, dp) * rTmp) + 1


    ! MD stuff
    if (tMD) then
      ! Create MD framework.
      allocate(pMDFrame)
      call init(pMDFrame, nMovedAtom, nAtom, input%ctrl%tMDstill)

      ! Create temperature profile, if thermostat is not the dummy one
      if (input%ctrl%iThermostat /= 0) then
        allocate(temperatureProfile)
        call init(temperatureProfile, input%ctrl%tempMethods, input%ctrl%tempSteps,&
            & input%ctrl%tempValues)
        pTempProfile => temperatureProfile
      else
        nullify(pTempProfile)
      end if

      ! Create thermostat
      allocate(pThermostat)
      select case (input%ctrl%iThermostat)
      case (0) ! No thermostat
        allocate(pDummyTherm)
        call init(pDummyTherm, tempAtom, mass(indMovedAtom), randomThermostat, pMDFrame)
        call init(pThermostat, pDummyTherm)
      case (1) ! Andersen thermostat
        allocate(pAndersenTherm)
        call init(pAndersenTherm, randomThermostat, mass(indMovedAtom), pTempProfile,&
            & input%ctrl%tRescale, input%ctrl%wvScale, pMDFrame)
        call init(pThermostat, pAndersenTherm)
      case (2) ! Berendsen thermostat
        allocate(pBerendsenTherm)
        call init(pBerendsenTherm, randomThermostat, mass(indMovedAtom), pTempProfile,&
            & input%ctrl%wvScale, pMDFrame)
        call init(pThermostat, pBerendsenTherm)
      case (3) ! Nose-Hoover-Chain thermostat
        allocate(pNHCTherm)
        if (input%ctrl%tInitNHC) then
          call init(pNHCTherm, randomThermostat, mass(indMovedAtom), pTempProfile,&
              & input%ctrl%wvScale, pMDFrame, input%ctrl%deltaT, input%ctrl%nh_npart,&
              & input%ctrl%nh_nys, input%ctrl%nh_nc, input%ctrl%xnose, input%ctrl%vnose,&
              & input%ctrl%gnose)
        else
          call init(pNHCTherm, randomThermostat, mass(indMovedAtom), pTempProfile,&
              & input%ctrl%wvScale, pMDFrame, input%ctrl%deltaT, input%ctrl%nh_npart,&
              & input%ctrl%nh_nys, input%ctrl%nh_nc)
        end if
        call init(pThermostat, pNHCTherm)
      end select

      ! Create MD integrator
      allocate(pVelocityVerlet)
      if (input%ctrl%tReadMDVelocities) then
        if (tBarostat) then
          call init(pVelocityVerlet, deltaT, coord0(:,indMovedAtom), pThermostat,&
              & input%ctrl%initialVelocities, BarostatStrength, extPressure, input%ctrl%tIsotropic)
        else
          call init(pVelocityVerlet, deltaT, coord0(:,indMovedAtom), pThermostat,&
              & input%ctrl%initialVelocities, .true., .false.)
        end if
      else
        if (tBarostat) then
          call init(pVelocityVerlet, deltaT, coord0(:,indMovedAtom), pThermostat, BarostatStrength,&
              & extPressure, input%ctrl%tIsotropic)
        else
          call init(pVelocityVerlet, deltaT, coord0(:,indMovedAtom), pThermostat,&
              & input%ctrl%initialVelocities, .false., .false.)
        end if
      end if
      allocate(pMDIntegrator)
      call init(pMDIntegrator, pVelocityVerlet)
    end if

    ! Check for extended Born-Oppenheimer MD
    tXlbomd = allocated(input%ctrl%xlbomd)
    if (tXlbomd) then
      if (input%ctrl%iThermostat /= 0) then
        call error("XLBOMD does not work with thermostats yet")
      elseif (tBarostat) then
        call error("XLBOMD does not work with barostats yet")
      elseif (nSpin /= 1 .or. tDFTBU .or. allocated(onSiteElements)) then
        call error("XLBOMD does not work for spin, DFTB+U or onsites yet")
      elseif (forceType /= forceTypes%dynamicT0 .and. forceType /= forceTypes%dynamicTFinite) then
        call error("Force evaluation method incompatible with XLBOMD")
      elseif (iDistribFn /= Fermi) then
        call error("Filling function incompatible with XLBOMD")
      end if
      allocate(xlbomdIntegrator)
      call Xlbomd_init(xlbomdIntegrator, input%ctrl%xlbomd, nIneqOrb)
    end if

    minSccIter = getMinSccIters(tSccCalc, tDftbU, nSpin)
    if (tXlbomd) then
      call xlbomdIntegrator%setDefaultSCCParameters(minSccIter, maxSccIter, sccTol)
    end if

    if (tDerivs) then
      allocate(tmp3Coords(3,nMovedAtom))
      tmp3Coords = coord0(:,indMovedAtom)
      call create(derivDriver, tmp3Coords, input%ctrl%deriv2ndDelta)
      coord0(:,indMovedAtom) = tmp3Coords
      deallocate(tmp3Coords)
      nGeoSteps = 2 * 3 * nMovedAtom - 1
    end if

    if (tEField) then
      EFieldStrength = input%ctrl%EFieldStrength
      EfieldVector(:) = input%ctrl%EfieldVector(:)
      tTDEfield = input%ctrl%tTDEfield
      EfieldOmega = input%ctrl%EfieldOmega
      EfieldPhase = input%ctrl%EfieldPhase
      if (tTDEfield .and. .not. tMD) then
        call error ("Time dependent electric fields only possible for MD!")
      end if
      ! parser should catch all of these:
      @:ASSERT(.not.tTDEfield .or. tMD)
    else
      EFieldStrength = 0.0_dp
      EfieldVector(:) = 0.0_dp
      tTDEfield = .false.
      EfieldOmega = 0.0_dp
      EfieldPhase = 0
    end if

    allocate(qInput(orb%mOrb, nAtom, nSpin))
    allocate(qOutput(orb%mOrb, nAtom, nSpin))
    qInput(:,:,:) = 0.0_dp
    qOutput(:,:,:) = 0.0_dp

    if (tMixBlockCharges) then
      allocate(qBlockIn(orb%mOrb, orb%mOrb, nAtom, nSpin))
      allocate(qBlockOut(orb%mOrb, orb%mOrb, nAtom, nSpin))
      qBlockIn(:,:,:,:) = 0.0_dp
      qBlockOut(:,:,:,:) = 0.0_dp
      if (tImHam) then
        allocate(qiBlockIn(orb%mOrb, orb%mOrb, nAtom, nSpin))
        qiBlockIn(:,:,:,:) = 0.0_dp
      end if
    end if

    if (tImHam) then
      allocate(qiBlockOut(orb%mOrb, orb%mOrb, nAtom, nSpin))
      qiBlockOut(:,:,:,:) = 0.0_dp
    end if

    if (tSccCalc) then
      allocate(qDiffRed(nMixElements))
      allocate(qInpRed(nMixElements))
      allocate(qOutRed(nMixElements))
      qDiffRed = 0.0_dp
      qInpRed = 0.0_dp
      qOutRed = 0.0_dp
    end if

    tReadChrg = input%ctrl%tReadChrg

    if (tRangeSep) then
      call ensureRangeSeparatedReqs(tPeriodic, tReadChrg, input%ctrl%tShellResolved,&
          & tAtomicEnergy, input%ctrl%rangeSepInp)
      call getRangeSeparatedCutoff(input%ctrl%rangeSepInp%cutoffRed, cutOff)
      call initRangeSeparated(nAtom, species0, speciesName, hubbU, input%ctrl%rangeSepInp,&
          & tSpin, tREKS, rangeSep, deltaRhoIn, deltaRhoOut, deltaRhoDiff, deltaRhoInSqr,&
          & deltaRhoOutSqr, nMixElements)
    end if

    tReadShifts = input%ctrl%tReadShifts
    tWriteShifts = input%ctrl%tWriteShifts
    ! Both temporarily removed until debugged:
    @:ASSERT(.not. tReadShifts)
    @:ASSERT(.not. tWriteShifts)

    tWriteChrgAscii = input%ctrl%tWriteChrgAscii

    tSkipChrgChecksum = input%ctrl%tSkipChrgChecksum .or. tNegf

    if (tSccCalc) then

      do iAt = 1, nAtom
        iSp = species0(iAt)
        do iSh = 1, orb%nShell(iSp)
          qShell0(iSh,iAt) = sum(q0(orb%posShell(iSh,iSp):orb%posShell(iSh+1,iSp)-1,iAt,1))
        end do
      end do

      if (tReadChrg) then
        if (tFixEf .or. input%ctrl%tSkipChrgChecksum) then
          ! do not check charge or magnetisation from file
          call initQFromFile(qInput, fCharges, input%ctrl%tReadChrgAscii, orb, qBlockIn, qiBlockIn,&
              & deltaRhoIn)
        else
          ! check number of electrons in file
          if (nSpin /= 2) then
            call initQFromFile(qInput, fCharges, input%ctrl%tReadChrgAscii, orb, qBlockIn,&
                & qiBlockIn, deltaRhoIn,nEl = sum(nEl))
          else
            ! check magnetisation in addition
            call initQFromFile(qInput, fCharges, input%ctrl%tReadChrgAscii, orb, qBlockIn,&
                & qiBlockIn, deltaRhoIn,nEl = sum(nEl), magnetisation=nEl(1)-nEl(2))
          end if
        end if

      else

        if (allocated(input%ctrl%initialCharges)) then
          if (abs(sum(input%ctrl%initialCharges) - input%ctrl%nrChrg) > 1e-4_dp) then
            write(strTmp, "(A,G13.6,A,G13.6,A,A)") "Sum of initial charges does not match specified&
                & total charge. (", sum(input%ctrl%initialCharges), " vs. ", input%ctrl%nrChrg,&
                & ") ", "Your initial charge distribution will be rescaled."
            call warning(strTmp)
          end if
          call initQFromAtomChrg(qInput, input%ctrl%initialCharges, referenceN0, species0,&
              & speciesName, orb)
        else
          qInput(:,:,:) = q0
        end if
        if (.not. tSkipChrgChecksum) then
          ! Rescaling to ensure correct number of electrons in the system
          qInput(:,:,1) = qInput(:,:,1) *  sum(nEl) / sum(qInput(:,:,1))
        end if

        select case (nSpin)
        case (1)
          ! nothing to do
        case (2)
          if (allocated(input%ctrl%initialSpins)) then
            do ii = 1, nAtom
              ! does not actually matter if additional spin polarization pushes
              ! charges to <0 as the initial charges are not mixed in to later
              ! iterations
              qInput(1:orb%nOrbAtom(ii),ii,2) = qInput(1:orb%nOrbAtom(ii),ii,1)&
                  & * input%ctrl%initialSpins(1,ii) / sum(qInput(1:orb%nOrbAtom(ii),ii,1))
            end do
          else
            if (.not. tSkipChrgChecksum) then
              do ii = 1, nAtom
                qInput(1:orb%nOrbAtom(ii),ii,2) = qInput(1:orb%nOrbAtom(ii),ii,1)&
                    & * (nEl(1)-nEl(2))/sum(qInput(:,:,1))
              end do
            end if
          end if
        case (4)
          if (tSpin) then
            if (.not. allocated(input%ctrl%initialSpins)) then
              call error("Missing initial spins!")
            end if
            if (any(shape(input%ctrl%initialSpins)/=(/3,nAtom/))) then
              call error("Incorrect shape initialSpins array!")
            end if
            ! Rescaling to ensure correct number of electrons in the system
            if (.not. tSkipChrgChecksum) then
              do ii = 1, nAtom
                do jj = 1, 3
                  qInput(1:orb%nOrbAtom(ii),ii,jj+1) = qInput(1:orb%nOrbAtom(ii),ii,1)&
                      & * input%ctrl%initialSpins(jj,ii) / sum(qInput(1:orb%nOrbAtom(ii),ii,1))
                end do
              end do
            end if
          end if
        end select
        if (tMixBlockCharges) then
          qBlockIn = 0.0_dp
          do iS = 1, nSpin
            do iAt = 1, nAtom
              iSp = species0(iAt)
              do iSh = 1, orb%nShell(iSp)
                iStart = orb%posShell(iSh,iSp)
                iEnd = orb%posShell(iSh+1,iSp)-1
                rTmp = sum(qInput(iStart:iEnd,iAt,iS))
                rTmp = rTmp / real(iEnd+1-iStart,dp)
                do ii = iStart, iEnd
                  qBlockIn(ii,ii,iAt,iS) = rTmp
                end do
              end do
            end do
          end do
          if (tImHam) then
            qiBlockIn = 0.0_dp
          end if
        end if
      end if

      qInpRed = 0.0_dp
      if (nSpin == 2) then
        call qm2ud(qInput)
        if (tMixBlockCharges) then
          call qm2ud(qBlockIn)
        end if
      end if

      call OrbitalEquiv_reduce(qInput, iEqOrbitals, orb, qInpRed(1:nIneqOrb))

      if (allocated(onSiteElements)) then
        call AppendBlock_reduce(qBlockIn, iEqBlockOnSite, orb, qInpRed )
        if (tImHam) then
          call AppendBlock_reduce(qiBlockIn, iEqBlockOnSiteLS, orb, qInpRed, skew=.true. )
        end if
      else if (tDFTBU) then
        call AppendBlock_reduce(qBlockIn, iEqBlockDFTBU, orb, qInpRed )
        if (tImHam) then
          call AppendBlock_reduce(qiBlockIn, iEqBlockDFTBULS, orb, qInpRed, skew=.true. )
        end if
      end if

      if (nSpin == 2) then
        call ud2qm(qInput)
        if (tMixBlockCharges) then
          call ud2qm(qBlockIn)
        end if
      end if
    end if

    ! Initialise images (translations)
    if (tPeriodic) then
      call getCellTranslations(cellVec, rCellVec, latVec, invLatVec, cutOff%mCutOff)
    else
      allocate(cellVec(3, 1))
      allocate(rCellVec(3, 1))
      cellVec(:,1) = [0.0_dp, 0.0_dp, 0.0_dp]
      rCellVec(:,1) = [0.0_dp, 0.0_dp, 0.0_dp]
    end if

    ! Initialize neighbourlist.
    allocate(neighbourList)
    call init(neighbourList, nAtom, nInitNeighbour)
    allocate(nNeighbourSK(nAtom))
    allocate(nNeighbourRep(nAtom))
    if (tRangeSep) then
      allocate(nNeighbourLC(nAtom))
    end if

    ! Set various options
    tWriteAutotest = env%tGlobalMaster .and. input%ctrl%tWriteTagged
    tWriteDetailedXML = env%tGlobalMaster .and. input%ctrl%tWriteDetailedXML
    tWriteResultsTag = env%tGlobalMaster .and. input%ctrl%tWriteResultsTag
    tWriteDetailedOut = env%tGlobalMaster .and. input%ctrl%tWriteDetailedOut
    tWriteBandDat = input%ctrl%tWriteBandDat .and. env%tGlobalMaster&
        & .and. electronicSolver%providesEigenvals

    ! Check if stopfiles already exist and quit if yes
    inquire(file=fStopSCC, exist=tExist)
    if (tExist) then
      call error("Stop file '" // fStopSCC // "' already present at startup")
    end if
    inquire(file=fStopDriver, exist=tExist)
    if (tExist) then
      call error("Stop file '" // fStopDriver // "' already present at startup")
    end if

    restartFreq = input%ctrl%restartFreq

    tDefinedFreeE = .true.
  #:if WITH_TRANSPORT
    if (tLatOpt .and. tNegf) then
      call error("Lattice optimisation currently incompatible with transport calculations")
    end if
    call initTransport(env, input, tDefinedFreeE)
  #:else
    tPoisson = .false.
    tNegf = .false.
  #:endif


    if (tNegf) then
      if (tDispersion) then
        call error("Dispersion not currently avalable with transport calculations")
      end if
      if (tLinResp) then
        call error("Linear response is not compatible with transport calculations")
      end if
      if (nSpin > 2) then
        call error("Non-colinear spin not currently compatible with transport calculations")
      end if
    end if

    if (env%tGlobalMaster) then
      call initOutputFiles(env, tWriteAutotest, tWriteResultsTag, tWriteBandDat, tDerivs,&
          & tWriteDetailedOut, tMd, tGeoOpt, geoOutFile, fdDetailedOut, fdMd, esp)
    end if

    if (tPoisson) then
      electrostatics = elstatTypes%poisson
    else
      electrostatics = elstatTypes%gammaFunc
    end if

  #:if WITH_SCALAPACK
    associate (blacsOpts => input%ctrl%parallelOpts%blacsOpts)
      call getDenseDescBlacs(env, blacsOpts%blockSize, blacsOpts%blockSize, denseDesc)
    end associate
  #:endif

    call initArrays(env, electronicSolver, tForces, tExtChrg, tLinResp, tLinRespZVect, tMd,&
        & tMulliken, tSpinOrbit, tImHam, tWriteRealHS, tWriteHS, t2Component, tRealHS,&
        & tPrintExcitedEigvecs, tDipole, orb, nAtom, nMovedAtom, nKPoint, nSpin, nExtChrg,&
        & indMovedAtom, mass, denseDesc, rhoPrim, h0, iRhoPrim, excitedDerivs, ERhoPrim, derivs,&
        & chrgForces, energy, potential, TS, E0, Eband, eigen, filling, coord0Fold, newCoords,&
        & orbitalL, HSqrCplx, SSqrCplx, eigvecsCplx, HSqrReal, SSqrReal, eigvecsReal, rhoSqrReal,&
        & chargePerShell, occNatural, velocities, movedVelo, movedAccel, movedMass, dipoleMoment)

  #:if WITH_TRANSPORT
    ! note, this has the side effect of setting up module variable transpar as copy of
    ! input%transpar
    call initTransportArrays(tUpload, tPoisson, input%transpar, species0, orb, nAtom, nSpin,&
        & shiftPerLUp, chargeUp, poissonDerivs)

    if (tUpload) then
      ! check geometry details are consistent with transport with contacts
      call checkTransportRanges(nAtom, input%transpar)
    end if

    if (tContCalc) then
      ! geometry is reduced to contacts only
      allocate(iAtInCentralRegion(nAtom))
    else
      allocate(iAtInCentralRegion(transpar%idxdevice(2)))
    end if

    if (transpar%tPeriodic1D) then
      if ( any(abs(kPoint(2:3, :)) > 0.0_dp) ) then
        call error("For transport in wire-like cases, only k-points in the first index should be&
            & non-zero")
      end if
    end if

    if (transpar%taskUpload .and. transpar%ncont > 0) then
      if (tPeriodic .and. .not. transpar%tPeriodic1D) then
        do ii = 1, transpar%ncont
          do jj = 1, 3
            if (abs(dot_product(transpar%contacts(ii)%lattice, latVec(:,jj)))>epsilon(0.0)&
                & .and. any(abs(kPoint(jj,:)) > 0.0_dp)) then
              call error("The k-points along transport direction(s) should zero in that direction")
            end if
          end do
        end do
      end if
    end if

  #:else
    allocate(iAtInCentralRegion(nAtom))
  #:endif
    ! atoms in central cell/device region/all atoms depending on boundary conditions
    do iAt = 1, size(iAtInCentralRegion)
      iAtInCentralRegion(iAt) = iAt
    end do

    if (tShowFoldedCoord) then
      pCoord0Out => coord0Fold
    else
      pCoord0Out => coord0
    end if


    ! Projection of eigenstates onto specific regions of the system
    tProjEigenvecs = input%ctrl%tProjEigenvecs
    if (tProjEigenvecs) then
      call init(iOrbRegion)
      call init(regionLabels)
      do iReg = 1, size(input%ctrl%tShellResInRegion)
        call elemShape(input%ctrl%iAtInRegion, valshape, iReg)
        nAtomRegion = valshape(1)
        allocate(iAtomRegion(nAtomRegion))
        call intoArray(input%ctrl%iAtInRegion, iAtomRegion, iTmp, iReg)
        if (input%ctrl%tOrbResInRegion(iReg) .or. input%ctrl%tShellResInRegion(iReg)) then

          if (input%ctrl%tOrbResInRegion(iReg)) then
            iSp = species0(iAtomRegion(1)) ! all atoms the same in the region
            @:ASSERT(all(species0(iAtomRegion) == iSp))
            nOrbRegion = nAtomRegion
            ! Create orbital index.
            allocate(tmpir1(nOrbRegion))
            do iOrb = 1, orb%nOrbSpecies(iSp)
              tmpir1 = 0
              ind = 1
              do iAt = 1, nAtomRegion
                tmpir1(ind) = denseDesc%iAtomStart(iAtomRegion(iAt)) + iOrb - 1
                ind = ind + 1
              end do
              call append(iOrbRegion, tmpir1)
              write(tmpStr, "(A,'.',I0,'.',I0,'.out')")trim(input%ctrl%RegionLabel(iReg)),&
                  & orb%iShellOrb(iOrb,iSp), iOrb-orb%posShell(orb%iShellOrb(iOrb,iSp),iSp)&
                  & -orb%angShell(orb%iShellOrb(iOrb,iSp),iSp)
              call append(regionLabels, tmpStr)
            end do
            deallocate(tmpir1)
          end if

          if (input%ctrl%tShellResInRegion(iReg)) then
            iSp = species0(iAtomRegion(1)) ! all atoms the same in the region
            @:ASSERT(all(species0(iAtomRegion) == iSp))
            ! Create a separate region for each shell. It will contain
            ! the orbitals of that given shell for each atom in the region.
            do iSh = 1, orb%nShell(iSp)
              nOrbRegion = nAtomRegion * (orb%posShell(iSh + 1, iSp) - orb%posShell(iSh, iSp))
              ind = 1
              ! Create orbital index.
              allocate(tmpir1(nOrbRegion))
              do ii = 1, nAtomRegion
                iAt = iAtomRegion(ii)
                do jj = orb%posShell(iSh, iSp), orb%posShell(iSh + 1, iSp) - 1
                  tmpir1(ind) = denseDesc%iAtomStart(iAt) + jj - 1
                  ind = ind + 1
                end do
              end do
              call append(iOrbRegion, tmpir1)
              deallocate(tmpir1)
              write(tmpStr, "(A,'.',I0,'.out')")trim(input%ctrl%RegionLabel(iReg)), iSh
              call append(regionLabels, tmpStr)
            end do
          end if

        else
          ! We take all orbitals from all atoms.
          nOrbRegion = 0
          do ii = 1, nAtomRegion
            nOrbRegion = nOrbRegion + orb%nOrbAtom(iAtomRegion(ii))
          end do
          ind = 1
          allocate(tmpir1(nOrbRegion))
          ! Create an index of the orbitals
          do ii = 1, nAtomRegion
            iAt = iAtomRegion(ii)
            do jj = 1, orb%nOrbAtom(iAt)
              tmpir1(ind) = denseDesc%iAtomStart(iAt) + jj - 1
              ind = ind + 1
            end do
          end do
          call append(iOrbRegion, tmpir1)
          deallocate(tmpir1)
          write(tmpStr, "(A,'.out')") trim(input%ctrl%RegionLabel(iReg))
          call append(regionLabels, tmpStr)
        end if
        deallocate(iAtomRegion)
      end do
    end if

  #:if WITH_MPI
    if (env%mpi%nGroup > 1) then
      write(stdOut, "('MPI processes: ',T30,I0,' (split into ',I0,' groups)')")&
          & env%mpi%globalComm%size, env%mpi%nGroup
    else
      write(stdOut, "('MPI processes:',T30,I0)") env%mpi%globalComm%size
    end if
  #:endif

  #:if WITH_OMP
    write(stdOut, "('OpenMP threads: ', T30, I0)") omp_get_max_threads()
  #:endif

  #:if WITH_MPI and WITH_OMP
    if (omp_get_max_threads() > 1 .and. .not. input%ctrl%parallelOpts%tOmpThreads) then
      write(stdOut, *)
      call error("You must explicitely enable OpenMP threads (UseOmpThreads = Yes) if you wish to&
          & run an MPI-parallelised binary with OpenMP threads. If not, make sure that the&
          & environment variable OMP_NUM_THREADS is set to 1.")
      write(stdOut, *)
    end if
  #:endif

  #:if WITH_SCALAPACK
    write(stdOut, "('BLACS orbital grid size:', T30, I0, ' x ', I0)")env%blacs%orbitalGrid%nRow,&
        & env%blacs%orbitalGrid%nCol
    write(stdOut, "('BLACS atom grid size:', T30, I0, ' x ', I0)")env%blacs%atomGrid%nRow,&
        & env%blacs%atomGrid%nCol
  #:endif

    if (tRandomSeed) then
      write(stdOut, "(A,':',T30,I0)") "Chosen random seed", iSeed
    else
      write(stdOut, "(A,':',T30,I0)") "Specified random seed", iSeed
    end if

    if (input%ctrl%tMD) then
      select case(input%ctrl%iThermostat)
      case (0)
        if (tBarostat) then
          write(stdOut, "('Mode:',T30,A,/,T30,A)") 'MD without scaling of velocities',&
              & '(a.k.a. "NPE" ensemble)'
        else
          write(stdOut, "('Mode:',T30,A,/,T30,A)") 'MD without scaling of velocities',&
              & '(a.k.a. NVE ensemble)'
        end if
      case (1)
        if (tBarostat) then
          write(stdOut, "('Mode:',T30,A,/,T30,A)")&
              & "MD with re-selection of velocities according to temperature",&
              & "(a.k.a. NPT ensemble using Andersen thermostating + Berensen barostat)"
        else
          write(stdOut, "('Mode:',T30,A,/,T30,A)")&
              & "MD with re-selection of velocities according to temperature",&
              & "(a.k.a. NVT ensemble using Andersen thermostating)"
        end if
      case(2)
        if (tBarostat) then
          write(stdOut, "('Mode:',T30,A,/,T30,A)")&
              & "MD with scaling of velocities according to temperature",&
              & "(a.k.a. 'not' NVP ensemble using Berendsen thermostating and barostat)"
        else
          write(stdOut, "('Mode:',T30,A,/,T30,A)")&
              & "MD with scaling of velocities according to temperature",&
              & "(a.k.a. 'not' NVT ensemble using Berendsen thermostating)"
        end if
      case(3)
        if (tBarostat) then
          write(stdOut, "('Mode:',T30,A,/,T30,A)")"MD with scaling of velocities according to",&
              & "Nose-Hoover-Chain thermostat + Berensen barostat"
        else
          write(stdOut, "('Mode:',T30,A,/,T30,A)")"MD with scaling of velocities according to",&
              & "Nose-Hoover-Chain thermostat"
        end if

      case default
        call error("Unknown thermostat mode")
      end select
    elseif (tGeoOpt) then
      if (allocated(conAtom)) then
        strTmp = "with constraints"
      else
        strTmp = ""
      end if
      select case (input%ctrl%iGeoOpt)
      case (geoOptTypes%steepestDesc)
        write(stdOut, "('Mode:',T30,A)")'Steepest descent' // trim(strTmp)
      case (geoOptTypes%conjugateGrad)
        write(stdOut, "('Mode:',T30,A)") 'Conjugate gradient relaxation' // trim(strTmp)
      case (geoOptTypes%diis)
        write(stdOut, "('Mode:',T30,A)") 'Modified gDIIS relaxation' // trim(strTmp)
      case (geoOptTypes%lbfgs)
        write(stdout, "('Mode:',T30,A)") 'LBFGS relaxation' // trim(strTmp)
      case default
        call error("Unknown optimisation mode")
      end select
    elseif (tDerivs) then
      write(stdOut, "('Mode:',T30,A)") "2nd derivatives calculation"
      write(stdOut, "('Mode:',T30,A)") "Calculated for atoms:"
      write(stdOut, *) indMovedAtom
    elseif (tSocket) then
      write(stdOut, "('Mode:',T30,A)") "Socket controlled calculation"
    else
      write(stdOut, "('Mode:',T30,A)") "Static calculation"
    end if

    if (tSccCalc) then
      write(stdOut, "(A,':',T30,A)") "Self consistent charges", "Yes"
      write(stdOut, "(A,':',T30,E14.6)") "SCC-tolerance", sccTol
      write(stdOut, "(A,':',T30,I14)") "Max. scc iterations", maxSccIter
      if (input%ctrl%tShellResolved) then
         write(stdOut, "(A,':',T30,A)") "Shell resolved Hubbard", "Yes"
      else
         write(stdOut, "(A,':',T30,A)") "Shell resolved Hubbard", "No"
      end if
      if (tDFTBU) then
        write(stdOut, "(A,':',T35,A)")"Orbitally dependant functional", "Yes"
        write(stdOut, "(A,':',T30,A)")"Orbital functional", trim(plusUFunctionals%names(nDFTBUfunc))
      end if
      if (allocated(onSiteElements)) then
        write(stdOut, "(A,':',T35,A)")"On-site corrections", "Yes"
      end if
    else
      write(stdOut, "(A,':',T30,A)") "Self consistent charges", "No"
    end if

    select case (nSpin)
    case(1)
      write(stdOut, "(A,':',T30,A)") "Spin polarisation", "No"
      write(stdOut, "(A,':',T30,F12.6,/,A,':',T30,F12.6)") "Nr. of up electrons", 0.5_dp*nEl(1),&
          & "Nr. of down electrons", 0.5_dp*nEl(1)
    case(2)
      write(stdOut, "(A,':',T30,A)") "Spin polarisation", "Yes"
      write(stdOut, "(A,':',T30,F12.6,/,A,':',T30,F12.6)") "Nr. of up electrons", nEl(1),&
          & "Nr. of down electrons", nEl(2)
    case(4)
      write(stdOut, "(A,':',T30,A)") "Non-collinear calculation", "Yes"
      write(stdOut, "(A,':',T30,F12.6)") "Nr. of electrons", nEl(1)
    end select

    if (tPeriodic) then
      write(stdOut, "(A,':',T30,A)") "Periodic boundaries", "Yes"
      if (tLatOpt) then
        write(stdOut, "(A,':',T30,A)") "Lattice optimisation", "Yes"
        write(stdOut, "(A,':',T30,f12.6)") "Pressure", extPressure
      end if
    else
      write(stdOut, "(A,':',T30,A)") "Periodic boundaries", "No"
    end if

    write(stdOut, "(A,':',T30,A)") "Electronic solver", electronicSolver%getSolverName()

    if (electronicSolver%iSolver == electronicSolverTypes%magma_gvd) then
    #:if WITH_GPU
      call  gpu_avail(ngpus)
      call  gpu_req(req_ngpus)
      write(StdOut,*) "Number of GPUs requested:",req_ngpus
      write(StdOut,*) "Number of GPUs found    :",ngpus
      if ((req_ngpus .le. ngpus) .and. (req_ngpus .ge. 1)) then
        ngpus = req_ngpus
      endif
    #:else
      call error("Compiled without GPU support")
    #:endif
    endif

    if (tSccCalc) then
      select case (iMixer)
      case(mixerTypes%simple)
        write (strTmp, "(A)") "Simple"
      case(mixerTypes%anderson)
        write (strTmp, "(A)") "Anderson"
      case(mixerTypes%broyden)
        write (strTmp, "(A)") "Broyden"
      case(mixerTypes%diis)
        write (strTmp, "(A)") "DIIS"
      end select
      write(stdOut, "(A,':',T30,A,' ',A)") "Mixer", trim(strTmp), "mixer"
      write(stdOut, "(A,':',T30,F14.6)") "Mixing parameter", mixParam
      write(stdOut, "(A,':',T30,I14)") "Maximal SCC-cycles", maxSccIter
      select case (iMixer)
      case(mixerTypes%anderson)
        write(stdOut, "(A,':',T30,I14)") "Nr. of chrg. vectors to mix", nGeneration
      case(mixerTypes%broyden)
        write(stdOut, "(A,':',T30,I14)") "Nr. of chrg. vec. in memory", nGeneration
      case(mixerTypes%diis)
        write(stdOut, "(A,':',T30,I14)") "Nr. of chrg. vectors to mix", nGeneration
      end select
    end if

    if (tCoordOpt) then
      write(stdOut, "(A,':',T30,I14)") "Nr. of moved atoms", nMovedAtom
    end if
    if (tGeoOpt) then
      write(stdOut, "(A,':',T30,I14)") "Max. nr. of geometry steps", nGeoSteps
      write(stdOut, "(A,':',T30,E14.6)") "Force tolerance", input%ctrl%maxForce
      if (input%ctrl%iGeoOpt == geoOptTypes%steepestDesc) then
        write(stdOut, "(A,':',T30,E14.6)") "Step size", deltaT
      end if
    end if

    tFirst = .true.
    if (allocated(conAtom)) then
      do ii = 1, nAtom
        do jj = 1, size(conAtom)
          if (conAtom(jj) == ii) then
            if (tFirst) then
              write(strTmp, "(A,':')") "Geometry constraints"
              tFirst = .false.
            else
              write(strTmp, "(A)") ""
            end if
            write(stdOut, "(A,T30,'At',I4,': ',3F10.6)") trim(strTmp), ii, (conVec(kk,jj), kk=1,3)
          end if
        end do
      end do
    end if

    if (.not.input%ctrl%tSetFillingTemp) then
      write(stdOut, format2Ue) "Electronic temperature", tempElec, 'H', Hartree__eV * tempElec, 'eV'
    end if
    if (tMD) then
      write(stdOut, "(A,':',T30,E14.6)") "Time step", deltaT
      if (input%ctrl%iThermostat == 0 .and. .not.input%ctrl%tReadMDVelocities) then
        write(stdOut, "(A,':',T30,E14.6)") "Temperature", tempAtom
      end if
      if (input%ctrl%tRescale) then
        write(stdOut, "(A,':',T30,E14.6)") "Rescaling probability", input%ctrl%wvScale
      end if
    end if

    if (tSccCalc) then
      if (tReadChrg) then
        write (strTmp, "(A,A,A)") "Read in from '", trim(fCharges), "'"
      else
        write (strTmp, "(A,E11.3,A)") "Set automatically (system chrg: ", input%ctrl%nrChrg, ")"
      end if
      write(stdOut, "(A,':',T30,A)") "Initial charges", trim(strTmp)
    end if

    do iSp = 1, nType
      call getShellNames(iSp, orb, shellNamesTmp)
      if (iSp == 1) then
        write (strTmp, "(A,':')") "Included shells"
      else
        write (strTmp, "(A)") ""
      end if
      do jj = 1, orb%nShell(iSp)
        if (jj == 1) then
          strTmp2 = trim(shellNamesTmp(jj))
        else
          strTmp2 = trim(strTmp2) // ", " // trim(shellNamesTmp(jj))
        end if
      end do
      write(stdOut, "(A,T29,A2,':  ',A)") trim(strTmp), trim(speciesName(iSp)), trim(strTmp2)
      deallocate(shellNamesTmp)
    end do

    if (tMulliken) then
      if (allocated(input%ctrl%customOccAtoms)) then
        call printCustomReferenceOccupations(orb, input%geom%species, &
            & input%ctrl%customOccAtoms, input%ctrl%customOccFillings)
      end if
    end if

    if (tPeriodic) then
      do ii = 1, nKPoint
        if (ii == 1) then
          write(strTmp, "(A,':')") "K-points and weights"
        else
          write(strTmp, "(A)") ""
        end if
        write(stdOut, "(A,T28,I6,':',3F10.6,3X,F10.6)") trim(strTmp), ii,&
            & (kPoint(jj, ii), jj=1, 3), kWeight(ii)
      end do
      write(stdout,*)
      do ii = 1, nKPoint
        if (ii == 1) then
          write(strTmp, "(A,':')") "K-points in absolute space"
        else
          write(strTmp, "(A)") ""
        end if
        write(stdout, "(A,T28,I6,':',3F10.6)") trim(strTmp), ii, matmul(invLatVec,kPoint(:,ii))
      end do
      write(stdout, *)
    end if

    if (tDispersion) then
      select type (dispersion)
      type is (DispSlaKirk)
        write(stdOut, "(A)") "Using Slater-Kirkwood dispersion corrections"
      type is (DispUff)
        write(stdOut, "(A)") "Using Lennard-Jones dispersion corrections"
    #:if WITH_DFTD3
      type is (DispDftD3)
        write(stdOut, "(A)") "Using DFT-D3 dispersion corrections"
    #:endif
      class default
        call error("Unknown dispersion model - this should not happen!")
      end select
    end if

    if (tSccCalc) then
      ! Have the SK values of U been replaced?
      if (allocated(input%ctrl%hubbU)) then
        strTmp = ""
        tFirst = .true.
        do iSp = 1, nType
          if (all(input%ctrl%hubbU(1:orb%nShell(iSp), iSp) == 0.0_dp)) then
            cycle
          end if
          do jj = 1, orb%nShell(iSp)
            if (tFirst) then
              write(strTmp, "(A,':')") "Non-default Hubbard U"
              tFirst = .false.
            else
              write(strTmp, "(A)") ""
            end if
            write(stdOut, "(A,T30,A2,2X,I1,'(',A1,'): ',E14.6)") trim(strTmp), speciesName(iSp),&
                & jj, shellNames(orb%angShell(jj, iSp)+1), hubbU(jj, iSp)
          end do
        end do
      end if
    end if

    tFirst = .true.
    if (tSpin) then
      do iSp = 1, nType
        do jj = 1, orb%nShell(iSp)
          do kk = 1, orb%nShell(iSp)
            if (tFirst) then
              write(strTmp, "(A,':')") "Spin coupling constants"
              tFirst = .false.
            else
              write(strTmp, "(A)") ""
            end if
            write(stdOut, "(A,T30,A2,2X,I1,'(',A1,')-',I1,'(',A1,'): ',E14.6)")trim(strTmp),&
                & speciesName(iSp), jj, shellNames(orb%angShell(jj, iSp)+1), kk,&
                & shellNames(orb%angShell(kk, iSp)+1), spinW(kk, jj, iSp)
          end do
        end do
      end do
    end if

    tFirst = .true.
    if (tSpinOrbit) then
      if (tDualSpinOrbit) then
        write(stdOut, "(A)")"Dual representation spin orbit"
      end if
      do iSp = 1, nType
        do jj = 1, orb%nShell(iSp)
          if (tFirst) then
            write(strTmp, "(A,':')") "Spin orbit constants"
            tFirst = .false.
          else
            write(strTmp, "(A)") ""
          end if
          write(stdOut, "(A,T30,A2,2X,I1,'(',A1,'): ',E14.6)")trim(strTmp), speciesName(iSp),&
                & jj, shellNames(orb%angShell(jj, iSp)+1), xi(jj, iSp)
          if (xi(jj, iSp) /= 0.0_dp .and. orb%angShell(jj, iSp) == 0) then
            call error("Program halt due to non-zero s-orbital spin-orbit coupling constant!")
          end if
        end do
      end do
    end if

    if (tSccCalc) then
      if (t3rdFull) then
        write(stdOut, "(A,T30,A)") "Full 3rd order correction", "Yes"
        if (input%ctrl%tShellResolved) then
          write(stdOut, "(A,T30,A)") "Shell-resolved 3rd order", "Yes"
          write(stdOut, "(A30)") "Shell-resolved Hubbard derivs:"
          write(stdOut, "(A)") "        s-shell   p-shell   d-shell   f-shell"
          do iSp = 1, nType
            write(stdOut, "(A3,A3,4F10.4)") "  ", trim(speciesName(iSp)),&
                & input%ctrl%hubDerivs(:orb%nShell(iSp),iSp)
          end do
        end if
      end if

      if (any(tDampedShort)) then
        write(stdOut, "(A,T30,A)") "Damped SCC", "Yes"
        ii = count(tDampedShort)
        write(strTmp, "(A,I0,A)") "(A,T30,", ii, "(A,1X))"
        write(stdOut, strTmp) "Damped species(s):", pack(speciesName, tDampedShort)
        deallocate(tDampedShort)
      end if

      if (input%ctrl%h5SwitchedOn) then
        write(stdOut, "(A,T30,A)") "H-bond correction:", "H5"
      end if
      if (tHHRepulsion) then
        write(stdOut, "(A,T30,A)") "H-H repulsion correction:", "H5"
      end if
    end if

    if (tRangeSep) then
      write(stdOut, "(A,':',T30,A)") "Range separated hybrid", "Yes"
      write(stdOut, "(2X,A,':',T30,E14.6)") "Screening parameter omega",&
          & input%ctrl%rangeSepInp%omega

      select case(input%ctrl%rangeSepInp%rangeSepAlg)
      case (rangeSepTypes%neighbour)
        write(stdOut, "(2X,A,':',T30,2X,A)") "Range separated algorithm", "NeighbourBased"
        write(stdOut, "(2X,A,':',T30,E14.6,A)") "Spatially cutoff at",&
            & input%ctrl%rangeSepInp%cutoffRed * Bohr__AA," A"
      case (rangeSepTypes%threshold)
        write(stdOut, "(2X,A,':',T30,2X,A)") "Range separated algorithm", "Thresholded"
        write(stdOut, "(2X,A,':',T30,E14.6)") "Thresholded to",&
            & input%ctrl%rangeSepInp%screeningThreshold
      case (rangeSepTypes%matrixBased)
        write(stdOut, "(2X,A,':',T30,2X,A)") "Range separated algorithm", "MatrixBased"
      case default
        call error("Unknown range separated hybrid method")
      end select
    end if


    write(stdOut, "(A,':')") "Extra options"
    if (tPrintMulliken) then
      write(stdOut, "(T30,A)") "Mulliken analysis"
    end if
    if (tPrintForces .and. .not. (tMD .or. tGeoOpt .or. tDerivs)) then
      write(stdOut, "(T30,A)") "Force calculation"
    end if
    if (tForces) then
      select case (forceType)
      case(forceTypes%orig)
        write(stdOut, "(A,T30,A)") "Force type", "original"
      case(forceTypes%dynamicT0)
        write(stdOut, "(A,T30,A)") "Force type", "erho with re-diagonalized eigenvalues"
        write(stdOut, "(A,T30,A)") "Force type", "erho with DHD-product (T_elec = 0K)"
      case(forceTypes%dynamicTFinite)
        write(stdOut, "(A,T30,A)") "Force type", "erho with S^-1 H D (Te <> 0K)"
      end select
    end if
    if (tPrintEigVecs) then
      write(stdOut, "(T30,A)") "Eigenvector printing"
    end if
    if (tExtChrg) then
      write(stdOut, "(T30,A)") "External charges specified"
    end if

    if (tEField) then
      if (tTDEfield) then
        write(stdOut, "(T30,A)") "External electric field specified"
        write(stdOut, "(A,':',T30,E14.6)") "Angular frequency", EfieldOmega
      else
        write(stdOut, "(T30,A)") "External static electric field specified"
      end if
      write(stdOut, "(A,':',T30,E14.6)") "Field strength", EFieldStrength
      write(stdOut, "(A,':',T30,3F9.6)") "Direction", EfieldVector
      if (tPeriodic) then
        call warning("Saw tooth potential used for periodic geometry - make sure there is a vacuum&
            & region!")
      end if
    end if

    if (tDFTBU) then
      do iSp = 1, nType
        if (nUJ(iSp)>0) then
          write(strTmp, "(A,':')") "U-J coupling constants"
          write(stdOut, "(A,T25,A2)")trim(strTmp), speciesName(iSp)
          do jj = 1, nUJ(iSp)
            write(strTmp, "(A,I1,A)")'(A,',niUJ(jj,iSp),'I2,T25,A,F6.4)'
            write(stdOut, trim(strTmp))'Shells:',iUJ(1:niUJ(jj,iSp),jj,iSp),'UJ:', UJ(jj,iSp)
          end do
        end if
      end do
    end if

    tFirst = .true.
    if (allocated(onSiteElements)) then
      do iSp = 1, nType
        do iSpin = 1, 2
          if (iSpin == 1) then
            write(strTmp2, "(A,':')") "uu"
          else
            write(strTmp2, "(A,':')") "ud"
          end if
          do jj = 1, orb%nShell(iSp)
            do kk = 1, orb%nShell(iSp)
              if (tFirst) then
                write(strTmp, "(A,':')") "On-site coupling constants"
                tFirst = .false.
              else
                write(strTmp, "(A)") ""
              end if
              write(stdOut, "(A,T30,A5,2X,I1,'(',A1,')-',I1,'(',A1,'): ',E14.6)")trim(strTmp),&
                  & trim(speciesName(iSp))//trim(strTmp2), jj,&
                  & shellNames(orb%angShell(jj, iSp)+1), kk,&
                  & shellNames(orb%angShell(kk, iSp)+1), onSiteElements(kk, jj, iSpin, iSp)
            end do
          end do
        end do
      end do
    end if

    if (tSpinOrbit .and. tDFTBU .and. .not. tDualSpinOrbit)  then
      call error("Only dual spin orbit currently supported for orbital potentials")
    end if

    if (.not.tStress) then
      if (tBarostat) then
        call error("Sorry, MD with a barostat requires stress evaluation")
      end if
      if (tLatOpt) then
        call error("Sorry, lattice optimization requires stress tensor evaluation")
      end if
    end if

    if (tSpinOrbit .and. (tWriteHS .or.(tWriteRealHS.and..not.tDualSpinOrbit))) then
      call error("Writing of Hamiltonian currently not possible with spin orbit coupling enabled.")
    end if

    if (tLinResp) then
      if (tDFTBU) then
        call error("Linear response is not compatible with Orbitally dependant functionals yet")
      end if

      if (tForces .and. nSpin > 1) then
        call error("Linear response is not available for spin polarised forces yet")
      end if

      if (t2Component) then
        call error("Linear response is not compatibile with this spinor Hamiltonian")
      end if

      if (tStress) then
        call error("Excited state stresses not implemented")
      end if

      if (.not.tRealHS) then
        call error("Linear response does not support k-points")
      end if

   end if

   ! Electron dynamics stuff
   tElectronDynamics = allocated(input%ctrl%elecDynInp)
   if (tElectronDynamics) then

     if (t2Component) then
       call error("Electron dynamics is not compatibile with this spinor Hamiltonian")
     end if

     if (withMpi) then
       call error("Electron dynamics does not work with MPI yet")
     end if

     if (tFixEf) then
       call error("Electron dynamics does not work with fixed Fermi levels yet")
     end if

     if (tSpinSharedEf) then
       call error("Electron dynamics does not work with spin shared Fermi levels yet")
     end if

     if (tMD) then
       call error("Electron dynamics does not work with MD")
     end if

     if (abs(input%ctrl%nrChrg) > epsilon(0.0_dp)) then
       call error("Electron dynamics does not work with charge system")
     end if

     call TElecDynamics_init(elecDyn, input%ctrl%elecDynInp, species0, speciesName,&
         & tWriteAutotest, autotestTag, randomThermostat, mass, nAtom, cutOff%skCutoff,&
         & cutOff%mCutoff, atomEigVal, dispersion, nonSccDeriv, tPeriodic, parallelKS, tRealHS,&
         & kPoint, kWeight)

   end if

    call env%globalTimer%stopTimer(globalTimers%globalInit)

  end subroutine initProgramVariables

#:if WITH_TRANSPORT
  !> Check for inconsistencies in transport atom region definitions
  subroutine checkTransportRanges(nAtom, transpar)

    !> Count of all atoms in the system
    integer :: nAtom

    !> Transport parameters
    type(TTransPar), intent(in) :: transpar

    character(lc) :: strTmp
    integer :: ii, jj
    logical :: tFailCheck
    logical, allocatable :: notInRegion(:)

    ! check for atoms occurring inside both the device and a contact
    do ii = 1, transpar%ncont
      if (transpar%contacts(ii)%idxrange(1)<=transpar%idxdevice(2)) then
        write(strTmp,"(A,I0,A,A,A,I0,A,I0)") "The device and contact overlap in their atom index&
            & ranges, the device ends at ", transpar%idxdevice(2), ', contact "',&
            & trim(transpar%contacts(ii)%name), '" is between ', transpar%contacts(ii)%idxrange(1),&
            & ' and ',transpar%contacts(ii)%idxrange(2)
        call error(trim(strTmp))
      end if
    end do

    ! Check for atom(s) occuring in multiple contacts
    do ii = 1, transpar%ncont
      do jj = 1, transpar%ncont
        if (ii == jj) then
          cycle
        end if
        tFailCheck = .false.
        if (transpar%contacts(ii)%idxrange(1) <= transpar%contacts(jj)%idxrange(1)) then
          if (transpar%contacts(ii)%idxrange(2) >= transpar%contacts(jj)%idxrange(1)) then
            tFailCheck = .true.
          end if
        else
          if (transpar%contacts(jj)%idxrange(2) >= transpar%contacts(ii)%idxrange(1)) then
            tFailCheck = .true.
          end if
        end if
        if (tFailCheck) then
          write(strTmp,"(A,A,A,A,A)")"Contact '",trim(transpar%contacts(ii)%name),"' and '",&
              & trim(transpar%contacts(jj)%name),"' share atoms"
          call error(trim(strTmp))
        end if
      end do
    end do

    ! check for additional atoms outside of the device and all contacts
    if (maxval(transpar%contacts(:)%idxrange(2)) < nAtom) then
      call error("Atoms present that are not in the device or any contact region")
    end if

    ! Check for gaps in atom ranges between regions
    allocate(notInRegion(nAtom))
    notInRegion = .true.
    notInRegion(transpar%idxdevice(1):transpar%idxdevice(2)) = .false.
    do ii = 1, transpar%ncont
      notInRegion(transpar%contacts(ii)%idxrange(1):transpar%contacts(ii)%idxrange(2)) = .false.
    end do
    if (any(notInRegion)) then
      call error("Atom(s) present that are not in any region of the device or contacts")
    end if

  end subroutine checkTransportRanges
#:endif


  !> Clean up things that did not automatically get removed by going out of scope
  subroutine destructProgramVariables()

    if (electronicSolver%isElsiSolver) then
      call TElsiSolver_final(electronicSolver%elsi)
    end if

    if (tProjEigenvecs) then
      call destruct(iOrbRegion)
      call destruct(RegionLabels)
    end if

    @:SAFE_DEALLOC(sccCalc, img2CentCell, species, species0, coord, coord0)
    @:SAFE_DEALLOC(latVec, recVec, invLatVec, cellVec, rCellVec, iCellVec)
    @:SAFE_DEALLOC(neighbourList, nNeighbourSk, nNeighbourRep, iSparseStart)
    @:SAFE_DEALLOC(hubbU, atomEigVal, referenceN0, mass, speciesMass)
    @:SAFE_DEALLOC(ham, iHam, chargePerShell, chargePerAtom, over, kPoint, kWeight)
    @:SAFE_DEALLOC(nEl, spinW, xi, UJ, nUJ, niUJ, iUJ, Ef, esp)
    @:SAFE_DEALLOC(indMovedAtom, conAtom, conVec, pipekMezey)
    #:if WITH_SOCKETS
      @:SAFE_DEALLOC(socket)
    #:endif
    @:SAFE_DEALLOC(speciesName, pGeoCoordOpt, pGeoLatOpt, pChrgMixer, pMdFrame, pMdIntegrator)
    @:SAFE_DEALLOC(temperatureProfile, derivDriver)
    @:SAFE_DEALLOC(q0, qShell0, qInput, qOutput, qBlockIn, qBlockOut, qiBlockIn, qiBlockOut)
    @:SAFE_DEALLOC(qInpRed, qOutRed, qDiffRed)
    @:SAFE_DEALLOC(iEqOrbitals, iEqBlockDftbU, iEqBlockOnSite, iEqBlockDftbULs, iEqBlockOnSiteLs)
    @:SAFE_DEALLOC(thirdOrd, onSiteElements, onSiteDipole)
    @:SAFE_DEALLOC(dispersion, xlbomdIntegrator)
    @:SAFE_DEALLOC(velocities, movedVelo, movedAccel, movedMass)
    @:SAFE_DEALLOC(rhoPrim, iRhoPrim, ERhoPrim, h0, filling, Eband, TS, E0)
    @:SAFE_DEALLOC(HSqrCplx, SSqrCplx, eigvecsCplx, HSqrReal, SSqrReal, eigvecsReal, eigen)
    @:SAFE_DEALLOC(RhoSqrReal, qDepExtPot, derivs, chrgForces, excitedDerivs, dipoleMoment)
    @:SAFE_DEALLOC(coord0Fold, newCoords, orbitalL, occNatural, mu)
    @:SAFE_DEALLOC(tunneling, ldos, current, leadCurrents, poissonDerivs, shiftPerLUp, chargeUp)
    @:SAFE_DEALLOC(regionLabelLDOS)
    @:SAFE_DEALLOC(iAtInCentralRegion, energiesCasida)

  end subroutine destructProgramVariables


  !> Creates all random generators needed in the code.
  !!
  subroutine createRandomGenerators(env, seed, randomInit, randomThermostat)

    !> Environment settings
    type(TEnvironment), intent(in) :: env

    !> Global seed used for initialisation of the random generator pool. If less than one, random
    !! initialisation of the seed will occur.
    integer, intent(inout) :: seed

    !> Random generator for initprogram.
    type(ORanlux), allocatable, intent(out) :: randomInit

    !> Random generator for the actual thermostat.
    type(ORanlux), allocatable, intent(out) :: randomThermostat

    type(ORandomGenPool) :: randGenPool

    call init(randGenPool, env, seed, oldCompat=.true.)

    ! DO NOT CHANGE the ORDER of calls below, as this will destroy backwards compatibility and
    ! reproduciblity of random number sequences in the code. If further random generators are needed
    ! *append* similar getGenerator() calls. All random generators used within the code must be
    ! generated here.
    call randGenPool%getGenerator(env, randomThermostat)
    call randGenPool%getGenerator(env, randomInit)

  end subroutine createRandomGenerators

#:if WITH_SOCKETS
  !> Initializes the socket and recieves and broadcasts initial geometry.
  subroutine initSocket(env, socketInput, tPeriodic, coord0, latVec, socket, tCoordsChanged,&
      & tLatticeChanged)

    !> Environment settings.
    type(TEnvironment), intent(in) :: env

    !> Input data for the socket.
    type(IpiSocketCommInp), intent(inout) :: socketInput

    !> Is the system periodic?
    logical, intent(in) :: tPeriodic

    !> Received atom coordinates in the unit cell.
    real(dp), intent(inout) :: coord0(:,:)

    !> Received lattice vectors
    real(dp), intent(inout) :: latVec(:,:)

    !> Initialised socket.
    type(IpiSocketComm), allocatable, intent(out) :: socket

    !> Whether coordinates has been changed
    logical, intent(out) :: tCoordsChanged

    !> Whether lattice vectors has been changed
    logical, intent(out) :: tLatticeChanged

    logical :: tDummy

    if (env%tGlobalMaster) then
      write(stdOut, "(A,1X,A)") "Initialising for socket communication to host",&
          & trim(socketInput%host)
      socket = IpiSocketComm(socketInput)
    end if
    call receiveGeometryFromSocket(env, socket, tPeriodic, coord0, latVec, tCoordsChanged,&
        & tLatticeChanged, tDummy)

  end subroutine initSocket
#:endif

#:if WITH_TRANSPORT
  subroutine initTransport(env, input, tDefinedFreeE)

    !> Computational environment
    type(TEnvironment), intent(in) :: env

    !> Input data
    type(inputData), intent(in) :: input

    !> Is the free energy defined (i.e. equilibrium calculation)
    logical, intent(out) :: tDefinedFreeE

    ! Whether transport has been initialized
    logical :: tInitialized

    logical :: tAtomsOutside
    integer :: iSpin, isz
    integer :: nSpinChannels, iCont, jCont
    real(dp) :: mu1, mu2

    ! These two checks are redundant, I check if they are equal
    if (input%poisson%defined .neqv. input%ctrl%tPoisson) then
      call error("Mismatch in ctrl and ginfo fields")
    end if
    tPoisson = input%poisson%defined
    tPoissonTwice = input%poisson%solveTwice

    tUpload = input%transpar%taskUpload
    ! NOTE: originally EITHER 'contact calculations' OR 'upload' was possible
    !       introducing 'TransportOnly' option the logic is bit more
    !       involved: Contacts are not uploded in case of non-scc calculations
    if (electronicSolver%iSolver == electronicSolverTypes%OnlyTransport .and. .not.tSccCalc) then
      tUpload = .false.
    end if

    ! contact calculation in case some contact is computed
    tContCalc = (input%transpar%taskContInd /= 0)

    if (nSpin <=2) then
      nSpinChannels = nSpin
    else
      nSpinChannels = 1
    endif

    tDefinedFreeE = .true.

    associate(transpar=>input%transpar, greendens=>input%ginfo%greendens)
      ! Non colinear spin not yet supported
      ! Include the built-in potential as in negf init, but the whole
      ! scc only works for
      ! calculation without spin (poisson does not support spin dependent
      ! built in potentials)
      if (transpar%ncont > 0) then
        allocate(mu(transpar%ncont, nSpinChannels))
        mu = 0.0_dp
        do iSpin = 1, nSpinChannels
          mu(1:transpar%ncont, iSpin) = minval(transpar%contacts(1:transpar%ncont)%eFermi(iSpin))&
               & - transpar%contacts(1:transpar%ncont)%potential
        end do
        ! Test if this is a non-equilibrium system
        lpConts: do iCont = 1, transpar%ncont
          do jCont = iCont + 1, transpar%ncont
            do iSpin = 1, nSpinChannels
              mu1 = transpar%contacts(iCont)%eFermi(iSpin) - transpar%contacts(iCont)%potential
              mu2 = transpar%contacts(jCont)%eFermi(iSpin) - transpar%contacts(jCont)%potential
              if (abs(mu1 - mu2) > tolEfEquiv) then
                tDefinedFreeE = .false.
                exit lpConts
              end if
            end do
          end do
        end do lpConts

      else
        allocate(mu(1, nSpinChannels))
        mu(1,1:nSpinChannels) = greendens%oneFermi(1:nSpinChannels)
      end if

    end associate

    if (tPoisson) then
      poissStr%nAtom = nAtom
      poissStr%nSpecies = nType
      poissStr%specie0 => species0
      poissStr%x0 => coord0
      poissStr%nel = nEl0
      poissStr%isPeriodic = tPeriodic
      if (tPeriodic) then
        poissStr%latVecs(:,:) = latVec(:,:)
      else
        poissStr%latVecs(:,:) = 0.0_dp
      end if
      poissStr%tempElec = tempElec
    #:if WITH_MPI
      call poiss_init(poissStr, orb, hubbU, input%poisson, input%transpar, env%mpi%globalComm,&
          & tInitialized)
    #:else
      call poiss_init(poissStr, orb, hubbU, input%poisson, input%transpar, tInitialized)
    #:endif
      if (.not. tInitialized) then
        call error("Poisson solver not initialized")
      end if
    end if

    if (tNegf) then
      write(stdOut,*) 'init negf'
      if (size(DenseDesc%iAtomStart) /= nAtom+1) then
        call error('Internal error: DenseDesc not created')
      end if

      ! Some sanity checks and initialization of GDFTB/NEGF
    #:if WITH_MPI
      call negf_init(input%transpar, input%ginfo%greendens, input%ginfo%tundos, env%mpi%globalComm,&
          & tempElec, electronicSolver%iSolver)
    #:else
      call negf_init(input%transpar, input%ginfo%greendens, input%ginfo%tundos, &
          & tempElec, electronicSolver%iSolver)
    #:endif

      ginfo = input%ginfo

      if (allocated(input%ctrl%indMovedAtom)) then
        tAtomsOutside = any(input%ctrl%indMovedAtom < input%transpar%idxdevice(1))&
            & .or. any(input%ctrl%indMovedAtom > input%transpar%idxdevice(2))
        if (tAtomsOutside) then
          call error("There are moving atoms specified outside of the device region")
        end if
      end if

      if (input%ctrl%tLatOpt) then
        call error("Lattice optimization is not currently possible with transport")
      end if

    end if

    transpar = input%transpar

    !Write Dos and tunneling on separate files?
    writeTunn = ginfo%tundos%writeTunn
    tWriteLDOS = ginfo%tundos%writeLDOS

    if (tWriteLDOS) then
      call move_alloc(ginfo%tundos%dosLabels, regionLabelLDOS)
    end if

  end subroutine initTransport

#:endif

  !> Initialises (clears) output files.
  subroutine initOutputFiles(env, tWriteAutotest, tWriteResultsTag, tWriteBandDat, tDerivs,&
      & tWriteDetailedOut, tMd, tGeoOpt, geoOutFile, fdDetailedOut, fdMd, esp)

    !> Environment
    type(TEnvironment), intent(inout) :: env

    !> Should tagged regression test data be printed
    logical, intent(in) :: tWriteAutotest

    !> Write tagged output for machine readable results
    logical, intent(in) :: tWriteResultsTag

    !> Band structure and fillings
    logical, intent(in) :: tWriteBandDat

    !> Finite different second derivatives
    logical, intent(in) :: tDerivs

    !> Write detail on the calculation to file
    logical, intent(in) :: tWriteDetailedOut

    !> Is this a molecular dynamics calculation
    logical, intent(in) :: tMd

    !> Are atomic coodinates being optimised
    logical, intent(in) :: tGeoOpt

    !> Filename for geometry output
    character(*), intent(in) :: geoOutFile

    !> File unit for detailed.out
    integer, intent(out) :: fdDetailedOut

    !> File unit for information during molecular dynamics
    integer, intent(out) :: fdMd

    !> Electrostatic potentials if requested
    type(TElStatPotentials), allocatable, intent(inout) :: esp

    call TTaggedWriter_init(taggedWriter)

    if (tWriteAutotest) then
      call initOutputFile(autotestTag)
    end if
    if (tWriteResultsTag) then
      call initOutputFile(resultsTag)
    end if
    if (tWriteBandDat) then
      call initOutputFile(bandOut)
    end if
    if (tDerivs) then
      call initOutputFile(hessianOut)
    end if
    if (tWriteDetailedOut) then
      call initOutputFile(userOut, fdDetailedOut)
      call env%fileFinalizer%register(fdDetailedOut)
    end if
    if (tMD) then
      call initOutputFile(mdOut, fdMD)
      call env%fileFinalizer%register(fdMd)
    end if
    if (tGeoOpt .or. tMD) then
      call clearFile(trim(geoOutFile) // ".gen")
      call clearFile(trim(geoOutFile) // ".xyz")
    end if
    if (allocated(esp)) then
      call initOutputFile(esp%espOutFile)
    end if

  end subroutine initOutputFiles


  !> Allocates most of the large arrays needed during the DFTB run.
  subroutine initArrays(env, electronicSolver, tForces, tExtChrg, tLinResp, tLinRespZVect, tMd,&
      & tMulliken, tSpinOrbit, tImHam, tWriteRealHS, tWriteHS, t2Component, tRealHS,&
      & tPrintExcitedEigvecs, tDipole, orb, nAtom, nMovedAtom, nKPoint, nSpin, nExtChrg,&
      & indMovedAtom, mass, denseDesc, rhoPrim, h0, iRhoPrim, excitedDerivs, ERhoPrim, derivs,&
      & chrgForces, energy, potential, TS, E0, Eband, eigen, filling, coord0Fold, newCoords,&
      & orbitalL, HSqrCplx, SSqrCplx, eigvecsCplx, HSqrReal, SSqrReal, eigvecsReal, rhoSqrReal,&
      & chargePerShell, occNatural, velocities, movedVelo, movedAccel, movedMass, dipoleMoment)

    !> Current environment
    type(TEnvironment), intent(in) :: env

    !> electronic solver for the system
    type(TElectronicSolver), intent(in) :: electronicSolver

    !> Are forces required
    logical, intent(in) :: tForces

    !> Are the external charges
    logical, intent(in) :: tExtChrg

    !> Are excitation energies being calculated
    logical, intent(in) :: tLinResp

    !> Are excited state properties being calculated
    logical, intent(in) :: tLinRespZVect

    !> Is this a molecular dynamics calculation
    logical, intent(in) :: tMd

    !> Is Mulliken analysis being performed
    logical, intent(in) :: tMulliken

    !> Are there spin orbit interactions
    logical, intent(in) :: tSpinOrbit

    !> Are there imaginary parts to the hamiltonian
    logical, intent(in) :: tImHam

    !> Should the sparse hamiltonian and overlap be writen to disc?
    logical, intent(in) :: tWriteRealHS

    !> Should the hamiltonian and overlap be written out as dense matrices
    logical, intent(in) :: tWriteHS

    !> Is the hamiltonian for a two component (Pauli) system
    logical, intent(in) :: t2Component

    !> Is the hamiltonian real?
    logical, intent(in) :: tRealHS

    !> Print the excited state eigenvectors
    logical, intent(in) :: tPrintExcitedEigvecs

    !> Print the dipole moment
    logical, intent(in) :: tDipole

    !> data structure with atomic orbital information
    type(TOrbitals), intent(in) :: orb

    !> Number of atoms
    integer, intent(in) :: nAtom

    !> Number of atoms moved about during the calculation
    integer, intent(in) :: nMovedAtom

    !> Number of k-points
    integer, intent(in) :: nKPoint

    !> Number of spin channels
    integer, intent(in) :: nSpin

    !> Number of external charges
    integer, intent(in) :: nExtChrg

    !> Indices for any moving atoms
    integer, intent(in) :: indMovedAtom(:)

    !> Masses of each species of atom
    real(dp), intent(in) :: mass(:)

    !> Dense matrix descriptor for H and S
    type(TDenseDescr), intent(in) :: denseDesc

    !> Sparse storage density matrix
    real(dp), intent(out), allocatable :: rhoPrim(:,:)

    !> Non-scc part of the hamiltonian
    real(dp), intent(out), allocatable :: h0(:)

    !> Imaginary part of the sparse density matrix
    real(dp), intent(out), allocatable :: iRhoPrim(:,:)

    !> Excitation energy derivatives with respect to atomic coordinates
    real(dp), intent(out), allocatable :: excitedDerivs(:,:)

    !> Energy weighted density matrix
    real(dp), intent(out), allocatable :: ERhoPrim(:)

    !> Derivatives of total energy with respect to atomic coordinates
    real(dp), intent(out), allocatable :: derivs(:,:)

    !> Forces on (any) external charges
    real(dp), intent(out), allocatable :: chrgForces(:,:)

    !> Energy terms
    type(TEnergies), intent(out) :: energy

    !> Potentials acting on the system
    type(TPotentials), intent(out) :: potential

    !> Electron entropy contribution at T
    real(dp), intent(out), allocatable :: TS(:)

    !> zero temperature extrapolated electronic energy
    real(dp), intent(out), allocatable :: E0(:)

    !> band  energy
    real(dp), intent(out), allocatable :: Eband(:)

    !> single particle energies (band structure)
    real(dp), intent(out), allocatable :: eigen(:,:,:)

    !> Occupations of single particle states
    real(dp), intent(out), allocatable :: filling(:,:,:)

    !> Coordinates in central cell
    real(dp), intent(out), allocatable :: coord0Fold(:,:)

    !> Updated coordinates
    real(dp), intent(out), allocatable :: newCoords(:,:)

    !> Orbital angular momentum
    real(dp), intent(out), allocatable :: orbitalL(:,:,:)

    !> Complex dense hamiltonian
    complex(dp), intent(out), allocatable :: HSqrCplx(:,:)

    !> overlap matrix dense storage
    complex(dp), intent(out), allocatable :: SSqrCplx(:,:)

    !> Complex eigenvectors
    complex(dp), intent(out), allocatable :: eigvecsCplx(:,:,:)

    !> real dense hamiltonian
    real(dp), intent(out), allocatable :: HSqrReal(:,:)

    !> overlap matrix dense storage
    real(dp), intent(out), allocatable :: SSqrReal(:,:)

    !> Real eigenvectors
    real(dp), intent(out), allocatable :: eigvecsReal(:,:,:)

    !> density matrix dense storage
    real(dp), intent(out), allocatable :: rhoSqrReal(:,:,:)

    !> Number of electron in each atomic shell
    real(dp), intent(out), allocatable :: chargePerShell(:,:,:)

    !> Occupations for natural orbitals
    real(dp), intent(out), allocatable :: occNatural(:)

    !> Atomic velocities
    real(dp), intent(out), allocatable :: velocities(:,:)

    !> Array for moving atom velocities
    real(dp), intent(out), allocatable :: movedVelo(:,:)

    !> moving atom accelerations
    real(dp), intent(out), allocatable :: movedAccel(:,:)

    !> moving atoms masses
    real(dp), intent(out), allocatable :: movedMass(:,:)

    !> system dipole moment
    real(dp), intent(out), allocatable :: dipoleMoment(:)


    integer :: nSpinHams, sqrHamSize

    allocate(rhoPrim(0, nSpin))
    allocate(h0(0))
    if (tImHam) then
      allocate(iRhoPrim(0, nSpin))
    end if

    allocate(excitedDerivs(0,0))
    if (tForces) then
      allocate(ERhoPrim(0))
      allocate(derivs(3, nAtom))
      if (tExtChrg) then
        allocate(chrgForces(3, nExtChrg))
      end if
      if (tLinRespZVect) then
        deallocate(excitedDerivs)
        allocate(excitedDerivs(3, nAtom))
      end if
    end if

    call init(energy, nAtom)
    call init(potential, orb, nAtom, nSpin)

    ! Nr. of independent spin Hamiltonians
    select case (nSpin)
    case (1)
      nSpinHams = 1
    case (2)
      nSpinHams = 2
    case (4)
      nSpinHams = 1
    end select

    sqrHamSize = denseDesc%fullSize
    allocate(TS(nSpinHams))
    allocate(E0(nSpinHams))
    allocate(Eband(nSpinHams))
    TS = 0.0_dp
    E0 = 0.0_dp
    Eband = 0.0_dp

    if (electronicSolver%providesEigenvals) then
      allocate(eigen(sqrHamSize, nKPoint, nSpinHams))
      allocate(filling(sqrHamSize, nKpoint, nSpinHams))
    else
      ! due to use of the shape elsewhere in determining kpoints and spin channels:
      allocate(eigen(0, nKPoint, nSpinHams))
      allocate(filling(0, nKpoint, nSpinHams))
    end if
    eigen(:,:,:) = 0.0_dp
    filling(:,:,:) = 0.0_dp


    allocate(coord0Fold(3, nAtom))

    if (tMD) then
      allocate(newCoords(3, nAtom))
    end if

    if ((tMulliken .and. tSpinOrbit) .or. tImHam) then
      allocate(orbitalL(3, orb%mShell, nAtom))
    end if

    ! If only H/S should be printed, no allocation for square HS is needed
    tLargeDenseMatrices = .not. (tWriteRealHS .or. tWriteHS)
    if (electronicSolver%isElsiSolver) then
      tLargeDenseMatrices = tLargeDenseMatrices .and. .not. electronicSolver%elsi%isSparse
      if (.not.electronicSolver%elsi%isSparse .and. .not.(electronicSolver%providesEigenvals .or.&
          & electronicSolver%iSolver == electronicSolverTypes%omm)) then
        if (tDFTBU) then
          call error("This dense ELSI solver is currently incompatible with DFTB+U, use the sparse&
              & form")
        end if
        if (allocated(onSiteElements)) then
          call error("This dense ELSI solver is currently incompatible with onsite correctios, use&
              & the sparse form")
        end if
      end if
    end if
    if (tLargeDenseMatrices) then
      call allocateDenseMatrices(env, denseDesc, parallelKS%localKS, t2Component, tRealHS,&
          & HSqrCplx, SSqrCplx, eigVecsCplx, HSqrReal, SSqrReal, eigvecsReal)
    end if

    if (tRangeSep) then
      if (withMpi) then
        call error("Range separated calculations do not work with MPI yet")
      end if
      if (nSpin > 2) then
        call error("Range separated calculations not implemented for non-colinear calculations")
      end if
      if (tXlbomd) then
        call error("Range separated calculations not currently implemented for XLBOMD")
      end if
      if (t3rd) then
        call error("Range separated calculations not currently implemented for 3rd order DFTB")
      end if
      if (tLinResp) then
        call error("Range separated calculations not currently implemented for linear response")
      end if
      if (tSpinOrbit) then
        call error("Range separated calculations not currently implemented for spin orbit")
      end if
      if (tDFTBU) then
        call error("Range separated calculations not currently implemented for DFTB+U")
      end if
    end if

    if (tLinResp) then
      if (withMpi) then
        call error("Linear response calc. does not work with MPI yet")
      end if
      if (tLinRespZVect) then
        allocate(rhoSqrReal(sqrHamSize, sqrHamSize, nSpin))
      end if
    end if
    allocate(chargePerShell(orb%mShell, nAtom, nSpin))

    if (tLinResp .and. tPrintExcitedEigVecs) then
      allocate(occNatural(orb%nOrb))
    end if

    if (tMD) then
      allocate(velocities(3, nAtom))
      allocate(movedVelo(3, nMovedAtom))
      allocate(movedAccel(3, nMovedAtom))
      allocate(movedMass(3, nMovedAtom))
      movedMass(:,:) = spread(mass(indMovedAtom),1,3)
    end if

    if (tDipole) then
      allocate(dipoleMoment(3))
    end if

  end subroutine initArrays

#:if WITH_TRANSPORT

  !> initialize arrays for tranpsport
  subroutine initTransportArrays(tUpload, tPoisson, transpar, species0, orb, nAtom, nSpin,&
      & shiftPerLUp, chargeUp, poissonDerivs)

    !> Are contacts being uploaded
    logical, intent(in) :: tUpload

    !> Is the Poisson solver required
    logical, intent(in) :: tPoisson

    !> Transport parameters
    type(TTransPar), intent(in) :: transpar

    !> Species of atoms in the central cell
    integer, intent(in) :: species0(:)

    !> Atomic orbital information
    type(TOrbitals), intent(in) :: orb

    !> Number of atoms
    integer, intent(in) :: nAtom

    !> Number of spin channels
    integer, intent(in) :: nSpin

    !> uploded potential per shell per atom
    real(dp), allocatable, intent(out) :: shiftPerLUp(:,:)

    !> uploaded charges for atoms
    real(dp), allocatable, intent(out) :: chargeUp(:,:,:)

    !> Poisson Derivatives (needed for forces)
    real(dp), allocatable, intent(out) :: poissonDerivs(:,:)

    if (tUpload) then
      allocate(shiftPerLUp(orb%mShell, nAtom))
      allocate(chargeUp(orb%mOrb, nAtom, nSpin))
      call readContactShifts(shiftPerLUp, chargeUp, transpar, orb)
    end if
    if (tPoisson) then
      allocate(poissonDerivs(3,nAtom))
    end if

  end subroutine initTransportArrays

#:endif


  !> Set up storage for dense matrices, either on a single processor, or as BLACS matrices
  subroutine allocateDenseMatrices(env, denseDesc, localKS, t2Component, tRealHS, HSqrCplx,&
      & SSqrCplx, eigvecsCplx, HSqrReal, SSqrReal, eigvecsReal)

    !> Computing environment
    type(TEnvironment), intent(in) :: env

    !> Descriptor of the large square matrices in the program
    type(TDenseDescr), intent(in) :: denseDesc

    !> Index array for spin and k-point index
    integer, intent(in) :: localKS(:,:)

    !> Is this a two component calculation
    logical, intent(in) :: t2Component

    !> Is this a real hamiltonian
    logical, intent(in) :: tRealHS

    !> Square H matrix
    complex(dp), allocatable, intent(out) :: HSqrCplx(:,:)

    !> Square S matrix
    complex(dp), allocatable, intent(out) :: SSqrCplx(:,:)

    !> Eigenvectors for complex eigenproblem
    complex(dp), allocatable, intent(out) :: eigvecsCplx(:,:,:)

    !> Square H matrix
    real(dp), allocatable, intent(out) :: HSqrReal(:,:)

    !> Square S matrix
    real(dp), allocatable, intent(out) :: SSqrReal(:,:)

    !> Eigenvectors for real eigenproblem
    real(dp), allocatable, intent(out) :: eigvecsReal(:,:,:)

    integer :: nLocalCols, nLocalRows, nLocalKS

    nLocalKS = size(localKS, dim=2)
  #:if WITH_SCALAPACK
    call scalafx_getlocalshape(env%blacs%orbitalGrid, denseDesc%blacsOrbSqr, nLocalRows, nLocalCols)
  #:else
    nLocalRows = denseDesc%fullSize
    nLocalCols = denseDesc%fullSize
  #:endif

    if (t2Component .or. .not. tRealHS) then
      allocate(HSqrCplx(nLocalRows, nLocalCols))
      allocate(SSqrCplx(nLocalRows, nLocalCols))
      allocate(eigVecsCplx(nLocalRows, nLocalCols, nLocalKS))
    else
      allocate(HSqrReal(nLocalRows, nLocalCols))
      allocate(SSqrReal(nLocalRows, nLocalCols))
      allocate(eigVecsReal(nLocalRows, nLocalCols, nLocalKS))
    end if

  end subroutine allocateDenseMatrices


#:if WITH_SCALAPACK
  #!
  #! SCALAPACK related routines
  #!

  !> Initialise parallel large matrix decomposition methods
  subroutine initScalapack(blacsOpts, nAtom, nOrb, t2Component, env)

    !> BLACS settings
    type(TBlacsOpts), intent(in) :: blacsOpts

    !> Number of atoms
    integer, intent(in) :: nAtom

    !> Number of orbitals
    integer, intent(in) :: nOrb

    !> Is this a two component calculation
    logical, intent(in) :: t2Component

    !> Computing enviroment data
    type(TEnvironment), intent(inout) :: env

    integer :: sizeHS

    if (t2Component) then
      sizeHS = 2 * nOrb
    else
      sizeHS = nOrb
    end if
    call env%initBlacs(blacsOpts%blockSize, blacsOpts%blockSize, sizeHS, nAtom)

  end subroutine initScalapack


  !> Generate descriptions of large dense matrices in BLACS decomposition
  !>
  !> Note: It must be called after getDenseDescCommon() has been called.
  !>
  subroutine getDenseDescBlacs(env, rowBlock, colBlock, denseDesc)

    !> parallel environment
    type(TEnvironment), intent(in) :: env

    !> Number of matrix rows
    integer, intent(in) :: rowBlock

    !> Number of matrix columns
    integer, intent(in) :: colBlock

    !> Descriptor of the dense matrix
    type(TDenseDescr), intent(inout) :: denseDesc

    integer :: nn

    nn = denseDesc%fullSize
    call scalafx_getdescriptor(env%blacs%orbitalGrid, nn, nn, rowBlock, colBlock,&
        & denseDesc%blacsOrbSqr)

  end subroutine getDenseDescBlacs

#:endif


  !> Generate description of the total large square matrices, on the basis of atomic orbital
  !> orderings
  !>
  subroutine getDenseDescCommon(orb, nAtom, t2Component, denseDesc)

    !> Orbital information for species
    type(TOrbitals), intent(in) :: orb

    !> Number of atoms in the system
    integer, intent(in) :: nAtom

    !> Is this a two component calculation
    logical, intent(in) :: t2Component

    !> Resulting descriptor
    type(TDenseDescr), intent(out) :: denseDesc

    integer :: nOrb

    allocate(denseDesc%iAtomStart(nAtom + 1))
    call buildSquaredAtomIndex(denseDesc%iAtomStart, orb)
    nOrb = denseDesc%iAtomStart(nAtom + 1) - 1
    denseDesc%t2Component = t2Component
    denseDesc%nOrb = nOrb
    if (t2Component) then
      denseDesc%fullSize = 2 * nOrb
    else
      denseDesc%fullSize = nOrb
    end if

  end subroutine getDenseDescCommon


  !> Check for compatibility between requested electronic solver and features of the calculation
  subroutine ensureSolverCompatibility(iSolver, tSpin, kPoints, tForces, parallelOpts, nIndepHam,&
      & tempElec)

    !> Solver number (see dftbp_elecsolvertypes)
    integer, intent(in) :: iSolver

    !> Is this a spin polarised calculation
    logical, intent(in) :: tSpin

    !> Set of k-points used in calculation (or [0,0,0] if molecular)
    real(dp), intent(in) :: kPoints(:,:)

    !> Are forces required
    logical, intent(in) :: tForces

    !> Options for a parallel calculation, if needed
    type(TParallelOpts), intent(in), allocatable :: parallelOpts

    !> Number of indepdent hamiltonian matrices at a given k-value
    integer, intent(in) :: nIndepHam

    !> Temperature of the electrons
    real(dp), intent(in) :: tempElec

    logical :: tElsiSolver
    integer :: nKPoint

    ! Temporary error test for PEXSI bug (July 2019)
    if (iSolver == electronicSolverTypes%pexsi .and. any(kPoints /= 0.0_dp)) then
      call error("A temporary bug prevents correct evaluation with PEXSI at general k-points.&
          & This should be fixed soon.")
    end if

    tElsiSolver = any(iSolver ==&
        & [electronicSolverTypes%elpa, electronicSolverTypes%omm, electronicSolverTypes%pexsi,&
        & electronicSolverTypes%ntpoly])
    if (.not. withELSI .and. tElsiSolver) then
      call error("This binary was not compiled with ELSI support enabled")
    end if

    nKPoint = size(kPoints, dim=2)
    if (withMpi) then
      if (tElsiSolver .and. parallelOpts%nGroup /= nIndepHam * nKPoint) then
        call error("This solver requires as many parallel processor groups as there are independent&
            & spin and k-point combinations")
      end if
    end if

    if (iSolver == electronicSolverTypes%pexsi .and. tempElec < epsilon(0.0)) then
      call error("This solver requires a finite electron broadening")
    end if

  end subroutine ensureSolverCompatibility


  !> Modify the reference atomic shell charges for the neutral atom
  subroutine applyCustomReferenceOccupations(customOccAtoms,  customOccFillings, species,&
      & orb, referenceN0, q0)

    !> Array of occupation arrays, one for each atom
    type(WrappedInt1), allocatable, intent(in) :: customOccAtoms(:)

    !> Reference fillings for atomic shells
    real(dp), intent(in) :: customOccFillings(:,:)

    !> Species of atoms
    integer, intent(in) :: species(:)

    !> Atomic orbital data
    type(TOrbitals), intent(in) :: orb

    !> Reference charges from the Slater-Koster file
    real(dp), intent(in) :: referenceN0(:,:)

    !> Charges required for atomic neutrality in reference state
    real(dp), intent(inout) :: q0(:,:,:)

    integer :: nCustomBlock, iCustomBlock, iCustomAtom, nAtom, iAt, iSp
    real(dp), allocatable :: refOcc(:,:)

    nAtom = size(species)
    ! note that all arrays, referenceN0, customOccAtoms, refOcc
    ! are allocated to orb%mShell so assignments vecA(:,) = vecB(:,) work
    allocate(refOcc(orb%mShell, nAtom))
    ! initialize to referenceN0
    do iAt = 1, nAtom
      iSp = species(iAt)
      refOcc(:, iAt) = referenceN0(:, iSp)
    end do

    ! override to customOccupation
    if (allocated(customOccAtoms)) then
      nCustomBlock = size(customOccAtoms)
      do iCustomBlock = 1, nCustomBlock
        do iCustomAtom = 1, size(customOccAtoms(iCustomBlock)%data)
          iAt =  customOccAtoms(iCustomBlock)%data(iCustomAtom)
          refOcc(:, iAt) = customOccFillings(:,iCustomBlock)
        end do
      end do
    end if

    ! initialize q0 with right orbital order
    call initQFromUsrChrg(q0, refOcc, species, orb)

  end subroutine applyCustomReferenceOccupations


  !> Print out the reference occupations for atoms
  subroutine printCustomReferenceOccupations(orb, species, customOccAtoms, customOccFillings)

    !> Atomic orbital information
    type(TOrbitals), intent(in) :: orb

    !> Chemical species of atoms
    integer, intent(in) :: species(:)

    !> Array of occupation arrays, one for each atom
    type(WrappedInt1), intent(in) :: customOccAtoms(:)

    !> Fillings for each atomic shell
    real(dp), intent(in) :: customOccFillings(:,:)

    character(lc) :: formstr, outStr
    integer :: nCustomBlock, iCustomBlock, iSp, nShell, nAtom, iSh
    character(sc), allocatable :: shellnames(:)

    nCustomBlock = size(customOccFillings)
    if (nCustomBlock == 0) then
      return
    end if
    write(stdout, "(A)") "Custom defined reference occupations:"
    do iCustomBlock = 1, size(customOccAtoms)
      nAtom = size(customOccAtoms(iCustomBlock)%data)
      if (nAtom == 1) then
        write(outStr, "(A)") "Atom:"
      else
        write(outStr, "(A)") "Atoms:"
      end if
      write(formstr, "(I0,A)") nAtom, "(I0,1X))"
      write(stdout, "(A,T30,"//trim(formstr)//")") trim(outStr), customOccAtoms(iCustomBlock)%data
      iSp = species(customOccAtoms(iCustomBlock)%data(1))
      nShell = orb%nShell(iSp)
      call getShellNames(iSp, orb, shellnames)
      outStr = ""
      do iSh = 1, nShell
        if (iSh > 1) then
          write(outStr,"(A,',')")trim(outStr)
        end if
        write(outStr,"(A,1X,A,F8.4)")trim(outStr), trim(shellnames(iSh)),&
            & customOccFillings(iSh, iCustomBlock)
      end do
      write(stdout,"(A,T29,A)")"Fillings:",trim(outStr)
      deallocate(shellnames)
    end do
  end subroutine printCustomReferenceOccupations


  !> Initialises SCC related parameters before geometry loop starts
  function getMinSccIters(tSccCalc, tDftbU, nSpin) result(minSccIter)

    !> Is this a self consistent calculation
    logical, intent(in) :: tSccCalc

    !> Are there orbital potentials present
    logical, intent(in) :: tDftbU

    !> Number of spin channels
    integer, intent(in) :: nSpin

    !> Minimum possible number of self consistent iterations
    integer :: minSccIter

    if (tSccCalc) then
      if (tDftbU) then
        minSccIter = 2
      else
        if (nSpin == 1) then
          minSccIter = 1
        else
          minSccIter = 2
        end if
      end if
    else
      minSccIter = 1
    end if

  end function getMinSccIters


  !> Stop if any range separated incompatible setting is found
  subroutine ensureRangeSeparatedReqs(tPeriodic, tReadChrg, tShellResolved, tAtomicEnergy, rangeSepInp)

    !> Is the system periodic
    logical, intent(in) :: tPeriodic

    !> Are charges read from disc
    logical, intent(in) :: tReadChrg

    !> Is this a shell resolved calculation
    logical, intent(in) :: tShellResolved

    !> Do we need atom resolved E?
    logical, intent(inout) :: tAtomicEnergy

    !> Parameters for the range separated calculation
    type(TRangeSepInp), intent(in) :: rangeSepInp

    if (tPeriodic) then
      call error("Range separated functionality only works with non-periodic structures at the&
          & moment")
    end if
    if (tReadChrg .and. rangeSepInp%rangeSepAlg == rangeSepTypes%threshold) then
      call error("Restart on thresholded range separation not working correctly")
    end if
    if (tShellResolved) then
      call error("Range separated functionality currently does not yet support shell-resolved scc")
    end if
    if (tAtomicEnergy) then
      call warning("Atomic resolved energies cannot be calculated with range-separation&
          & hybrid functional.")
      tAtomicEnergy = .false.
    end if

  end subroutine ensureRangeSeparatedReqs


  !> Determine range separated cut-off and also update maximal cutoff
  subroutine getRangeSeparatedCutOff(cutoffRed, cutOff)

    !> Reduction in cut-off
    real(dp), intent(in) :: cutoffRed

    !> Resulting cut-off
    type(OCutoffs), intent(inout) :: cutOff

    cutOff%lcCutOff = 0.0_dp
    if (cutoffRed < 0.0_dp) then
      call error("Cutoff reduction for range-separated neighbours should be zero or positive.")
    end if
    cutOff%lcCutOff = cutOff%skCutOff - cutoffRed
    if (cutOff%lcCutOff < 0.0_dp) then
      call error("Screening cutoff for range-separated neighbours too short.")
    end if
    cutOff%mCutoff = max(cutOff%mCutOff, cutoff%lcCutOff)

  end subroutine getRangeSeparatedCutOff


  !> Initialise range separated extension.
  subroutine initRangeSeparated(nAtom, species0, speciesName, hubbU, rangeSepInp, tSpin,&
      & tREKS, rangeSep, deltaRhoIn, deltaRhoOut, deltaRhoDiff, deltaRhoInSqr,&
      & deltaRhoOutSqr, nMixElements)

    !> Number of atoms in the system
    integer, intent(in) :: nAtom

    !> species of atoms
    integer, intent(in) :: species0(:)

    !> names of chemical species
    character(*), intent(in) :: speciesName(:)

    !> Hubbard values for species
    real(dp), intent(in) :: hubbU(:,:)

    !> input for range separated calculation
    type(TRangeSepInp), intent(in) :: rangeSepInp

    !> Is this spin restricted (F) or unrestricted (T)
    logical, intent(in) :: tSpin

    !> Is this DFTB/SSR formalism
    logical, intent(in) :: tREKS

    !> Resulting settings for range separation
    type(RangeSepFunc), allocatable, intent(out) :: rangeSep

    !> Change in input density matrix flattened to 1D array
    real(dp), allocatable, target, intent(out) :: deltaRhoIn(:)

    !> Change in output density matrix flattened to 1D array
    real(dp), allocatable, target, intent(out) :: deltaRhoOut(:)

    !> Change in density matrix between in and out
    real(dp), allocatable, intent(out) :: deltaRhoDiff(:)

    !> Change in input density matrix
    real(dp), pointer, intent(out) :: deltaRhoInSqr(:,:,:)

    !> Change in output density matrix
    real(dp), pointer, intent(out) :: deltaRhoOutSqr(:,:,:)

    !> Number of mixer elements
    integer, intent(out) :: nMixElements

    allocate(rangeSep)
    call RangeSepFunc_init(rangeSep, nAtom, species0, speciesName, hubbU(1,:),&
        & rangeSepInp%screeningThreshold, rangeSepInp%omega, tSpin, tREKS,&
        & rangeSepInp%rangeSepAlg)
    allocate(deltaRhoIn(nOrb * nOrb * nSpin))
    allocate(deltaRhoOut(nOrb * nOrb * nSpin))
    allocate(deltaRhoDiff(nOrb * nOrb * nSpin))
    deltaRhoInSqr(1:nOrb, 1:nOrb, 1:nSpin) => deltaRhoIn(1 : nOrb * nOrb * nSpin)
    deltaRhoOutSqr(1:nOrb, 1:nOrb, 1:nSpin) => deltaRhoOut(1 : nOrb * nOrb * nSpin)
    nMixElements = nOrb * nOrb * nSpin
    deltaRhoInSqr(:,:,:) = 0.0_dp

  end subroutine initRangeSeparated


end module dftbp_initprogram<|MERGE_RESOLUTION|>--- conflicted
+++ resolved
@@ -79,12 +79,8 @@
   use dftbp_sorting, only : heap_sort
   use dftbp_linkedlist
   use dftbp_wrappedintr
-<<<<<<< HEAD
-  use dftbp_xlbomd_module
   use dftbp_timeprop
-=======
   use dftbp_xlbomd
->>>>>>> 046d6dc5
   use dftbp_etemp, only : Fermi
 #:if WITH_SOCKETS
   use dftbp_mainio, only : receiveGeometryFromSocket
