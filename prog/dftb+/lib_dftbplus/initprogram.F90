!--------------------------------------------------------------------------------------------------!
!  DFTB+: general package for performing fast atomistic simulations                                !
!  Copyright (C) 2006 - 2020  DFTB+ developers group                                               !
!                                                                                                  !
!  See the LICENSE file for terms of usage and distribution.                                       !
!--------------------------------------------------------------------------------------------------!

#:include 'common.fypp'


!> Global variables and initialization for the main program.
module dftbp_initprogram
#:if WITH_OMP
  use omp_lib
#:endif
  use dftbp_mainio, only : initOutputFile
  use dftbp_assert
  use dftbp_globalenv
  use dftbp_environment
  use dftbp_scalapackfx
  use dftbp_inputdata
  use dftbp_densedescr
  use dftbp_constants
  use dftbp_elecsolvers
  use dftbp_elsisolver, only : TElsiSolver_init, TElsiSolver_final
  use dftbp_elsiiface
  use dftbp_periodic
  use dftbp_accuracy
  use dftbp_intrinsicpr
  use dftbp_shortgamma
  use dftbp_coulomb
  use dftbp_message
  use dftbp_mixer
  use dftbp_simplemixer
  use dftbp_andersonmixer
  use dftbp_broydenmixer
  use dftbp_diismixer

  use dftbp_geoopt
  use dftbp_conjgrad
  use dftbp_steepdesc
  use dftbp_gdiis
  use dftbp_lbfgs

  use dftbp_hamiltoniantypes

  use dftbp_randomgenpool
  use dftbp_ranlux
  use dftbp_mdcommon
  use dftbp_mdintegrator
  use dftbp_velocityverlet
  use dftbp_thermostat
  use dftbp_dummytherm
  use dftbp_andersentherm
  use dftbp_berendsentherm
  use dftbp_nhctherm
  use dftbp_tempprofile
  use dftbp_numderivs2
  use dftbp_lapackroutines
  use dftbp_simplealgebra
  use dftbp_nonscc
  use dftbp_scc
  use dftbp_sccinit
  use dftbp_onsitecorrection
  use dftbp_hamiltonian, only : TRefExtPot
  use dftbp_h5correction
  use dftbp_halogenx
  use dftbp_slakocont
  use dftbp_repcont
  use dftbp_fileid
  use dftbp_spin, only: Spin_getOrbitalEquiv, ud2qm, qm2ud
  use dftbp_dftbplusu
  use dftbp_dispersions
  use dftbp_thirdorder
  use dftbp_linresp
  use dftbp_RangeSeparated
  use dftbp_stress
  use dftbp_orbitalequiv
  use dftbp_orbitals
  use dftbp_commontypes
  use dftbp_sorting, only : heap_sort
  use dftbp_linkedlist
  use dftbp_wrappedintr
  use dftbp_timeprop
  use dftbp_xlbomd
  use dftbp_etemp, only : fillingTypes
#:if WITH_SOCKETS
  use dftbp_mainio, only : receiveGeometryFromSocket
  use dftbp_ipisocket
#:endif
  use dftbp_elstatpot
  use dftbp_pmlocalisation
  use dftbp_energies
  use dftbp_potentials
  use dftbp_taggedoutput
  use dftbp_formatout
  use dftbp_qdepextpotproxy, only : TQDepExtPotProxy
  use dftbp_forcetypes, only : forceTypes
  use dftbp_elstattypes, only : elstatTypes
  use dftbp_plumed, only : withPlumed, TPlumedCalc, TPlumedCalc_init
  use dftbp_magmahelper
#:if WITH_GPU
  use iso_c_binding, only :  c_int
  use device_info
#:endif

#:if WITH_TRANSPORT
  use libnegf_vars
  use negf_int
  use poisson_init
#:endif
  use dftbp_transportio
  implicit none

#:if WITH_GPU
  integer (c_int):: ngpus
  integer (c_int):: req_ngpus
#:endif


  !> Tagged output files (machine readable)
  character(*), parameter :: autotestTag = "autotest.tag"

  !> Detailed user output
  character(*), parameter :: userOut = "detailed.out"

  !> band structure and filling information
  character(*), parameter :: bandOut = "band.out"

  !> File accumulating data during an MD run
  character(*), parameter :: mdOut = "md.out"

  !> Machine readable tagged output
  character(*), parameter :: resultsTag = "results.tag"

  !> Second derivative of the energy with respect to atomic positions
  character(*), parameter :: hessianOut = "hessian.out"

  !> file name prefix for charge data
  character(*), parameter :: fCharges = "charges"

  !> file to stop code during geometry driver
  character(*), parameter :: fStopDriver = "stop_driver"

  !> file to stop code during scc cycle
  character(*), parameter :: fStopSCC = "stop_scc"

  !> file name for shift data
  character(*), parameter :: fShifts = "shifts.dat"

  !> Is the calculation SCC?
  logical :: tSccCalc

  !> SCC module internal variables
  type(TScc), allocatable :: sccCalc

  !> nr. of atoms
  integer :: nAtom

  !> nr. of all (boundary condition images and original) atoms
  integer :: nAllAtom

  !> nr. of original atom in central cell
  integer, allocatable :: Img2CentCell(:)

  !> nr of different types (nAtom)
  integer :: nType

  !> data type for atomic orbital information
  type(TOrbitals), target :: orb

  !> nr. of orbitals in the system
  integer :: nOrb

  !> types of the atoms (nAllAtom)
  integer, allocatable :: species(:)

  !> type of the atoms (nAtom)
  integer, allocatable, target :: species0(:)

  !> Coords of the atoms (3, nAllAtom)
  real(dp), allocatable :: coord(:,:)

  !> Coords in central cell (3, nAtom)
  real(dp), allocatable, target :: coord0(:,:)

  !> if calculation is periodic
  logical :: tPeriodic

  !> Should central cell coordinates be output?
  logical :: tShowFoldedCoord


  !> How to calculate forces
  integer :: forceType

  !> are atomic coordinates fractional?
  logical :: tFracCoord

  !> Tolerance for SCC cycle
  real(dp) :: sccTol

  !> lattice vectors as columns
  real(dp), allocatable, target :: latVec(:,:)

  !> reciprocal lattice vectors as columns
  real(dp), allocatable, target :: recVec(:,:)

  !> original lattice vectors used for optimizing
  real(dp) :: origLatVec(3,3)

  !> normalized vectors in those directions
  real(dp) :: normOrigLatVec(3,3)


  !> reciprocal vectors in 2 pi units
  real(dp), allocatable :: invLatVec(:,:)

  !> cell volume
  real(dp) :: CellVol

  !> reciprocal cell volume
  real(dp) :: recCellVol

  !> translation vecs for interacting image cells (3, nImgCell + 1)
  real(dp), allocatable :: cellVec(:,:)

  !> cell vectors in absolute units
  real(dp), allocatable :: rCellVec(:,:)

  !> index in cellVec for each atom
  integer, allocatable :: iCellVec(:)


  !> ADT for neighbour parameters
  type(TNeighbourList), allocatable, save :: neighbourList

  !> nr. of neighbours for atoms out to max interaction distance (excluding Ewald terms)
  integer, allocatable :: nNeighbourSK(:)

  !> nr. of neighbours for atoms within Erep interaction distance (usually short)
  integer, allocatable :: nNeighbourRep(:)

  !> Number of neighbours for each of the atoms for the exchange contributions in the long range
  !> functional
  integer, allocatable :: nNeighbourLC(:)

  !> H/S sparse matrices indexing array for atomic blocks
  integer, allocatable :: iSparseStart(:,:)

  !> Hubbard Us (orbital, atom)
  real(dp), allocatable, target :: hubbU(:,:)

  !> self energy (orbital, atom)
  real(dp), allocatable :: atomEigVal(:,:)

  !> reference n_0 charges for each atom
  real(dp), allocatable :: referenceN0(:,:)

  !> list of atomic masses
  real(dp), allocatable :: mass(:)

  !> list of atomic masses for each species
  real(dp), allocatable :: speciesMass(:)

  !> Hamiltonian type
  integer :: hamiltonianType

  !> Raw H^0 hamiltonian data
  type(TSlakoCont) :: skHamCont

  !> Raw overlap hamiltonian data
  type(TSlakoCont) :: skOverCont

  !> Repulsive interaction raw data
  type(TRepCont) :: pRepCont

  !> Interaction cutoff distances
  type TCutoffs
    real(dp) :: skCutOff
    real(dp) :: repCutOff
    real(dp) :: lcCutOff
    real(dp) :: mCutOff
  end type TCutoffs

  !> Cut off distances for various types of interaction
  type(TCutoffs) :: cutOff

  !> Cut off distance for repulsive interactions
  real(dp) :: repCutOff

  !> Sparse hamiltonian matrix
  real(dp), allocatable :: ham(:,:)

  !> imaginary part of the Hamiltonian
  real(dp), allocatable :: iHam(:,:)

  !> Charge per atomic shell (shell, atom, spin channel)
  real(dp), allocatable :: chargePerShell(:,:,:)

  !> Charge par atom (atom, spin channel)
  real(dp), allocatable :: chargePerAtom(:,:)

  !> sparse overlap
  real(dp), allocatable :: over(:)


  !> nr. of K-points
  integer :: nKPoint

  !> K-points
  real(dp), allocatable :: kPoint(:,:)

  !> weight of the K-Points
  real(dp), allocatable :: KWeight(:)


  !> external pressure if periodic
  real(dp) :: extPressure

  !> Barostat used if MD and periodic
  logical :: tBarostat

  !> Barostat coupling strength
  real(dp) :: BarostatStrength


  !> H and S are real
  logical :: tRealHS


  !> nr. of electrons
  real(dp), allocatable :: nEl(:)

  !> Nr. of all electrons if neutral
  real(dp) :: nEl0


  !> Spin W values
  real(dp), allocatable :: spinW(:,:,:)

  !> Spin orbit constants
  real(dp), allocatable :: xi(:,:)


  !> is this a DFTB+U calculation?
  logical :: tDFTBU

  !> Choice of orbital functional
  integer :: nDFTBUfunc

  !> list of U-J for species
  real(dp), allocatable :: UJ(:,:)

  !> How many U-J for each species
  integer, allocatable :: nUJ(:)

  !> number of l-values of U-J for each block
  integer, allocatable :: niUJ(:,:)

  !> l-values of U-J for each block
  integer, allocatable :: iUJ(:,:,:)


  !> electron temperature
  real(dp) :: tempElec

  !> If K points should filled separately
  logical :: tFillKSep

  !> Fix Fermi energy at specified value
  logical :: tFixEf

  !> Fermi energy per spin
  real(dp), allocatable :: Ef(:)

  !> Can an electronic free energy be correctly defined?
  logical :: tDefinedFreeE

  !> Filling temp updated by MD.
  logical :: tSetFillingTemp

  !> Choice of electron distribution function, defaults to Fermi
  integer :: iDistribFn = fillingTypes%Fermi

  !> atomic kinetic temperature
  real(dp) :: tempAtom

  !> MD stepsize
  real(dp) :: deltaT

  !> maximal number of SCC iterations
  integer :: maxSccIter

  !> Minimal number of SCC iterations
  integer :: minSccIter

  !> is this a spin polarized calculation?
  logical :: tSpin

  !> Number of spin components, 1 is unpolarised, 2 is polarised, 4 is noncolinear / spin-orbit
  integer :: nSpin

  !> is there spin-orbit coupling
  logical :: tSpinOrbit

  !> Use block like dual representation for spin orbit
  logical :: tDualSpinOrbit

  !> Is there a complex hamiltonian contribution in real space
  logical :: tImHam

  !> is this a two component calculation (spin orbit or non-collinear spin)
  logical :: t2Component

  !> Common Fermi level accross spin channels
  logical :: tSpinSharedEf


  !> Geometry optimization needed?
  logical :: isGeoOpt

  !> optimize coordinates inside unit cell (periodic)?
  logical :: tCoordOpt

  !> optimize lattice constants?
  logical :: tLatOpt

  !> Fix angles between lattice vectors when optimizing?
  logical :: tLatOptFixAng

  !> Fix length of specified lattice vectors when optimizing?
  logical :: tLatOptFixLen(3)

  !> Optimise lattice isotropically
  logical :: tLatOptIsotropic

  !> Is this a MD calculation?
  logical :: tMD

  !> Is this a derivatives calc?
  logical :: tDerivs

  !> Do we need Mulliken charges?
  logical :: tMulliken

  !> Electrostatic potentials if requested
  type(TElStatPotentials), allocatable :: esp

  !> Calculate localised orbitals?
  logical :: tLocalise

  !> Do we need to show Mulliken charges?
  logical :: tPrintMulliken

  !> calculate an electric dipole?
  logical :: tDipole

  !> Do we need atom resolved E?
  logical :: tAtomicEnergy

  !> Print out eigenvectors?
  logical :: tPrintEigVecs

  !> Store eigenvectors as a text file
  logical :: tPrintEigVecsTxt

  !> Print eigenvector projections?
  logical :: tProjEigenvecs

  !> Do we need forces?
  logical :: tForces

  !> Is the contribution from an excited state needed for the forces
  logical :: tCasidaForces

  !> are forces being returned
  logical :: tPrintForces

  !> Number of moved atoms
  integer :: nMovedAtom

  !> Index of the moved atoms
  integer, allocatable :: indMovedAtom(:)

  !> Nr. of moved coordinates
  integer :: nMovedCoord

  !> Nr. of geo movements to do
  integer :: nGeoSteps

  !> Index of constrained atoms
  integer, allocatable :: conAtom(:)

  !> Constraint vectors
  real(dp), allocatable :: conVec(:,:)

  !> Pipek-Mezey localisation calculator
  type(TPipekMezey), allocatable :: pipekMezey

  !> use commands from socket communication to control the run
  logical :: tSocket

  !> socket details
#:if WITH_SOCKETS
  type(ipiSocketComm), allocatable :: socket
#:endif

  !> File containing output geometry
  character(lc) :: geoOutFile

  !> Append geometries in the output?
  logical :: tAppendGeo

  !> Only use converged forces if SCC
  logical :: tUseConvergedForces

  !> labels of atomic species
  character(mc), allocatable :: speciesName(:)

  !> General geometry optimizer
  type(TGeoOpt), allocatable :: pGeoCoordOpt

  !> Geometry optimizer for lattice consts
  type(TGeoOpt), allocatable :: pGeoLatOpt

  !> Charge mixer
  type(TMixer), allocatable :: pChrgMixer

  !> MD Framework
  type(TMDCommon), allocatable :: pMDFrame

  !> MD integrator
  type(TMDIntegrator), allocatable :: pMDIntegrator

  !> Temperature profile driver in MD
  type(TTempProfile), allocatable, target :: temperatureProfile

  !> geometry optimiser
  type(TNumDerivs), allocatable, target :: derivDriver

  !> reference neutral atomic occupations
  real(dp), allocatable :: q0(:, :, :)

  !> shell resolved neutral reference
  real(dp), allocatable :: qShell0(:,:)

  !> input charges (for potentials)
  real(dp), allocatable :: qInput(:, :, :)

  !> output charges
  real(dp), allocatable :: qOutput(:, :, :)

  !> input Mulliken block charges (diagonal part == Mulliken charges)
  real(dp), allocatable :: qBlockIn(:, :, :, :)

  !> Output Mulliken block charges
  real(dp), allocatable :: qBlockOut(:, :, :, :)

  !> Imaginary part of input Mulliken block charges
  real(dp), allocatable :: qiBlockIn(:, :, :, :)

  !> Imaginary part of output Mulliken block charges
  real(dp), allocatable :: qiBlockOut(:, :, :, :)

  !> input charges packed into unique equivalence elements
  real(dp), allocatable :: qInpRed(:)

  !> output charges packed into unique equivalence elements
  real(dp), allocatable :: qOutRed(:)

  !> charge differences packed into unique equivalence elements
  real(dp), allocatable :: qDiffRed(:)

  !> Orbital equivalence relations
  integer, allocatable :: iEqOrbitals(:,:,:)

  !> nr. of inequivalent orbitals
  integer :: nIneqOrb

  !> nr. of elements to go through the mixer - may contain reduced orbitals and also orbital blocks
  !> (if tDFTBU or onsite corrections)
  integer :: nMixElements

  !> Orbital equivalency for orbital blocks
  integer, allocatable :: iEqBlockDFTBU(:,:,:,:)

  !> Equivalences for onsite block corrections if needed
  integer, allocatable :: iEqBlockOnSite(:,:,:,:)

  !> Orbital equivalency for orbital blocks with spin-orbit
  integer, allocatable :: iEqBlockDFTBULS(:,:,:,:)

  !> Equivalences for onsite block corrections if needed with spin orbit
  integer, allocatable :: iEqBlockOnSiteLS(:,:,:,:)


  ! External charges

  !> If external charges must be considered
  logical :: tExtChrg

  !> Nr. of external charges
  integer :: nExtChrg

  !> external electric field
  logical :: tEField

  !> Arbitrary external field (including electric)
  logical :: tExtField

  !> field strength
  real(dp) :: EFieldStrength

  !> field direction
  real(dp) :: EfieldVector(3)

  !> time dependent
  logical :: tTDEfield

  !> angular frequency
  real(dp) :: EfieldOmega

  !> phase of field at step 0
  integer :: EfieldPhase


  !> Partial density of states (PDOS) projection regions
  type(TListIntR1), save :: iOrbRegion

  !> PDOS region labels
  type(TListCharLc), save :: regionLabels

  !> Third order DFTB
  logical :: t3rd

  !> Full 3rd order or only atomic site
  logical :: t3rdFull

  !> data structure for 3rd order
  type(TThirdOrder), allocatable :: thirdOrd

  !> Correction to energy from on-site matrix elements
  real(dp), allocatable :: onSiteElements(:,:,:,:)

  !> Correction to dipole momements on-site matrix elements
  real(dp), allocatable :: onSiteDipole(:,:)

  !> Should block charges be mixed as well as charges
  logical :: tMixBlockCharges

  !> Calculate Casida linear response excitations
  logical :: isLinResp

  !> calculate Z vector for excited properties
  logical :: tLinRespZVect

  !> Print eigenvectors
  logical :: tPrintExcitedEigVecs

  !> data type for linear response
  type(TLinresp), save :: lresp

  !> Whether to run a range separated calculation
  logical :: tRangeSep

  !> Range Separation data
  type(TRangeSepFunc), allocatable :: rangeSep

  !> DeltaRho input for calculation of range separated Hamiltonian
  real(dp), allocatable, target :: deltaRhoIn(:)

  !> DeltaRho output from calculation of range separated Hamiltonian
  real(dp), allocatable, target :: deltaRhoOut(:)

  !> Holds change in deltaRho between SCC steps for range separation
  real(dp), allocatable :: deltaRhoDiff(:)

  !> DeltaRho input for range separation in matrix form
  real(dp), pointer :: deltaRhoInSqr(:,:,:) => null()

  !> DeltaRho output from range separation in matrix form
  real(dp), pointer :: deltaRhoOutSqr(:,:,:) => null()

  !> If initial charges/dens mtx. from external file.
  logical :: tReadChrg

  !> Whether potential shifts are read from file
  logical :: tReadShifts

  !> Whether potential shifts are read from file
  logical :: tWriteShifts

  !> should charges written to disc be in ascii or binary format?
  logical :: tWriteChrgAscii

  !> produce tagged output?
  logical :: tWriteAutotest

  !> Produce detailed.xml
  logical :: tWriteDetailedXML

  !> Produce detailed.tag
  logical :: tWriteResultsTag

  !> Produce detailed.out
  logical :: tWriteDetailedOut

  !> Produce band.dat
  logical :: tWriteBandDat

  !> Should HS (square) be printed?
  logical :: tWriteHS

  !> Should HS (sparse) be printed?
  logical :: tWriteRealHS

  !> Program run id
  integer :: runId

  !> Frequency for saving restart info
  integer :: restartFreq

  !> If dispersion should be calculated
  logical :: tDispersion

  !> dispersion data and calculations
  class(TDispersionIface), allocatable :: dispersion

  !> Can stress be calculated?
  logical :: tStress

  !> should XLBOMD be used in MD
  logical :: isXlbomd

  !> XLBOMD related parameters
  type(TXLBOMD), allocatable :: xlbomdIntegrator

  !> Differentiation method for (H^0,S)
  type(TNonSccDiff), save :: nonSccDeriv

  !> Whether lattice has changed since last geometry iteration
  logical :: tLatticeChanged

  !> Whether atomic coordindates have changed since last geometry iteration
  logical :: tCoordsChanged

<<<<<<< HEAD
  !> First guess for nr. of neighbors.
  integer, parameter :: nInitNeighbor = 40
=======
  !> Plumed calculator
  type(TPlumedCalc), allocatable :: plumedCalc
>>>>>>> c8f9e2c1

  !> Dense matrix descriptor for H and S
  type(TDenseDescr) :: denseDesc

  !> MD velocities
  real(dp), allocatable :: velocities(:,:)

  !> MD velocities for moved atoms
  real(dp), allocatable :: movedVelo(:,:)

  !> MD acceleration for moved atoms
  real(dp), allocatable :: movedAccel(:,:)

  !> Mass of the moved atoms
  real(dp), allocatable :: movedMass(:,:)

  !> Sparse storage of density matrix
  real(dp), allocatable :: rhoPrim(:,:)

  !> Imaginary part of density matrix in sparse storage
  real(dp), allocatable :: iRhoPrim(:,:)

  !> Energy weighted density matrix
  real(dp), allocatable :: ERhoPrim(:)

  !> Non-SCC part of the hamiltonian in sparse storage
  real(dp), allocatable :: h0(:)

  !> electronic filling
  real(dp), allocatable :: filling(:,:,:)

  !> band structure energy
  real(dp), allocatable :: Eband(:)

  !> entropy of electrons at temperature T
  real(dp), allocatable :: TS(:)

  !> zero temperature electronic energy
  real(dp), allocatable :: E0(:)

  !> Square dense hamiltonian storage for cases with k-points
  complex(dp), allocatable :: HSqrCplx(:,:)

  !> Square dense overlap storage for cases with k-points
  complex(dp), allocatable :: SSqrCplx(:,:)

  !> Complex eigenvectors
  complex(dp), allocatable :: eigvecsCplx(:,:,:)

  !> Square dense hamiltonian storage
  real(dp), allocatable :: HSqrReal(:,:)

  !> Square dense overlap storage
  real(dp), allocatable :: SSqrReal(:,:)

  !> Real eigenvectors
  real(dp), allocatable :: eigvecsReal(:,:,:)

  !> Eigenvalues
  real(dp), allocatable :: eigen(:,:,:)

  !> density matrix
  real(dp), allocatable :: rhoSqrReal(:,:,:)

  !> Total energy components
  type(TEnergies) :: energy

  !> Potentials for orbitals
  type(TPotentials) :: potential

  !> Reference external potential (usual provided via API)
  type(TRefExtPot) :: refExtPot

  !> Proxy for querying population dependant external potenials
  type(TQDepExtPotProxy), allocatable :: qDepExtPot

  !> Energy derivative with respect to atomic positions
  real(dp), allocatable :: derivs(:,:)

  !> Forces on any external charges
  real(dp), allocatable :: chrgForces(:,:)

  !> excited state force addition
  real(dp), allocatable :: excitedDerivs(:,:)

  !> dipole moments when available
  real(dp), allocatable :: dipoleMoment(:)

  !> Coordinates to print out
  real(dp), pointer :: pCoord0Out(:,:)

  !> Folded coords (3, nAtom)
  real(dp), allocatable, target :: coord0Fold(:,:)

  !> New coordinates returned by the MD routines
  real(dp), allocatable :: newCoords(:,:)

  !> Orbital angular momentum
  real(dp), allocatable :: orbitalL(:,:,:)

  !> Natural orbitals for excited state density matrix, if requested
  real(dp), allocatable, target :: occNatural(:)

  !> Dynamical (Hessian) matrix
  real(dp), pointer :: pDynMatrix(:,:)

  !> File descriptor for the human readable output
  integer :: fdDetailedOut

  !> File descriptor for extra MD output
  integer :: fdMD

  !> Contains (iK, iS) tuples to be processed in parallel by various processor groups
  type(TParallelKS) :: parallelKS

  !> Electron dynamics
  type(TElecDynamics) :: elecDyn
  logical :: tElectronDynamics

  !> external electric field
  real(dp) :: Efield(3), absEfield

  !> Electronic structure solver
  type(TElectronicSolver) :: electronicSolver

  !> Are large dense matrices required?
  logical :: tLargeDenseMatrices

  !> derivative of cell volume wrt to lattice vectors, needed for pV term
  real(dp) :: extLatDerivs(3,3)

  !> internal pressure within the cell
  real(dp) :: intPressure

  !> Derivative of total energy with respect to lattice vectors
  !> Sign convention: This is in the uphill energy direction for the lattice vectors (each row
  !> pertaining to a separate lattice vector), i.e. opposite to the force.
  !>
  !> The component of a derivative vector that is orthogonal to the plane containing the other two
  !> lattice vectors will expand (contract) the supercell if it is on the opposite (same) same
  !> side of the plane as its associated lattice vector.
  !>
  !> In the special case of cartesian axis aligned orthorhombic lattice vectors, negative diagonal
  !> elements expand the supercell.
  real(dp) :: totalLatDeriv(3,3)

  !> Stress tensors for various contribution in periodic calculations
  !> Sign convention: Positive diagonal elements expand the supercell
  real(dp) :: totalStress(3,3)

  ! Tagged writer
  type(TTaggedWriter) :: taggedWriter

  private :: createRandomGenerators

#:if WITH_TRANSPORT
  !> Transport variables
  !> Container for the atomistic structure for poisson
  type(TPoissonStructure) :: poissStr
  type(TTransPar) :: transpar
  type(TNEGFInfo) :: ginfo

#:endif

  !> Whether contact Hamiltonians are uploaded
  !> Synonym for G.F. calculation of density
  logical :: tUpload

  !> Whether contact Hamiltonians are computed
  logical :: tContCalc

  !> Whether Poisson solver is invoked
  logical :: tPoisson

  !> Whether recompute Poisson after every SCC
  logical :: tPoissonTwice

  !> Calculate terminal tunneling and current
  logical :: tTunn

  !> True if we use any part of Negf (green solver, landauer etc.)
  logical :: tNegf

  !> Whether local currents are computed
  logical :: tLocalCurrents

  !> True if LDOS is stored on separate files for k-points
  logical :: tWriteLDOS

  !> Labels for LDOS regions, if needed
  character(lc), allocatable :: regionLabelLDOS(:)

  !> True if Tunneling is stored on separate files
  logical :: writeTunn

  !> Holds spin-dependent electrochemical potentials of contacts
  !> This is because libNEGF is not spin-aware
  real(dp), allocatable :: mu(:,:)

  !> Variables for Transport NEGF/Poisson solver
  !> Tunneling, local DOS and current
  real(dp), allocatable :: tunneling(:,:), ldos(:,:), current(:,:)
  real(dp), allocatable :: leadCurrents(:)
  !> Array storing local (bond) currents
  real(dp), allocatable :: lCurrArray(:,:)

  !> Poisson Derivatives (forces)
  real(dp), allocatable :: poissonDerivs(:,:)

  !> Shell-resolved Potential shifts uploaded from contacts
  real(dp), allocatable :: shiftPerLUp(:,:)

  !> Orbital-resolved charges uploaded from contacts
  real(dp), allocatable :: chargeUp(:,:,:)

  !> Shell-resolved block potential shifts uploaded from contacts
  real(dp), allocatable :: shiftBlockUp(:,:,:,:)

  !> Block populations uploaded from contacts
  real(dp), allocatable :: blockUp(:,:,:,:)

  !> Details of energy interval for tunneling used in output
  real(dp) :: Emin, Emax, Estep

  !> Electrostatics type (either gammafunctional or poisson)
  integer :: electrostatics

  !> list of atoms in the central cell (or device region if transport)
  integer, allocatable :: iAtInCentralRegion(:)

  !> Correction for {O,N}-X bonds
  type(THalogenX), allocatable :: halogenXCorrection

  !> All of the excited energies actuall solved by Casida routines (if used)
  real(dp), allocatable :: energiesCasida(:)

  !> Is this DFTB/SSR formalism
  logical :: tREKS

contains


  !> Initializes the variables in the module based on the parsed input
  subroutine initProgramVariables(input, env)

    !> Holds the parsed input data.
    type(TInputData), intent(inout), target :: input

    !> Environment settings
    type(TEnvironment), intent(inout) :: env

    ! Mixer related local variables
    integer :: nGeneration
    real(dp) :: mixParam

    !> mixer number
    integer :: iMixer

    !> simple mixer (if used)
    type(TSimpleMixer), allocatable :: pSimpleMixer

    !> Anderson mixer (if used)
    type(TAndersonMixer), allocatable :: pAndersonMixer

    !> Broyden mixer (if used)
    type(TBroydenMixer), allocatable :: pBroydenMixer

    !> DIIS mixer (if used)
    type(TDIISMixer), allocatable :: pDIISMixer

    ! Geometry optimizer related local variables

    !> Conjugate gradient driver
    type(TConjGrad), allocatable :: pConjGrad

    !> Steepest descent driver
    type(TSteepDesc), allocatable :: pSteepDesc

    !> Conjugate gradient driver
    type(TConjGrad), allocatable :: pConjGradLat

    !> Steepest descent driver
    type(TSteepDesc), allocatable :: pSteepDescLat

    !> gradient DIIS driver
    type(TDIIS), allocatable :: pDIIS

    !> lBFGS driver for geometry  optimisation
    type(TLbfgs), allocatable :: pLbfgs

    !> lBFGS driver for lattice optimisation
    type(TLbfgs), allocatable :: pLbfgsLat

    ! MD related local variables
    type(TThermostat), allocatable :: pThermostat
    type(TDummyThermostat), allocatable :: pDummyTherm
    type(TAndersenThermostat), allocatable :: pAndersenTherm
    type(TBerendsenThermostat), allocatable :: pBerendsenTherm
    type(TNHCThermostat), allocatable :: pNHCTherm

    type(TVelocityVerlet), allocatable :: pVelocityVerlet
    type(TTempProfile), pointer :: pTempProfile

    real(dp), allocatable :: tmpCoords(:), tmpWeight(:), tmp3Coords(:,:)

    type(TRanlux), allocatable :: randomInit, randomThermostat
    integer :: iSeed

    integer :: ind, ii, jj, kk, iS, iAt, iSp, iSh, iOrb
    integer :: iStart, iEnd

    ! Dispersion
    type(TDispSlaKirk), allocatable :: slaKirk
    type(TDispUFF), allocatable :: uff
  #:if WITH_DFTD3
    type(TDispDftD3), allocatable :: dftd3
  #:endif
    type(TDispDftD4), allocatable :: dftd4

    ! H5 correction
    type(TH5Corr), allocatable :: pH5Correction
    logical :: tHHRepulsion

    character(lc) :: tmpStr
    integer, allocatable :: tmpir1(:)

    character(lc) :: strTmp, strTmp2

    !> flag to check for first cycle through a loop
    logical :: tFirst

    !> Nr. of Hamiltonians to diagonalise independently
    integer :: nIndepHam

    real(dp) :: rTmp

    !> Flag if some files do exist or not
    logical :: tExist

    ! Orbital equivalency for SCC and Spin
    integer, allocatable :: iEqOrbSCC(:,:,:), iEqOrbSpin(:,:,:)
    ! Orbital equivalency for orbital potentials
    integer, allocatable :: iEqOrbDFTBU(:,:,:)

    ! Damped interactions
    logical, allocatable, target :: tDampedShort(:)
    type(TThirdOrderInp) :: thirdInp

    ! PDOS stuff
    integer :: iReg, nAtomRegion, nOrbRegion, iTmp
    integer, allocatable :: iAtomRegion(:)
    integer :: valshape(1)

    !> Is SCC cycle initialised
    type(TSccInp), allocatable :: sccInp

    !> Used for indexing linear response
    integer :: homoLoc(1)

    !> Whether seed was randomly created
    logical :: tRandomSeed

    !> First guess for nr. of neighbours.
    integer, parameter :: nInitNeighbour = 40

    !> Is the check-sum for charges read externally be used?
    logical :: tSkipChrgChecksum

    !> Spin loop index
    integer :: iSpin

    !> Nr. of buffered Cholesky-decompositions
    integer :: nBufferedCholesky

    character(sc), allocatable :: shellNamesTmp(:)
    logical :: tRequireDerivator

    !> Format for two using exponential notation values with units
    character(len=*), parameter :: format2Ue = "(A, ':', T30, E14.6, 1X, A, T50, E14.6, 1X, A)"

    @:ASSERT(input%tInitialized)

    write(stdOut, "(/, A)") "Starting initialization..."
    write(stdOut, "(A80)") repeat("-", 80)

    call env%initGlobalTimer(input%ctrl%timingLevel, "DFTB+ running times", stdOut)
    call env%globalTimer%startTimer(globalTimers%globalInit)

    ! Basic variables
    hamiltonianType = input%ctrl%hamiltonian
    tSccCalc = input%ctrl%tScc
    tDFTBU = input%ctrl%tDFTBU
    tSpin = input%ctrl%tSpin
    tREKS = .false.
    if (tSpin) then
      nSpin = 2
    else
      nSpin = 1
    end if
    nIndepHam = nSpin

    tSpinSharedEf = input%ctrl%tSpinSharedEf
    tSpinOrbit = input%ctrl%tSpinOrbit
    tDualSpinOrbit = input%ctrl%tDualSpinOrbit
    t2Component = input%ctrl%t2Component
    tRangeSep = allocated(input%ctrl%rangeSepInp)

    if (t2Component) then
      nSpin = 4
      nIndepHam = 1
    end if

    if (nSpin /= 2 .and. tSpinSharedEf) then
      call error("Colinear spin polarization required for shared Ef over spin channels")
    end if

    nAtom = input%geom%nAtom
    nType = input%geom%nSpecies
    select case(hamiltonianType)
    case default
      call error("Invalid Hamiltonian")
    case(hamiltonianTypes%dftb)
      orb = input%slako%orb
    case(hamiltonianTypes%xtb)
      ! TODO
      call error("xTB calculation currently not supported")
    end select
    nOrb = orb%nOrb
    tPeriodic = input%geom%tPeriodic

    ! start by assuming stress can be calculated if periodic
    tStress = tPeriodic

    ! Brillouin zone sampling
    if (tPeriodic) then
      nKPoint = input%ctrl%nKPoint
      allocate(kPoint(3, nKPoint))
      allocate(kWeight(nKPoint))
      @:ASSERT(all(shape(kPoint) == shape(input%ctrl%KPoint)))
      @:ASSERT(all(shape(kWeight) == shape(input%ctrl%kWeight)))
      kPoint(:,:) = input%ctrl%KPoint(:,:)
      if (sum(input%ctrl%kWeight(:)) < epsilon(1.0_dp)) then
        call error("Sum of k-point weights should be greater than zero!")
      end if
      kWeight(:) = input%ctrl%kWeight / sum(input%ctrl%kWeight)
    else
      nKPoint = 1
      allocate(kPoint(3, nKPoint))
      allocate(kWeight(nKpoint))
      kPoint(:,1) = 0.0_dp
      kWeight(1) = 1.0_dp
    end if

    if ((.not. tPeriodic) .or. (nKPoint == 1 .and. all(kPoint(:, 1) == [0.0_dp, 0.0_dp, 0.0_dp])))&
        & then
      tRealHS = .true.
    else
      tRealHS = .false.
    end if

  #:if WITH_MPI

    if (input%ctrl%parallelOpts%nGroup > nIndepHam * nKPoint) then
      write(stdOut, *)"Parallel groups only relevant for tasks split over sufficent spins and/or&
          & k-points"
      write(tmpStr,"('Nr. groups:',I4,', Nr. indepdendent spins times k-points:',I4)")&
          & input%ctrl%parallelOpts%nGroup, nIndepHam * nKPoint
      call error(trim(tmpStr))
    end if

    call env%initMpi(input%ctrl%parallelOpts%nGroup)
  #:endif


  #:if WITH_SCALAPACK
    call initScalapack(input%ctrl%parallelOpts%blacsOpts, nAtom, nOrb, t2Component, env)
  #:endif
    call TParallelKS_init(parallelKS, env, nKPoint, nIndepHam)

    sccTol = input%ctrl%sccTol
    tShowFoldedCoord = input%ctrl%tShowFoldedCoord
    if (tShowFoldedCoord .and. .not. tPeriodic) then
      call error("Folding coordinates back into the central cell is meaningless for molecular&
          & boundary conditions!")
    end if
    tFracCoord = input%geom%tFracCoord

    if (tSccCalc) then
      maxSccIter = input%ctrl%maxIter
    else
      maxSccIter = 1
    end if
    if (maxSccIter < 1) then
      call error("SCC iterations must be larger than 0")
    end if

    tWriteHS = input%ctrl%tWriteHS
    tWriteRealHS = input%ctrl%tWriteRealHS

    if (tPeriodic) then
      tLatticeChanged = .true.
      allocate(latVec(3, 3))
      @:ASSERT(all(shape(input%geom%latVecs) == shape(latVec)))
      latVec(:,:) = input%geom%latVecs(:,:)
      allocate(recVec(3, 3))
      allocate(invLatVec(3, 3))
      invLatVec = latVec(:,:)
      call matinv(invLatVec)
      invLatVec = reshape(invLatVec, (/3, 3/), order=(/2, 1/))
      recVec = 2.0_dp * pi * invLatVec
      CellVol = abs(determinant33(latVec))
      recCellVol = abs(determinant33(recVec))
    else
      allocate(latVec(0, 0))
      allocate(recVec(0, 0))
      allocate(invLatVec(0, 0))
      CellVol = 0.0_dp
      recCellVol = 0.0_dp
      tLatticeChanged = .false.
    end if

    select case(hamiltonianType)
    case default
      call error("Invalid Hamiltonian")
    case(hamiltonianTypes%dftb)
      ! Slater-Koster tables
      skHamCont = input%slako%skHamCont
      skOverCont = input%slako%skOverCont
      pRepCont = input%slako%repCont

      allocate(atomEigVal(orb%mShell, nType))
      @:ASSERT(size(input%slako%skSelf, dim=1) == orb%mShell)
      @:ASSERT(size(input%slako%skSelf, dim=2) == size(atomEigVal, dim=2))
      atomEigVal(:,:) = input%slako%skSelf(1:orb%mShell, :)

      @:ASSERT(size(input%slako%skOcc, dim=1) >= orb%mShell)
      @:ASSERT(size(input%slako%mass) == nType)
      allocate(speciesMass(nType))
      speciesMass(:) = input%slako%mass(:)
    case(hamiltonianTypes%xtb)
      ! TODO
      call error("xTB calculation currently not supported")
    end select

    ! Spin W's !'
    if (allocated(input%ctrl%spinW)) then
      allocate(spinW(orb%mShell, orb%mShell, nType))
      spinW(:,:,:) = 0.0_dp
      do iSp = 1, nType
        do jj = 1, orb%nShell(iSp)
          do kk = 1, orb%nShell(iSp)
            spinW(jj, kk, iSp) = input%ctrl%spinW(jj, kk, iSp)
          end do
        end do
      end do
    end if

    if (tSpinOrbit) then
      allocate(xi(orb%mShell,nType))
      xi(:,:) = 0.0_dp
      do iSp=1,nType
        do jj=1, orb%nShell(iSp)
          xi(jj,iSp)=input%ctrl%xi(jj,iSp)
        end do
      end do
    end if

    ! on-site corrections
    if (allocated(input%ctrl%onSiteElements)) then
      allocate(onSiteElements(orb%mShell, orb%mShell, 2, nType))
      onSiteElements(:,:,:,:) = input%ctrl%onSiteElements(:,:,:,:)
    end if

    tMixBlockCharges = tDFTBU .or. allocated(onSiteElements)

    ! DFTB+U parameters
    if (tDFTBU) then
      nDFTBUfunc = input%ctrl%DFTBUfunc
      allocate(UJ(size(input%ctrl%UJ,dim=1),size(input%ctrl%UJ,dim=2)))
      allocate(nUJ(size(input%ctrl%nUJ)))
      allocate(niUJ(size(input%ctrl%niUJ,dim=1),size(input%ctrl%niUJ,dim=2)))
      allocate(iUJ(size(input%ctrl%iUJ,dim=1), size(input%ctrl%iUJ,dim=2),&
          & size(input%ctrl%iUJ,dim=3)))

      UJ(:,:) = input%ctrl%UJ(:,:)
      nUJ(:) = input%ctrl%nUJ(:)
      niUJ(:,:) = input%ctrl%niUJ(:,:)
      iUJ(:,:,:) = input%ctrl%iUJ(:,:,:)
      do iSp = 1, nType
        do jj = 1, nUJ(iSp)
          if (niUJ(jj,iSp)>1) then
            call heap_sort(iUJ(1:niUJ(jj,iSp),jj,iSp))
          end if
        end do
      end do
    else
      allocate(UJ(0,0))
      allocate(nUJ(0))
      allocate(niUJ(0,0))
      allocate(iUJ(0,0,0))
    end if

    select case(hamiltonianType)
    case default
      call error("Invalid Hamiltonian")
    case(hamiltonianTypes%dftb)
      ! Cut-offs for SlaKo, repulsive
      cutOff%skCutOff = max(getCutOff(skHamCont), getCutOff(skOverCont))
      cutOff%repCutOff = getCutOff(pRepCont)
      cutOff%mCutOff = maxval([cutOff%skCutOff, cutOff%repCutOff])
    case(hamiltonianTypes%xtb)
      ! TODO
      call error("xTB calculation currently not supported")
    end select

    ! Get species names and output file
    geoOutFile = input%ctrl%outFile
    allocate(speciesName(size(input%geom%speciesNames)))
    speciesName(:) = input%geom%speciesNames(:)

    do iSp = 1, nType
      do jj = iSp+1, nType
        if (speciesName(iSp) == speciesName(jj)) then
          write(tmpStr,"('Duplicate identical species labels in the geometry: ',A)")speciesName(iSp)
          call error(tmpStr)
        end if
      end do
    end do

    ! Initialise the SCC module (the two copies of the Hubbard Us are rather
    ! artifical, since the copy for the main program is only used for dumping
    ! into the tagged format for autotest)
    allocate(hubbU(orb%mShell, nType))

    select case(hamiltonianType)
    case default
      call error("Invalid Hamiltonian")
    case(hamiltonianTypes%dftb)
      @:ASSERT(size(input%slako%skHubbU, dim=1) >= orb%mShell)
      @:ASSERT(size(input%slako%skHubbU, dim=2) == nType)
      hubbU(:,:) = input%slako%skHubbU(1:orb%mShell, :)
    case(hamiltonianTypes%xtb)
      ! TODO
      call error("xTB calculation currently not supported")
    end select

    if (allocated(input%ctrl%hubbU)) then
      where (input%ctrl%hubbU > 0.0_dp)
        hubbU = input%ctrl%hubbU
      end where
    end if

    tPoisson = input%ctrl%tPoisson
  #:if not WITH_TRANSPORT
    if (tPoisson) then
      ! note: should eventually refactor to allow Poisson solution without transport requirements
      call error("Poisson solver requires transport support to be compiled in")
    end if
  #:endif

    if (tSccCalc) then
      allocate(sccInp)
      allocate(sccCalc)
      sccInp%orb => orb

      sccInp%hasExternalShifts = tPoisson

      if (tPeriodic) then
        sccInp%latVecs = latVec
        sccInp%recVecs = recVec
        sccInp%volume = CellVol
      end if
      sccInp%hubbU = hubbU
      allocate(tDampedShort(nType))
      if (input%ctrl%tDampH) then
        tDampedShort = (speciesMass < 3.5_dp * amu__au)
        !tDampedShort(:) = (speciesName == "H" .or. speciesName == "h")
      else
        tDampedShort(:) = .false.
      end if
      sccInp%tDampedShort = tDampedShort
      sccInp%dampExp = input%ctrl%dampExp

      ! H5 correction
      if (input%ctrl%h5SwitchedOn) then
        if (.not. any(speciesMass < 3.5_dp * amu__au)) then
          call error("H5 correction used without H atoms present")
        end if
        if (any(tDampedShort)) then
          call error("H5 correction is not compatible with X-H damping")
        end if
        allocate(pH5Correction)
        call H5Corr_init(pH5Correction, speciesName, input%ctrl%h5RScale, input%ctrl%h5WScale,&
            & input%ctrl%h5ElementPara)
        sccInp%h5Correction = pH5Correction
      end if

      nExtChrg = input%ctrl%nExtChrg
      tExtChrg = (nExtChrg > 0)
      if (tExtChrg) then
        if (.not.tSccCalc) then
          call error("External charges can only be used in an SCC calculation")
        end if
        tStress = .false. ! Stress calculations not allowed
        @:ASSERT(size(input%ctrl%extChrg, dim=1) == 4)
        @:ASSERT(size(input%ctrl%extChrg, dim=2) == nExtChrg)
        sccInp%extCharges = input%ctrl%extChrg
        if (allocated(input%ctrl%extChrgBlurWidth)) then
          sccInp%blurWidths = input%ctrl%extChrgblurWidth
          if (any(sccInp%blurWidths < 0.0_dp)) then
            call error("Gaussian blur widths for charges may not be negative")
          end if
        end if
      end if
      if (allocated(input%ctrl%chrgConstr)) then
        @:ASSERT(all(shape(input%ctrl%chrgConstr) == (/ nAtom, 2 /)))
        if (any(abs(input%ctrl%chrgConstr(:,2)) > epsilon(1.0_dp))) then
          sccInp%chrgConstraints = input%ctrl%chrgConstr
        end if
      end if

      if (allocated(input%ctrl%thirdOrderOn)) then
        @:ASSERT(tSccCalc)
        @:ASSERT(all(shape(input%ctrl%thirdOrderOn) == (/ nAtom, 2 /)))
        sccInp%thirdOrderOn = input%ctrl%thirdOrderOn
      end if

      sccInp%coulombInput%ewaldAlpha = input%ctrl%ewaldAlpha
      sccInp%coulombInput%tolEwald = input%ctrl%tolEwald
      call initialize(sccCalc, env, sccInp)
      deallocate(sccInp)

      ! Longest cut-off including the softening part of gamma
      cutOff%mCutOff = max(cutOff%mCutOff, sccCalc%getCutOff())

      if (input%ctrl%t3rd .and. input%ctrl%tShellResolved) then
        call error("Onsite third order DFTB only compatible with shell non-resolved SCC")
      end if

      ! Initialize full 3rd order module
      t3rd = input%ctrl%t3rd
      t3rdFull = input%ctrl%t3rdFull
      if (t3rdFull) then
        @:ASSERT(tSccCalc)
        thirdInp%orb => orb
        thirdInp%hubbUs = hubbU
        thirdInp%hubbUDerivs = input%ctrl%hubDerivs
        allocate(thirdInp%damped(nType))
        thirdInp%damped(:) = tDampedShort
        thirdInp%dampExp = input%ctrl%dampExp
        thirdInp%shellResolved = input%ctrl%tShellResolved
        allocate(thirdOrd)
        call ThirdOrder_init(thirdOrd, thirdInp)
        cutOff%mCutOff = max(cutOff%mCutOff, thirdOrd%getCutOff())
      end if
    end if

    ! Initial coordinates
    allocate(coord0(3, nAtom))
    @:ASSERT(all(shape(coord0) == shape(input%geom%coords)))
    coord0(:,:) = input%geom%coords(:,:)
    tCoordsChanged = .true.

    allocate(species0(nAtom))
    @:ASSERT(all(shape(species0) == shape(input%geom%species)))
    species0(:) = input%geom%species(:)

    if (input%ctrl%tHalogenX) then
      if (.not. (t3rd .or. t3rdFull)) then
        call error("Halogen correction only fitted for 3rd order models")
      end if
      if (tPeriodic) then
        call error("Halogen correction was not fitted in periodic systems in original paper")
      end if
      allocate(halogenXCorrection)
      call THalogenX_init(halogenXCorrection, species0, speciesName)
    end if

    allocate(referenceN0(orb%mShell, nType))
    allocate(mass(nAtom))
    mass = speciesMass(species0)
    if (allocated(input%ctrl%masses)) then
      @:ASSERT(size(input%ctrl%masses) == nAtom)
      where (input%ctrl%masses >= 0.0_dp)
        mass = input%ctrl%masses
      end where
    end if

    if (tPeriodic) then
      ! Make some guess for the nr. of all interacting atoms
      nAllAtom = int((real(nAtom, dp)**(1.0_dp/3.0_dp) + 3.0_dp)**3)
    else
      nAllAtom = nAtom
    end if
    allocate(coord(3, nAllAtom))
    allocate(species(nAllAtom))
    allocate(img2CentCell(nAllAtom))
    allocate(iCellVec(nAllAtom))

    ! Intialize Hamilton and overlap
    tImHam = tDualSpinOrbit .or. (tSpinOrbit .and. tDFTBU) ! .or. tBField
    if (tSccCalc) then
      allocate(chargePerShell(orb%mShell,nAtom,nSpin))
    else
      allocate(chargePerShell(0,0,0))
    end if
    allocate(ham(0, nSpin))
    if (tImHam) then
      allocate(iHam(0, nSpin))
    end if
    allocate(over(0))
    allocate(iSparseStart(0, nAtom))

    if (nSpin == 4) then
      allocate(nEl(1))
      allocate(Ef(1))
    else
      allocate(nEl(nSpin))
      allocate(Ef(nSpin))
    end if

    iDistribFn = input%ctrl%iDistribFn
    tempElec = input%ctrl%tempElec

    tFixEf = input%ctrl%tFixEf
    if (allocated(input%ctrl%Ef)) then
      Ef(:) = input%ctrl%Ef
    else
      Ef(:) = 0.0_dp
    end if
    tSetFillingTemp = input%ctrl%tSetFillingTemp
    tFillKSep = input%ctrl%tFillKSep
    tempAtom = input%ctrl%tempAtom
    deltaT = input%ctrl%deltaT


    ! Create equivalency relations
    if (tSccCalc) then
      allocate(iEqOrbitals(orb%mOrb, nAtom, nSpin))
      allocate(iEqOrbSCC(orb%mOrb, nAtom, nSpin))
      call sccCalc%getOrbitalEquiv(orb, species0, iEqOrbSCC)
      if (nSpin == 1) then
        iEqOrbitals(:,:,:) = iEqOrbSCC(:,:,:)
      else
        allocate(iEqOrbSpin(orb%mOrb, nAtom, nSpin))
        call Spin_getOrbitalEquiv(orb, species0, iEqOrbSpin)
        call OrbitalEquiv_merge(iEqOrbSCC, iEqOrbSpin, orb, iEqOrbitals)
        deallocate(iEqOrbSpin)
      end if
      deallocate(iEqOrbSCC)
      nIneqOrb = maxval(iEqOrbitals)
      nMixElements = nIneqOrb

      if (tDFTBU) then
        allocate(iEqOrbSpin(orb%mOrb, nAtom, nSpin))
        allocate(iEqOrbDFTBU(orb%mOrb, nAtom, nSpin))
        call DFTBplsU_getOrbitalEquiv(iEqOrbDFTBU,orb, species0, nUJ, niUJ, iUJ)
        call OrbitalEquiv_merge(iEqOrbitals, iEqOrbDFTBU, orb, iEqOrbSpin)
        iEqOrbitals(:,:,:) = iEqOrbSpin(:,:,:)
        nIneqOrb = maxval(iEqOrbitals)
        deallocate(iEqOrbSpin)
        deallocate(iEqOrbDFTBU)
      end if

      if (allocated(onSiteElements)) then
        allocate(iEqOrbSpin(orb%mOrb, nAtom, nSpin))
        iEqOrbSpin(:,:,:) = 0.0_dp
        allocate(iEqOrbDFTBU(orb%mOrb, nAtom, nSpin))
        iEqOrbDFTBU(:,:,:) = 0.0_dp
        call Ons_getOrbitalEquiv(iEqOrbDFTBU,orb, species0)
        call OrbitalEquiv_merge(iEqOrbitals, iEqOrbDFTBU, orb, iEqOrbSpin)
        iEqOrbitals(:,:,:) = iEqOrbSpin(:,:,:)
        nIneqOrb = maxval(iEqOrbitals)
        deallocate(iEqOrbSpin)
        deallocate(iEqOrbDFTBU)
      end if

      if (allocated(onSiteElements)) then
        ! all onsite blocks are full of unique elements
        allocate(iEqBlockOnSite(orb%mOrb, orb%mOrb, nAtom, nSpin))
        if (tImHam) then
          allocate(iEqBlockOnSiteLS(orb%mOrb, orb%mOrb, nAtom, nSpin))
        end if
        call Ons_blockIndx(iEqBlockOnSite, iEqBlockOnSiteLS, nIneqOrb, orb)
        nMixElements = max(nMixElements, maxval(iEqBlockOnSite))
        if (allocated(iEqBlockOnSiteLS)) then
          nMixElements = max(nMixElements, maxval(iEqBlockOnSiteLS))
        end if
      else if (tDFTBU) then
        ! only a sub-set of onsite blocks are reduced/expanded
        allocate(iEqBlockDFTBU(orb%mOrb, orb%mOrb, nAtom, nSpin))
        call DFTBU_blockIndx(iEqBlockDFTBU, nIneqOrb, orb, species0, nUJ, niUJ, iUJ)
        nMixElements = max(nMixElements,maxval(iEqBlockDFTBU)) ! as
        !  iEqBlockDFTBU does not include diagonal elements, so in the case of
        !  a purely s-block DFTB+U calculation, maxval(iEqBlockDFTBU) would
        !  return 0
        if (tImHam) then
          allocate(iEqBlockDFTBULS(orb%mOrb, orb%mOrb, nAtom, nSpin))
          call DFTBU_blockIndx(iEqBlockDFTBULS, nMixElements, orb, species0, nUJ, niUJ, iUJ)
          nMixElements = max(nMixElements,maxval(iEqBlockDFTBULS))
        end if
      end if


    else
      nIneqOrb = nOrb
      nMixElements = 0
    end if

    ! Initialize mixer
    ! (at the moment, the mixer does not need to know about the size of the
    ! vector to mix.)
    if (tSccCalc) then
      allocate(pChrgMixer)
      iMixer = input%ctrl%iMixSwitch
      nGeneration = input%ctrl%iGenerations
      mixParam = input%ctrl%almix
      select case (iMixer)
      case (mixerTypes%simple)
        allocate(pSimplemixer)
        call init(pSimpleMixer, mixParam)
        call init(pChrgMixer, pSimpleMixer)
      case (mixerTypes%anderson)
        allocate(pAndersonMixer)
        if (input%ctrl%andersonNrDynMix > 0) then
          call init(pAndersonMixer, nGeneration, mixParam, input%ctrl%andersonInitMixing,&
              & input%ctrl%andersonDynMixParams, input%ctrl%andersonOmega0)
        else
          call init(pAndersonMixer, nGeneration, mixParam, input%ctrl%andersonInitMixing,&
              & omega0=input%ctrl%andersonOmega0)
        end if
        call init(pChrgMixer, pAndersonMixer)
      case (mixerTypes%broyden)
        allocate(pBroydenMixer)
        call init(pBroydenMixer, maxSccIter, mixParam, input%ctrl%broydenOmega0,&
            & input%ctrl%broydenMinWeight, input%ctrl%broydenMaxWeight, input%ctrl%broydenWeightFac)
        call init(pChrgMixer, pBroydenMixer)
      case(mixerTypes%diis)
        allocate(pDIISMixer)
        call init(pDIISMixer,nGeneration, mixParam, input%ctrl%tFromStart)
        call init(pChrgMixer, pDIISMixer)
      case default
        call error("Unknown charge mixer type.")
      end select
    end if

    ! initialise in cases where atoms move
    isGeoOpt = input%ctrl%isGeoOpt
    tCoordOpt = input%ctrl%tCoordOpt
    tLatOpt = (input%ctrl%tLatOpt .and. tPeriodic)
    if (tLatOpt) then
      if (tExtChrg) then
        ! Stop as not sure, what to do with the coordinates of the
        ! external charges, when the lattice changes.
        call error("External charges and lattice optimisation can not be used together.")
      end if
    end if
    if (tLatOpt) then
      tLatOptFixAng = input%ctrl%tLatOptFixAng
      tLatOptFixLen = input%ctrl%tLatOptFixLen
      tLatOptIsotropic = input%ctrl%tLatOptIsotropic
      if (tLatOptFixAng .or. any(tLatOptFixLen) .or. tLatOptIsotropic) then
        origLatVec(:,:) = latVec(:,:)
        do ii = 1, 3
           normOrigLatVec(:,ii) = origLatVec(:,ii) / sqrt(sum(origLatVec(:,ii)**2))
        end do
      end if
    end if
    extPressure = input%ctrl%pressure
    tBarostat = input%ctrl%tBarostat
    BarostatStrength = input%ctrl%BarostatStrength

  #:if WITH_SOCKETS
    tSocket = allocated(input%ctrl%socketInput)
    if (tSocket) then
      input%ctrl%socketInput%nAtom = nAtom
      call initSocket(env, input%ctrl%socketInput, tPeriodic, coord0, latVec, socket,&
          & tCoordsChanged, tLatticeChanged)
      tForces = .true.
      isGeoOpt = .false.
      tMD = .false.
    end if
  #:else
    tSocket = .false.
  #:endif

    tAppendGeo = input%ctrl%tAppendGeo
    tUseConvergedForces = (input%ctrl%tConvrgForces .and. tSccCalc) ! no point if not SCC
    tMD = input%ctrl%tMD
    tDerivs = input%ctrl%tDerivs
    tPrintMulliken = input%ctrl%tPrintMulliken
    tEField = input%ctrl%tEfield ! external electric field
    tExtField = tEField
    tMulliken = input%ctrl%tMulliken .or. tPrintMulliken .or. tExtField .or. tFixEf .or. tRangeSep
    tAtomicEnergy = input%ctrl%tAtomicEnergy
    tPrintEigVecs = input%ctrl%tPrintEigVecs
    tPrintEigVecsTxt = input%ctrl%tPrintEigVecsTxt

    tPrintForces = input%ctrl%tPrintForces
    tForces = input%ctrl%tForces .or. tPrintForces
    isLinResp = input%ctrl%lrespini%tInit

    select case(hamiltonianType)
    case default
      call error("Invalid Hamiltonian")
    case(hamiltonianTypes%dftb)
      referenceN0(:,:) = input%slako%skOcc(1:orb%mShell, :)
    case(hamiltonianTypes%xtb)
      ! TODO
      call error("xTB calculation currently not supported")
    end select

    ! Allocate reference charge arrays
    allocate(q0(orb%mOrb, nAtom, nSpin))
    q0(:,:,:) = 0.0_dp
    allocate(qShell0(orb%mShell, nAtom))
    qShell0(:,:) = 0.0_dp

    ! Initialize reference neutral atoms.
    if (isLinResp .and. allocated(input%ctrl%customOccAtoms)) then
       call error("Custom occupation not compatible with linear response")
    end if
    if (tMulliken) then
      if (allocated(input%ctrl%customOccAtoms)) then
        if (isLinResp) then
          call error("Custom occupation not compatible with linear response")
        end if
        call applyCustomReferenceOccupations(input%ctrl%customOccAtoms, &
            & input%ctrl%customOccFillings, species0, orb, referenceN0, q0)
      else
        call initQFromShellChrg(q0, referenceN0, species0, orb)
      end if
    end if

    nEl0 = sum(q0(:,:,1))
    if (abs(nEl0 - nint(nEl0)) < elecTolMax) then
      nEl0 = nint(nEl0)
    end if
    nEl(:) = 0.0_dp
    if (nSpin == 1 .or. nSpin == 4) then
      nEl(1) = nEl0 - input%ctrl%nrChrg
      if(ceiling(nEl(1)) > 2.0_dp*nOrb) then
        call error("More electrons than basis functions!")
      end if
    else
      nEl(1) = 0.5_dp * (nEl0 - input%ctrl%nrChrg + input%ctrl%nrSpinPol)
      nEl(2) = 0.5_dp * (nEl0 - input%ctrl%nrChrg - input%ctrl%nrSpinPol)
      if (any(ceiling(nEl(:)) > nOrb)) then
        call error("More electrons than basis functions!")
      end if
    end if

    if (.not.all(nEl(:) >= 0.0_dp)) then
      call error("Less than 0 electrons!")
    end if

    if (tForces) then
      tCasidaForces = input%ctrl%tCasidaForces
    else
      tCasidaForces = .false.
    end if
    if (tSccCalc) then
      forceType = input%ctrl%forceType
    else
      if (input%ctrl%forceType /= forceTypes%orig) then
        call error("Invalid force evaluation method for non-SCC calculations.")
      end if
    end if
    if (forceType == forceTypes%dynamicT0 .and. tempElec > minTemp) then
       call error("This ForceEvaluation method requires the electron temperature to be zero")
     end if

     tRequireDerivator = .false.
     if (tForces) then
       tRequireDerivator = .true.
     else
       if (allocated(input%ctrl%elecDynInp)) then
         if (input%ctrl%elecDynInp%tIons) then
           tRequireDerivator = .true.
         end if
       end if
     end if
     if (tRequireDerivator) then
      select case(input%ctrl%iDerivMethod)
      case (1)
        ! set step size from input
        if (input%ctrl%deriv1stDelta < epsilon(1.0_dp)) then
          write(tmpStr, "(A,E12.4)") 'Too small value for finite difference step :',&
              & input%ctrl%deriv1stDelta
          call error(tmpStr)
        end if
        call NonSccDiff_init(nonSccDeriv, diffTypes%finiteDiff, input%ctrl%deriv1stDelta)
      case (2)
        call NonSccDiff_init(nonSccDeriv, diffTypes%richardson)
      end select
    end if

    call getDenseDescCommon(orb, nAtom, t2Component, denseDesc)

    call ensureSolverCompatibility(input%ctrl%solver%iSolver, tSpin, kPoint, tForces,&
        & input%ctrl%parallelOpts, nIndepHam, tempElec)

    if (tRealHS) then
      nBufferedCholesky = 1
    else
      nBufferedCholesky = parallelKS%nLocalKS
    end if
    call TElectronicSolver_init(electronicSolver, input%ctrl%solver%iSolver, nBufferedCholesky)

    if (electronicSolver%isElsiSolver) then
      @:ASSERT(parallelKS%nLocalKS == 1)

      if (input%ctrl%parallelOpts%nGroup /= nIndepHam * nKPoint) then
        if (nSpin == 2) then
          write(tmpStr, "(A,I0,A,I0,A)")"ELSI solvers require as many groups as spin and k-point&
              & combinations. There are ", nIndepHam * nKPoint, " spin times k-point combinations&
              & and ", input%ctrl%parallelOpts%nGroup, " groups"
        else
          write(tmpStr, "(A,I0,A,I0,A)")"ELSI solvers require as many groups as k-points. There&
              & are ", nIndepHam * nKPoint, " k-points and ", input%ctrl%parallelOpts%nGroup,&
              & " groups"
        end if
        call error(tmpStr)
      end if

      #:if WITH_OMP
        if (omp_get_max_threads() > 1) then
          call error("The ELSI-solvers should not be run with multiple threads. Set the&
              & environment variable OMP_NUM_THREADS to 1 in order to disable multi-threading.")
        end if
      #:endif

      if (tSpinOrbit .and. .not.&
          & any(electronicSolver%iSolver==[electronicSolverTypes%omm,electronicSolverTypes%elpa]))&
          & then
        call error("Only the ELSI libOMM and ELPA solvers are suitable for spin orbit at the&
            & moment")
      end if

      ! Would be using the ELSI matrix writing mechanism, so set this as always false
      tWriteHS = .false.
      call TElsiSolver_init(electronicSolver%elsi, input%ctrl%solver%elsi, env, denseDesc%fullSize,&
          & nEl, iDistribFn, nSpin, parallelKS%localKS(2, 1), nKpoint, parallelKS%localKS(1, 1),&
          & kWeight(parallelKS%localKS(1, 1)), input%ctrl%tWriteHS)
    end if

    if (forceType /= forceTypes%orig .and. .not. electronicSolver%providesEigenvals) then
      call error("Alternative force evaluation methods are not supported by this electronic&
          & solver.")
    end if

  #:if WITH_TRANSPORT
    ! whether tunneling is computed
    tTunn = input%ginfo%tundos%defined
    ! whether local currents are computed
    tLocalCurrents = input%ginfo%greendens%doLocalCurr

    ! Do we use any part of negf (solver, tunnelling etc.)?
    tNegf = (electronicSolver%iSolver == electronicSolverTypes%GF) .or. tTunn .or. tLocalCurrents

  #:else

    tTunn = .false.
    tNegf = .false.

  #:endif

    ! temporary disables for various issues with NEGF
    if (tNegf) then
      if (tSpin) then
        call error("Spin polarization temporarily disabled for transport calculations.")
      end if
      if (tExtChrg) then
        call error("External charges temporarily disabled for transport calculations&
            & (electrostatic gates are available).")
      end if
    #:if WITH_TRANSPORT
      if (tRangeSep .and. transpar%nCont > 0) then
        call error("Range separated calculations do not work with transport calculations yet")
      end if
    #:endif
    end if


    ! requires stress to already be possible and it being a periodic calculation
    ! with forces
    tStress = (tPeriodic .and. tForces .and. .not.tNegf .and. tStress)

    nMovedAtom = input%ctrl%nrMoved
    nMovedCoord = 3 * nMovedAtom

    if (input%ctrl%maxRun == -1) then
      nGeoSteps = huge(1) - 1
      ! Workaround:PGI 17.10 -> do i = 0, huge(1) executes 0 times
      ! nGeoSteps = huge(1)
    else
      nGeoSteps = input%ctrl%maxRun
    end if

    if (nMovedAtom > 0) then
      allocate(indMovedAtom(size(input%ctrl%indMovedAtom)))
      indMovedAtom(:) = input%ctrl%indMovedAtom(:)
    else
      allocate(indMovedAtom(0))
    end if

    allocate(pGeoCoordOpt)
    if (tCoordOpt) then
      allocate(tmpCoords(nMovedCoord))
      tmpCoords(1:nMovedCoord) = reshape(coord0(:, indMovedAtom), (/ nMovedCoord /))
      select case (input%ctrl%iGeoOpt)
      case(geoOptTypes%steepestDesc)
        allocate(tmpWeight(nMovedCoord))
        tmpWeight(1:nMovedCoord) = 0.5_dp * deltaT**2 / reshape(spread(mass(indMovedAtom), 1, 3),&
            & (/nMovedCoord/))
        allocate(pSteepDesc)
        call init(pSteepDesc, size(tmpCoords), input%ctrl%maxForce, input%ctrl%maxAtomDisp,&
            & tmpWeight )
        deallocate(tmpWeight)
        call init(pGeoCoordOpt, pSteepDesc)
      case (geoOptTypes%conjugateGrad)
        allocate(pConjGrad)
        call init(pConjGrad, size(tmpCoords), input%ctrl%maxForce, input%ctrl%maxAtomDisp)
        call init(pGeoCoordOpt, pConjGrad)
      case (geoOptTypes%diis)
        allocate(pDIIS)
        call init(pDIIS, size(tmpCoords), input%ctrl%maxForce, input%ctrl%deltaGeoOpt,&
            & input%ctrl%iGenGeoOpt)
        call init(pGeoCoordOpt, pDIIS)
      case (geoOptTypes%lbfgs)
        allocate(pLbfgs)
        call TLbfgs_init(pLbfgs, size(tmpCoords), input%ctrl%maxForce, tolSameDist,&
            & input%ctrl%maxAtomDisp, input%ctrl%lbfgsInp%memory)
        call init(pGeoCoordOpt, pLbfgs)
      end select
      call reset(pGeoCoordOpt, tmpCoords)
    end if

    allocate(pGeoLatOpt)
    if (tLatOpt) then
      select case (input%ctrl%iGeoOpt)
      case(geoOptTypes%steepestDesc)
        allocate(tmpWeight(9))
        tmpWeight = 1.0_dp
        allocate(pSteepDescLat)
        call init(pSteepDescLat, 9, input%ctrl%maxForce, input%ctrl%maxLatDisp, tmpWeight)
        deallocate(tmpWeight)
        call init(pGeoLatOpt, pSteepDescLat)
      case(geoOptTypes%conjugateGrad, geoOptTypes%diis) ! use CG lattice for both DIIS and CG
        allocate(pConjGradLat)
        call init(pConjGradLat, 9, input%ctrl%maxForce, input%ctrl%maxLatDisp)
        call init(pGeoLatOpt, pConjGradLat)
      case (geoOptTypes%LBFGS)
        allocate(pLbfgsLat)
        call TLbfgs_init(pLbfgsLat, 9, input%ctrl%maxForce, tolSameDist, input%ctrl%maxLatDisp,&
            & input%ctrl%lbfgsInp%memory)
        call init(pGeoLatOpt, pLbfgsLat)
      end select
      if (tLatOptIsotropic ) then
        ! optimization uses scaling factor of unit cell
        call reset(pGeoLatOpt, (/1.0_dp,0.0_dp,0.0_dp,0.0_dp,0.0_dp,0.0_dp,0.0_dp,0.0_dp,0.0_dp/))
      else if (tLatOptFixAng) then
        ! optimization uses scaling factor of lattice vectors
        call reset( pGeoLatOpt, (/1.0_dp,1.0_dp,1.0_dp,0.0_dp,0.0_dp,0.0_dp,0.0_dp,0.0_dp,0.0_dp/))
      else
        call reset( pGeoLatOpt, reshape(latVec, (/ 9 /)) )
      end if
    end if

    if (.not.(isGeoOpt.or.tMD.or.tSocket)) then
      nGeoSteps = 0
    end if

    ! Initialize constraints
    if (input%ctrl%nrConstr > 0) then
      allocate(conAtom(input%ctrl%nrConstr))
      allocate(conVec(3, input%ctrl%nrConstr))
      conAtom(:) = input%ctrl%conAtom
      conVec(:,:) = input%ctrl%conVec
      do ii = 1, input%ctrl%nrConstr
        conVec(:,ii) = conVec(:,ii) / sqrt(sum(conVec(:,ii)**2))
      end do
    end if

    ! Dispersion
    tHHRepulsion = .false.
    tDispersion = allocated(input%ctrl%dispInp)
    if (tDispersion) then
      if (allocated(input%ctrl%dispInp%slakirk)) then
        tStress = .false.
        if (tLatOpt) then
          call error("Sorry, lattice optimisation and Slater-Kirkwood type dispersion can not be&
              & used together")
        end if
        if (tBarostat) then
          call error("Sorry, barostatic MD and Slater-Kirkwood type dispersion can not be used&
              & together")
        end if
        allocate(slaKirk)
        if (tPeriodic) then
          call DispSlaKirk_init(slaKirk, input%ctrl%dispInp%slakirk, latVec)
        else
          call DispSlaKirk_init(slaKirk, input%ctrl%dispInp%slakirk)
        end if
        call move_alloc(slaKirk, dispersion)

      elseif (allocated(input%ctrl%dispInp%uff)) then
        allocate(uff)
        if (tPeriodic) then
          call DispUff_init(uff, input%ctrl%dispInp%uff, nAtom, species0, latVec)
        else
          call DispUff_init(uff, input%ctrl%dispInp%uff, nAtom)
        end if
        call move_alloc(uff, dispersion)

    #:if WITH_DFTD3
      elseif (allocated(input%ctrl%dispInp%dftd3)) then
        allocate(dftd3)
        tHHRepulsion = input%ctrl%dispInp%dftd3%hhrepulsion
        if (tHHRepulsion .and. .not. any(speciesMass < 3.5_dp * amu__au)) then
          call error("H-H repulsion correction used without H atoms present")
        end if
        if (tPeriodic) then
          call DispDftD3_init(dftd3, input%ctrl%dispInp%dftd3, nAtom, species0, speciesName, latVec)
        else
          call DispDftD3_init(dftd3, input%ctrl%dispInp%dftd3, nAtom, species0, speciesName)
        end if
        call move_alloc(dftd3, dispersion)
    #:endif
      else if (allocated(input%ctrl%dispInp%dftd4)) then
        allocate(dftd4)
        if (tPeriodic) then
          call init(dftd4, input%ctrl%dispInp%dftd4, nAtom, species0, speciesName, latVec)
        else
          call init(dftd4, input%ctrl%dispInp%dftd4, nAtom, species0, speciesName)
        end if
        call move_alloc(dftd4, dispersion)
      end if
      cutOff%mCutOff = max(cutOff%mCutOff, dispersion%getRCutOff())
    end if

    if (allocated(halogenXCorrection)) then
      cutOff%mCutOff = max(cutOff%mCutOff, halogenXCorrection%getRCutOff())
    end if

    if (input%ctrl%nrChrg == 0.0_dp .and. (.not.tPeriodic) .and. tMulliken) then
      tDipole = .true.
    else
      tDipole = .false.
    end if

    if (allocated(input%ctrl%elStatPotentialsInp)) then
      if (.not.tSccCalc) then
        call error("Electrostatic potentials only available for SCC calculations")
      end if
      allocate(esp)
      call TElStatPotentials_init(esp, input%ctrl%elStatPotentialsInp, tEField .or. tExtChrg)
    end if

    if (allocated(input%ctrl%pipekMezeyInp)) then
      allocate(pipekMezey)
      call initialise(pipekMezey, input%ctrl%pipekMezeyInp)
    end if
    tLocalise = allocated(pipekMezey)
    if (tLocalise .and. (nSpin > 2 .or. t2Component)) then
      call error("Localisation of electronic states currently unsupported for non-collinear and&
          & spin orbit calculations")
    end if

    if (isLinResp) then

      ! input sanity checking
    #:if not WITH_ARPACK
      call error("This binary has been compiled without support for linear response calculations.")
    #:endif
      if (.not. tSccCalc) then
        call error("Linear response excitation requires SCC=Yes")
      end if
      if (nspin > 2) then
        call error("Linear reponse does not work with non-colinear spin polarization yet")
      elseif (tSpin .and. tCasidaForces) then
        call error("excited state relaxation is not implemented yet for spin-polarized systems")
      elseif (tPeriodic .and. tCasidaForces) then
        call error("excited state relaxation is not implemented yet periodic systems")
      elseif (tPeriodic .and. .not.tRealHS) then
        call error("Linear response only works with non-periodic or gamma-point molecular crystals")
      elseif (tSpinOrbit) then
        call error("Linear response does not support spin orbit coupling at the moment.")
      elseif (tDFTBU) then
        call error("Linear response does not support LDA+U yet")
      elseif (input%ctrl%tShellResolved) then
        call error("Linear response does not support shell resolved scc yet")
      end if
      if (tempElec > 0.0_dp .and. tCasidaForces) then
        write(tmpStr, "(A,E12.4,A)")"Excited state forces are not implemented yet for fractional&
            & occupations, kT=", tempElec/Boltzmann,"K"
        call warning(tmpStr)
      end if

      if (input%ctrl%lrespini%nstat == 0) then
        if (tCasidaForces) then
          call error("Excited forces only available for StateOfInterest non zero.")
        end if
        if (input%ctrl%lrespini%tPrintEigVecs .or. input%ctrl%lrespini%tCoeffs) then
          call error("Excited eigenvectors only available for StateOfInterest non zero.")
        end if
      end if
      if (input%ctrl%lrespini%energyWindow < 0.0_dp) then
        call error("Negative energy window for excitations")
      end if

      ! Hubbard U and spin constants for excitations (W only needed for triplet/spin polarised)
      allocate(input%ctrl%lrespini%HubbardU(nType))
      allocate(input%ctrl%lrespini%spinW(nType))
      input%ctrl%lrespini%HubbardU = 0.0_dp
      input%ctrl%lrespini%spinW = 0.0_dp

      ! calculate linear response Gamma values from HOAO shell Hubbard U (non
      ! shell resolved)
      do iSp = 1, nType
        homoLoc = maxloc(atomEigVal(:orb%nShell(iSp), iSp),&
            & mask=referenceN0(:orb%nShell(iSp), iSp) > 0.0_dp)
        input%ctrl%lrespini%HubbardU(iSp) = hubbU(homoLoc(1), iSp)
      end do

      ! and atomic HOAO spin W value if needed
      input%ctrl%lrespini%spinW(:) = 0.0_dp
      select case(input%ctrl%lrespini%sym)
      case("S")
        ! Singlet case, no need for spin constants
      case("T","B"," ")
        ! triplet or spin-polarised
        do iSp = 1, nType
          homoLoc = maxloc(atomEigVal(:orb%nShell(iSp), iSp),&
              & mask=referenceN0(:orb%nShell(iSp), iSp) > 0.0_dp)
          input%ctrl%lrespini%spinW(iSp) = spinW(homoLoc(1), homoLoc(1), iSp)
        end do
      case default
        call error("Unknown excitation type requested")
      end select

      tPrintExcitedEigVecs = input%ctrl%lrespini%tPrintEigVecs
      tLinRespZVect = (input%ctrl%lrespini%tMulliken .or. tCasidaForces .or.&
          & input%ctrl%lrespini%tCoeffs .or. tPrintExcitedEigVecs .or.&
          & input%ctrl%lrespini%tWriteDensityMatrix)

      if (allocated(onSiteElements) .and. tLinRespZVect) then
        call error("Excited state property evaluation currently incompatible with onsite&
            & corrections")
      end if

      call init(lresp, input%ctrl%lrespini, nAtom, nEl(1), orb, tCasidaForces, onSiteElements)

    end if

    iSeed = input%ctrl%iSeed
    tRandomSeed = (iSeed < 1)
    ! Note: This routine may not be called multiple times. If you need further random generators,
    ! extend the routine and create them within this call.
    call createRandomGenerators(env, iSeed, randomInit, randomThermostat)

    call getRandom(randomInit, rTmp)
    runId = int(real(huge(runId) - 1, dp) * rTmp) + 1


    ! MD stuff
    if (tMD) then
      ! Create MD framework.
      allocate(pMDFrame)
      call init(pMDFrame, nMovedAtom, nAtom, input%ctrl%tMDstill)

      ! Create temperature profile, if thermostat is not the dummy one
      if (input%ctrl%iThermostat /= 0) then
        allocate(temperatureProfile)
        call init(temperatureProfile, input%ctrl%tempMethods, input%ctrl%tempSteps,&
            & input%ctrl%tempValues)
        pTempProfile => temperatureProfile
      else
        nullify(pTempProfile)
      end if

      ! Create thermostat
      allocate(pThermostat)
      select case (input%ctrl%iThermostat)
      case (0) ! No thermostat
        allocate(pDummyTherm)
        call init(pDummyTherm, tempAtom, mass(indMovedAtom), randomThermostat, pMDFrame)
        call init(pThermostat, pDummyTherm)
      case (1) ! Andersen thermostat
        allocate(pAndersenTherm)
        call init(pAndersenTherm, randomThermostat, mass(indMovedAtom), pTempProfile,&
            & input%ctrl%tRescale, input%ctrl%wvScale, pMDFrame)
        call init(pThermostat, pAndersenTherm)
      case (2) ! Berendsen thermostat
        allocate(pBerendsenTherm)
        call init(pBerendsenTherm, randomThermostat, mass(indMovedAtom), pTempProfile,&
            & input%ctrl%wvScale, pMDFrame)
        call init(pThermostat, pBerendsenTherm)
      case (3) ! Nose-Hoover-Chain thermostat
        allocate(pNHCTherm)
        if (input%ctrl%tInitNHC) then
          call init(pNHCTherm, randomThermostat, mass(indMovedAtom), pTempProfile,&
              & input%ctrl%wvScale, pMDFrame, input%ctrl%deltaT, input%ctrl%nh_npart,&
              & input%ctrl%nh_nys, input%ctrl%nh_nc, input%ctrl%xnose, input%ctrl%vnose,&
              & input%ctrl%gnose)
        else
          call init(pNHCTherm, randomThermostat, mass(indMovedAtom), pTempProfile,&
              & input%ctrl%wvScale, pMDFrame, input%ctrl%deltaT, input%ctrl%nh_npart,&
              & input%ctrl%nh_nys, input%ctrl%nh_nc)
        end if
        call init(pThermostat, pNHCTherm)
      end select

      ! Create MD integrator
      allocate(pVelocityVerlet)
      if (input%ctrl%tReadMDVelocities) then
        if (tBarostat) then
          call init(pVelocityVerlet, deltaT, coord0(:,indMovedAtom), pThermostat,&
              & input%ctrl%initialVelocities, BarostatStrength, extPressure, input%ctrl%tIsotropic)
        else
          call init(pVelocityVerlet, deltaT, coord0(:,indMovedAtom), pThermostat,&
              & input%ctrl%initialVelocities, .true., .false.)
        end if
      else
        if (tBarostat) then
          call init(pVelocityVerlet, deltaT, coord0(:,indMovedAtom), pThermostat, BarostatStrength,&
              & extPressure, input%ctrl%tIsotropic)
        else
          call init(pVelocityVerlet, deltaT, coord0(:,indMovedAtom), pThermostat,&
              & input%ctrl%initialVelocities, .false., .false.)
        end if
      end if
      allocate(pMDIntegrator)
      call init(pMDIntegrator, pVelocityVerlet)
    end if

    call initPlumed(env, input%ctrl%tPlumed, tMD, plumedCalc)

    ! Check for extended Born-Oppenheimer MD
    isXlbomd = allocated(input%ctrl%xlbomd)
    if (isXlbomd) then
      if (input%ctrl%iThermostat /= 0) then
        call error("XLBOMD does not work with thermostats yet")
      elseif (tBarostat) then
        call error("XLBOMD does not work with barostats yet")
      elseif (nSpin /= 1 .or. tDFTBU .or. allocated(onSiteElements)) then
        call error("XLBOMD does not work for spin, DFTB+U or onsites yet")
      elseif (forceType /= forceTypes%dynamicT0 .and. forceType /= forceTypes%dynamicTFinite) then
        call error("Force evaluation method incompatible with XLBOMD")
      elseif (iDistribFn /= fillingTypes%Fermi) then
        call error("Filling function incompatible with XLBOMD")
      end if
      allocate(xlbomdIntegrator)
      call Xlbomd_init(xlbomdIntegrator, input%ctrl%xlbomd, nIneqOrb)
    end if

    minSccIter = getMinSccIters(tSccCalc, tDftbU, nSpin)
    if (isXlbomd) then
      call xlbomdIntegrator%setDefaultSCCParameters(minSccIter, maxSccIter, sccTol)
    end if

    if (tDerivs) then
      allocate(tmp3Coords(3,nMovedAtom))
      tmp3Coords = coord0(:,indMovedAtom)
      call create(derivDriver, tmp3Coords, input%ctrl%deriv2ndDelta)
      coord0(:,indMovedAtom) = tmp3Coords
      deallocate(tmp3Coords)
      nGeoSteps = 2 * 3 * nMovedAtom - 1
    end if

    if (tEField) then
      EFieldStrength = input%ctrl%EFieldStrength
      EfieldVector(:) = input%ctrl%EfieldVector(:)
      tTDEfield = input%ctrl%tTDEfield
      EfieldOmega = input%ctrl%EfieldOmega
      EfieldPhase = input%ctrl%EfieldPhase
      if (tTDEfield .and. .not. tMD) then
        call error ("Time dependent electric fields only possible for MD!")
      end if
      ! parser should catch all of these:
      @:ASSERT(.not.tTDEfield .or. tMD)
    else
      EFieldStrength = 0.0_dp
      EfieldVector(:) = 0.0_dp
      tTDEfield = .false.
      EfieldOmega = 0.0_dp
      EfieldPhase = 0
    end if

    allocate(qInput(orb%mOrb, nAtom, nSpin))
    allocate(qOutput(orb%mOrb, nAtom, nSpin))
    qInput(:,:,:) = 0.0_dp
    qOutput(:,:,:) = 0.0_dp

    if (tMixBlockCharges) then
      allocate(qBlockIn(orb%mOrb, orb%mOrb, nAtom, nSpin))
      allocate(qBlockOut(orb%mOrb, orb%mOrb, nAtom, nSpin))
      qBlockIn(:,:,:,:) = 0.0_dp
      qBlockOut(:,:,:,:) = 0.0_dp
      if (tImHam) then
        allocate(qiBlockIn(orb%mOrb, orb%mOrb, nAtom, nSpin))
        qiBlockIn(:,:,:,:) = 0.0_dp
      end if
    end if

    if (tImHam) then
      allocate(qiBlockOut(orb%mOrb, orb%mOrb, nAtom, nSpin))
      qiBlockOut(:,:,:,:) = 0.0_dp
    end if

    if (tSccCalc) then
      allocate(qDiffRed(nMixElements))
      allocate(qInpRed(nMixElements))
      allocate(qOutRed(nMixElements))
      qDiffRed = 0.0_dp
      qInpRed = 0.0_dp
      qOutRed = 0.0_dp
    end if

    tReadChrg = input%ctrl%tReadChrg

    if (tRangeSep) then
      call ensureRangeSeparatedReqs(tPeriodic, tReadChrg, input%ctrl%tShellResolved,&
          & tAtomicEnergy, input%ctrl%rangeSepInp)
      call getRangeSeparatedCutoff(input%ctrl%rangeSepInp%cutoffRed, cutOff)
      call initRangeSeparated(nAtom, species0, speciesName, hubbU, input%ctrl%rangeSepInp,&
          & tSpin, tREKS, rangeSep, deltaRhoIn, deltaRhoOut, deltaRhoDiff, deltaRhoInSqr,&
          & deltaRhoOutSqr, nMixElements)
    end if

    tReadShifts = input%ctrl%tReadShifts
    tWriteShifts = input%ctrl%tWriteShifts
    ! Both temporarily removed until debugged:
    @:ASSERT(.not. tReadShifts)
    @:ASSERT(.not. tWriteShifts)

    tWriteChrgAscii = input%ctrl%tWriteChrgAscii

    tSkipChrgChecksum = input%ctrl%tSkipChrgChecksum .or. tNegf

    if (tSccCalc) then

      do iAt = 1, nAtom
        iSp = species0(iAt)
        do iSh = 1, orb%nShell(iSp)
          qShell0(iSh,iAt) = sum(q0(orb%posShell(iSh,iSp):orb%posShell(iSh+1,iSp)-1,iAt,1))
        end do
      end do

      if (tReadChrg) then
        if (tFixEf .or. input%ctrl%tSkipChrgChecksum) then
          ! do not check charge or magnetisation from file
          call initQFromFile(qInput, fCharges, input%ctrl%tReadChrgAscii, orb, qBlockIn, qiBlockIn,&
              & deltaRhoIn)
        else
          ! check number of electrons in file
          if (nSpin /= 2) then
            call initQFromFile(qInput, fCharges, input%ctrl%tReadChrgAscii, orb, qBlockIn,&
                & qiBlockIn, deltaRhoIn,nEl = sum(nEl))
          else
            ! check magnetisation in addition
            call initQFromFile(qInput, fCharges, input%ctrl%tReadChrgAscii, orb, qBlockIn,&
                & qiBlockIn, deltaRhoIn,nEl = sum(nEl), magnetisation=nEl(1)-nEl(2))
          end if
        end if

      else

        if (allocated(input%ctrl%initialCharges)) then
          if (abs(sum(input%ctrl%initialCharges) - input%ctrl%nrChrg) > 1e-4_dp) then
            write(strTmp, "(A,G13.6,A,G13.6,A,A)") "Sum of initial charges does not match specified&
                & total charge. (", sum(input%ctrl%initialCharges), " vs. ", input%ctrl%nrChrg,&
                & ") ", "Your initial charge distribution will be rescaled."
            call warning(strTmp)
          end if
          call initQFromAtomChrg(qInput, input%ctrl%initialCharges, referenceN0, species0,&
              & speciesName, orb)
        else
          qInput(:,:,:) = q0
        end if
        if (.not. tSkipChrgChecksum) then
          ! Rescaling to ensure correct number of electrons in the system
          qInput(:,:,1) = qInput(:,:,1) *  sum(nEl) / sum(qInput(:,:,1))
        end if

        select case (nSpin)
        case (1)
          ! nothing to do
        case (2)
          if (allocated(input%ctrl%initialSpins)) then
            do ii = 1, nAtom
              ! does not actually matter if additional spin polarization pushes
              ! charges to <0 as the initial charges are not mixed in to later
              ! iterations
              qInput(1:orb%nOrbAtom(ii),ii,2) = qInput(1:orb%nOrbAtom(ii),ii,1)&
                  & * input%ctrl%initialSpins(1,ii) / sum(qInput(1:orb%nOrbAtom(ii),ii,1))
            end do
          else
            if (.not. tSkipChrgChecksum) then
              do ii = 1, nAtom
                qInput(1:orb%nOrbAtom(ii),ii,2) = qInput(1:orb%nOrbAtom(ii),ii,1)&
                    & * (nEl(1)-nEl(2))/sum(qInput(:,:,1))
              end do
            end if
          end if
        case (4)
          if (tSpin) then
            if (.not. allocated(input%ctrl%initialSpins)) then
              call error("Missing initial spins!")
            end if
            if (any(shape(input%ctrl%initialSpins)/=(/3,nAtom/))) then
              call error("Incorrect shape initialSpins array!")
            end if
            ! Rescaling to ensure correct number of electrons in the system
            if (.not. tSkipChrgChecksum) then
              do ii = 1, nAtom
                do jj = 1, 3
                  qInput(1:orb%nOrbAtom(ii),ii,jj+1) = qInput(1:orb%nOrbAtom(ii),ii,1)&
                      & * input%ctrl%initialSpins(jj,ii) / sum(qInput(1:orb%nOrbAtom(ii),ii,1))
                end do
              end do
            end if
          end if
        end select
        if (tMixBlockCharges) then
          qBlockIn = 0.0_dp
          do iS = 1, nSpin
            do iAt = 1, nAtom
              iSp = species0(iAt)
              do iSh = 1, orb%nShell(iSp)
                iStart = orb%posShell(iSh,iSp)
                iEnd = orb%posShell(iSh+1,iSp)-1
                rTmp = sum(qInput(iStart:iEnd,iAt,iS))
                rTmp = rTmp / real(iEnd+1-iStart,dp)
                do ii = iStart, iEnd
                  qBlockIn(ii,ii,iAt,iS) = rTmp
                end do
              end do
            end do
          end do
          if (tImHam) then
            qiBlockIn = 0.0_dp
          end if
        end if
      end if

      qInpRed = 0.0_dp
      if (nSpin == 2) then
        call qm2ud(qInput)
        if (tMixBlockCharges) then
          call qm2ud(qBlockIn)
        end if
      end if

      call OrbitalEquiv_reduce(qInput, iEqOrbitals, orb, qInpRed(1:nIneqOrb))

      if (allocated(onSiteElements)) then
        call AppendBlock_reduce(qBlockIn, iEqBlockOnSite, orb, qInpRed )
        if (tImHam) then
          call AppendBlock_reduce(qiBlockIn, iEqBlockOnSiteLS, orb, qInpRed, skew=.true. )
        end if
      else if (tDFTBU) then
        call AppendBlock_reduce(qBlockIn, iEqBlockDFTBU, orb, qInpRed )
        if (tImHam) then
          call AppendBlock_reduce(qiBlockIn, iEqBlockDFTBULS, orb, qInpRed, skew=.true. )
        end if
      end if

      if (nSpin == 2) then
        call ud2qm(qInput)
        if (tMixBlockCharges) then
          call ud2qm(qBlockIn)
        end if
      end if
    end if

    ! Initialise images (translations)
    if (tPeriodic) then
      call getCellTranslations(cellVec, rCellVec, latVec, invLatVec, cutOff%mCutOff)
    else
      allocate(cellVec(3, 1))
      allocate(rCellVec(3, 1))
      cellVec(:,1) = [0.0_dp, 0.0_dp, 0.0_dp]
      rCellVec(:,1) = [0.0_dp, 0.0_dp, 0.0_dp]
    end if

    ! Initialize neighbourlist.
    allocate(neighbourList)
    call init(neighbourList, nAtom, nInitNeighbour)
    allocate(nNeighbourSK(nAtom))
    allocate(nNeighbourRep(nAtom))
    if (tRangeSep) then
      allocate(nNeighbourLC(nAtom))
    end if

    ! Set various options
    tWriteAutotest = env%tGlobalMaster .and. input%ctrl%tWriteTagged
    tWriteDetailedXML = env%tGlobalMaster .and. input%ctrl%tWriteDetailedXML
    tWriteResultsTag = env%tGlobalMaster .and. input%ctrl%tWriteResultsTag
    tWriteDetailedOut = env%tGlobalMaster .and. input%ctrl%tWriteDetailedOut
    tWriteBandDat = input%ctrl%tWriteBandDat .and. env%tGlobalMaster&
        & .and. electronicSolver%providesEigenvals

    ! Check if stopfiles already exist and quit if yes
    inquire(file=fStopSCC, exist=tExist)
    if (tExist) then
      call error("Stop file '" // fStopSCC // "' already present at startup")
    end if
    inquire(file=fStopDriver, exist=tExist)
    if (tExist) then
      call error("Stop file '" // fStopDriver // "' already present at startup")
    end if

    restartFreq = input%ctrl%restartFreq

    tDefinedFreeE = .true.
  #:if WITH_TRANSPORT
    if (tLatOpt .and. tNegf) then
      call error("Lattice optimisation currently incompatible with transport calculations")
    end if

    tUpload = input%transpar%taskUpload
    ! NOTE: originally EITHER 'contact calculations' OR 'upload' was possible
    !       introducing 'TransportOnly' option the logic is bit more
    !       involved: Contacts are not uploded in case of non-scc calculations
    if (electronicSolver%iSolver == electronicSolverTypes%OnlyTransport .and. .not.tSccCalc) then
      tUpload = .false.
    end if

    call initTransportArrays(tUpload, tPoisson, input%transpar, species0, orb, nAtom, nSpin,&
        & shiftPerLUp, chargeUp, poissonDerivs, allocated(qBlockIn), blockUp, shiftBlockUp)

    call initTransport(env, input, tDefinedFreeE)
  #:else
    tNegf = .false.
  #:endif


    if (tNegf) then
      if (tDispersion) then
        call error("Dispersion not currently avalable with transport calculations")
      end if
      if (isLinResp) then
        call error("Linear response is not compatible with transport calculations")
      end if
      if (nSpin > 2) then
        call error("Non-colinear spin not currently compatible with transport calculations")
      end if
    end if

    if (env%tGlobalMaster) then
      call initOutputFiles(env, tWriteAutotest, tWriteResultsTag, tWriteBandDat, tDerivs,&
          & tWriteDetailedOut, tMd, isGeoOpt, geoOutFile, fdDetailedOut, fdMd, esp)
    end if

    if (tPoisson) then
      electrostatics = elstatTypes%poisson
    else
      electrostatics = elstatTypes%gammaFunc
    end if

  #:if WITH_SCALAPACK
    associate (blacsOpts => input%ctrl%parallelOpts%blacsOpts)
      call getDenseDescBlacs(env, blacsOpts%blockSize, blacsOpts%blockSize, denseDesc)
    end associate
  #:endif

    call initArrays(env, electronicSolver, tForces, tExtChrg, isLinResp, tLinRespZVect, tMd,&
        & tMulliken, tSpinOrbit, tImHam, tWriteRealHS, tWriteHS, t2Component, tRealHS,&
        & tPrintExcitedEigvecs, tDipole, orb, nAtom, nMovedAtom, nKPoint, nSpin, nExtChrg,&
        & indMovedAtom, mass, denseDesc, rhoPrim, h0, iRhoPrim, excitedDerivs, ERhoPrim, derivs,&
        & chrgForces, energy, potential, TS, E0, Eband, eigen, filling, coord0Fold, newCoords,&
        & orbitalL, HSqrCplx, SSqrCplx, eigvecsCplx, HSqrReal, SSqrReal, eigvecsReal, rhoSqrReal,&
        & chargePerShell, occNatural, velocities, movedVelo, movedAccel, movedMass, dipoleMoment)

  #:if WITH_TRANSPORT
    ! note, this has the side effect of setting up module variable transpar as copy of
    ! input%transpar

    if (tUpload) then
      ! check geometry details are consistent with transport with contacts
      call checkTransportRanges(nAtom, input%transpar)
    end if

    if (tContCalc) then
      ! geometry is reduced to contacts only
      allocate(iAtInCentralRegion(nAtom))
    else
      allocate(iAtInCentralRegion(transpar%idxdevice(2)))
    end if

    if (transpar%tPeriodic1D) then
      if ( any(abs(kPoint(2:3, :)) > 0.0_dp) ) then
        call error("For transport in wire-like cases, only k-points in the first index should be&
            & non-zero")
      end if
    end if

    if (transpar%taskUpload .and. transpar%ncont > 0) then
      if (tPeriodic .and. .not. transpar%tPeriodic1D) then
        do ii = 1, transpar%ncont
          do jj = 1, 3
            if (abs(dot_product(transpar%contacts(ii)%lattice, latVec(:,jj)))>epsilon(0.0)&
                & .and. any(abs(kPoint(jj,:)) > 0.0_dp)) then
              call error("The k-points along transport direction(s) should zero in that direction")
            end if
          end do
        end do
      end if
    end if

  #:else
    allocate(iAtInCentralRegion(nAtom))
  #:endif
    ! atoms in central cell/device region/all atoms depending on boundary conditions
    do iAt = 1, size(iAtInCentralRegion)
      iAtInCentralRegion(iAt) = iAt
    end do

    if (tShowFoldedCoord) then
      pCoord0Out => coord0Fold
    else
      pCoord0Out => coord0
    end if


    ! Projection of eigenstates onto specific regions of the system
    tProjEigenvecs = input%ctrl%tProjEigenvecs
    if (tProjEigenvecs) then
      call init(iOrbRegion)
      call init(regionLabels)
      do iReg = 1, size(input%ctrl%tShellResInRegion)
        call elemShape(input%ctrl%iAtInRegion, valshape, iReg)
        nAtomRegion = valshape(1)
        allocate(iAtomRegion(nAtomRegion))
        call intoArray(input%ctrl%iAtInRegion, iAtomRegion, iTmp, iReg)
        if (input%ctrl%tOrbResInRegion(iReg) .or. input%ctrl%tShellResInRegion(iReg)) then

          if (input%ctrl%tOrbResInRegion(iReg)) then
            iSp = species0(iAtomRegion(1)) ! all atoms the same in the region
            @:ASSERT(all(species0(iAtomRegion) == iSp))
            nOrbRegion = nAtomRegion
            ! Create orbital index.
            allocate(tmpir1(nOrbRegion))
            do iOrb = 1, orb%nOrbSpecies(iSp)
              tmpir1 = 0
              ind = 1
              do iAt = 1, nAtomRegion
                tmpir1(ind) = denseDesc%iAtomStart(iAtomRegion(iAt)) + iOrb - 1
                ind = ind + 1
              end do
              call append(iOrbRegion, tmpir1)
              write(tmpStr, "(A,'.',I0,'.',I0,'.out')")trim(input%ctrl%RegionLabel(iReg)),&
                  & orb%iShellOrb(iOrb,iSp), iOrb-orb%posShell(orb%iShellOrb(iOrb,iSp),iSp)&
                  & -orb%angShell(orb%iShellOrb(iOrb,iSp),iSp)
              call append(regionLabels, tmpStr)
            end do
            deallocate(tmpir1)
          end if

          if (input%ctrl%tShellResInRegion(iReg)) then
            iSp = species0(iAtomRegion(1)) ! all atoms the same in the region
            @:ASSERT(all(species0(iAtomRegion) == iSp))
            ! Create a separate region for each shell. It will contain
            ! the orbitals of that given shell for each atom in the region.
            do iSh = 1, orb%nShell(iSp)
              nOrbRegion = nAtomRegion * (orb%posShell(iSh + 1, iSp) - orb%posShell(iSh, iSp))
              ind = 1
              ! Create orbital index.
              allocate(tmpir1(nOrbRegion))
              do ii = 1, nAtomRegion
                iAt = iAtomRegion(ii)
                do jj = orb%posShell(iSh, iSp), orb%posShell(iSh + 1, iSp) - 1
                  tmpir1(ind) = denseDesc%iAtomStart(iAt) + jj - 1
                  ind = ind + 1
                end do
              end do
              call append(iOrbRegion, tmpir1)
              deallocate(tmpir1)
              write(tmpStr, "(A,'.',I0,'.out')")trim(input%ctrl%RegionLabel(iReg)), iSh
              call append(regionLabels, tmpStr)
            end do
          end if

        else
          ! We take all orbitals from all atoms.
          nOrbRegion = 0
          do ii = 1, nAtomRegion
            nOrbRegion = nOrbRegion + orb%nOrbAtom(iAtomRegion(ii))
          end do
          ind = 1
          allocate(tmpir1(nOrbRegion))
          ! Create an index of the orbitals
          do ii = 1, nAtomRegion
            iAt = iAtomRegion(ii)
            do jj = 1, orb%nOrbAtom(iAt)
              tmpir1(ind) = denseDesc%iAtomStart(iAt) + jj - 1
              ind = ind + 1
            end do
          end do
          call append(iOrbRegion, tmpir1)
          deallocate(tmpir1)
          write(tmpStr, "(A,'.out')") trim(input%ctrl%RegionLabel(iReg))
          call append(regionLabels, tmpStr)
        end if
        deallocate(iAtomRegion)
      end do
    end if

  #:if WITH_MPI
    if (env%mpi%nGroup > 1) then
      write(stdOut, "('MPI processes: ',T30,I0,' (split into ',I0,' groups)')")&
          & env%mpi%globalComm%size, env%mpi%nGroup
    else
      write(stdOut, "('MPI processes:',T30,I0)") env%mpi%globalComm%size
    end if
  #:endif

  #:if WITH_OMP
    write(stdOut, "('OpenMP threads: ', T30, I0)") omp_get_max_threads()
  #:endif

  #:if WITH_MPI and WITH_OMP
    if (omp_get_max_threads() > 1 .and. .not. input%ctrl%parallelOpts%tOmpThreads) then
      write(stdOut, *)
      call error("You must explicitely enable OpenMP threads (UseOmpThreads = Yes) if you wish to&
          & run an MPI-parallelised binary with OpenMP threads. If not, make sure that the&
          & environment variable OMP_NUM_THREADS is set to 1.")
      write(stdOut, *)
    end if
  #:endif

  #:if WITH_SCALAPACK
    write(stdOut, "('BLACS orbital grid size:', T30, I0, ' x ', I0)")env%blacs%orbitalGrid%nRow,&
        & env%blacs%orbitalGrid%nCol
    write(stdOut, "('BLACS atom grid size:', T30, I0, ' x ', I0)")env%blacs%atomGrid%nRow,&
        & env%blacs%atomGrid%nCol
  #:endif

    if (tRandomSeed) then
      write(stdOut, "(A,':',T30,I0)") "Chosen random seed", iSeed
    else
      write(stdOut, "(A,':',T30,I0)") "Specified random seed", iSeed
    end if

    if (input%ctrl%tMD) then
      select case(input%ctrl%iThermostat)
      case (0)
        if (tBarostat) then
          write(stdOut, "('Mode:',T30,A,/,T30,A)") 'MD without scaling of velocities',&
              & '(a.k.a. "NPE" ensemble)'
        else
          write(stdOut, "('Mode:',T30,A,/,T30,A)") 'MD without scaling of velocities',&
              & '(a.k.a. NVE ensemble)'
        end if
      case (1)
        if (tBarostat) then
          write(stdOut, "('Mode:',T30,A,/,T30,A)")&
              & "MD with re-selection of velocities according to temperature",&
              & "(a.k.a. NPT ensemble using Andersen thermostating + Berensen barostat)"
        else
          write(stdOut, "('Mode:',T30,A,/,T30,A)")&
              & "MD with re-selection of velocities according to temperature",&
              & "(a.k.a. NVT ensemble using Andersen thermostating)"
        end if
      case(2)
        if (tBarostat) then
          write(stdOut, "('Mode:',T30,A,/,T30,A)")&
              & "MD with scaling of velocities according to temperature",&
              & "(a.k.a. 'not' NVP ensemble using Berendsen thermostating and barostat)"
        else
          write(stdOut, "('Mode:',T30,A,/,T30,A)")&
              & "MD with scaling of velocities according to temperature",&
              & "(a.k.a. 'not' NVT ensemble using Berendsen thermostating)"
        end if
      case(3)
        if (tBarostat) then
          write(stdOut, "('Mode:',T30,A,/,T30,A)")"MD with scaling of velocities according to",&
              & "Nose-Hoover-Chain thermostat + Berensen barostat"
        else
          write(stdOut, "('Mode:',T30,A,/,T30,A)")"MD with scaling of velocities according to",&
              & "Nose-Hoover-Chain thermostat"
        end if

      case default
        call error("Unknown thermostat mode")
      end select
    elseif (isGeoOpt) then
      if (allocated(conAtom)) then
        strTmp = "with constraints"
      else
        strTmp = ""
      end if
      select case (input%ctrl%iGeoOpt)
      case (geoOptTypes%steepestDesc)
        write(stdOut, "('Mode:',T30,A)")'Steepest descent' // trim(strTmp)
      case (geoOptTypes%conjugateGrad)
        write(stdOut, "('Mode:',T30,A)") 'Conjugate gradient relaxation' // trim(strTmp)
      case (geoOptTypes%diis)
        write(stdOut, "('Mode:',T30,A)") 'Modified gDIIS relaxation' // trim(strTmp)
      case (geoOptTypes%lbfgs)
        write(stdout, "('Mode:',T30,A)") 'LBFGS relaxation' // trim(strTmp)
      case default
        call error("Unknown optimisation mode")
      end select
    elseif (tDerivs) then
      write(stdOut, "('Mode:',T30,A)") "2nd derivatives calculation"
      write(stdOut, "('Mode:',T30,A)") "Calculated for atoms:"
      write(stdOut, *) indMovedAtom
    elseif (tSocket) then
      write(stdOut, "('Mode:',T30,A)") "Socket controlled calculation"
    else
      write(stdOut, "('Mode:',T30,A)") "Static calculation"
    end if

    if (tSccCalc) then
      write(stdOut, "(A,':',T30,A)") "Self consistent charges", "Yes"
      write(stdOut, "(A,':',T30,E14.6)") "SCC-tolerance", sccTol
      write(stdOut, "(A,':',T30,I14)") "Max. scc iterations", maxSccIter
      if (input%ctrl%tShellResolved) then
         write(stdOut, "(A,':',T30,A)") "Shell resolved Hubbard", "Yes"
      else
         write(stdOut, "(A,':',T30,A)") "Shell resolved Hubbard", "No"
      end if
      if (tDFTBU) then
        write(stdOut, "(A,':',T35,A)")"Orbitally dependant functional", "Yes"
        write(stdOut, "(A,':',T30,A)")"Orbital functional", trim(plusUFunctionals%names(nDFTBUfunc))
      end if
      if (allocated(onSiteElements)) then
        write(stdOut, "(A,':',T35,A)")"On-site corrections", "Yes"
      end if
    else
      write(stdOut, "(A,':',T30,A)") "Self consistent charges", "No"
    end if

    select case (nSpin)
    case(1)
      write(stdOut, "(A,':',T30,A)") "Spin polarisation", "No"
      write(stdOut, "(A,':',T30,F12.6,/,A,':',T30,F12.6)") "Nr. of up electrons", 0.5_dp*nEl(1),&
          & "Nr. of down electrons", 0.5_dp*nEl(1)
    case(2)
      write(stdOut, "(A,':',T30,A)") "Spin polarisation", "Yes"
      write(stdOut, "(A,':',T30,F12.6,/,A,':',T30,F12.6)") "Nr. of up electrons", nEl(1),&
          & "Nr. of down electrons", nEl(2)
    case(4)
      write(stdOut, "(A,':',T30,A)") "Non-collinear calculation", "Yes"
      write(stdOut, "(A,':',T30,F12.6)") "Nr. of electrons", nEl(1)
    end select

    if (tPeriodic) then
      write(stdOut, "(A,':',T30,A)") "Periodic boundaries", "Yes"
      if (tLatOpt) then
        write(stdOut, "(A,':',T30,A)") "Lattice optimisation", "Yes"
        write(stdOut, "(A,':',T30,f12.6)") "Pressure", extPressure
      end if
    else
      write(stdOut, "(A,':',T30,A)") "Periodic boundaries", "No"
    end if

    write(stdOut, "(A,':',T30,A)") "Electronic solver", electronicSolver%getSolverName()

    if (electronicSolver%iSolver == electronicSolverTypes%magma_gvd) then
    #:if WITH_GPU
      call  gpu_avail(ngpus)
      call  gpu_req(req_ngpus)
      write(StdOut,*) "Number of GPUs requested:",req_ngpus
      write(StdOut,*) "Number of GPUs found    :",ngpus
      if ((req_ngpus .le. ngpus) .and. (req_ngpus .ge. 1)) then
        ngpus = req_ngpus
      endif
    #:else
      call error("Compiled without GPU support")
    #:endif
    endif

    if (tSccCalc) then
      select case (iMixer)
      case(mixerTypes%simple)
        write (strTmp, "(A)") "Simple"
      case(mixerTypes%anderson)
        write (strTmp, "(A)") "Anderson"
      case(mixerTypes%broyden)
        write (strTmp, "(A)") "Broyden"
      case(mixerTypes%diis)
        write (strTmp, "(A)") "DIIS"
      end select
      write(stdOut, "(A,':',T30,A,' ',A)") "Mixer", trim(strTmp), "mixer"
      write(stdOut, "(A,':',T30,F14.6)") "Mixing parameter", mixParam
      write(stdOut, "(A,':',T30,I14)") "Maximal SCC-cycles", maxSccIter
      select case (iMixer)
      case(mixerTypes%anderson)
        write(stdOut, "(A,':',T30,I14)") "Nr. of chrg. vectors to mix", nGeneration
      case(mixerTypes%broyden)
        write(stdOut, "(A,':',T30,I14)") "Nr. of chrg. vec. in memory", nGeneration
      case(mixerTypes%diis)
        write(stdOut, "(A,':',T30,I14)") "Nr. of chrg. vectors to mix", nGeneration
      end select
    end if

    if (tCoordOpt) then
      write(stdOut, "(A,':',T30,I14)") "Nr. of moved atoms", nMovedAtom
    end if
    if (isGeoOpt) then
      write(stdOut, "(A,':',T30,I14)") "Max. nr. of geometry steps", nGeoSteps
      write(stdOut, "(A,':',T30,E14.6)") "Force tolerance", input%ctrl%maxForce
      if (input%ctrl%iGeoOpt == geoOptTypes%steepestDesc) then
        write(stdOut, "(A,':',T30,E14.6)") "Step size", deltaT
      end if
    end if

    tFirst = .true.
    if (allocated(conAtom)) then
      do ii = 1, nAtom
        do jj = 1, size(conAtom)
          if (conAtom(jj) == ii) then
            if (tFirst) then
              write(strTmp, "(A,':')") "Geometry constraints"
              tFirst = .false.
            else
              write(strTmp, "(A)") ""
            end if
            write(stdOut, "(A,T30,'At',I4,': ',3F10.6)") trim(strTmp), ii, (conVec(kk,jj), kk=1,3)
          end if
        end do
      end do
    end if

    if (.not.input%ctrl%tSetFillingTemp) then
      write(stdOut, format2Ue) "Electronic temperature", tempElec, 'H', Hartree__eV * tempElec, 'eV'
    end if
    if (tMD) then
      write(stdOut, "(A,':',T30,E14.6)") "Time step", deltaT
      if (input%ctrl%iThermostat == 0 .and. .not.input%ctrl%tReadMDVelocities) then
        write(stdOut, "(A,':',T30,E14.6)") "Temperature", tempAtom
      end if
      if (input%ctrl%tRescale) then
        write(stdOut, "(A,':',T30,E14.6)") "Rescaling probability", input%ctrl%wvScale
      end if
    end if

    if (tSccCalc) then
      if (tReadChrg) then
        write (strTmp, "(A,A,A)") "Read in from '", trim(fCharges), "'"
      else
        write (strTmp, "(A,E11.3,A)") "Set automatically (system chrg: ", input%ctrl%nrChrg, ")"
      end if
      write(stdOut, "(A,':',T30,A)") "Initial charges", trim(strTmp)
    end if

    do iSp = 1, nType
      call getShellNames(iSp, orb, shellNamesTmp)
      if (iSp == 1) then
        write (strTmp, "(A,':')") "Included shells"
      else
        write (strTmp, "(A)") ""
      end if
      do jj = 1, orb%nShell(iSp)
        if (jj == 1) then
          strTmp2 = trim(shellNamesTmp(jj))
        else
          strTmp2 = trim(strTmp2) // ", " // trim(shellNamesTmp(jj))
        end if
      end do
      write(stdOut, "(A,T29,A2,':  ',A)") trim(strTmp), trim(speciesName(iSp)), trim(strTmp2)
      deallocate(shellNamesTmp)
    end do

    if (tMulliken) then
      if (allocated(input%ctrl%customOccAtoms)) then
        call printCustomReferenceOccupations(orb, input%geom%species, &
            & input%ctrl%customOccAtoms, input%ctrl%customOccFillings)
      end if
    end if

    if (tPeriodic) then
      do ii = 1, nKPoint
        if (ii == 1) then
          write(strTmp, "(A,':')") "K-points and weights"
        else
          write(strTmp, "(A)") ""
        end if
        write(stdOut, "(A,T28,I6,':',3F10.6,3X,F10.6)") trim(strTmp), ii,&
            & (kPoint(jj, ii), jj=1, 3), kWeight(ii)
      end do
      write(stdout,*)
      do ii = 1, nKPoint
        if (ii == 1) then
          write(strTmp, "(A,':')") "K-points in absolute space"
        else
          write(strTmp, "(A)") ""
        end if
        write(stdout, "(A,T28,I6,':',3F10.6)") trim(strTmp), ii, matmul(invLatVec,kPoint(:,ii))
      end do
      write(stdout, *)
    end if

    if (tDispersion) then
      select type (dispersion)
      type is (TDispSlaKirk)
        write(stdOut, "(A)") "Using Slater-Kirkwood dispersion corrections"
      type is (TDispUff)
        write(stdOut, "(A)") "Using Lennard-Jones dispersion corrections"
    #:if WITH_DFTD3
      type is (TDispDftD3)
        write(stdOut, "(A)") "Using DFT-D3 dispersion corrections"
    #:endif
      type is (TDispDftD4)
        write(stdOut, "(A)") "Using DFT-D4 dispersion corrections"
      class default
        call error("Unknown dispersion model - this should not happen!")
      end select
    end if

    if (tSccCalc) then
      ! Have the SK values of U been replaced?
      if (allocated(input%ctrl%hubbU)) then
        strTmp = ""
        tFirst = .true.
        do iSp = 1, nType
          if (all(input%ctrl%hubbU(1:orb%nShell(iSp), iSp) == 0.0_dp)) then
            cycle
          end if
          do jj = 1, orb%nShell(iSp)
            if (tFirst) then
              write(strTmp, "(A,':')") "Non-default Hubbard U"
              tFirst = .false.
            else
              write(strTmp, "(A)") ""
            end if
            write(stdOut, "(A,T30,A2,2X,I1,'(',A1,'): ',E14.6)") trim(strTmp), speciesName(iSp),&
                & jj, shellNames(orb%angShell(jj, iSp)+1), hubbU(jj, iSp)
          end do
        end do
      end if
    end if

    tFirst = .true.
    if (tSpin) then
      do iSp = 1, nType
        do jj = 1, orb%nShell(iSp)
          do kk = 1, orb%nShell(iSp)
            if (tFirst) then
              write(strTmp, "(A,':')") "Spin coupling constants"
              tFirst = .false.
            else
              write(strTmp, "(A)") ""
            end if
            write(stdOut, "(A,T30,A2,2X,I1,'(',A1,')-',I1,'(',A1,'): ',E14.6)")trim(strTmp),&
                & speciesName(iSp), jj, shellNames(orb%angShell(jj, iSp)+1), kk,&
                & shellNames(orb%angShell(kk, iSp)+1), spinW(kk, jj, iSp)
          end do
        end do
      end do
    end if

    tFirst = .true.
    if (tSpinOrbit) then
      if (tDualSpinOrbit) then
        write(stdOut, "(A)")"Dual representation spin orbit"
      end if
      do iSp = 1, nType
        do jj = 1, orb%nShell(iSp)
          if (tFirst) then
            write(strTmp, "(A,':')") "Spin orbit constants"
            tFirst = .false.
          else
            write(strTmp, "(A)") ""
          end if
          write(stdOut, "(A,T30,A2,2X,I1,'(',A1,'): ',E14.6)")trim(strTmp), speciesName(iSp),&
                & jj, shellNames(orb%angShell(jj, iSp)+1), xi(jj, iSp)
          if (xi(jj, iSp) /= 0.0_dp .and. orb%angShell(jj, iSp) == 0) then
            call error("Program halt due to non-zero s-orbital spin-orbit coupling constant!")
          end if
        end do
      end do
    end if

    if (tSccCalc) then
      if (t3rdFull) then
        write(stdOut, "(A,T30,A)") "Full 3rd order correction", "Yes"
        if (input%ctrl%tShellResolved) then
          write(stdOut, "(A,T30,A)") "Shell-resolved 3rd order", "Yes"
          write(stdOut, "(A30)") "Shell-resolved Hubbard derivs:"
          write(stdOut, "(A)") "        s-shell   p-shell   d-shell   f-shell"
          do iSp = 1, nType
            write(stdOut, "(A3,A3,4F10.4)") "  ", trim(speciesName(iSp)),&
                & input%ctrl%hubDerivs(:orb%nShell(iSp),iSp)
          end do
        end if
      end if

      if (any(tDampedShort)) then
        write(stdOut, "(A,T30,A)") "Damped SCC", "Yes"
        ii = count(tDampedShort)
        write(strTmp, "(A,I0,A)") "(A,T30,", ii, "(A,1X))"
        write(stdOut, strTmp) "Damped species(s):", pack(speciesName, tDampedShort)
        deallocate(tDampedShort)
      end if

      if (input%ctrl%h5SwitchedOn) then
        write(stdOut, "(A,T30,A)") "H-bond correction:", "H5"
      end if
      if (tHHRepulsion) then
        write(stdOut, "(A,T30,A)") "H-H repulsion correction:", "H5"
      end if
    end if

    if (tRangeSep) then
      write(stdOut, "(A,':',T30,A)") "Range separated hybrid", "Yes"
      write(stdOut, "(2X,A,':',T30,E14.6)") "Screening parameter omega",&
          & input%ctrl%rangeSepInp%omega

      select case(input%ctrl%rangeSepInp%rangeSepAlg)
      case (rangeSepTypes%neighbour)
        write(stdOut, "(2X,A,':',T30,2X,A)") "Range separated algorithm", "NeighbourBased"
        write(stdOut, "(2X,A,':',T30,E14.6,A)") "Spatially cutoff at",&
            & input%ctrl%rangeSepInp%cutoffRed * Bohr__AA," A"
      case (rangeSepTypes%threshold)
        write(stdOut, "(2X,A,':',T30,2X,A)") "Range separated algorithm", "Thresholded"
        write(stdOut, "(2X,A,':',T30,E14.6)") "Thresholded to",&
            & input%ctrl%rangeSepInp%screeningThreshold
      case (rangeSepTypes%matrixBased)
        write(stdOut, "(2X,A,':',T30,2X,A)") "Range separated algorithm", "MatrixBased"
      case default
        call error("Unknown range separated hybrid method")
      end select
    end if


    write(stdOut, "(A,':')") "Extra options"
    if (tPrintMulliken) then
      write(stdOut, "(T30,A)") "Mulliken analysis"
    end if
    if (tPrintForces .and. .not. (tMD .or. isGeoOpt .or. tDerivs)) then
      write(stdOut, "(T30,A)") "Force calculation"
    end if
    if (tForces) then
      select case (forceType)
      case(forceTypes%orig)
        write(stdOut, "(A,T30,A)") "Force type", "original"
      case(forceTypes%dynamicT0)
        write(stdOut, "(A,T30,A)") "Force type", "erho with re-diagonalized eigenvalues"
        write(stdOut, "(A,T30,A)") "Force type", "erho with DHD-product (T_elec = 0K)"
      case(forceTypes%dynamicTFinite)
        write(stdOut, "(A,T30,A)") "Force type", "erho with S^-1 H D (Te <> 0K)"
      end select
    end if
    if (tPrintEigVecs) then
      write(stdOut, "(T30,A)") "Eigenvector printing"
    end if
    if (tExtChrg) then
      write(stdOut, "(T30,A)") "External charges specified"
    end if

    if (tEField) then
      if (tTDEfield) then
        write(stdOut, "(T30,A)") "External electric field specified"
        write(stdOut, "(A,':',T30,E14.6)") "Angular frequency", EfieldOmega
      else
        write(stdOut, "(T30,A)") "External static electric field specified"
      end if
      write(stdOut, "(A,':',T30,E14.6)") "Field strength", EFieldStrength
      write(stdOut, "(A,':',T30,3F9.6)") "Direction", EfieldVector
      if (tPeriodic) then
        call warning("Saw tooth potential used for periodic geometry - make sure there is a vacuum&
            & region!")
      end if
    end if

    if (tDFTBU) then
      do iSp = 1, nType
        if (nUJ(iSp)>0) then
          write(strTmp, "(A,':')") "U-J coupling constants"
          write(stdOut, "(A,T25,A2)")trim(strTmp), speciesName(iSp)
          do jj = 1, nUJ(iSp)
            write(strTmp, "(A,I1,A)")'(A,',niUJ(jj,iSp),'I2,T25,A,F6.4)'
            write(stdOut, trim(strTmp))'Shells:',iUJ(1:niUJ(jj,iSp),jj,iSp),'UJ:', UJ(jj,iSp)
          end do
        end if
      end do
    end if

    tFirst = .true.
    if (allocated(onSiteElements)) then
      do iSp = 1, nType
        do iSpin = 1, 2
          if (iSpin == 1) then
            write(strTmp2, "(A,':')") "uu"
          else
            write(strTmp2, "(A,':')") "ud"
          end if
          do jj = 1, orb%nShell(iSp)
            do kk = 1, orb%nShell(iSp)
              if (tFirst) then
                write(strTmp, "(A,':')") "On-site coupling constants"
                tFirst = .false.
              else
                write(strTmp, "(A)") ""
              end if
              write(stdOut, "(A,T30,A5,2X,I1,'(',A1,')-',I1,'(',A1,'): ',E14.6)")trim(strTmp),&
                  & trim(speciesName(iSp))//trim(strTmp2), jj,&
                  & shellNames(orb%angShell(jj, iSp)+1), kk,&
                  & shellNames(orb%angShell(kk, iSp)+1), onSiteElements(kk, jj, iSpin, iSp)
            end do
          end do
        end do
      end do
    end if

    if (tSpinOrbit .and. tDFTBU .and. .not. tDualSpinOrbit)  then
      call error("Only dual spin orbit currently supported for orbital potentials")
    end if

    if (.not.tStress) then
      if (tBarostat) then
        call error("Sorry, MD with a barostat requires stress evaluation")
      end if
      if (tLatOpt) then
        call error("Sorry, lattice optimization requires stress tensor evaluation")
      end if
    end if

    if (tSpinOrbit .and. (tWriteHS .or.(tWriteRealHS.and..not.tDualSpinOrbit))) then
      call error("Writing of Hamiltonian currently not possible with spin orbit coupling enabled.")
    end if

    if (isLinResp) then
      if (tDFTBU) then
        call error("Linear response is not compatible with Orbitally dependant functionals yet")
      end if

      if (tForces .and. nSpin > 1) then
        call error("Linear response is not available for spin polarised forces yet")
      end if

      if (t2Component) then
        call error("Linear response is not compatibile with this spinor Hamiltonian")
      end if

      if (tStress) then
        call error("Excited state stresses not implemented")
      end if

      if (.not.tRealHS) then
        call error("Linear response does not support k-points")
      end if

<<<<<<< HEAD
   end if

   ! Electron dynamics stuff
   tElectronDynamics = allocated(input%ctrl%elecDynInp)
   if (tElectronDynamics) then

     if (t2Component) then
       call error("Electron dynamics is not compatibile with this spinor Hamiltonian")
     end if

     if (withMpi) then
       call error("Electron dynamics does not work with MPI yet")
     end if

     if (tFixEf) then
       call error("Electron dynamics does not work with fixed Fermi levels yet")
     end if

     if (tSpinSharedEf) then
       call error("Electron dynamics does not work with spin shared Fermi levels yet")
     end if

     if (tMD) then
       call error("Electron dynamics does not work with MD")
     end if

     if (tRangeSep) then
       call error("Electron dynamics does not work with range separated calculations yet.")
     end if

     call TElecDynamics_init(elecDyn, input%ctrl%elecDynInp, species0, speciesName,&
         & tWriteAutotest, autotestTag, randomThermostat, mass, nAtom, cutOff%skCutoff,&
         & cutOff%mCutoff, atomEigVal, dispersion, nonSccDeriv, tPeriodic, parallelKS,&
         & tRealHS, kPoint, kWeight, tRangeSep)

   end if
=======
      if (t3rd .or. t3rdFull) then
        call error ("Third order DFTB is not currently compatible with linear response excitations")
      end if

    end if
>>>>>>> c8f9e2c1

    call env%globalTimer%stopTimer(globalTimers%globalInit)

  end subroutine initProgramVariables

#:if WITH_TRANSPORT
  !> Check for inconsistencies in transport atom region definitions
  subroutine checkTransportRanges(nAtom, transpar)

    !> Count of all atoms in the system
    integer :: nAtom

    !> Transport parameters
    type(TTransPar), intent(in) :: transpar

    character(lc) :: strTmp
    integer :: ii, jj
    logical :: tFailCheck
    logical, allocatable :: notInRegion(:)

    ! check for atoms occurring inside both the device and a contact
    do ii = 1, transpar%ncont
      if (transpar%contacts(ii)%idxrange(1)<=transpar%idxdevice(2)) then
        write(strTmp,"(A,I0,A,A,A,I0,A,I0)") "The device and contact overlap in their atom index&
            & ranges, the device ends at ", transpar%idxdevice(2), ', contact "',&
            & trim(transpar%contacts(ii)%name), '" is between ', transpar%contacts(ii)%idxrange(1),&
            & ' and ',transpar%contacts(ii)%idxrange(2)
        call error(trim(strTmp))
      end if
    end do

    ! Check for atom(s) occuring in multiple contacts
    do ii = 1, transpar%ncont
      do jj = 1, transpar%ncont
        if (ii == jj) then
          cycle
        end if
        tFailCheck = .false.
        if (transpar%contacts(ii)%idxrange(1) <= transpar%contacts(jj)%idxrange(1)) then
          if (transpar%contacts(ii)%idxrange(2) >= transpar%contacts(jj)%idxrange(1)) then
            tFailCheck = .true.
          end if
        else
          if (transpar%contacts(jj)%idxrange(2) >= transpar%contacts(ii)%idxrange(1)) then
            tFailCheck = .true.
          end if
        end if
        if (tFailCheck) then
          write(strTmp,"(A,A,A,A,A)")"Contact '",trim(transpar%contacts(ii)%name),"' and '",&
              & trim(transpar%contacts(jj)%name),"' share atoms"
          call error(trim(strTmp))
        end if
      end do
    end do

    ! check for additional atoms outside of the device and all contacts
    if (maxval(transpar%contacts(:)%idxrange(2)) < nAtom) then
      call error("Atoms present that are not in the device or any contact region")
    end if

    ! Check for gaps in atom ranges between regions
    allocate(notInRegion(nAtom))
    notInRegion = .true.
    notInRegion(transpar%idxdevice(1):transpar%idxdevice(2)) = .false.
    do ii = 1, transpar%ncont
      notInRegion(transpar%contacts(ii)%idxrange(1):transpar%contacts(ii)%idxrange(2)) = .false.
    end do
    if (any(notInRegion)) then
      call error("Atom(s) present that are not in any region of the device or contacts")
    end if

  end subroutine checkTransportRanges
#:endif


  !> Clean up things that did not automatically get removed by going out of scope
  subroutine destructProgramVariables()

    if (electronicSolver%isElsiSolver) then
      call TElsiSolver_final(electronicSolver%elsi)
    end if

    if (tProjEigenvecs) then
      call destruct(iOrbRegion)
      call destruct(RegionLabels)
    end if

    @:SAFE_DEALLOC(sccCalc, img2CentCell, species, species0, coord, coord0)
    @:SAFE_DEALLOC(latVec, recVec, invLatVec, cellVec, rCellVec, iCellVec)
    @:SAFE_DEALLOC(neighbourList, nNeighbourSk, nNeighbourRep, iSparseStart)
    @:SAFE_DEALLOC(hubbU, atomEigVal, referenceN0, mass, speciesMass)
    @:SAFE_DEALLOC(ham, iHam, chargePerShell, chargePerAtom, over, kPoint, kWeight)
    @:SAFE_DEALLOC(nEl, spinW, xi, UJ, nUJ, niUJ, iUJ, Ef, esp)
    @:SAFE_DEALLOC(indMovedAtom, conAtom, conVec, pipekMezey)
    #:if WITH_SOCKETS
      @:SAFE_DEALLOC(socket)
    #:endif
    @:SAFE_DEALLOC(speciesName, pGeoCoordOpt, pGeoLatOpt, pChrgMixer, pMdFrame, pMdIntegrator)
    @:SAFE_DEALLOC(temperatureProfile, derivDriver)
    @:SAFE_DEALLOC(q0, qShell0, qInput, qOutput, qBlockIn, qBlockOut, qiBlockIn, qiBlockOut)
    @:SAFE_DEALLOC(qInpRed, qOutRed, qDiffRed)
    @:SAFE_DEALLOC(iEqOrbitals, iEqBlockDftbU, iEqBlockOnSite, iEqBlockDftbULs, iEqBlockOnSiteLs)
    @:SAFE_DEALLOC(thirdOrd, onSiteElements, onSiteDipole)
    @:SAFE_DEALLOC(dispersion, xlbomdIntegrator)
    @:SAFE_DEALLOC(velocities, movedVelo, movedAccel, movedMass)
    @:SAFE_DEALLOC(rhoPrim, iRhoPrim, ERhoPrim, h0, filling, Eband, TS, E0)
    @:SAFE_DEALLOC(HSqrCplx, SSqrCplx, eigvecsCplx, HSqrReal, SSqrReal, eigvecsReal, eigen)
    @:SAFE_DEALLOC(RhoSqrReal, qDepExtPot, derivs, chrgForces, excitedDerivs, dipoleMoment)
    @:SAFE_DEALLOC(coord0Fold, newCoords, orbitalL, occNatural, mu)
    @:SAFE_DEALLOC(tunneling, ldos, current, leadCurrents, poissonDerivs, shiftPerLUp, chargeUp)
    @:SAFE_DEALLOC(regionLabelLDOS)
    @:SAFE_DEALLOC(iAtInCentralRegion, energiesCasida)

  end subroutine destructProgramVariables


  !> Creates all random generators needed in the code.
  !!
  subroutine createRandomGenerators(env, seed, randomInit, randomThermostat)

    !> Environment settings
    type(TEnvironment), intent(in) :: env

    !> Global seed used for initialisation of the random generator pool. If less than one, random
    !! initialisation of the seed will occur.
    integer, intent(inout) :: seed

    !> Random generator for initprogram.
    type(TRanlux), allocatable, intent(out) :: randomInit

    !> Random generator for the actual thermostat.
    type(TRanlux), allocatable, intent(out) :: randomThermostat

    type(TRandomGenPool) :: randGenPool

    call init(randGenPool, env, seed, oldCompat=.true.)

    ! DO NOT CHANGE the ORDER of calls below, as this will destroy backwards compatibility and
    ! reproduciblity of random number sequences in the code. If further random generators are needed
    ! *append* similar getGenerator() calls. All random generators used within the code must be
    ! generated here.
    call randGenPool%getGenerator(env, randomThermostat)
    call randGenPool%getGenerator(env, randomInit)

  end subroutine createRandomGenerators

#:if WITH_SOCKETS
  !> Initializes the socket and recieves and broadcasts initial geometry.
  subroutine initSocket(env, socketInput, tPeriodic, coord0, latVec, socket, tCoordsChanged,&
      & tLatticeChanged)

    !> Environment settings.
    type(TEnvironment), intent(in) :: env

    !> Input data for the socket.
    type(ipiSocketCommInp), intent(inout) :: socketInput

    !> Is the system periodic?
    logical, intent(in) :: tPeriodic

    !> Received atom coordinates in the unit cell.
    real(dp), intent(inout) :: coord0(:,:)

    !> Received lattice vectors
    real(dp), intent(inout) :: latVec(:,:)

    !> Initialised socket.
    type(ipiSocketComm), allocatable, intent(out) :: socket

    !> Whether coordinates has been changed
    logical, intent(out) :: tCoordsChanged

    !> Whether lattice vectors has been changed
    logical, intent(out) :: tLatticeChanged

    logical :: tDummy

    if (env%tGlobalMaster) then
      write(stdOut, "(A,1X,A)") "Initialising for socket communication to host",&
          & trim(socketInput%host)
      socket = IpiSocketComm(socketInput)
    end if
    call receiveGeometryFromSocket(env, socket, tPeriodic, coord0, latVec, tCoordsChanged,&
        & tLatticeChanged, tDummy)

  end subroutine initSocket
#:endif

#:if WITH_TRANSPORT
  subroutine initTransport(env, input, tDefinedFreeE)

    !> Computational environment
    type(TEnvironment), intent(in) :: env

    !> Input data
    type(TInputData), intent(in) :: input

    !> Is the free energy defined (i.e. equilibrium calculation)
    logical, intent(out) :: tDefinedFreeE

    ! Whether transport has been initialized
    logical :: tInitialized

    logical :: tAtomsOutside
    integer :: iSpin, isz
    integer :: nSpinChannels, iCont, jCont
    real(dp) :: mu1, mu2

    ! These two checks are redundant, I check if they are equal
    if (input%poisson%defined .neqv. tPoisson) then
      call error("Mismatch in ctrl and ginfo fields")
    end if
    tPoissonTwice = input%poisson%solveTwice

    ! contact calculation in case some contact is computed
    tContCalc = (input%transpar%taskContInd /= 0)

    if (nSpin <=2) then
      nSpinChannels = nSpin
    else
      nSpinChannels = 1
    endif

    tDefinedFreeE = .true.

    associate(transpar=>input%transpar, greendens=>input%ginfo%greendens)
      ! Non colinear spin not yet supported
      ! Include the built-in potential as in negf init, but the whole
      ! scc only works for
      ! calculation without spin (poisson does not support spin dependent
      ! built in potentials)
      if (transpar%ncont > 0) then
        allocate(mu(transpar%ncont, nSpinChannels))
        mu = 0.0_dp
        do iSpin = 1, nSpinChannels
          mu(1:transpar%ncont, iSpin) = minval(transpar%contacts(1:transpar%ncont)%eFermi(iSpin))&
               & - transpar%contacts(1:transpar%ncont)%potential
        end do
        ! Test if this is a non-equilibrium system
        lpConts: do iCont = 1, transpar%ncont
          do jCont = iCont + 1, transpar%ncont
            do iSpin = 1, nSpinChannels
              mu1 = transpar%contacts(iCont)%eFermi(iSpin) - transpar%contacts(iCont)%potential
              mu2 = transpar%contacts(jCont)%eFermi(iSpin) - transpar%contacts(jCont)%potential
              if (abs(mu1 - mu2) > tolEfEquiv) then
                tDefinedFreeE = .false.
                exit lpConts
              end if
            end do
          end do
        end do lpConts

      else
        allocate(mu(1, nSpinChannels))
        mu(1,1:nSpinChannels) = greendens%oneFermi(1:nSpinChannels)
      end if

    end associate

    if (tPoisson) then
      poissStr%nAtom = nAtom
      poissStr%nSpecies = nType
      poissStr%specie0 => species0
      poissStr%x0 => coord0
      poissStr%nel = nEl0
      poissStr%isPeriodic = tPeriodic
      if (tPeriodic) then
        poissStr%latVecs(:,:) = latVec(:,:)
      else
        poissStr%latVecs(:,:) = 0.0_dp
      end if
      poissStr%tempElec = tempElec
    #:if WITH_MPI
      call poiss_init(poissStr, orb, hubbU, input%poisson, input%transpar, env%mpi%globalComm,&
          & tInitialized)
    #:else
      call poiss_init(poissStr, orb, hubbU, input%poisson, input%transpar, tInitialized)
    #:endif
      if (.not. tInitialized) then
        call error("Poisson solver not initialized")
      end if
    end if

    if (tNegf) then
      write(stdOut,*) 'init negf'
      if (size(DenseDesc%iAtomStart) /= nAtom+1) then
        call error('Internal error: DenseDesc not created')
      end if

      ! Some sanity checks and initialization of GDFTB/NEGF
      call negf_init(input%transpar, env, input%ginfo%greendens, input%ginfo%tundos, tempElec,&
          & electronicSolver%iSolver)

      ginfo = input%ginfo

      if (allocated(input%ctrl%indMovedAtom)) then
        tAtomsOutside = any(input%ctrl%indMovedAtom < input%transpar%idxdevice(1))&
            & .or. any(input%ctrl%indMovedAtom > input%transpar%idxdevice(2))
        if (tAtomsOutside) then
          call error("There are moving atoms specified outside of the device region")
        end if
      end if

      if (input%ctrl%tLatOpt) then
        call error("Lattice optimization is not currently possible with transport")
      end if

    end if

    transpar = input%transpar

    !Write Dos and tunneling on separate files?
    writeTunn = ginfo%tundos%writeTunn
    tWriteLDOS = ginfo%tundos%writeLDOS

    if (tWriteLDOS) then
      call move_alloc(ginfo%tundos%dosLabels, regionLabelLDOS)
    end if

  end subroutine initTransport

#:endif

  !> Initialises (clears) output files.
  subroutine initOutputFiles(env, tWriteAutotest, tWriteResultsTag, tWriteBandDat, tDerivs,&
      & tWriteDetailedOut, tMd, isGeoOpt, geoOutFile, fdDetailedOut, fdMd, esp)

    !> Environment
    type(TEnvironment), intent(inout) :: env

    !> Should tagged regression test data be printed
    logical, intent(in) :: tWriteAutotest

    !> Write tagged output for machine readable results
    logical, intent(in) :: tWriteResultsTag

    !> Band structure and fillings
    logical, intent(in) :: tWriteBandDat

    !> Finite different second derivatives
    logical, intent(in) :: tDerivs

    !> Write detail on the calculation to file
    logical, intent(in) :: tWriteDetailedOut

    !> Is this a molecular dynamics calculation
    logical, intent(in) :: tMd

    !> Are atomic coodinates being optimised
    logical, intent(in) :: isGeoOpt

    !> Filename for geometry output
    character(*), intent(in) :: geoOutFile

    !> File unit for detailed.out
    integer, intent(out) :: fdDetailedOut

    !> File unit for information during molecular dynamics
    integer, intent(out) :: fdMd

    !> Electrostatic potentials if requested
    type(TElStatPotentials), allocatable, intent(inout) :: esp

    call TTaggedWriter_init(taggedWriter)

    if (tWriteAutotest) then
      call initOutputFile(autotestTag)
    end if
    if (tWriteResultsTag) then
      call initOutputFile(resultsTag)
    end if
    if (tWriteBandDat) then
      call initOutputFile(bandOut)
    end if
    if (tDerivs) then
      call initOutputFile(hessianOut)
    end if
    if (tWriteDetailedOut) then
      call initOutputFile(userOut, fdDetailedOut)
      call env%fileFinalizer%register(fdDetailedOut)
    end if
    if (tMD) then
      call initOutputFile(mdOut, fdMD)
      call env%fileFinalizer%register(fdMd)
    end if
    if (isGeoOpt .or. tMD) then
      call clearFile(trim(geoOutFile) // ".gen")
      call clearFile(trim(geoOutFile) // ".xyz")
    end if
    if (allocated(esp)) then
      call initOutputFile(esp%espOutFile)
    end if

  end subroutine initOutputFiles


  !> Allocates most of the large arrays needed during the DFTB run.
  subroutine initArrays(env, electronicSolver, tForces, tExtChrg, isLinResp, tLinRespZVect, tMd,&
      & tMulliken, tSpinOrbit, tImHam, tWriteRealHS, tWriteHS, t2Component, tRealHS,&
      & tPrintExcitedEigvecs, tDipole, orb, nAtom, nMovedAtom, nKPoint, nSpin, nExtChrg,&
      & indMovedAtom, mass, denseDesc, rhoPrim, h0, iRhoPrim, excitedDerivs, ERhoPrim, derivs,&
      & chrgForces, energy, potential, TS, E0, Eband, eigen, filling, coord0Fold, newCoords,&
      & orbitalL, HSqrCplx, SSqrCplx, eigvecsCplx, HSqrReal, SSqrReal, eigvecsReal, rhoSqrReal,&
      & chargePerShell, occNatural, velocities, movedVelo, movedAccel, movedMass, dipoleMoment)

    !> Current environment
    type(TEnvironment), intent(in) :: env

    !> electronic solver for the system
    type(TElectronicSolver), intent(in) :: electronicSolver

    !> Are forces required
    logical, intent(in) :: tForces

    !> Are the external charges
    logical, intent(in) :: tExtChrg

    !> Are excitation energies being calculated
    logical, intent(in) :: isLinResp

    !> Are excited state properties being calculated
    logical, intent(in) :: tLinRespZVect

    !> Is this a molecular dynamics calculation
    logical, intent(in) :: tMd

    !> Is Mulliken analysis being performed
    logical, intent(in) :: tMulliken

    !> Are there spin orbit interactions
    logical, intent(in) :: tSpinOrbit

    !> Are there imaginary parts to the hamiltonian
    logical, intent(in) :: tImHam

    !> Should the sparse hamiltonian and overlap be writen to disc?
    logical, intent(in) :: tWriteRealHS

    !> Should the hamiltonian and overlap be written out as dense matrices
    logical, intent(in) :: tWriteHS

    !> Is the hamiltonian for a two component (Pauli) system
    logical, intent(in) :: t2Component

    !> Is the hamiltonian real?
    logical, intent(in) :: tRealHS

    !> Print the excited state eigenvectors
    logical, intent(in) :: tPrintExcitedEigvecs

    !> Print the dipole moment
    logical, intent(in) :: tDipole

    !> data structure with atomic orbital information
    type(TOrbitals), intent(in) :: orb

    !> Number of atoms
    integer, intent(in) :: nAtom

    !> Number of atoms moved about during the calculation
    integer, intent(in) :: nMovedAtom

    !> Number of k-points
    integer, intent(in) :: nKPoint

    !> Number of spin channels
    integer, intent(in) :: nSpin

    !> Number of external charges
    integer, intent(in) :: nExtChrg

    !> Indices for any moving atoms
    integer, intent(in) :: indMovedAtom(:)

    !> Masses of each species of atom
    real(dp), intent(in) :: mass(:)

    !> Dense matrix descriptor for H and S
    type(TDenseDescr), intent(in) :: denseDesc

    !> Sparse storage density matrix
    real(dp), intent(out), allocatable :: rhoPrim(:,:)

    !> Non-scc part of the hamiltonian
    real(dp), intent(out), allocatable :: h0(:)

    !> Imaginary part of the sparse density matrix
    real(dp), intent(out), allocatable :: iRhoPrim(:,:)

    !> Excitation energy derivatives with respect to atomic coordinates
    real(dp), intent(out), allocatable :: excitedDerivs(:,:)

    !> Energy weighted density matrix
    real(dp), intent(out), allocatable :: ERhoPrim(:)

    !> Derivatives of total energy with respect to atomic coordinates
    real(dp), intent(out), allocatable :: derivs(:,:)

    !> Forces on (any) external charges
    real(dp), intent(out), allocatable :: chrgForces(:,:)

    !> Energy terms
    type(TEnergies), intent(out) :: energy

    !> Potentials acting on the system
    type(TPotentials), intent(out) :: potential

    !> Electron entropy contribution at T
    real(dp), intent(out), allocatable :: TS(:)

    !> zero temperature extrapolated electronic energy
    real(dp), intent(out), allocatable :: E0(:)

    !> band  energy
    real(dp), intent(out), allocatable :: Eband(:)

    !> single particle energies (band structure)
    real(dp), intent(out), allocatable :: eigen(:,:,:)

    !> Occupations of single particle states
    real(dp), intent(out), allocatable :: filling(:,:,:)

    !> Coordinates in central cell
    real(dp), intent(out), allocatable :: coord0Fold(:,:)

    !> Updated coordinates
    real(dp), intent(out), allocatable :: newCoords(:,:)

    !> Orbital angular momentum
    real(dp), intent(out), allocatable :: orbitalL(:,:,:)

    !> Complex dense hamiltonian
    complex(dp), intent(out), allocatable :: HSqrCplx(:,:)

    !> overlap matrix dense storage
    complex(dp), intent(out), allocatable :: SSqrCplx(:,:)

    !> Complex eigenvectors
    complex(dp), intent(out), allocatable :: eigvecsCplx(:,:,:)

    !> real dense hamiltonian
    real(dp), intent(out), allocatable :: HSqrReal(:,:)

    !> overlap matrix dense storage
    real(dp), intent(out), allocatable :: SSqrReal(:,:)

    !> Real eigenvectors
    real(dp), intent(out), allocatable :: eigvecsReal(:,:,:)

    !> density matrix dense storage
    real(dp), intent(out), allocatable :: rhoSqrReal(:,:,:)

    !> Number of electron in each atomic shell
    real(dp), intent(out), allocatable :: chargePerShell(:,:,:)

    !> Occupations for natural orbitals
    real(dp), intent(out), allocatable :: occNatural(:)

    !> Atomic velocities
    real(dp), intent(out), allocatable :: velocities(:,:)

    !> Array for moving atom velocities
    real(dp), intent(out), allocatable :: movedVelo(:,:)

    !> moving atom accelerations
    real(dp), intent(out), allocatable :: movedAccel(:,:)

    !> moving atoms masses
    real(dp), intent(out), allocatable :: movedMass(:,:)

    !> system dipole moment
    real(dp), intent(out), allocatable :: dipoleMoment(:)


    integer :: nSpinHams, sqrHamSize

    allocate(rhoPrim(0, nSpin))
    allocate(h0(0))
    if (tImHam) then
      allocate(iRhoPrim(0, nSpin))
    end if

    allocate(excitedDerivs(0,0))
    if (tForces) then
      allocate(ERhoPrim(0))
      allocate(derivs(3, nAtom))
      if (tExtChrg) then
        allocate(chrgForces(3, nExtChrg))
      end if
      if (tLinRespZVect) then
        deallocate(excitedDerivs)
        allocate(excitedDerivs(3, nAtom))
      end if
    end if

    call init(energy, nAtom)
    call init(potential, orb, nAtom, nSpin)

    ! Nr. of independent spin Hamiltonians
    select case (nSpin)
    case (1)
      nSpinHams = 1
    case (2)
      nSpinHams = 2
    case (4)
      nSpinHams = 1
    end select

    sqrHamSize = denseDesc%fullSize
    allocate(TS(nSpinHams))
    allocate(E0(nSpinHams))
    allocate(Eband(nSpinHams))
    TS = 0.0_dp
    E0 = 0.0_dp
    Eband = 0.0_dp

    if (electronicSolver%providesEigenvals) then
      allocate(eigen(sqrHamSize, nKPoint, nSpinHams))
      allocate(filling(sqrHamSize, nKpoint, nSpinHams))
    else
      ! due to use of the shape elsewhere in determining kpoints and spin channels:
      allocate(eigen(0, nKPoint, nSpinHams))
      allocate(filling(0, nKpoint, nSpinHams))
    end if
    eigen(:,:,:) = 0.0_dp
    filling(:,:,:) = 0.0_dp


    allocate(coord0Fold(3, nAtom))

    if (tMD) then
      allocate(newCoords(3, nAtom))
    end if

    if ((tMulliken .and. tSpinOrbit) .or. tImHam) then
      allocate(orbitalL(3, orb%mShell, nAtom))
    end if

    ! If only H/S should be printed, no allocation for square HS is needed
    tLargeDenseMatrices = .not. (tWriteRealHS .or. tWriteHS)
    if (electronicSolver%isElsiSolver) then
      tLargeDenseMatrices = tLargeDenseMatrices .and. .not. electronicSolver%elsi%isSparse
      if (.not.electronicSolver%elsi%isSparse .and. .not.(electronicSolver%providesEigenvals .or.&
          & electronicSolver%iSolver == electronicSolverTypes%omm)) then
        if (tDFTBU) then
          call error("This dense ELSI solver is currently incompatible with DFTB+U, use the sparse&
              & form")
        end if
        if (allocated(onSiteElements)) then
          call error("This dense ELSI solver is currently incompatible with onsite correctios, use&
              & the sparse form")
        end if
      end if
    end if
    if (tLargeDenseMatrices) then
      call allocateDenseMatrices(env, denseDesc, parallelKS%localKS, t2Component, tRealHS,&
          & HSqrCplx, SSqrCplx, eigVecsCplx, HSqrReal, SSqrReal, eigvecsReal)
    end if

    if (isLinResp) then
      if (withMpi) then
        call error("Linear response calc. does not work with MPI yet")
      end if
      if (tLinRespZVect) then
        allocate(rhoSqrReal(sqrHamSize, sqrHamSize, nSpin))
      end if
    end if
    allocate(chargePerShell(orb%mShell, nAtom, nSpin))

    if (isLinResp .and. tPrintExcitedEigVecs) then
      allocate(occNatural(orb%nOrb))
    end if

    if (tMD) then
      allocate(velocities(3, nAtom))
      allocate(movedVelo(3, nMovedAtom))
      allocate(movedAccel(3, nMovedAtom))
      allocate(movedMass(3, nMovedAtom))
      movedMass(:,:) = spread(mass(indMovedAtom),1,3)
    end if

    if (tDipole) then
      allocate(dipoleMoment(3))
    end if

  end subroutine initArrays

#:if WITH_TRANSPORT

  !> initialize arrays for tranpsport
  subroutine initTransportArrays(tUpload, tPoisson, transpar, species0, orb, nAtom, nSpin,&
      & shiftPerLUp, chargeUp, poissonDerivs, tBlockUp, blockUp, shiftBlockUp)

    !> Are contacts being uploaded
    logical, intent(in) :: tUpload

    !> Is the Poisson solver required
    logical, intent(in) :: tPoisson

    !> Transport parameters
    type(TTransPar), intent(inout) :: transpar

    !> Species of atoms in the central cell
    integer, intent(in) :: species0(:)

    !> Atomic orbital information
    type(TOrbitals), intent(in) :: orb

    !> Number of atoms
    integer, intent(in) :: nAtom

    !> Number of spin channels
    integer, intent(in) :: nSpin

    !> uploded potential per shell per atom
    real(dp), allocatable, intent(out) :: shiftPerLUp(:,:)

    !> uploaded charges for atoms
    real(dp), allocatable, intent(out) :: chargeUp(:,:,:)

    !> Poisson Derivatives (needed for forces)
    real(dp), allocatable, intent(out) :: poissonDerivs(:,:)

    !> Are block charges and potentials present?
    logical, intent(in) :: tBlockUp

    !> uploded potential per shell per atom
    real(dp), allocatable, intent(inout) :: shiftblockUp(:,:,:,:)

    !> uploaded charges for atoms
    real(dp), allocatable, intent(inout) :: blockUp(:,:,:,:)

    integer :: iSpin, iCont
    real(dp), allocatable :: pot(:)

    !> Format for two values with units
    character(len=*), parameter :: format2U = "(1X,A, ':', T32, F18.10, T51, A, T54, F16.4, T71, A)"

    if (tUpload) then
      allocate(shiftPerLUp(orb%mShell, nAtom))
      allocate(chargeUp(orb%mOrb, nAtom, nSpin))
      if (tBlockUp) then
        allocate(shiftBlockUp(orb%mOrb, orb%mOrb, nAtom, nSpin))
        allocate(blockUp(orb%mOrb, orb%mOrb, nAtom, nSpin))
      end if
      call readContactShifts(shiftPerLUp, chargeUp, transpar, orb, shiftBlockUp, blockUp)
    end if
    if (tPoisson) then
      allocate(poissonDerivs(3,nAtom))
    end if

  end subroutine initTransportArrays

#:endif


  !> Set up storage for dense matrices, either on a single processor, or as BLACS matrices
  subroutine allocateDenseMatrices(env, denseDesc, localKS, t2Component, tRealHS, HSqrCplx,&
      & SSqrCplx, eigvecsCplx, HSqrReal, SSqrReal, eigvecsReal)

    !> Computing environment
    type(TEnvironment), intent(in) :: env

    !> Descriptor of the large square matrices in the program
    type(TDenseDescr), intent(in) :: denseDesc

    !> Index array for spin and k-point index
    integer, intent(in) :: localKS(:,:)

    !> Is this a two component calculation
    logical, intent(in) :: t2Component

    !> Is this a real hamiltonian
    logical, intent(in) :: tRealHS

    !> Square H matrix
    complex(dp), allocatable, intent(out) :: HSqrCplx(:,:)

    !> Square S matrix
    complex(dp), allocatable, intent(out) :: SSqrCplx(:,:)

    !> Eigenvectors for complex eigenproblem
    complex(dp), allocatable, intent(out) :: eigvecsCplx(:,:,:)

    !> Square H matrix
    real(dp), allocatable, intent(out) :: HSqrReal(:,:)

    !> Square S matrix
    real(dp), allocatable, intent(out) :: SSqrReal(:,:)

    !> Eigenvectors for real eigenproblem
    real(dp), allocatable, intent(out) :: eigvecsReal(:,:,:)

    integer :: nLocalCols, nLocalRows, nLocalKS

    nLocalKS = size(localKS, dim=2)
  #:if WITH_SCALAPACK
    call scalafx_getlocalshape(env%blacs%orbitalGrid, denseDesc%blacsOrbSqr, nLocalRows, nLocalCols)
  #:else
    nLocalRows = denseDesc%fullSize
    nLocalCols = denseDesc%fullSize
  #:endif

    if (t2Component .or. .not. tRealHS) then
      allocate(HSqrCplx(nLocalRows, nLocalCols))
      allocate(SSqrCplx(nLocalRows, nLocalCols))
      allocate(eigVecsCplx(nLocalRows, nLocalCols, nLocalKS))
    else
      allocate(HSqrReal(nLocalRows, nLocalCols))
      allocate(SSqrReal(nLocalRows, nLocalCols))
      allocate(eigVecsReal(nLocalRows, nLocalCols, nLocalKS))
    end if

  end subroutine allocateDenseMatrices


#:if WITH_SCALAPACK
  #!
  #! SCALAPACK related routines
  #!

  !> Initialise parallel large matrix decomposition methods
  subroutine initScalapack(blacsOpts, nAtom, nOrb, t2Component, env)

    !> BLACS settings
    type(TBlacsOpts), intent(in) :: blacsOpts

    !> Number of atoms
    integer, intent(in) :: nAtom

    !> Number of orbitals
    integer, intent(in) :: nOrb

    !> Is this a two component calculation
    logical, intent(in) :: t2Component

    !> Computing enviroment data
    type(TEnvironment), intent(inout) :: env

    integer :: sizeHS

    if (t2Component) then
      sizeHS = 2 * nOrb
    else
      sizeHS = nOrb
    end if
    call env%initBlacs(blacsOpts%blockSize, blacsOpts%blockSize, sizeHS, nAtom)

  end subroutine initScalapack


  !> Generate descriptions of large dense matrices in BLACS decomposition
  !>
  !> Note: It must be called after getDenseDescCommon() has been called.
  !>
  subroutine getDenseDescBlacs(env, rowBlock, colBlock, denseDesc)

    !> parallel environment
    type(TEnvironment), intent(in) :: env

    !> Number of matrix rows
    integer, intent(in) :: rowBlock

    !> Number of matrix columns
    integer, intent(in) :: colBlock

    !> Descriptor of the dense matrix
    type(TDenseDescr), intent(inout) :: denseDesc

    integer :: nn

    nn = denseDesc%fullSize
    call scalafx_getdescriptor(env%blacs%orbitalGrid, nn, nn, rowBlock, colBlock,&
        & denseDesc%blacsOrbSqr)

  end subroutine getDenseDescBlacs

#:endif


  !> Generate description of the total large square matrices, on the basis of atomic orbital
  !> orderings
  !>
  subroutine getDenseDescCommon(orb, nAtom, t2Component, denseDesc)

    !> Orbital information for species
    type(TOrbitals), intent(in) :: orb

    !> Number of atoms in the system
    integer, intent(in) :: nAtom

    !> Is this a two component calculation
    logical, intent(in) :: t2Component

    !> Resulting descriptor
    type(TDenseDescr), intent(out) :: denseDesc

    integer :: nOrb

    allocate(denseDesc%iAtomStart(nAtom + 1))
    call buildSquaredAtomIndex(denseDesc%iAtomStart, orb)
    nOrb = denseDesc%iAtomStart(nAtom + 1) - 1
    denseDesc%t2Component = t2Component
    denseDesc%nOrb = nOrb
    if (t2Component) then
      denseDesc%fullSize = 2 * nOrb
    else
      denseDesc%fullSize = nOrb
    end if

  end subroutine getDenseDescCommon


  !> Check for compatibility between requested electronic solver and features of the calculation
  subroutine ensureSolverCompatibility(iSolver, tSpin, kPoints, tForces, parallelOpts, nIndepHam,&
      & tempElec)

    !> Solver number (see dftbp_elecsolvertypes)
    integer, intent(in) :: iSolver

    !> Is this a spin polarised calculation
    logical, intent(in) :: tSpin

    !> Set of k-points used in calculation (or [0,0,0] if molecular)
    real(dp), intent(in) :: kPoints(:,:)

    !> Are forces required
    logical, intent(in) :: tForces

    !> Options for a parallel calculation, if needed
    type(TParallelOpts), intent(in), allocatable :: parallelOpts

    !> Number of indepdent hamiltonian matrices at a given k-value
    integer, intent(in) :: nIndepHam

    !> Temperature of the electrons
    real(dp), intent(in) :: tempElec

    logical :: tElsiSolver
    integer :: nKPoint

    ! Temporary error test for PEXSI bug (July 2019)
    if (iSolver == electronicSolverTypes%pexsi .and. any(kPoints /= 0.0_dp)) then
      call warning("A temporary PEXSI bug may prevent correct evaluation at general k-points.&
          & This should be fixed soon.")
    end if

    tElsiSolver = any(iSolver ==&
        & [electronicSolverTypes%elpa, electronicSolverTypes%omm, electronicSolverTypes%pexsi,&
        & electronicSolverTypes%ntpoly, electronicSolverTypes%elpadm])
    if (.not. withELSI .and. tElsiSolver) then
      call error("This binary was not compiled with ELSI support enabled")
    end if

    nKPoint = size(kPoints, dim=2)
    if (withMpi) then
      if (tElsiSolver .and. parallelOpts%nGroup /= nIndepHam * nKPoint) then
        call error("This solver requires as many parallel processor groups as there are independent&
            & spin and k-point combinations")
      end if
    end if

    if (iSolver == electronicSolverTypes%pexsi .and. tempElec < epsilon(0.0)) then
      call error("This solver requires a finite electron broadening")
    end if

  end subroutine ensureSolverCompatibility


  !> Modify the reference atomic shell charges for the neutral atom
  subroutine applyCustomReferenceOccupations(customOccAtoms,  customOccFillings, species,&
      & orb, referenceN0, q0)

    !> Array of occupation arrays, one for each atom
    type(TWrappedInt1), allocatable, intent(in) :: customOccAtoms(:)

    !> Reference fillings for atomic shells
    real(dp), intent(in) :: customOccFillings(:,:)

    !> Species of atoms
    integer, intent(in) :: species(:)

    !> Atomic orbital data
    type(TOrbitals), intent(in) :: orb

    !> Reference charges from the Slater-Koster file
    real(dp), intent(in) :: referenceN0(:,:)

    !> Charges required for atomic neutrality in reference state
    real(dp), intent(inout) :: q0(:,:,:)

    integer :: nCustomBlock, iCustomBlock, iCustomAtom, nAtom, iAt, iSp
    real(dp), allocatable :: refOcc(:,:)

    nAtom = size(species)
    ! note that all arrays, referenceN0, customOccAtoms, refOcc
    ! are allocated to orb%mShell so assignments vecA(:,) = vecB(:,) work
    allocate(refOcc(orb%mShell, nAtom))
    ! initialize to referenceN0
    do iAt = 1, nAtom
      iSp = species(iAt)
      refOcc(:, iAt) = referenceN0(:, iSp)
    end do

    ! override to customOccupation
    if (allocated(customOccAtoms)) then
      nCustomBlock = size(customOccAtoms)
      do iCustomBlock = 1, nCustomBlock
        do iCustomAtom = 1, size(customOccAtoms(iCustomBlock)%data)
          iAt =  customOccAtoms(iCustomBlock)%data(iCustomAtom)
          refOcc(:, iAt) = customOccFillings(:,iCustomBlock)
        end do
      end do
    end if

    ! initialize q0 with right orbital order
    call initQFromUsrChrg(q0, refOcc, species, orb)

  end subroutine applyCustomReferenceOccupations


  !> Print out the reference occupations for atoms
  subroutine printCustomReferenceOccupations(orb, species, customOccAtoms, customOccFillings)

    !> Atomic orbital information
    type(TOrbitals), intent(in) :: orb

    !> Chemical species of atoms
    integer, intent(in) :: species(:)

    !> Array of occupation arrays, one for each atom
    type(TWrappedInt1), intent(in) :: customOccAtoms(:)

    !> Fillings for each atomic shell
    real(dp), intent(in) :: customOccFillings(:,:)

    character(lc) :: formstr, outStr
    integer :: nCustomBlock, iCustomBlock, iSp, nShell, nAtom, iSh
    character(sc), allocatable :: shellnames(:)

    nCustomBlock = size(customOccFillings)
    if (nCustomBlock == 0) then
      return
    end if
    write(stdout, "(A)") "Custom defined reference occupations:"
    do iCustomBlock = 1, size(customOccAtoms)
      nAtom = size(customOccAtoms(iCustomBlock)%data)
      if (nAtom == 1) then
        write(outStr, "(A)") "Atom:"
      else
        write(outStr, "(A)") "Atoms:"
      end if
      write(formstr, "(I0,A)") nAtom, "(I0,1X))"
      write(stdout, "(A,T30,"//trim(formstr)//")") trim(outStr), customOccAtoms(iCustomBlock)%data
      iSp = species(customOccAtoms(iCustomBlock)%data(1))
      nShell = orb%nShell(iSp)
      call getShellNames(iSp, orb, shellnames)
      outStr = ""
      do iSh = 1, nShell
        if (iSh > 1) then
          write(outStr,"(A,',')")trim(outStr)
        end if
        write(outStr,"(A,1X,A,F8.4)")trim(outStr), trim(shellnames(iSh)),&
            & customOccFillings(iSh, iCustomBlock)
      end do
      write(stdout,"(A,T29,A)")"Fillings:",trim(outStr)
      deallocate(shellnames)
    end do
  end subroutine printCustomReferenceOccupations


  !> Initialises SCC related parameters before geometry loop starts
  function getMinSccIters(tSccCalc, tDftbU, nSpin) result(minSccIter)

    !> Is this a self consistent calculation
    logical, intent(in) :: tSccCalc

    !> Are there orbital potentials present
    logical, intent(in) :: tDftbU

    !> Number of spin channels
    integer, intent(in) :: nSpin

    !> Minimum possible number of self consistent iterations
    integer :: minSccIter

    if (tSccCalc) then
      if (tDftbU) then
        minSccIter = 2
      else
        if (nSpin == 1) then
          minSccIter = 1
        else
          minSccIter = 2
        end if
      end if
    else
      minSccIter = 1
    end if

  end function getMinSccIters


  !> Stop if any range separated incompatible setting is found
  subroutine ensureRangeSeparatedReqs(tPeriodic, tReadChrg, tShellResolved, tAtomicEnergy,&
      & rangeSepInp)

    !> Is the system periodic
    logical, intent(in) :: tPeriodic

    !> Are charges read from disc
    logical, intent(in) :: tReadChrg

    !> Is this a shell resolved calculation
    logical, intent(in) :: tShellResolved

    !> Do we need atom resolved E?
    logical, intent(inout) :: tAtomicEnergy

    !> Parameters for the range separated calculation
    type(TRangeSepInp), intent(in) :: rangeSepInp

    if (tPeriodic) then
      call error("Range separated functionality only works with non-periodic structures at the&
          & moment")
    end if

    if (tReadChrg .and. rangeSepInp%rangeSepAlg == rangeSepTypes%threshold) then
      call error("Restart on thresholded range separation not working correctly")
    end if

    if (tShellResolved) then
      call error("Range separated functionality currently does not yet support shell-resolved scc")
    end if

    if (tAtomicEnergy) then
      call warning("Atomic resolved energies cannot be calculated with the range-separation&
          & hybrid functional at the moment")
      tAtomicEnergy = .false.
    end if

    if (withMpi) then
      call error("Range separated calculations do not work with MPI yet")
    end if

    if (nSpin > 2) then
      call error("Range separated calculations not implemented for non-colinear calculations")
    end if

    if (tSpinOrbit) then
      call error("Range separated calculations not currently implemented for spin orbit")
    end if

    if (isXlbomd) then
      call error("Range separated calculations not currently implemented for XLBOMD")
    end if

    if (t3rd) then
      call error("Range separated calculations not currently implemented for 3rd order DFTB")
    end if

    if (isLinResp) then
      call error("Range separated calculations not currently implemented for linear response")
    end if

    if (tDFTBU) then
      call error("Range separated calculations not currently implemented for DFTB+U")
    end if

  end subroutine ensureRangeSeparatedReqs


  !> Determine range separated cut-off and also update maximal cutoff
  subroutine getRangeSeparatedCutOff(cutoffRed, cutOff)

    !> Reduction in cut-off
    real(dp), intent(in) :: cutoffRed

    !> Resulting cut-off
    type(TCutoffs), intent(inout) :: cutOff

    cutOff%lcCutOff = 0.0_dp
    if (cutoffRed < 0.0_dp) then
      call error("Cutoff reduction for range-separated neighbours should be zero or positive.")
    end if
    cutOff%lcCutOff = cutOff%skCutOff - cutoffRed
    if (cutOff%lcCutOff < 0.0_dp) then
      call error("Screening cutoff for range-separated neighbours too short.")
    end if
    cutOff%mCutoff = max(cutOff%mCutOff, cutoff%lcCutOff)

  end subroutine getRangeSeparatedCutOff


  !> Initialise range separated extension.
  subroutine initRangeSeparated(nAtom, species0, speciesName, hubbU, rangeSepInp, tSpin,&
      & tREKS, rangeSep, deltaRhoIn, deltaRhoOut, deltaRhoDiff, deltaRhoInSqr,&
      & deltaRhoOutSqr, nMixElements)

    !> Number of atoms in the system
    integer, intent(in) :: nAtom

    !> species of atoms
    integer, intent(in) :: species0(:)

    !> names of chemical species
    character(*), intent(in) :: speciesName(:)

    !> Hubbard values for species
    real(dp), intent(in) :: hubbU(:,:)

    !> input for range separated calculation
    type(TRangeSepInp), intent(in) :: rangeSepInp

    !> Is this spin restricted (F) or unrestricted (T)
    logical, intent(in) :: tSpin

    !> Is this DFTB/SSR formalism
    logical, intent(in) :: tREKS

    !> Resulting settings for range separation
    type(TRangeSepFunc), allocatable, intent(out) :: rangeSep

    !> Change in input density matrix flattened to 1D array
    real(dp), allocatable, target, intent(out) :: deltaRhoIn(:)

    !> Change in output density matrix flattened to 1D array
    real(dp), allocatable, target, intent(out) :: deltaRhoOut(:)

    !> Change in density matrix between in and out
    real(dp), allocatable, intent(out) :: deltaRhoDiff(:)

    !> Change in input density matrix
    real(dp), pointer, intent(out) :: deltaRhoInSqr(:,:,:)

    !> Change in output density matrix
    real(dp), pointer, intent(out) :: deltaRhoOutSqr(:,:,:)

    !> Number of mixer elements
    integer, intent(out) :: nMixElements

    allocate(rangeSep)
    call RangeSepFunc_init(rangeSep, nAtom, species0, speciesName, hubbU(1,:),&
        & rangeSepInp%screeningThreshold, rangeSepInp%omega, tSpin, tREKS,&
        & rangeSepInp%rangeSepAlg)
    allocate(deltaRhoIn(nOrb * nOrb * nSpin))
    allocate(deltaRhoOut(nOrb * nOrb * nSpin))
    allocate(deltaRhoDiff(nOrb * nOrb * nSpin))
    deltaRhoInSqr(1:nOrb, 1:nOrb, 1:nSpin) => deltaRhoIn(1 : nOrb * nOrb * nSpin)
    deltaRhoOutSqr(1:nOrb, 1:nOrb, 1:nSpin) => deltaRhoOut(1 : nOrb * nOrb * nSpin)
    nMixElements = nOrb * nOrb * nSpin
    deltaRhoInSqr(:,:,:) = 0.0_dp

  end subroutine initRangeSeparated


  !> Initializes PLUMED calculator.
  subroutine initPlumed(env, tPlumed, tMD, plumedCalc)

    !> Environment settings
    type(TEnvironment), intent(in) :: env

    !> Whether plumed should be used
    logical, intent(in) :: tPlumed

    !> Whether this is an MD-run
    logical, intent(in) :: tMD

    !> Plumed calculator (allocated only on demand)
    type(TPlumedCalc), allocatable, intent(out) :: plumedCalc


    ! Minimal plumed API version (as in Plumed 2.5.3)
    ! Earlier versions may work but were not tested
    integer, parameter :: minApiVersion = 6
    
    integer :: apiVersion
    character(300) :: strTmp

    if (.not. tPlumed) then
      return
    end if
    if (.not. withPlumed) then
      call error("Code was compiled without PLUMED support")
    end if
    if (.not. tMD) then
      call error("Metadynamics via PLUMED is only possible in MD-simulations")
    end if
    allocate(plumedCalc)
    call TPlumedCalc_init(plumedCalc)
    call plumedCalc%sendCmdPtr("getApiVersion", apiVersion)
    if (apiVersion < minApiVersion) then
      write(strTmp, "(A,I0,A)") "PLUMED interface has not been tested with PLUMED API version < ",&
          & minApiVersion, ". Your PLUMED library provides API version ", apiVersion, ". Check your&
          & results carefully and consider to use a more recent PLUMED library if in doubt!"
      call warning(strTmp)
    end if
    call plumedCalc%sendCmdVal("setNatoms", nAtom)
    call plumedCalc%sendCmdVal("setPlumedDat", "plumed.dat")
    call plumedCalc%sendCmdVal("setNoVirial", 0)
    call plumedCalc%sendCmdVal("setTimestep", deltaT)
    call plumedCalc%sendCmdVal("setMDEnergyUnits", Hartree__kJ_mol)
    call plumedCalc%sendCmdVal("setMDLengthUnits", Bohr__nm)
    call plumedCalc%sendCmdVal("setMDTimeUnits", au__ps)
    #:if WITH_MPI
      call plumedCalc%sendCmdVal("setMPIFComm", env%mpi%globalComm%id)
    #:endif
    call plumedCalc%sendCmdVal("init", 0)

  end subroutine initPlumed


end module dftbp_initprogram<|MERGE_RESOLUTION|>--- conflicted
+++ resolved
@@ -745,13 +745,8 @@
   !> Whether atomic coordindates have changed since last geometry iteration
   logical :: tCoordsChanged
 
-<<<<<<< HEAD
-  !> First guess for nr. of neighbors.
-  integer, parameter :: nInitNeighbor = 40
-=======
   !> Plumed calculator
   type(TPlumedCalc), allocatable :: plumedCalc
->>>>>>> c8f9e2c1
 
   !> Dense matrix descriptor for H and S
   type(TDenseDescr) :: denseDesc
@@ -3299,50 +3294,46 @@
         call error("Linear response does not support k-points")
       end if
 
-<<<<<<< HEAD
-   end if
-
-   ! Electron dynamics stuff
-   tElectronDynamics = allocated(input%ctrl%elecDynInp)
-   if (tElectronDynamics) then
-
-     if (t2Component) then
-       call error("Electron dynamics is not compatibile with this spinor Hamiltonian")
-     end if
-
-     if (withMpi) then
-       call error("Electron dynamics does not work with MPI yet")
-     end if
-
-     if (tFixEf) then
-       call error("Electron dynamics does not work with fixed Fermi levels yet")
-     end if
-
-     if (tSpinSharedEf) then
-       call error("Electron dynamics does not work with spin shared Fermi levels yet")
-     end if
-
-     if (tMD) then
-       call error("Electron dynamics does not work with MD")
-     end if
-
-     if (tRangeSep) then
-       call error("Electron dynamics does not work with range separated calculations yet.")
-     end if
-
-     call TElecDynamics_init(elecDyn, input%ctrl%elecDynInp, species0, speciesName,&
-         & tWriteAutotest, autotestTag, randomThermostat, mass, nAtom, cutOff%skCutoff,&
-         & cutOff%mCutoff, atomEigVal, dispersion, nonSccDeriv, tPeriodic, parallelKS,&
-         & tRealHS, kPoint, kWeight, tRangeSep)
-
-   end if
-=======
       if (t3rd .or. t3rdFull) then
         call error ("Third order DFTB is not currently compatible with linear response excitations")
       end if
 
     end if
->>>>>>> c8f9e2c1
+      
+    ! Electron dynamics stuff
+    tElectronDynamics = allocated(input%ctrl%elecDynInp)
+    if (tElectronDynamics) then
+
+      if (t2Component) then
+        call error("Electron dynamics is not compatibile with this spinor Hamiltonian")
+      end if
+
+      if (withMpi) then
+        call error("Electron dynamics does not work with MPI yet")
+      end if
+
+      if (tFixEf) then
+        call error("Electron dynamics does not work with fixed Fermi levels yet")
+      end if
+
+      if (tSpinSharedEf) then
+        call error("Electron dynamics does not work with spin shared Fermi levels yet")
+      end if
+
+      if (tMD) then
+        call error("Electron dynamics does not work with MD")
+      end if
+
+      if (tRangeSep) then
+        call error("Electron dynamics does not work with range separated calculations yet.")
+      end if
+
+      call TElecDynamics_init(elecDyn, input%ctrl%elecDynInp, species0, speciesName,&
+          & tWriteAutotest, autotestTag, randomThermostat, mass, nAtom, cutOff%skCutoff,&
+          & cutOff%mCutoff, atomEigVal, dispersion, nonSccDeriv, tPeriodic, parallelKS,&
+          & tRealHS, kPoint, kWeight, tRangeSep)
+
+    end if
 
     call env%globalTimer%stopTimer(globalTimers%globalInit)
 
