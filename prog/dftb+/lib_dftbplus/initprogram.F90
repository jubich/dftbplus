--- conflicted
+++ resolved
@@ -365,35 +365,14 @@
     !> Spin orbit constants
     real(dp), allocatable :: xi(:,:)
 
-
-    !> is this a DFTB+U calculation?
-    logical :: tDFTBU
-
-<<<<<<< HEAD
-  !> DFTB+U calculation, if relevant
-  type(TDftbU), allocatable :: dftbU
-=======
-    !> Choice of orbital functional
-    integer :: nDFTBUfunc
-
-    !> list of U-J for species
-    real(dp), allocatable :: UJ(:,:)
-
-    !> How many U-J for each species
-    integer, allocatable :: nUJ(:)
-
-    !> number of l-values of U-J for each block
-    integer, allocatable :: niUJ(:,:)
-
-    !> l-values of U-J for each block
-    integer, allocatable :: iUJ(:,:,:)
+    !> DFTB+U calculation, if relevant
+    type(TDftbU), allocatable :: dftbU
 
     !> electron temperature
     real(dp) :: tempElec
 
     !> If K points should filled separately
     logical :: tFillKSep
->>>>>>> f527566c
 
     !> Fix Fermi energy at specified value
     logical :: tFixEf
@@ -627,14 +606,8 @@
     !> Orbital equivalency for orbital blocks
     integer, allocatable :: iEqBlockDFTBU(:,:,:,:)
 
-<<<<<<< HEAD
-  !> nr. of elements to go through the mixer - may contain reduced orbitals and also orbital blocks
-  !> (if DFTB+U or onsite corrections)
-  integer :: nMixElements
-=======
     !> Equivalences for onsite block corrections if needed
     integer, allocatable :: iEqBlockOnSite(:,:,:,:)
->>>>>>> f527566c
 
     !> Orbital equivalency for orbital blocks with spin-orbit
     integer, allocatable :: iEqBlockDFTBULS(:,:,:,:)
@@ -1249,25 +1222,15 @@
     call env%globalTimer%startTimer(globalTimers%globalInit)
 
     ! Basic variables
-<<<<<<< HEAD
-    hamiltonianType = input%ctrl%hamiltonian
-    tSccCalc = input%ctrl%tScc
-
-    if (allocated(input%ctrl%dftbU_inp)) then
-      allocate(dftbU)
-      call TDftbU_init(dftbU, input%ctrl%dftbU_inp)
-      deallocate(input%ctrl%dftbU_inp)
-    end if
-
-    tSpin = input%ctrl%tSpin
-    nSpin = 1
-=======
     this%hamiltonianType = input%ctrl%hamiltonian
     this%tSccCalc = input%ctrl%tScc
-    this%tDFTBU = input%ctrl%tDFTBU
+    if (allocated(input%ctrl%dftbU_inp)) then
+      allocate(this%dftbU)
+      call TDftbU_init(this%dftbU, input%ctrl%dftbU_inp)
+      deallocate(input%ctrl%dftbU_inp)
+    end if
     this%tSpin = input%ctrl%tSpin
     this%nSpin = 1
->>>>>>> f527566c
     if (input%ctrl%reksInp%reksAlg /= reksTypes%noReks) then
       ! REKS follows spin-restricted open-shell scheme so nSpin should be two in the main code, but
       ! some variables such as this%qOutput should be treated in a restricted scheme. Here nSpin is
@@ -1474,38 +1437,7 @@
       this%onSiteElements(:,:,:,:) = input%ctrl%onSiteElements(:,:,:,:)
     end if
 
-<<<<<<< HEAD
-    tMixBlockCharges = allocated(dftbU) .or. allocated(onSiteElements)
-=======
-    this%tMixBlockCharges = this%tDFTBU .or. allocated(this%onSiteElements)
-
-    ! DFTB+U parameters
-    if (this%tDFTBU) then
-      this%nDFTBUfunc = input%ctrl%DFTBUfunc
-      allocate(this%UJ(size(input%ctrl%UJ,dim=1),size(input%ctrl%UJ,dim=2)))
-      allocate(this%nUJ(size(input%ctrl%nUJ)))
-      allocate(this%niUJ(size(input%ctrl%niUJ,dim=1),size(input%ctrl%niUJ,dim=2)))
-      allocate(this%iUJ(size(input%ctrl%iUJ,dim=1), size(input%ctrl%iUJ,dim=2),&
-          & size(input%ctrl%iUJ,dim=3)))
-
-      this%UJ(:,:) = input%ctrl%UJ(:,:)
-      this%nUJ(:) = input%ctrl%nUJ(:)
-      this%niUJ(:,:) = input%ctrl%niUJ(:,:)
-      this%iUJ(:,:,:) = input%ctrl%iUJ(:,:,:)
-      do iSp = 1, this%nType
-        do jj = 1, this%nUJ(iSp)
-          if (this%niUJ(jj,iSp)>1) then
-            call heap_sort(this%iUJ(1:this%niUJ(jj,iSp),jj,iSp))
-          end if
-        end do
-      end do
-    else
-      allocate(this%UJ(0,0))
-      allocate(this%nUJ(0))
-      allocate(this%niUJ(0,0))
-      allocate(this%iUJ(0,0,0))
-    end if
->>>>>>> f527566c
+    this%tMixBlockCharges = allocated(this%dftbU) .or. allocated(this%onSiteElements)
 
     select case(this%hamiltonianType)
     case default
@@ -1715,15 +1647,9 @@
     allocate(this%iCellVec(this%nAllAtom))
 
     ! Intialize Hamilton and overlap
-<<<<<<< HEAD
-    tImHam = tDualSpinOrbit .or. (tSpinOrbit .and. allocated(dftbU)) ! .or. tBField
-    if (tSccCalc .and. .not.allocated(reks)) then
-      allocate(chargePerShell(orb%mShell,nAtom,nSpin))
-=======
-    this%tImHam = this%tDualSpinOrbit .or. (this%tSpinOrbit .and. this%tDFTBU)
+    this%tImHam = this%tDualSpinOrbit .or. (this%tSpinOrbit .and. allocated(this%dftbU))
     if (this%tSccCalc .and. .not.allocated(this%reks)) then
       allocate(this%chargePerShell(this%orb%mShell,this%nAtom,this%nSpin))
->>>>>>> f527566c
     else
       allocate(this%chargePerShell(0,0,0))
     end if
@@ -2290,15 +2216,9 @@
         call error("This binary has been compiled without support for linear response&
             & calculations.")
       end if
-<<<<<<< HEAD
-      call ensureLinRespConditions(tSccCalc, t3rd .or. t3rdFull, tRealHS, tPeriodic, tCasidaForces,&
-          & solvation, isRS_LinResp, nSpin, tSpin, tHelical, tSpinOrbit, allocated(dftbU),&
-          & tempElec, input)
-=======
       call ensureLinRespConditions(this%tSccCalc, this%t3rd .or. this%t3rdFull, this%tRealHS,&
           & this%tPeriodic, this%tCasidaForces, this%solvation, this%isRS_LinResp, this%nSpin,&
-          & this%tSpin, this%tHelical, this%tSpinOrbit, this%tDFTBU, this%tempElec, input)
->>>>>>> f527566c
+          & this%tSpin, this%tHelical, this%tSpinOrbit, allocated(this%dftbU), this%tempElec, input)
 
       ! Hubbard U and spin constants for excitations (W only needed for triplet/spin polarised)
       allocate(input%ctrl%lrespini%HubbardU(this%nType))
@@ -2355,17 +2275,10 @@
         call warning("Particle-particle RPA should be for a reference system with a charge of +2.")
       end if
 
-<<<<<<< HEAD
-    #:for VAR, ERR in [("tSpinOrbit","spin orbit coupling"),&
-      & ("tSpin","spin polarised ground state"), ("t3rd","third order"),&
-      & ("any(kPoint /= 0.0_dp)","non-gamma k-points"), ("tFixEf", "a fixed Fermi level"),&
-      & ("tPoisson", "use of the Poisson solver")]
-=======
-    #:for VAR, ERR in [("this%tSpinOrbit","spin orbit coupling"), ("this%tDFTBU","DFTB+U/pSIC"),&
+    #:for VAR, ERR in [("this%tSpinOrbit","spin orbit coupling"), &
       & ("this%tSpin","spin polarised ground state"), ("this%t3rd","third order"),&
       & ("any(this%kPoint /= 0.0_dp)","non-gamma k-points"),&
       & ("this%tFixEf", "a fixed Fermi level"), ("this%tPoisson", "use of the Poisson solver")]
->>>>>>> f527566c
       if (${VAR}$) then
         call error("PP-RPA does not support ${ERR}$")
       end if
@@ -2376,13 +2289,8 @@
         call error("PP-RPA does not support ${ERR}$")
       end if
     #:endfor
-<<<<<<< HEAD
-    #:for VAR, ERR in [("solvation","solvation"), ("onSiteElements","onsite corrections"),&
-      & ("reks","REKS"), ("dftbU","DFTB+U/pSIC")]
-=======
-    #:for VAR, ERR in [("this%solvation","solvation"),&
+    #:for VAR, ERR in [("this%solvation","solvation"), ("this%dftbU","DFTB+U/pSIC"),&
       & ("this%onSiteElements","onsite corrections"), ("this%reks","REKS")]
->>>>>>> f527566c
       if (allocated(${VAR}$)) then
         call error("PP-RPA does not support ${ERR}$")
       end if
@@ -2422,8 +2330,8 @@
       ! Create temperature profile, if thermostat is not the dummy one
       if (input%ctrl%iThermostat /= 0) then
         allocate(this%temperatureProfile)
-        call TempProfile_init(this%temperatureProfile, input%ctrl%tempMethods, input%ctrl%tempSteps,&
-            & input%ctrl%tempValues)
+        call TempProfile_init(this%temperatureProfile, input%ctrl%tempMethods,&
+            & input%ctrl%tempSteps, input%ctrl%tempValues)
         pTempProfile => this%temperatureProfile
       else
         nullify(pTempProfile)
@@ -2495,11 +2403,7 @@
         call error("XLBOMD does not work with thermostats yet")
       elseif (this%tBarostat) then
         call error("XLBOMD does not work with barostats yet")
-<<<<<<< HEAD
-      elseif (nSpin /= 1 .or. allocated(dftbU) .or. allocated(onSiteElements)) then
-=======
-      elseif (this%nSpin /= 1 .or. this%tDFTBU .or. allocated(this%onSiteElements)) then
->>>>>>> f527566c
+      elseif (this%nSpin /= 1 .or. allocated(this%dftbU) .or. allocated(this%onSiteElements)) then
         call error("XLBOMD does not work for spin, DFTB+U or onsites yet")
       elseif (this%forceType /= forceTypes%dynamicT0 .and. this%forceType /=&
           & forceTypes%dynamicTFinite) then
@@ -2511,18 +2415,11 @@
       call Xlbomd_init(this%xlbomdIntegrator, input%ctrl%xlbomd, this%nIneqOrb)
     end if
 
-<<<<<<< HEAD
-    minSccIter = getMinSccIters(tSccCalc, allocated(dftbU), nSpin)
-    minSccIter = min(minSccIter, maxSccIter)
-    if (isXlbomd) then
-      call xlbomdIntegrator%setDefaultSCCParameters(minSccIter, maxSccIter, sccTol)
-=======
-    this%minSccIter = getMinSccIters(this%tSccCalc, this%tDFTBU, this%nSpin)
+    this%minSccIter = getMinSccIters(this%tSccCalc, allocated(this%dftbU), this%nSpin)
     this%minSccIter = min(this%minSccIter, this%maxSccIter)
     if (this%isXlbomd) then
       call this%xlbomdIntegrator%setDefaultSCCParameters(this%minSccIter, this%maxSccIter,&
           & this%sccTol)
->>>>>>> f527566c
     end if
 
     if (this%tDerivs) then
@@ -2700,34 +2597,10 @@
     end associate
   #:endif
 
-<<<<<<< HEAD
-    if (allocated(reks)) then
-      call checkReksConsistency(input%ctrl%reksInp, solvation, onSiteElements, kPoint, nEl,&
-          & nKPoint, tSccCalc, tSpin, tSpinOrbit, allocated(dftbU), tEField, isLinResp, tPeriodic,&
-          & tLatOpt, tReadChrg, tPoisson, input%ctrl%tShellResolved)
-      ! here, nSpin changes to 2 for REKS
-      call TReksCalc_init(reks, input%ctrl%reksInp, electronicSolver, orb, spinW, nEl,&
-          & input%ctrl%extChrg, input%ctrl%extChrgBlurWidth, hamiltonianType, nSpin,&
-          & nExtChrg, t3rd.or.t3rdFull, isRangeSep, tForces, tPeriodic, tStress, tDipole)
-    end if
-
-    call initDetArrays(nDets, deltaDftb, qDets, allocated(dftbU) .or. allocated(onSiteElements),&
-        & qBlockDets, isRangeSep, deltaRhoDets, orb, nAtom, nSpin)
-
-    call initArrays(env, electronicSolver, tForces, tStress, tExtChrg, isLinResp, tLinRespZVect,&
-        & tMd, tMulliken, tSpinOrbit, tImHam, tWriteRealHS, tWriteHS, t2Component, tRealHS,&
-        & tPrintExcitedEigvecs, tDipole, allocated(reks), deltaDftb%isNonAufbau, orb, nAtom,&
-        & nMovedAtom, nKPoint, nSpin, nExtChrg, indMovedAtom, mass, denseDesc, rhoPrim, h0,&
-        & iRhoPrim, excitedDerivs, ERhoPrim, derivs, groundDerivs, tripletDerivs, mixedDerivs,&
-        & tripletStress, mixedStress, chrgForces, dftbEnergy, potential, eigen, filling,&
-        & coord0Fold, newCoords, orbitalL, HSqrCplx, SSqrCplx, eigvecsCplx, HSqrReal, SSqrReal,&
-        & eigvecsReal, rhoSqrReal, occNatural, velocities, movedVelo, movedAccel, movedMass,&
-        & dipoleMoment)
-=======
     if (allocated(this%reks)) then
       call checkReksConsistency(input%ctrl%reksInp, this%solvation, this%onSiteElements,&
           & this%kPoint, this%nEl, this%nKPoint, this%tSccCalc, this%tSpin, this%tSpinOrbit,&
-          & this%tDFTBU, this%tEField, this%isLinResp, this%tPeriodic, this%tLatOpt,&
+          & allocated(this%dftbU), this%tEField, this%isLinResp, this%tPeriodic, this%tLatOpt,&
           & this%tReadChrg, this%tPoisson, input%ctrl%tShellResolved)
       ! here, this%nSpin changes to 2 for REKS
       call TReksCalc_init(this%reks, input%ctrl%reksInp, this%electronicSolver, this%orb,&
@@ -2738,8 +2611,6 @@
 
     call this%initDetArrays()
     call this%initArrays(env)
->>>>>>> f527566c
-
 
   #:if WITH_TRANSPORT
     ! note, this has the side effect of setting up module variable transpar as copy of
@@ -2999,16 +2870,9 @@
       else
          write(stdOut, "(A,':',T30,A)") "Shell resolved Hubbard", "No"
       end if
-<<<<<<< HEAD
-      if (allocated(dftbU)) then
+      if (allocated(this%dftbU)) then
         write(stdOut, "(A,':',T35,A)")"Orbitally dependant functional", "Yes"
-        write(stdOut, "(A,':',T30,A)")"Orbital functional", dftbU%funcName()
-=======
-      if (this%tDFTBU) then
-        write(stdOut, "(A,':',T35,A)")"Orbitally dependant functional", "Yes"
-        write(stdOut, "(A,':',T30,A)")"Orbital functional",&
-            & trim(plusUFunctionals%names(this%nDFTBUfunc))
->>>>>>> f527566c
+        write(stdOut, "(A,':',T30,A)")"Orbital functional", this%dftbU%funcName()
       end if
       if (allocated(this%onSiteElements)) then
         write(stdOut, "(A,':',T35,A)")"On-site corrections", "Yes"
@@ -3397,27 +3261,15 @@
       end if
     end if
 
-<<<<<<< HEAD
-    if (allocated(dftbU)) then
-      do iSp = 1, nType
-        if (dftbU%nUJ(iSp)>0) then
-          write(strTmp, "(A,':')") "U-J coupling constants"
-          write(stdOut, "(A,T25,A2)")trim(strTmp), speciesName(iSp)
-          do jj = 1, dftbU%nUJ(iSp)
-            write(strTmp, "(A,I1,A)")'(A,', dftbU%niUJ(jj,iSp), 'I2,T25,A,F6.4)'
-            write(stdOut, trim(strTmp))'Shells:',dftbU%iUJ(:dftbU%niUJ(jj,iSp),jj,iSp), 'UJ:',&
-                & dftbU%UJ(jj,iSp)
-=======
-    if (this%tDFTBU) then
+    if (allocated(this%dftbU)) then
       do iSp = 1, this%nType
-        if (this%nUJ(iSp)>0) then
+        if (this%dftbU%nUJ(iSp)>0) then
           write(strTmp, "(A,':')") "U-J coupling constants"
           write(stdOut, "(A,T25,A2)")trim(strTmp), this%speciesName(iSp)
-          do jj = 1, this%nUJ(iSp)
-            write(strTmp, "(A,I1,A)")'(A,',this%niUJ(jj,iSp),'I2,T25,A,F6.4)'
-            write(stdOut, trim(strTmp)) 'Shells:', this%iUJ(1:this%niUJ(jj,iSp),jj,iSp),&
-                & 'UJ:', this%UJ(jj,iSp)
->>>>>>> f527566c
+          do jj = 1, this%dftbU%nUJ(iSp)
+            write(strTmp, "(A,I1,A)")'(A,',this%dftbU%niUJ(jj,iSp),'I2,T25,A,F6.4)'
+            write(stdOut, trim(strTmp)) 'Shells:',&
+                & this%dftbU%iUJ(1:this%dftbU%niUJ(jj,iSp),jj,iSp), 'UJ:', this%dftbU%UJ(jj,iSp)
           end do
         end if
       end do
@@ -3499,11 +3351,7 @@
       call error("Delta DFTB incompatible with localisation")
     end if
 
-<<<<<<< HEAD
-    if (tSpinOrbit .and. allocated(dftbU) .and. .not. tDualSpinOrbit)  then
-=======
-    if (this%tSpinOrbit .and. this%tDFTBU .and. .not. this%tDualSpinOrbit)  then
->>>>>>> f527566c
+    if (this%tSpinOrbit .and. allocated(this%dftbU) .and. .not. this%tDualSpinOrbit)  then
       call error("Only dual spin orbit currently supported for orbital potentials")
     end if
 
@@ -3529,13 +3377,8 @@
       call error("Writing of Hamiltonian currently not possible with spin orbit coupling enabled.")
     end if
 
-<<<<<<< HEAD
-    if (isLinResp) then
-      if (allocated(dftbU)) then
-=======
     if (this%isLinResp) then
-      if (this%tDFTBU) then
->>>>>>> f527566c
+      if (allocated(this%dftbU)) then
         call error("Linear response is not compatible with Orbitally dependant functionals yet")
       end if
 
@@ -3676,120 +3519,14 @@
   ! Note, this routine should not be called
   subroutine setEquivalencyRelations(this)
 
-<<<<<<< HEAD
-    !> Type of the atoms (nAtom)
-    integer,  intent(in) :: species0(:)
-    !> SCC module internal variables
-    type(TScc), allocatable, intent(in) :: sccCalc
-    !> data type for atomic orbital information
-    type(TOrbitals), intent(in) :: orb
-    !> Correction to energy from on-site matrix elements
-    real(dp), allocatable, intent(in) :: onSiteElements(:,:,:,:)
-
-    !> Orbital equivalence relations
-    integer, allocatable, intent(inout) :: iEqOrbitals(:,:,:)
-    !> nr. of inequivalent orbitals
-    integer, intent(inout) :: nIneqOrb
-    !> nr. of elements to go through the mixer
-    !> - may contain reduced orbitals and also orbital blocks
-    !> (if DFTB+U or onsite corrections)
-    integer, intent(inout) :: nMixElements
-    !> Orbital equivalency for orbital blocks
-    integer, allocatable, intent(inout) :: iEqBlockDFTBU(:,:,:,:)
-    !> Orbital equivalency for orbital blocks with spin-orbit
-    integer, allocatable, intent(inout) :: iEqBlockDFTBULS(:,:,:,:)
-    !> Equivalences for onsite block corrections if needed
-    integer, allocatable, intent(inout) :: iEqBlockOnSite(:,:,:,:)
-    !> Equivalences for onsite block corrections if needed with spin orbit
-    integer, allocatable, intent(inout) :: iEqBlockOnSiteLS(:,:,:,:)
-=======
     !> Instance
     class(TDftbPlusMain), intent(inout) :: this
->>>>>>> f527566c
 
     !> Orbital equivalency for SCC and Spin
     integer, allocatable :: iEqOrbSCC(:,:,:), iEqOrbSpin(:,:,:)
     !> Orbital equivalency for orbital potentials
     integer, allocatable :: iEqOrbDFTBU(:,:,:)
 
-<<<<<<< HEAD
-    if (tSccCalc) then
-       if(.not. allocated(iEqOrbitals)) then
-          allocate(iEqOrbitals(orb%mOrb, nAtom, nSpin))
-       endif
-       allocate(iEqOrbSCC(orb%mOrb, nAtom, nSpin))
-       @:ASSERT(allocated(sccCalc))
-       call sccCalc%getOrbitalEquiv(orb, species0, iEqOrbSCC)
-       if (nSpin == 1) then
-          iEqOrbitals(:,:,:) = iEqOrbSCC(:,:,:)
-       else
-          allocate(iEqOrbSpin(orb%mOrb, nAtom, nSpin))
-          call Spin_getOrbitalEquiv(orb, species0, iEqOrbSpin)
-          call OrbitalEquiv_merge(iEqOrbSCC, iEqOrbSpin, orb, iEqOrbitals)
-          deallocate(iEqOrbSpin)
-       end if
-       deallocate(iEqOrbSCC)
-       nIneqOrb = maxval(iEqOrbitals)
-       nMixElements = nIneqOrb
-
-       if (allocated(dftbU)) then
-          allocate(iEqOrbSpin(orb%mOrb, nAtom, nSpin))
-          allocate(iEqOrbDFTBU(orb%mOrb, nAtom, nSpin))
-          call dftbU%getOrbitalEquiv(iEqOrbDFTBU, orb, species0)
-          call OrbitalEquiv_merge(iEqOrbitals, iEqOrbDFTBU, orb, iEqOrbSpin)
-          iEqOrbitals(:,:,:) = iEqOrbSpin(:,:,:)
-          nIneqOrb = maxval(iEqOrbitals)
-          deallocate(iEqOrbSpin)
-          deallocate(iEqOrbDFTBU)
-       end if
-
-       if (allocated(onSiteElements)) then
-          allocate(iEqOrbSpin(orb%mOrb, nAtom, nSpin))
-          iEqOrbSpin(:,:,:) = 0.0_dp
-          allocate(iEqOrbDFTBU(orb%mOrb, nAtom, nSpin))
-          iEqOrbDFTBU(:,:,:) = 0.0_dp
-          call Ons_getOrbitalEquiv(iEqOrbDFTBU,orb, species0)
-          call OrbitalEquiv_merge(iEqOrbitals, iEqOrbDFTBU, orb, iEqOrbSpin)
-          iEqOrbitals(:,:,:) = iEqOrbSpin(:,:,:)
-          nIneqOrb = maxval(iEqOrbitals)
-          deallocate(iEqOrbSpin)
-          deallocate(iEqOrbDFTBU)
-       end if
-
-       if (allocated(onSiteElements)) then
-          ! all onsite blocks are full of unique elements
-          if(.not. allocated(iEqBlockOnSite)) then
-             allocate(iEqBlockOnSite(orb%mOrb, orb%mOrb, nAtom, nSpin))
-          endif
-          if (tImHam) then
-             if(.not. allocated(iEqBlockOnSiteLS))then
-                allocate(iEqBlockOnSiteLS(orb%mOrb, orb%mOrb, nAtom, nSpin))
-             endif
-          end if
-          call Ons_blockIndx(iEqBlockOnSite, iEqBlockOnSiteLS, nIneqOrb, orb)
-          nMixElements = max(nMixElements, maxval(iEqBlockOnSite))
-          if (allocated(iEqBlockOnSiteLS)) then
-             nMixElements = max(nMixElements, maxval(iEqBlockOnSiteLS))
-          end if
-       else if (allocated(dftbU)) then
-          ! only a sub-set of onsite blocks are reduced/expanded
-          if(.not. allocated(iEqBlockDFTBU))then
-             allocate(iEqBlockDFTBU(orb%mOrb, orb%mOrb, nAtom, nSpin))
-          endif
-          call dftbU%blockIndx(iEqBlockDFTBU, nIneqOrb, orb, species0)
-          nMixElements = max(nMixElements,maxval(iEqBlockDFTBU)) ! as
-          !  iEqBlockDFTBU does not include diagonal elements, so in the case of
-          !  a purely s-block DFTB+U calculation, maxval(iEqBlockDFTBU) would
-          !  return 0
-          if (tImHam) then
-             if(.not. allocated(iEqBlockDFTBULS))then
-                allocate(iEqBlockDFTBULS(orb%mOrb, orb%mOrb, nAtom, nSpin))
-             endif
-             call dftbU%blockIndx(iEqBlockDFTBULS, nMixElements, orb, species0)
-             nMixElements = max(nMixElements,maxval(iEqBlockDFTBULS))
-          end if
-       end if
-=======
     if (this%tSccCalc) then
       if(.not. allocated(this%iEqOrbitals)) then
         allocate(this%iEqOrbitals(this%orb%mOrb, this%nAtom, this%nSpin))
@@ -3809,11 +3546,10 @@
       this%nIneqOrb = maxval(this%iEqOrbitals)
       this%nMixElements = this%nIneqOrb
 
-      if (this%tDFTBU) then
+      if (allocated(this%dftbU)) then
         allocate(iEqOrbSpin(this%orb%mOrb, this%nAtom, this%nSpin))
         allocate(iEqOrbDFTBU(this%orb%mOrb, this%nAtom, this%nSpin))
-        call DFTBplsU_getOrbitalEquiv(iEqOrbDFTBU, this%orb, this%species0,&
-          & this%nUJ, this%niUJ, this%iUJ)
+        call this%dftbU%getOrbitalEquiv(iEqOrbDFTBU, this%orb, this%species0)
         call OrbitalEquiv_merge(this%iEqOrbitals, iEqOrbDFTBU, this%orb, iEqOrbSpin)
         this%iEqOrbitals(:,:,:) = iEqOrbSpin(:,:,:)
         this%nIneqOrb = maxval(this%iEqOrbitals)
@@ -3849,13 +3585,12 @@
         if (allocated(this%iEqBlockOnSiteLS)) then
           this%nMixElements = max(this%nMixElements, maxval(this%iEqBlockOnSiteLS))
         end if
-      else if (this%tDFTBU) then
+      else if (allocated(this%dftbU)) then
         ! only a sub-set of onsite blocks are reduced/expanded
         if(.not. allocated(this%iEqBlockDFTBU))then
           allocate(this%iEqBlockDFTBU(this%orb%mOrb, this%orb%mOrb, this%nAtom, this%nSpin))
         endif
-        call DFTBU_blockIndx(this%iEqBlockDFTBU, this%nIneqOrb, this%orb, this%species0,&
-            & this%nUJ, this%niUJ, this%iUJ)
+        call this%dftbU%blockIndx(this%iEqBlockDFTBU, this%nIneqOrb, this%orb, this%species0)
         this%nMixElements = max(this%nMixElements, maxval(this%iEqBlockDFTBU)) ! as
         !  iEqBlockDFTBU does not include diagonal elements, so in the case of
         !  a purely s-block DFTB+U calculation, maxval(iEqBlockDFTBU) would
@@ -3864,12 +3599,11 @@
           if(.not. allocated(this%iEqBlockDFTBULS))then
             allocate(this%iEqBlockDFTBULS(this%orb%mOrb, this%orb%mOrb, this%nAtom, this%nSpin))
           endif
-          call DFTBU_blockIndx(this%iEqBlockDFTBULS, this%nMixElements, this%orb, this%species0,&
-              & this%nUJ, this%niUJ, this%iUJ)
+          call this%dftbU%blockIndx(this%iEqBlockDFTBULS, this%nMixElements, this%orb,&
+              & this%species0)
           this%nMixElements = max(this%nMixElements, maxval(this%iEqBlockDFTBULS))
         end if
       end if
->>>>>>> f527566c
 
     !Non-SCC
     else
@@ -3884,15 +3618,8 @@
   !>
   subroutine initializeCharges(this, initialSpins, initialCharges)
 
-<<<<<<< HEAD
-    !> nr. of elements to go through the mixer
-    !> - may contain reduced orbitals and also orbital blocks
-    !> (if DFTB+U or onsite corrections)
-    integer, intent(in) :: nMixElements
-=======
     !> Instance
     class(TDftbPlusMain), intent(inout) :: this
->>>>>>> f527566c
 
     !> Initial spins
     real(dp), allocatable, intent(in) :: initialSpins(:,:)
@@ -4103,29 +3830,17 @@
 
     call OrbitalEquiv_reduce(this%qInput, this%iEqOrbitals, this%orb, this%qInpRed(1:this%nIneqOrb))
 
-<<<<<<< HEAD
-    if (allocated(onSiteElements)) then
-      call AppendBlock_reduce(qBlockIn, iEqBlockOnSite, orb, qInpRed)
-      if (tImHam) then
-        call AppendBlock_reduce(qiBlockIn, iEqBlockOnSiteLS, orb, qInpRed, isSkew=.true.)
-      end if
-    else if (allocated(dftbU)) then
-      call AppendBlock_reduce(qBlockIn, iEqBlockDFTBU, orb, qInpRed)
-      if (tImHam) then
-        call AppendBlock_reduce(qiBlockIn, iEqBlockDFTBULS, orb, qInpRed, isSkew=.true.)
-=======
     if (allocated(this%onSiteElements)) then
       call AppendBlock_reduce(this%qBlockIn, this%iEqBlockOnSite, this%orb, this%qInpRed)
       if (this%tImHam) then
         call AppendBlock_reduce(this%qiBlockIn, this%iEqBlockOnSiteLS, this%orb, this%qInpRed,&
-            & skew=.true.)
-      end if
-    else if (this%tDFTBU) then
+            & isSkew=.true.)
+      end if
+    else if (allocated(this%dftbU)) then
       call AppendBlock_reduce(this%qBlockIn, this%iEqBlockDFTBU, this%orb, this%qInpRed)
       if (this%tImHam) then
         call AppendBlock_reduce(this%qiBlockIn, this%iEqBlockDFTBULS, this%orb, this%qInpRed,&
-            & skew=.true.)
->>>>>>> f527566c
+            & isSkew=.true.)
       end if
     end if
 
@@ -4299,40 +4014,10 @@
       call TElsiSolver_final(this%electronicSolver%elsi)
     end if
 
-<<<<<<< HEAD
-    @:SAFE_DEALLOC(sccCalc, img2CentCell, species, species0, coord, coord0)
-    @:SAFE_DEALLOC(latVec, origin, recVec, invLatVec, cellVec, rCellVec, iCellVec)
-    @:SAFE_DEALLOC(neighbourList, nNeighbourSk, nNeighbourRep, iSparseStart)
-    @:SAFE_DEALLOC(hubbU, atomEigVal, referenceN0, mass, speciesMass)
-    @:SAFE_DEALLOC(ham, iHam, chargePerShell, chargePerAtom, over, kPoint, kWeight)
-    @:SAFE_DEALLOC(nEl, spinW, xi, dftbU, Ef, esp)
-    @:SAFE_DEALLOC(indMovedAtom, conAtom, conVec, pipekMezey)
-    #:if WITH_SOCKETS
-      @:SAFE_DEALLOC(socket)
-    #:endif
-    @:SAFE_DEALLOC(speciesName, pGeoCoordOpt, pGeoLatOpt, pChrgMixer, pMdFrame, pMdIntegrator)
-    @:SAFE_DEALLOC(temperatureProfile, derivDriver)
-    @:SAFE_DEALLOC(q0, qShell0, qInput, qOutput, qNetAtom)
-    @:SAFE_DEALLOC(qInpRed, qOutRed, qDiffRed)
-    @:SAFE_DEALLOC(iEqOrbitals, iEqBlockDftbU, iEqBlockOnSite, iEqBlockDftbULs, iEqBlockOnSiteLs)
-    @:SAFE_DEALLOC(thirdOrd, onSiteElements, onSiteDipole)
-    @:SAFE_DEALLOC(dispersion, xlbomdIntegrator)
-    @:SAFE_DEALLOC(velocities, movedVelo, movedAccel, movedMass)
-    @:SAFE_DEALLOC(rhoPrim, iRhoPrim, ERhoPrim, h0, filling)
-    @:SAFE_DEALLOC(HSqrCplx, SSqrCplx, eigvecsCplx, HSqrReal, SSqrReal, eigvecsReal, eigen)
-    @:SAFE_DEALLOC(groundDerivs, tripletDerivs, mixedDerivs, tripletStress, mixedStress)
-    @:SAFE_DEALLOC(RhoSqrReal, qDepExtPot, derivs, chrgForces, excitedDerivs, dipoleMoment)
-    @:SAFE_DEALLOC(coord0Fold, newCoords, orbitalL, occNatural, mu)
-    @:SAFE_DEALLOC(tunneling, ldos, current, leadCurrents, shiftPerLUp, chargeUp)
-    @:SAFE_DEALLOC(regionLabelLDOS)
-    @:SAFE_DEALLOC(iAtInCentralRegion, energiesCasida)
-    @:SAFE_DEALLOC(reks)
-=======
     if (this%tProjEigenvecs) then
       call destruct(this%iOrbRegion)
       call destruct(this%regionLabels)
     end if
->>>>>>> f527566c
 
   end subroutine destructProgramVariables
 
@@ -4698,7 +4383,7 @@
       allocate(this%qDets(this%orb%mOrb, this%nAtom, this%nSpin, this%nDets))
       this%qDets(:,:,:,:) = 0.0_dp
       ! When block charges are needed
-      if (this%tDFTBU .or. allocated(this%onSiteElements)) then
+      if (allocated(this%dftbU) .or. allocated(this%onSiteElements)) then
         allocate(this%qBlockDets(this%orb%mOrb, this%orb%mOrb, this%nAtom, this%nSpin, this%nDets))
         this%qBlockDets(:,:,:,:,:) = 0.0_dp
       end if
@@ -5073,21 +4758,13 @@
 
 
   !> Initialises SCC related parameters before geometry loop starts
-<<<<<<< HEAD
   function getMinSccIters(tSccCalc, isDftbU, nSpin) result(minSccIter)
-=======
-  function getMinSccIters(tSccCalc, tDFTBU, nSpin) result(minSccIter)
->>>>>>> f527566c
 
     !> Is this a self consistent calculation
     logical, intent(in) :: tSccCalc
 
     !> Are there orbital potentials present
-<<<<<<< HEAD
     logical, intent(in) :: isDftbU
-=======
-    logical, intent(in) :: tDFTBU
->>>>>>> f527566c
 
     !> Number of spin channels
     integer, intent(in) :: nSpin
@@ -5096,11 +4773,7 @@
     integer :: minSccIter
 
     if (tSccCalc) then
-<<<<<<< HEAD
       if (isDftbU) then
-=======
-      if (tDFTBU) then
->>>>>>> f527566c
         minSccIter = 2
       else
         if (nSpin == 1) then
@@ -5171,11 +4844,7 @@
       call error("Range separated calculations not currently implemented for 3rd order DFTB")
     end if
 
-<<<<<<< HEAD
-    if (allocated(dftbU)) then
-=======
-    if (this%tDFTBU) then
->>>>>>> f527566c
+    if (allocated(this%dftbU)) then
       call error("Range separated calculations not currently implemented for DFTB+U")
     end if
 
