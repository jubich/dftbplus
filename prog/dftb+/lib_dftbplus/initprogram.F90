!--------------------------------------------------------------------------------------------------!
!  DFTB+: general package for performing fast atomistic simulations                                !
!  Copyright (C) 2006 - 2020  DFTB+ developers group                                               !
!                                                                                                  !
!  See the LICENSE file for terms of usage and distribution.                                       !
!--------------------------------------------------------------------------------------------------!

#:include 'common.fypp'


!> Global variables and initialization for the main program.
module dftbp_initprogram
#:if WITH_OMP
  use omp_lib
#:endif
  use dftbp_mainio, only : initOutputFile
  use dftbp_assert
  use dftbp_globalenv
  use dftbp_coherence
  use dftbp_environment
  use dftbp_scalapackfx
  use dftbp_inputdata
  use dftbp_densedescr
  use dftbp_constants
  use dftbp_elecsolvers
  use dftbp_elsisolver, only : TElsiSolver_init, TElsiSolver_final
  use dftbp_elsiiface
  use dftbp_gpuinfo, only : gpuInfo
  use dftbp_periodic
  use dftbp_accuracy
  use dftbp_intrinsicpr
  use dftbp_shortgamma
  use dftbp_message
  use dftbp_mixer
  use dftbp_simplemixer
  use dftbp_andersonmixer
  use dftbp_broydenmixer
  use dftbp_diismixer

  use dftbp_geoopt
  use dftbp_conjgrad
  use dftbp_steepdesc
  use dftbp_gdiis
  use dftbp_lbfgs

  use dftbp_hamiltoniantypes

  use dftbp_randomgenpool
  use dftbp_ranlux
  use dftbp_mdcommon
  use dftbp_mdintegrator
  use dftbp_velocityverlet
  use dftbp_thermostat
  use dftbp_dummytherm
  use dftbp_andersentherm
  use dftbp_berendsentherm
  use dftbp_nhctherm
  use dftbp_tempprofile, only : TTempProfile, TempProfile_init
  use dftbp_numderivs2
  use dftbp_lapackroutines
  use dftbp_simplealgebra
  use dftbp_nonscc
  use dftbp_scc
  use dftbp_sccinit
  use dftbp_onsitecorrection
  use dftbp_h5correction
  use dftbp_halogenx
  use dftbp_slakocont
  use dftbp_repcont
  use dftbp_fileid
  use dftbp_spin, only: Spin_getOrbitalEquiv, ud2qm, qm2ud
  use dftbp_dftbplusu
  use dftbp_dispersions
  use dftbp_thirdorder
  use dftbp_linresp
  use dftbp_pprpa, only : TppRPAcal
  use dftbp_RangeSeparated
  use dftbp_stress
  use dftbp_orbitalequiv
  use dftbp_orbitals
  use dftbp_commontypes
  use dftbp_sorting, only : heap_sort
  use dftbp_linkedlist
  use dftbp_wrappedintr
  use dftbp_xlbomd
  use dftbp_etemp, only : fillingTypes
#:if WITH_SOCKETS
  use dftbp_mainio, only : receiveGeometryFromSocket
  use dftbp_ipisocket
#:endif
  use dftbp_elstatpot
  use dftbp_pmlocalisation
  use dftbp_energies
  use dftbp_potentials
  use dftbp_taggedoutput
  use dftbp_formatout
  use dftbp_qdepextpotproxy, only : TQDepExtPotProxy
  use dftbp_forcetypes, only : forceTypes
  use dftbp_elstattypes, only : elstatTypes
  use dftbp_reks
  use dftbp_plumed, only : withPlumed, TPlumedCalc, TPlumedCalc_init
  use dftbp_magmahelper
  use dftbp_cm5, only : TChargeModel5, TChargeModel5_init
  use dftbp_solvation, only : TSolvation
  use dftbp_solvinput, only : createSolvationModel, writeSolvationInfo

#:if WITH_TRANSPORT
  use libnegf_vars
  use negf_int
#:endif
  use poisson_init
  use dftbp_transportio
  implicit none

  !> Container for external potentials
  type :: TRefExtPot
    real(dp), allocatable :: atomPot(:,:)
    real(dp), allocatable :: shellPot(:,:,:)
    real(dp), allocatable :: potGrad(:,:)
  end type TRefExtPot


  !> Tagged output files (machine readable)
  character(*), parameter :: autotestTag = "autotest.tag"

  !> Detailed user output
  character(*), parameter :: userOut = "detailed.out"

  !> band structure and filling information
  character(*), parameter :: bandOut = "band.out"

  !> File accumulating data during an MD run
  character(*), parameter :: mdOut = "md.out"

  !> Machine readable tagged output
  character(*), parameter :: resultsTag = "results.tag"

  !> Second derivative of the energy with respect to atomic positions
  character(*), parameter :: hessianOut = "hessian.out"

  !> file name prefix for charge data
  character(*), parameter :: fCharges = "charges"

  !> file to stop code during geometry driver
  character(*), parameter :: fStopDriver = "stop_driver"

  !> file to stop code during scc cycle
  character(*), parameter :: fStopSCC = "stop_scc"

  !> file name for shift data
  character(*), parameter :: fShifts = "shifts.dat"

  !> Is the calculation SCC?
  logical :: tSccCalc

  !> SCC module internal variables
  type(TScc), allocatable :: sccCalc

  !> nr. of atoms
  integer :: nAtom

  !> nr. of all (boundary condition images and original) atoms
  integer :: nAllAtom

  !> nr. of original atom in central cell
  integer, allocatable :: Img2CentCell(:)

  !> nr of different types (nAtom)
  integer :: nType

  !> data type for atomic orbital information
  type(TOrbitals), target :: orb

  !> nr. of orbitals in the system
  integer :: nOrb

  !> types of the atoms (nAllAtom)
  integer, allocatable :: species(:)

  !> type of the atoms (nAtom)
  integer, allocatable, target :: species0(:)

  !> Coords of the atoms (3, nAllAtom)
  real(dp), allocatable :: coord(:,:)

  !> Coords in central cell (3, nAtom)
  real(dp), allocatable, target :: coord0(:,:)

  !> if calculation is periodic
  logical :: tPeriodic

  !> If the calculation is helical geometry
  logical :: tHelical

  !> Should central cell coordinates be output?
  logical :: tShowFoldedCoord

  !> How to calculate forces
  integer :: forceType

  !> are atomic coordinates fractional?
  logical :: tFracCoord

  !> Tolerance for SCC cycle
  real(dp) :: sccTol

  !> lattice vectors as columns
  real(dp), allocatable, target :: latVec(:,:)

  !> Origin of coordinate system for periodic systems
  real(dp), allocatable :: origin(:)

  !> reciprocal lattice vectors as columns
  real(dp), allocatable, target :: recVec(:,:)

  !> original lattice vectors used for optimizing
  real(dp) :: origLatVec(3,3)

  !> normalized vectors in those directions
  real(dp) :: normOrigLatVec(3,3)


  !> reciprocal vectors in 2 pi units
  real(dp), allocatable :: invLatVec(:,:)

  !> cell volume
  real(dp) :: CellVol

  !> reciprocal cell volume
  real(dp) :: recCellVol

  !> translation vecs for interacting image cells (3, nImgCell + 1)
  real(dp), allocatable :: cellVec(:,:)

  !> cell vectors in absolute units
  real(dp), allocatable :: rCellVec(:,:)

  !> index in cellVec for each atom
  integer, allocatable :: iCellVec(:)


  !> ADT for neighbour parameters
  type(TNeighbourList), allocatable :: neighbourList

  !> nr. of neighbours for atoms out to max interaction distance (excluding Ewald terms)
  integer, allocatable :: nNeighbourSK(:)

  !> nr. of neighbours for atoms within Erep interaction distance (usually short)
  integer, allocatable :: nNeighbourRep(:)

  !> Number of neighbours for each of the atoms for the exchange contributions in the long range
  !> functional
  integer, allocatable :: nNeighbourLC(:)

  !> H/S sparse matrices indexing array for atomic blocks
  integer, allocatable :: iSparseStart(:,:)

  !> Hubbard Us (orbital, atom)
  real(dp), allocatable, target :: hubbU(:,:)

  !> self energy (orbital, atom)
  real(dp), allocatable :: atomEigVal(:,:)

  !> reference n_0 charges for each atom
  real(dp), allocatable :: referenceN0(:,:)

  !> list of atomic masses
  real(dp), allocatable :: mass(:)

  !> list of atomic masses for each species
  real(dp), allocatable :: speciesMass(:)

  !> Hamiltonian type
  integer :: hamiltonianType

  !> Raw H^0 hamiltonian data
  type(TSlakoCont) :: skHamCont

  !> Raw overlap hamiltonian data
  type(TSlakoCont) :: skOverCont

  !> Repulsive interaction raw data
  type(TRepCont) :: pRepCont

  !> Interaction cutoff distances
  type TCutoffs
    real(dp) :: skCutOff
    real(dp) :: repCutOff
    real(dp) :: lcCutOff
    real(dp) :: mCutOff
  end type TCutoffs

  !> Cut off distances for various types of interaction
  type(TCutoffs) :: cutOff

  !> Cut off distance for repulsive interactions
  real(dp) :: repCutOff

  !> Sparse hamiltonian matrix
  real(dp), allocatable :: ham(:,:)

  !> imaginary part of the Hamiltonian
  real(dp), allocatable :: iHam(:,:)

  !> Charge per atomic shell (shell, atom, spin channel)
  real(dp), allocatable :: chargePerShell(:,:,:)

  !> Charge par atom (atom, spin channel)
  real(dp), allocatable :: chargePerAtom(:,:)

  !> sparse overlap
  real(dp), allocatable :: over(:)


  !> nr. of K-points
  integer :: nKPoint

  !> K-points
  real(dp), allocatable :: kPoint(:,:)

  !> weight of the K-Points
  real(dp), allocatable :: KWeight(:)


  !> external pressure if periodic
  real(dp) :: extPressure

  !> Barostat used if MD and periodic
  logical :: tBarostat

  !> Barostat coupling strength
  real(dp) :: BarostatStrength


  !> H and S are real
  logical :: tRealHS


  !> nr. of electrons
  real(dp), allocatable :: nEl(:)

  !> Nr. of all electrons if neutral
  real(dp) :: nEl0


  !> Spin W values
  real(dp), allocatable :: spinW(:,:,:)

  !> Spin orbit constants
  real(dp), allocatable :: xi(:,:)


  !> is this a DFTB+U calculation?
  logical :: tDFTBU

  !> Choice of orbital functional
  integer :: nDFTBUfunc

  !> list of U-J for species
  real(dp), allocatable :: UJ(:,:)

  !> How many U-J for each species
  integer, allocatable :: nUJ(:)

  !> number of l-values of U-J for each block
  integer, allocatable :: niUJ(:,:)

  !> l-values of U-J for each block
  integer, allocatable :: iUJ(:,:,:)


  !> electron temperature
  real(dp) :: tempElec

  !> If K points should filled separately
  logical :: tFillKSep

  !> Fix Fermi energy at specified value
  logical :: tFixEf

  !> Fermi energy per spin
  real(dp), allocatable :: Ef(:)

  !> Can an electronic free energy be correctly defined?
  logical :: tDefinedFreeE

  !> Filling temp updated by MD.
  logical :: tSetFillingTemp

  !> Choice of electron distribution function, defaults to Fermi
  integer :: iDistribFn = fillingTypes%Fermi

  !> atomic kinetic temperature
  real(dp) :: tempAtom

  !> MD stepsize
  real(dp) :: deltaT

  !> maximal number of SCC iterations
  integer :: maxSccIter

  !> Minimal number of SCC iterations
  integer :: minSccIter

  !> is this a spin polarized calculation?
  logical :: tSpin

  !> Number of spin components, 1 is unpolarised, 2 is polarised, 4 is noncolinear / spin-orbit
  integer :: nSpin

  !> is there spin-orbit coupling
  logical :: tSpinOrbit

  !> Use block like dual representation for spin orbit
  logical :: tDualSpinOrbit

  !> Is there a complex hamiltonian contribution in real space
  logical :: tImHam

  !> is this a two component calculation (spin orbit or non-collinear spin)
  logical :: t2Component

  !> Common Fermi level accross spin channels
  logical :: tSpinSharedEf


  !> Geometry optimization needed?
  logical :: isGeoOpt

  !> optimize coordinates inside unit cell (periodic)?
  logical :: tCoordOpt

  !> optimize lattice constants?
  logical :: tLatOpt

  !> Fix angles between lattice vectors when optimizing?
  logical :: tLatOptFixAng

  !> Fix length of specified lattice vectors when optimizing?
  logical :: tLatOptFixLen(3)

  !> Optimise lattice isotropically
  logical :: tLatOptIsotropic

  !> Is this a MD calculation?
  logical :: tMD

  !> Is this a derivatives calc?
  logical :: tDerivs

  !> Do we need Mulliken charges?
  logical :: tMulliken

  !> Electrostatic potentials if requested
  type(TElStatPotentials), allocatable :: esp

  !> Calculate localised orbitals?
  logical :: tLocalise

  !> Do we need to show Mulliken charges?
  logical :: tPrintMulliken

  !> calculate an electric dipole?
  logical :: tDipole

  !> Do we need atom resolved E?
  logical :: tAtomicEnergy

  !> Print out eigenvectors?
  logical :: tPrintEigVecs

  !> Store eigenvectors as a text file
  logical :: tPrintEigVecsTxt

  !> Print eigenvector projections?
  logical :: tProjEigenvecs

  !> Do we need forces?
  logical :: tForces

  !> Is the contribution from an excited state needed for the forces
  logical :: tCasidaForces

  !> are forces being returned
  logical :: tPrintForces

  !> Number of moved atoms
  integer :: nMovedAtom

  !> Index of the moved atoms
  integer, allocatable :: indMovedAtom(:)

  !> Nr. of moved coordinates
  integer :: nMovedCoord

  !> Nr. of geo movements to do
  integer :: nGeoSteps

  !> Index of constrained atoms
  integer, allocatable :: conAtom(:)

  !> Constraint vectors
  real(dp), allocatable :: conVec(:,:)

  !> Pipek-Mezey localisation calculator
  type(TPipekMezey), allocatable :: pipekMezey

  !> use commands from socket communication to control the run
  logical :: tSocket

  !> socket details
#:if WITH_SOCKETS
  type(ipiSocketComm), allocatable :: socket
#:endif

  !> File containing output geometry
  character(lc) :: geoOutFile


  !> Append geometries in the output?
  logical :: tAppendGeo


  !> Only use converged forces if SCC
  logical :: tUseConvergedForces


  !> labels of atomic species
  character(mc), allocatable :: speciesName(:)

  !> General geometry optimizer
  type(TGeoOpt), allocatable :: pGeoCoordOpt

  !> Geometry optimizer for lattice consts
  type(TGeoOpt), allocatable :: pGeoLatOpt


  !> Charge mixer
  type(TMixer), allocatable :: pChrgMixer


  !> MD Framework
  type(TMDCommon), allocatable :: pMDFrame

  !> MD integrator
  type(TMDIntegrator), allocatable :: pMDIntegrator

  !> Temperature profile driver in MD
  type(TTempProfile), allocatable, target :: temperatureProfile

  !> geometry optimiser
  type(TNumDerivs), allocatable, target :: derivDriver

  !> Total charge
  real(dp) :: nrChrg

  !> Spin polarisation
  real(dp) :: nrSpinPol

  !> Is the check-sum for charges read externally to be used?
  logical :: tSkipChrgChecksum

  !> reference neutral atomic occupations
  real(dp), allocatable :: q0(:, :, :)

  !> shell resolved neutral reference
  real(dp), allocatable :: qShell0(:,:)

  !> input charges (for potentials)
  real(dp), allocatable :: qInput(:, :, :)

  !> output charges
  real(dp), allocatable :: qOutput(:, :, :)

  !> input Mulliken block charges (diagonal part == Mulliken charges)
  real(dp), allocatable :: qBlockIn(:, :, :, :)

  !> Output Mulliken block charges
  real(dp), allocatable :: qBlockOut(:, :, :, :)

  !> Imaginary part of input Mulliken block charges
  real(dp), allocatable :: qiBlockIn(:, :, :, :)

  !> Imaginary part of output Mulliken block charges
  real(dp), allocatable :: qiBlockOut(:, :, :, :)

  !> input charges packed into unique equivalence elements
  real(dp), allocatable :: qInpRed(:)

  !> output charges packed into unique equivalence elements
  real(dp), allocatable :: qOutRed(:)

  !> charge differences packed into unique equivalence elements
  real(dp), allocatable :: qDiffRed(:)

  !> Orbital equivalence relations
  integer, allocatable :: iEqOrbitals(:,:,:)

  !> nr. of inequivalent orbitals
  integer :: nIneqOrb

  !> nr. of elements to go through the mixer - may contain reduced orbitals and also orbital blocks
  !> (if tDFTBU or onsite corrections)
  integer :: nMixElements

  !> Orbital equivalency for orbital blocks
  integer, allocatable :: iEqBlockDFTBU(:,:,:,:)

  !> Equivalences for onsite block corrections if needed
  integer, allocatable :: iEqBlockOnSite(:,:,:,:)

  !> Orbital equivalency for orbital blocks with spin-orbit
  integer, allocatable :: iEqBlockDFTBULS(:,:,:,:)

  !> Equivalences for onsite block corrections if needed with spin orbit
  integer, allocatable :: iEqBlockOnSiteLS(:,:,:,:)


  ! External charges

  !> If external charges must be considered
  logical :: tExtChrg

  !> Nr. of external charges
  integer :: nExtChrg

  !> external electric field
  logical :: tEField

  !> Arbitrary external field (including electric)
  logical :: tExtField

  !> field strength
  real(dp) :: EFieldStrength

  !> field direction
  real(dp) :: EfieldVector(3)

  !> time dependent
  logical :: tTDEfield

  !> angular frequency
  real(dp) :: EfieldOmega

  !> phase of field at step 0
  integer :: EfieldPhase


  !> Partial density of states (PDOS) projection regions
  type(TListIntR1) :: iOrbRegion

  !> PDOS region labels
  type(TListCharLc) :: regionLabels

  !> Third order DFTB
  logical :: t3rd

  !> Full 3rd order or only atomic site
  logical :: t3rdFull

  !> data structure for 3rd order
  type(TThirdOrder), allocatable :: thirdOrd

  !> Correction to energy from on-site matrix elements
  real(dp), allocatable :: onSiteElements(:,:,:,:)

  !> Correction to dipole momements on-site matrix elements
  real(dp), allocatable :: onSiteDipole(:,:)

  !> Should block charges be mixed as well as charges
  logical :: tMixBlockCharges

  !> Calculate Casida linear response excitations
  logical :: isLinResp

  !> calculate Z vector for excited properties
  logical :: tLinRespZVect

  !> data type for pp-RPA
  type(TppRPAcal), allocatable :: ppRPA

  !> Print eigenvectors
  logical :: tPrintExcitedEigVecs

  !> data type for linear response
  type(TLinresp) :: lresp

  !> Whether to run a range separated calculation
  logical :: isRangeSep

  !> Range Separation data
  type(TRangeSepFunc), allocatable :: rangeSep

  !> DeltaRho input for calculation of range separated Hamiltonian
  real(dp), allocatable, target :: deltaRhoIn(:)

  !> DeltaRho output from calculation of range separated Hamiltonian
  real(dp), allocatable, target :: deltaRhoOut(:)

  !> Holds change in deltaRho between SCC steps for range separation
  real(dp), allocatable :: deltaRhoDiff(:)

  !> DeltaRho input for range separation in matrix form
  real(dp), pointer :: deltaRhoInSqr(:,:,:) => null()

  !> DeltaRho output from range separation in matrix form
  real(dp), pointer :: deltaRhoOutSqr(:,:,:) => null()

  !> Linear response calculation with range-separated functional
  logical :: isRS_LinResp

  !> If initial charges/dens mtx. from external file.
  logical :: tReadChrg

  !> Whether potential shifts are read from file
  logical :: tReadShifts

  !> Should charges be read in ascii format?
  logical :: tReadChrgAscii

  !> Whether potential shifts are read from file
  logical :: tWriteShifts

  !> should charges written to disc be in ascii or binary format?
  logical :: tWriteChrgAscii

  !> produce tagged output?
  logical :: tWriteAutotest

  !> Produce detailed.xml
  logical :: tWriteDetailedXML

  !> Produce detailed.tag
  logical :: tWriteResultsTag

  !> Produce detailed.out
  logical :: tWriteDetailedOut

  !> Produce band.dat
  logical :: tWriteBandDat

  !> Should HS (square) be printed?
  logical :: tWriteHS

  !> Should HS (sparse) be printed?
  logical :: tWriteRealHS

  !> Program run id
  integer :: runId

  !> Frequency for saving restart info
  integer :: restartFreq

  !> If dispersion should be calculated
  logical :: tDispersion

  !> dispersion data and calculations
  class(TDispersionIface), allocatable :: dispersion

  !> Solvation data and calculations
  class(TSolvation), allocatable :: solvation

  !> Charge Model 5 for printout
  type(TChargeModel5), allocatable :: cm5Cont

  !> Can stress be calculated?
  logical :: tStress

  !> should XLBOMD be used in MD
  logical :: isXlbomd

  !> XLBOMD related parameters
  type(TXLBOMD), allocatable :: xlbomdIntegrator

  !> Differentiation method for (H^0,S)
  type(TNonSccDiff) :: nonSccDeriv

  !> Whether lattice has changed since last geometry iteration
  logical :: tLatticeChanged

  !> Whether atomic coordindates have changed since last geometry iteration
  logical :: tCoordsChanged

  !> Plumed calculator
  type(TPlumedCalc), allocatable :: plumedCalc

  !> Dense matrix descriptor for H and S
  type(TDenseDescr) :: denseDesc

  !> MD velocities
  real(dp), allocatable :: velocities(:,:)

  !> MD velocities for moved atoms
  real(dp), allocatable :: movedVelo(:,:)

  !> MD acceleration for moved atoms
  real(dp), allocatable :: movedAccel(:,:)

  !> Mass of the moved atoms
  real(dp), allocatable :: movedMass(:,:)

  !> Sparse storage of density matrix
  real(dp), allocatable :: rhoPrim(:,:)

  !> Imaginary part of density matrix in sparse storage
  real(dp), allocatable :: iRhoPrim(:,:)

  !> Energy weighted density matrix
  real(dp), allocatable :: ERhoPrim(:)

  !> Non-SCC part of the hamiltonian in sparse storage
  real(dp), allocatable :: h0(:)

  !> electronic filling
  real(dp), allocatable :: filling(:,:,:)

  !> band structure energy
  real(dp), allocatable :: Eband(:)

  !> entropy of electrons at temperature T
  real(dp), allocatable :: TS(:)

  !> zero temperature electronic energy
  real(dp), allocatable :: E0(:)

  !> Square dense hamiltonian storage for cases with k-points
  complex(dp), allocatable :: HSqrCplx(:,:)

  !> Square dense overlap storage for cases with k-points
  complex(dp), allocatable :: SSqrCplx(:,:)

  !> Complex eigenvectors
  complex(dp), allocatable :: eigvecsCplx(:,:,:)

  !> Square dense hamiltonian storage
  real(dp), allocatable :: HSqrReal(:,:)

  !> Square dense overlap storage
  real(dp), allocatable :: SSqrReal(:,:)

  !> Real eigenvectors
  real(dp), allocatable :: eigvecsReal(:,:,:)

  !> Eigenvalues
  real(dp), allocatable :: eigen(:,:,:)

  !> density matrix
  real(dp), allocatable :: rhoSqrReal(:,:,:)

  !> Total energy components
  type(TEnergies) :: energy

  !> Potentials for orbitals
  type(TPotentials) :: potential

  !> Reference external potential (usual provided via API)
  type(TRefExtPot) :: refExtPot

  !> Proxy for querying population dependant external potenials
  type(TQDepExtPotProxy), allocatable :: qDepExtPot

  !> Energy derivative with respect to atomic positions
  real(dp), allocatable :: derivs(:,:)

  !> Energy derivative for triplet determinant (TI-DFTB excited states)
  real(dp), allocatable :: tripletderivs(:,:)

  !> Energy derivative for mixed determinant (TI-DFTB excited states)
  real(dp), allocatable :: mixedderivs(:,:)

  !> Forces on any external charges
  real(dp), allocatable :: chrgForces(:,:)

  !> excited state force addition
  real(dp), allocatable :: excitedDerivs(:,:)

  !> dipole moments when available
  real(dp), allocatable :: dipoleMoment(:)

  !> Coordinates to print out
  real(dp), pointer :: pCoord0Out(:,:)

  !> Folded coords (3, nAtom)
  real(dp), allocatable, target :: coord0Fold(:,:)

  !> New coordinates returned by the MD routines
  real(dp), allocatable :: newCoords(:,:)

  !> Orbital angular momentum
  real(dp), allocatable :: orbitalL(:,:,:)

  !> Natural orbitals for excited state density matrix, if requested
  real(dp), allocatable, target :: occNatural(:)

  !> Dynamical (Hessian) matrix
  real(dp), pointer :: pDynMatrix(:,:)

  !> File descriptor for the human readable output
  integer :: fdDetailedOut

  !> File descriptor for extra MD output
  integer :: fdMD

  !> Contains (iK, iS) tuples to be processed in parallel by various processor groups
  type(TParallelKS) :: parallelKS

  !> external electric field
  real(dp) :: Efield(3), absEfield
  !> Electronic structure solver
  type(TElectronicSolver) :: electronicSolver

  !> Are large dense matrices required?
  logical :: tLargeDenseMatrices

  !> derivative of cell volume wrt to lattice vectors, needed for pV term
  real(dp) :: extLatDerivs(3,3)

  !> internal pressure within the cell
  real(dp) :: intPressure

  !> Derivative of total energy with respect to lattice vectors
  !> Sign convention: This is in the uphill energy direction for the lattice vectors (each row
  !> pertaining to a separate lattice vector), i.e. opposite to the force.
  !>
  !> The component of a derivative vector that is orthogonal to the plane containing the other two
  !> lattice vectors will expand (contract) the supercell if it is on the opposite (same) same
  !> side of the plane as its associated lattice vector.
  !>
  !> In the special case of cartesian axis aligned orthorhombic lattice vectors, negative diagonal
  !> elements expand the supercell.
  real(dp) :: totalLatDeriv(3,3)

  !> Stress tensors for various contribution in periodic calculations
  !> Sign convention: Positive diagonal elements expand the supercell
  real(dp) :: totalStress(3,3)

  ! Tagged writer
  type(TTaggedWriter) :: taggedWriter

  private :: createRandomGenerators

  !> Container for the atomistic structure for poisson
  type(TPoissonStructure) :: poissStr

#:if WITH_TRANSPORT
  !> Transport variables
  type(TTransPar) :: transpar
  type(TNEGFInfo) :: ginfo

#:endif

  !> Whether contact Hamiltonians are uploaded
  !> Synonym for G.F. calculation of density
  logical :: tUpload

  !> Whether contact Hamiltonians are computed
  logical :: tContCalc

  !> Whether Poisson solver is invoked
  logical :: tPoisson

  !> Whether recompute Poisson after every SCC
  logical :: tPoissonTwice

  !> Calculate terminal tunneling and current
  logical :: tTunn

  !> True if we use any part of Negf (green solver, landauer etc.)
  logical :: tNegf

  !> Whether local currents are computed
  logical :: tLocalCurrents

  !> True if LDOS is stored on separate files for k-points
  logical :: tWriteLDOS

  !> Labels for LDOS regions, if needed
  character(lc), allocatable :: regionLabelLDOS(:)

  !> True if Tunneling is stored on separate files
  logical :: writeTunn

  !> Holds spin-dependent electrochemical potentials of contacts
  !> This is because libNEGF is not spin-aware
  real(dp), allocatable :: mu(:,:)

  !> Variables for Transport NEGF/Poisson solver
  !> Tunneling, local DOS and current
  real(dp), allocatable :: tunneling(:,:), ldos(:,:), current(:,:)
  real(dp), allocatable :: leadCurrents(:)
  !> Array storing local (bond) currents
  real(dp), allocatable :: lCurrArray(:,:)

  !> Shell-resolved Potential shifts uploaded from contacts
  real(dp), allocatable :: shiftPerLUp(:,:)

  !> Orbital-resolved charges uploaded from contacts
  real(dp), allocatable :: chargeUp(:,:,:)

  !> Shell-resolved block potential shifts uploaded from contacts
  real(dp), allocatable :: shiftBlockUp(:,:,:,:)

  !> Block populations uploaded from contacts
  real(dp), allocatable :: blockUp(:,:,:,:)

  !> Details of energy interval for tunneling used in output
  real(dp) :: Emin, Emax, Estep

  !> Electrostatics type (either gammafunctional or poisson)
  integer :: electrostatics

  !> list of atoms in the central cell (or device region if transport)
  integer, allocatable :: iAtInCentralRegion(:)

  !> Correction for {O,N}-X bonds
  type(THalogenX), allocatable :: halogenXCorrection

  !> All of the excited energies actuall solved by Casida routines (if used)
  real(dp), allocatable :: energiesCasida(:)

<<<<<<< HEAD
  !> TI-DFTB Variables - Full deltaDFTB w/out MOM

  !> Is this a non-Aufbau calculation?
  logical :: tNonAufbau

  !> Is this a spin purified calculation?
  logical :: tSpinPurify

  !> Should there be a ground state intial guess before Non-Aufbau calc?
  logical :: tGroundGuess


  !> Which state is being calculated in the determinant loop?
  integer :: iDet
  integer :: nDet =1
  integer :: det =1
=======
  !> data type for REKS
  type(TReksCalc), allocatable :: reks

  !> atomic charge contribution in excited state
  real(dp), allocatable :: dQAtomEx(:)
>>>>>>> ca3e94e7

contains


  !> Initializes the variables in the module based on the parsed input
  subroutine initProgramVariables(input, env)

    !> Holds the parsed input data.
    type(TInputData), intent(inout), target :: input

    !> Environment settings
    type(TEnvironment), intent(inout) :: env

    ! Mixer related local variables
    integer :: nGeneration
    real(dp) :: mixParam

    !> mixer number
    integer :: iMixer

    !> simple mixer (if used)
    type(TSimpleMixer), allocatable :: pSimpleMixer

    !> Anderson mixer (if used)
    type(TAndersonMixer), allocatable :: pAndersonMixer

    !> Broyden mixer (if used)
    type(TBroydenMixer), allocatable :: pBroydenMixer

    !> DIIS mixer (if used)
    type(TDIISMixer), allocatable :: pDIISMixer

    ! Geometry optimizer related local variables

    !> Conjugate gradient driver
    type(TConjGrad), allocatable :: pConjGrad

    !> Steepest descent driver
    type(TSteepDesc), allocatable :: pSteepDesc

    !> Conjugate gradient driver
    type(TConjGrad), allocatable :: pConjGradLat

    !> Steepest descent driver
    type(TSteepDesc), allocatable :: pSteepDescLat

    !> gradient DIIS driver
    type(TDIIS), allocatable :: pDIIS

    !> lBFGS driver for geometry  optimisation
    type(TLbfgs), allocatable :: pLbfgs

    !> lBFGS driver for lattice optimisation
    type(TLbfgs), allocatable :: pLbfgsLat

    ! MD related local variables
    type(TThermostat), allocatable :: pThermostat
    type(TDummyThermostat), allocatable :: pDummyTherm
    type(TAndersenThermostat), allocatable :: pAndersenTherm
    type(TBerendsenThermostat), allocatable :: pBerendsenTherm
    type(TNHCThermostat), allocatable :: pNHCTherm

    type(TVelocityVerlet), allocatable :: pVelocityVerlet
    type(TTempProfile), pointer :: pTempProfile

    real(dp), allocatable :: tmpCoords(:), tmpWeight(:), tmp3Coords(:,:)

    type(TRanlux), allocatable :: randomInit, randomThermostat
    integer :: iSeed

    integer :: ind, ii, jj, kk, iS, iAt, iSp, iSh, iOrb

    ! Dispersion
    type(TDispSlaKirk), allocatable :: slaKirk
    type(TDispUFF), allocatable :: uff
  #:if WITH_DFTD3
    type(TDispDftD3), allocatable :: dftd3
  #:endif
    type(TDispDftD4), allocatable :: dftd4

    ! H5 correction
    type(TH5Corr), allocatable :: pH5Correction
    logical :: tHHRepulsion

    character(lc) :: tmpStr
    integer, allocatable :: tmpir1(:)

    character(lc) :: strTmp, strTmp2

    !> flag to check for first cycle through a loop
    logical :: tFirst

    !> Nr. of Hamiltonians to diagonalise independently
    integer :: nIndepHam

    real(dp) :: rTmp

    !> Flag if some files do exist or not
    logical :: tExist

    ! Damped interactions
    logical, allocatable, target :: tDampedShort(:)
    type(TThirdOrderInp) :: thirdInp

    ! PDOS stuff
    integer :: iReg, nAtomRegion, nOrbRegion, iTmp
    integer, allocatable :: iAtomRegion(:)
    integer :: valshape(1)

    !> Is SCC cycle initialised
    type(TSccInp), allocatable :: sccInp

    !> Used for indexing linear response
    integer :: homoLoc(1)

    !> Whether seed was randomly created
    logical :: tRandomSeed

    !> First guess for nr. of neighbours.
    integer, parameter :: nInitNeighbour = 40

    !> Spin loop index
    integer :: iSpin

    !> Nr. of buffered Cholesky-decompositions
    integer :: nBufferedCholesky

    character(sc), allocatable :: shellNamesTmp(:)

    logical :: tInitialized

    !> Format for two using exponential notation values with units
    character(len=*), parameter :: format2Ue = "(A, ':', T30, E14.6, 1X, A, T50, E14.6, 1X, A)"

    !> Which state is being calculated in the determinant loop?
    integer :: iDet
    integer :: nDet =1

    @:ASSERT(input%tInitialized)

    write(stdOut, "(/, A)") "Starting initialization..."
    write(stdOut, "(A80)") repeat("-", 80)

    call env%initGlobalTimer(input%ctrl%timingLevel, "DFTB+ running times", stdOut)
    call env%globalTimer%startTimer(globalTimers%globalInit)

    ! Basic variables
    hamiltonianType = input%ctrl%hamiltonian
    tSccCalc = input%ctrl%tScc
    tDFTBU = input%ctrl%tDFTBU
    tSpin = input%ctrl%tSpin
    nSpin = 1
    if (input%ctrl%reksInp%reksAlg /= reksTypes%noReks) then
      ! REKS follows spin-restricted open-shell scheme so nSpin should be two in the main code, but
      ! some variables such as qOutput should be treated in a restricted scheme. Here nSpin is set
      ! to one and changes to two later in the initialization.
      allocate(reks)
    else if (tSpin) then
      ! unrestricted spin polarisation
      nSpin = 2
    end if
    nIndepHam = nSpin

    tSpinSharedEf = input%ctrl%tSpinSharedEf
    tSpinOrbit = input%ctrl%tSpinOrbit
    tDualSpinOrbit = input%ctrl%tDualSpinOrbit
    t2Component = input%ctrl%t2Component
    isRangeSep = allocated(input%ctrl%rangeSepInp)

    if (t2Component) then
      nSpin = 4
      nIndepHam = 1
    end if

    if (nSpin /= 2 .and. tSpinSharedEf) then
      call error("Colinear spin polarization required for shared Ef over spin channels")
    end if

    nAtom = input%geom%nAtom
    nType = input%geom%nSpecies
    select case(hamiltonianType)
    case default
      call error("Invalid Hamiltonian")
    case(hamiltonianTypes%dftb)
      orb = input%slako%orb
    case(hamiltonianTypes%xtb)
      ! TODO
      call error("xTB calculation currently not supported")
    end select
    nOrb = orb%nOrb
    tPeriodic = input%geom%tPeriodic
    tHelical = input%geom%tHelical

    ! start by assuming stress can be calculated if periodic
    tStress = tPeriodic ! .or. tHelical

    ! TI-DFTB related variables - MYD, TDK, RAS
    tNonAufbau = input%ctrl%tNonAufbau
    tSpinPurify = input%ctrl%tSpinPurify
    tGroundGuess = input%ctrl%tGroundGuess

    ! Brillouin zone sampling
    if (tPeriodic .or. tHelical) then
      nKPoint = input%ctrl%nKPoint
      allocate(kPoint(size(input%ctrl%KPoint,dim=1), nKPoint))
      allocate(kWeight(nKPoint))
      kPoint(:,:) = input%ctrl%KPoint
      if (sum(input%ctrl%kWeight(:)) < epsilon(1.0_dp)) then
        call error("Sum of k-point weights should be greater than zero!")
      end if
      kWeight(:) = input%ctrl%kWeight / sum(input%ctrl%kWeight)
    else
      nKPoint = 1
      allocate(kPoint(3, nKPoint))
      allocate(kWeight(nKpoint))
      kPoint(:,1) = 0.0_dp
      kWeight(1) = 1.0_dp
    end if

    tRealHS = .true.
    if (tPeriodic .or. tHelical) then
      if ( size(kPoint,dim=2) == 1 .and. all(kPoint(:, 1) == 0.0_dp)) then
        tRealHS = .true.
      else
        tRealHS = .false.
      end if
    end if

  #:if WITH_MPI

    if (input%ctrl%parallelOpts%nGroup > nIndepHam * nKPoint) then
      write(stdOut, *)"Parallel groups only relevant for tasks split over sufficent spins and/or&
          & k-points"
      write(tmpStr,"('Nr. groups:',I4,', Nr. indepdendent spins times k-points:',I4)")&
          & input%ctrl%parallelOpts%nGroup, nIndepHam * nKPoint
      call error(trim(tmpStr))
    end if

    call env%initMpi(input%ctrl%parallelOpts%nGroup)
  #:endif


  #:if WITH_SCALAPACK
    call initScalapack(input%ctrl%parallelOpts%blacsOpts, nAtom, nOrb, t2Component, env)
  #:endif
    call TParallelKS_init(parallelKS, env, nKPoint, nIndepHam)

    sccTol = input%ctrl%sccTol
    tShowFoldedCoord = input%ctrl%tShowFoldedCoord
    if (tShowFoldedCoord .and. .not. (tPeriodic .or. tHelical)) then
      call error("Folding coordinates back into the central cell is meaningless for molecular&
          & boundary conditions!")
    end if
    tFracCoord = input%geom%tFracCoord

    if (tSccCalc) then
      maxSccIter = input%ctrl%maxIter
    else
      maxSccIter = 1
    end if
    if (maxSccIter < 1) then
      call error("SCC iterations must be larger than 0")
    end if

    tWriteHS = input%ctrl%tWriteHS
    tWriteRealHS = input%ctrl%tWriteRealHS

    if (tPeriodic) then
      tLatticeChanged = .true.
      allocate(latVec(3, 3))
      @:ASSERT(all(shape(input%geom%latVecs) == shape(latVec)))
      latVec(:,:) = input%geom%latVecs(:,:)
      allocate(origin(3))
      origin(:) = input%geom%origin
      allocate(recVec(3, 3))
      allocate(invLatVec(3, 3))
      invLatVec = latVec(:,:)
      call matinv(invLatVec)
      invLatVec = reshape(invLatVec, (/3, 3/), order=(/2, 1/))
      recVec = 2.0_dp * pi * invLatVec
      CellVol = abs(determinant33(latVec))
      recCellVol = abs(determinant33(recVec))
    else if (tHelical) then
      origin = input%geom%origin
      latVec = input%geom%latVecs(:,:)
      allocate(recVec(1, 1))
      recVec = 1.0_dp / latVec(1,1)
      allocate(invLatVec(0, 0))
    else
      allocate(latVec(0, 0))
      allocate(origin(0))
      allocate(recVec(0, 0))
      allocate(invLatVec(0, 0))
      CellVol = 0.0_dp
      recCellVol = 0.0_dp
      tLatticeChanged = .false.
    end if

    select case(hamiltonianType)
    case default
      call error("Invalid Hamiltonian")
    case(hamiltonianTypes%dftb)
      ! Slater-Koster tables
      skHamCont = input%slako%skHamCont
      skOverCont = input%slako%skOverCont
      pRepCont = input%slako%repCont

      allocate(atomEigVal(orb%mShell, nType))
      @:ASSERT(size(input%slako%skSelf, dim=1) == orb%mShell)
      @:ASSERT(size(input%slako%skSelf, dim=2) == size(atomEigVal, dim=2))
      atomEigVal(:,:) = input%slako%skSelf(1:orb%mShell, :)

      @:ASSERT(size(input%slako%skOcc, dim=1) >= orb%mShell)
      @:ASSERT(size(input%slako%mass) == nType)
      allocate(speciesMass(nType))
      speciesMass(:) = input%slako%mass(:)
    case(hamiltonianTypes%xtb)
      ! TODO
      call error("xTB calculation currently not supported")
    end select

    ! Spin W's !'
    if (allocated(input%ctrl%spinW)) then
      allocate(spinW(orb%mShell, orb%mShell, nType))
      spinW(:,:,:) = 0.0_dp
      do iSp = 1, nType
        do jj = 1, orb%nShell(iSp)
          do kk = 1, orb%nShell(iSp)
            spinW(jj, kk, iSp) = input%ctrl%spinW(jj, kk, iSp)
          end do
        end do
      end do
    end if

    if (tSpinOrbit) then
      allocate(xi(orb%mShell,nType))
      xi(:,:) = 0.0_dp
      do iSp=1,nType
        do jj=1, orb%nShell(iSp)
          xi(jj,iSp)=input%ctrl%xi(jj,iSp)
        end do
      end do
    end if

    ! on-site corrections
    if (allocated(input%ctrl%onSiteElements)) then
      allocate(onSiteElements(orb%mShell, orb%mShell, 2, nType))
      onSiteElements(:,:,:,:) = input%ctrl%onSiteElements(:,:,:,:)
    end if

    tMixBlockCharges = tDFTBU .or. allocated(onSiteElements)

    ! DFTB+U parameters
    if (tDFTBU) then
      nDFTBUfunc = input%ctrl%DFTBUfunc
      allocate(UJ(size(input%ctrl%UJ,dim=1),size(input%ctrl%UJ,dim=2)))
      allocate(nUJ(size(input%ctrl%nUJ)))
      allocate(niUJ(size(input%ctrl%niUJ,dim=1),size(input%ctrl%niUJ,dim=2)))
      allocate(iUJ(size(input%ctrl%iUJ,dim=1), size(input%ctrl%iUJ,dim=2),&
          & size(input%ctrl%iUJ,dim=3)))

      UJ(:,:) = input%ctrl%UJ(:,:)
      nUJ(:) = input%ctrl%nUJ(:)
      niUJ(:,:) = input%ctrl%niUJ(:,:)
      iUJ(:,:,:) = input%ctrl%iUJ(:,:,:)
      do iSp = 1, nType
        do jj = 1, nUJ(iSp)
          if (niUJ(jj,iSp)>1) then
            call heap_sort(iUJ(1:niUJ(jj,iSp),jj,iSp))
          end if
        end do
      end do
    else
      allocate(UJ(0,0))
      allocate(nUJ(0))
      allocate(niUJ(0,0))
      allocate(iUJ(0,0,0))
    end if

    select case(hamiltonianType)
    case default
      call error("Invalid Hamiltonian")
    case(hamiltonianTypes%dftb)
      ! Cut-offs for SlaKo, repulsive
      cutOff%skCutOff = max(getCutOff(skHamCont), getCutOff(skOverCont))
      cutOff%repCutOff = getCutOff(pRepCont)
      cutOff%mCutOff = maxval([cutOff%skCutOff, cutOff%repCutOff])
    case(hamiltonianTypes%xtb)
      ! TODO
      call error("xTB calculation currently not supported")
    end select

    ! Get species names and output file
    geoOutFile = input%ctrl%outFile
    allocate(speciesName(size(input%geom%speciesNames)))
    speciesName(:) = input%geom%speciesNames(:)

    do iSp = 1, nType
      do jj = iSp+1, nType
        if (speciesName(iSp) == speciesName(jj)) then
          write(tmpStr,"('Duplicate identical species labels in the geometry: ',A)")speciesName(iSp)
          call error(tmpStr)
        end if
      end do
    end do

    ! Initialise the SCC module (the two copies of the Hubbard Us are rather
    ! artifical, since the copy for the main program is only used for dumping
    ! into the tagged format for autotest)
    allocate(hubbU(orb%mShell, nType))

    select case(hamiltonianType)
    case default
      call error("Invalid Hamiltonian")
    case(hamiltonianTypes%dftb)
      @:ASSERT(size(input%slako%skHubbU, dim=1) >= orb%mShell)
      @:ASSERT(size(input%slako%skHubbU, dim=2) == nType)
      hubbU(:,:) = input%slako%skHubbU(1:orb%mShell, :)
    case(hamiltonianTypes%xtb)
      ! TODO
      call error("xTB calculation currently not supported")
    end select

    if (allocated(input%ctrl%hubbU)) then
      where (input%ctrl%hubbU > 0.0_dp)
        hubbU = input%ctrl%hubbU
      end where
    end if

    tPoisson = input%ctrl%tPoisson

    if (tSccCalc) then
      allocate(sccInp)
      allocate(sccCalc)
      sccInp%orb => orb

      sccInp%hasExternalShifts = tPoisson

      if (tPeriodic) then
        sccInp%latVecs = latVec
        sccInp%recVecs = recVec
        sccInp%volume = CellVol
      else if (tHelical) then
        call error("Scc calculations not currently supported for helical boundary conditions")
      end if
      sccInp%hubbU = hubbU
      allocate(tDampedShort(nType))
      if (input%ctrl%tDampH) then
        tDampedShort = (speciesMass < 3.5_dp * amu__au)
        !tDampedShort(:) = (speciesName == "H" .or. speciesName == "h")
      else
        tDampedShort(:) = .false.
      end if
      sccInp%tDampedShort = tDampedShort
      sccInp%dampExp = input%ctrl%dampExp

      ! H5 correction
      if (input%ctrl%h5SwitchedOn) then
        if (.not. any(speciesMass < 3.5_dp * amu__au)) then
          call error("H5 correction used without H atoms present")
        end if
        if (any(tDampedShort)) then
          call error("H5 correction is not compatible with X-H damping")
        end if
        allocate(pH5Correction)
        call H5Corr_init(pH5Correction, speciesName, input%ctrl%h5RScale, input%ctrl%h5WScale,&
            & input%ctrl%h5ElementPara)
        sccInp%h5Correction = pH5Correction
      end if

      nExtChrg = input%ctrl%nExtChrg
      tExtChrg = (nExtChrg > 0)
      if (tExtChrg) then
        if (.not.tSccCalc) then
          call error("External charges can only be used in an SCC calculation")
        end if
        tStress = .false. ! Stress calculations not allowed
        @:ASSERT(size(input%ctrl%extChrg, dim=1) == 4)
        @:ASSERT(size(input%ctrl%extChrg, dim=2) == nExtChrg)
        sccInp%extCharges = input%ctrl%extChrg
        if (allocated(input%ctrl%extChrgBlurWidth)) then
          sccInp%blurWidths = input%ctrl%extChrgblurWidth
          if (any(sccInp%blurWidths < 0.0_dp)) then
            call error("Gaussian blur widths for charges may not be negative")
          end if
        end if
      end if
      if (allocated(input%ctrl%chrgConstr)) then
        @:ASSERT(all(shape(input%ctrl%chrgConstr) == (/ nAtom, 2 /)))
        if (any(abs(input%ctrl%chrgConstr(:,2)) > epsilon(1.0_dp))) then
          sccInp%chrgConstraints = input%ctrl%chrgConstr
        end if
      end if

      if (allocated(input%ctrl%thirdOrderOn)) then
        @:ASSERT(tSccCalc)
        @:ASSERT(all(shape(input%ctrl%thirdOrderOn) == (/ nAtom, 2 /)))
        sccInp%thirdOrderOn = input%ctrl%thirdOrderOn
      end if

      sccInp%coulombInput%ewaldAlpha = input%ctrl%ewaldAlpha
      sccInp%coulombInput%tolEwald = input%ctrl%tolEwald
      call initialize(sccCalc, env, sccInp)
      deallocate(sccInp)

      ! Longest cut-off including the softening part of gamma
      cutOff%mCutOff = max(cutOff%mCutOff, sccCalc%getCutOff())

      if (input%ctrl%t3rd .and. input%ctrl%tShellResolved) then
        call error("Onsite third order DFTB only compatible with shell non-resolved SCC")
      end if

      ! Initialize full 3rd order module
      t3rd = input%ctrl%t3rd
      t3rdFull = input%ctrl%t3rdFull
      if (t3rdFull) then
        @:ASSERT(tSccCalc)
        thirdInp%orb => orb
        thirdInp%hubbUs = hubbU
        thirdInp%hubbUDerivs = input%ctrl%hubDerivs
        allocate(thirdInp%damped(nType))
        thirdInp%damped(:) = tDampedShort
        thirdInp%dampExp = input%ctrl%dampExp
        thirdInp%shellResolved = input%ctrl%tShellResolved
        allocate(thirdOrd)
        call ThirdOrder_init(thirdOrd, thirdInp)
        cutOff%mCutOff = max(cutOff%mCutOff, thirdOrd%getCutOff())
      end if
    end if

    ! Initial coordinates
    allocate(coord0(3, nAtom))
    @:ASSERT(all(shape(coord0) == shape(input%geom%coords)))
    coord0(:,:) = input%geom%coords(:,:)

    tCoordsChanged = .true.

    allocate(species0(nAtom))
    @:ASSERT(all(shape(species0) == shape(input%geom%species)))
    species0(:) = input%geom%species(:)

    #:block DEBUG_CODE
    call inputCoherenceCheck(env, nAtom, coord0, speciesName, species0, tSccCalc)
    #:endblock DEBUG_CODE

    if (input%ctrl%tHalogenX) then
      if (.not. (t3rd .or. t3rdFull)) then
        call error("Halogen correction only fitted for 3rd order models")
      end if
      if (tPeriodic) then
        call error("Halogen correction was not fitted in periodic systems in original paper")
      end if
      allocate(halogenXCorrection)
      call THalogenX_init(halogenXCorrection, species0, speciesName)
    end if

    allocate(referenceN0(orb%mShell, nType))
    allocate(mass(nAtom))
    mass = speciesMass(species0)
    if (allocated(input%ctrl%masses)) then
      @:ASSERT(size(input%ctrl%masses) == nAtom)
      where (input%ctrl%masses >= 0.0_dp)
        mass = input%ctrl%masses
      end where
    end if

    if (tPeriodic) then
      ! Make some guess for the nr. of all interacting atoms
      nAllAtom = int((real(nAtom, dp)**(1.0_dp/3.0_dp) + 3.0_dp)**3)
    else if (tHelical) then
      ! 1D system, so much lower number of initial interactions
      nAllAtom = nAtom + 3
      if (size(latVec,dim=1)==3) then
        nAllAtom = nAllAtom * nint(latVec(3,1))
      end if
    else
      nAllAtom = nAtom
    end if
    allocate(coord(3, nAllAtom))
    allocate(species(nAllAtom))
    allocate(img2CentCell(nAllAtom))
    allocate(iCellVec(nAllAtom))

    ! Intialize Hamilton and overlap
    tImHam = tDualSpinOrbit .or. (tSpinOrbit .and. tDFTBU) ! .or. tBField
    if (tSccCalc .and. .not.allocated(reks)) then
      allocate(chargePerShell(orb%mShell,nAtom,nSpin))
    else
      allocate(chargePerShell(0,0,0))
    end if
    if (.not.allocated(reks)) then
      allocate(ham(0, nSpin))
    end if
    if (tImHam) then
      allocate(iHam(0, nSpin))
    end if
    allocate(over(0))
    allocate(iSparseStart(0, nAtom))

    if (nSpin == 4) then
      allocate(nEl(1))
      allocate(Ef(1))
    else
      allocate(nEl(nSpin))
      allocate(Ef(nSpin))
    end if

    iDistribFn = input%ctrl%iDistribFn
    tempElec = input%ctrl%tempElec

    tFixEf = input%ctrl%tFixEf
    if (allocated(input%ctrl%Ef)) then
      Ef(:) = input%ctrl%Ef
    else
      Ef(:) = 0.0_dp
    end if
    tSetFillingTemp = input%ctrl%tSetFillingTemp
    tFillKSep = input%ctrl%tFillKSep
    tempAtom = input%ctrl%tempAtom
    deltaT = input%ctrl%deltaT

    ! Orbital equivalency relations
    call setEquivalencyRelations(species0, sccCalc, orb, onSiteElements, iEqOrbitals, &
         & iEqBlockDFTBU, iEqBlockOnSite, iEqBlockDFTBULS, iEqBlockOnSiteLS, nIneqOrb, nMixElements)

    ! Initialize mixer
    ! (at the moment, the mixer does not need to know about the size of the
    ! vector to mix.)
    if (tSccCalc .and. .not.allocated(reks)) then
      allocate(pChrgMixer)
      iMixer = input%ctrl%iMixSwitch
      nGeneration = input%ctrl%iGenerations
      mixParam = input%ctrl%almix
      select case (iMixer)
      case (mixerTypes%simple)
        allocate(pSimplemixer)
        call init(pSimpleMixer, mixParam)
        call init(pChrgMixer, pSimpleMixer)
      case (mixerTypes%anderson)
        allocate(pAndersonMixer)
        if (input%ctrl%andersonNrDynMix > 0) then
          call init(pAndersonMixer, nGeneration, mixParam, input%ctrl%andersonInitMixing,&
              & input%ctrl%andersonDynMixParams, input%ctrl%andersonOmega0)
        else
          call init(pAndersonMixer, nGeneration, mixParam, input%ctrl%andersonInitMixing,&
              & omega0=input%ctrl%andersonOmega0)
        end if
        call init(pChrgMixer, pAndersonMixer)
      case (mixerTypes%broyden)
        allocate(pBroydenMixer)
        call init(pBroydenMixer, maxSccIter, mixParam, input%ctrl%broydenOmega0,&
            & input%ctrl%broydenMinWeight, input%ctrl%broydenMaxWeight, input%ctrl%broydenWeightFac)
        call init(pChrgMixer, pBroydenMixer)
      case(mixerTypes%diis)
        allocate(pDIISMixer)
        call init(pDIISMixer,nGeneration, mixParam, input%ctrl%tFromStart)
        call init(pChrgMixer, pDIISMixer)
      case default
        call error("Unknown charge mixer type.")
      end select
    end if

    ! initialise in cases where atoms move
    isGeoOpt = input%ctrl%isGeoOpt
    tCoordOpt = input%ctrl%tCoordOpt
    tLatOpt = (input%ctrl%tLatOpt .and. tPeriodic)
    if (tLatOpt) then
      if (tExtChrg) then
        ! Stop as not sure, what to do with the coordinates of the
        ! external charges, when the lattice changes.
        call error("External charges and lattice optimisation can not be used together.")
      end if
    end if
    if (tLatOpt) then
      tLatOptFixAng = input%ctrl%tLatOptFixAng
      tLatOptFixLen = input%ctrl%tLatOptFixLen
      tLatOptIsotropic = input%ctrl%tLatOptIsotropic
      if (tLatOptFixAng .or. any(tLatOptFixLen) .or. tLatOptIsotropic) then
        origLatVec(:,:) = latVec(:,:)
        do ii = 1, 3
           normOrigLatVec(:,ii) = origLatVec(:,ii) / sqrt(sum(origLatVec(:,ii)**2))
        end do
      end if
    end if
    extPressure = input%ctrl%pressure
    tBarostat = input%ctrl%tBarostat
    BarostatStrength = input%ctrl%BarostatStrength

  #:if WITH_SOCKETS
    tSocket = allocated(input%ctrl%socketInput)
    if (tSocket) then
      input%ctrl%socketInput%nAtom = nAtom
      call initSocket(env, input%ctrl%socketInput, tPeriodic, coord0, latVec, socket,&
          & tCoordsChanged, tLatticeChanged)
      tForces = .true.
      isGeoOpt = .false.
      tMD = .false.
    end if
  #:else
    tSocket = .false.
  #:endif

    tAppendGeo = input%ctrl%tAppendGeo
    tUseConvergedForces = (input%ctrl%tConvrgForces .and. tSccCalc) ! no point if not SCC
    tMD = input%ctrl%tMD
    tDerivs = input%ctrl%tDerivs
    tPrintMulliken = input%ctrl%tPrintMulliken
    tEField = input%ctrl%tEfield ! external electric field
    tExtField = tEField
    tMulliken = input%ctrl%tMulliken .or. tPrintMulliken .or. tExtField .or. tFixEf .or. isRangeSep
    tAtomicEnergy = input%ctrl%tAtomicEnergy
    tPrintEigVecs = input%ctrl%tPrintEigVecs
    tPrintEigVecsTxt = input%ctrl%tPrintEigVecsTxt

    tPrintForces = input%ctrl%tPrintForces
    tForces = input%ctrl%tForces .or. tPrintForces
    isLinResp = input%ctrl%lrespini%tInit

    select case(hamiltonianType)
    case default
      call error("Invalid Hamiltonian")
    case(hamiltonianTypes%dftb)
      referenceN0(:,:) = input%slako%skOcc(1:orb%mShell, :)
    case(hamiltonianTypes%xtb)
      ! TODO
      call error("xTB calculation currently not supported")
    end select

    nrChrg = input%ctrl%nrChrg
    nrSpinPol = input%ctrl%nrSpinPol

<<<<<<< HEAD
    nEl0 = sum(q0(:,:,1))
    if (abs(nEl0 - nint(nEl0)) < elecTolMax) then
      nEl0 = nint(nEl0)
    end if
    nEl(:) = 0.0_dp
    if (nSpin == 1 .or. nSpin == 4) then
      nEl(1) = nEl0 - input%ctrl%nrChrg
      if(ceiling(nEl(1)) > 2.0_dp*nOrb) then
        call error("More electrons than basis functions!")
      end if
    else
      nEl(1) = 0.5_dp * (nEl0 - input%ctrl%nrChrg + input%ctrl%nrSpinPol)
      nEl(2) = 0.5_dp * (nEl0 - input%ctrl%nrChrg - input%ctrl%nrSpinPol)
      if (any(ceiling(nEl(:)) > nOrb)) then
        call error("More electrons than basis functions!")
      end if

    end if

    if (.not.all(nEl(:) >= 0.0_dp)) then
      call error("Less than 0 electrons!")
    end if
    
=======
    if (isLinResp) then
      allocate(dQAtomEx(nAtom))
      dQAtomEx(:) = 0.0_dp
    end if

    call initializeReferenceCharges(species0, referenceN0, orb, input%ctrl%customOccAtoms, &
         & input%ctrl%customOccFillings, q0, qShell0)
    call setNElectrons(q0, nrChrg, nrSpinPol, nEl, nEl0)
>>>>>>> ca3e94e7

    if (tForces) then
      tCasidaForces = input%ctrl%tCasidaForces
    else
      tCasidaForces = .false.
    end if
    if (tSccCalc) then
      forceType = input%ctrl%forceType
    else
      if (input%ctrl%forceType /= forceTypes%orig) then
        call error("Invalid force evaluation method for non-SCC calculations.")
      end if
    end if
    if (forceType == forceTypes%dynamicT0 .and. tempElec > minTemp) then
       call error("This ForceEvaluation method requires the electron temperature to be zero")
    end if
    if (tForces) then
      select case(input%ctrl%iDerivMethod)
      case (1)
        ! set step size from input
        if (input%ctrl%deriv1stDelta < epsilon(1.0_dp)) then
          write(tmpStr, "(A,E12.4)") 'Too small value for finite difference step :',&
              & input%ctrl%deriv1stDelta
          call error(tmpStr)
        end if
        call NonSccDiff_init(nonSccDeriv, diffTypes%finiteDiff, input%ctrl%deriv1stDelta)
      case (2)
        call NonSccDiff_init(nonSccDeriv, diffTypes%richardson)
      end select
    end if

    call getDenseDescCommon(orb, nAtom, t2Component, denseDesc)

    call ensureSolverCompatibility(input%ctrl%solver%iSolver, tSpin, kPoint, tForces,&
        & input%ctrl%parallelOpts, nIndepHam, tempElec)
    if (tRealHS) then
      nBufferedCholesky = 1
    else
      nBufferedCholesky = parallelKS%nLocalKS
    end if
    call TElectronicSolver_init(electronicSolver, input%ctrl%solver%iSolver, nBufferedCholesky)

    if (electronicSolver%isElsiSolver) then
      @:ASSERT(parallelKS%nLocalKS == 1)

      if (input%ctrl%parallelOpts%nGroup /= nIndepHam * nKPoint) then
        if (nSpin == 2) then
          write(tmpStr, "(A,I0,A,I0,A)")"ELSI solvers require as many groups as spin and k-point&
              & combinations. There are ", nIndepHam * nKPoint, " spin times k-point combinations&
              & and ", input%ctrl%parallelOpts%nGroup, " groups"
        else
          write(tmpStr, "(A,I0,A,I0,A)")"ELSI solvers require as many groups as k-points. There&
              & are ", nIndepHam * nKPoint, " k-points and ", input%ctrl%parallelOpts%nGroup,&
              & " groups"
        end if
        call error(tmpStr)
      end if

      #:if WITH_OMP
        if (omp_get_max_threads() > 1) then
          call error("The ELSI-solvers should not be run with multiple threads. Set the&
              & environment variable OMP_NUM_THREADS to 1 in order to disable multi-threading.")
        end if
      #:endif

      if (tSpinOrbit .and. .not.&
          & any(electronicSolver%iSolver==[electronicSolverTypes%omm,electronicSolverTypes%elpa]))&
          & then
        call error("Only the ELSI libOMM and ELPA solvers are suitable for spin orbit at the&
            & moment")
      end if

      ! Would be using the ELSI matrix writing mechanism, so set this as always false
      tWriteHS = .false.
      call TElsiSolver_init(electronicSolver%elsi, input%ctrl%solver%elsi, env, denseDesc%fullSize,&
          & nEl, iDistribFn, nSpin, parallelKS%localKS(2, 1), nKpoint, parallelKS%localKS(1, 1),&
          & kWeight(parallelKS%localKS(1, 1)), input%ctrl%tWriteHS)
    end if

    if (forceType /= forceTypes%orig .and. .not. electronicSolver%providesEigenvals) then
      call error("Alternative force evaluation methods are not supported by this electronic&
          & solver.")
    end if

  #:if WITH_TRANSPORT
    ! whether tunneling is computed
    tTunn = input%ginfo%tundos%defined
    ! whether local currents are computed
    tLocalCurrents = input%ginfo%greendens%doLocalCurr

    ! Do we use any part of negf (solver, tunnelling etc.)?
    tNegf = (electronicSolver%iSolver == electronicSolverTypes%GF) .or. tTunn .or. tLocalCurrents

  #:else

    tTunn = .false.
    tNegf = .false.

  #:endif

    ! temporary disables for various issues with NEGF
    if (tNegf) then
      if (tSpin) then
        call error("Spin polarization temporarily disabled for transport calculations.")
      end if
      if (tExtChrg) then
        call error("External charges temporarily disabled for transport calculations&
            & (electrostatic gates are available).")
      end if
    #:if WITH_TRANSPORT
      if (isRangeSep .and. transpar%nCont > 0) then
        call error("Range separated calculations do not work with transport calculations yet")
      end if
    #:endif
    end if


    ! requires stress to already be possible and it being a periodic calculation
    ! with forces
    tStress = (tPeriodic .and. tForces .and. .not.tNegf .and. tStress)

    nMovedAtom = input%ctrl%nrMoved
    nMovedCoord = 3 * nMovedAtom

    if (input%ctrl%maxRun == -1) then
      nGeoSteps = huge(1) - 1
      ! Workaround:PGI 17.10 -> do i = 0, huge(1) executes 0 times
      ! nGeoSteps = huge(1)
    else
      nGeoSteps = input%ctrl%maxRun
    end if

    if (nMovedAtom > 0) then
      allocate(indMovedAtom(size(input%ctrl%indMovedAtom)))
      indMovedAtom(:) = input%ctrl%indMovedAtom(:)
    else
      allocate(indMovedAtom(0))
    end if

    allocate(pGeoCoordOpt)
    if (tCoordOpt) then
      allocate(tmpCoords(nMovedCoord))
      tmpCoords(1:nMovedCoord) = reshape(coord0(:, indMovedAtom), (/ nMovedCoord /))
      select case (input%ctrl%iGeoOpt)
      case(geoOptTypes%steepestDesc)
        allocate(tmpWeight(nMovedCoord))
        tmpWeight(1:nMovedCoord) = 0.5_dp * deltaT**2 / reshape(spread(mass(indMovedAtom), 1, 3),&
            & (/nMovedCoord/))
        allocate(pSteepDesc)
        call init(pSteepDesc, size(tmpCoords), input%ctrl%maxForce, input%ctrl%maxAtomDisp,&
            & tmpWeight )
        deallocate(tmpWeight)
        call init(pGeoCoordOpt, pSteepDesc)
      case (geoOptTypes%conjugateGrad)
        allocate(pConjGrad)
        call init(pConjGrad, size(tmpCoords), input%ctrl%maxForce, input%ctrl%maxAtomDisp)
        call init(pGeoCoordOpt, pConjGrad)
      case (geoOptTypes%diis)
        allocate(pDIIS)
        call init(pDIIS, size(tmpCoords), input%ctrl%maxForce, input%ctrl%deltaGeoOpt,&
            & input%ctrl%iGenGeoOpt)
        call init(pGeoCoordOpt, pDIIS)
      case (geoOptTypes%lbfgs)
        allocate(pLbfgs)
        call TLbfgs_init(pLbfgs, size(tmpCoords), input%ctrl%maxForce, tolSameDist,&
            & input%ctrl%maxAtomDisp, input%ctrl%lbfgsInp%memory)
        call init(pGeoCoordOpt, pLbfgs)
      end select
      call reset(pGeoCoordOpt, tmpCoords)
    end if

    allocate(pGeoLatOpt)
    if (tLatOpt) then
      select case (input%ctrl%iGeoOpt)
      case(geoOptTypes%steepestDesc)
        allocate(tmpWeight(9))
        tmpWeight = 1.0_dp
        allocate(pSteepDescLat)
        call init(pSteepDescLat, 9, input%ctrl%maxForce, input%ctrl%maxLatDisp, tmpWeight)
        deallocate(tmpWeight)
        call init(pGeoLatOpt, pSteepDescLat)
      case(geoOptTypes%conjugateGrad, geoOptTypes%diis) ! use CG lattice for both DIIS and CG
        allocate(pConjGradLat)
        call init(pConjGradLat, 9, input%ctrl%maxForce, input%ctrl%maxLatDisp)
        call init(pGeoLatOpt, pConjGradLat)
      case (geoOptTypes%LBFGS)
        allocate(pLbfgsLat)
        call TLbfgs_init(pLbfgsLat, 9, input%ctrl%maxForce, tolSameDist, input%ctrl%maxLatDisp,&
            & input%ctrl%lbfgsInp%memory)
        call init(pGeoLatOpt, pLbfgsLat)
      end select
      if (tLatOptIsotropic ) then
        ! optimization uses scaling factor of unit cell
        call reset(pGeoLatOpt, (/1.0_dp,0.0_dp,0.0_dp,0.0_dp,0.0_dp,0.0_dp,0.0_dp,0.0_dp,0.0_dp/))
      else if (tLatOptFixAng) then
        ! optimization uses scaling factor of lattice vectors
        call reset( pGeoLatOpt, (/1.0_dp,1.0_dp,1.0_dp,0.0_dp,0.0_dp,0.0_dp,0.0_dp,0.0_dp,0.0_dp/))
      else
        call reset( pGeoLatOpt, reshape(latVec, (/ 9 /)) )
      end if
    end if

    if (.not.(isGeoOpt.or.tMD.or.tSocket)) then
      nGeoSteps = 0
    end if

    if (tSocket .and. tHelical) then
      call error("The socket protocol does not understand helical geometries")
    end if

    ! Initialize constraints
    if (input%ctrl%nrConstr > 0) then
      allocate(conAtom(input%ctrl%nrConstr))
      allocate(conVec(3, input%ctrl%nrConstr))
      conAtom(:) = input%ctrl%conAtom
      conVec(:,:) = input%ctrl%conVec
      do ii = 1, input%ctrl%nrConstr
        conVec(:,ii) = conVec(:,ii) / sqrt(sum(conVec(:,ii)**2))
      end do
    end if

    ! Dispersion
    tHHRepulsion = .false.
    tDispersion = allocated(input%ctrl%dispInp)
    if (tDispersion) then
      if (tHelical) then
        call error("Dispersion not currently supported for helical boundary conditions")
      end if
      if (allocated(input%ctrl%dispInp%slakirk)) then

        tStress = .false.
        if (tLatOpt) then
          call error("Sorry, lattice optimisation and Slater-Kirkwood type dispersion can not be&
              & used together")
        end if
        if (tBarostat) then
          call error("Sorry, barostatic MD and Slater-Kirkwood type dispersion can not be used&
              & together")
        end if
        allocate(slaKirk)
        if (tPeriodic) then
          call DispSlaKirk_init(slaKirk, input%ctrl%dispInp%slakirk, latVec)
        else if (tHelical) then
          call error("Slater-Kirkwood incompatible with helical boundary conditions")
        else
          call DispSlaKirk_init(slaKirk, input%ctrl%dispInp%slakirk)
        end if
        call move_alloc(slaKirk, dispersion)

      elseif (allocated(input%ctrl%dispInp%uff)) then
        allocate(uff)
        if (tPeriodic) then
          call DispUff_init(uff, input%ctrl%dispInp%uff, nAtom, species0, latVec)
        else
          call DispUff_init(uff, input%ctrl%dispInp%uff, nAtom)
        end if
        call move_alloc(uff, dispersion)

    #:if WITH_DFTD3
      elseif (allocated(input%ctrl%dispInp%dftd3)) then
        allocate(dftd3)
        tHHRepulsion = input%ctrl%dispInp%dftd3%hhrepulsion
        if (tHHRepulsion .and. .not. any(speciesMass < 3.5_dp * amu__au)) then
          call error("H-H repulsion correction used without H atoms present")
        end if
        if (tPeriodic) then
          call DispDftD3_init(dftd3, input%ctrl%dispInp%dftd3, nAtom, species0, speciesName, latVec)
        else
          call DispDftD3_init(dftd3, input%ctrl%dispInp%dftd3, nAtom, species0, speciesName)
        end if
        call move_alloc(dftd3, dispersion)
    #:endif
      else if (allocated(input%ctrl%dispInp%dftd4)) then
        allocate(dftd4)
        if (tPeriodic) then
          call init(dftd4, input%ctrl%dispInp%dftd4, nAtom, species0, speciesName, latVec)
        else
          call init(dftd4, input%ctrl%dispInp%dftd4, nAtom, species0, speciesName)
        end if
        call move_alloc(dftd4, dispersion)
      end if
      cutOff%mCutOff = max(cutOff%mCutOff, dispersion%getRCutOff())
    end if

    if (allocated(input%ctrl%solvInp)) then
      if (allocated(input%ctrl%solvInp%GBInp)) then
        if (tPeriodic) then
          call createSolvationModel(solvation, input%ctrl%solvInp%GBInp, &
              & nAtom, species0, speciesName, latVec)
        else
          call createSolvationModel(solvation, input%ctrl%solvInp%GBInp, &
              & nAtom, species0, speciesName)
        end if
      else if (allocated(input%ctrl%solvInp%SASAInp)) then
        if (tPeriodic) then
          call createSolvationModel(solvation, input%ctrl%solvInp%SASAInp, &
              & nAtom, species0, speciesName, latVec)
        else
          call createSolvationModel(solvation, input%ctrl%solvInp%SASAInp, &
              & nAtom, species0, speciesName)
        end if
      end if
      if (.not.allocated(solvation)) then
        call error("Could not initialize solvation model!")
      end if
      cutOff%mCutOff = max(cutOff%mCutOff, solvation%getRCutOff())
    end if

    if (allocated(halogenXCorrection)) then
      cutOff%mCutOff = max(cutOff%mCutOff, halogenXCorrection%getRCutOff())
    end if

    if (input%ctrl%nrChrg == 0.0_dp .and. .not.(tPeriodic.or.tHelical) .and. tMulliken) then
      tDipole = .true.
    else
      tDipole = .false.
    end if

    if (tMulliken) then
      if (allocated(input%ctrl%cm5Input)) then
        allocate(cm5Cont)
        if (tPeriodic) then
          call TChargeModel5_init(cm5Cont, input%ctrl%cm5Input, input%geom%nAtom, &
              & input%geom%speciesNames, .false., input%geom%latVecs)
        else
          call TChargeModel5_init(cm5Cont, input%ctrl%cm5Input, input%geom%nAtom, &
              & input%geom%speciesNames, .false.)
        end if
        cutOff%mCutOff = max(cutOff%mCutOff, cm5Cont%getRCutOff())
     end if
    end if

    if (allocated(input%ctrl%elStatPotentialsInp)) then
      if (.not.tSccCalc) then
        call error("Electrostatic potentials only available for SCC calculations")
      end if
      allocate(esp)
      call TElStatPotentials_init(esp, input%ctrl%elStatPotentialsInp, tEField .or. tExtChrg)
    end if

    if (allocated(input%ctrl%pipekMezeyInp)) then
      allocate(pipekMezey)
      call initialise(pipekMezey, input%ctrl%pipekMezeyInp)
    end if
    tLocalise = allocated(pipekMezey)
    if (tLocalise .and. (nSpin > 2 .or. t2Component)) then
      call error("Localisation of electronic states currently unsupported for non-collinear and&
          & spin orbit calculations")
    end if

    if (isLinResp) then

      ! input sanity checking
    #:if not WITH_ARPACK
      call error("This binary has been compiled without support for linear response calculations.")
    #:endif
      call ensureLinRespConditions(t3rd .or. t3rdFull, tRealHS, tPeriodic, tCasidaForces,&
          & solvation, isRS_LinResp, nSpin)
      if (.not. tSccCalc) then
        call error("Linear response excitation requires SCC=Yes")
      end if
      if (nspin > 2) then
        call error("Linear reponse does not work with non-colinear spin polarization yet")
      elseif (tSpin .and. tCasidaForces) then
        call error("excited state forces are not implemented yet for spin-polarized systems")
      elseif (tPeriodic .and. tCasidaForces) then
        call error("excited state forces are not implemented yet for periodic systems")
      elseif ((tPeriodic .or. tHelical) .and. .not.tRealHS) then
        call error("Linear response only works with non-periodic or gamma-point molecular crystals")
      elseif (tSpinOrbit) then
        call error("Linear response does not support spin orbit coupling at the moment.")
      elseif (tDFTBU) then
        call error("Linear response does not support LDA+U yet")
      elseif (input%ctrl%tShellResolved) then
        call error("Linear response does not support shell resolved scc yet")
      end if
      if (tempElec > 0.0_dp .and. tCasidaForces) then
        write(tmpStr, "(A,E12.4,A)")"Excited state forces are not implemented yet for fractional&
            & occupations, kT=", tempElec/Boltzmann,"K"
        call warning(tmpStr)
      end if

      if (input%ctrl%lrespini%nstat == 0) then
        if (tCasidaForces) then
          call error("Excited forces only available for StateOfInterest non zero.")
        end if
        if (input%ctrl%lrespini%tPrintEigVecs .or. input%ctrl%lrespini%tCoeffs) then
          call error("Excited eigenvectors only available for StateOfInterest non zero.")
        end if
      end if
      if (input%ctrl%lrespini%energyWindow < 0.0_dp) then
        call error("Negative energy window for excitations")
      end if

      ! Hubbard U and spin constants for excitations (W only needed for triplet/spin polarised)
      allocate(input%ctrl%lrespini%HubbardU(nType))
      allocate(input%ctrl%lrespini%spinW(nType))
      input%ctrl%lrespini%HubbardU = 0.0_dp
      input%ctrl%lrespini%spinW = 0.0_dp

      ! calculate linear response Gamma values from HOAO shell Hubbard U (non
      ! shell resolved)
      do iSp = 1, nType
        homoLoc = maxloc(atomEigVal(:orb%nShell(iSp), iSp),&
            & mask=referenceN0(:orb%nShell(iSp), iSp) > 0.0_dp)
        input%ctrl%lrespini%HubbardU(iSp) = hubbU(homoLoc(1), iSp)
      end do

      ! and atomic HOAO spin W value if needed
      input%ctrl%lrespini%spinW(:) = 0.0_dp
      select case(input%ctrl%lrespini%sym)
      case("S")
        ! Singlet case, no need for spin constants
      case("T","B"," ")
        ! triplet or spin-polarised
        do iSp = 1, nType
          homoLoc = maxloc(atomEigVal(:orb%nShell(iSp), iSp),&
              & mask=referenceN0(:orb%nShell(iSp), iSp) > 0.0_dp)
          input%ctrl%lrespini%spinW(iSp) = spinW(homoLoc(1), homoLoc(1), iSp)
        end do
      case default
        call error("Unknown excitation type requested")
      end select

      tPrintExcitedEigVecs = input%ctrl%lrespini%tPrintEigVecs
      tLinRespZVect = (input%ctrl%lrespini%tMulliken .or. tCasidaForces .or.&
          & input%ctrl%lrespini%tCoeffs .or. tPrintExcitedEigVecs)

      if (allocated(onSiteElements) .and. tLinRespZVect) then
        call error("Excited state property evaluation currently incompatible with onsite&
            & corrections")
      end if

      call init(lresp, input%ctrl%lrespini, nAtom, nEl(1), orb, tCasidaForces, onSiteElements,&
          & nMovedAtom)

    end if

    ! turn on if LinResp and RangSep turned on, no extra input required for now
    isRS_LinResp = isLinResp .and. isRangeSep

    ! ppRPA stuff
    if (allocated(input%ctrl%ppRPA)) then

      if (abs(input%ctrl%nrChrg - 2.0_dp) > elecTolMax) then
        call warning("Particle-particle RPA should be for a reference system with a charge of +2.")
      end if

    #:for VAR, ERR in [("tSpinOrbit","spin orbit coupling"), ("tDFTBU","DFTB+U/pSIC"),&
      & ("tSpin","spin polarised ground state"), ("t3rd","third order"),&
      & ("any(kPoint /= 0.0_dp)","non-gamma k-points"), ("tFixEf", "a fixed Fermi level"),&
      & ("tPoisson", "use of the Poisson solver")]
      if (${VAR}$) then
        call error("PP-RPA does not support ${ERR}$")
      end if
    #:endfor
    #:for VAR, ERR in [("tShellResolved","shell resolved hamiltonians"),&
      & ("h5SwitchedOn","H5"), ("tDampH","H damping")]
      if (input%ctrl%${VAR}$) then
        call error("PP-RPA does not support ${ERR}$")
      end if
    #:endfor
    #:for VAR, ERR in [("solvation","solvation"), ("onSiteElements","onsite corrections"),&
      & ("reks","REKS")]
      if (allocated(${VAR}$)) then
        call error("PP-RPA does not support ${ERR}$")
      end if
    #:endfor
    #:if WITH_TRANSPORT
      if (input%transpar%defined) then
        call error("PP-RPA does not support transport calculations")
      end if
    #:endif

      if (isGeoOpt .or. tMD .or. tSocket) then
        call warning ("Geometry optimisation with ppRPA is probably not what you want - forces in&
            & the (N-2) electron ground state system do not match the targeted system for the&
            & excited states")
      end if

      call move_alloc(input%ctrl%ppRPA, ppRPA)

    end if

    iSeed = input%ctrl%iSeed
    tRandomSeed = (iSeed < 1)
    ! Note: This routine may not be called multiple times. If you need further random generators,
    ! extend the routine and create them within this call.
    call createRandomGenerators(env, iSeed, randomInit, randomThermostat)

    call getRandom(randomInit, rTmp)
    runId = int(real(huge(runId) - 1, dp) * rTmp) + 1

    ! MD stuff
    if (tMD) then
      ! Create MD framework.
      allocate(pMDFrame)
      call init(pMDFrame, nMovedAtom, nAtom, input%ctrl%tMDstill)

      ! Create temperature profile, if thermostat is not the dummy one
      if (input%ctrl%iThermostat /= 0) then
        allocate(temperatureProfile)
        call TempProfile_init(temperatureProfile, input%ctrl%tempMethods, input%ctrl%tempSteps,&
            & input%ctrl%tempValues)
        pTempProfile => temperatureProfile
      else
        nullify(pTempProfile)
      end if

      ! Create thermostat
      allocate(pThermostat)
      select case (input%ctrl%iThermostat)
      case (0) ! No thermostat
        allocate(pDummyTherm)
        call init(pDummyTherm, tempAtom, mass(indMovedAtom), randomThermostat, pMDFrame)
        call init(pThermostat, pDummyTherm)
      case (1) ! Andersen thermostat
        allocate(pAndersenTherm)
        call init(pAndersenTherm, randomThermostat, mass(indMovedAtom), pTempProfile,&
            & input%ctrl%tRescale, input%ctrl%wvScale, pMDFrame)
        call init(pThermostat, pAndersenTherm)
      case (2) ! Berendsen thermostat
        allocate(pBerendsenTherm)
        call init(pBerendsenTherm, randomThermostat, mass(indMovedAtom), pTempProfile,&
            & input%ctrl%wvScale, pMDFrame)
        call init(pThermostat, pBerendsenTherm)
      case (3) ! Nose-Hoover-Chain thermostat
        allocate(pNHCTherm)
        if (input%ctrl%tInitNHC) then
          call init(pNHCTherm, randomThermostat, mass(indMovedAtom), pTempProfile,&
              & input%ctrl%wvScale, pMDFrame, input%ctrl%deltaT, input%ctrl%nh_npart,&
              & input%ctrl%nh_nys, input%ctrl%nh_nc, input%ctrl%xnose, input%ctrl%vnose,&
              & input%ctrl%gnose)
        else
          call init(pNHCTherm, randomThermostat, mass(indMovedAtom), pTempProfile,&
              & input%ctrl%wvScale, pMDFrame, input%ctrl%deltaT, input%ctrl%nh_npart,&
              & input%ctrl%nh_nys, input%ctrl%nh_nc)
        end if
        call init(pThermostat, pNHCTherm)
      end select

      ! Create MD integrator
      allocate(pVelocityVerlet)
      if (input%ctrl%tReadMDVelocities) then
        if (tBarostat) then
          call init(pVelocityVerlet, deltaT, coord0(:,indMovedAtom), pThermostat,&
              & input%ctrl%initialVelocities, BarostatStrength, extPressure, input%ctrl%tIsotropic)
        else
          call init(pVelocityVerlet, deltaT, coord0(:,indMovedAtom), pThermostat,&
              & input%ctrl%initialVelocities)
        end if
      else
        if (tBarostat) then
          call init(pVelocityVerlet, deltaT, coord0(:,indMovedAtom), pThermostat, BarostatStrength,&
              & extPressure, input%ctrl%tIsotropic)
        else
          call init(pVelocityVerlet, deltaT, coord0(:,indMovedAtom), pThermostat)
        end if
      end if
      allocate(pMDIntegrator)
      call init(pMDIntegrator, pVelocityVerlet)
    end if

    call initPlumed(env, input%ctrl%tPlumed, tMD, plumedCalc)

    ! Check for extended Born-Oppenheimer MD
    isXlbomd = allocated(input%ctrl%xlbomd)
    if (isXlbomd) then
      if (input%ctrl%iThermostat /= 0) then
        call error("XLBOMD does not work with thermostats yet")
      elseif (tBarostat) then
        call error("XLBOMD does not work with barostats yet")
      elseif (nSpin /= 1 .or. tDFTBU .or. allocated(onSiteElements)) then
        call error("XLBOMD does not work for spin, DFTB+U or onsites yet")
      elseif (forceType /= forceTypes%dynamicT0 .and. forceType /= forceTypes%dynamicTFinite) then
        call error("Force evaluation method incompatible with XLBOMD")
      elseif (iDistribFn /= fillingTypes%Fermi) then
        call error("Filling function incompatible with XLBOMD")
      end if
      allocate(xlbomdIntegrator)
      call Xlbomd_init(xlbomdIntegrator, input%ctrl%xlbomd, nIneqOrb)
    end if

    minSccIter = getMinSccIters(tSccCalc, tDftbU, nSpin)
    if (isXlbomd) then
      call xlbomdIntegrator%setDefaultSCCParameters(minSccIter, maxSccIter, sccTol)
    end if

    if (tDerivs) then
      allocate(tmp3Coords(3,nMovedAtom))
      tmp3Coords = coord0(:,indMovedAtom)
      call create(derivDriver, tmp3Coords, input%ctrl%deriv2ndDelta)
      coord0(:,indMovedAtom) = tmp3Coords
      deallocate(tmp3Coords)
      nGeoSteps = 2 * 3 * nMovedAtom - 1
    end if

    if (tEField) then
      EFieldStrength = input%ctrl%EFieldStrength
      EfieldVector(:) = input%ctrl%EfieldVector(:)
      tTDEfield = input%ctrl%tTDEfield
      EfieldOmega = input%ctrl%EfieldOmega
      EfieldPhase = input%ctrl%EfieldPhase
      if (tTDEfield .and. .not. tMD) then
        call error ("Time dependent electric fields only possible for MD!")
      end if
      ! parser should catch all of these:
      @:ASSERT(.not.tTDEfield .or. tMD)
    else
      EFieldStrength = 0.0_dp
      EfieldVector(:) = 0.0_dp
      tTDEfield = .false.
      EfieldOmega = 0.0_dp
      EfieldPhase = 0
    end if

    tReadChrg = input%ctrl%tReadChrg

    if (isRangeSep) then
      call ensureRangeSeparatedReqs(tPeriodic, tHelical, tReadChrg, input%ctrl%tShellResolved,&
          & tAtomicEnergy, input%ctrl%rangeSepInp, isRS_LinResp, lresp, onSiteElements)
      call getRangeSeparatedCutoff(input%ctrl%rangeSepInp%cutoffRed, cutOff)
      call initRangeSeparated(nAtom, species0, speciesName, hubbU, input%ctrl%rangeSepInp,&
          & tSpin, allocated(reks), rangeSep, deltaRhoIn, deltaRhoOut, deltaRhoDiff, deltaRhoInSqr,&
          & deltaRhoOutSqr, nMixElements)
    end if

    tReadShifts = input%ctrl%tReadShifts
    tWriteShifts = input%ctrl%tWriteShifts

    ! Both temporarily removed until debugged:
    @:ASSERT(.not. tReadShifts)
    @:ASSERT(.not. tWriteShifts)

    tReadChrgAscii  = input%ctrl%tReadChrgAscii
    tWriteChrgAscii = input%ctrl%tWriteChrgAscii
    tSkipChrgChecksum = input%ctrl%tSkipChrgChecksum .or. tNegf

    call initializeCharges(species0, speciesName, orb, nEl, iEqOrbitals, nIneqOrb, &
         & nMixElements, input%ctrl%initialSpins, input%ctrl%initialCharges, nrChrg, &
         & q0, qInput, qOutput, qInpRed, qOutRed, qDiffRed, qBlockIn, qBlockOut, &
         & qiBlockIn, qiBlockOut)

    ! Initialise images (translations)
    if (tPeriodic .or. tHelical) then
      call getCellTranslations(cellVec, rCellVec, latVec, invLatVec, cutOff%mCutOff)
    else
      allocate(cellVec(3, 1))
      allocate(rCellVec(3, 1))
      cellVec(:,1) = [0.0_dp, 0.0_dp, 0.0_dp]
      rCellVec(:,1) = [0.0_dp, 0.0_dp, 0.0_dp]
    end if

    ! Initialize neighbourlist.
    allocate(neighbourList)
    call init(neighbourList, nAtom, nInitNeighbour)
    allocate(nNeighbourSK(nAtom))
    allocate(nNeighbourRep(nAtom))
    if (isRangeSep) then
      allocate(nNeighbourLC(nAtom))
    end if

    ! Set various options
    tWriteAutotest = env%tGlobalMaster .and. input%ctrl%tWriteTagged
    tWriteDetailedXML = env%tGlobalMaster .and. input%ctrl%tWriteDetailedXML
    tWriteResultsTag = env%tGlobalMaster .and. input%ctrl%tWriteResultsTag
    tWriteDetailedOut = env%tGlobalMaster .and. input%ctrl%tWriteDetailedOut
    tWriteBandDat = input%ctrl%tWriteBandDat .and. env%tGlobalMaster&
        & .and. electronicSolver%providesEigenvals

    ! Check if stopfiles already exist and quit if yes
    inquire(file=fStopSCC, exist=tExist)
    if (tExist) then
      call error("Stop file '" // fStopSCC // "' already present at startup")
    end if
    inquire(file=fStopDriver, exist=tExist)
    if (tExist) then
      call error("Stop file '" // fStopDriver // "' already present at startup")
    end if

    restartFreq = input%ctrl%restartFreq

    tDefinedFreeE = .true.
  #:if WITH_TRANSPORT
    if (tLatOpt .and. tNegf) then
      call error("Lattice optimisation currently incompatible with transport calculations")
    end if

    tUpload = input%transpar%taskUpload
    ! NOTE: originally EITHER 'contact calculations' OR 'upload' was possible
    !       introducing 'TransportOnly' option the logic is bit more
    !       involved: Contacts are not uploded in case of non-scc calculations
    if (electronicSolver%iSolver == electronicSolverTypes%OnlyTransport .and. .not.tSccCalc) then
      tUpload = .false.
    end if

    call initTransportArrays(tUpload, input%transpar, species0, orb, nAtom, nSpin, shiftPerLUp,&
        & chargeUp, allocated(qBlockIn), blockUp, shiftBlockUp)

    call initTransport(env, input, tDefinedFreeE)
  #:else
    tNegf = .false.
  #:endif

    if (tPoisson) then
      poissStr%nAtom = nAtom
      poissStr%nSpecies = nType
      poissStr%specie0 => species0
      poissStr%x0 => coord0
      poissStr%nel = nEl0
      poissStr%isPeriodic = tPeriodic
      if (tPeriodic) then
        poissStr%latVecs(:,:) = latVec(:,:)
      else
        poissStr%latVecs(:,:) = 0.0_dp
      end if
      poissStr%tempElec = tempElec

      call poiss_init(env, poissStr, orb, hubbU, input%poisson,&
        #:if WITH_TRANSPORT
          & input%transpar,&
        #:endif
          & tInitialized)

      if (.not. tInitialized) then
        call error("Poisson solver not initialized")
      end if
    end if

    tPoissonTwice = input%poisson%solveTwice

    if (tNegf) then
      if (tDispersion) then
        call error("Dispersion not currently avalable with transport calculations")
      end if
      if (isLinResp) then
        call error("Linear response is not compatible with transport calculations")
      end if
      if (nSpin > 2) then
        call error("Non-colinear spin not currently compatible with transport calculations")
      end if
      if (allocated(solvation)) then
        call error("Solvation is currently not available with transport calculations")
      end if
    end if

    if (env%tGlobalMaster) then
      call initOutputFiles(env, tWriteAutotest, tWriteResultsTag, tWriteBandDat, tDerivs,&
          & tWriteDetailedOut, tMd, isGeoOpt, geoOutFile, fdDetailedOut, fdMd, esp)
    end if

    if (tPoisson) then
      electrostatics = elstatTypes%poisson
    else
      electrostatics = elstatTypes%gammaFunc
    end if

  #:if WITH_SCALAPACK
    associate (blacsOpts => input%ctrl%parallelOpts%blacsOpts)
      call getDenseDescBlacs(env, blacsOpts%blockSize, blacsOpts%blockSize, denseDesc)
    end associate
  #:endif

    if (allocated(reks)) then
      call checkReksConsistency(input%ctrl%reksInp, onSiteElements, kPoint, nEl, nKPoint, tSccCalc,&
          & tSpin, tSpinOrbit, tDFTBU, tEField, isLinResp, tPeriodic, tLatOpt, tReadChrg)
      ! here, nSpin changes to 2 for REKS
      call TReksCalc_init(reks, input%ctrl%reksInp, electronicSolver, orb, spinW, nEl,&
          & input%ctrl%extChrg, input%ctrl%extChrgBlurWidth, hamiltonianType, nSpin,&
          & nExtChrg, t3rd.or.t3rdFull, isRangeSep, tForces, tPeriodic, tStress, tDipole)
    end if

    call initArrays(env, electronicSolver, tForces, tExtChrg, isLinResp, tLinRespZVect, tMd,&
        & tMulliken, tSpinOrbit, tImHam, tWriteRealHS, tWriteHS, t2Component, tRealHS,&
<<<<<<< HEAD
        & tPrintExcitedEigvecs, tDipole, orb, nAtom, nMovedAtom, nKPoint, nSpin, nExtChrg,&
        & indMovedAtom, mass, denseDesc, rhoPrim, h0, iRhoPrim, excitedDerivs, ERhoPrim, derivs,&
        & tripletderivs, mixedderivs, chrgForces, energy, potential, TS, E0, Eband, eigen,&
        & filling, coord0Fold, newCoords, orbitalL, HSqrCplx, SSqrCplx, eigvecsCplx, HSqrReal,&
        & SSqrReal, eigvecsReal, rhoSqrReal, chargePerShell, occNatural, velocities, movedVelo,&
        & movedAccel, movedMass, dipoleMoment)
=======
        & tPrintExcitedEigvecs, tDipole, allocated(reks), orb, nAtom, nMovedAtom, nKPoint, nSpin,&
        & nExtChrg, indMovedAtom, mass, denseDesc, rhoPrim, h0, iRhoPrim, excitedDerivs, ERhoPrim,&
        & derivs, chrgForces, energy, potential, TS, E0, Eband, eigen, filling, coord0Fold,&
        & newCoords, orbitalL, HSqrCplx, SSqrCplx, eigvecsCplx, HSqrReal, SSqrReal, eigvecsReal,&
        & rhoSqrReal, occNatural, velocities, movedVelo, movedAccel, movedMass, dipoleMoment)
>>>>>>> ca3e94e7

  #:if WITH_TRANSPORT
    ! note, this has the side effect of setting up module variable transpar as copy of
    ! input%transpar

    if (tUpload) then
      ! check geometry details are consistent with transport with contacts
      call checkTransportRanges(nAtom, input%transpar)
    end if

    if (tContCalc) then
      ! geometry is reduced to contacts only
      allocate(iAtInCentralRegion(nAtom))
    else
      allocate(iAtInCentralRegion(transpar%idxdevice(2)))
    end if

    if (transpar%tPeriodic1D) then
      if ( any(abs(kPoint(2:3, :)) > 0.0_dp) ) then
        call error("For transport in wire-like cases, only k-points in the first index should be&
            & non-zero")
      end if
    end if

    if (transpar%taskUpload .and. transpar%ncont > 0) then
      if (tPeriodic .and. .not. transpar%tPeriodic1D) then
        do ii = 1, transpar%ncont
          do jj = 1, 3
            if (abs(dot_product(transpar%contacts(ii)%lattice, latVec(:,jj)))>epsilon(0.0)&
                & .and. any(abs(kPoint(jj,:)) > 0.0_dp)) then
              call error("The k-points along transport direction(s) should zero in that direction")
            end if
          end do
        end do
      end if
    end if

  #:else
    allocate(iAtInCentralRegion(nAtom))
  #:endif
    ! atoms in central cell/device region/all atoms depending on boundary conditions
    do iAt = 1, size(iAtInCentralRegion)
      iAtInCentralRegion(iAt) = iAt
    end do

    if (tShowFoldedCoord) then
      pCoord0Out => coord0Fold
    else
      pCoord0Out => coord0
    end if


    ! Projection of eigenstates onto specific regions of the system
    tProjEigenvecs = input%ctrl%tProjEigenvecs
    if (tProjEigenvecs) then
      call init(iOrbRegion)
      call init(regionLabels)
      do iReg = 1, size(input%ctrl%tShellResInRegion)
        call elemShape(input%ctrl%iAtInRegion, valshape, iReg)
        nAtomRegion = valshape(1)
        allocate(iAtomRegion(nAtomRegion))
        call intoArray(input%ctrl%iAtInRegion, iAtomRegion, iTmp, iReg)
        if (input%ctrl%tOrbResInRegion(iReg) .or. input%ctrl%tShellResInRegion(iReg)) then

          if (input%ctrl%tOrbResInRegion(iReg)) then
            iSp = species0(iAtomRegion(1)) ! all atoms the same in the region
            @:ASSERT(all(species0(iAtomRegion) == iSp))
            nOrbRegion = nAtomRegion
            ! Create orbital index.
            allocate(tmpir1(nOrbRegion))
            do iOrb = 1, orb%nOrbSpecies(iSp)
              tmpir1 = 0
              ind = 1
              do iAt = 1, nAtomRegion
                tmpir1(ind) = denseDesc%iAtomStart(iAtomRegion(iAt)) + iOrb - 1
                ind = ind + 1
              end do
              call append(iOrbRegion, tmpir1)
              write(tmpStr, "(A,'.',I0,'.',I0,'.out')")trim(input%ctrl%RegionLabel(iReg)),&
                  & orb%iShellOrb(iOrb,iSp), iOrb-orb%posShell(orb%iShellOrb(iOrb,iSp),iSp)&
                  & -orb%angShell(orb%iShellOrb(iOrb,iSp),iSp)
              call append(regionLabels, tmpStr)
            end do
            deallocate(tmpir1)
          end if

          if (input%ctrl%tShellResInRegion(iReg)) then
            iSp = species0(iAtomRegion(1)) ! all atoms the same in the region
            @:ASSERT(all(species0(iAtomRegion) == iSp))
            ! Create a separate region for each shell. It will contain
            ! the orbitals of that given shell for each atom in the region.
            do iSh = 1, orb%nShell(iSp)
              nOrbRegion = nAtomRegion * (orb%posShell(iSh + 1, iSp) - orb%posShell(iSh, iSp))
              ind = 1
              ! Create orbital index.
              allocate(tmpir1(nOrbRegion))
              do ii = 1, nAtomRegion
                iAt = iAtomRegion(ii)
                do jj = orb%posShell(iSh, iSp), orb%posShell(iSh + 1, iSp) - 1
                  tmpir1(ind) = denseDesc%iAtomStart(iAt) + jj - 1
                  ind = ind + 1
                end do
              end do
              call append(iOrbRegion, tmpir1)
              deallocate(tmpir1)
              write(tmpStr, "(A,'.',I0,'.out')")trim(input%ctrl%RegionLabel(iReg)), iSh
              call append(regionLabels, tmpStr)
            end do
          end if

        else
          ! We take all orbitals from all atoms.
          nOrbRegion = 0
          do ii = 1, nAtomRegion
            nOrbRegion = nOrbRegion + orb%nOrbAtom(iAtomRegion(ii))
          end do
          ind = 1
          allocate(tmpir1(nOrbRegion))
          ! Create an index of the orbitals
          do ii = 1, nAtomRegion
            iAt = iAtomRegion(ii)
            do jj = 1, orb%nOrbAtom(iAt)
              tmpir1(ind) = denseDesc%iAtomStart(iAt) + jj - 1
              ind = ind + 1
            end do
          end do
          call append(iOrbRegion, tmpir1)
          deallocate(tmpir1)
          write(tmpStr, "(A,'.out')") trim(input%ctrl%RegionLabel(iReg))
          call append(regionLabels, tmpStr)
        end if
        deallocate(iAtomRegion)
      end do
    end if

  #:if WITH_MPI
    if (env%mpi%nGroup > 1) then
      write(stdOut, "('MPI processes: ',T30,I0,' (split into ',I0,' groups)')")&
          & env%mpi%globalComm%size, env%mpi%nGroup
    else
      write(stdOut, "('MPI processes:',T30,I0)") env%mpi%globalComm%size
    end if
  #:endif

  #:if WITH_OMP
    write(stdOut, "('OpenMP threads: ', T30, I0)") omp_get_max_threads()
  #:endif

  #:if WITH_MPI and WITH_OMP
    if (omp_get_max_threads() > 1 .and. .not. input%ctrl%parallelOpts%tOmpThreads) then
      write(stdOut, *)
      call error("You must explicitely enable OpenMP threads (UseOmpThreads = Yes) if you wish to&
          & run an MPI-parallelised binary with OpenMP threads. If not, make sure that the&
          & environment variable OMP_NUM_THREADS is set to 1.")
      write(stdOut, *)
    end if
  #:endif

  #:if WITH_SCALAPACK
    write(stdOut, "('BLACS orbital grid size:', T30, I0, ' x ', I0)")env%blacs%orbitalGrid%nRow,&
        & env%blacs%orbitalGrid%nCol
    write(stdOut, "('BLACS atom grid size:', T30, I0, ' x ', I0)")env%blacs%atomGrid%nRow,&
        & env%blacs%atomGrid%nCol
  #:endif

    if (tRandomSeed) then
      write(stdOut, "(A,':',T30,I0)") "Chosen random seed", iSeed
    else
      write(stdOut, "(A,':',T30,I0)") "Specified random seed", iSeed
    end if

    if (input%ctrl%tMD) then
      select case(input%ctrl%iThermostat)
      case (0)
        if (tBarostat) then
          write(stdOut, "('Mode:',T30,A,/,T30,A)") 'MD without scaling of velocities',&
              & '(a.k.a. "NPE" ensemble)'
        else
          write(stdOut, "('Mode:',T30,A,/,T30,A)") 'MD without scaling of velocities',&
              & '(a.k.a. NVE ensemble)'
        end if
      case (1)
        if (tBarostat) then
          write(stdOut, "('Mode:',T30,A,/,T30,A)")&
              & "MD with re-selection of velocities according to temperature",&
              & "(a.k.a. NPT ensemble using Andersen thermostating + Berensen barostat)"
        else
          write(stdOut, "('Mode:',T30,A,/,T30,A)")&
              & "MD with re-selection of velocities according to temperature",&
              & "(a.k.a. NVT ensemble using Andersen thermostating)"
        end if
      case(2)
        if (tBarostat) then
          write(stdOut, "('Mode:',T30,A,/,T30,A)")&
              & "MD with scaling of velocities according to temperature",&
              & "(a.k.a. 'not' NVP ensemble using Berendsen thermostating and barostat)"
        else
          write(stdOut, "('Mode:',T30,A,/,T30,A)")&
              & "MD with scaling of velocities according to temperature",&
              & "(a.k.a. 'not' NVT ensemble using Berendsen thermostating)"
        end if
      case(3)
        if (tBarostat) then
          write(stdOut, "('Mode:',T30,A,/,T30,A)")"MD with scaling of velocities according to",&
              & "Nose-Hoover-Chain thermostat + Berensen barostat"
        else
          write(stdOut, "('Mode:',T30,A,/,T30,A)")"MD with scaling of velocities according to",&
              & "Nose-Hoover-Chain thermostat"
        end if

      case default
        call error("Unknown thermostat mode")
      end select
    elseif (isGeoOpt) then
      if (allocated(conAtom)) then
        strTmp = "with constraints"
      else
        strTmp = ""
      end if
      select case (input%ctrl%iGeoOpt)
      case (geoOptTypes%steepestDesc)
        write(stdOut, "('Mode:',T30,A)")'Steepest descent' // trim(strTmp)
      case (geoOptTypes%conjugateGrad)
        write(stdOut, "('Mode:',T30,A)") 'Conjugate gradient relaxation' // trim(strTmp)
      case (geoOptTypes%diis)
        write(stdOut, "('Mode:',T30,A)") 'Modified gDIIS relaxation' // trim(strTmp)
      case (geoOptTypes%lbfgs)
        write(stdout, "('Mode:',T30,A)") 'LBFGS relaxation' // trim(strTmp)
      case default
        call error("Unknown optimisation mode")
      end select
    elseif (tDerivs) then
      write(stdOut, "('Mode:',T30,A)") "2nd derivatives calculation"
      write(stdOut, "('Mode:',T30,A)") "Calculated for atoms:"
      write(stdOut, *) indMovedAtom
    elseif (tSocket) then
      write(stdOut, "('Mode:',T30,A)") "Socket controlled calculation"
    else
      write(stdOut, "('Mode:',T30,A)") "Static calculation"
    end if

    if (tSccCalc) then
      write(stdOut, "(A,':',T30,A)") "Self consistent charges", "Yes"
      write(stdOut, "(A,':',T30,E14.6)") "SCC-tolerance", sccTol
      write(stdOut, "(A,':',T30,I14)") "Max. scc iterations", maxSccIter
      if (input%ctrl%tShellResolved) then
         write(stdOut, "(A,':',T30,A)") "Shell resolved Hubbard", "Yes"
      else
         write(stdOut, "(A,':',T30,A)") "Shell resolved Hubbard", "No"
      end if
      if (tDFTBU) then
        write(stdOut, "(A,':',T35,A)")"Orbitally dependant functional", "Yes"
        write(stdOut, "(A,':',T30,A)")"Orbital functional", trim(plusUFunctionals%names(nDFTBUfunc))
      end if
      if (allocated(onSiteElements)) then
        write(stdOut, "(A,':',T35,A)")"On-site corrections", "Yes"
      end if
    else
      write(stdOut, "(A,':',T30,A)") "Self consistent charges", "No"
    end if

    if (allocated(reks)) then
      write(stdOut, "(A,':',T30,A)") "Spin polarisation", "No"
      write(stdOut, "(A,':',T30,F12.6,/,A,':',T30,F12.6)") "Nr. of up electrons", 0.5_dp*nEl(1),&
          & "Nr. of down electrons", 0.5_dp*nEl(1)
    else
      select case (nSpin)
      case(1)
        write(stdOut, "(A,':',T30,A)") "Spin polarisation", "No"
        write(stdOut, "(A,':',T30,F12.6,/,A,':',T30,F12.6)") "Nr. of up electrons", 0.5_dp*nEl(1),&
            & "Nr. of down electrons", 0.5_dp*nEl(1)
      case(2)
        write(stdOut, "(A,':',T30,A)") "Spin polarisation", "Yes"
        write(stdOut, "(A,':',T30,F12.6,/,A,':',T30,F12.6)") "Nr. of up electrons", nEl(1),&
            & "Nr. of down electrons", nEl(2)
      case(4)
        write(stdOut, "(A,':',T30,A)") "Non-collinear calculation", "Yes"
        write(stdOut, "(A,':',T30,F12.6)") "Nr. of electrons", nEl(1)
      end select
    end if

    if (tPeriodic) then
      write(stdOut, "(A,':',T30,A)") "Periodic boundaries", "Yes"
      if (tLatOpt) then
        write(stdOut, "(A,':',T30,A)") "Lattice optimisation", "Yes"
        write(stdOut, "(A,':',T30,f12.6)") "Pressure", extPressure
      end if
    else if (tHelical) then
      write (stdOut, "(A,':',T30,A)") "Helical boundaries", "Yes"
      if (tLatOpt) then
        write (stdOut, "(A,':',T30,A)") "Lattice optimisation", "Yes"
      end if
    else
      write(stdOut, "(A,':',T30,A)") "Periodic boundaries", "No"
    end if

    write(stdOut, "(A,':',T30,A)") "Electronic solver", electronicSolver%getSolverName()

    if (electronicSolver%iSolver == electronicSolverTypes%magma_gvd) then
      call gpuInfo()
    endif

    if (tSccCalc) then
      if (.not. allocated(reks)) then
        select case (iMixer)
        case(mixerTypes%simple)
          write (strTmp, "(A)") "Simple"
        case(mixerTypes%anderson)
          write (strTmp, "(A)") "Anderson"
        case(mixerTypes%broyden)
          write (strTmp, "(A)") "Broyden"
        case(mixerTypes%diis)
          write (strTmp, "(A)") "DIIS"
        end select
        write(stdOut, "(A,':',T30,A,' ',A)") "Mixer", trim(strTmp), "mixer"
        write(stdOut, "(A,':',T30,F14.6)") "Mixing parameter", mixParam
        write(stdOut, "(A,':',T30,I14)") "Maximal SCC-cycles", maxSccIter
        select case (iMixer)
        case(mixerTypes%anderson)
          write(stdOut, "(A,':',T30,I14)") "Nr. of chrg. vectors to mix", nGeneration
        case(mixerTypes%broyden)
          write(stdOut, "(A,':',T30,I14)") "Nr. of chrg. vec. in memory", nGeneration
        case(mixerTypes%diis)
          write(stdOut, "(A,':',T30,I14)") "Nr. of chrg. vectors to mix", nGeneration
        end select
      else
        write(stdOut, "(A,':',T30,I14)") "Maximal SCC-cycles", maxSccIter
      end if
    end if

    if (tCoordOpt) then
      write(stdOut, "(A,':',T30,I14)") "Nr. of moved atoms", nMovedAtom
    end if
    if (isGeoOpt) then
      write(stdOut, "(A,':',T30,I14)") "Max. nr. of geometry steps", nGeoSteps
      write(stdOut, "(A,':',T30,E14.6)") "Force tolerance", input%ctrl%maxForce
      if (input%ctrl%iGeoOpt == geoOptTypes%steepestDesc) then
        write(stdOut, "(A,':',T30,E14.6)") "Step size", deltaT
      end if
    end if

    tFirst = .true.
    if (allocated(conAtom)) then
      do ii = 1, nAtom
        do jj = 1, size(conAtom)
          if (conAtom(jj) == ii) then
            if (tFirst) then
              write(strTmp, "(A,':')") "Geometry constraints"
              tFirst = .false.
            else
              write(strTmp, "(A)") ""
            end if
            write(stdOut, "(A,T30,'At',I4,': ',3F10.6)") trim(strTmp), ii, (conVec(kk,jj), kk=1,3)
          end if
        end do
      end do
    end if

    if (.not. allocated(reks)) then
      if (.not.input%ctrl%tSetFillingTemp) then
        write(stdOut, format2Ue) "Electronic temperature", tempElec, 'H', Hartree__eV * tempElec,&
            & 'eV'
      end if
    end if
    if (tMD) then
      write(stdOut, "(A,':',T30,E14.6)") "Time step", deltaT
      if (input%ctrl%iThermostat == 0 .and. .not.input%ctrl%tReadMDVelocities) then
        write(stdOut, "(A,':',T30,E14.6)") "Temperature", tempAtom
      end if
      if (input%ctrl%tRescale) then
        write(stdOut, "(A,':',T30,E14.6)") "Rescaling probability", input%ctrl%wvScale
      end if
    end if

    if (tSccCalc) then
      if (tReadChrg) then
        write (strTmp, "(A,A,A)") "Read in from '", trim(fCharges), "'"
      else
        write (strTmp, "(A,E11.3,A)") "Set automatically (system chrg: ", input%ctrl%nrChrg, ")"
      end if
      write(stdOut, "(A,':',T30,A)") "Initial charges", trim(strTmp)
    end if

    do iSp = 1, nType
      call getShellNames(iSp, orb, shellNamesTmp)
      if (iSp == 1) then
        write (strTmp, "(A,':')") "Included shells"
      else
        write (strTmp, "(A)") ""
      end if
      do jj = 1, orb%nShell(iSp)
        if (jj == 1) then
          strTmp2 = trim(shellNamesTmp(jj))
        else
          strTmp2 = trim(strTmp2) // ", " // trim(shellNamesTmp(jj))
        end if
      end do
      write(stdOut, "(A,T29,A2,':  ',A)") trim(strTmp), trim(speciesName(iSp)), trim(strTmp2)
      deallocate(shellNamesTmp)
    end do

    if (tMulliken) then
      if (allocated(input%ctrl%customOccAtoms)) then
        call printCustomReferenceOccupations(orb, input%geom%species, &
            & input%ctrl%customOccAtoms, input%ctrl%customOccFillings)
      end if
    end if

    if (tPeriodic) then
      do ii = 1, nKPoint
        if (ii == 1) then
          write(strTmp, "(A,':')") "K-points and weights"
        else
          write(strTmp, "(A)") ""
        end if
        write(stdOut, "(A,T28,I6,':',3F10.6,3X,F10.6)") trim(strTmp), ii,&
            & (kPoint(jj, ii), jj=1, 3), kWeight(ii)
      end do
      write(stdout,*)
      do ii = 1, nKPoint
        if (ii == 1) then
          write(strTmp, "(A,':')") "K-points in absolute space"
        else
          write(strTmp, "(A)") ""
        end if
        write(stdout, "(A,T28,I6,':',3F10.6)") trim(strTmp), ii, matmul(invLatVec,kPoint(:,ii))
      end do
      write(stdout, *)
    end if

    if (tHelical) then
      do ii = 1, nKPoint
        if (ii == 1) then
          write(strTmp, "(A,':')") "K-points and weights"
        else
          write(strTmp, "(A)") ""
        end if
        write(stdOut,"(A,T28,I6,':',2F10.6,3X,F10.6)") trim(strTmp), ii, kPoint(:, ii), kWeight(ii)
      end do
    end if

    if (tDispersion) then
      select type (dispersion)
      type is (TDispSlaKirk)
        write(stdOut, "(A)") "Using Slater-Kirkwood dispersion corrections"
      type is (TDispUff)
        write(stdOut, "(A)") "Using Lennard-Jones dispersion corrections"
    #:if WITH_DFTD3
      type is (TDispDftD3)
        write(stdOut, "(A)") "Using DFT-D3 dispersion corrections"
    #:endif
      type is (TDispDftD4)
        write(stdOut, "(A)") "Using DFT-D4 dispersion corrections"
      class default
        call error("Unknown dispersion model - this should not happen!")
      end select
    end if

    if (allocated(solvation)) then
      call writeSolvationInfo(stdOut, solvation)
    end if

    if (tSccCalc) then
      ! Have the SK values of U been replaced?
      if (allocated(input%ctrl%hubbU)) then
        strTmp = ""
        tFirst = .true.
        do iSp = 1, nType
          if (all(input%ctrl%hubbU(1:orb%nShell(iSp), iSp) == 0.0_dp)) then
            cycle
          end if
          do jj = 1, orb%nShell(iSp)
            if (tFirst) then
              write(strTmp, "(A,':')") "Non-default Hubbard U"
              tFirst = .false.
            else
              write(strTmp, "(A)") ""
            end if
            write(stdOut, "(A,T30,A2,2X,I1,'(',A1,'): ',E14.6)") trim(strTmp), speciesName(iSp),&
                & jj, shellNames(orb%angShell(jj, iSp)+1), hubbU(jj, iSp)
          end do
        end do
      end if
    end if

    tFirst = .true.
    if (tSpin .or. allocated(reks)) then
      do iSp = 1, nType
        do jj = 1, orb%nShell(iSp)
          do kk = 1, orb%nShell(iSp)
            if (tFirst) then
              write(strTmp, "(A,':')") "Spin coupling constants"
              tFirst = .false.
            else
              write(strTmp, "(A)") ""
            end if
            if (allocated(reks)) then
              write(stdOut, "(A,T30,A2,2X,I1,'(',A1,')-',I1,'(',A1,'): ',E14.6)")trim(strTmp),&
                  & speciesName(iSp), jj, shellNames(orb%angShell(jj, iSp)+1), kk,&
                  & shellNames(orb%angShell(kk, iSp)+1), spinW(kk, jj, iSp) / reks%Tuning(iSp)
            else
              write(stdOut, "(A,T30,A2,2X,I1,'(',A1,')-',I1,'(',A1,'): ',E14.6)")trim(strTmp),&
                  & speciesName(iSp), jj, shellNames(orb%angShell(jj, iSp)+1), kk,&
                  & shellNames(orb%angShell(kk, iSp)+1), spinW(kk, jj, iSp)
            end if
          end do
        end do
      end do
    end if

    tFirst = .true.
    if (tSpinOrbit) then
      if (tDualSpinOrbit) then
        write(stdOut, "(A)")"Dual representation spin orbit"
      end if
      do iSp = 1, nType
        do jj = 1, orb%nShell(iSp)
          if (tFirst) then
            write(strTmp, "(A,':')") "Spin orbit constants"
            tFirst = .false.
          else
            write(strTmp, "(A)") ""
          end if
          write(stdOut, "(A,T30,A2,2X,I1,'(',A1,'): ',E14.6)")trim(strTmp), speciesName(iSp),&
                & jj, shellNames(orb%angShell(jj, iSp)+1), xi(jj, iSp)
          if (xi(jj, iSp) /= 0.0_dp .and. orb%angShell(jj, iSp) == 0) then
            call error("Program halt due to non-zero s-orbital spin-orbit coupling constant!")
          end if
        end do
      end do
    end if

    if (tSccCalc) then
      if (t3rdFull) then
        write(stdOut, "(A,T30,A)") "Full 3rd order correction", "Yes"
        if (input%ctrl%tShellResolved) then
          write(stdOut, "(A,T30,A)") "Shell-resolved 3rd order", "Yes"
          write(stdOut, "(A30)") "Shell-resolved Hubbard derivs:"
          write(stdOut, "(A)") "        s-shell   p-shell   d-shell   f-shell"
          do iSp = 1, nType
            write(stdOut, "(A3,A3,4F10.4)") "  ", trim(speciesName(iSp)),&
                & input%ctrl%hubDerivs(:orb%nShell(iSp),iSp)
          end do
        end if
      end if

      if (any(tDampedShort)) then
        write(stdOut, "(A,T30,A)") "Damped SCC", "Yes"
        ii = count(tDampedShort)
        write(strTmp, "(A,I0,A)") "(A,T30,", ii, "(A,1X))"
        write(stdOut, strTmp) "Damped species(s):", pack(speciesName, tDampedShort)
        deallocate(tDampedShort)
      end if

      if (input%ctrl%h5SwitchedOn) then
        write(stdOut, "(A,T30,A)") "H-bond correction:", "H5"
      end if
      if (tHHRepulsion) then
        write(stdOut, "(A,T30,A)") "H-H repulsion correction:", "H5"
      end if
    end if

    if (isRangeSep) then
      write(stdOut, "(A,':',T30,A)") "Range separated hybrid", "Yes"
      write(stdOut, "(2X,A,':',T30,E14.6)") "Screening parameter omega",&
          & input%ctrl%rangeSepInp%omega

      select case(input%ctrl%rangeSepInp%rangeSepAlg)
      case (rangeSepTypes%neighbour)
        write(stdOut, "(2X,A,':',T30,2X,A)") "Range separated algorithm", "NeighbourBased"
        write(stdOut, "(2X,A,':',T30,E14.6,A)") "Spatially cutoff at",&
            & input%ctrl%rangeSepInp%cutoffRed * Bohr__AA," A"
      case (rangeSepTypes%threshold)
        write(stdOut, "(2X,A,':',T30,2X,A)") "Range separated algorithm", "Thresholded"
        write(stdOut, "(2X,A,':',T30,E14.6)") "Thresholded to",&
            & input%ctrl%rangeSepInp%screeningThreshold
      case (rangeSepTypes%matrixBased)
        write(stdOut, "(2X,A,':',T30,2X,A)") "Range separated algorithm", "MatrixBased"
      case default
        call error("Unknown range separated hybrid method")
      end select
    end if


    write(stdOut, "(A,':')") "Extra options"
    if (tPrintMulliken) then
      write(stdOut, "(T30,A)") "Mulliken analysis"
    end if
    if (tPrintForces .and. .not. (tMD .or. isGeoOpt .or. tDerivs)) then
      write(stdOut, "(T30,A)") "Force calculation"
    end if
    if (tForces) then
      select case (forceType)
      case(forceTypes%orig)
        write(stdOut, "(A,T30,A)") "Force type", "original"
      case(forceTypes%dynamicT0)
        write(stdOut, "(A,T30,A)") "Force type", "erho with re-diagonalized eigenvalues"
        write(stdOut, "(A,T30,A)") "Force type", "erho with DHD-product (T_elec = 0K)"
      case(forceTypes%dynamicTFinite)
        write(stdOut, "(A,T30,A)") "Force type", "erho with S^-1 H D (Te <> 0K)"
      end select
    end if
    if (tPrintEigVecs) then
      write(stdOut, "(T30,A)") "Eigenvector printing"
    end if
    if (tExtChrg) then
      write(stdOut, "(T30,A)") "External charges specified"
    end if

    if (tEField) then
      if (tTDEfield) then
        write(stdOut, "(T30,A)") "External electric field specified"
        write(stdOut, "(A,':',T30,E14.6)") "Angular frequency", EfieldOmega
      else
        write(stdOut, "(T30,A)") "External static electric field specified"
      end if
      write(stdOut, "(A,':',T30,E14.6)") "Field strength", EFieldStrength
      write(stdOut, "(A,':',T30,3F9.6)") "Direction", EfieldVector
      if (tPeriodic) then
        call warning("Saw tooth potential used for periodic geometry - make sure there is a vacuum&
            & region!")
      end if
    end if

    if (tDFTBU) then
      do iSp = 1, nType
        if (nUJ(iSp)>0) then
          write(strTmp, "(A,':')") "U-J coupling constants"
          write(stdOut, "(A,T25,A2)")trim(strTmp), speciesName(iSp)
          do jj = 1, nUJ(iSp)
            write(strTmp, "(A,I1,A)")'(A,',niUJ(jj,iSp),'I2,T25,A,F6.4)'
            write(stdOut, trim(strTmp))'Shells:',iUJ(1:niUJ(jj,iSp),jj,iSp),'UJ:', UJ(jj,iSp)
          end do
        end if
      end do
    end if

    tFirst = .true.
    if (allocated(onSiteElements)) then
      do iSp = 1, nType
        do iSpin = 1, 2
          if (iSpin == 1) then
            write(strTmp2, "(A,':')") "uu"
          else
            write(strTmp2, "(A,':')") "ud"
          end if
          do jj = 1, orb%nShell(iSp)
            do kk = 1, orb%nShell(iSp)
              if (tFirst) then
                write(strTmp, "(A,':')") "On-site coupling constants"
                tFirst = .false.
              else
                write(strTmp, "(A)") ""
              end if
              write(stdOut, "(A,T30,A5,2X,I1,'(',A1,')-',I1,'(',A1,'): ',E14.6)")trim(strTmp),&
                  & trim(speciesName(iSp))//trim(strTmp2), jj,&
                  & shellNames(orb%angShell(jj, iSp)+1), kk,&
                  & shellNames(orb%angShell(kk, iSp)+1), onSiteElements(kk, jj, iSpin, iSp)
            end do
          end do
        end do
      end do
    end if

    if (tSpinOrbit .and. tDFTBU .and. .not. tDualSpinOrbit)  then
      call error("Only dual spin orbit currently supported for orbital potentials")
    end if

    if (tHelical .and. tSpinOrbit) then
      call error("L.S coupling not yet supported for helical boundary conditions.")
    end if

    if (tHelical .and. nSpin > 2) then
      call error("Non-collinear not yet supported for helical boundary conditions.")
    end if

    if (.not.tStress) then
      if (tBarostat) then
        call error("Sorry, MD with a barostat requires stress evaluation")
      end if
      if (tLatOpt) then
        call error("Sorry, lattice optimization requires stress tensor evaluation")
      end if
    end if

    if (tSpinOrbit .and. (tWriteHS .or.(tWriteRealHS.and..not.tDualSpinOrbit))) then
      call error("Writing of Hamiltonian currently not possible with spin orbit coupling enabled.")
    end if

    if (isLinResp) then
      if (tDFTBU) then
        call error("Linear response is not compatible with Orbitally dependant functionals yet")
      end if

      if (tForces .and. nSpin > 1) then
        call error("Linear response is not available for spin polarised forces yet")
      end if

      if (t2Component) then
        call error("Linear response is not compatibile with this spinor Hamiltonian")
      end if

      if (tStress) then
        call error("Excited state stresses not implemented")
      end if

      if (.not.tRealHS) then
        call error("Linear response does not support k-points")
      end if

      if (t3rd .or. t3rdFull) then
        call error ("Third order DFTB is not currently compatible with linear response excitations")
      end if

    end if

    if (allocated(reks)) then
      call printReksInitInfo(reks, orb, speciesName, nType)
    end if

    call env%globalTimer%stopTimer(globalTimers%globalInit)

  end subroutine initProgramVariables


  !> Check coherence across processes for various key variables (relevant if running in MPI,
  !> particularly for external driving via API)
  subroutine inputCoherenceCheck(env, nAtom, coord0, speciesName, species0, tSccCalc)

    !> Environment settings
    type(TEnvironment), intent(in) :: env

    !> atoms in the system
    integer, intent(in) :: nAtom

    ! atom coordinates (in the central unit cell, if relevant).
    real(dp), intent(in) :: coord0(:,:)

    !> names of chemical species
    character(*), intent(in) :: speciesName(:)

    !> Species of atoms in the central cell
    integer, intent(in) :: species0(:)

    !> Is the calculation SCC?
    logical, intent(in) :: tSccCalc

    integer :: iSp

    if (env%tAPICalculation) then

      if (.not. exactCoherence(env, nAtom)) then
        call error("Coherence failure in number of atoms across nodes")
      end if
      if (.not. exactCoherence(env, coord0)) then
        call error("Coherence failure in coord0 across nodes")
      end if
      do iSp = 1, size(speciesName)
        if (.not. exactCoherence(env, speciesName(iSp))) then
          call error("Coherence failure in species names across nodes :" // speciesName(iSp))
        end if
      end do
      if (.not. exactCoherence(env, species0)) then
        call error("Coherence failure in atom species across nodes")
      end if
      if (.not. exactCoherence(env, tSccCalc)) then
        call error("Coherence failure in type of calculation : SCC")
      end if

    end if

  end subroutine inputCoherenceCheck


  !> Create equivalency relations
  ! Data available from module: nUJ, niUJ, iUJ, nAtom, nSpin, nOrb and logicals
  ! Note, this routine should not be called
  subroutine setEquivalencyRelations(species0, sccCalc, orb, onSiteElements, iEqOrbitals, &
       & iEqBlockDFTBU, iEqBlockOnSite, iEqBlockDFTBULS, iEqBlockOnSiteLS, nIneqOrb, nMixElements)

    !> Type of the atoms (nAtom)
    integer,  intent(in) :: species0(:)
    !> SCC module internal variables
    type(TScc), allocatable, intent(in) :: sccCalc
    !> data type for atomic orbital information
    type(TOrbitals), intent(in) :: orb
    !> Correction to energy from on-site matrix elements
    real(dp), allocatable, intent(in) :: onSiteElements(:,:,:,:)

    !> Orbital equivalence relations
    integer, allocatable, intent(inout) :: iEqOrbitals(:,:,:)
    !> nr. of inequivalent orbitals
    integer, intent(inout) :: nIneqOrb
    !> nr. of elements to go through the mixer
    !> - may contain reduced orbitals and also orbital blocks
    !> (if tDFTBU or onsite corrections)
    integer, intent(inout) :: nMixElements
    !> Orbital equivalency for orbital blocks
    integer, allocatable, intent(inout) :: iEqBlockDFTBU(:,:,:,:)
    !> Orbital equivalency for orbital blocks with spin-orbit
    integer, allocatable, intent(inout) :: iEqBlockDFTBULS(:,:,:,:)
    !> Equivalences for onsite block corrections if needed
    integer, allocatable, intent(inout) :: iEqBlockOnSite(:,:,:,:)
    !> Equivalences for onsite block corrections if needed with spin orbit
    integer, allocatable, intent(inout) :: iEqBlockOnSiteLS(:,:,:,:)

    !> Orbital equivalency for SCC and Spin
    integer, allocatable :: iEqOrbSCC(:,:,:), iEqOrbSpin(:,:,:)
    !> Orbital equivalency for orbital potentials
    integer, allocatable :: iEqOrbDFTBU(:,:,:)

    if (tSccCalc) then
       if(.not. allocated(iEqOrbitals)) then
          allocate(iEqOrbitals(orb%mOrb, nAtom, nSpin))
       endif
       allocate(iEqOrbSCC(orb%mOrb, nAtom, nSpin))
       @:ASSERT(allocated(sccCalc))
       call sccCalc%getOrbitalEquiv(orb, species0, iEqOrbSCC)
       if (nSpin == 1) then
          iEqOrbitals(:,:,:) = iEqOrbSCC(:,:,:)
       else
          allocate(iEqOrbSpin(orb%mOrb, nAtom, nSpin))
          call Spin_getOrbitalEquiv(orb, species0, iEqOrbSpin)
          call OrbitalEquiv_merge(iEqOrbSCC, iEqOrbSpin, orb, iEqOrbitals)
          deallocate(iEqOrbSpin)
       end if
       deallocate(iEqOrbSCC)
       nIneqOrb = maxval(iEqOrbitals)
       nMixElements = nIneqOrb

       if (tDFTBU) then
          allocate(iEqOrbSpin(orb%mOrb, nAtom, nSpin))
          allocate(iEqOrbDFTBU(orb%mOrb, nAtom, nSpin))
          call DFTBplsU_getOrbitalEquiv(iEqOrbDFTBU,orb, species0, nUJ, niUJ, iUJ)
          call OrbitalEquiv_merge(iEqOrbitals, iEqOrbDFTBU, orb, iEqOrbSpin)
          iEqOrbitals(:,:,:) = iEqOrbSpin(:,:,:)
          nIneqOrb = maxval(iEqOrbitals)
          deallocate(iEqOrbSpin)
          deallocate(iEqOrbDFTBU)
       end if

       if (allocated(onSiteElements)) then
          allocate(iEqOrbSpin(orb%mOrb, nAtom, nSpin))
          iEqOrbSpin(:,:,:) = 0.0_dp
          allocate(iEqOrbDFTBU(orb%mOrb, nAtom, nSpin))
          iEqOrbDFTBU(:,:,:) = 0.0_dp
          call Ons_getOrbitalEquiv(iEqOrbDFTBU,orb, species0)
          call OrbitalEquiv_merge(iEqOrbitals, iEqOrbDFTBU, orb, iEqOrbSpin)
          iEqOrbitals(:,:,:) = iEqOrbSpin(:,:,:)
          nIneqOrb = maxval(iEqOrbitals)
          deallocate(iEqOrbSpin)
          deallocate(iEqOrbDFTBU)
       end if

       if (allocated(onSiteElements)) then
          ! all onsite blocks are full of unique elements
          if(.not. allocated(iEqBlockOnSite)) then
             allocate(iEqBlockOnSite(orb%mOrb, orb%mOrb, nAtom, nSpin))
          endif
          if (tImHam) then
             if(.not. allocated(iEqBlockOnSiteLS))then
                allocate(iEqBlockOnSiteLS(orb%mOrb, orb%mOrb, nAtom, nSpin))
             endif
          end if
          call Ons_blockIndx(iEqBlockOnSite, iEqBlockOnSiteLS, nIneqOrb, orb)
          nMixElements = max(nMixElements, maxval(iEqBlockOnSite))
          if (allocated(iEqBlockOnSiteLS)) then
             nMixElements = max(nMixElements, maxval(iEqBlockOnSiteLS))
          end if
       else if (tDFTBU) then
          ! only a sub-set of onsite blocks are reduced/expanded
          if(.not. allocated(iEqBlockDFTBU))then
             allocate(iEqBlockDFTBU(orb%mOrb, orb%mOrb, nAtom, nSpin))
          endif
          call DFTBU_blockIndx(iEqBlockDFTBU, nIneqOrb, orb, species0, nUJ, niUJ, iUJ)
          nMixElements = max(nMixElements,maxval(iEqBlockDFTBU)) ! as
          !  iEqBlockDFTBU does not include diagonal elements, so in the case of
          !  a purely s-block DFTB+U calculation, maxval(iEqBlockDFTBU) would
          !  return 0
          if (tImHam) then
             if(.not. allocated(iEqBlockDFTBULS))then
                allocate(iEqBlockDFTBULS(orb%mOrb, orb%mOrb, nAtom, nSpin))
             endif
             call DFTBU_blockIndx(iEqBlockDFTBULS, nMixElements, orb, species0, nUJ, niUJ, iUJ)
             nMixElements = max(nMixElements,maxval(iEqBlockDFTBULS))
          end if
       end if

    !Non-SCC
    else
       nIneqOrb = nOrb
       nMixElements = 0
    end if

  end subroutine setEquivalencyRelations


  !> Initialise partial charges
  !
  !  Data used from module:
  !  nAtom, nSpin, fCharges, deltaRhoIn, referenceN0, iEqBlockOnSite, iEqBlockOnSiteLS,
  !  iEqBlockDFTBULS, reks, and all logicals present
  !
  subroutine initializeCharges(species0, speciesName, orb, nEl, iEqOrbitals, nIneqOrb,&
      & nMixElements, initialSpins, initialCharges, nrChrg, q0, qInput, qOutput, qInpRed, qOutRed,&
      & qDiffRed, qBlockIn, qBlockOut, qiBlockIn, qiBlockOut)

    !> Type of the atoms (nAtom)
    integer, intent(in) :: species0(:)
    !> Labels of atomic species
    character(mc), intent(in) :: speciesName(:)
    !> Data type for atomic orbitals
    type(TOrbitals), intent(in) :: orb
    !> Number of electrons
    real(dp), intent(in) :: nEl(:)
    !> Orbital equivalence relations
    integer, intent(in), allocatable :: iEqOrbitals(:,:,:)
    !> nr. of inequivalent orbitals
    integer, intent(in) :: nIneqOrb
    !> nr. of elements to go through the mixer
    !> - may contain reduced orbitals and also orbital blocks
    !> (if tDFTBU or onsite corrections)
    integer, intent(in) :: nMixElements
    !> Initial spins
    real(dp), allocatable, intent(in) :: initialSpins(:,:)
    !> Set of atom-resolved atomic charges
    real(dp), allocatable, intent(in) :: initialCharges(:)
    !> Total charge
    real(dp), intent(in) :: nrChrg

    !> reference neutral atomic occupations
    real(dp), allocatable, intent(inout) :: q0(:, :, :)
    !> input charges (for potentials)
    real(dp), allocatable, intent(inout) :: qInput(:, :, :)
    !> output charges
    real(dp), allocatable, intent(inout) :: qOutput(:, :, :)
    !> input charges packed into unique equivalence elements
    real(dp), allocatable, intent(inout) :: qInpRed(:)
    !> output charges packed into unique equivalence elements
    real(dp), allocatable, intent(inout) :: qOutRed(:)
    !> charge differences packed into unique equivalence elements
    real(dp), allocatable, intent(inout) :: qDiffRed(:)
    !> input Mulliken block charges (diagonal part == Mulliken charges)
    real(dp), allocatable, intent(inout) :: qBlockIn(:, :, :, :)
    !> Output Mulliken block charges
    real(dp), allocatable, intent(inout) :: qBlockOut(:, :, :, :)
    !> Imaginary part of input Mulliken block charges
    real(dp), allocatable, intent(inout) :: qiBlockIn(:, :, :, :)
    !> Imaginary part of output Mulliken block charges
    real(dp), allocatable, intent(inout) :: qiBlockOut(:, :, :, :)

    !> Tolerance in difference between total charge and sum of initial charges
    real(dp), parameter :: deltaChargeTol = 1.e-4_dp

    integer :: iAt,iSp,iSh,ii,jj,i,j, iStart,iStop,iEnd,iS
    real(dp) :: rTmp
    character(lc) :: message

    ! Charge arrays may have already been initialised
    @:ASSERT(size(species0) == nAtom)

    if (.not.allocated(reks)) then
       if (.not. allocated(qInput)) then
          allocate(qInput(orb%mOrb, nAtom, nSpin))
       endif
       qInput(:,:,:) = 0.0_dp
    endif

    if (.not. allocated(qOutput)) then
       allocate(qOutput(orb%mOrb, nAtom, nSpin))
    endif
    qOutput(:,:,:) = 0.0_dp

    if (tMixBlockCharges) then
       if ((.not. allocated(qBlockIn)) .and. (.not. allocated(reks))) then
          allocate(qBlockIn(orb%mOrb, orb%mOrb, nAtom, nSpin))
       endif
       if (.not. allocated(qBlockOut)) then
          allocate(qBlockOut(orb%mOrb, orb%mOrb, nAtom, nSpin))
       endif
       qBlockIn(:,:,:,:) = 0.0_dp
       qBlockOut(:,:,:,:) = 0.0_dp
       if (tImHam) then
          if(.not. allocated(qiBlockIn)) then
             allocate(qiBlockIn(orb%mOrb, orb%mOrb, nAtom, nSpin))
          endif
          qiBlockIn(:,:,:,:) = 0.0_dp
       end if
    end if

    if (tImHam) then
       if(.not. allocated(qiBlockOut))then
          allocate(qiBlockOut(orb%mOrb, orb%mOrb, nAtom, nSpin))
       endif
       qiBlockOut(:,:,:,:) = 0.0_dp
    end if

    if( .not. tSccCalc) return

    ! Charges read from file
    if (tReadChrg) then
       if (tFixEf .or. tSkipChrgChecksum) then
          ! do not check charge or magnetisation from file
          call initQFromFile(qInput, fCharges, tReadChrgAscii, orb, qBlockIn, qiBlockIn,&
               & deltaRhoIn)
       else
          ! check number of electrons in file
          if (nSpin /= 2) then
             call initQFromFile(qInput, fCharges,tReadChrgAscii, orb, qBlockIn,&
                  & qiBlockIn, deltaRhoIn,nEl = sum(nEl))
          else
             ! check magnetisation in addition
             call initQFromFile(qInput, fCharges, tReadChrgAscii, orb, qBlockIn,&
                  & qiBlockIn, deltaRhoIn, nEl = sum(nEl), magnetisation=nEl(1)-nEl(2))
          end if
       end if
    endif

    !Input charges packed into unique equivalence elements
    #:for NAME in [('qDiffRed'),('qInpRed'),('qOutRed')]
       if (.not. allocated(${NAME}$)) then
          allocate(${NAME}$(nMixElements))
       end if
       ${NAME}$(:) = 0.0_dp
    #:endfor


    !TODO(Alex) Could definitely split the code here
    if(allocated(reks)) return

    ! Charges not read from file
    notChrgRead: if (.not. tReadChrg) then

      if (allocated(initialCharges)) then
        if (abs(sum(initialCharges) - nrChrg) > deltaChargeTol) then
          write(message, "(A,G13.6,A,G13.6,A,A)") "Sum of initial charges does not match&
              & specified total charge. (", sum(initialCharges), " vs. ", nrChrg, ") ",&
              & "Your initial charge distribution will be rescaled."
          call warning(message)
        end if
        call initQFromAtomChrg(qInput, initialCharges, referenceN0, species0, &
             & speciesName, orb)
      else
        qInput(:,:,:) = q0
      end if

      if (.not. tSkipChrgChecksum) then
        ! Rescaling to ensure correct number of electrons in the system
        qInput(:,:,1) = qInput(:,:,1) *  sum(nEl) / sum(qInput(:,:,1))
      end if


      select case (nSpin)
      case (1)
        continue
      case (2)
        if (allocated(initialSpins)) then
          do ii = 1, nAtom
            ! does not actually matter if additional spin polarization pushes
            ! charges to <0 as the initial charges are not mixed in to later
            ! iterations
            qInput(1:orb%nOrbAtom(ii),ii,2) = qInput(1:orb%nOrbAtom(ii),ii,1)&
                & * initialSpins(1,ii) / sum(qInput(1:orb%nOrbAtom(ii),ii,1))
          end do
        else
          if (.not. tSkipChrgChecksum) then
            do ii = 1, nAtom
              qInput(1:orb%nOrbAtom(ii),ii,2) = qInput(1:orb%nOrbAtom(ii),ii,1)&
                  & * (nEl(1)-nEl(2))/sum(qInput(:,:,1))
            end do
          end if
        end if
      case (4)
        if (tSpin) then
          if (.not. allocated(initialSpins)) then
            call error("Missing initial spins!")
          end if
          if (any(shape(initialSpins)/=(/3,nAtom/))) then
            call error("Incorrect shape initialSpins array!")
          end if
          ! Rescaling to ensure correct number of electrons in the system
          if (.not. tSkipChrgChecksum) then
            do ii = 1, nAtom
              do jj = 1, 3
                qInput(1:orb%nOrbAtom(ii),ii,jj+1) = qInput(1:orb%nOrbAtom(ii),ii,1)&
                    & * initialSpins(jj,ii) / sum(qInput(1:orb%nOrbAtom(ii),ii,1))
              end do
            end do
          end if
        end if
      end select

      if (tMixBlockCharges) then
        qBlockIn = 0.0_dp
        do iS = 1, nSpin
          do iAt = 1, nAtom
            iSp = species0(iAt)
            do iSh = 1, orb%nShell(iSp)
              iStart = orb%posShell(iSh,iSp)
              iEnd = orb%posShell(iSh+1,iSp)-1
              rTmp = sum(qInput(iStart:iEnd,iAt,iS))
              rTmp = rTmp / real(iEnd+1-iStart,dp)
              do ii = iStart, iEnd
                qBlockIn(ii,ii,iAt,iS) = rTmp
              end do
            end do
          end do
        end do
        if (tImHam) then
          qiBlockIn = 0.0_dp
        end if
      end if

    endif notChrgRead

    !Swap from charge/magnetisation to up/down
    if (nSpin == 2) then
      call qm2ud(qInput)
      if (tMixBlockCharges) then
        call qm2ud(qBlockIn)
      end if
    end if

    call OrbitalEquiv_reduce(qInput, iEqOrbitals, orb, qInpRed(1:nIneqOrb))

    if (allocated(onSiteElements)) then
      call AppendBlock_reduce(qBlockIn, iEqBlockOnSite, orb, qInpRed )
      if (tImHam) then
        call AppendBlock_reduce(qiBlockIn, iEqBlockOnSiteLS, orb, qInpRed, skew=.true. )
      end if
    else if (tDFTBU) then
      call AppendBlock_reduce(qBlockIn, iEqBlockDFTBU, orb, qInpRed )
      if (tImHam) then
        call AppendBlock_reduce(qiBlockIn, iEqBlockDFTBULS, orb, qInpRed, skew=.true. )
      end if
    end if

    !Convert up/down set back to charge/magnetization
    if (nSpin == 2) then
      call ud2qm(qInput)
      if (tMixBlockCharges) call ud2qm(qBlockIn)
    end if

  end subroutine initializeCharges


  !> Assign reference charge arrays, q0 and qShell0
  !
  !  Data available in module: nAtom, nSpin, isLinResp
  subroutine initializeReferenceCharges(species0, referenceN0, orb, customOccAtoms, &
       & customOccFillings, q0, qShell0)

    !> type of the atoms (nAtom)
    integer, intent(in) :: species0(:)
    !> reference n_0 charges for each atom, from the Slater-Koster file
    real(dp), intent(in) :: referenceN0(:,:)
    !> Data type for atomic orbitals
    type(TOrbitals), intent(in) :: orb
    !> Atom indices corresponding to user defined reference atomic charges
    !  Array of occupation arrays, one for each atom
    type(TWrappedInt1), allocatable, intent(in) :: customOccAtoms(:)
    !> User-defined reference atomic shell charges
    real(dp), allocatable, intent(in) :: customOccFillings(:,:)

    !> reference neutral atomic occupations
    real(dp), allocatable, intent(inout) :: q0(:, :, :)
    !> shell resolved neutral reference
    real(dp), allocatable, intent(inout) :: qShell0(:,:)

    integer :: iAt, iSp, iSh

    if(.not. allocated(q0))then
       allocate(q0(orb%mOrb, nAtom, nSpin))
    endif
    q0(:,:,:) = 0.0_dp

    if (allocated(customOccAtoms)) then
       if (isLinResp) then
          call error("Custom occupation not compatible with linear response")
       end if
       call applyCustomReferenceOccupations(customOccAtoms, customOccFillings, &
            & species0, orb, referenceN0, q0)
    else
       call initQFromShellChrg(q0, referenceN0, species0, orb)
    end if

    if (.not. allocated(qShell0)) then
       allocate(qShell0(orb%mShell, nAtom))
    endif

    do iAt = 1, nAtom
       iSp = species0(iAt)
       do iSh = 1, orb%nShell(iSp)
          qShell0(iSh,iAt) = sum(q0(orb%posShell(iSh,iSp):orb%posShell(iSh+1,iSp)-1,iAt,1))
       end do
    end do

  end subroutine initializeReferenceCharges


  !> Set number of electrons
  !
  !  Data available via module: elecTolMax, nSpin, nOrb
  subroutine setNElectrons(q0, nrChrg, nrSpinPol, nEl, nEl0)

    !> reference neutral atomic occupations
    real(dp), allocatable, intent(in) :: q0(:, :, :)
    !> Total charge
    real(dp), intent(in) :: nrChrg
    real(dp), intent(in) :: nrSpinPol

    !> nr. of electrons
    real(dp), allocatable, intent(inout) :: nEl(:)
    !> Nr. of all electrons if neutral
    real(dp), intent(inout) :: nEl0

    @:ASSERT(allocated(q0))
    @:ASSERT(allocated(nEl))

    nEl0 = sum(q0(:,:,1))
    if (abs(nEl0 - nint(nEl0)) < elecTolMax) then
      nEl0 = nint(nEl0)
   end if
    nEl(:) = 0.0_dp
    if (nSpin == 1 .or. nSpin == 4) then
      nEl(1) = nEl0 - nrChrg
      if(ceiling(nEl(1)) > 2.0_dp*nOrb) then
        call error("More electrons than basis functions!")
      end if
    else
      nEl(1) = 0.5_dp * (nEl0 - nrChrg + nrSpinPol)
      nEl(2) = 0.5_dp * (nEl0 - nrChrg - nrSpinPol)
      if (any(ceiling(nEl(:)) > nOrb)) then
        call error("More electrons than basis functions!")
      end if
    end if

    if (.not.all(nEl >= 0.0_dp)) then
      call error("Less than 0 electrons!")
    end if

  end subroutine setNElectrons


#:if WITH_TRANSPORT
  !> Check for inconsistencies in transport atom region definitions
  subroutine checkTransportRanges(nAtom, transpar)

    !> Count of all atoms in the system
    integer :: nAtom

    !> Transport parameters
    type(TTransPar), intent(in) :: transpar

    character(lc) :: strTmp
    integer :: ii, jj
    logical :: tFailCheck
    logical, allocatable :: notInRegion(:)

    ! check for atoms occurring inside both the device and a contact
    do ii = 1, transpar%ncont
      if (transpar%contacts(ii)%idxrange(1)<=transpar%idxdevice(2)) then
        write(strTmp,"(A,I0,A,A,A,I0,A,I0)") "The device and contact overlap in their atom index&
            & ranges, the device ends at ", transpar%idxdevice(2), ', contact "',&
            & trim(transpar%contacts(ii)%name), '" is between ', transpar%contacts(ii)%idxrange(1),&
            & ' and ',transpar%contacts(ii)%idxrange(2)
        call error(trim(strTmp))
      end if
    end do

    ! Check for atom(s) occuring in multiple contacts
    do ii = 1, transpar%ncont
      do jj = 1, transpar%ncont
        if (ii == jj) then
          cycle
        end if
        tFailCheck = .false.
        if (transpar%contacts(ii)%idxrange(1) <= transpar%contacts(jj)%idxrange(1)) then
          if (transpar%contacts(ii)%idxrange(2) >= transpar%contacts(jj)%idxrange(1)) then
            tFailCheck = .true.
          end if
        else
          if (transpar%contacts(jj)%idxrange(2) >= transpar%contacts(ii)%idxrange(1)) then
            tFailCheck = .true.
          end if
        end if
        if (tFailCheck) then
          write(strTmp,"(A,A,A,A,A)")"Contact '",trim(transpar%contacts(ii)%name),"' and '",&
              & trim(transpar%contacts(jj)%name),"' share atoms"
          call error(trim(strTmp))
        end if
      end do
    end do

    ! check for additional atoms outside of the device and all contacts
    if (maxval(transpar%contacts(:)%idxrange(2)) < nAtom) then
      call error("Atoms present that are not in the device or any contact region")
    end if

    ! Check for gaps in atom ranges between regions
    allocate(notInRegion(nAtom))
    notInRegion = .true.
    notInRegion(transpar%idxdevice(1):transpar%idxdevice(2)) = .false.
    do ii = 1, transpar%ncont
      notInRegion(transpar%contacts(ii)%idxrange(1):transpar%contacts(ii)%idxrange(2)) = .false.
    end do
    if (any(notInRegion)) then
      call error("Atom(s) present that are not in any region of the device or contacts")
    end if

  end subroutine checkTransportRanges
#:endif


  !> Clean up things that did not automatically get removed by going out of scope
  subroutine destructProgramVariables()

    if (electronicSolver%isElsiSolver) then
      call TElsiSolver_final(electronicSolver%elsi)
    end if

    if (tProjEigenvecs) then
      call destruct(iOrbRegion)
      call destruct(RegionLabels)
    end if

    @:SAFE_DEALLOC(sccCalc, img2CentCell, species, species0, coord, coord0)
    @:SAFE_DEALLOC(latVec, origin, recVec, invLatVec, cellVec, rCellVec, iCellVec)
    @:SAFE_DEALLOC(neighbourList, nNeighbourSk, nNeighbourRep, iSparseStart)
    @:SAFE_DEALLOC(hubbU, atomEigVal, referenceN0, mass, speciesMass)
    @:SAFE_DEALLOC(ham, iHam, chargePerShell, chargePerAtom, over, kPoint, kWeight)
    @:SAFE_DEALLOC(nEl, spinW, xi, UJ, nUJ, niUJ, iUJ, Ef, esp)
    @:SAFE_DEALLOC(indMovedAtom, conAtom, conVec, pipekMezey)
    #:if WITH_SOCKETS
      @:SAFE_DEALLOC(socket)
    #:endif
    @:SAFE_DEALLOC(speciesName, pGeoCoordOpt, pGeoLatOpt, pChrgMixer, pMdFrame, pMdIntegrator)
    @:SAFE_DEALLOC(temperatureProfile, derivDriver)
    @:SAFE_DEALLOC(q0, qShell0, qInput, qOutput)
    @:SAFE_DEALLOC(qInpRed, qOutRed, qDiffRed)
    @:SAFE_DEALLOC(iEqOrbitals, iEqBlockDftbU, iEqBlockOnSite, iEqBlockDftbULs, iEqBlockOnSiteLs)
    @:SAFE_DEALLOC(thirdOrd, onSiteElements, onSiteDipole)
    @:SAFE_DEALLOC(dispersion, xlbomdIntegrator)
    @:SAFE_DEALLOC(velocities, movedVelo, movedAccel, movedMass)
    @:SAFE_DEALLOC(rhoPrim, iRhoPrim, ERhoPrim, h0, filling, Eband, TS, E0)
    @:SAFE_DEALLOC(HSqrCplx, SSqrCplx, eigvecsCplx, HSqrReal, SSqrReal, eigvecsReal, eigen)
<<<<<<< HEAD
    @:SAFE_DEALLOC(RhoSqrReal, qDepExtPot, derivs, tripletderivs, mixedderivs, chrgForces)
    @:SAFE_DEALLOC(excitedDerivs, dipoleMoment,coord0Fold, newCoords, orbitalL, occNatural, mu)
    @:SAFE_DEALLOC(tunneling, ldos, current, leadCurrents, poissonDerivs, shiftPerLUp, chargeUp)
=======
    @:SAFE_DEALLOC(RhoSqrReal, qDepExtPot, derivs, chrgForces, excitedDerivs, dipoleMoment)
    @:SAFE_DEALLOC(coord0Fold, newCoords, orbitalL, occNatural, mu)
    @:SAFE_DEALLOC(tunneling, ldos, current, leadCurrents, shiftPerLUp, chargeUp)
>>>>>>> ca3e94e7
    @:SAFE_DEALLOC(regionLabelLDOS)
    @:SAFE_DEALLOC(iAtInCentralRegion, energiesCasida)
    @:SAFE_DEALLOC(reks)

  end subroutine destructProgramVariables


  !> Creates all random generators needed in the code.
  !!
  subroutine createRandomGenerators(env, seed, randomInit, randomThermostat)

    !> Environment settings
    type(TEnvironment), intent(in) :: env

    !> Global seed used for initialisation of the random generator pool. If less than one, random
    !! initialisation of the seed will occur.
    integer, intent(inout) :: seed

    !> Random generator for initprogram.
    type(TRanlux), allocatable, intent(out) :: randomInit

    !> Random generator for the actual thermostat.
    type(TRanlux), allocatable, intent(out) :: randomThermostat

    type(TRandomGenPool) :: randGenPool

    call init(randGenPool, env, seed, oldCompat=.true.)

    ! DO NOT CHANGE the ORDER of calls below, as this will destroy backwards compatibility and
    ! reproduciblity of random number sequences in the code. If further random generators are needed
    ! *append* similar getGenerator() calls. All random generators used within the code must be
    ! generated here.
    call randGenPool%getGenerator(env, randomThermostat)
    call randGenPool%getGenerator(env, randomInit)

  end subroutine createRandomGenerators

#:if WITH_SOCKETS
  !> Initializes the socket and recieves and broadcasts initial geometry.
  subroutine initSocket(env, socketInput, tPeriodic, coord0, latVec, socket, tCoordsChanged,&
      & tLatticeChanged)

    !> Environment settings.
    type(TEnvironment), intent(in) :: env

    !> Input data for the socket.
    type(ipiSocketCommInp), intent(inout) :: socketInput

    !> Is the system periodic?
    logical, intent(in) :: tPeriodic

    !> Received atom coordinates in the unit cell.
    real(dp), intent(inout) :: coord0(:,:)

    !> Received lattice vectors
    real(dp), intent(inout) :: latVec(:,:)

    !> Initialised socket.
    type(ipiSocketComm), allocatable, intent(out) :: socket

    !> Whether coordinates has been changed
    logical, intent(out) :: tCoordsChanged

    !> Whether lattice vectors has been changed
    logical, intent(out) :: tLatticeChanged

    logical :: tDummy

    if (env%tGlobalMaster) then
      write(stdOut, "(A,1X,A)") "Initialising for socket communication to host",&
          & trim(socketInput%host)
      socket = IpiSocketComm(socketInput)
    end if
    call receiveGeometryFromSocket(env, socket, tPeriodic, coord0, latVec, tCoordsChanged,&
        & tLatticeChanged, tDummy)

  end subroutine initSocket
#:endif

#:if WITH_TRANSPORT
  subroutine initTransport(env, input, tDefinedFreeE)

    !> Computational environment
    type(TEnvironment), intent(inout) :: env

    !> Input data
    type(TInputData), intent(in) :: input

    !> Is the free energy defined (i.e. equilibrium calculation)
    logical, intent(out) :: tDefinedFreeE

    logical :: tAtomsOutside
    integer :: iSpin, isz
    integer :: nSpinChannels, iCont, jCont
    real(dp) :: mu1, mu2

    ! contact calculation in case some contact is computed
    tContCalc = (input%transpar%taskContInd /= 0)

    if (nSpin <=2) then
      nSpinChannels = nSpin
    else
      nSpinChannels = 1
    endif

    tDefinedFreeE = .true.

    associate(transpar=>input%transpar, greendens=>input%ginfo%greendens)
      ! Non colinear spin not yet supported
      ! Include the built-in potential as in negf init, but the whole
      ! scc only works for
      ! calculation without spin (poisson does not support spin dependent
      ! built in potentials)
      if (transpar%ncont > 0) then
        allocate(mu(transpar%ncont, nSpinChannels))
        mu = 0.0_dp
        do iSpin = 1, nSpinChannels
          mu(1:transpar%ncont, iSpin) = minval(transpar%contacts(1:transpar%ncont)%eFermi(iSpin))&
               & - transpar%contacts(1:transpar%ncont)%potential
        end do
        ! Test if this is a non-equilibrium system
        lpConts: do iCont = 1, transpar%ncont
          do jCont = iCont + 1, transpar%ncont
            do iSpin = 1, nSpinChannels
              mu1 = transpar%contacts(iCont)%eFermi(iSpin) - transpar%contacts(iCont)%potential
              mu2 = transpar%contacts(jCont)%eFermi(iSpin) - transpar%contacts(jCont)%potential
              if (abs(mu1 - mu2) > tolEfEquiv) then
                tDefinedFreeE = .false.
                exit lpConts
              end if
            end do
          end do
        end do lpConts

      else
        allocate(mu(1, nSpinChannels))
        mu(1,1:nSpinChannels) = greendens%oneFermi(1:nSpinChannels)
      end if

    end associate

    if (tNegf) then
      write(stdOut,*) 'init negf'
      if (size(DenseDesc%iAtomStart) /= nAtom+1) then
        call error('Internal error: DenseDesc not created')
      end if

      ! Some sanity checks and initialization of GDFTB/NEGF
      call negf_init(input%transpar, env, input%ginfo%greendens, input%ginfo%tundos, tempElec,&
          & electronicSolver%iSolver)

      ginfo = input%ginfo

      if (allocated(input%ctrl%indMovedAtom)) then
        tAtomsOutside = any(input%ctrl%indMovedAtom < input%transpar%idxdevice(1))&
            & .or. any(input%ctrl%indMovedAtom > input%transpar%idxdevice(2))
        if (tAtomsOutside) then
          call error("There are moving atoms specified outside of the device region")
        end if
      end if

      if (input%ctrl%tLatOpt) then
        call error("Lattice optimization is not currently possible with transport")
      end if

    end if

    transpar = input%transpar

    !Write Dos and tunneling on separate files?
    writeTunn = ginfo%tundos%writeTunn
    tWriteLDOS = ginfo%tundos%writeLDOS

    if (tWriteLDOS) then
      call move_alloc(ginfo%tundos%dosLabels, regionLabelLDOS)
    end if

  end subroutine initTransport

#:endif

  !> Initialises (clears) output files.
  subroutine initOutputFiles(env, tWriteAutotest, tWriteResultsTag, tWriteBandDat, tDerivs,&
      & tWriteDetailedOut, tMd, isGeoOpt, geoOutFile, fdDetailedOut, fdMd, esp)

    !> Environment
    type(TEnvironment), intent(inout) :: env

    !> Should tagged regression test data be printed
    logical, intent(in) :: tWriteAutotest

    !> Write tagged output for machine readable results
    logical, intent(in) :: tWriteResultsTag

    !> Band structure and fillings
    logical, intent(in) :: tWriteBandDat

    !> Finite different second derivatives
    logical, intent(in) :: tDerivs

    !> Write detail on the calculation to file
    logical, intent(in) :: tWriteDetailedOut

    !> Is this a molecular dynamics calculation
    logical, intent(in) :: tMd

    !> Are atomic coodinates being optimised
    logical, intent(in) :: isGeoOpt

    !> Filename for geometry output
    character(*), intent(in) :: geoOutFile

    !> File unit for detailed.out
    integer, intent(out) :: fdDetailedOut

    !> File unit for information during molecular dynamics
    integer, intent(out) :: fdMd

    !> Electrostatic potentials if requested
    type(TElStatPotentials), allocatable, intent(inout) :: esp

    call TTaggedWriter_init(taggedWriter)

    if (tWriteAutotest) then
      call initOutputFile(autotestTag)
    end if
    if (tWriteResultsTag) then
      call initOutputFile(resultsTag)
    end if
    if (tWriteBandDat) then
      call initOutputFile(bandOut)
    end if
    if (tDerivs) then
      call initOutputFile(hessianOut)
    end if
    if (tWriteDetailedOut) then
      call initOutputFile(userOut, fdDetailedOut)
      call env%fileFinalizer%register(fdDetailedOut)
    end if
    if (tMD) then
      call initOutputFile(mdOut, fdMD)
      call env%fileFinalizer%register(fdMd)
    end if
    if (isGeoOpt .or. tMD) then
      call clearFile(trim(geoOutFile) // ".gen")
      call clearFile(trim(geoOutFile) // ".xyz")
    end if
    if (allocated(esp)) then
      call initOutputFile(esp%espOutFile)
    end if

  end subroutine initOutputFiles


  !> Allocates most of the large arrays needed during the DFTB run.
  subroutine initArrays(env, electronicSolver, tForces, tExtChrg, isLinResp, tLinRespZVect, tMd,&
      & tMulliken, tSpinOrbit, tImHam, tWriteRealHS, tWriteHS, t2Component, tRealHS,&
      & tPrintExcitedEigvecs, tDipole, isREKS, orb, nAtom, nMovedAtom, nKPoint, nSpin, nExtChrg,&
      & indMovedAtom, mass, denseDesc, rhoPrim, h0, iRhoPrim, excitedDerivs, ERhoPrim, derivs,&
<<<<<<< HEAD
      & tripletderivs, mixedderivs, chrgForces, energy, potential, TS, E0, Eband, eigen,&
      & filling, coord0Fold, newCoords, orbitalL, HSqrCplx, SSqrCplx, eigvecsCplx, HSqrReal,&
      & SSqrReal, eigvecsReal, rhoSqrReal, chargePerShell, occNatural, velocities, movedVelo,&
      & movedAccel, movedMass, dipoleMoment)
=======
      & chrgForces, energy, potential, TS, E0, Eband, eigen, filling, coord0Fold, newCoords,&
      & orbitalL, HSqrCplx, SSqrCplx, eigvecsCplx, HSqrReal, SSqrReal, eigvecsReal, rhoSqrReal,&
      & occNatural, velocities, movedVelo, movedAccel, movedMass, dipoleMoment)
>>>>>>> ca3e94e7

    !> Current environment
    type(TEnvironment), intent(in) :: env

    !> electronic solver for the system
    type(TElectronicSolver), intent(in) :: electronicSolver

    !> Are forces required
    logical, intent(in) :: tForces

    !> Are the external charges
    logical, intent(in) :: tExtChrg

    !> Are excitation energies being calculated
    logical, intent(in) :: isLinResp

    !> Are excited state properties being calculated
    logical, intent(in) :: tLinRespZVect

    !> Is this a molecular dynamics calculation
    logical, intent(in) :: tMd

    !> Is Mulliken analysis being performed
    logical, intent(in) :: tMulliken

    !> Are there spin orbit interactions
    logical, intent(in) :: tSpinOrbit

    !> Are there imaginary parts to the hamiltonian
    logical, intent(in) :: tImHam

    !> Should the sparse hamiltonian and overlap be writen to disc?
    logical, intent(in) :: tWriteRealHS

    !> Should the hamiltonian and overlap be written out as dense matrices
    logical, intent(in) :: tWriteHS

    !> Is the hamiltonian for a two component (Pauli) system
    logical, intent(in) :: t2Component

    !> Is the hamiltonian real?
    logical, intent(in) :: tRealHS

    !> Print the excited state eigenvectors
    logical, intent(in) :: tPrintExcitedEigvecs

    !> Print the dipole moment
    logical, intent(in) :: tDipole

    !> Is this DFTB/SSR formalism
    logical, intent(in) :: isREKS

    !> data structure with atomic orbital information
    type(TOrbitals), intent(in) :: orb

    !> Number of atoms
    integer, intent(in) :: nAtom

    !> Number of atoms moved about during the calculation
    integer, intent(in) :: nMovedAtom

    !> Number of k-points
    integer, intent(in) :: nKPoint

    !> Number of spin channels
    integer, intent(in) :: nSpin

    !> Number of external charges
    integer, intent(in) :: nExtChrg

    !> Indices for any moving atoms
    integer, intent(in) :: indMovedAtom(:)

    !> Masses of each species of atom
    real(dp), intent(in) :: mass(:)

    !> Dense matrix descriptor for H and S
    type(TDenseDescr), intent(in) :: denseDesc

    !> Sparse storage density matrix
    real(dp), intent(out), allocatable :: rhoPrim(:,:)

    !> Non-scc part of the hamiltonian
    real(dp), intent(out), allocatable :: h0(:)

    !> Imaginary part of the sparse density matrix
    real(dp), intent(out), allocatable :: iRhoPrim(:,:)

    !> Excitation energy derivatives with respect to atomic coordinates
    real(dp), intent(out), allocatable :: excitedDerivs(:,:)

    !> Energy weighted density matrix
    real(dp), intent(out), allocatable :: ERhoPrim(:)

    !> Derivatives of total energy with respect to atomic coordinates
    real(dp), intent(out), allocatable :: derivs(:,:)

    !> Energy derivative for triplet determinant (TI-DFTB excited states)
    real(dp), intent(out), allocatable :: tripletderivs(:,:)

    !> Energy derivative for mixed determinant (TI-DFTB excited states)
    real(dp), intent(out), allocatable :: mixedderivs(:,:)

    !> Forces on (any) external charges
    real(dp), intent(out), allocatable :: chrgForces(:,:)

    !> Energy terms
    type(TEnergies), intent(out) :: energy

    !> Potentials acting on the system
    type(TPotentials), intent(out) :: potential

    !> Electron entropy contribution at T
    real(dp), intent(out), allocatable :: TS(:)

    !> zero temperature extrapolated electronic energy
    real(dp), intent(out), allocatable :: E0(:)

    !> band  energy
    real(dp), intent(out), allocatable :: Eband(:)

    !> single particle energies (band structure)
    real(dp), intent(out), allocatable :: eigen(:,:,:)

    !> Occupations of single particle states
    real(dp), intent(out), allocatable :: filling(:,:,:)

    !> Coordinates in central cell
    real(dp), intent(out), allocatable :: coord0Fold(:,:)

    !> Updated coordinates
    real(dp), intent(out), allocatable :: newCoords(:,:)

    !> Orbital angular momentum
    real(dp), intent(out), allocatable :: orbitalL(:,:,:)

    !> Complex dense hamiltonian
    complex(dp), intent(out), allocatable :: HSqrCplx(:,:)

    !> overlap matrix dense storage
    complex(dp), intent(out), allocatable :: SSqrCplx(:,:)

    !> Complex eigenvectors
    complex(dp), intent(out), allocatable :: eigvecsCplx(:,:,:)

    !> real dense hamiltonian
    real(dp), intent(out), allocatable :: HSqrReal(:,:)

    !> overlap matrix dense storage
    real(dp), intent(out), allocatable :: SSqrReal(:,:)

    !> Real eigenvectors
    real(dp), intent(out), allocatable :: eigvecsReal(:,:,:)

    !> density matrix dense storage
    real(dp), intent(out), allocatable :: rhoSqrReal(:,:,:)

    !> Occupations for natural orbitals
    real(dp), intent(out), allocatable :: occNatural(:)

    !> Atomic velocities
    real(dp), intent(out), allocatable :: velocities(:,:)

    !> Array for moving atom velocities
    real(dp), intent(out), allocatable :: movedVelo(:,:)

    !> moving atom accelerations
    real(dp), intent(out), allocatable :: movedAccel(:,:)

    !> moving atoms masses
    real(dp), intent(out), allocatable :: movedMass(:,:)

    !> system dipole moment
    real(dp), intent(out), allocatable :: dipoleMoment(:)


    integer :: nSpinHams, sqrHamSize

    allocate(rhoPrim(0, nSpin))
    allocate(h0(0))
    if (tImHam) then
      allocate(iRhoPrim(0, nSpin))
    end if

    allocate(excitedDerivs(0,0))
    if (tForces) then
      if (.not.isREKS) then
        allocate(ERhoPrim(0))
      end if
      allocate(derivs(3, nAtom))
      if (tNonAufbau) then
        allocate(tripletderivs(3, nAtom))
        allocate(mixedderivs(3, nAtom))
      end if
      if (tExtChrg) then
        allocate(chrgForces(3, nExtChrg))
      end if
      if (tLinRespZVect) then
        deallocate(excitedDerivs)
        allocate(excitedDerivs(3, nAtom))
      end if
    end if

    call init(energy, nAtom)
    call init(potential, orb, nAtom, nSpin)

    ! Nr. of independent spin Hamiltonians
    select case (nSpin)
    case (1)
      nSpinHams = 1
    case (2)
      nSpinHams = 2
    case (4)
      nSpinHams = 1
    end select

    sqrHamSize = denseDesc%fullSize
    allocate(TS(nSpinHams))
    allocate(E0(nSpinHams))
    allocate(Eband(nSpinHams))
    TS = 0.0_dp
    E0 = 0.0_dp
    Eband = 0.0_dp

    if (electronicSolver%providesEigenvals) then
      allocate(eigen(sqrHamSize, nKPoint, nSpinHams))
      allocate(filling(sqrHamSize, nKpoint, nSpinHams))
    else
      ! due to use of the shape elsewhere in determining kpoints and spin channels:
      allocate(eigen(0, nKPoint, nSpinHams))
      allocate(filling(0, nKpoint, nSpinHams))
    end if
    eigen(:,:,:) = 0.0_dp
    filling(:,:,:) = 0.0_dp


    allocate(coord0Fold(3, nAtom))

    if (tMD) then
      allocate(newCoords(3, nAtom))
    end if

    if ((tMulliken .and. tSpinOrbit) .or. tImHam) then
      allocate(orbitalL(3, orb%mShell, nAtom))
    end if

    ! If only H/S should be printed, no allocation for square HS is needed
    tLargeDenseMatrices = .not. (tWriteRealHS .or. tWriteHS)
    if (electronicSolver%isElsiSolver) then
      tLargeDenseMatrices = tLargeDenseMatrices .and. .not. electronicSolver%elsi%isSparse
      if (.not.electronicSolver%elsi%isSparse .and. .not.(electronicSolver%providesEigenvals .or.&
          & electronicSolver%iSolver == electronicSolverTypes%omm)) then
        if (tDFTBU) then
          call error("This dense ELSI solver is currently incompatible with DFTB+U, use the sparse&
              & form")
        end if
        if (allocated(onSiteElements)) then
          call error("This dense ELSI solver is currently incompatible with onsite correctios, use&
              & the sparse form")
        end if
      end if
    end if
    if (tLargeDenseMatrices) then
      call allocateDenseMatrices(env, denseDesc, parallelKS%localKS, t2Component, tRealHS,&
          & HSqrCplx, SSqrCplx, eigVecsCplx, HSqrReal, SSqrReal, eigvecsReal)
    end if

    if (isLinResp) then
      if (withMpi) then
        call error("Linear response calc. does not work with MPI yet")
      end if
      if (tLinRespZVect) then
        allocate(rhoSqrReal(sqrHamSize, sqrHamSize, nSpin))
      end if
    end if

    if (isLinResp .and. tPrintExcitedEigVecs) then
      allocate(occNatural(orb%nOrb))
    end if

    if (tMD) then
      allocate(velocities(3, nAtom))
      allocate(movedVelo(3, nMovedAtom))
      allocate(movedAccel(3, nMovedAtom))
      allocate(movedMass(3, nMovedAtom))
      movedMass(:,:) = spread(mass(indMovedAtom),1,3)
    end if

    if (tDipole) then
      allocate(dipoleMoment(3))
    end if

  end subroutine initArrays

#:if WITH_TRANSPORT

  !> initialize arrays for tranpsport
  subroutine initTransportArrays(tUpload, transpar, species0, orb, nAtom, nSpin, shiftPerLUp,&
      & chargeUp, tBlockUp, blockUp, shiftBlockUp)

    !> Are contacts being uploaded
    logical, intent(in) :: tUpload

    !> Transport parameters
    type(TTransPar), intent(inout) :: transpar

    !> Species of atoms in the central cell
    integer, intent(in) :: species0(:)

    !> Atomic orbital information
    type(TOrbitals), intent(in) :: orb

    !> Number of atoms
    integer, intent(in) :: nAtom

    !> Number of spin channels
    integer, intent(in) :: nSpin

    !> uploded potential per shell per atom
    real(dp), allocatable, intent(out) :: shiftPerLUp(:,:)

    !> uploaded charges for atoms
    real(dp), allocatable, intent(out) :: chargeUp(:,:,:)

    !> Are block charges and potentials present?
    logical, intent(in) :: tBlockUp

    !> uploded potential per shell per atom
    real(dp), allocatable, intent(inout) :: shiftblockUp(:,:,:,:)

    !> uploaded charges for atoms
    real(dp), allocatable, intent(inout) :: blockUp(:,:,:,:)

    integer :: iSpin, iCont
    real(dp), allocatable :: pot(:)

    !> Format for two values with units
    character(len=*), parameter :: format2U = "(1X,A, ':', T32, F18.10, T51, A, T54, F16.4, T71, A)"

    if (tUpload) then
      allocate(shiftPerLUp(orb%mShell, nAtom))
      allocate(chargeUp(orb%mOrb, nAtom, nSpin))
      if (tBlockUp) then
        allocate(shiftBlockUp(orb%mOrb, orb%mOrb, nAtom, nSpin))
        allocate(blockUp(orb%mOrb, orb%mOrb, nAtom, nSpin))
      end if
      call readContactShifts(shiftPerLUp, chargeUp, transpar, orb, shiftBlockUp, blockUp)
    end if


  end subroutine initTransportArrays

#:endif


  !> Set up storage for dense matrices, either on a single processor, or as BLACS matrices
  subroutine allocateDenseMatrices(env, denseDesc, localKS, t2Component, tRealHS, HSqrCplx,&
      & SSqrCplx, eigvecsCplx, HSqrReal, SSqrReal, eigvecsReal)

    !> Computing environment
    type(TEnvironment), intent(in) :: env

    !> Descriptor of the large square matrices in the program
    type(TDenseDescr), intent(in) :: denseDesc

    !> Index array for spin and k-point index
    integer, intent(in) :: localKS(:,:)

    !> Is this a two component calculation
    logical, intent(in) :: t2Component

    !> Is this a real hamiltonian
    logical, intent(in) :: tRealHS

    !> Square H matrix
    complex(dp), allocatable, intent(out) :: HSqrCplx(:,:)

    !> Square S matrix
    complex(dp), allocatable, intent(out) :: SSqrCplx(:,:)

    !> Eigenvectors for complex eigenproblem
    complex(dp), allocatable, intent(out) :: eigvecsCplx(:,:,:)

    !> Square H matrix
    real(dp), allocatable, intent(out) :: HSqrReal(:,:)

    !> Square S matrix
    real(dp), allocatable, intent(out) :: SSqrReal(:,:)

    !> Eigenvectors for real eigenproblem
    real(dp), allocatable, intent(out) :: eigvecsReal(:,:,:)


    integer :: nLocalCols, nLocalRows, nLocalKS

    nLocalKS = size(localKS, dim=2)
  #:if WITH_SCALAPACK
    call scalafx_getlocalshape(env%blacs%orbitalGrid, denseDesc%blacsOrbSqr, nLocalRows, nLocalCols)
  #:else
    nLocalRows = denseDesc%fullSize
    nLocalCols = denseDesc%fullSize
  #:endif

    if (t2Component .or. .not. tRealHS) then
      allocate(HSqrCplx(nLocalRows, nLocalCols))
      allocate(SSqrCplx(nLocalRows, nLocalCols))
      allocate(eigVecsCplx(nLocalRows, nLocalCols, nLocalKS))
    else
      allocate(HSqrReal(nLocalRows, nLocalCols))
      allocate(SSqrReal(nLocalRows, nLocalCols))
      allocate(eigVecsReal(nLocalRows, nLocalCols, nLocalKS))
    end if

  end subroutine allocateDenseMatrices


#:if WITH_SCALAPACK
  #!
  #! SCALAPACK related routines
  #!

  !> Initialise parallel large matrix decomposition methods
  subroutine initScalapack(blacsOpts, nAtom, nOrb, t2Component, env)

    !> BLACS settings
    type(TBlacsOpts), intent(in) :: blacsOpts

    !> Number of atoms
    integer, intent(in) :: nAtom

    !> Number of orbitals
    integer, intent(in) :: nOrb

    !> Is this a two component calculation
    logical, intent(in) :: t2Component

    !> Computing enviroment data
    type(TEnvironment), intent(inout) :: env

    integer :: sizeHS

    if (t2Component) then
      sizeHS = 2 * nOrb
    else
      sizeHS = nOrb
    end if
    call env%initBlacs(blacsOpts%blockSize, blacsOpts%blockSize, sizeHS, nAtom)

  end subroutine initScalapack


  !> Generate descriptions of large dense matrices in BLACS decomposition
  !>
  !> Note: It must be called after getDenseDescCommon() has been called.
  !>
  subroutine getDenseDescBlacs(env, rowBlock, colBlock, denseDesc)

    !> parallel environment
    type(TEnvironment), intent(in) :: env

    !> Number of matrix rows
    integer, intent(in) :: rowBlock

    !> Number of matrix columns
    integer, intent(in) :: colBlock

    !> Descriptor of the dense matrix
    type(TDenseDescr), intent(inout) :: denseDesc

    integer :: nn

    nn = denseDesc%fullSize
    call scalafx_getdescriptor(env%blacs%orbitalGrid, nn, nn, rowBlock, colBlock,&
        & denseDesc%blacsOrbSqr)

  end subroutine getDenseDescBlacs

#:endif


  !> Generate description of the total large square matrices, on the basis of atomic orbital
  !> orderings
  !>
  subroutine getDenseDescCommon(orb, nAtom, t2Component, denseDesc)

    !> Orbital information for species
    type(TOrbitals), intent(in) :: orb

    !> Number of atoms in the system
    integer, intent(in) :: nAtom

    !> Is this a two component calculation
    logical, intent(in) :: t2Component

    !> Resulting descriptor
    type(TDenseDescr), intent(out) :: denseDesc

    integer :: nOrb

    allocate(denseDesc%iAtomStart(nAtom + 1))
    call buildSquaredAtomIndex(denseDesc%iAtomStart, orb)
    nOrb = denseDesc%iAtomStart(nAtom + 1) - 1
    denseDesc%t2Component = t2Component
    denseDesc%nOrb = nOrb
    if (t2Component) then
      denseDesc%fullSize = 2 * nOrb
    else
      denseDesc%fullSize = nOrb
    end if

  end subroutine getDenseDescCommon


  !> Check for compatibility between requested electronic solver and features of the calculation
  subroutine ensureSolverCompatibility(iSolver, tSpin, kPoints, tForces, parallelOpts, nIndepHam,&
      & tempElec)

    !> Solver number (see dftbp_elecsolvertypes)
    integer, intent(in) :: iSolver

    !> Is this a spin polarised calculation
    logical, intent(in) :: tSpin

    !> Set of k-points used in calculation (or [0,0,0] if molecular)
    real(dp), intent(in) :: kPoints(:,:)

    !> Are forces required
    logical, intent(in) :: tForces

    !> Options for a parallel calculation, if needed
    type(TParallelOpts), intent(in), allocatable :: parallelOpts

    !> Number of indepdent hamiltonian matrices at a given k-value
    integer, intent(in) :: nIndepHam

    !> Temperature of the electrons
    real(dp), intent(in) :: tempElec

    logical :: tElsiSolver
    integer :: nKPoint

    ! Temporary error test for PEXSI bug (July 2019)
    if (iSolver == electronicSolverTypes%pexsi .and. any(kPoints /= 0.0_dp)) then
      call warning("A temporary PEXSI bug may prevent correct evaluation at general k-points.&
          & This should be fixed soon.")
    end if

    tElsiSolver = any(iSolver ==&
        & [electronicSolverTypes%elpa, electronicSolverTypes%omm, electronicSolverTypes%pexsi,&
        & electronicSolverTypes%ntpoly, electronicSolverTypes%elpadm])
    if (.not. withELSI .and. tElsiSolver) then
      call error("This binary was not compiled with ELSI support enabled")
    end if

    nKPoint = size(kPoints, dim=2)
    if (withMpi) then
      if (tElsiSolver .and. parallelOpts%nGroup /= nIndepHam * nKPoint) then
        call error("This solver requires as many parallel processor groups as there are independent&
            & spin and k-point combinations")
      end if
    end if

    if (iSolver == electronicSolverTypes%pexsi .and. tempElec < epsilon(0.0)) then
      call error("This solver requires a finite electron broadening")
    end if

  end subroutine ensureSolverCompatibility


  !> Modify the reference atomic shell charges for the neutral atom
  subroutine applyCustomReferenceOccupations(customOccAtoms,  customOccFillings, species,&
      & orb, referenceN0, q0)

    !> Array of occupation arrays, one for each atom
    type(TWrappedInt1), allocatable, intent(in) :: customOccAtoms(:)

    !> Reference fillings for atomic shells
    real(dp), intent(in) :: customOccFillings(:,:)

    !> Species of atoms
    integer, intent(in) :: species(:)

    !> Atomic orbital data
    type(TOrbitals), intent(in) :: orb

    !> Reference charges from the Slater-Koster file
    real(dp), intent(in) :: referenceN0(:,:)

    !> Charges required for atomic neutrality in reference state
    real(dp), intent(inout) :: q0(:,:,:)

    integer :: nCustomBlock, iCustomBlock, iCustomAtom, nAtom, iAt, iSp
    real(dp), allocatable :: refOcc(:,:)

    nAtom = size(species)
    ! note that all arrays, referenceN0, customOccAtoms, refOcc
    ! are allocated to orb%mShell so assignments vecA(:,) = vecB(:,) work
    allocate(refOcc(orb%mShell, nAtom))
    ! initialize to referenceN0
    do iAt = 1, nAtom
      iSp = species(iAt)
      refOcc(:, iAt) = referenceN0(:, iSp)
    end do

    ! override to customOccupation
    if (allocated(customOccAtoms)) then
      nCustomBlock = size(customOccAtoms)
      do iCustomBlock = 1, nCustomBlock
        do iCustomAtom = 1, size(customOccAtoms(iCustomBlock)%data)
          iAt =  customOccAtoms(iCustomBlock)%data(iCustomAtom)
          refOcc(:, iAt) = customOccFillings(:,iCustomBlock)
        end do
      end do
    end if

    ! initialize q0 with right orbital order
    call initQFromUsrChrg(q0, refOcc, species, orb)

  end subroutine applyCustomReferenceOccupations


  !> Print out the reference occupations for atoms
  subroutine printCustomReferenceOccupations(orb, species, customOccAtoms, customOccFillings)

    !> Atomic orbital information
    type(TOrbitals), intent(in) :: orb

    !> Chemical species of atoms
    integer, intent(in) :: species(:)

    !> Array of occupation arrays, one for each atom
    type(TWrappedInt1), intent(in) :: customOccAtoms(:)

    !> Fillings for each atomic shell
    real(dp), intent(in) :: customOccFillings(:,:)

    character(lc) :: formstr, outStr
    integer :: nCustomBlock, iCustomBlock, iSp, nShell, nAtom, iSh
    character(sc), allocatable :: shellnames(:)

    nCustomBlock = size(customOccFillings)
    if (nCustomBlock == 0) then
      return
    end if
    write(stdout, "(A)") "Custom defined reference occupations:"
    do iCustomBlock = 1, size(customOccAtoms)
      nAtom = size(customOccAtoms(iCustomBlock)%data)
      if (nAtom == 1) then
        write(outStr, "(A)") "Atom:"
      else
        write(outStr, "(A)") "Atoms:"
      end if
      write(formstr, "(I0,A)") nAtom, "(I0,1X))"
      write(stdout, "(A,T30,"//trim(formstr)//")") trim(outStr), customOccAtoms(iCustomBlock)%data
      iSp = species(customOccAtoms(iCustomBlock)%data(1))
      nShell = orb%nShell(iSp)
      call getShellNames(iSp, orb, shellnames)
      outStr = ""
      do iSh = 1, nShell
        if (iSh > 1) then
          write(outStr,"(A,',')")trim(outStr)
        end if
        write(outStr,"(A,1X,A,F8.4)")trim(outStr), trim(shellnames(iSh)),&
            & customOccFillings(iSh, iCustomBlock)
      end do
      write(stdout,"(A,T29,A)")"Fillings:",trim(outStr)
      deallocate(shellnames)
    end do
  end subroutine printCustomReferenceOccupations


  !> Initialises SCC related parameters before geometry loop starts
  function getMinSccIters(tSccCalc, tDftbU, nSpin) result(minSccIter)

    !> Is this a self consistent calculation
    logical, intent(in) :: tSccCalc

    !> Are there orbital potentials present
    logical, intent(in) :: tDftbU

    !> Number of spin channels
    integer, intent(in) :: nSpin

    !> Minimum possible number of self consistent iterations
    integer :: minSccIter

    if (tSccCalc) then
      if (tDftbU) then
        minSccIter = 2
      else
        if (nSpin == 1) then
          minSccIter = 1
        else
          minSccIter = 2
        end if
      end if
    else
      minSccIter = 1
    end if

  end function getMinSccIters


  !> Stop if any range separated incompatible setting is found
  subroutine ensureRangeSeparatedReqs(tPeriodic, tHelical, tReadChrg, tShellResolved,&
      & tAtomicEnergy, rangeSepInp, isRS_LinResp, lresp, onSiteElements)

    !> Is the system periodic
    logical, intent(in) :: tPeriodic

    !> If the calculation is helical geometry
    logical :: tHelical

    !> Are charges read from disc
    logical, intent(in) :: tReadChrg

    !> Is this a shell resolved calculation
    logical, intent(in) :: tShellResolved

    !> Do we need atom resolved E?
    logical, intent(inout) :: tAtomicEnergy

    !> Parameters for the range separated calculation
    type(TRangeSepInp), intent(in) :: rangeSepInp

    !> Is this an excited state calculation with range separation
    logical, intent(in) :: isRS_LinResp

    !> data type for linear response
    type(TLinresp), intent(in) :: lresp

    !> Correction to energy from on-site matrix elements
    real(dp), allocatable, intent(in) :: onSiteElements(:,:,:,:)

    if (withMpi) then
      call error("Range separated calculations do not work with MPI yet")
    end if

    if (tPeriodic) then
      call error("Range separated functionality only works with non-periodic structures at the&
          & moment")
    end if

    if (tHelical) then
      call error("Range separated functionality only works with non-helical structures at the&
          & moment")
    end if

    if (tReadChrg .and. rangeSepInp%rangeSepAlg == rangeSepTypes%threshold) then
      call error("Restart on thresholded range separation not working correctly")
    end if

    if (tShellResolved) then
      call error("Range separated functionality currently does not yet support shell-resolved scc")
    end if

    if (tAtomicEnergy) then
      call error("Atomic resolved energies cannot be calculated with the range-separated&
          & hybrid functional at the moment")
    end if

    if (nSpin > 2) then
      call error("Range separated calculations not implemented for non-colinear calculations")
    end if

    if (tSpinOrbit) then
      call error("Range separated calculations not currently implemented for spin orbit")
    end if

    if (isXlbomd) then
      call error("Range separated calculations not currently implemented for XLBOMD")
    end if

    if (t3rd) then
      call error("Range separated calculations not currently implemented for 3rd order DFTB")
    end if

    if (tDFTBU) then
      call error("Range separated calculations not currently implemented for DFTB+U")
    end if

    if (isRS_LinResp) then

      if (allocated(onSiteElements)) then
        call error("Excited state range separated calculations not implemented for onsite&
            & corrections")
      end if

      if (nSpin > 1) then
        call error("Excited state range separated calculations not implemented for spin polarized&
            & calculations")
      end if

      if (lresp%symmetry /= "S") then
        call error("Excited state range separated calculations currently only implemented for&
            & singlet excitaions")
      end if

    end if

  end subroutine ensureRangeSeparatedReqs


  !> Stop if linear response module can not be invoked due to unimplemented combinations of
  !> features.
  subroutine ensureLinRespConditions(t3rd, tRealHS, tPeriodic, tForces, solvation, isRS_LinResp,&
      & nSpin)

    !> 3rd order hamiltonian contributions included
    logical, intent(in) :: t3rd

    !> a real hamiltonian
    logical, intent(in) :: tRealHs

    !> periodic boundary conditions
    logical, intent(in) :: tPeriodic

    !> forces being evaluated in the excited state
    logical, intent(in) :: tForces

    !> Solvation data and calculations
    class(TSolvation), allocatable :: solvation

    !> Is this an excited state calculation with range separation
    logical, intent(in) :: isRS_LinResp

    !> Number of spin components, 1 is unpolarised, 2 is polarised, 4 is noncolinear / spin-orbit
    integer, intent(in) :: nSpin

    if (withMpi) then
      call error("Linear response calc. does not work with MPI yet")
    end if

    if (t3rd) then
      call error("Third order currently incompatible with excited state")
    end if
    if (.not. tRealHS) then
      call error("Only real systems are supported for excited state calculations")
    end if
    if (tPeriodic .and. tForces) then
      call error("Forces in the excited state for periodic geometries are currently unavailable")
    end if

    if (allocated(solvation)) then
      call error("Solvation models do not work with linear response yet.")
    end if

    if (isRS_LinResp) then
      if (tPeriodic) then
        call error("Range separated excited states for periodic geometries are currently&
            & unavailable")
      end if
      if (nSpin > 1) then
        call error("Range separated excited states for spin polarized calculations are currently&
            & unavailable")
      end if
    end if

  end subroutine ensureLinRespConditions


  !> Determine range separated cut-off and also update maximal cutoff
  subroutine getRangeSeparatedCutOff(cutoffRed, cutOff)

    !> Reduction in cut-off
    real(dp), intent(in) :: cutoffRed

    !> Resulting cut-off
    type(TCutoffs), intent(inout) :: cutOff

    cutOff%lcCutOff = 0.0_dp
    if (cutoffRed < 0.0_dp) then
      call error("Cutoff reduction for range-separated neighbours should be zero or positive.")
    end if
    cutOff%lcCutOff = cutOff%skCutOff - cutoffRed
    if (cutOff%lcCutOff < 0.0_dp) then
      call error("Screening cutoff for range-separated neighbours too short.")
    end if
    cutOff%mCutoff = max(cutOff%mCutOff, cutoff%lcCutOff)

  end subroutine getRangeSeparatedCutOff


  !> Initialise range separated extension.
  subroutine initRangeSeparated(nAtom, species0, speciesName, hubbU, rangeSepInp, tSpin,&
      & isREKS, rangeSep, deltaRhoIn, deltaRhoOut, deltaRhoDiff, deltaRhoInSqr,&
      & deltaRhoOutSqr, nMixElements)

    !> Number of atoms in the system
    integer, intent(in) :: nAtom

    !> species of atoms
    integer, intent(in) :: species0(:)

    !> names of chemical species
    character(*), intent(in) :: speciesName(:)

    !> Hubbard values for species
    real(dp), intent(in) :: hubbU(:,:)

    !> input for range separated calculation
    type(TRangeSepInp), intent(in) :: rangeSepInp

    !> Is this spin restricted (F) or unrestricted (T)
    logical, intent(in) :: tSpin

    !> Is this DFTB/SSR formalism
    logical, intent(in) :: isREKS

    !> Resulting settings for range separation
    type(TRangeSepFunc), allocatable, intent(out) :: rangeSep

    !> Change in input density matrix flattened to 1D array
    real(dp), allocatable, target, intent(out) :: deltaRhoIn(:)

    !> Change in output density matrix flattened to 1D array
    real(dp), allocatable, target, intent(out) :: deltaRhoOut(:)

    !> Change in density matrix between in and out
    real(dp), allocatable, intent(out) :: deltaRhoDiff(:)

    !> Change in input density matrix
    real(dp), pointer, intent(out) :: deltaRhoInSqr(:,:,:)

    !> Change in output density matrix
    real(dp), pointer, intent(out) :: deltaRhoOutSqr(:,:,:)

    !> Number of mixer elements
    integer, intent(out) :: nMixElements

    allocate(rangeSep)
    call RangeSepFunc_init(rangeSep, nAtom, species0, speciesName, hubbU(1,:),&
        & rangeSepInp%screeningThreshold, rangeSepInp%omega, tSpin, isREKS, rangeSepInp%rangeSepAlg)
    allocate(deltaRhoIn(nOrb * nOrb * nSpin))
    allocate(deltaRhoOut(nOrb * nOrb * nSpin))
    allocate(deltaRhoDiff(nOrb * nOrb * nSpin))
    deltaRhoInSqr(1:nOrb, 1:nOrb, 1:nSpin) => deltaRhoIn(1 : nOrb * nOrb * nSpin)
    deltaRhoOutSqr(1:nOrb, 1:nOrb, 1:nSpin) => deltaRhoOut(1 : nOrb * nOrb * nSpin)
    nMixElements = nOrb * nOrb * nSpin
    deltaRhoInSqr(:,:,:) = 0.0_dp

  end subroutine initRangeSeparated

<<<<<<< HEAD
=======

  !> Initializes PLUMED calculator.
  subroutine initPlumed(env, tPlumed, tMD, plumedCalc)

    !> Environment settings
    type(TEnvironment), intent(in) :: env

    !> Whether plumed should be used
    logical, intent(in) :: tPlumed

    !> Whether this is an MD-run
    logical, intent(in) :: tMD

    !> Plumed calculator (allocated only on demand)
    type(TPlumedCalc), allocatable, intent(out) :: plumedCalc


    ! Minimal plumed API version (as in Plumed 2.5.3)
    ! Earlier versions may work but were not tested
    integer, parameter :: minApiVersion = 6

    integer :: apiVersion
    character(300) :: strTmp

    if (.not. tPlumed) then
      return
    end if
    if (.not. withPlumed) then
      call error("Code was compiled without PLUMED support")
    end if
    if (.not. tMD) then
      call error("Metadynamics via PLUMED is only possible in MD-simulations")
    end if
    allocate(plumedCalc)
    call TPlumedCalc_init(plumedCalc)
    call plumedCalc%sendCmdPtr("getApiVersion", apiVersion)
    if (apiVersion < minApiVersion) then
      write(strTmp, "(A,I0,A)") "PLUMED interface has not been tested with PLUMED API version < ",&
          & minApiVersion, ". Your PLUMED library provides API version ", apiVersion, ". Check your&
          & results carefully and consider to use a more recent PLUMED library if in doubt!"
      call warning(strTmp)
    end if
    call plumedCalc%sendCmdVal("setNatoms", nAtom)
    call plumedCalc%sendCmdVal("setPlumedDat", "plumed.dat")
    call plumedCalc%sendCmdVal("setNoVirial", 0)
    call plumedCalc%sendCmdVal("setTimestep", deltaT)
    call plumedCalc%sendCmdVal("setMDEnergyUnits", Hartree__kJ_mol)
    call plumedCalc%sendCmdVal("setMDLengthUnits", Bohr__nm)
    call plumedCalc%sendCmdVal("setMDTimeUnits", au__ps)
    #:if WITH_MPI
      call plumedCalc%sendCmdVal("setMPIFComm", env%mpi%globalComm%id)
    #:endif
    call plumedCalc%sendCmdVal("init", 0)

  end subroutine initPlumed


  subroutine checkReksConsistency(reksInp, onSiteElements, kPoint, nEl, nKPoint, tSccCalc,&
      & tSpin, tSpinOrbit, tDFTBU, tEField, isLinResp, tPeriodic, tLatOpt, tReadChrg)

    !> data type for REKS input
    type(TReksInp), intent(in) :: reksInp

    !> Correction to energy from on-site matrix elements
    real(dp), allocatable, intent(in) :: onSiteElements(:,:,:,:)

    !> K-points
    real(dp), intent(in) :: kPoint(:,:)

    !> nr. of electrons
    real(dp), intent(in) :: nEl(:)

    !> nr. of K-points
    integer, intent(in) :: nKPoint

    !> Is the calculation SCC?
    logical, intent(in) :: tSccCalc

    !> is this a spin polarized calculation?
    logical, intent(in) :: tSpin

    !> is there spin-orbit coupling
    logical, intent(in) :: tSpinOrbit

    !> is this a DFTB+U calculation?
    logical, intent(in) :: tDFTBU

    !> external electric field
    logical, intent(in) :: tEField

    !> Calculate Casida linear response excitations
    logical, intent(in) :: isLinResp

    !> if calculation is periodic
    logical, intent(in) :: tPeriodic

    !> optimize lattice constants?
    logical, intent(in) :: tLatOpt

    !> If initial charges/dens mtx. from external file.
    logical, intent(in) :: tReadChrg

    if (.not. tSccCalc) then
      call error("REKS requires SCC=Yes")
    end if
    if (tSpin) then
      call error("REKS is not compatible with standard DFTB spin polarization, only the&
          & SpinConstants block is required")
    end if

    if (tSpinOrbit) then
      call error("REKS is not compatible with spin-orbit (LS-coupling) calculation")
    else if (tDFTBU) then
      call error("REKS is not compatible with DFTB+U calculation")
    else if (tEField) then
      call error("REKS is not compatible with external electric field, only point charge&
          & embedding is implemented")
    else if (isLinResp) then
      call error("REKS is not compatible with standard linear response excitation")
    else if (allocated(onSiteElements)) then
      call error("REKS is not compatible with onsite corrections")
    end if

    if (tPeriodic) then
      if ( .not. (nKPoint == 1 .and. all(kPoint(:, 1) == [0.0_dp, 0.0_dp, 0.0_dp])) ) then
        call error("REKS can compute only gamma-point in periodic case")
      end if
    end if

    if (reksInp%Efunction /= 1 .and. tLatOpt) then
      call error("Lattice optimization is only possible&
          & with single-state REKS, not SA-REKS or SI-SA-REKS")
    end if

    if (tReadChrg) then
      call error("Reading of initial charges is currently incompatible with REKS calculations")
    end if

    ! REKS can treat only closed shell systems.
    if (mod(nint(nEl(1)),2) /= 0) then
      call error("Current system is not a closed shell system, please check charge if using REKS")
    end if
    if (abs(nint(nEl(1)) - nEl(1)) >= elecTolMax) then
      call error("Current system is fractionally charged, please check charge if using REKS")
    end if

  end subroutine checkReksConsistency


  subroutine TReksCalc_init(reks, reksInp, electronicSolver, orb, spinW, nEl,&
      & extChrg, blurWidths, hamiltonianType, nSpin, nExtChrg, is3rd, isRangeSep,&
      & tForces, tPeriodic, tStress, tDipole)

    !> data type for REKS
    type(TReksCalc), intent(out) :: reks

    !> data type for REKS input
    type(TReksInp), intent(inout) :: reksInp

    !> electronic solver for the system
    type(TElectronicSolver), intent(in) :: electronicSolver

    !> Atomic orbital information
    type(TOrbitals), intent(in) :: orb

    !> Spin W values
    real(dp), intent(inout) :: spinW(:,:,:)

    !> nr. of electrons
    real(dp), intent(in) :: nEl(:)

    !> coordinates and charges of external point charges
    real(dp), allocatable, intent(in) :: extChrg(:,:)

    !> Width of the Gaussians if the charges are blurred
    real(dp), allocatable, intent(in) :: blurWidths(:)

    !> Hamiltonian type
    integer, intent(in) :: hamiltonianType

    !> Number of spin components, 1 is unpolarised, 2 is polarised, 4 is noncolinear / spin-orbit
    integer, intent(inout) :: nSpin

    !> Nr. of external charges
    integer, intent(in) :: nExtChrg

    !> Third order DFTB
    logical, intent(in) :: is3rd

    !> Whether to run a range separated calculation
    logical, intent(in) :: isRangeSep

    !> Do we need forces?
    logical, intent(in) :: tForces

    !> if calculation is periodic
    logical, intent(in) :: tPeriodic

    !> Can stress be calculated?
    logical, intent(in) :: tStress

    !> calculate an electric dipole?
    logical, intent(inout) :: tDipole

    ! Condition for Hamiltonian types
    select case(hamiltonianType)
    case default
      call error("Invalid Hamiltonian")
    case(hamiltonianTypes%dftb)

      ! Condition for electronicSolver
      select case (electronicSolver%iSolver)
      case (electronicSolverTypes%GF)
        call error("REKS is not compatible with Green's function solver")
      case (electronicSolverTypes%onlyTransport)
        call error("REKS is not compatible with OnlyTransport-solver")
      case(electronicSolverTypes%qr, electronicSolverTypes%divideandconquer,&
          & electronicSolverTypes%relativelyrobust, electronicSolverTypes%elpa)
        call REKS_init(reks, reksInp, orb, spinW, nSpin, nEl(1), nExtChrg, extChrg, blurWidths,&
            & is3rd, isRangeSep, tForces, tPeriodic, tStress, tDipole)
      case(electronicSolverTypes%omm, electronicSolverTypes%pexsi, electronicSolverTypes%ntpoly)
        call error("REKS is not compatible with density matrix ELSI-solvers")
      end select

    case(hamiltonianTypes%xtb)
      call error("xTB calculation currently not supported for REKS")
    end select

  end subroutine TReksCalc_init


  subroutine printReksInitInfo(reks, orb, speciesName, nType)

    !> data type for REKS
    type(TReksCalc), intent(in) :: reks

    !> data structure with atomic orbital information
    type(TOrbitals), intent(in) :: orb

    !> labels of atomic species
    character(mc), intent(in) :: speciesName(:)

    !> nr of different types (nAtom)
    integer, intent(in) :: nType

    integer :: ii, iType
    character(lc) :: strTmp

    write (stdOut,*)
    write (stdOut,*)
    write (stdOut, "(A,':',T30,A)") "REKS Calcuation", "Yes"

    select case (reks%reksAlg)
    case (reksTypes%noReks)
    case (reksTypes%ssr22)
      write (stdOut, "(A,':',T30,A)") "SSR(2,2) Calcuation", "Yes"
      if (reks%Efunction == 1) then
        write (stdOut, "(A,':',T30,A)") "Energy Functional", "PPS"
      else if (reks%Efunction == 2) then
        write (stdOut, "(A,':',T30,A)") "Energy Functional", "(PPS+OSS)/2"
      end if
    case (reksTypes%ssr44)
      call error("SSR(4,4) is not implemented yet")
    end select

    write (stdOut, "(A,':',T30,I14)") "Number of Core Orbitals", reks%Nc
    write (stdOut, "(A,':',T30,I14)") "Number of Active Orbitals", reks%Na
    write (stdOut, "(A,':',T30,I14)") "Number of Basis", orb%nOrb
    write (stdOut, "(A,':',T30,I14)") "Number of States", reks%nstates
    do ii = 1, reks%SAstates
      if (ii == 1) then
        write (strTmp, "(A,':')") "State-Averaging Weight"
      else
        write (strTmp, "(A)") ""
      end if
      write (stdOut, "(A,T30,F12.6)") trim(strTmp), reks%SAweight(ii)
    end do
    write (stdOut, "(A,':',T30,I14)") "State of Interest", reks%rstate

    if (reks%tReadMO) then
      write (stdOut, "(A,':',T30,A)") "Initial Guess", "Read Eigenvec.bin file"
    else
      write (stdOut, "(A,':',T30,A)") "Initial Guess", "Diagonalize H0 matrix"
    end if

    write (stdOut, "(A,':',T30,A)") "Newton-Raphson for FON opt", "Yes"
    write (stdOut, "(A,':',T30,I14)") "NR max. Iterations", reks%FonMaxIter
    if (reks%shift > epsilon(1.0_dp)) then
      write (stdOut, "(A,':',T30,A)") "Level Shifting", "Yes"
    else
      write (stdOut, "(A,':',T30,A)") "Level Shifting", "No"
    end if
    write (stdOut, "(A,':',T30,F12.6)") "Shift Value", reks%shift

    do iType = 1, nType
      if (iType == 1) then
        write (strTmp, "(A,':')") "W Scale Factor"
      else
        write (strTmp, "(A)") ""
      end if
      write (stdOut, "(A,T30,A3,'=',F12.6)") trim(strTmp), &
          & speciesName(iType), reks%Tuning(iType)
    end do

    if (reks%tTDP) then
      write (stdOut, "(A,':',T30,A)") "Transition Dipole", "Yes"
    else
      write (stdOut, "(A,':',T30,A)") "Transition Dipole", "No"
    end if

    if (reks%tForces) then

      if (reks%Lstate > 0) then
        write (stdOut, "(A,':',T30,A)") "Gradient of Microstate", "Yes"
        write (stdOut, "(A,':',T30,I14)") "Index of Interest", reks%Lstate
      else
        write (stdOut, "(A,':',T30,A)") "Gradient of Microstate", "No"
      end if

      if (reks%Efunction /= 1) then
        if (reks%Glevel == 1) then
          write (stdOut, "(A,':',T30,A)") "CP-REKS Solver", "Preconditioned Conjugate-Gradient"
          write (stdOut, "(A,':',T30,I14)") "CG max. Iterations", reks%CGmaxIter
          write (stdOut, "(A,':',T30,E14.6)") "CG Tolerance", reks%Glimit
          if (reks%tSaveMem) then
            write (stdOut, "(A,':',T30,A)") "Memory for A and Hxc", "Save in Cache Memory"
          else
            write (stdOut, "(A,':',T30,A)") "Memory for A and Hxc", "Direct Updating Without Saving"
          end if
        else if (reks%Glevel == 2) then
          write (stdOut, "(A,':',T30,A)") "CP-REKS Solver", "Conjugate-Gradient"
          write (stdOut, "(A,':',T30,I14)") "CG max. Iterations", reks%CGmaxIter
          write (stdOut, "(A,':',T30,E14.6)") "CG Tolerance", reks%Glimit
          if (reks%tSaveMem) then
            write (stdOut, "(A,':',T30,A)") "Memory for A and Hxc", "Save in Cache Memory"
          else
            write (stdOut, "(A,':',T30,A)") "Memory for A and Hxc", "Direct Updating Without Saving"
          end if
        else if (reks%Glevel == 3) then
          write (stdOut, "(A,':',T30,A)") "CP-REKS Solver", "Direct Matrix Multiplication"
        end if
        if (reks%tNAC) then
          write (stdOut, "(A,':',T30,A)") "Non-Adiabatic Coupling", "Yes"
        end if
      end if

      if (reks%tRD) then
        write (stdOut, "(A,':',T30,A)") "Relaxed Density for QM/MM", "Yes"
      end if

    end if

    write (stdOut,*)
    write (stdOut, "(A)") " Warning! REKS calculation is not affected by,"
    write (stdOut, "(A)") "          (mixer, filling) option"
    write (stdOut,*)

  end subroutine printReksInitInfo


>>>>>>> ca3e94e7
end module dftbp_initprogram<|MERGE_RESOLUTION|>--- conflicted
+++ resolved
@@ -1018,8 +1018,7 @@
   !> All of the excited energies actuall solved by Casida routines (if used)
   real(dp), allocatable :: energiesCasida(:)
 
-<<<<<<< HEAD
-  !> TI-DFTB Variables - Full deltaDFTB w/out MOM
+  ! TI-DFTB Variables - Full deltaDFTB without MOM
 
   !> Is this a non-Aufbau calculation?
   logical :: tNonAufbau
@@ -1029,19 +1028,18 @@
 
   !> Should there be a ground state intial guess before Non-Aufbau calc?
   logical :: tGroundGuess
-
 
   !> Which state is being calculated in the determinant loop?
   integer :: iDet
   integer :: nDet =1
   integer :: det =1
-=======
+
   !> data type for REKS
   type(TReksCalc), allocatable :: reks
 
   !> atomic charge contribution in excited state
   real(dp), allocatable :: dQAtomEx(:)
->>>>>>> ca3e94e7
+
 
 contains
 
@@ -1773,31 +1771,6 @@
     nrChrg = input%ctrl%nrChrg
     nrSpinPol = input%ctrl%nrSpinPol
 
-<<<<<<< HEAD
-    nEl0 = sum(q0(:,:,1))
-    if (abs(nEl0 - nint(nEl0)) < elecTolMax) then
-      nEl0 = nint(nEl0)
-    end if
-    nEl(:) = 0.0_dp
-    if (nSpin == 1 .or. nSpin == 4) then
-      nEl(1) = nEl0 - input%ctrl%nrChrg
-      if(ceiling(nEl(1)) > 2.0_dp*nOrb) then
-        call error("More electrons than basis functions!")
-      end if
-    else
-      nEl(1) = 0.5_dp * (nEl0 - input%ctrl%nrChrg + input%ctrl%nrSpinPol)
-      nEl(2) = 0.5_dp * (nEl0 - input%ctrl%nrChrg - input%ctrl%nrSpinPol)
-      if (any(ceiling(nEl(:)) > nOrb)) then
-        call error("More electrons than basis functions!")
-      end if
-
-    end if
-
-    if (.not.all(nEl(:) >= 0.0_dp)) then
-      call error("Less than 0 electrons!")
-    end if
-    
-=======
     if (isLinResp) then
       allocate(dQAtomEx(nAtom))
       dQAtomEx(:) = 0.0_dp
@@ -1806,7 +1779,6 @@
     call initializeReferenceCharges(species0, referenceN0, orb, input%ctrl%customOccAtoms, &
          & input%ctrl%customOccFillings, q0, qShell0)
     call setNElectrons(q0, nrChrg, nrSpinPol, nEl, nEl0)
->>>>>>> ca3e94e7
 
     if (tForces) then
       tCasidaForces = input%ctrl%tCasidaForces
@@ -2581,20 +2553,12 @@
 
     call initArrays(env, electronicSolver, tForces, tExtChrg, isLinResp, tLinRespZVect, tMd,&
         & tMulliken, tSpinOrbit, tImHam, tWriteRealHS, tWriteHS, t2Component, tRealHS,&
-<<<<<<< HEAD
-        & tPrintExcitedEigvecs, tDipole, orb, nAtom, nMovedAtom, nKPoint, nSpin, nExtChrg,&
-        & indMovedAtom, mass, denseDesc, rhoPrim, h0, iRhoPrim, excitedDerivs, ERhoPrim, derivs,&
-        & tripletderivs, mixedderivs, chrgForces, energy, potential, TS, E0, Eband, eigen,&
-        & filling, coord0Fold, newCoords, orbitalL, HSqrCplx, SSqrCplx, eigvecsCplx, HSqrReal,&
-        & SSqrReal, eigvecsReal, rhoSqrReal, chargePerShell, occNatural, velocities, movedVelo,&
-        & movedAccel, movedMass, dipoleMoment)
-=======
         & tPrintExcitedEigvecs, tDipole, allocated(reks), orb, nAtom, nMovedAtom, nKPoint, nSpin,&
         & nExtChrg, indMovedAtom, mass, denseDesc, rhoPrim, h0, iRhoPrim, excitedDerivs, ERhoPrim,&
-        & derivs, chrgForces, energy, potential, TS, E0, Eband, eigen, filling, coord0Fold,&
-        & newCoords, orbitalL, HSqrCplx, SSqrCplx, eigvecsCplx, HSqrReal, SSqrReal, eigvecsReal,&
-        & rhoSqrReal, occNatural, velocities, movedVelo, movedAccel, movedMass, dipoleMoment)
->>>>>>> ca3e94e7
+        & derivs, tripletderivs, mixedderivs, chrgForces, energy, potential, TS, E0, Eband, eigen,&
+        & filling, coord0Fold, newCoords, orbitalL, HSqrCplx, SSqrCplx, eigvecsCplx, HSqrReal,&
+        & SSqrReal, eigvecsReal, rhoSqrReal, occNatural, velocities, movedVelo, movedAccel,&
+        & movedMass, dipoleMoment)
 
   #:if WITH_TRANSPORT
     ! note, this has the side effect of setting up module variable transpar as copy of
@@ -3817,7 +3781,7 @@
     nEl0 = sum(q0(:,:,1))
     if (abs(nEl0 - nint(nEl0)) < elecTolMax) then
       nEl0 = nint(nEl0)
-   end if
+    end if
     nEl(:) = 0.0_dp
     if (nSpin == 1 .or. nSpin == 4) then
       nEl(1) = nEl0 - nrChrg
@@ -3941,15 +3905,10 @@
     @:SAFE_DEALLOC(velocities, movedVelo, movedAccel, movedMass)
     @:SAFE_DEALLOC(rhoPrim, iRhoPrim, ERhoPrim, h0, filling, Eband, TS, E0)
     @:SAFE_DEALLOC(HSqrCplx, SSqrCplx, eigvecsCplx, HSqrReal, SSqrReal, eigvecsReal, eigen)
-<<<<<<< HEAD
-    @:SAFE_DEALLOC(RhoSqrReal, qDepExtPot, derivs, tripletderivs, mixedderivs, chrgForces)
-    @:SAFE_DEALLOC(excitedDerivs, dipoleMoment,coord0Fold, newCoords, orbitalL, occNatural, mu)
-    @:SAFE_DEALLOC(tunneling, ldos, current, leadCurrents, poissonDerivs, shiftPerLUp, chargeUp)
-=======
+    @:SAFE_DEALLOC(tripletderivs, mixedderivs)
     @:SAFE_DEALLOC(RhoSqrReal, qDepExtPot, derivs, chrgForces, excitedDerivs, dipoleMoment)
     @:SAFE_DEALLOC(coord0Fold, newCoords, orbitalL, occNatural, mu)
     @:SAFE_DEALLOC(tunneling, ldos, current, leadCurrents, shiftPerLUp, chargeUp)
->>>>>>> ca3e94e7
     @:SAFE_DEALLOC(regionLabelLDOS)
     @:SAFE_DEALLOC(iAtInCentralRegion, energiesCasida)
     @:SAFE_DEALLOC(reks)
@@ -4209,16 +4168,10 @@
       & tMulliken, tSpinOrbit, tImHam, tWriteRealHS, tWriteHS, t2Component, tRealHS,&
       & tPrintExcitedEigvecs, tDipole, isREKS, orb, nAtom, nMovedAtom, nKPoint, nSpin, nExtChrg,&
       & indMovedAtom, mass, denseDesc, rhoPrim, h0, iRhoPrim, excitedDerivs, ERhoPrim, derivs,&
-<<<<<<< HEAD
-      & tripletderivs, mixedderivs, chrgForces, energy, potential, TS, E0, Eband, eigen,&
-      & filling, coord0Fold, newCoords, orbitalL, HSqrCplx, SSqrCplx, eigvecsCplx, HSqrReal,&
-      & SSqrReal, eigvecsReal, rhoSqrReal, chargePerShell, occNatural, velocities, movedVelo,&
-      & movedAccel, movedMass, dipoleMoment)
-=======
-      & chrgForces, energy, potential, TS, E0, Eband, eigen, filling, coord0Fold, newCoords,&
-      & orbitalL, HSqrCplx, SSqrCplx, eigvecsCplx, HSqrReal, SSqrReal, eigvecsReal, rhoSqrReal,&
-      & occNatural, velocities, movedVelo, movedAccel, movedMass, dipoleMoment)
->>>>>>> ca3e94e7
+      & tripletderivs, mixedderivs, chrgForces, energy, potential, TS, E0, Eband, eigen, filling,&
+      & coord0Fold, newCoords, orbitalL, HSqrCplx, SSqrCplx, eigvecsCplx, HSqrReal, SSqrReal,&
+      & eigvecsReal, rhoSqrReal, occNatural, velocities, movedVelo, movedAccel, movedMass,&
+      & dipoleMoment)
 
     !> Current environment
     type(TEnvironment), intent(in) :: env
@@ -5162,8 +5115,6 @@
 
   end subroutine initRangeSeparated
 
-<<<<<<< HEAD
-=======
 
   !> Initializes PLUMED calculator.
   subroutine initPlumed(env, tPlumed, tMD, plumedCalc)
@@ -5524,5 +5475,4 @@
   end subroutine printReksInitInfo
 
 
->>>>>>> ca3e94e7
 end module dftbp_initprogram