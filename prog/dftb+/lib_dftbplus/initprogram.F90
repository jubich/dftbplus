!--------------------------------------------------------------------------------------------------!
!  DFTB+: general package for performing fast atomistic simulations                                !
!  Copyright (C) 2006 - 2020  DFTB+ developers group                                               !
!                                                                                                  !
!  See the LICENSE file for terms of usage and distribution.                                       !
!--------------------------------------------------------------------------------------------------!

#:include 'common.fypp'


!> Global variables and initialization for the main program.
module dftbp_initprogram
#:if WITH_OMP
  use omp_lib
#:endif
  use dftbp_mainio, only : initOutputFile
  use dftbp_assert
  use dftbp_globalenv
  use dftbp_environment
  use dftbp_scalapackfx
  use dftbp_inputdata
  use dftbp_densedescr
  use dftbp_constants
  use dftbp_elecsolvers
  use dftbp_elsisolver, only : TElsiSolver_init, TElsiSolver_final
  use dftbp_elsiiface
  use dftbp_periodic
  use dftbp_accuracy
  use dftbp_intrinsicpr
  use dftbp_shortgamma
  use dftbp_coulomb
  use dftbp_message
  use dftbp_mixer
  use dftbp_simplemixer
  use dftbp_andersonmixer
  use dftbp_broydenmixer
  use dftbp_diismixer

  use dftbp_geoopt
  use dftbp_conjgrad
  use dftbp_steepdesc
  use dftbp_gdiis
  use dftbp_lbfgs

  use dftbp_randomgenpool
  use dftbp_ranlux
  use dftbp_mdcommon
  use dftbp_mdintegrator
  use dftbp_velocityverlet
  use dftbp_thermostat
  use dftbp_dummytherm
  use dftbp_andersentherm
  use dftbp_berendsentherm
  use dftbp_nhctherm
  use dftbp_tempprofile
  use dftbp_numderivs2
  use dftbp_lapackroutines
  use dftbp_simplealgebra
  use dftbp_nonscc
  use dftbp_scc
  use dftbp_sccinit
  use dftbp_onsitecorrection
  use dftbp_h5correction
  use dftbp_halogenx
  use dftbp_slakocont
  use dftbp_repcont
  use dftbp_fileid
  use dftbp_spin, only: Spin_getOrbitalEquiv, ud2qm, qm2ud
  use dftbp_dftbplusu
  use dftbp_dispersions
  use dftbp_thirdorder
  use dftbp_linresp
  use dftbp_RangeSeparated
  use dftbp_stress
  use dftbp_orbitalequiv
  use dftbp_orbitals
  use dftbp_commontypes
  use dftbp_sorting, only : heap_sort
  use dftbp_linkedlist
  use dftbp_wrappedintr
  use dftbp_xlbomd
  use dftbp_etemp, only : Fermi
#:if WITH_SOCKETS
  use dftbp_mainio, only : receiveGeometryFromSocket
  use dftbp_ipisocket
#:endif
  use dftbp_elstatpot
  use dftbp_pmlocalisation
  use dftbp_energies
  use dftbp_potentials
  use dftbp_taggedoutput
  use dftbp_formatout
  use dftbp_qdepextpotproxy, only : TQDepExtPotProxy
  use dftbp_forcetypes, only : forceTypes
  use dftbp_elstattypes, only : elstatTypes
<<<<<<< HEAD
  use dftbp_reksvar

=======
  use dftbp_plumed, only : withPlumed, plumedInit, plumedFinal, plumedGlobalCmdVal
>>>>>>> 380593e9
  use dftbp_magmahelper
#:if WITH_GPU
  use iso_c_binding, only :  c_int
  use device_info
#:endif

#:if WITH_TRANSPORT
  use libnegf_vars
  use negf_int
  use poisson_init
#:endif
  use dftbp_transportio
  implicit none

#:if WITH_GPU
  integer (c_int):: ngpus
  integer (c_int):: req_ngpus
#:endif

  !> Container for external potentials
  type :: TRefExtPot
    real(dp), allocatable :: atomPot(:,:)
    real(dp), allocatable :: shellPot(:,:,:)
    real(dp), allocatable :: potGrad(:,:)
  end type TRefExtPot


  !> Tagged output files (machine readable)
  character(*), parameter :: autotestTag = "autotest.tag"

  !> Detailed user output
  character(*), parameter :: userOut = "detailed.out"

  !> band structure and filling information
  character(*), parameter :: bandOut = "band.out"

  !> File accumulating data during an MD run
  character(*), parameter :: mdOut = "md.out"

  !> Machine readable tagged output
  character(*), parameter :: resultsTag = "results.tag"

  !> Second derivative of the energy with respect to atomic positions
  character(*), parameter :: hessianOut = "hessian.out"

  !> file name prefix for charge data
  character(*), parameter :: fCharges = "charges"

  !> file to stop code during geometry driver
  character(*), parameter :: fStopDriver = "stop_driver"

  !> file to stop code during scc cycle
  character(*), parameter :: fStopSCC = "stop_scc"

  !> file name for shift data
  character(*), parameter :: fShifts = "shifts.dat"

  !> Is the calculation SCC?
  logical :: tSccCalc

  !> SCC module internal variables
  type(TScc), allocatable :: sccCalc

  !> nr. of atoms
  integer :: nAtom

  !> nr. of all (boundary condition images and original) atoms
  integer :: nAllAtom

  !> nr. of original atom in central cell
  integer, allocatable :: Img2CentCell(:)

  !> nr of different types (nAtom)
  integer :: nType

  !> data type for atomic orbital information
  type(TOrbitals), target :: orb

  !> nr. of orbitals in the system
  integer :: nOrb

  !> types of the atoms (nAllAtom)
  integer, allocatable :: species(:)

  !> type of the atoms (nAtom)
  integer, allocatable, target :: species0(:)

  !> Coords of the atoms (3, nAllAtom)
  real(dp), allocatable :: coord(:,:)

  !> Coords in central cell (3, nAtom)
  real(dp), allocatable, target :: coord0(:,:)

  !> if calculation is periodic
  logical :: tPeriodic

  !> Should central cell coordinates be output?
  logical :: tShowFoldedCoord


  !> How to calculate forces
  integer :: forceType

  !> are atomic coordinates fractional?
  logical :: tFracCoord

  !> Tolerance for SCC cycle
  real(dp) :: sccTol

  !> lattice vectors as columns
  real(dp), allocatable, target :: latVec(:,:)

  !> reciprocal lattice vectors as columns
  real(dp), allocatable, target :: recVec(:,:)

  !> original lattice vectors used for optimizing
  real(dp) :: origLatVec(3,3)

  !> normalized vectors in those directions
  real(dp) :: normOrigLatVec(3,3)


  !> reciprocal vectors in 2 pi units
  real(dp), allocatable :: invLatVec(:,:)

  !> cell volume
  real(dp) :: CellVol

  !> reciprocal cell volume
  real(dp) :: recCellVol

  !> translation vecs for interacting image cells (3, nImgCell + 1)
  real(dp), allocatable :: cellVec(:,:)

  !> cell vectors in absolute units
  real(dp), allocatable :: rCellVec(:,:)

  !> index in cellVec for each atom
  integer, allocatable :: iCellVec(:)


  !> ADT for neighbour parameters
  type(TNeighbourList), allocatable, save :: neighbourList

  !> nr. of neighbours for atoms out to max interaction distance (excluding Ewald terms)
  integer, allocatable :: nNeighbourSK(:)

  !> nr. of neighbours for atoms within Erep interaction distance (usually short)
  integer, allocatable :: nNeighbourRep(:)

  !> Number of neighbours for each of the atoms for the exchange contributions in the long range
  !> functional
  integer, allocatable :: nNeighbourLC(:)

  !> H/S sparse matrices indexing array for atomic blocks
  integer, allocatable :: iSparseStart(:,:)

  !> Hubbard Us (orbital, atom)
  real(dp), allocatable, target :: hubbU(:,:)

  !> self energy (orbital, atom)
  real(dp), allocatable :: atomEigVal(:,:)

  !> reference n_0 charges for each atom
  real(dp), allocatable :: referenceN0(:,:)

  !> list of atomic masses
  real(dp), allocatable :: mass(:)

  !> list of atomic masses for each species
  real(dp), allocatable :: speciesMass(:)

  !> Raw H^0 hamiltonian data
  type(OSlakoCont) :: skHamCont

  !> Raw overlap hamiltonian data
  type(OSlakoCont) :: skOverCont

  !> Repulsive interaction raw data
  type(ORepCont) :: pRepCont

  !> Interaction cutoff distances
  type OCutoffs
    real(dp) :: skCutOff
    real(dp) :: repCutOff
    real(dp) :: lcCutOff
    real(dp) :: mCutOff
  end type OCutoffs

  !> Cut off distances for various types of interaction
  type(OCutoffs) :: cutOff

  !> Cut off distance for repulsive interactions
  real(dp) :: repCutOff

  !> Sparse hamiltonian matrix
  real(dp), allocatable :: ham(:,:)

  !> imaginary part of the Hamiltonian
  real(dp), allocatable :: iHam(:,:)

  !> Charge per atomic shell (shell, atom, spin channel)
  real(dp), allocatable :: chargePerShell(:,:,:)

  !> Charge par atom (atom, spin channel)
  real(dp), allocatable :: chargePerAtom(:,:)

  !> sparse overlap
  real(dp), allocatable :: over(:)


  !> nr. of K-points
  integer :: nKPoint

  !> K-points
  real(dp), allocatable :: kPoint(:,:)

  !> weight of the K-Points
  real(dp), allocatable :: KWeight(:)


  !> external pressure if periodic
  real(dp) :: extPressure

  !> Barostat used if MD and periodic
  logical :: tBarostat

  !> Barostat coupling strength
  real(dp) :: BarostatStrength


  !> H and S are real
  logical :: tRealHS


  !> nr. of electrons
  real(dp), allocatable :: nEl(:)

  !> Nr. of all electrons if neutral
  real(dp) :: nEl0


  !> Spin W values
  real(dp), allocatable :: spinW(:,:,:)

  !> Spin orbit constants
  real(dp), allocatable :: xi(:,:)


  !> is this a DFTB+U calculation?
  logical :: tDFTBU

  !> Choice of orbital functional
  integer :: nDFTBUfunc

  !> list of U-J for species
  real(dp), allocatable :: UJ(:,:)

  !> How many U-J for each species
  integer, allocatable :: nUJ(:)

  !> number of l-values of U-J for each block
  integer, allocatable :: niUJ(:,:)

  !> l-values of U-J for each block
  integer, allocatable :: iUJ(:,:,:)


  !> electron temperature
  real(dp) :: tempElec

  !> If K points should filled separately
  logical :: tFillKSep

  !> Fix Fermi energy at specified value
  logical :: tFixEf

  !> Fermi energy per spin
  real(dp), allocatable :: Ef(:)

  !> Can an electronic free energy be correctly defined?
  logical :: tDefinedFreeE

  !> Filling temp updated by MD.
  logical :: tSetFillingTemp

  !> Choice of electron distribution function, defaults to Fermi
  integer :: iDistribFn = 0

  !> atomic kinetic temperature
  real(dp) :: tempAtom

  !> MD stepsize
  real(dp) :: deltaT

  !> maximal number of SCC iterations
  integer :: maxSccIter

  !> Minimal number of SCC iterations
  integer :: minSccIter

  !> is this a spin polarized calculation?
  logical :: tSpin

  !> Number of spin components, 1 is unpolarised, 2 is polarised, 4 is noncolinear / spin-orbit
  integer :: nSpin

  !> is there spin-orbit coupling
  logical :: tSpinOrbit

  !> Use block like dual representation for spin orbit
  logical :: tDualSpinOrbit

  !> Is there a complex hamiltonian contribution in real space
  logical :: tImHam

  !> is this a two component calculation (spin orbit or non-collinear spin)
  logical :: t2Component

  !> Common Fermi level accross spin channels
  logical :: tSpinSharedEf


  !> Geometry optimization needed?
  logical :: tGeoOpt

  !> optimize coordinates inside unit cell (periodic)?
  logical :: tCoordOpt

  !> optimize lattice constants?
  logical :: tLatOpt

  !> Fix angles between lattice vectors when optimizing?
  logical :: tLatOptFixAng

  !> Fix length of specified lattice vectors when optimizing?
  logical :: tLatOptFixLen(3)

  !> Optimise lattice isotropically
  logical :: tLatOptIsotropic

  !> Is this a MD calculation?
  logical :: tMD

  !> Is this a derivatives calc?
  logical :: tDerivs

  !> Do we need Mulliken charges?
  logical :: tMulliken

  !> Electrostatic potentials if requested
  type(TElStatPotentials), allocatable :: esp

  !> Calculate localised orbitals?
  logical :: tLocalise

  !> Do we need to show Mulliken charges?
  logical :: tPrintMulliken

  !> calculate an electric dipole?
  logical :: tDipole

  !> Do we need atom resolved E?
  logical :: tAtomicEnergy

  !> Print out eigenvectors?
  logical :: tPrintEigVecs

  !> Store eigenvectors as a text file
  logical :: tPrintEigVecsTxt

  !> Print eigenvector projections?
  logical :: tProjEigenvecs

  !> Do we need forces?
  logical :: tForces

  !> Is the contribution from an excited state needed for the forces
  logical :: tCasidaForces

  !> are forces being returned
  logical :: tPrintForces

  !> Number of moved atoms
  integer :: nMovedAtom

  !> Index of the moved atoms
  integer, allocatable :: indMovedAtom(:)

  !> Nr. of moved coordinates
  integer :: nMovedCoord

  !> Nr. of geo movements to do
  integer :: nGeoSteps

  !> Index of constrained atoms
  integer, allocatable :: conAtom(:)

  !> Constraint vectors
  real(dp), allocatable :: conVec(:,:)

  !> Pipek-Mezey localisation calculator
  type(TPipekMezey), allocatable :: pipekMezey

  !> use commands from socket communication to control the run
  logical :: tSocket

  !> socket details
#:if WITH_SOCKETS
  type(IpiSocketComm), allocatable :: socket
#:endif

  !> File containing output geometry
  character(lc) :: geoOutFile


  !> Append geometries in the output?
  logical :: tAppendGeo


  !> Only use converged forces if SCC
  logical :: tUseConvergedForces


  !> labels of atomic species
  character(mc), allocatable :: speciesName(:)

  !> General geometry optimizer
  type(OGeoOpt), allocatable :: pGeoCoordOpt

  !> Geometry optimizer for lattice consts
  type(OGeoOpt), allocatable :: pGeoLatOpt


  !> Charge mixer
  type(OMixer), allocatable :: pChrgMixer


  !> MD Framework
  type(OMDCommon), allocatable :: pMDFrame

  !> MD integrator
  type(OMDIntegrator), allocatable :: pMDIntegrator

  !> Temperature profile driver in MD
  type(OTempProfile), allocatable, target :: temperatureProfile

  !> geometry optimiser
  type(OnumDerivs), allocatable, target :: derivDriver

  !> reference neutral atomic occupations
  real(dp), allocatable :: q0(:, :, :)

  !> shell resolved neutral reference
  real(dp), allocatable :: qShell0(:,:)

  !> input charges (for potentials)
  real(dp), allocatable :: qInput(:, :, :)

  !> output charges
  real(dp), allocatable :: qOutput(:, :, :)

  !> input Mulliken block charges (diagonal part == Mulliken charges)
  real(dp), allocatable :: qBlockIn(:, :, :, :)

  !> Output Mulliken block charges
  real(dp), allocatable :: qBlockOut(:, :, :, :)

  !> Imaginary part of input Mulliken block charges
  real(dp), allocatable :: qiBlockIn(:, :, :, :)

  !> Imaginary part of output Mulliken block charges
  real(dp), allocatable :: qiBlockOut(:, :, :, :)

  !> input charges packed into unique equivalence elements
  real(dp), allocatable :: qInpRed(:)

  !> output charges packed into unique equivalence elements
  real(dp), allocatable :: qOutRed(:)

  !> charge differences packed into unique equivalence elements
  real(dp), allocatable :: qDiffRed(:)

  !> Orbital equivalence relations
  integer, allocatable :: iEqOrbitals(:,:,:)

  !> nr. of inequivalent orbitals
  integer :: nIneqOrb

  !> nr. of elements to go through the mixer - may contain reduced orbitals and also orbital blocks
  !> (if tDFTBU or onsite corrections)
  integer :: nMixElements

  !> Orbital equivalency for orbital blocks
  integer, allocatable :: iEqBlockDFTBU(:,:,:,:)

  !> Equivalences for onsite block corrections if needed
  integer, allocatable :: iEqBlockOnSite(:,:,:,:)

  !> Orbital equivalency for orbital blocks with spin-orbit
  integer, allocatable :: iEqBlockDFTBULS(:,:,:,:)

  !> Equivalences for onsite block corrections if needed with spin orbit
  integer, allocatable :: iEqBlockOnSiteLS(:,:,:,:)


  ! External charges

  !> If external charges must be considered
  logical :: tExtChrg

  !> Nr. of external charges
  integer :: nExtChrg


  !> external electric field
  logical :: tEField = .false.

  !> Arbitrary external field (including electric)
  logical :: tExtField = .false.

  !> field strength
  real(dp) :: EFieldStrength = 0.0_dp

  !> field direction
  real(dp) :: EfieldVector(3) = 0.0_dp

  !> time dependent
  logical :: tTDEfield = .false.

  !> angular frequency
  real(dp) :: EfieldOmega = 0.0_dp

  !> phase of field at step 0
  integer :: EfieldPhase = 0


  !> Partial density of states (PDOS) projection regions
  type(listIntR1), save :: iOrbRegion

  !> PDOS region labels
  type(listCharLc), save :: regionLabels

  !> Third order DFTB
  logical :: t3rd

  !> Full 3rd order or only atomic site
  logical :: t3rdFull

  !> data structure for 3rd order
  type(ThirdOrder), allocatable :: thirdOrd

  !> Correction to energy from on-site matrix elements
  real(dp), allocatable :: onSiteElements(:,:,:,:)

  !> Correction to dipole momements on-site matrix elements
  real(dp), allocatable :: onSiteDipole(:,:)

  !> Should block charges be mixed as well as charges
  logical :: tMixBlockCharges = .false.

  !> Calculate Casida linear response excitations
  logical :: tLinResp

  !> calculate Z vector for excited properties
  logical :: tLinRespZVect

  !> Print eigenvectors
  logical :: tPrintExcitedEigVecs = .false.

  !> data type for linear response
  type(linresp), save :: lresp

  !> Whether to run a range separated calculation
  logical :: tRangeSep

  !> Range Separation data
  type(RangeSepFunc), allocatable :: rangeSep

  !> DeltaRho input for calculation of range separated Hamiltonian
  real(dp), allocatable, target :: deltaRhoIn(:)

  !> DeltaRho output from calculation of range separated Hamiltonian
  real(dp), allocatable, target :: deltaRhoOut(:)

  !> Holds change in deltaRho between SCC steps for range separation
  real(dp), allocatable :: deltaRhoDiff(:)

  !> DeltaRho input for range separation in matrix form
  real(dp), pointer :: deltaRhoInSqr(:,:,:) => null()

  !> DeltaRho output from range separation in matrix form
  real(dp), pointer :: deltaRhoOutSqr(:,:,:) => null()

  !> If initial charges/dens mtx. from external file.
  logical :: tReadChrg

  !> Whether potential shifts are read from file
  logical :: tReadShifts

  !> Whether potential shifts are read from file
  logical :: tWriteShifts

  !> should charges written to disc be in ascii or binary format?
  logical :: tWriteChrgAscii

  !> produce tagged output?
  logical :: tWriteAutotest

  !> Produce detailed.xml
  logical :: tWriteDetailedXML

  !> Produce detailed.tag
  logical :: tWriteResultsTag

  !> Produce detailed.out
  logical :: tWriteDetailedOut

  !> Produce band.dat
  logical :: tWriteBandDat

  !> Should HS (square) be printed?
  logical :: tWriteHS

  !> Should HS (sparse) be printed?
  logical :: tWriteRealHS

  !> Program run id
  integer :: runId

  !> Frequency for saving restart info
  integer :: restartFreq

  !> If dispersion should be calculated
  logical :: tDispersion

  !> dispersion data and calculations
  class(DispersionIface), allocatable :: dispersion

  !> Can stress be calculated? - start by assuming it can
  logical :: tStress = .true.

  !> should XLBOMD be used in MD
  logical :: tXlbomd

  !> XLBOMD related parameters
  type(Xlbomd), allocatable :: xlbomdIntegrator

  !> Differentiation method for (H^0,S)
  type(NonSccDiff), save :: nonSccDeriv

  !> Whether lattice has changed since last geometry iteration
  logical :: tLatticeChanged

  !> Whether atomic coordindates have changed since last geometry iteration
  logical :: tCoordsChanged

  !> Whether plumed is being used
  logical :: tPlumed

  !> Dense matrix descriptor for H and S
  type(TDenseDescr) :: denseDesc

  !> MD velocities
  real(dp), allocatable :: velocities(:,:)

  !> MD velocities for moved atoms
  real(dp), allocatable :: movedVelo(:,:)

  !> MD acceleration for moved atoms
  real(dp), allocatable :: movedAccel(:,:)

  !> Mass of the moved atoms
  real(dp), allocatable :: movedMass(:,:)

  !> Sparse storage of density matrix
  real(dp), allocatable :: rhoPrim(:,:)

  !> Imaginary part of density matrix in sparse storage
  real(dp), allocatable :: iRhoPrim(:,:)

  !> Energy weighted density matrix
  real(dp), allocatable :: ERhoPrim(:)

  !> Non-SCC part of the hamiltonian in sparse storage
  real(dp), allocatable :: h0(:)

  !> electronic filling
  real(dp), allocatable :: filling(:,:,:)

  !> band structure energy
  real(dp), allocatable :: Eband(:)

  !> entropy of electrons at temperature T
  real(dp), allocatable :: TS(:)

  !> zero temperature electronic energy
  real(dp), allocatable :: E0(:)

  !> Square dense hamiltonian storage for cases with k-points
  complex(dp), allocatable :: HSqrCplx(:,:)

  !> Square dense overlap storage for cases with k-points
  complex(dp), allocatable :: SSqrCplx(:,:)

  !> Complex eigenvectors
  complex(dp), allocatable :: eigvecsCplx(:,:,:)

  !> Square dense hamiltonian storage
  real(dp), allocatable :: HSqrReal(:,:)

  !> Square dense overlap storage
  real(dp), allocatable :: SSqrReal(:,:)

  !> Real eigenvectors
  real(dp), allocatable :: eigvecsReal(:,:,:)

  !> Eigenvalues
  real(dp), allocatable :: eigen(:,:,:)

  !> density matrix
  real(dp), allocatable :: rhoSqrReal(:,:,:)

  !> Total energy components
  type(TEnergies) :: energy

  !> Potentials for orbitals
  type(TPotentials) :: potential

  !> Reference external potential (usual provided via API)
  type(TRefExtPot) :: refExtPot

  !> Proxy for querying population dependant external potenials
  type(TQDepExtPotProxy), allocatable :: qDepExtPot

  !> Energy derivative with respect to atomic positions
  real(dp), allocatable :: derivs(:,:)

  !> Forces on any external charges
  real(dp), allocatable :: chrgForces(:,:)

  !> excited state force addition
  real(dp), allocatable :: excitedDerivs(:,:)

  !> dipole moments when available
  real(dp), allocatable :: dipoleMoment(:)

  !> Coordinates to print out
  real(dp), pointer :: pCoord0Out(:,:)

  !> Folded coords (3, nAtom)
  real(dp), allocatable, target :: coord0Fold(:,:)

  !> New coordinates returned by the MD routines
  real(dp), allocatable :: newCoords(:,:)

  !> Orbital angular momentum
  real(dp), allocatable :: orbitalL(:,:,:)

  !> Natural orbitals for excited state density matrix, if requested
  real(dp), allocatable, target :: occNatural(:)

  !> Dynamical (Hessian) matrix
  real(dp), pointer :: pDynMatrix(:,:)

  !> File descriptor for the human readable output
  integer :: fdDetailedOut

  !> File descriptor for extra MD output
  integer :: fdMD

  !> Contains (iK, iS) tuples to be processed in parallel by various processor groups
  type(TParallelKS) :: parallelKS

  !> external electric field
  real(dp) :: Efield(3), absEfield
  !> Electronic structure solver
  type(TElectronicSolver) :: electronicSolver

  !> Are large dense matrices required?
  logical :: tLargeDenseMatrices

  !> derivative of cell volume wrt to lattice vectors, needed for pV term
  real(dp) :: extLatDerivs(3,3)

  !> internal pressure within the cell
  real(dp) :: intPressure

  !> Derivative of total energy with respect to lattice vectors
  !> Sign convention: This is in the uphill energy direction for the lattice vectors (each row
  !> pertaining to a separate lattice vector), i.e. opposite to the force.
  !>
  !> The component of a derivative vector that is orthogonal to the plane containing the other two
  !> lattice vectors will expand (contract) the supercell if it is on the opposite (same) same
  !> side of the plane as its associated lattice vector.
  !>
  !> In the special case of cartesian axis aligned orthorhombic lattice vectors, negative diagonal
  !> elements expand the supercell.
  real(dp) :: totalLatDeriv(3,3)

  !> Stress tensors for various contribution in periodic calculations
  !> Sign convention: Positive diagonal elements expand the supercell
  real(dp) :: totalStress(3,3)

  ! Tagged writer
  type(TTaggedWriter) :: taggedWriter

  private :: createRandomGenerators

#:if WITH_TRANSPORT
  !> Transport variables
  !> Container for the atomistic structure for poisson
  type(TPoissonStructure) :: poissStr
  type(TTransPar) :: transpar
  type(TNEGFInfo) :: ginfo

#:endif

  !> Whether contact Hamiltonians are uploaded
  !> Synonym for G.F. calculation of density
  logical :: tUpload

  !> Whether contact Hamiltonians are computed
  logical :: tContCalc

  !> Whether Poisson solver is invoked
  logical :: tPoisson

  !> Whether recompute Poisson after every SCC
  logical :: tPoissonTwice

  !> Calculate terminal tunneling and current
  logical :: tTunn

  !> True if we use any part of Negf (green solver, landauer etc.)
  logical :: tNegf

  !> Whether local currents are computed
  logical :: tLocalCurrents

  !> True if LDOS is stored on separate files for k-points
  logical :: tWriteLDOS

  !> Labels for LDOS regions, if needed
  character(lc), allocatable :: regionLabelLDOS(:)

  !> True if Tunneling is stored on separate files
  logical :: writeTunn

  !> Holds spin-dependent electrochemical potentials of contacts
  !> This is because libNEGF is not spin-aware
  real(dp), allocatable :: mu(:,:)

  !> Variables for Transport NEGF/Poisson solver
  !> Tunneling, local DOS and current
  real(dp), allocatable :: tunneling(:,:), ldos(:,:), current(:,:)
  real(dp), allocatable :: leadCurrents(:)
  !> Array storing local (bond) currents
  real(dp), allocatable :: lCurrArray(:,:)

  !> Poisson Derivatives (forces)
  real(dp), allocatable :: poissonDerivs(:,:)

  !> Shell-resolved Potential shifts uploaded from contacts
  real(dp), allocatable :: shiftPerLUp(:,:)

  !> Orbital-resolved charges uploaded from contacts
  real(dp), allocatable :: chargeUp(:,:,:)

  !> Details of energy interval for tunneling used in output
  real(dp) :: Emin, Emax, Estep

  !> Electrostatics type (either gammafunctional or poisson)
  integer :: electrostatics

  !> list of atoms in the central cell (or device region if transport)
  integer, allocatable :: iAtInCentralRegion(:)

  !> Correction for {O,N}-X bonds
  type(THalogenX), allocatable :: halogenXCorrection

  !> All of the excited energies actuall solved by Casida routines (if used)
  real(dp), allocatable :: energiesCasida(:)

  !> Is this DFTB/SSR formalism
  logical :: tREKS

  !> data type for REKS
  type(TReksCalc), allocatable :: reks

contains


  !> Initializes the variables in the module based on the parsed input
  subroutine initProgramVariables(input, env)

    !> Holds the parsed input data.
    type(inputData), intent(inout), target :: input

    !> Environment settings
    type(TEnvironment), intent(inout) :: env

    ! Mixer related local variables
    integer :: nGeneration
    real(dp) :: mixParam

    !> mixer number
    integer :: iMixer

    !> simple mixer (if used)
    type(OSimpleMixer), allocatable :: pSimpleMixer

    !> Anderson mixer (if used)
    type(OAndersonMixer), allocatable :: pAndersonMixer

    !> Broyden mixer (if used)
    type(OBroydenMixer), allocatable :: pBroydenMixer

    !> DIIS mixer (if used)
    type(ODIISMixer), allocatable :: pDIISMixer

    ! Geometry optimizer related local variables

    !> Conjugate gradient driver
    type(OConjGrad), allocatable :: pConjGrad

    !> Steepest descent driver
    type(OSteepDesc), allocatable :: pSteepDesc

    !> Conjugate gradient driver
    type(OConjGrad), allocatable :: pConjGradLat

    !> Steepest descent driver
    type(OSteepDesc), allocatable :: pSteepDescLat

    !> gradient DIIS driver
    type(ODIIS), allocatable :: pDIIS

    !> lBFGS driver for geometry  optimisation
    type(TLbfgs), allocatable :: pLbfgs

    !> lBFGS driver for lattice optimisation
    type(TLbfgs), allocatable :: pLbfgsLat

    ! MD related local variables
    type(OThermostat), allocatable :: pThermostat
    type(ODummyThermostat), allocatable :: pDummyTherm
    type(OAndersenThermostat), allocatable :: pAndersenTherm
    type(OBerendsenThermostat), allocatable :: pBerendsenTherm
    type(ONHCThermostat), allocatable :: pNHCTherm

    type(OVelocityVerlet), allocatable :: pVelocityVerlet
    type(OTempProfile), pointer :: pTempProfile

    real(dp), allocatable :: tmpCoords(:), tmpWeight(:), tmp3Coords(:,:)

    type(ORanlux), allocatable :: randomInit, randomThermostat
    integer :: iSeed

    integer :: ind, ii, jj, kk, iS, iAt, iSp, iSh, iOrb
    integer :: iStart, iEnd

    ! Dispersion
    type(DispSlaKirk), allocatable :: slaKirk
    type(DispUFF), allocatable :: uff
  #:if WITH_DFTD3
    type(DispDftD3), allocatable :: dftd3
  #:endif

    ! H5 correction
    type(H5Corr), allocatable :: pH5Correction
    logical :: tHHRepulsion

    character(lc) :: tmpStr
    integer, allocatable :: tmpir1(:)

    character(lc) :: strTmp, strTmp2

    !> flag to check for first cycle through a loop
    logical :: tFirst

    !> Nr. of Hamiltonians to diagonalise independently
    integer :: nIndepHam

    real(dp) :: rTmp

    !> Flag if some files do exist or not
    logical :: tExist

    ! Orbital equivalency for SCC and Spin
    integer, allocatable :: iEqOrbSCC(:,:,:), iEqOrbSpin(:,:,:)
    ! Orbital equivalency for orbital potentials
    integer, allocatable :: iEqOrbDFTBU(:,:,:)

    ! Damped interactions
    logical, allocatable, target :: tDampedShort(:)
    type(ThirdOrderInp) :: thirdInp

    ! PDOS stuff
    integer :: iReg, nAtomRegion, nOrbRegion, iTmp
    integer, allocatable :: iAtomRegion(:)
    integer :: valshape(1)

    !> Is SCC cycle initialised
    type(TSccInp), allocatable :: sccInp

    !> Used for indexing linear response
    integer :: homoLoc(1)

    !> Whether seed was randomly created
    logical :: tRandomSeed

    !> First guess for nr. of neighbours.
    integer, parameter :: nInitNeighbour = 40

    !> Is the check-sum for charges read externally be used?
    logical :: tSkipChrgChecksum

    !> Spin loop index
    integer :: iSpin

    !> Nr. of buffered Cholesky-decompositions
    integer :: nBufferedCholesky

    character(sc), allocatable :: shellNamesTmp(:)

    !> Format for two using exponential notation values with units
    character(len=*), parameter :: format2Ue = "(A, ':', T30, E14.6, 1X, A, T50, E14.6, 1X, A)"

    @:ASSERT(input%tInitialized)

    write(stdOut, "(/, A)") "Starting initialization..."
    write(stdOut, "(A80)") repeat("-", 80)

    call env%initGlobalTimer(input%ctrl%timingLevel, "DFTB+ running times", stdOut)
    call env%globalTimer%startTimer(globalTimers%globalInit)

    ! Basic variables
    tSccCalc = input%ctrl%tScc
    tDFTBU = input%ctrl%tDFTBU
    tSpin = input%ctrl%tSpin
    tREKS = input%ctrl%reksIni%tREKS
    ! REKS follows spin-restricted open-shell scheme so
    ! nSpin should be two but some variables such as qOutput
    ! should be treated in restricted scheme. Here nSpin
    ! is one and changes to two in the latter part.
    if (tSpin) then
      nSpin = 2
    else
      nSpin = 1
    end if
    nIndepHam = nSpin

    tSpinSharedEf = input%ctrl%tSpinSharedEf
    tSpinOrbit = input%ctrl%tSpinOrbit
    tDualSpinOrbit = input%ctrl%tDualSpinOrbit
    t2Component = input%ctrl%t2Component
    tRangeSep = allocated(input%ctrl%rangeSepInp)

    if (t2Component) then
      nSpin = 4
      nIndepHam = 1
    end if

    if (nSpin /= 2 .and. tSpinSharedEf) then
      call error("Colinear spin polarization required for shared Ef over spin channels")
    end if

    nAtom = input%geom%nAtom
    nType = input%geom%nSpecies
    orb = input%slako%orb
    nOrb = orb%nOrb
    tPeriodic = input%geom%tPeriodic

    ! Brillouin zone sampling
    if (tPeriodic) then
      nKPoint = input%ctrl%nKPoint
      allocate(kPoint(3, nKPoint))
      allocate(kWeight(nKPoint))
      @:ASSERT(all(shape(kPoint) == shape(input%ctrl%KPoint)))
      @:ASSERT(all(shape(kWeight) == shape(input%ctrl%kWeight)))
      kPoint(:,:) = input%ctrl%KPoint(:,:)
      if (sum(input%ctrl%kWeight(:)) < epsilon(1.0_dp)) then
        call error("Sum of k-point weights should be greater than zero!")
      end if
      kWeight(:) = input%ctrl%kWeight / sum(input%ctrl%kWeight)
    else
      nKPoint = 1
      allocate(kPoint(3, nKPoint))
      allocate(kWeight(nKpoint))
      kPoint(:,1) = 0.0_dp
      kWeight(1) = 1.0_dp
    end if

    if ((.not. tPeriodic) .or. (nKPoint == 1 .and. all(kPoint(:, 1) == [0.0_dp, 0.0_dp, 0.0_dp])))&
        & then
      tRealHS = .true.
    else
      tRealHS = .false.
    end if

  #:if WITH_MPI

    if (input%ctrl%parallelOpts%nGroup > nIndepHam * nKPoint) then
      write(stdOut, *)"Parallel groups only relevant for tasks split over sufficent spins and/or&
          & k-points"
      write(tmpStr,"('Nr. groups:',I4,', Nr. indepdendent spins times k-points:',I4)")&
          & input%ctrl%parallelOpts%nGroup, nIndepHam * nKPoint
      call error(trim(tmpStr))
    end if

    call env%initMpi(input%ctrl%parallelOpts%nGroup)
  #:endif


  #:if WITH_SCALAPACK
    call initScalapack(input%ctrl%parallelOpts%blacsOpts, nAtom, nOrb, t2Component, env)
  #:endif
    call TParallelKS_init(parallelKS, env, nKPoint, nIndepHam)

    sccTol = input%ctrl%sccTol
    tShowFoldedCoord = input%ctrl%tShowFoldedCoord
    if (tShowFoldedCoord .and. .not. tPeriodic) then
      call error("Folding coordinates back into the central cell is meaningless for molecular&
          & boundary conditions!")
    end if
    tFracCoord = input%geom%tFracCoord

    if (tSccCalc) then
      maxSccIter = input%ctrl%maxIter
    else
      maxSccIter = 1
    end if
    if (maxSccIter < 1) then
      call error("SCC iterations must be larger than 0")
    end if

    tWriteHS = input%ctrl%tWriteHS
    tWriteRealHS = input%ctrl%tWriteRealHS

    if (tPeriodic) then
      tLatticeChanged = .true.
      allocate(latVec(3, 3))
      @:ASSERT(all(shape(input%geom%latVecs) == shape(latVec)))
      latVec(:,:) = input%geom%latVecs(:,:)
      allocate(recVec(3, 3))
      allocate(invLatVec(3, 3))
      invLatVec = latVec(:,:)
      call matinv(invLatVec)
      invLatVec = reshape(invLatVec, (/3, 3/), order=(/2, 1/))
      recVec = 2.0_dp * pi * invLatVec
      CellVol = abs(determinant33(latVec))
      recCellVol = abs(determinant33(recVec))
    else
      allocate(latVec(0, 0))
      allocate(recVec(0, 0))
      allocate(invLatVec(0, 0))
      CellVol = 0.0_dp
      recCellVol = 0.0_dp
      tLatticeChanged = .false.
    end if

    ! Slater-Koster tables
    skHamCont = input%slako%skHamCont
    skOverCont = input%slako%skOverCont
    pRepCont = input%slako%repCont

    allocate(atomEigVal(orb%mShell, nType))
    @:ASSERT(size(input%slako%skSelf, dim=1) == orb%mShell)
    @:ASSERT(size(input%slako%skSelf, dim=2) == size(atomEigVal, dim=2))
    atomEigVal(:,:) = input%slako%skSelf(1:orb%mShell, :)

    @:ASSERT(size(input%slako%skOcc, dim=1) >= orb%mShell)
    @:ASSERT(size(input%slako%mass) == nType)
    allocate(speciesMass(nType))
    speciesMass(:) = input%slako%mass(:)

    ! Spin W's !'
    if (allocated(input%ctrl%spinW)) then
      allocate(spinW(orb%mShell, orb%mShell, nType))
      spinW(:,:,:) = 0.0_dp
      do iSp = 1, nType
        do jj = 1, orb%nShell(iSp)
          do kk = 1, orb%nShell(iSp)
            spinW(jj, kk, iSp) = input%ctrl%spinW(jj, kk, iSp)
          end do
        end do
      end do
    end if

    if (tSpinOrbit) then
      allocate(xi(orb%mShell,nType))
      xi(:,:) = 0.0_dp
      do iSp=1,nType
        do jj=1, orb%nShell(iSp)
          xi(jj,iSp)=input%ctrl%xi(jj,iSp)
        end do
      end do
    end if

    ! on-site corrections
    if (allocated(input%ctrl%onSiteElements)) then
      allocate(onSiteElements(orb%mShell, orb%mShell, 2, nType))
      onSiteElements(:,:,:,:) = input%ctrl%onSiteElements(:,:,:,:)
    end if

    tMixBlockCharges = tDFTBU .or. allocated(onSiteElements)

    ! DFTB+U parameters
    if (tDFTBU) then
      nDFTBUfunc = input%ctrl%DFTBUfunc
      allocate(UJ(size(input%ctrl%UJ,dim=1),size(input%ctrl%UJ,dim=2)))
      allocate(nUJ(size(input%ctrl%nUJ)))
      allocate(niUJ(size(input%ctrl%niUJ,dim=1),size(input%ctrl%niUJ,dim=2)))
      allocate(iUJ(size(input%ctrl%iUJ,dim=1), size(input%ctrl%iUJ,dim=2),&
          & size(input%ctrl%iUJ,dim=3)))

      UJ(:,:) = input%ctrl%UJ(:,:)
      nUJ(:) = input%ctrl%nUJ(:)
      niUJ(:,:) = input%ctrl%niUJ(:,:)
      iUJ(:,:,:) = input%ctrl%iUJ(:,:,:)
      do iSp = 1, nType
        do jj = 1, nUJ(iSp)
          if (niUJ(jj,iSp)>1) then
            call heap_sort(iUJ(1:niUJ(jj,iSp),jj,iSp))
          end if
        end do
      end do
    else
      allocate(UJ(0,0))
      allocate(nUJ(0))
      allocate(niUJ(0,0))
      allocate(iUJ(0,0,0))
    end if

    ! Cut-offs for SlaKo, repulsive
    cutOff%skCutOff = max(getCutOff(skHamCont), getCutOff(skOverCont))
    cutOff%repCutOff = getCutOff(pRepCont)
    cutOff%mCutOff = maxval([cutOff%skCutOff, cutOff%repCutOff])

    ! Get species names and output file
    geoOutFile = input%ctrl%outFile
    allocate(speciesName(size(input%geom%speciesNames)))
    speciesName(:) = input%geom%speciesNames(:)

    do iSp = 1, nType
      do jj = iSp+1, nType
        if (speciesName(iSp) == speciesName(jj)) then
          write(tmpStr,"('Duplicate identical species labels in the geometry: ',A)")speciesName(iSp)
          call error(tmpStr)
        end if
      end do
    end do

    ! Initialise the SCC module (the two copies of the Hubbard Us are rather
    ! artifical, since the copy for the main program is only used for dumping
    ! into the tagged format for autotest)
    allocate(hubbU(orb%mShell, nType))
    @:ASSERT(size(input%slako%skHubbU, dim=1) >= orb%mShell)
    @:ASSERT(size(input%slako%skHubbU, dim=2) == nType)
    hubbU(:,:) = input%slako%skHubbU(1:orb%mShell, :)
    if (allocated(input%ctrl%hubbU)) then
      where (input%ctrl%hubbU > 0.0_dp)
        hubbU = input%ctrl%hubbU
      end where
    end if
    if (tSccCalc) then
      allocate(sccInp)
      allocate(sccCalc)
      sccInp%orb => orb
      if (tPeriodic) then
        sccInp%latVecs = latVec
        sccInp%recVecs = recVec
        sccInp%volume = CellVol
      end if
      sccInp%hubbU = hubbU
      allocate(tDampedShort(nType))
      if (input%ctrl%tDampH) then
        tDampedShort = (speciesMass < 3.5_dp * amu__au)
        !tDampedShort(:) = (speciesName == "H" .or. speciesName == "h")
      else
        tDampedShort(:) = .false.
      end if
      sccInp%tDampedShort = tDampedShort
      sccInp%dampExp = input%ctrl%dampExp

      ! H5 correction
      if (input%ctrl%h5SwitchedOn) then
        if (.not. any(speciesMass < 3.5_dp * amu__au)) then
          call error("H5 correction used without H atoms present")
        end if
        if (any(tDampedShort)) then
          call error("H5 correction is not compatible with X-H damping")
        end if
        allocate(pH5Correction)
        call H5Corr_init(pH5Correction, speciesName, input%ctrl%h5RScale, input%ctrl%h5WScale,&
            & input%ctrl%h5ElementPara)
        sccInp%h5Correction = pH5Correction
      end if


      nExtChrg = input%ctrl%nExtChrg
      tExtChrg = (nExtChrg > 0)
      if (tExtChrg) then
        if (.not.tSccCalc) then
          call error("External charges can only be used in an SCC calculation")
        end if
        tStress = .false. ! Stress calculations not allowed
        @:ASSERT(size(input%ctrl%extChrg, dim=1) == 4)
        @:ASSERT(size(input%ctrl%extChrg, dim=2) == nExtChrg)
        sccInp%extCharges = input%ctrl%extChrg
        if (allocated(input%ctrl%extChrgBlurWidth)) then
          sccInp%blurWidths = input%ctrl%extChrgblurWidth
          if (any(sccInp%blurWidths < 0.0_dp)) then
            call error("Gaussian blur widths for charges may not be negative")
          end if
        end if
      end if
      if (allocated(input%ctrl%chrgConstr)) then
        @:ASSERT(all(shape(input%ctrl%chrgConstr) == (/ nAtom, 2 /)))
        if (any(abs(input%ctrl%chrgConstr(:,2)) > epsilon(1.0_dp))) then
          sccInp%chrgConstraints = input%ctrl%chrgConstr
        end if
      end if

      if (allocated(input%ctrl%thirdOrderOn)) then
        @:ASSERT(tSccCalc)
        @:ASSERT(all(shape(input%ctrl%thirdOrderOn) == (/ nAtom, 2 /)))
        sccInp%thirdOrderOn = input%ctrl%thirdOrderOn
      end if

      sccInp%ewaldAlpha = input%ctrl%ewaldAlpha
      sccInp%tolEwald = input%ctrl%tolEwald
      call initialize(sccCalc, env, sccInp)
      deallocate(sccInp)

      ! Longest cut-off including the softening part of gamma
      cutOff%mCutOff = max(cutOff%mCutOff, sccCalc%getCutOff())

      if (input%ctrl%t3rd .and. input%ctrl%tShellResolved) then
        call error("Onsite third order DFTB only compatible with shell non-resolved SCC")
      end if

      ! Initialize full 3rd order module
      t3rd = input%ctrl%t3rd
      t3rdFull = input%ctrl%t3rdFull
      if (t3rdFull) then
        @:ASSERT(tSccCalc)
        thirdInp%orb => orb
        thirdInp%hubbUs = hubbU
        thirdInp%hubbUDerivs = input%ctrl%hubDerivs
        allocate(thirdInp%damped(nType))
        thirdInp%damped(:) = tDampedShort
        thirdInp%dampExp = input%ctrl%dampExp
        thirdInp%shellResolved = input%ctrl%tShellResolved
        allocate(thirdOrd)
        call ThirdOrder_init(thirdOrd, thirdInp)
        cutOff%mCutOff = max(cutOff%mCutOff, thirdOrd%getCutOff())
      end if
    end if

    ! Initial coordinates
    allocate(coord0(3, nAtom))
    @:ASSERT(all(shape(coord0) == shape(input%geom%coords)))
    coord0(:,:) = input%geom%coords(:,:)
    tCoordsChanged = .true.

    allocate(species0(nAtom))
    @:ASSERT(all(shape(species0) == shape(input%geom%species)))
    species0(:) = input%geom%species(:)

    if (input%ctrl%tHalogenX) then
      if (.not. (t3rd .or. t3rdFull)) then
        call error("Halogen correction only fitted for 3rd order models")
      end if
      if (tPeriodic) then
        call error("Halogen correction was not fitted in periodic systems in original paper")
      end if
      allocate(halogenXCorrection)
      call THalogenX_init(halogenXCorrection, species0, speciesName)
    end if

    allocate(referenceN0(orb%mShell, nType))
    allocate(mass(nAtom))
    mass = speciesMass(species0)
    if (allocated(input%ctrl%masses)) then
      @:ASSERT(size(input%ctrl%masses) == nAtom)
      where (input%ctrl%masses >= 0.0_dp)
        mass = input%ctrl%masses
      end where
    end if

    if (tPeriodic) then
      ! Make some guess for the nr. of all interacting atoms
      nAllAtom = int((real(nAtom, dp)**(1.0_dp/3.0_dp) + 3.0_dp)**3)
    else
      nAllAtom = nAtom
    end if
    allocate(coord(3, nAllAtom))
    allocate(species(nAllAtom))
    allocate(img2CentCell(nAllAtom))
    allocate(iCellVec(nAllAtom))

    ! Intialize Hamilton and overlap
    tImHam = tDualSpinOrbit .or. (tSpinOrbit .and. tDFTBU) ! .or. tBField
    if (tSccCalc .and. .not.tREKS) then
      allocate(chargePerShell(orb%mShell,nAtom,nSpin))
    else
      allocate(chargePerShell(0,0,0))
    end if
    if (.not.tREKS) then
      allocate(ham(0, nSpin))
    end if
    if (tImHam) then
      allocate(iHam(0, nSpin))
    end if
    allocate(over(0))
    allocate(iSparseStart(0, nAtom))

    if (nSpin == 4) then
      allocate(nEl(1))
      allocate(Ef(1))
    else
      allocate(nEl(nSpin))
      allocate(Ef(nSpin))
    end if

    iDistribFn = input%ctrl%iDistribFn
    tempElec = input%ctrl%tempElec

    tFixEf = input%ctrl%tFixEf
    if (allocated(input%ctrl%Ef)) then
      Ef(:) = input%ctrl%Ef
    else
      Ef(:) = 0.0_dp
    end if
    tSetFillingTemp = input%ctrl%tSetFillingTemp
    tFillKSep = input%ctrl%tFillKSep
    tempAtom = input%ctrl%tempAtom
    deltaT = input%ctrl%deltaT


    ! Create equivalency relations
    if (tSccCalc) then
      allocate(iEqOrbitals(orb%mOrb, nAtom, nSpin))
      allocate(iEqOrbSCC(orb%mOrb, nAtom, nSpin))
      call sccCalc%getOrbitalEquiv(orb, species0, iEqOrbSCC)
      if (nSpin == 1) then
        iEqOrbitals(:,:,:) = iEqOrbSCC(:,:,:)
      else
        allocate(iEqOrbSpin(orb%mOrb, nAtom, nSpin))
        call Spin_getOrbitalEquiv(orb, species0, iEqOrbSpin)
        call OrbitalEquiv_merge(iEqOrbSCC, iEqOrbSpin, orb, iEqOrbitals)
        deallocate(iEqOrbSpin)
      end if
      deallocate(iEqOrbSCC)
      nIneqOrb = maxval(iEqOrbitals)
      nMixElements = nIneqOrb

      if (tDFTBU) then
        allocate(iEqOrbSpin(orb%mOrb, nAtom, nSpin))
        allocate(iEqOrbDFTBU(orb%mOrb, nAtom, nSpin))
        call DFTBplsU_getOrbitalEquiv(iEqOrbDFTBU,orb, species0, nUJ, niUJ, iUJ)
        call OrbitalEquiv_merge(iEqOrbitals, iEqOrbDFTBU, orb, iEqOrbSpin)
        iEqOrbitals(:,:,:) = iEqOrbSpin(:,:,:)
        nIneqOrb = maxval(iEqOrbitals)
        deallocate(iEqOrbSpin)
        deallocate(iEqOrbDFTBU)
      end if

      if (allocated(onSiteElements)) then
        allocate(iEqOrbSpin(orb%mOrb, nAtom, nSpin))
        iEqOrbSpin(:,:,:) = 0.0_dp
        allocate(iEqOrbDFTBU(orb%mOrb, nAtom, nSpin))
        iEqOrbDFTBU(:,:,:) = 0.0_dp
        call Ons_getOrbitalEquiv(iEqOrbDFTBU, orb, species0)
        call OrbitalEquiv_merge(iEqOrbitals, iEqOrbDFTBU, orb, iEqOrbSpin)
        iEqOrbitals(:,:,:) = iEqOrbSpin(:,:,:)
        nIneqOrb = maxval(iEqOrbitals)
        deallocate(iEqOrbSpin)
        deallocate(iEqOrbDFTBU)
      end if

      if (allocated(onSiteElements)) then
        ! all onsite blocks are full of unique elements
        allocate(iEqBlockOnSite(orb%mOrb, orb%mOrb, nAtom, nSpin))
        if (tImHam) then
          allocate(iEqBlockOnSiteLS(orb%mOrb, orb%mOrb, nAtom, nSpin))
        end if
        call Ons_blockIndx(iEqBlockOnSite, iEqBlockOnSiteLS, nIneqOrb, orb)
        nMixElements = max(nMixElements, maxval(iEqBlockOnSite))
        if (allocated(iEqBlockOnSiteLS)) then
          nMixElements = max(nMixElements, maxval(iEqBlockOnSiteLS))
        end if
      else if (tDFTBU) then
        ! only a sub-set of onsite blocks are reduced/expanded
        allocate(iEqBlockDFTBU(orb%mOrb, orb%mOrb, nAtom, nSpin))
        call DFTBU_blockIndx(iEqBlockDFTBU, nIneqOrb, orb, species0, nUJ, niUJ, iUJ)
        nMixElements = max(nMixElements,maxval(iEqBlockDFTBU)) ! as
        !  iEqBlockDFTBU does not include diagonal elements, so in the case of
        !  a purely s-block DFTB+U calculation, maxval(iEqBlockDFTBU) would
        !  return 0
        if (tImHam) then
          allocate(iEqBlockDFTBULS(orb%mOrb, orb%mOrb, nAtom, nSpin))
          call DFTBU_blockIndx(iEqBlockDFTBULS, nMixElements, orb, species0, nUJ, niUJ, iUJ)
          nMixElements = max(nMixElements,maxval(iEqBlockDFTBULS))
        end if
      end if


    else
      nIneqOrb = nOrb
      nMixElements = 0
    end if

    ! Initialize mixer
    ! (at the moment, the mixer does not need to know about the size of the
    ! vector to mix.)
    if (tSccCalc .and. .not.tREKS) then
      allocate(pChrgMixer)
      iMixer = input%ctrl%iMixSwitch
      nGeneration = input%ctrl%iGenerations
      mixParam = input%ctrl%almix
      select case (iMixer)
      case (mixerTypes%simple)
        allocate(pSimplemixer)
        call init(pSimpleMixer, mixParam)
        call init(pChrgMixer, pSimpleMixer)
      case (mixerTypes%anderson)
        allocate(pAndersonMixer)
        if (input%ctrl%andersonNrDynMix > 0) then
          call init(pAndersonMixer, nGeneration, mixParam, input%ctrl%andersonInitMixing,&
              & input%ctrl%andersonDynMixParams, input%ctrl%andersonOmega0)
        else
          call init(pAndersonMixer, nGeneration, mixParam, input%ctrl%andersonInitMixing,&
              & omega0=input%ctrl%andersonOmega0)
        end if
        call init(pChrgMixer, pAndersonMixer)
      case (mixerTypes%broyden)
        allocate(pBroydenMixer)
        call init(pBroydenMixer, maxSccIter, mixParam, input%ctrl%broydenOmega0,&
            & input%ctrl%broydenMinWeight, input%ctrl%broydenMaxWeight, input%ctrl%broydenWeightFac)
        call init(pChrgMixer, pBroydenMixer)
      case(mixerTypes%diis)
        allocate(pDIISMixer)
        call init(pDIISMixer,nGeneration, mixParam, input%ctrl%tFromStart)
        call init(pChrgMixer, pDIISMixer)
      case default
        call error("Unknown charge mixer type.")
      end select
    end if

    ! initialise in cases where atoms move
    tGeoOpt = input%ctrl%tGeoOpt
    tCoordOpt = input%ctrl%tCoordOpt
    tLatOpt = (input%ctrl%tLatOpt .and. tPeriodic)
    if (tLatOpt) then
      if (tExtChrg) then
        ! Stop as not sure, what to do with the coordinates of the
        ! external charges, when the lattice changes.
        call error("External charges and lattice optimisation can not be used together.")
      end if
    end if
    if (tLatOpt) then
      tLatOptFixAng = input%ctrl%tLatOptFixAng
      tLatOptFixLen = input%ctrl%tLatOptFixLen
      tLatOptIsotropic = input%ctrl%tLatOptIsotropic
      if (tLatOptFixAng .or. any(tLatOptFixLen) .or. tLatOptIsotropic) then
        origLatVec(:,:) = latVec(:,:)
        do ii = 1, 3
           normOrigLatVec(:,ii) = origLatVec(:,ii) / sqrt(sum(origLatVec(:,ii)**2))
        end do
      end if
    end if
    extPressure = input%ctrl%pressure
    tBarostat = input%ctrl%tBarostat
    BarostatStrength = input%ctrl%BarostatStrength

  #:if WITH_SOCKETS
    tSocket = allocated(input%ctrl%socketInput)
    if (tSocket) then
      input%ctrl%socketInput%nAtom = nAtom
      call initSocket(env, input%ctrl%socketInput, tPeriodic, coord0, latVec, socket,&
          & tCoordsChanged, tLatticeChanged)
      tForces = .true.
      tGeoOpt = .false.
      tMD = .false.
    end if
  #:else
    tSocket = .false.
  #:endif

    tAppendGeo = input%ctrl%tAppendGeo
    tUseConvergedForces = (input%ctrl%tConvrgForces .and. tSccCalc) ! no point if not SCC
    tMD = input%ctrl%tMD
    tDerivs = input%ctrl%tDerivs
    tPrintMulliken = input%ctrl%tPrintMulliken
    tEField = input%ctrl%tEfield ! external electric field
    tExtField = tEField
    tMulliken = input%ctrl%tMulliken .or. tPrintMulliken .or. tExtField .or. tFixEf .or. tRangeSep
    tAtomicEnergy = input%ctrl%tAtomicEnergy
    tPrintEigVecs = input%ctrl%tPrintEigVecs
    tPrintEigVecsTxt = input%ctrl%tPrintEigVecsTxt

    tPrintForces = input%ctrl%tPrintForces
    tForces = input%ctrl%tForces .or. tPrintForces
    tLinResp = input%ctrl%lrespini%tInit

    referenceN0(:,:) = input%slako%skOcc(1:orb%mShell, :)

    ! Allocate reference charge arrays
    allocate(q0(orb%mOrb, nAtom, nSpin))
    q0(:,:,:) = 0.0_dp
    allocate(qShell0(orb%mShell, nAtom))
    qShell0(:,:) = 0.0_dp

    ! Initialize reference neutral atoms.
    if (tLinResp .and. allocated(input%ctrl%customOccAtoms)) then
       call error("Custom occupation not compatible with linear response")
    end if
    if (tMulliken) then
      if (allocated(input%ctrl%customOccAtoms)) then
        if (tLinResp) then
          call error("Custom occupation not compatible with linear response")
        end if
        call applyCustomReferenceOccupations(input%ctrl%customOccAtoms, &
            & input%ctrl%customOccFillings, species0, orb, referenceN0, q0)
      else
        call initQFromShellChrg(q0, referenceN0, species0, orb)
      end if
    end if

    nEl0 = sum(q0(:,:,1))
    if (abs(nEl0 - nint(nEl0)) < elecTolMax) then
      nEl0 = nint(nEl0)
    end if
    nEl(:) = 0.0_dp
    if (nSpin == 1 .or. nSpin == 4) then
      nEl(1) = nEl0 - input%ctrl%nrChrg
      if(ceiling(nEl(1)) > 2.0_dp*nOrb) then
        call error("More electrons than basis functions!")
      end if
    else
      nEl(1) = 0.5_dp * (nEl0 - input%ctrl%nrChrg + input%ctrl%nrSpinPol)
      nEl(2) = 0.5_dp * (nEl0 - input%ctrl%nrChrg - input%ctrl%nrSpinPol)
      if (any(ceiling(nEl(:)) > nOrb)) then
        call error("More electrons than basis functions!")
      end if
    end if

    if (.not.all(nEl(:) >= 0.0_dp)) then
      call error("Less than 0 electrons!")
    end if

    if (tForces) then
      tCasidaForces = input%ctrl%tCasidaForces
    else
      tCasidaForces = .false.
    end if
    if (tSccCalc) then
      forceType = input%ctrl%forceType
    else
      if (input%ctrl%forceType /= forceTypes%orig) then
        call error("Invalid force evaluation method for non-SCC calculations.")
      end if
    end if
    if (forceType == forceTypes%dynamicT0 .and. tempElec > minTemp) then
       call error("This ForceEvaluation method requires the electron temperature to be zero")
    end if
    if (tForces) then
      select case(input%ctrl%iDerivMethod)
      case (1)
        ! set step size from input
        if (input%ctrl%deriv1stDelta < epsilon(1.0_dp)) then
          write(tmpStr, "(A,E12.4)") 'Too small value for finite difference step :',&
              & input%ctrl%deriv1stDelta
          call error(tmpStr)
        end if
        call NonSccDiff_init(nonSccDeriv, diffTypes%finiteDiff, input%ctrl%deriv1stDelta)
      case (2)
        call NonSccDiff_init(nonSccDeriv, diffTypes%richardson)
      end select
    end if

    call getDenseDescCommon(orb, nAtom, t2Component, denseDesc)

    call ensureSolverCompatibility(input%ctrl%solver%iSolver, tSpin, kPoint, tForces,&
        & input%ctrl%parallelOpts, nIndepHam, tempElec)
    if (tRealHS) then
      nBufferedCholesky = 1
    else
      nBufferedCholesky = parallelKS%nLocalKS
    end if
    call TElectronicSolver_init(electronicSolver, input%ctrl%solver%iSolver, nBufferedCholesky)

    if (electronicSolver%isElsiSolver) then
      @:ASSERT(parallelKS%nLocalKS == 1)

      if (input%ctrl%parallelOpts%nGroup /= nIndepHam * nKPoint) then
        if (nSpin == 2) then
          write(tmpStr, "(A,I0,A,I0,A)")"ELSI solvers require as many groups as spin and k-point&
              & combinations. There are ", nIndepHam * nKPoint, " spin times k-point combinations&
              & and ", input%ctrl%parallelOpts%nGroup, " groups"
        else
          write(tmpStr, "(A,I0,A,I0,A)")"ELSI solvers require as many groups as k-points. There&
              & are ", nIndepHam * nKPoint, " k-points and ", input%ctrl%parallelOpts%nGroup,&
              & " groups"
        end if
        call error(tmpStr)
      end if

      #:if WITH_OMP
        if (omp_get_max_threads() > 1) then
          call error("The ELSI-solvers should not be run with multiple threads. Set the&
              & environment variable OMP_NUM_THREADS to 1 in order to disable multi-threading.")
        end if
      #:endif

      if (tSpinOrbit .and. .not.&
          & any(electronicSolver%iSolver==[electronicSolverTypes%omm,electronicSolverTypes%elpa]))&
          & then
        call error("Only the ELSI libOMM and ELPA solvers are suitable for spin orbit at the&
            & moment")
      end if

      ! Would be using the ELSI matrix writing mechanism, so set this as always false
      tWriteHS = .false.
      call TElsiSolver_init(electronicSolver%elsi, input%ctrl%solver%elsi, env, denseDesc%fullSize,&
          & nEl, iDistribFn, nSpin, parallelKS%localKS(2, 1), nKpoint, parallelKS%localKS(1, 1),&
          & kWeight(parallelKS%localKS(1, 1)), input%ctrl%tWriteHS)
    end if

    if (forceType /= forceTypes%orig .and. .not. electronicSolver%providesEigenvals) then
      call error("Alternative force evaluation methods are not supported by this electronic&
          & solver.")
    end if

  #:if WITH_TRANSPORT
    ! whether tunneling is computed
    tTunn = input%ginfo%tundos%defined
    ! whether local currents are computed
    tLocalCurrents = input%ginfo%greendens%doLocalCurr

    ! Do we use any part of negf (solver, tunnelling etc.)?
    tNegf = (electronicSolver%iSolver == electronicSolverTypes%GF) .or. tTunn .or. tLocalCurrents

  #:if WITH_MPI
    if (tNegf .and. env%mpi%nGroup > 1) then
      call error("At the moment NEGF solvers cannot be used for multiple processor groups")
    end if
  #:endif

  #:else

    tTunn = .false.
    tNegf = .false.

  #:endif

    ! temporary disables for various issues with NEGF
    if (tNegf) then
      if (tSpin) then
        call error("Spin polarization temporarily disabled for transport calculations.")
      end if
      if (tDFTBU) then
        call error("Orbital potentials temporarily disabled for transport calculations.")
      end if
      if (tExtChrg) then
        call error("External charges temporarily disabled for transport calculations&
            & (electrostatic gates are available).")
      end if
    #:if WITH_TRANSPORT
      if (tRangeSep .and. transpar%nCont > 0) then
        call error("Range separated calculations do not work with transport calculations yet")
      end if
    #:endif
    end if


    ! requires stress to already be possible and it being a periodic calculation
    ! with forces
    tStress = (tPeriodic .and. tForces .and. .not.tNegf .and. tStress)

    nMovedAtom = input%ctrl%nrMoved
    nMovedCoord = 3 * nMovedAtom

    if (input%ctrl%maxRun == -1) then
      nGeoSteps = huge(1) - 1
      ! Workaround:PGI 17.10 -> do i = 0, huge(1) executes 0 times
      ! nGeoSteps = huge(1)
    else
      nGeoSteps = input%ctrl%maxRun
    end if

    if (nMovedAtom > 0) then
      allocate(indMovedAtom(size(input%ctrl%indMovedAtom)))
      indMovedAtom(:) = input%ctrl%indMovedAtom(:)
    else
      allocate(indMovedAtom(0))
    end if

    allocate(pGeoCoordOpt)
    if (tCoordOpt) then
      allocate(tmpCoords(nMovedCoord))
      tmpCoords(1:nMovedCoord) = reshape(coord0(:, indMovedAtom), (/ nMovedCoord /))
      select case (input%ctrl%iGeoOpt)
      case(geoOptTypes%steepestDesc)
        allocate(tmpWeight(nMovedCoord))
        tmpWeight(1:nMovedCoord) = 0.5_dp * deltaT**2 / reshape(spread(mass(indMovedAtom), 1, 3),&
            & (/nMovedCoord/))
        allocate(pSteepDesc)
        call init(pSteepDesc, size(tmpCoords), input%ctrl%maxForce, input%ctrl%maxAtomDisp,&
            & tmpWeight )
        deallocate(tmpWeight)
        call init(pGeoCoordOpt, pSteepDesc)
      case (geoOptTypes%conjugateGrad)
        allocate(pConjGrad)
        call init(pConjGrad, size(tmpCoords), input%ctrl%maxForce, input%ctrl%maxAtomDisp)
        call init(pGeoCoordOpt, pConjGrad)
      case (geoOptTypes%diis)
        allocate(pDIIS)
        call init(pDIIS, size(tmpCoords), input%ctrl%maxForce, input%ctrl%deltaGeoOpt,&
            & input%ctrl%iGenGeoOpt)
        call init(pGeoCoordOpt, pDIIS)
      case (geoOptTypes%lbfgs)
        allocate(pLbfgs)
        call TLbfgs_init(pLbfgs, size(tmpCoords), input%ctrl%maxForce, tolSameDist,&
            & input%ctrl%maxAtomDisp, input%ctrl%lbfgsInp%memory)
        call init(pGeoCoordOpt, pLbfgs)
      end select
      call reset(pGeoCoordOpt, tmpCoords)
    end if

    allocate(pGeoLatOpt)
    if (tLatOpt) then
      select case (input%ctrl%iGeoOpt)
      case(geoOptTypes%steepestDesc)
        allocate(tmpWeight(9))
        tmpWeight = 1.0_dp
        allocate(pSteepDescLat)
        call init(pSteepDescLat, 9, input%ctrl%maxForce, input%ctrl%maxLatDisp, tmpWeight)
        deallocate(tmpWeight)
        call init(pGeoLatOpt, pSteepDescLat)
      case(geoOptTypes%conjugateGrad, geoOptTypes%diis) ! use CG lattice for both DIIS and CG
        allocate(pConjGradLat)
        call init(pConjGradLat, 9, input%ctrl%maxForce, input%ctrl%maxLatDisp)
        call init(pGeoLatOpt, pConjGradLat)
      case (geoOptTypes%LBFGS)
        allocate(pLbfgsLat)
        call TLbfgs_init(pLbfgsLat, 9, input%ctrl%maxForce, tolSameDist, input%ctrl%maxLatDisp,&
            & input%ctrl%lbfgsInp%memory)
        call init(pGeoLatOpt, pLbfgsLat)
      end select
      if (tLatOptIsotropic ) then
        ! optimization uses scaling factor of unit cell
        call reset(pGeoLatOpt, (/1.0_dp,0.0_dp,0.0_dp,0.0_dp,0.0_dp,0.0_dp,0.0_dp,0.0_dp,0.0_dp/))
      else if (tLatOptFixAng) then
        ! optimization uses scaling factor of lattice vectors
        call reset( pGeoLatOpt, (/1.0_dp,1.0_dp,1.0_dp,0.0_dp,0.0_dp,0.0_dp,0.0_dp,0.0_dp,0.0_dp/))
      else
        call reset( pGeoLatOpt, reshape(latVec, (/ 9 /)) )
      end if
    end if

    if (.not.(tGeoOpt.or.tMD.or.tSocket)) then
      nGeoSteps = 0
    end if

    ! Initialize constraints
    if (input%ctrl%nrConstr > 0) then
      allocate(conAtom(input%ctrl%nrConstr))
      allocate(conVec(3, input%ctrl%nrConstr))
      conAtom(:) = input%ctrl%conAtom
      conVec(:,:) = input%ctrl%conVec
      do ii = 1, input%ctrl%nrConstr
        conVec(:,ii) = conVec(:,ii) / sqrt(sum(conVec(:,ii)**2))
      end do
    end if

    ! Dispersion
    tHHRepulsion = .false.
    tDispersion = allocated(input%ctrl%dispInp)
    if (tDispersion) then
      if (allocated(input%ctrl%dispInp%slakirk)) then
        tStress = .false.
        if (tLatOpt) then
          call error("Sorry, lattice optimisation and Slater-Kirkwood type dispersion can not be&
              & used together")
        end if
        if (tBarostat) then
          call error("Sorry, barostatic MD and Slater-Kirkwood type dispersion can not be used&
              & together")
        end if
        allocate(slaKirk)
        if (tPeriodic) then
          call DispSlaKirk_init(slaKirk, input%ctrl%dispInp%slakirk, latVec)
        else
          call DispSlaKirk_init(slaKirk, input%ctrl%dispInp%slakirk)
        end if
        call move_alloc(slaKirk, dispersion)

      elseif (allocated(input%ctrl%dispInp%uff)) then
        allocate(uff)
        if (tPeriodic) then
          call DispUff_init(uff, input%ctrl%dispInp%uff, nAtom, species0, latVec)
        else
          call DispUff_init(uff, input%ctrl%dispInp%uff, nAtom)
        end if
        call move_alloc(uff, dispersion)

    #:if WITH_DFTD3
      elseif (allocated(input%ctrl%dispInp%dftd3)) then
        allocate(dftd3)
        tHHRepulsion = input%ctrl%dispInp%dftd3%hhrepulsion
        if (tHHRepulsion .and. .not. any(speciesMass < 3.5_dp * amu__au)) then
          call error("H-H repulsion correction used without H atoms present")
        end if
        if (tPeriodic) then
          call DispDftD3_init(dftd3, input%ctrl%dispInp%dftd3, nAtom, species0, speciesName, latVec)
        else
          call DispDftD3_init(dftd3, input%ctrl%dispInp%dftd3, nAtom, species0, speciesName)
        end if
        call move_alloc(dftd3, dispersion)
    #:endif
      end if
      cutOff%mCutOff = max(cutOff%mCutOff, dispersion%getRCutOff())

    end if

    if (allocated(halogenXCorrection)) then
      cutOff%mCutOff = max(cutOff%mCutOff, halogenXCorrection%getRCutOff())
    end if

    if (input%ctrl%nrChrg == 0.0_dp .and. (.not.tPeriodic) .and. tMulliken) then
      tDipole = .true.
    else
      tDipole = .false.
    end if

    if (allocated(input%ctrl%elStatPotentialsInp)) then
      if (.not.tSccCalc) then
        call error("Electrostatic potentials only available for SCC calculations")
      end if
      allocate(esp)
      call TElStatPotentials_init(esp, input%ctrl%elStatPotentialsInp, tEField .or. tExtChrg)
    end if

    if (allocated(input%ctrl%pipekMezeyInp)) then
      allocate(pipekMezey)
      call initialise(pipekMezey, input%ctrl%pipekMezeyInp)
    end if
    tLocalise = allocated(pipekMezey)
    if (tLocalise .and. (nSpin > 2 .or. t2Component)) then
      call error("Localisation of electronic states currently unsupported for non-collinear and&
          & spin orbit calculations")
    end if

    if (tLinResp) then

      ! input sanity checking
    #:if not WITH_ARPACK
      call error("This binary has been compiled without support for linear response calculations.")
    #:endif
      if (.not. tSccCalc) then
        call error("Linear response excitation requires SCC=Yes")
      end if
      if (nspin > 2) then
        call error("Linear reponse does not work with non-colinear spin polarization yet")
      elseif (tSpin .and. tCasidaForces) then
        call error("excited state relaxation is not implemented yet for spin-polarized systems")
      elseif (tPeriodic .and. tCasidaForces) then
        call error("excited state relaxation is not implemented yet periodic systems")
      elseif (tPeriodic .and. .not.tRealHS) then
        call error("Linear response only works with non-periodic or gamma-point molecular crystals")
      elseif (tSpinOrbit) then
        call error("Linear response does not support spin orbit coupling at the moment.")
      elseif (tDFTBU) then
        call error("Linear response does not support LDA+U yet")
      elseif (input%ctrl%tShellResolved) then
        call error("Linear response does not support shell resolved scc yet")
      end if
      if (tempElec > 0.0_dp .and. tCasidaForces) then
        write(tmpStr, "(A,E12.4,A)")"Excited state forces are not implemented yet for fractional&
            & occupations, kT=", tempElec/Boltzmann,"K"
        call warning(tmpStr)
      end if

      if (input%ctrl%lrespini%nstat == 0) then
        if (tCasidaForces) then
          call error("Excited forces only available for StateOfInterest non zero.")
        end if
        if (input%ctrl%lrespini%tPrintEigVecs .or. input%ctrl%lrespini%tCoeffs) then
          call error("Excited eigenvectors only available for StateOfInterest non zero.")
        end if
      end if
      if (input%ctrl%lrespini%energyWindow < 0.0_dp) then
        call error("Negative energy window for excitations")
      end if

      ! Hubbard U and spin constants for excitations (W only needed for triplet/spin polarised)
      allocate(input%ctrl%lrespini%HubbardU(nType))
      allocate(input%ctrl%lrespini%spinW(nType))
      input%ctrl%lrespini%HubbardU = 0.0_dp
      input%ctrl%lrespini%spinW = 0.0_dp

      ! calculate linear response Gamma values from HOAO shell Hubbard U (non
      ! shell resolved)
      do iSp = 1, nType
        homoLoc = maxloc(atomEigVal(:orb%nShell(iSp), iSp),&
            & mask=input%slako%skOcc(:orb%nShell(iSp), iSp) > 0.0_dp)
        input%ctrl%lrespini%HubbardU(iSp) = hubbU(homoLoc(1), iSp)
      end do

      ! and atomic HOAO spin W value if needed
      input%ctrl%lrespini%spinW(:) = 0.0_dp
      select case(input%ctrl%lrespini%sym)
      case("S")
        ! Singlet case, no need for spin constants
      case("T","B"," ")
        ! triplet or spin-polarised
        do iSp = 1, nType
          homoLoc = maxloc(atomEigVal(:orb%nShell(iSp), iSp),&
              & mask=input%slako%skOcc(:orb%nShell(iSp), iSp) > 0.0_dp)
          input%ctrl%lrespini%spinW(iSp) = spinW(homoLoc(1), homoLoc(1), iSp)
        end do
      case default
        call error("Unknown excitation type requested")
      end select

      tPrintExcitedEigVecs = input%ctrl%lrespini%tPrintEigVecs
      tLinRespZVect = (input%ctrl%lrespini%tMulliken .or. tCasidaForces .or.&
          & input%ctrl%lrespini%tCoeffs .or. tPrintExcitedEigVecs)

      if (allocated(onSiteElements) .and. tLinRespZVect) then
        call error("Excited state property evaluation currently incompatible with onsite&
            & corrections")
      end if

      call init(lresp, input%ctrl%lrespini, nAtom, nEl(1), orb, tCasidaForces, onSiteElements)

    end if

    iSeed = input%ctrl%iSeed
    tRandomSeed = (iSeed < 1)
    ! Note: This routine may not be called multiple times. If you need further random generators,
    ! extend the routine and create them within this call.
    call createRandomGenerators(env, iSeed, randomInit, randomThermostat)

    call getRandom(randomInit, rTmp)
    runId = int(real(huge(runId) - 1, dp) * rTmp) + 1

    ! MD stuff
    if (tMD) then
      ! Create MD framework.
      allocate(pMDFrame)
      call init(pMDFrame, nMovedAtom, nAtom, input%ctrl%tMDstill)

      ! Create temperature profile, if thermostat is not the dummy one
      if (input%ctrl%iThermostat /= 0) then
        allocate(temperatureProfile)
        call init(temperatureProfile, input%ctrl%tempMethods, input%ctrl%tempSteps,&
            & input%ctrl%tempValues)
        pTempProfile => temperatureProfile
      else
        nullify(pTempProfile)
      end if

      ! Create thermostat
      allocate(pThermostat)
      select case (input%ctrl%iThermostat)
      case (0) ! No thermostat
        allocate(pDummyTherm)
        call init(pDummyTherm, tempAtom, mass(indMovedAtom), randomThermostat, pMDFrame)
        call init(pThermostat, pDummyTherm)
      case (1) ! Andersen thermostat
        allocate(pAndersenTherm)
        call init(pAndersenTherm, randomThermostat, mass(indMovedAtom), pTempProfile,&
            & input%ctrl%tRescale, input%ctrl%wvScale, pMDFrame)
        call init(pThermostat, pAndersenTherm)
      case (2) ! Berendsen thermostat
        allocate(pBerendsenTherm)
        call init(pBerendsenTherm, randomThermostat, mass(indMovedAtom), pTempProfile,&
            & input%ctrl%wvScale, pMDFrame)
        call init(pThermostat, pBerendsenTherm)
      case (3) ! Nose-Hoover-Chain thermostat
        allocate(pNHCTherm)
        if (input%ctrl%tInitNHC) then
          call init(pNHCTherm, randomThermostat, mass(indMovedAtom), pTempProfile,&
              & input%ctrl%wvScale, pMDFrame, input%ctrl%deltaT, input%ctrl%nh_npart,&
              & input%ctrl%nh_nys, input%ctrl%nh_nc, input%ctrl%xnose, input%ctrl%vnose,&
              & input%ctrl%gnose)
        else
          call init(pNHCTherm, randomThermostat, mass(indMovedAtom), pTempProfile,&
              & input%ctrl%wvScale, pMDFrame, input%ctrl%deltaT, input%ctrl%nh_npart,&
              & input%ctrl%nh_nys, input%ctrl%nh_nc)
        end if
        call init(pThermostat, pNHCTherm)
      end select

      ! Create MD integrator
      allocate(pVelocityVerlet)
      if (input%ctrl%tReadMDVelocities) then
        if (tBarostat) then
          call init(pVelocityVerlet, deltaT, coord0(:,indMovedAtom), pThermostat,&
              & input%ctrl%initialVelocities, BarostatStrength, extPressure, input%ctrl%tIsotropic)
        else
          call init(pVelocityVerlet, deltaT, coord0(:,indMovedAtom), pThermostat,&
              & input%ctrl%initialVelocities)
        end if
      else
        if (tBarostat) then
          call init(pVelocityVerlet, deltaT, coord0(:,indMovedAtom), pThermostat, BarostatStrength,&
              & extPressure, input%ctrl%tIsotropic)
        else
          call init(pVelocityVerlet, deltaT, coord0(:,indMovedAtom), pThermostat)
        end if
      end if
      allocate(pMDIntegrator)
      call init(pMDIntegrator, pVelocityVerlet)
    end if

    ! Initialising plumed
    tPlumed = input%ctrl%tPlumed
    if (tPlumed .and. .not. withPlumed) then
      call error("Code was compiled without PLUMED support")
    end if
    if (tPlumed .and. .not. tMD) then
      call error("Metadynamics via PLUMED is only possible in MD-simulations")
    end if
    if (tPlumed) then
      call plumedInit()
      call plumedGlobalCmdVal("setNatoms", nAtom)
      call plumedGlobalCmdVal("setPlumedDat", "plumed.dat")
      call plumedGlobalCmdVal("setNoVirial", 0)
      call plumedGlobalCmdVal("setTimestep", deltaT)
      call plumedGlobalCmdVal("setMDEnergyUnits", Hartree__kJ_mol)
      call plumedGlobalCmdVal("setMDLengthUnits", Bohr__nm)
      call plumedGlobalCmdVal("setMDTimeUnits", au__ps)
      call plumedGlobalCmdVal("init", 0)
    end if

    ! Check for extended Born-Oppenheimer MD
    tXlbomd = allocated(input%ctrl%xlbomd)
    if (tXlbomd) then
      if (input%ctrl%iThermostat /= 0) then
        call error("XLBOMD does not work with thermostats yet")
      elseif (tBarostat) then
        call error("XLBOMD does not work with barostats yet")
      elseif (nSpin /= 1 .or. tDFTBU .or. allocated(onSiteElements)) then
        call error("XLBOMD does not work for spin, DFTB+U or onsites yet")
      elseif (forceType /= forceTypes%dynamicT0 .and. forceType /= forceTypes%dynamicTFinite) then
        call error("Force evaluation method incompatible with XLBOMD")
      elseif (iDistribFn /= Fermi) then
        call error("Filling function incompatible with XLBOMD")
      end if
      allocate(xlbomdIntegrator)
      call Xlbomd_init(xlbomdIntegrator, input%ctrl%xlbomd, nIneqOrb)
    end if

    minSccIter = getMinSccIters(tSccCalc, tDftbU, nSpin)
    if (tXlbomd) then
      call xlbomdIntegrator%setDefaultSCCParameters(minSccIter, maxSccIter, sccTol)
    end if

    if (tDerivs) then
      allocate(tmp3Coords(3,nMovedAtom))
      tmp3Coords = coord0(:,indMovedAtom)
      call create(derivDriver, tmp3Coords, input%ctrl%deriv2ndDelta)
      coord0(:,indMovedAtom) = tmp3Coords
      deallocate(tmp3Coords)
      nGeoSteps = 2 * 3 * nMovedAtom - 1
    end if

    if (tEField) then
      EFieldStrength = input%ctrl%EFieldStrength
      EfieldVector(:) = input%ctrl%EfieldVector(:)
      tTDEfield = input%ctrl%tTDEfield
      EfieldOmega = input%ctrl%EfieldOmega
      EfieldPhase = input%ctrl%EfieldPhase
      if (tTDEfield .and. .not. tMD) then
        call error ("Time dependent electric fields only possible for MD!")
      end if
      ! parser should catch all of these:
      @:ASSERT(.not.tTDEfield .or. tMD)
    else
      EFieldStrength = 0.0_dp
      EfieldVector(:) = 0.0_dp
      tTDEfield = .false.
      EfieldOmega = 0.0_dp
      EfieldPhase = 0
    end if

    if (.not.tREKS) then
      allocate(qInput(orb%mOrb, nAtom, nSpin))
      qInput(:,:,:) = 0.0_dp
    end if
    allocate(qOutput(orb%mOrb, nAtom, nSpin))
    qOutput(:,:,:) = 0.0_dp

    if (tMixBlockCharges) then
      if (.not.tREKS) then
        allocate(qBlockIn(orb%mOrb, orb%mOrb, nAtom, nSpin))
        qBlockIn(:,:,:,:) = 0.0_dp
      end if
      allocate(qBlockOut(orb%mOrb, orb%mOrb, nAtom, nSpin))
      qBlockOut(:,:,:,:) = 0.0_dp
      if (tImHam) then
        allocate(qiBlockIn(orb%mOrb, orb%mOrb, nAtom, nSpin))
        qiBlockIn(:,:,:,:) = 0.0_dp
      end if
    end if

    if (tImHam) then
      allocate(qiBlockOut(orb%mOrb, orb%mOrb, nAtom, nSpin))
      qiBlockOut(:,:,:,:) = 0.0_dp
    end if

    if (tSccCalc) then
      allocate(qDiffRed(nMixElements))
      allocate(qInpRed(nMixElements))
      allocate(qOutRed(nMixElements))
      qDiffRed = 0.0_dp
      qInpRed = 0.0_dp
      qOutRed = 0.0_dp
    end if

    tReadChrg = input%ctrl%tReadChrg

    if (tRangeSep) then
      call ensureRangeSeparatedReqs(tPeriodic, tReadChrg, input%ctrl%tShellResolved,&
          & tAtomicEnergy, input%ctrl%rangeSepInp)
      call getRangeSeparatedCutoff(input%ctrl%rangeSepInp%cutoffRed, cutOff)
      call initRangeSeparated(nAtom, species0, speciesName, hubbU, input%ctrl%rangeSepInp,&
          & tSpin, tREKS, rangeSep, deltaRhoIn, deltaRhoOut, deltaRhoDiff, deltaRhoInSqr,&
          & deltaRhoOutSqr, nMixElements)
    end if

    tReadShifts = input%ctrl%tReadShifts
    tWriteShifts = input%ctrl%tWriteShifts
    ! Both temporarily removed until debugged:
    @:ASSERT(.not. tReadShifts)
    @:ASSERT(.not. tWriteShifts)

    tWriteChrgAscii = input%ctrl%tWriteChrgAscii

    tSkipChrgChecksum = input%ctrl%tSkipChrgChecksum .or. tNegf

    if (tSccCalc) then

      do iAt = 1, nAtom
        iSp = species0(iAt)
        do iSh = 1, orb%nShell(iSp)
          qShell0(iSh,iAt) = sum(q0(orb%posShell(iSh,iSp):orb%posShell(iSh+1,iSp)-1,iAt,1))
        end do
      end do

      if (.not.tREKS) then

        if (tReadChrg) then
          if (tFixEf .or. input%ctrl%tSkipChrgChecksum) then
            ! do not check charge or magnetisation from file
            call initQFromFile(qInput, fCharges, input%ctrl%tReadChrgAscii, orb, qBlockIn, qiBlockIn,&
                & deltaRhoIn)
          else
            ! check number of electrons in file
            if (nSpin /= 2) then
              call initQFromFile(qInput, fCharges, input%ctrl%tReadChrgAscii, orb, qBlockIn,&
                  & qiBlockIn, deltaRhoIn,nEl = sum(nEl))
            else
              ! check magnetisation in addition
              call initQFromFile(qInput, fCharges, input%ctrl%tReadChrgAscii, orb, qBlockIn,&
                  & qiBlockIn, deltaRhoIn,nEl = sum(nEl), magnetisation=nEl(1)-nEl(2))
            end if
          end if

        else

          if (allocated(input%ctrl%initialCharges)) then
            if (abs(sum(input%ctrl%initialCharges) - input%ctrl%nrChrg) > 1e-4_dp) then
              write(strTmp, "(A,G13.6,A,G13.6,A,A)") "Sum of initial charges does not match specified&
                  & total charge. (", sum(input%ctrl%initialCharges), " vs. ", input%ctrl%nrChrg,&
                  & ") ", "Your initial charge distribution will be rescaled."
              call warning(strTmp)
            end if
            call initQFromAtomChrg(qInput, input%ctrl%initialCharges, referenceN0, species0,&
                & speciesName, orb)
          else
            qInput(:,:,:) = q0
          end if
          if (.not. tSkipChrgChecksum) then
            ! Rescaling to ensure correct number of electrons in the system
            qInput(:,:,1) = qInput(:,:,1) *  sum(nEl) / sum(qInput(:,:,1))
          end if

          select case (nSpin)
          case (1)
            ! nothing to do
          case (2)
            if (allocated(input%ctrl%initialSpins)) then
              do ii = 1, nAtom
                ! does not actually matter if additional spin polarization pushes
                ! charges to <0 as the initial charges are not mixed in to later
                ! iterations
                qInput(1:orb%nOrbAtom(ii),ii,2) = qInput(1:orb%nOrbAtom(ii),ii,1)&
                    & * input%ctrl%initialSpins(1,ii) / sum(qInput(1:orb%nOrbAtom(ii),ii,1))
              end do
            else
              if (.not. tSkipChrgChecksum) then
                do ii = 1, nAtom
                  qInput(1:orb%nOrbAtom(ii),ii,2) = qInput(1:orb%nOrbAtom(ii),ii,1)&
                      & * (nEl(1)-nEl(2))/sum(qInput(:,:,1))
                end do
              end if
            end if
          case (4)
            if (tSpin) then
              if (.not. allocated(input%ctrl%initialSpins)) then
                call error("Missing initial spins!")
              end if
              if (any(shape(input%ctrl%initialSpins)/=(/3,nAtom/))) then
                call error("Incorrect shape initialSpins array!")
              end if
              ! Rescaling to ensure correct number of electrons in the system
              if (.not. tSkipChrgChecksum) then
                do ii = 1, nAtom
                  do jj = 1, 3
                    qInput(1:orb%nOrbAtom(ii),ii,jj+1) = qInput(1:orb%nOrbAtom(ii),ii,1)&
                        & * input%ctrl%initialSpins(jj,ii) / sum(qInput(1:orb%nOrbAtom(ii),ii,1))
                  end do
                end do
              end if
            end if
          end select
          if (tMixBlockCharges) then
            qBlockIn = 0.0_dp
            do iS = 1, nSpin
              do iAt = 1, nAtom
                iSp = species0(iAt)
                do iSh = 1, orb%nShell(iSp)
                  iStart = orb%posShell(iSh,iSp)
                  iEnd = orb%posShell(iSh+1,iSp)-1
                  rTmp = sum(qInput(iStart:iEnd,iAt,iS))
                  rTmp = rTmp / real(iEnd+1-iStart,dp)
                  do ii = iStart, iEnd
                    qBlockIn(ii,ii,iAt,iS) = rTmp
                  end do
                end do
              end do
            end do
            if (tImHam) then
              qiBlockIn = 0.0_dp
            end if
          end if
        end if

        qInpRed = 0.0_dp
        if (nSpin == 2) then
          call qm2ud(qInput)
          if (tMixBlockCharges) then
            call qm2ud(qBlockIn)
          end if
        end if

        call OrbitalEquiv_reduce(qInput, iEqOrbitals, orb, qInpRed(1:nIneqOrb))

        if (allocated(onSiteElements)) then
          call AppendBlock_reduce(qBlockIn, iEqBlockOnSite, orb, qInpRed )
          if (tImHam) then
            call AppendBlock_reduce(qiBlockIn, iEqBlockOnSiteLS, orb, qInpRed, skew=.true. )
          end if
        else if (tDFTBU) then
          call AppendBlock_reduce(qBlockIn, iEqBlockDFTBU, orb, qInpRed )
          if (tImHam) then
            call AppendBlock_reduce(qiBlockIn, iEqBlockDFTBULS, orb, qInpRed, skew=.true. )
          end if
        end if

        if (nSpin == 2) then
          call ud2qm(qInput)
          if (tMixBlockCharges) then
            call ud2qm(qBlockIn)
          end if
        end if

      else
        ! Only qInpRed is used in REKS
        qInpRed = 0.0_dp
      end if

    end if

    ! Initialise images (translations)
    if (tPeriodic) then
      call getCellTranslations(cellVec, rCellVec, latVec, invLatVec, cutOff%mCutOff)
    else
      allocate(cellVec(3, 1))
      allocate(rCellVec(3, 1))
      cellVec(:,1) = [0.0_dp, 0.0_dp, 0.0_dp]
      rCellVec(:,1) = [0.0_dp, 0.0_dp, 0.0_dp]
    end if

    ! Initialize neighbourlist.
    allocate(neighbourList)
    call init(neighbourList, nAtom, nInitNeighbour)
    allocate(nNeighbourSK(nAtom))
    allocate(nNeighbourRep(nAtom))
    if (tRangeSep) then
      allocate(nNeighbourLC(nAtom))
    end if

    ! Set various options
    tWriteAutotest = env%tGlobalMaster .and. input%ctrl%tWriteTagged
    tWriteDetailedXML = env%tGlobalMaster .and. input%ctrl%tWriteDetailedXML
    tWriteResultsTag = env%tGlobalMaster .and. input%ctrl%tWriteResultsTag
    tWriteDetailedOut = env%tGlobalMaster .and. input%ctrl%tWriteDetailedOut
    tWriteBandDat = input%ctrl%tWriteBandDat .and. env%tGlobalMaster&
        & .and. electronicSolver%providesEigenvals

    ! Check if stopfiles already exist and quit if yes
    inquire(file=fStopSCC, exist=tExist)
    if (tExist) then
      call error("Stop file '" // fStopSCC // "' already present at startup")
    end if
    inquire(file=fStopDriver, exist=tExist)
    if (tExist) then
      call error("Stop file '" // fStopDriver // "' already present at startup")
    end if

    restartFreq = input%ctrl%restartFreq

    tDefinedFreeE = .true.
  #:if WITH_TRANSPORT
    if (tLatOpt .and. tNegf) then
      call error("Lattice optimisation currently incompatible with transport calculations")
    end if
    call initTransport(env, input, tDefinedFreeE)
  #:else
    tPoisson = .false.
    tNegf = .false.
  #:endif


    if (tNegf) then
      if (tDispersion) then
        call error("Dispersion not currently avalable with transport calculations")
      end if
      if (tLinResp) then
        call error("Linear response is not compatible with transport calculations")
      end if
      if (nSpin > 2) then
        call error("Non-colinear spin not currently compatible with transport calculations")
      end if
    end if

    if (env%tGlobalMaster) then
      call initOutputFiles(env, tWriteAutotest, tWriteResultsTag, tWriteBandDat, tDerivs,&
          & tWriteDetailedOut, tMd, tGeoOpt, geoOutFile, fdDetailedOut, fdMd, esp)
    end if

    if (tPoisson) then
      electrostatics = elstatTypes%poisson
    else
      electrostatics = elstatTypes%gammaFunc
    end if

  #:if WITH_SCALAPACK
    associate (blacsOpts => input%ctrl%parallelOpts%blacsOpts)
      call getDenseDescBlacs(env, blacsOpts%blockSize, blacsOpts%blockSize, denseDesc)
    end associate
  #:endif

    call initArrays(env, electronicSolver, tForces, tExtChrg, tLinResp, tLinRespZVect, tMd,&
        & tMulliken, tSpinOrbit, tImHam, tWriteRealHS, tWriteHS, t2Component, tRealHS,&
        & tPrintExcitedEigvecs, tDipole, tREKS, orb, nAtom, nMovedAtom, nKPoint, nSpin, nExtChrg,&
        & indMovedAtom, mass, denseDesc, rhoPrim, h0, iRhoPrim, excitedDerivs, ERhoPrim, derivs,&
        & chrgForces, energy, potential, TS, E0, Eband, eigen, filling, coord0Fold, newCoords,&
        & orbitalL, HSqrCplx, SSqrCplx, eigvecsCplx, HSqrReal, SSqrReal, eigvecsReal, rhoSqrReal,&
        & occNatural, velocities, movedVelo, movedAccel, movedMass, dipoleMoment)

    ! In this routine nSpin changes to 2
    if (tREKS) then

      if (.not. tSccCalc) then
        call error("REKS requires SCC=Yes")
      end if
      if (tSpin) then
        call error("REKS is not compatible with spin polarization, &
            & only SpinConstants block is required")
      end if

      if (tSpinOrbit) then
        call error("REKS is not compatible with spin-orbit (RS-coupliong) calculation")
      else if (tDFTBU) then
        call error("REKS is not compatible with DFTB+U calculation")
      else if (tEField) then
        call error("REKS is not compatible with external electric field, &
            & only point charge embedding is implemented")
      else if (tLinResp) then
        call error("REKS is not compatible with linear response excitation")
      else if (allocated(onSiteElements)) then
        call error("REKS is not compatible with onsite correction")
      end if

      if (tPeriodic) then
        if ( .not. (nKPoint == 1 .and. &
          & all(kPoint(:, 1) == [0.0_dp, 0.0_dp, 0.0_dp])) ) then
          call error("REKS can compute only gamma-point in periodic case")
        end if
      end if
      if (input%ctrl%reksIni%Efunction /= 1 .and. tLatOpt) then
        call error("Lattice optimization is only possible&
            & with single-state REKS, not SA-REKS or SI-SA-REKS")
      end if

      if (tReadChrg) then
        call error("Read initial charges currently incompatible with REKS calculations")
      end if

      ! REKS can treat only closed system.
      if (mod(int(dble(nEl(1))),2) /= 0) then
        call error("Current system is not closed system, please check charge")
      end if

      ! Condition for electronicSolver
      select case (electronicSolver%iSolver)
      case (electronicSolverTypes%GF)
        call error("REKS is not compatible with GF-solver")
      case (electronicSolverTypes%onlyTransport)
        call error("REKS is not compatible with OnlyTransport-solver")
      case(electronicSolverTypes%qr, electronicSolverTypes%divideandconquer,&
          & electronicSolverTypes%relativelyrobust, electronicSolverTypes%elpa)

        allocate(reks)
        call REKS_init(reks, input%ctrl%reksIni, orb, spinW, nSpin, nEl(1), &
            & nExtChrg, input%ctrl%extChrg, input%ctrl%extChrgBlurWidth, &
            & t3rd.or.t3rdFull, tRangeSep, tForces, tPeriodic, tStress)

      case(electronicSolverTypes%omm, electronicSolverTypes%pexsi, electronicSolverTypes%ntpoly)
        call error("REKS is not compatible with ELSI-solver")
      end select

    end if

  #:if WITH_TRANSPORT
    ! note, this has the side effect of setting up module variable transpar as copy of
    ! input%transpar
    call initTransportArrays(tUpload, tPoisson, input%transpar, species0, orb, nAtom, nSpin,&
        & shiftPerLUp, chargeUp, poissonDerivs)

    if (tUpload) then
      ! check geometry details are consistent with transport with contacts
      call checkTransportRanges(nAtom, input%transpar)
    end if

    if (tContCalc) then
      ! geometry is reduced to contacts only
      allocate(iAtInCentralRegion(nAtom))
    else
      allocate(iAtInCentralRegion(transpar%idxdevice(2)))
    end if

    if (transpar%tPeriodic1D) then
      if ( any(abs(kPoint(2:3, :)) > 0.0_dp) ) then
        call error("For transport in wire-like cases, only k-points in the first index should be&
            & non-zero")
      end if
    end if

    if (transpar%taskUpload .and. transpar%ncont > 0) then
      if (tPeriodic .and. .not. transpar%tPeriodic1D) then
        do ii = 1, transpar%ncont
          do jj = 1, 3
            if (abs(dot_product(transpar%contacts(ii)%lattice, latVec(:,jj)))>epsilon(0.0)&
                & .and. any(abs(kPoint(jj,:)) > 0.0_dp)) then
              call error("The k-points along transport direction(s) should zero in that direction")
            end if
          end do
        end do
      end if
    end if

  #:else
    allocate(iAtInCentralRegion(nAtom))
  #:endif
    ! atoms in central cell/device region/all atoms depending on boundary conditions
    do iAt = 1, size(iAtInCentralRegion)
      iAtInCentralRegion(iAt) = iAt
    end do

    if (tShowFoldedCoord) then
      pCoord0Out => coord0Fold
    else
      pCoord0Out => coord0
    end if


    ! Projection of eigenstates onto specific regions of the system
    tProjEigenvecs = input%ctrl%tProjEigenvecs
    if (tProjEigenvecs) then
      call init(iOrbRegion)
      call init(regionLabels)
      do iReg = 1, size(input%ctrl%tShellResInRegion)
        call elemShape(input%ctrl%iAtInRegion, valshape, iReg)
        nAtomRegion = valshape(1)
        allocate(iAtomRegion(nAtomRegion))
        call intoArray(input%ctrl%iAtInRegion, iAtomRegion, iTmp, iReg)
        if (input%ctrl%tOrbResInRegion(iReg) .or. input%ctrl%tShellResInRegion(iReg)) then

          if (input%ctrl%tOrbResInRegion(iReg)) then
            iSp = species0(iAtomRegion(1)) ! all atoms the same in the region
            @:ASSERT(all(species0(iAtomRegion) == iSp))
            nOrbRegion = nAtomRegion
            ! Create orbital index.
            allocate(tmpir1(nOrbRegion))
            do iOrb = 1, orb%nOrbSpecies(iSp)
              tmpir1 = 0
              ind = 1
              do iAt = 1, nAtomRegion
                tmpir1(ind) = denseDesc%iAtomStart(iAtomRegion(iAt)) + iOrb - 1
                ind = ind + 1
              end do
              call append(iOrbRegion, tmpir1)
              write(tmpStr, "(A,'.',I0,'.',I0,'.out')")trim(input%ctrl%RegionLabel(iReg)),&
                  & orb%iShellOrb(iOrb,iSp), iOrb-orb%posShell(orb%iShellOrb(iOrb,iSp),iSp)&
                  & -orb%angShell(orb%iShellOrb(iOrb,iSp),iSp)
              call append(regionLabels, tmpStr)
            end do
            deallocate(tmpir1)
          end if

          if (input%ctrl%tShellResInRegion(iReg)) then
            iSp = species0(iAtomRegion(1)) ! all atoms the same in the region
            @:ASSERT(all(species0(iAtomRegion) == iSp))
            ! Create a separate region for each shell. It will contain
            ! the orbitals of that given shell for each atom in the region.
            do iSh = 1, orb%nShell(iSp)
              nOrbRegion = nAtomRegion * (orb%posShell(iSh + 1, iSp) - orb%posShell(iSh, iSp))
              ind = 1
              ! Create orbital index.
              allocate(tmpir1(nOrbRegion))
              do ii = 1, nAtomRegion
                iAt = iAtomRegion(ii)
                do jj = orb%posShell(iSh, iSp), orb%posShell(iSh + 1, iSp) - 1
                  tmpir1(ind) = denseDesc%iAtomStart(iAt) + jj - 1
                  ind = ind + 1
                end do
              end do
              call append(iOrbRegion, tmpir1)
              deallocate(tmpir1)
              write(tmpStr, "(A,'.',I0,'.out')")trim(input%ctrl%RegionLabel(iReg)), iSh
              call append(regionLabels, tmpStr)
            end do
          end if

        else
          ! We take all orbitals from all atoms.
          nOrbRegion = 0
          do ii = 1, nAtomRegion
            nOrbRegion = nOrbRegion + orb%nOrbAtom(iAtomRegion(ii))
          end do
          ind = 1
          allocate(tmpir1(nOrbRegion))
          ! Create an index of the orbitals
          do ii = 1, nAtomRegion
            iAt = iAtomRegion(ii)
            do jj = 1, orb%nOrbAtom(iAt)
              tmpir1(ind) = denseDesc%iAtomStart(iAt) + jj - 1
              ind = ind + 1
            end do
          end do
          call append(iOrbRegion, tmpir1)
          deallocate(tmpir1)
          write(tmpStr, "(A,'.out')") trim(input%ctrl%RegionLabel(iReg))
          call append(regionLabels, tmpStr)
        end if
        deallocate(iAtomRegion)
      end do
    end if

  #:if WITH_MPI
    if (env%mpi%nGroup > 1) then
      write(stdOut, "('MPI processes: ',T30,I0,' (split into ',I0,' groups)')")&
          & env%mpi%globalComm%size, env%mpi%nGroup
    else
      write(stdOut, "('MPI processes:',T30,I0)") env%mpi%globalComm%size
    end if
  #:endif

  #:if WITH_OMP
    write(stdOut, "('OpenMP threads: ', T30, I0)") omp_get_max_threads()
  #:endif

  #:if WITH_MPI and WITH_OMP
    if (omp_get_max_threads() > 1 .and. .not. input%ctrl%parallelOpts%tOmpThreads) then
      write(stdOut, *)
      call error("You must explicitely enable OpenMP threads (UseOmpThreads = Yes) if you wish to&
          & run an MPI-parallelised binary with OpenMP threads. If not, make sure that the&
          & environment variable OMP_NUM_THREADS is set to 1.")
      write(stdOut, *)
    end if
  #:endif

  #:if WITH_SCALAPACK
    write(stdOut, "('BLACS orbital grid size:', T30, I0, ' x ', I0)")env%blacs%orbitalGrid%nRow,&
        & env%blacs%orbitalGrid%nCol
    write(stdOut, "('BLACS atom grid size:', T30, I0, ' x ', I0)")env%blacs%atomGrid%nRow,&
        & env%blacs%atomGrid%nCol
  #:endif

    if (tRandomSeed) then
      write(stdOut, "(A,':',T30,I0)") "Chosen random seed", iSeed
    else
      write(stdOut, "(A,':',T30,I0)") "Specified random seed", iSeed
    end if

    if (input%ctrl%tMD) then
      select case(input%ctrl%iThermostat)
      case (0)
        if (tBarostat) then
          write(stdOut, "('Mode:',T30,A,/,T30,A)") 'MD without scaling of velocities',&
              & '(a.k.a. "NPE" ensemble)'
        else
          write(stdOut, "('Mode:',T30,A,/,T30,A)") 'MD without scaling of velocities',&
              & '(a.k.a. NVE ensemble)'
        end if
      case (1)
        if (tBarostat) then
          write(stdOut, "('Mode:',T30,A,/,T30,A)")&
              & "MD with re-selection of velocities according to temperature",&
              & "(a.k.a. NPT ensemble using Andersen thermostating + Berensen barostat)"
        else
          write(stdOut, "('Mode:',T30,A,/,T30,A)")&
              & "MD with re-selection of velocities according to temperature",&
              & "(a.k.a. NVT ensemble using Andersen thermostating)"
        end if
      case(2)
        if (tBarostat) then
          write(stdOut, "('Mode:',T30,A,/,T30,A)")&
              & "MD with scaling of velocities according to temperature",&
              & "(a.k.a. 'not' NVP ensemble using Berendsen thermostating and barostat)"
        else
          write(stdOut, "('Mode:',T30,A,/,T30,A)")&
              & "MD with scaling of velocities according to temperature",&
              & "(a.k.a. 'not' NVT ensemble using Berendsen thermostating)"
        end if
      case(3)
        if (tBarostat) then
          write(stdOut, "('Mode:',T30,A,/,T30,A)")"MD with scaling of velocities according to",&
              & "Nose-Hoover-Chain thermostat + Berensen barostat"
        else
          write(stdOut, "('Mode:',T30,A,/,T30,A)")"MD with scaling of velocities according to",&
              & "Nose-Hoover-Chain thermostat"
        end if

      case default
        call error("Unknown thermostat mode")
      end select
    elseif (tGeoOpt) then
      if (allocated(conAtom)) then
        strTmp = "with constraints"
      else
        strTmp = ""
      end if
      select case (input%ctrl%iGeoOpt)
      case (geoOptTypes%steepestDesc)
        write(stdOut, "('Mode:',T30,A)")'Steepest descent' // trim(strTmp)
      case (geoOptTypes%conjugateGrad)
        write(stdOut, "('Mode:',T30,A)") 'Conjugate gradient relaxation' // trim(strTmp)
      case (geoOptTypes%diis)
        write(stdOut, "('Mode:',T30,A)") 'Modified gDIIS relaxation' // trim(strTmp)
      case (geoOptTypes%lbfgs)
        write(stdout, "('Mode:',T30,A)") 'LBFGS relaxation' // trim(strTmp)
      case default
        call error("Unknown optimisation mode")
      end select
    elseif (tDerivs) then
      write(stdOut, "('Mode:',T30,A)") "2nd derivatives calculation"
      write(stdOut, "('Mode:',T30,A)") "Calculated for atoms:"
      write(stdOut, *) indMovedAtom
    elseif (tSocket) then
      write(stdOut, "('Mode:',T30,A)") "Socket controlled calculation"
    else
      write(stdOut, "('Mode:',T30,A)") "Static calculation"
    end if

    if (tSccCalc) then
      write(stdOut, "(A,':',T30,A)") "Self consistent charges", "Yes"
      write(stdOut, "(A,':',T30,E14.6)") "SCC-tolerance", sccTol
      write(stdOut, "(A,':',T30,I14)") "Max. scc iterations", maxSccIter
      if (input%ctrl%tShellResolved) then
         write(stdOut, "(A,':',T30,A)") "Shell resolved Hubbard", "Yes"
      else
         write(stdOut, "(A,':',T30,A)") "Shell resolved Hubbard", "No"
      end if
      if (tDFTBU) then
        write(stdOut, "(A,':',T35,A)")"Orbitally dependant functional", "Yes"
        write(stdOut, "(A,':',T30,A)")"Orbital functional", trim(plusUFunctionals%names(nDFTBUfunc))
      end if
      if (allocated(onSiteElements)) then
        write(stdOut, "(A,':',T35,A)")"On-site corrections", "Yes"
      end if
    else
      write(stdOut, "(A,':',T30,A)") "Self consistent charges", "No"
    end if

    if (tREKS) then
      write(stdOut, "(A,':',T30,A)") "Spin polarisation", "No"
      write(stdOut, "(A,':',T30,F12.6,/,A,':',T30,F12.6)") "Nr. of up electrons", 0.5_dp*nEl(1),&
          & "Nr. of down electrons", 0.5_dp*nEl(1)
    else
      select case (nSpin)
      case(1)
        write(stdOut, "(A,':',T30,A)") "Spin polarisation", "No"
        write(stdOut, "(A,':',T30,F12.6,/,A,':',T30,F12.6)") "Nr. of up electrons", 0.5_dp*nEl(1),&
            & "Nr. of down electrons", 0.5_dp*nEl(1)
      case(2)
        write(stdOut, "(A,':',T30,A)") "Spin polarisation", "Yes"
        write(stdOut, "(A,':',T30,F12.6,/,A,':',T30,F12.6)") "Nr. of up electrons", nEl(1),&
            & "Nr. of down electrons", nEl(2)
      case(4)
        write(stdOut, "(A,':',T30,A)") "Non-collinear calculation", "Yes"
        write(stdOut, "(A,':',T30,F12.6)") "Nr. of electrons", nEl(1)
      end select
    end if

    if (tPeriodic) then
      write(stdOut, "(A,':',T30,A)") "Periodic boundaries", "Yes"
      if (tLatOpt) then
        write(stdOut, "(A,':',T30,A)") "Lattice optimisation", "Yes"
        write(stdOut, "(A,':',T30,f12.6)") "Pressure", extPressure
      end if
    else
      write(stdOut, "(A,':',T30,A)") "Periodic boundaries", "No"
    end if

    write(stdOut, "(A,':',T30,A)") "Electronic solver", electronicSolver%getSolverName()

    if (electronicSolver%iSolver == electronicSolverTypes%magma_gvd) then
    #:if WITH_GPU
      call  gpu_avail(ngpus)
      call  gpu_req(req_ngpus)
      write(StdOut,*) "Number of GPUs requested:",req_ngpus
      write(StdOut,*) "Number of GPUs found    :",ngpus
      if ((req_ngpus .le. ngpus) .and. (req_ngpus .ge. 1)) then
        ngpus = req_ngpus
      endif
    #:else
      call error("Compiled without GPU support")
    #:endif
    endif

    if (tSccCalc) then
      if (.not. tREKS) then
        select case (iMixer)
        case(mixerTypes%simple)
          write (strTmp, "(A)") "Simple"
        case(mixerTypes%anderson)
          write (strTmp, "(A)") "Anderson"
        case(mixerTypes%broyden)
          write (strTmp, "(A)") "Broyden"
        case(mixerTypes%diis)
          write (strTmp, "(A)") "DIIS"
        end select
        write(stdOut, "(A,':',T30,A,' ',A)") "Mixer", trim(strTmp), "mixer"
        write(stdOut, "(A,':',T30,F14.6)") "Mixing parameter", mixParam
        write(stdOut, "(A,':',T30,I14)") "Maximal SCC-cycles", maxSccIter
        select case (iMixer)
        case(mixerTypes%anderson)
          write(stdOut, "(A,':',T30,I14)") "Nr. of chrg. vectors to mix", nGeneration
        case(mixerTypes%broyden)
          write(stdOut, "(A,':',T30,I14)") "Nr. of chrg. vec. in memory", nGeneration
        case(mixerTypes%diis)
          write(stdOut, "(A,':',T30,I14)") "Nr. of chrg. vectors to mix", nGeneration
        end select
      else
        write(stdOut, "(A,':',T30,I14)") "Maximal SCC-cycles", maxSccIter
      end if
    end if

    if (tCoordOpt) then
      write(stdOut, "(A,':',T30,I14)") "Nr. of moved atoms", nMovedAtom
    end if
    if (tGeoOpt) then
      write(stdOut, "(A,':',T30,I14)") "Max. nr. of geometry steps", nGeoSteps
      write(stdOut, "(A,':',T30,E14.6)") "Force tolerance", input%ctrl%maxForce
      if (input%ctrl%iGeoOpt == geoOptTypes%steepestDesc) then
        write(stdOut, "(A,':',T30,E14.6)") "Step size", deltaT
      end if
    end if

    tFirst = .true.
    if (allocated(conAtom)) then
      do ii = 1, nAtom
        do jj = 1, size(conAtom)
          if (conAtom(jj) == ii) then
            if (tFirst) then
              write(strTmp, "(A,':')") "Geometry constraints"
              tFirst = .false.
            else
              write(strTmp, "(A)") ""
            end if
            write(stdOut, "(A,T30,'At',I4,': ',3F10.6)") trim(strTmp), ii, (conVec(kk,jj), kk=1,3)
          end if
        end do
      end do
    end if

    if (.not. tREKS) then
      if (.not.input%ctrl%tSetFillingTemp) then
        write(stdOut, format2Ue) "Electronic temperature", tempElec, 'H', Hartree__eV * tempElec, 'eV'
      end if
    end if
    if (tMD) then
      write(stdOut, "(A,':',T30,E14.6)") "Time step", deltaT
      if (input%ctrl%iThermostat == 0 .and. .not.input%ctrl%tReadMDVelocities) then
        write(stdOut, "(A,':',T30,E14.6)") "Temperature", tempAtom
      end if
      if (input%ctrl%tRescale) then
        write(stdOut, "(A,':',T30,E14.6)") "Rescaling probability", input%ctrl%wvScale
      end if
    end if

    if (tSccCalc) then
      if (tReadChrg) then
        write (strTmp, "(A,A,A)") "Read in from '", trim(fCharges), "'"
      else
        write (strTmp, "(A,E11.3,A)") "Set automatically (system chrg: ", input%ctrl%nrChrg, ")"
      end if
      write(stdOut, "(A,':',T30,A)") "Initial charges", trim(strTmp)
    end if

    do iSp = 1, nType
      call getShellNames(iSp, orb, shellNamesTmp)
      if (iSp == 1) then
        write (strTmp, "(A,':')") "Included shells"
      else
        write (strTmp, "(A)") ""
      end if
      do jj = 1, orb%nShell(iSp)
        if (jj == 1) then
          strTmp2 = trim(shellNamesTmp(jj))
        else
          strTmp2 = trim(strTmp2) // ", " // trim(shellNamesTmp(jj))
        end if
      end do
      write(stdOut, "(A,T29,A2,':  ',A)") trim(strTmp), trim(speciesName(iSp)), trim(strTmp2)
      deallocate(shellNamesTmp)
    end do

    if (tMulliken) then
      if (allocated(input%ctrl%customOccAtoms)) then
        call printCustomReferenceOccupations(orb, input%geom%species, &
            & input%ctrl%customOccAtoms, input%ctrl%customOccFillings)
      end if
    end if

    if (tPeriodic) then
      do ii = 1, nKPoint
        if (ii == 1) then
          write(strTmp, "(A,':')") "K-points and weights"
        else
          write(strTmp, "(A)") ""
        end if
        write(stdOut, "(A,T28,I6,':',3F10.6,3X,F10.6)") trim(strTmp), ii,&
            & (kPoint(jj, ii), jj=1, 3), kWeight(ii)
      end do
      write(stdout,*)
      do ii = 1, nKPoint
        if (ii == 1) then
          write(strTmp, "(A,':')") "K-points in absolute space"
        else
          write(strTmp, "(A)") ""
        end if
        write(stdout, "(A,T28,I6,':',3F10.6)") trim(strTmp), ii, matmul(invLatVec,kPoint(:,ii))
      end do
      write(stdout, *)
    end if

    if (tDispersion) then
      select type (dispersion)
      type is (DispSlaKirk)
        write(stdOut, "(A)") "Using Slater-Kirkwood dispersion corrections"
      type is (DispUff)
        write(stdOut, "(A)") "Using Lennard-Jones dispersion corrections"
    #:if WITH_DFTD3
      type is (DispDftD3)
        write(stdOut, "(A)") "Using DFT-D3 dispersion corrections"
    #:endif
      class default
        call error("Unknown dispersion model - this should not happen!")
      end select
    end if

    if (tSccCalc) then
      ! Have the SK values of U been replaced?
      if (allocated(input%ctrl%hubbU)) then
        strTmp = ""
        tFirst = .true.
        do iSp = 1, nType
          if (all(input%ctrl%hubbU(1:orb%nShell(iSp), iSp) == 0.0_dp)) then
            cycle
          end if
          do jj = 1, orb%nShell(iSp)
            if (tFirst) then
              write(strTmp, "(A,':')") "Non-default Hubbard U"
              tFirst = .false.
            else
              write(strTmp, "(A)") ""
            end if
            write(stdOut, "(A,T30,A2,2X,I1,'(',A1,'): ',E14.6)") trim(strTmp), speciesName(iSp),&
                & jj, shellNames(orb%angShell(jj, iSp)+1), hubbU(jj, iSp)
          end do
        end do
      end if
    end if

    tFirst = .true.
    if (tSpin .or. tREKS) then
      do iSp = 1, nType
        do jj = 1, orb%nShell(iSp)
          do kk = 1, orb%nShell(iSp)
            if (tFirst) then
              write(strTmp, "(A,':')") "Spin coupling constants"
              tFirst = .false.
            else
              write(strTmp, "(A)") ""
            end if
            if (tREKS) then
              write(stdOut, "(A,T30,A2,2X,I1,'(',A1,')-',I1,'(',A1,'): ',E14.6)")trim(strTmp),&
                  & speciesName(iSp), jj, shellNames(orb%angShell(jj, iSp)+1), kk,&
                  & shellNames(orb%angShell(kk, iSp)+1), spinW(kk, jj, iSp) / reks%Tuning(iSp)
            else
              write(stdOut, "(A,T30,A2,2X,I1,'(',A1,')-',I1,'(',A1,'): ',E14.6)")trim(strTmp),&
                  & speciesName(iSp), jj, shellNames(orb%angShell(jj, iSp)+1), kk,&
                  & shellNames(orb%angShell(kk, iSp)+1), spinW(kk, jj, iSp)
            end if
          end do
        end do
      end do
    end if

    tFirst = .true.
    if (tSpinOrbit) then
      if (tDualSpinOrbit) then
        write(stdOut, "(A)")"Dual representation spin orbit"
      end if
      do iSp = 1, nType
        do jj = 1, orb%nShell(iSp)
          if (tFirst) then
            write(strTmp, "(A,':')") "Spin orbit constants"
            tFirst = .false.
          else
            write(strTmp, "(A)") ""
          end if
          write(stdOut, "(A,T30,A2,2X,I1,'(',A1,'): ',E14.6)")trim(strTmp), speciesName(iSp),&
                & jj, shellNames(orb%angShell(jj, iSp)+1), xi(jj, iSp)
          if (xi(jj, iSp) /= 0.0_dp .and. orb%angShell(jj, iSp) == 0) then
            call error("Program halt due to non-zero s-orbital spin-orbit coupling constant!")
          end if
        end do
      end do
    end if

    if (tSccCalc) then
      if (t3rdFull) then
        write(stdOut, "(A,T30,A)") "Full 3rd order correction", "Yes"
        if (input%ctrl%tShellResolved) then
          write(stdOut, "(A,T30,A)") "Shell-resolved 3rd order", "Yes"
          write(stdOut, "(A30)") "Shell-resolved Hubbard derivs:"
          write(stdOut, "(A)") "        s-shell   p-shell   d-shell   f-shell"
          do iSp = 1, nType
            write(stdOut, "(A3,A3,4F10.4)") "  ", trim(speciesName(iSp)),&
                & input%ctrl%hubDerivs(:orb%nShell(iSp),iSp)
          end do
        end if
      end if

      if (any(tDampedShort)) then
        write(stdOut, "(A,T30,A)") "Damped SCC", "Yes"
        ii = count(tDampedShort)
        write(strTmp, "(A,I0,A)") "(A,T30,", ii, "(A,1X))"
        write(stdOut, strTmp) "Damped species(s):", pack(speciesName, tDampedShort)
        deallocate(tDampedShort)
      end if

      if (input%ctrl%h5SwitchedOn) then
        write(stdOut, "(A,T30,A)") "H-bond correction:", "H5"
      end if
      if (tHHRepulsion) then
        write(stdOut, "(A,T30,A)") "H-H repulsion correction:", "H5"
      end if
    end if

    if (tRangeSep) then
      write(stdOut, "(A,':',T30,A)") "Range separated hybrid", "Yes"
      write(stdOut, "(2X,A,':',T30,E14.6)") "Screening parameter omega",&
          & input%ctrl%rangeSepInp%omega

      select case(input%ctrl%rangeSepInp%rangeSepAlg)
      case (rangeSepTypes%neighbour)
        write(stdOut, "(2X,A,':',T30,2X,A)") "Range separated algorithm", "NeighbourBased"
        write(stdOut, "(2X,A,':',T30,E14.6,A)") "Spatially cutoff at",&
            & input%ctrl%rangeSepInp%cutoffRed * Bohr__AA," A"
      case (rangeSepTypes%threshold)
        write(stdOut, "(2X,A,':',T30,2X,A)") "Range separated algorithm", "Thresholded"
        write(stdOut, "(2X,A,':',T30,E14.6)") "Thresholded to",&
            & input%ctrl%rangeSepInp%screeningThreshold
      case (rangeSepTypes%matrixBased)
        write(stdOut, "(2X,A,':',T30,2X,A)") "Range separated algorithm", "MatrixBased"
      case default
        call error("Unknown range separated hybrid method")
      end select
    end if


    write(stdOut, "(A,':')") "Extra options"
    if (tPrintMulliken) then
      write(stdOut, "(T30,A)") "Mulliken analysis"
    end if
    if (tPrintForces .and. .not. (tMD .or. tGeoOpt .or. tDerivs)) then
      write(stdOut, "(T30,A)") "Force calculation"
    end if
    if (tForces) then
      select case (forceType)
      case(forceTypes%orig)
        write(stdOut, "(A,T30,A)") "Force type", "original"
      case(forceTypes%dynamicT0)
        write(stdOut, "(A,T30,A)") "Force type", "erho with re-diagonalized eigenvalues"
        write(stdOut, "(A,T30,A)") "Force type", "erho with DHD-product (T_elec = 0K)"
      case(forceTypes%dynamicTFinite)
        write(stdOut, "(A,T30,A)") "Force type", "erho with S^-1 H D (Te <> 0K)"
      end select
    end if
    if (tPrintEigVecs) then
      write(stdOut, "(T30,A)") "Eigenvector printing"
    end if
    if (tExtChrg) then
      write(stdOut, "(T30,A)") "External charges specified"
    end if

    if (tEField) then
      if (tTDEfield) then
        write(stdOut, "(T30,A)") "External electric field specified"
        write(stdOut, "(A,':',T30,E14.6)") "Angular frequency", EfieldOmega
      else
        write(stdOut, "(T30,A)") "External static electric field specified"
      end if
      write(stdOut, "(A,':',T30,E14.6)") "Field strength", EFieldStrength
      write(stdOut, "(A,':',T30,3F9.6)") "Direction", EfieldVector
      if (tPeriodic) then
        call warning("Saw tooth potential used for periodic geometry - make sure there is a vacuum&
            & region!")
      end if
    end if

    if (tDFTBU) then
      do iSp = 1, nType
        if (nUJ(iSp)>0) then
          write(strTmp, "(A,':')") "U-J coupling constants"
          write(stdOut, "(A,T25,A2)")trim(strTmp), speciesName(iSp)
          do jj = 1, nUJ(iSp)
            write(strTmp, "(A,I1,A)")'(A,',niUJ(jj,iSp),'I2,T25,A,F6.4)'
            write(stdOut, trim(strTmp))'Shells:',iUJ(1:niUJ(jj,iSp),jj,iSp),'UJ:', UJ(jj,iSp)
          end do
        end if
      end do
    end if

    tFirst = .true.
    if (allocated(onSiteElements)) then
      do iSp = 1, nType
        do iSpin = 1, 2
          if (iSpin == 1) then
            write(strTmp2, "(A,':')") "uu"
          else
            write(strTmp2, "(A,':')") "ud"
          end if
          do jj = 1, orb%nShell(iSp)
            do kk = 1, orb%nShell(iSp)
              if (tFirst) then
                write(strTmp, "(A,':')") "On-site coupling constants"
                tFirst = .false.
              else
                write(strTmp, "(A)") ""
              end if
              write(stdOut, "(A,T30,A5,2X,I1,'(',A1,')-',I1,'(',A1,'): ',E14.6)")trim(strTmp),&
                  & trim(speciesName(iSp))//trim(strTmp2), jj,&
                  & shellNames(orb%angShell(jj, iSp)+1), kk,&
                  & shellNames(orb%angShell(kk, iSp)+1), onSiteElements(kk, jj, iSpin, iSp)
            end do
          end do
        end do
      end do
    end if

    if (tSpinOrbit .and. tDFTBU .and. .not. tDualSpinOrbit)  then
      call error("Only dual spin orbit currently supported for orbital potentials")
    end if

    if (.not.tStress) then
      if (tBarostat) then
        call error("Sorry, MD with a barostat requires stress evaluation")
      end if
      if (tLatOpt) then
        call error("Sorry, lattice optimization requires stress tensor evaluation")
      end if
    end if

    if (tSpinOrbit .and. (tWriteHS .or.(tWriteRealHS.and..not.tDualSpinOrbit))) then
      call error("Writing of Hamiltonian currently not possible with spin orbit coupling enabled.")
    end if

    if (tLinResp) then
      if (tDFTBU) then
        call error("Linear response is not compatible with Orbitally dependant functionals yet")
      end if

      if (tForces .and. nSpin > 1) then
        call error("Linear response is not available for spin polarised forces yet")
      end if

      if (t2Component) then
        call error("Linear response is not compatibile with this spinor Hamiltonian")
      end if

      if (tStress) then
        call error("Excited state stresses not implemented")
      end if

      if (.not.tRealHS) then
        call error("Linear response does not support k-points")
      end if

      if (t3rd .or. t3rdFull) then
        call error ("Third order DFTB is not currently compatible with linear response excitations")
      end if

    end if

    if (tREKS) then

      write (stdOut,*)
      write (stdOut,*)
      write (stdOut, "(A,':',T30,A)") "REKS Calcuation", "Yes"
      if (reks%tSSR22) then

        write (stdOut, "(A,':',T30,A)") "SSR(2,2) Calcuation", "Yes"
        if (reks%Efunction == 1) then
          write (stdOut, "(A,':',T30,A)") "Energy Functional", "PPS"
        else if (reks%Efunction == 2) then
          write (stdOut, "(A,':',T30,A)") "Energy Functional", "(PPS+OSS)/2"
        end if

      else if (reks%tSSR44) then

        call error("SSR(4,4) not implemented yet")

      end if

      write (stdOut, "(A,':',T30,I14)") "Number of core orbitals", reks%Nc
      write (stdOut, "(A,':',T30,I14)") "Number of active orbitals", reks%Na
      write (stdOut, "(A,':',T30,I14)") "Number of basis", orb%nOrb
      write (stdOut, "(A,':',T30,I14)") "Number of States", reks%nstates
      do ii = 1, reks%SAstates
        if (ii == 1) then
          write (strTmp, "(A,':')") "State-Averaging Weight"
        else
          write (strTmp, "(A)") ""
        end if
        write (stdOut, "(A,T30,F12.6)") trim(strTmp), reks%SAweight(ii)
      end do
      write (stdOut, "(A,':',T30,I14)") "State of Interest", reks%rstate

      write (stdOut, "(A,':',T30,A)") "Newton-Raphson for FON opt", "Yes"
      write (stdOut, "(A,':',T30,I14)") "NR max. Iterations", reks%FONmaxIter
      write (stdOut, "(A,':',T30,A)") "Level Shifting", "Yes"
      write (stdOut, "(A,':',T30,F12.6)") "Shift Value", reks%shift

      do iAt = 1, nType
        if (iAt == 1) then
          write (strTmp, "(A,':')") "W scale factor"
        else
          write (strTmp, "(A)") ""
        end if
        write (stdOut, "(A,T30,A3,'=',F12.6)") trim(strTmp), &
            & speciesName(iAt), reks%Tuning(iAt)
      end do

      if (tForces) then

        if (reks%Lstate > 0) then
          write (stdOut, "(A,':',T30,A)") "Gradient of Microstate", "Yes"
          write (stdOut, "(A,':',T30,I14)") "Index of Interest", reks%Lstate
        else
          write (stdOut, "(A,':',T30,A)") "Gradient of Microstate", "No"
        end if

        if (reks%Efunction /= 1) then
          if (reks%Glevel == 1) then
            write (stdOut, "(A,':',T30,A)") "CP-REKS Solver", "Preconditioned Conjugate-Gradient"
            write (stdOut, "(A,':',T30,I14)") "CG max. Iterations", reks%CGmaxIter
            write (stdOut, "(A,':',T30,E14.6)") "CG Tolerance", reks%Glimit
          else if (reks%Glevel == 2) then
            write (stdOut, "(A,':',T30,A)") "CP-REKS Solver", "Conjugate-Gradient"
            write (stdOut, "(A,':',T30,I14)") "CG max. Iterations", reks%CGmaxIter
            write (stdOut, "(A,':',T30,E14.6)") "CG Tolerance", reks%Glimit
          else if (reks%Glevel == 3) then
            write (stdOut, "(A,':',T30,A)") "CP-REKS Solver", "Direct Matrix Multiplication"
          end if
          if (reks%tNAC) then
            write (stdOut, "(A,':',T30,A)") "Non-Adiabatic Coupling", "Yes"
          end if
        end if

        if (reks%tRD) then
          write (stdOut, "(A,':',T30,A)") "Relaxed Density for QM/MM", "Yes"
        end if

      end if

      write (stdOut,*)
      write (stdOut, "(A)") " Warning! REKS calculation is not affected by,"
      write (stdOut, "(A)") "          (mixer, filling) option"
      write (stdOut,*)

    end if

    call env%globalTimer%stopTimer(globalTimers%globalInit)

  end subroutine initProgramVariables

#:if WITH_TRANSPORT
  !> Check for inconsistencies in transport atom region definitions
  subroutine checkTransportRanges(nAtom, transpar)

    !> Count of all atoms in the system
    integer :: nAtom

    !> Transport parameters
    type(TTransPar), intent(in) :: transpar

    character(lc) :: strTmp
    integer :: ii, jj
    logical :: tFailCheck
    logical, allocatable :: notInRegion(:)

    ! check for atoms occurring inside both the device and a contact
    do ii = 1, transpar%ncont
      if (transpar%contacts(ii)%idxrange(1)<=transpar%idxdevice(2)) then
        write(strTmp,"(A,I0,A,A,A,I0,A,I0)") "The device and contact overlap in their atom index&
            & ranges, the device ends at ", transpar%idxdevice(2), ', contact "',&
            & trim(transpar%contacts(ii)%name), '" is between ', transpar%contacts(ii)%idxrange(1),&
            & ' and ',transpar%contacts(ii)%idxrange(2)
        call error(trim(strTmp))
      end if
    end do

    ! Check for atom(s) occuring in multiple contacts
    do ii = 1, transpar%ncont
      do jj = 1, transpar%ncont
        if (ii == jj) then
          cycle
        end if
        tFailCheck = .false.
        if (transpar%contacts(ii)%idxrange(1) <= transpar%contacts(jj)%idxrange(1)) then
          if (transpar%contacts(ii)%idxrange(2) >= transpar%contacts(jj)%idxrange(1)) then
            tFailCheck = .true.
          end if
        else
          if (transpar%contacts(jj)%idxrange(2) >= transpar%contacts(ii)%idxrange(1)) then
            tFailCheck = .true.
          end if
        end if
        if (tFailCheck) then
          write(strTmp,"(A,A,A,A,A)")"Contact '",trim(transpar%contacts(ii)%name),"' and '",&
              & trim(transpar%contacts(jj)%name),"' share atoms"
          call error(trim(strTmp))
        end if
      end do
    end do

    ! check for additional atoms outside of the device and all contacts
    if (maxval(transpar%contacts(:)%idxrange(2)) < nAtom) then
      call error("Atoms present that are not in the device or any contact region")
    end if

    ! Check for gaps in atom ranges between regions
    allocate(notInRegion(nAtom))
    notInRegion = .true.
    notInRegion(transpar%idxdevice(1):transpar%idxdevice(2)) = .false.
    do ii = 1, transpar%ncont
      notInRegion(transpar%contacts(ii)%idxrange(1):transpar%contacts(ii)%idxrange(2)) = .false.
    end do
    if (any(notInRegion)) then
      call error("Atom(s) present that are not in any region of the device or contacts")
    end if

  end subroutine checkTransportRanges
#:endif


  !> Clean up things that did not automatically get removed by going out of scope
  subroutine destructProgramVariables()

    if (electronicSolver%isElsiSolver) then
      call TElsiSolver_final(electronicSolver%elsi)
    end if

    if (tProjEigenvecs) then
      call destruct(iOrbRegion)
      call destruct(RegionLabels)
    end if

    @:SAFE_DEALLOC(sccCalc, img2CentCell, species, species0, coord, coord0)
    @:SAFE_DEALLOC(latVec, recVec, invLatVec, cellVec, rCellVec, iCellVec)
    @:SAFE_DEALLOC(neighbourList, nNeighbourSk, nNeighbourRep, iSparseStart)
    @:SAFE_DEALLOC(hubbU, atomEigVal, referenceN0, mass, speciesMass)
    @:SAFE_DEALLOC(ham, iHam, chargePerShell, chargePerAtom, over, kPoint, kWeight)
    @:SAFE_DEALLOC(nEl, spinW, xi, UJ, nUJ, niUJ, iUJ, Ef, esp)
    @:SAFE_DEALLOC(indMovedAtom, conAtom, conVec, pipekMezey)
    #:if WITH_SOCKETS
      @:SAFE_DEALLOC(socket)
    #:endif
    @:SAFE_DEALLOC(speciesName, pGeoCoordOpt, pGeoLatOpt, pChrgMixer, pMdFrame, pMdIntegrator)
    @:SAFE_DEALLOC(temperatureProfile, derivDriver)
    @:SAFE_DEALLOC(q0, qShell0, qInput, qOutput, qBlockIn, qBlockOut, qiBlockIn, qiBlockOut)
    @:SAFE_DEALLOC(qInpRed, qOutRed, qDiffRed)
    @:SAFE_DEALLOC(iEqOrbitals, iEqBlockDftbU, iEqBlockOnSite, iEqBlockDftbULs, iEqBlockOnSiteLs)
    @:SAFE_DEALLOC(thirdOrd, onSiteElements, onSiteDipole)
    @:SAFE_DEALLOC(dispersion, xlbomdIntegrator)
    @:SAFE_DEALLOC(velocities, movedVelo, movedAccel, movedMass)
    @:SAFE_DEALLOC(rhoPrim, iRhoPrim, ERhoPrim, h0, filling, Eband, TS, E0)
    @:SAFE_DEALLOC(HSqrCplx, SSqrCplx, eigvecsCplx, HSqrReal, SSqrReal, eigvecsReal, eigen)
    @:SAFE_DEALLOC(RhoSqrReal, qDepExtPot, derivs, chrgForces, excitedDerivs, dipoleMoment)
    @:SAFE_DEALLOC(coord0Fold, newCoords, orbitalL, occNatural, mu)
    @:SAFE_DEALLOC(tunneling, ldos, current, leadCurrents, poissonDerivs, shiftPerLUp, chargeUp)
    @:SAFE_DEALLOC(regionLabelLDOS)
    @:SAFE_DEALLOC(iAtInCentralRegion, energiesCasida)
    @:SAFE_DEALLOC(reks)

  end subroutine destructProgramVariables


  !> Creates all random generators needed in the code.
  !!
  subroutine createRandomGenerators(env, seed, randomInit, randomThermostat)

    !> Environment settings
    type(TEnvironment), intent(in) :: env

    !> Global seed used for initialisation of the random generator pool. If less than one, random
    !! initialisation of the seed will occur.
    integer, intent(inout) :: seed

    !> Random generator for initprogram.
    type(ORanlux), allocatable, intent(out) :: randomInit

    !> Random generator for the actual thermostat.
    type(ORanlux), allocatable, intent(out) :: randomThermostat

    type(ORandomGenPool) :: randGenPool

    call init(randGenPool, env, seed, oldCompat=.true.)

    ! DO NOT CHANGE the ORDER of calls below, as this will destroy backwards compatibility and
    ! reproduciblity of random number sequences in the code. If further random generators are needed
    ! *append* similar getGenerator() calls. All random generators used within the code must be
    ! generated here.
    call randGenPool%getGenerator(env, randomThermostat)
    call randGenPool%getGenerator(env, randomInit)

  end subroutine createRandomGenerators

#:if WITH_SOCKETS
  !> Initializes the socket and recieves and broadcasts initial geometry.
  subroutine initSocket(env, socketInput, tPeriodic, coord0, latVec, socket, tCoordsChanged,&
      & tLatticeChanged)

    !> Environment settings.
    type(TEnvironment), intent(in) :: env

    !> Input data for the socket.
    type(IpiSocketCommInp), intent(inout) :: socketInput

    !> Is the system periodic?
    logical, intent(in) :: tPeriodic

    !> Received atom coordinates in the unit cell.
    real(dp), intent(inout) :: coord0(:,:)

    !> Received lattice vectors
    real(dp), intent(inout) :: latVec(:,:)

    !> Initialised socket.
    type(IpiSocketComm), allocatable, intent(out) :: socket

    !> Whether coordinates has been changed
    logical, intent(out) :: tCoordsChanged

    !> Whether lattice vectors has been changed
    logical, intent(out) :: tLatticeChanged

    logical :: tDummy

    if (env%tGlobalMaster) then
      write(stdOut, "(A,1X,A)") "Initialising for socket communication to host",&
          & trim(socketInput%host)
      socket = IpiSocketComm(socketInput)
    end if
    call receiveGeometryFromSocket(env, socket, tPeriodic, coord0, latVec, tCoordsChanged,&
        & tLatticeChanged, tDummy)

  end subroutine initSocket
#:endif

#:if WITH_TRANSPORT
  subroutine initTransport(env, input, tDefinedFreeE)

    !> Computational environment
    type(TEnvironment), intent(in) :: env

    !> Input data
    type(inputData), intent(in) :: input

    !> Is the free energy defined (i.e. equilibrium calculation)
    logical, intent(out) :: tDefinedFreeE

    ! Whether transport has been initialized
    logical :: tInitialized

    logical :: tAtomsOutside
    integer :: iSpin, isz
    integer :: nSpinChannels, iCont, jCont
    real(dp) :: mu1, mu2

    ! These two checks are redundant, I check if they are equal
    if (input%poisson%defined .neqv. input%ctrl%tPoisson) then
      call error("Mismatch in ctrl and ginfo fields")
    end if
    tPoisson = input%poisson%defined
    tPoissonTwice = input%poisson%solveTwice

    tUpload = input%transpar%taskUpload
    ! NOTE: originally EITHER 'contact calculations' OR 'upload' was possible
    !       introducing 'TransportOnly' option the logic is bit more
    !       involved: Contacts are not uploded in case of non-scc calculations
    if (electronicSolver%iSolver == electronicSolverTypes%OnlyTransport .and. .not.tSccCalc) then
      tUpload = .false.
    end if

    ! contact calculation in case some contact is computed
    tContCalc = (input%transpar%taskContInd /= 0)

    if (nSpin <=2) then
      nSpinChannels = nSpin
    else
      nSpinChannels = 1
    endif

    tDefinedFreeE = .true.

    associate(transpar=>input%transpar, greendens=>input%ginfo%greendens)
      ! Non colinear spin not yet supported
      ! Include the built-in potential as in negf init, but the whole
      ! scc only works for
      ! calculation without spin (poisson does not support spin dependent
      ! built in potentials)
      if (transpar%ncont > 0) then
        allocate(mu(transpar%ncont, nSpinChannels))
        mu = 0.0_dp
        do iSpin = 1, nSpinChannels
          mu(1:transpar%ncont, iSpin) = minval(transpar%contacts(1:transpar%ncont)%eFermi(iSpin))&
               & - transpar%contacts(1:transpar%ncont)%potential
        end do
        ! Test if this is a non-equilibrium system
        lpConts: do iCont = 1, transpar%ncont
          do jCont = iCont + 1, transpar%ncont
            do iSpin = 1, nSpinChannels
              mu1 = transpar%contacts(iCont)%eFermi(iSpin) - transpar%contacts(iCont)%potential
              mu2 = transpar%contacts(jCont)%eFermi(iSpin) - transpar%contacts(jCont)%potential
              if (abs(mu1 - mu2) > tolEfEquiv) then
                tDefinedFreeE = .false.
                exit lpConts
              end if
            end do
          end do
        end do lpConts

      else
        allocate(mu(1, nSpinChannels))
        mu(1,1:nSpinChannels) = greendens%oneFermi(1:nSpinChannels)
      end if

    end associate

    if (tPoisson) then
      poissStr%nAtom = nAtom
      poissStr%nSpecies = nType
      poissStr%specie0 => species0
      poissStr%x0 => coord0
      poissStr%nel = nEl0
      poissStr%isPeriodic = tPeriodic
      if (tPeriodic) then
        poissStr%latVecs(:,:) = latVec(:,:)
      else
        poissStr%latVecs(:,:) = 0.0_dp
      end if
      poissStr%tempElec = tempElec
    #:if WITH_MPI
      call poiss_init(poissStr, orb, hubbU, input%poisson, input%transpar, env%mpi%globalComm,&
          & tInitialized)
    #:else
      call poiss_init(poissStr, orb, hubbU, input%poisson, input%transpar, tInitialized)
    #:endif
      if (.not. tInitialized) then
        call error("Poisson solver not initialized")
      end if
    end if

    if (tNegf) then
      write(stdOut,*) 'init negf'
      if (size(DenseDesc%iAtomStart) /= nAtom+1) then
        call error('Internal error: DenseDesc not created')
      end if

      ! Some sanity checks and initialization of GDFTB/NEGF
    #:if WITH_MPI
      call negf_init(input%transpar, input%ginfo%greendens, input%ginfo%tundos, env%mpi%globalComm,&
          & tempElec, electronicSolver%iSolver)
    #:else
      call negf_init(input%transpar, input%ginfo%greendens, input%ginfo%tundos, &
          & tempElec, electronicSolver%iSolver)
    #:endif

      ginfo = input%ginfo

      if (allocated(input%ctrl%indMovedAtom)) then
        tAtomsOutside = any(input%ctrl%indMovedAtom < input%transpar%idxdevice(1))&
            & .or. any(input%ctrl%indMovedAtom > input%transpar%idxdevice(2))
        if (tAtomsOutside) then
          call error("There are moving atoms specified outside of the device region")
        end if
      end if

      if (input%ctrl%tLatOpt) then
        call error("Lattice optimization is not currently possible with transport")
      end if

    end if

    transpar = input%transpar

    !Write Dos and tunneling on separate files?
    writeTunn = ginfo%tundos%writeTunn
    tWriteLDOS = ginfo%tundos%writeLDOS

    if (tWriteLDOS) then
      call move_alloc(ginfo%tundos%dosLabels, regionLabelLDOS)
    end if

  end subroutine initTransport

#:endif

  !> Initialises (clears) output files.
  subroutine initOutputFiles(env, tWriteAutotest, tWriteResultsTag, tWriteBandDat, tDerivs,&
      & tWriteDetailedOut, tMd, tGeoOpt, geoOutFile, fdDetailedOut, fdMd, esp)

    !> Environment
    type(TEnvironment), intent(inout) :: env

    !> Should tagged regression test data be printed
    logical, intent(in) :: tWriteAutotest

    !> Write tagged output for machine readable results
    logical, intent(in) :: tWriteResultsTag

    !> Band structure and fillings
    logical, intent(in) :: tWriteBandDat

    !> Finite different second derivatives
    logical, intent(in) :: tDerivs

    !> Write detail on the calculation to file
    logical, intent(in) :: tWriteDetailedOut

    !> Is this a molecular dynamics calculation
    logical, intent(in) :: tMd

    !> Are atomic coodinates being optimised
    logical, intent(in) :: tGeoOpt

    !> Filename for geometry output
    character(*), intent(in) :: geoOutFile

    !> File unit for detailed.out
    integer, intent(out) :: fdDetailedOut

    !> File unit for information during molecular dynamics
    integer, intent(out) :: fdMd

    !> Electrostatic potentials if requested
    type(TElStatPotentials), allocatable, intent(inout) :: esp

    call TTaggedWriter_init(taggedWriter)

    if (tWriteAutotest) then
      call initOutputFile(autotestTag)
    end if
    if (tWriteResultsTag) then
      call initOutputFile(resultsTag)
    end if
    if (tWriteBandDat) then
      call initOutputFile(bandOut)
    end if
    if (tDerivs) then
      call initOutputFile(hessianOut)
    end if
    if (tWriteDetailedOut) then
      call initOutputFile(userOut, fdDetailedOut)
      call env%fileFinalizer%register(fdDetailedOut)
    end if
    if (tMD) then
      call initOutputFile(mdOut, fdMD)
      call env%fileFinalizer%register(fdMd)
    end if
    if (tGeoOpt .or. tMD) then
      call clearFile(trim(geoOutFile) // ".gen")
      call clearFile(trim(geoOutFile) // ".xyz")
    end if
    if (allocated(esp)) then
      call initOutputFile(esp%espOutFile)
    end if

  end subroutine initOutputFiles


  !> Allocates most of the large arrays needed during the DFTB run.
  subroutine initArrays(env, electronicSolver, tForces, tExtChrg, tLinResp, tLinRespZVect, tMd,&
      & tMulliken, tSpinOrbit, tImHam, tWriteRealHS, tWriteHS, t2Component, tRealHS,&
      & tPrintExcitedEigvecs, tDipole, tREKS, orb, nAtom, nMovedAtom, nKPoint, nSpin, nExtChrg,&
      & indMovedAtom, mass, denseDesc, rhoPrim, h0, iRhoPrim, excitedDerivs, ERhoPrim, derivs,&
      & chrgForces, energy, potential, TS, E0, Eband, eigen, filling, coord0Fold, newCoords,&
      & orbitalL, HSqrCplx, SSqrCplx, eigvecsCplx, HSqrReal, SSqrReal, eigvecsReal, rhoSqrReal,&
      & occNatural, velocities, movedVelo, movedAccel, movedMass, dipoleMoment)

    !> Current environment
    type(TEnvironment), intent(in) :: env

    !> electronic solver for the system
    type(TElectronicSolver), intent(in) :: electronicSolver

    !> Are forces required
    logical, intent(in) :: tForces

    !> Are the external charges
    logical, intent(in) :: tExtChrg

    !> Are excitation energies being calculated
    logical, intent(in) :: tLinResp

    !> Are excited state properties being calculated
    logical, intent(in) :: tLinRespZVect

    !> Is this a molecular dynamics calculation
    logical, intent(in) :: tMd

    !> Is Mulliken analysis being performed
    logical, intent(in) :: tMulliken

    !> Are there spin orbit interactions
    logical, intent(in) :: tSpinOrbit

    !> Are there imaginary parts to the hamiltonian
    logical, intent(in) :: tImHam

    !> Should the sparse hamiltonian and overlap be writen to disc?
    logical, intent(in) :: tWriteRealHS

    !> Should the hamiltonian and overlap be written out as dense matrices
    logical, intent(in) :: tWriteHS

    !> Is the hamiltonian for a two component (Pauli) system
    logical, intent(in) :: t2Component

    !> Is the hamiltonian real?
    logical, intent(in) :: tRealHS

    !> Print the excited state eigenvectors
    logical, intent(in) :: tPrintExcitedEigvecs

    !> Print the dipole moment
    logical, intent(in) :: tDipole

    !> Is this DFTB/SSR formalism
    logical, intent(in) :: tREKS

    !> data structure with atomic orbital information
    type(TOrbitals), intent(in) :: orb

    !> Number of atoms
    integer, intent(in) :: nAtom

    !> Number of atoms moved about during the calculation
    integer, intent(in) :: nMovedAtom

    !> Number of k-points
    integer, intent(in) :: nKPoint

    !> Number of spin channels
    integer, intent(in) :: nSpin

    !> Number of external charges
    integer, intent(in) :: nExtChrg

    !> Indices for any moving atoms
    integer, intent(in) :: indMovedAtom(:)

    !> Masses of each species of atom
    real(dp), intent(in) :: mass(:)

    !> Dense matrix descriptor for H and S
    type(TDenseDescr), intent(in) :: denseDesc

    !> Sparse storage density matrix
    real(dp), intent(out), allocatable :: rhoPrim(:,:)

    !> Non-scc part of the hamiltonian
    real(dp), intent(out), allocatable :: h0(:)

    !> Imaginary part of the sparse density matrix
    real(dp), intent(out), allocatable :: iRhoPrim(:,:)

    !> Excitation energy derivatives with respect to atomic coordinates
    real(dp), intent(out), allocatable :: excitedDerivs(:,:)

    !> Energy weighted density matrix
    real(dp), intent(out), allocatable :: ERhoPrim(:)

    !> Derivatives of total energy with respect to atomic coordinates
    real(dp), intent(out), allocatable :: derivs(:,:)

    !> Forces on (any) external charges
    real(dp), intent(out), allocatable :: chrgForces(:,:)

    !> Energy terms
    type(TEnergies), intent(out) :: energy

    !> Potentials acting on the system
    type(TPotentials), intent(out) :: potential

    !> Electron entropy contribution at T
    real(dp), intent(out), allocatable :: TS(:)

    !> zero temperature extrapolated electronic energy
    real(dp), intent(out), allocatable :: E0(:)

    !> band  energy
    real(dp), intent(out), allocatable :: Eband(:)

    !> single particle energies (band structure)
    real(dp), intent(out), allocatable :: eigen(:,:,:)

    !> Occupations of single particle states
    real(dp), intent(out), allocatable :: filling(:,:,:)

    !> Coordinates in central cell
    real(dp), intent(out), allocatable :: coord0Fold(:,:)

    !> Updated coordinates
    real(dp), intent(out), allocatable :: newCoords(:,:)

    !> Orbital angular momentum
    real(dp), intent(out), allocatable :: orbitalL(:,:,:)

    !> Complex dense hamiltonian
    complex(dp), intent(out), allocatable :: HSqrCplx(:,:)

    !> overlap matrix dense storage
    complex(dp), intent(out), allocatable :: SSqrCplx(:,:)

    !> Complex eigenvectors
    complex(dp), intent(out), allocatable :: eigvecsCplx(:,:,:)

    !> real dense hamiltonian
    real(dp), intent(out), allocatable :: HSqrReal(:,:)

    !> overlap matrix dense storage
    real(dp), intent(out), allocatable :: SSqrReal(:,:)

    !> Real eigenvectors
    real(dp), intent(out), allocatable :: eigvecsReal(:,:,:)

    !> density matrix dense storage
    real(dp), intent(out), allocatable :: rhoSqrReal(:,:,:)

    !> Occupations for natural orbitals
    real(dp), intent(out), allocatable :: occNatural(:)

    !> Atomic velocities
    real(dp), intent(out), allocatable :: velocities(:,:)

    !> Array for moving atom velocities
    real(dp), intent(out), allocatable :: movedVelo(:,:)

    !> moving atom accelerations
    real(dp), intent(out), allocatable :: movedAccel(:,:)

    !> moving atoms masses
    real(dp), intent(out), allocatable :: movedMass(:,:)

    !> system dipole moment
    real(dp), intent(out), allocatable :: dipoleMoment(:)


    integer :: nSpinHams, sqrHamSize

    allocate(rhoPrim(0, nSpin))
    allocate(h0(0))
    if (tImHam) then
      allocate(iRhoPrim(0, nSpin))
    end if

    allocate(excitedDerivs(0,0))
    if (tForces) then
      if (.not.tREKS) then
        allocate(ERhoPrim(0))
      end if
      allocate(derivs(3, nAtom))
      if (tExtChrg) then
        allocate(chrgForces(3, nExtChrg))
      end if
      if (tLinRespZVect) then
        deallocate(excitedDerivs)
        allocate(excitedDerivs(3, nAtom))
      end if
    end if

    call init(energy, nAtom)
    call init(potential, orb, nAtom, nSpin)

    ! Nr. of independent spin Hamiltonians
    select case (nSpin)
    case (1)
      nSpinHams = 1
    case (2)
      nSpinHams = 2
    case (4)
      nSpinHams = 1
    end select

    sqrHamSize = denseDesc%fullSize
    allocate(TS(nSpinHams))
    allocate(E0(nSpinHams))
    allocate(Eband(nSpinHams))
    TS = 0.0_dp
    E0 = 0.0_dp
    Eband = 0.0_dp

    if (electronicSolver%providesEigenvals) then
      allocate(eigen(sqrHamSize, nKPoint, nSpinHams))
      allocate(filling(sqrHamSize, nKpoint, nSpinHams))
    else
      ! due to use of the shape elsewhere in determining kpoints and spin channels:
      allocate(eigen(0, nKPoint, nSpinHams))
      allocate(filling(0, nKpoint, nSpinHams))
    end if
    eigen(:,:,:) = 0.0_dp
    filling(:,:,:) = 0.0_dp


    allocate(coord0Fold(3, nAtom))

    if (tMD) then
      allocate(newCoords(3, nAtom))
    end if

    if ((tMulliken .and. tSpinOrbit) .or. tImHam) then
      allocate(orbitalL(3, orb%mShell, nAtom))
    end if

    ! If only H/S should be printed, no allocation for square HS is needed
    tLargeDenseMatrices = .not. (tWriteRealHS .or. tWriteHS)
    if (electronicSolver%isElsiSolver) then
      tLargeDenseMatrices = tLargeDenseMatrices .and. .not. electronicSolver%elsi%isSparse
      if (.not.electronicSolver%elsi%isSparse .and. .not.(electronicSolver%providesEigenvals .or.&
          & electronicSolver%iSolver == electronicSolverTypes%omm)) then
        if (tDFTBU) then
          call error("This dense ELSI solver is currently incompatible with DFTB+U, use the sparse&
              & form")
        end if
        if (allocated(onSiteElements)) then
          call error("This dense ELSI solver is currently incompatible with onsite correctios, use&
              & the sparse form")
        end if
      end if
    end if
    if (tLargeDenseMatrices) then
      call allocateDenseMatrices(env, denseDesc, parallelKS%localKS, t2Component, tRealHS,&
          & HSqrCplx, SSqrCplx, eigVecsCplx, HSqrReal, SSqrReal, eigvecsReal)
    end if

    if (tLinResp) then
      if (withMpi) then
        call error("Linear response calc. does not work with MPI yet")
      end if
      if (tLinRespZVect) then
        allocate(rhoSqrReal(sqrHamSize, sqrHamSize, nSpin))
      end if
    end if

    if (tLinResp .and. tPrintExcitedEigVecs) then
      allocate(occNatural(orb%nOrb))
    end if

    if (tMD) then
      allocate(velocities(3, nAtom))
      allocate(movedVelo(3, nMovedAtom))
      allocate(movedAccel(3, nMovedAtom))
      allocate(movedMass(3, nMovedAtom))
      movedMass(:,:) = spread(mass(indMovedAtom),1,3)
    end if

    if (tDipole) then
      allocate(dipoleMoment(3))
    end if

  end subroutine initArrays

#:if WITH_TRANSPORT

  !> initialize arrays for tranpsport
  subroutine initTransportArrays(tUpload, tPoisson, transpar, species0, orb, nAtom, nSpin,&
      & shiftPerLUp, chargeUp, poissonDerivs)

    !> Are contacts being uploaded
    logical, intent(in) :: tUpload

    !> Is the Poisson solver required
    logical, intent(in) :: tPoisson

    !> Transport parameters
    type(TTransPar), intent(in) :: transpar

    !> Species of atoms in the central cell
    integer, intent(in) :: species0(:)

    !> Atomic orbital information
    type(TOrbitals), intent(in) :: orb

    !> Number of atoms
    integer, intent(in) :: nAtom

    !> Number of spin channels
    integer, intent(in) :: nSpin

    !> uploded potential per shell per atom
    real(dp), allocatable, intent(out) :: shiftPerLUp(:,:)

    !> uploaded charges for atoms
    real(dp), allocatable, intent(out) :: chargeUp(:,:,:)

    !> Poisson Derivatives (needed for forces)
    real(dp), allocatable, intent(out) :: poissonDerivs(:,:)

    if (tUpload) then
      allocate(shiftPerLUp(orb%mShell, nAtom))
      allocate(chargeUp(orb%mOrb, nAtom, nSpin))
      call readContactShifts(shiftPerLUp, chargeUp, transpar, orb)
    end if
    if (tPoisson) then
      allocate(poissonDerivs(3,nAtom))
    end if

  end subroutine initTransportArrays

#:endif


  !> Set up storage for dense matrices, either on a single processor, or as BLACS matrices
  subroutine allocateDenseMatrices(env, denseDesc, localKS, t2Component, tRealHS, HSqrCplx,&
      & SSqrCplx, eigvecsCplx, HSqrReal, SSqrReal, eigvecsReal)

    !> Computing environment
    type(TEnvironment), intent(in) :: env

    !> Descriptor of the large square matrices in the program
    type(TDenseDescr), intent(in) :: denseDesc

    !> Index array for spin and k-point index
    integer, intent(in) :: localKS(:,:)

    !> Is this a two component calculation
    logical, intent(in) :: t2Component

    !> Is this a real hamiltonian
    logical, intent(in) :: tRealHS

    !> Square H matrix
    complex(dp), allocatable, intent(out) :: HSqrCplx(:,:)

    !> Square S matrix
    complex(dp), allocatable, intent(out) :: SSqrCplx(:,:)

    !> Eigenvectors for complex eigenproblem
    complex(dp), allocatable, intent(out) :: eigvecsCplx(:,:,:)

    !> Square H matrix
    real(dp), allocatable, intent(out) :: HSqrReal(:,:)

    !> Square S matrix
    real(dp), allocatable, intent(out) :: SSqrReal(:,:)

    !> Eigenvectors for real eigenproblem
    real(dp), allocatable, intent(out) :: eigvecsReal(:,:,:)

    integer :: nLocalCols, nLocalRows, nLocalKS

    nLocalKS = size(localKS, dim=2)
  #:if WITH_SCALAPACK
    call scalafx_getlocalshape(env%blacs%orbitalGrid, denseDesc%blacsOrbSqr, nLocalRows, nLocalCols)
  #:else
    nLocalRows = denseDesc%fullSize
    nLocalCols = denseDesc%fullSize
  #:endif

    if (t2Component .or. .not. tRealHS) then
      allocate(HSqrCplx(nLocalRows, nLocalCols))
      allocate(SSqrCplx(nLocalRows, nLocalCols))
      allocate(eigVecsCplx(nLocalRows, nLocalCols, nLocalKS))
    else
      allocate(HSqrReal(nLocalRows, nLocalCols))
      allocate(SSqrReal(nLocalRows, nLocalCols))
      allocate(eigVecsReal(nLocalRows, nLocalCols, nLocalKS))
    end if

  end subroutine allocateDenseMatrices


#:if WITH_SCALAPACK
  #!
  #! SCALAPACK related routines
  #!

  !> Initialise parallel large matrix decomposition methods
  subroutine initScalapack(blacsOpts, nAtom, nOrb, t2Component, env)

    !> BLACS settings
    type(TBlacsOpts), intent(in) :: blacsOpts

    !> Number of atoms
    integer, intent(in) :: nAtom

    !> Number of orbitals
    integer, intent(in) :: nOrb

    !> Is this a two component calculation
    logical, intent(in) :: t2Component

    !> Computing enviroment data
    type(TEnvironment), intent(inout) :: env

    integer :: sizeHS

    if (t2Component) then
      sizeHS = 2 * nOrb
    else
      sizeHS = nOrb
    end if
    call env%initBlacs(blacsOpts%blockSize, blacsOpts%blockSize, sizeHS, nAtom)

  end subroutine initScalapack


  !> Generate descriptions of large dense matrices in BLACS decomposition
  !>
  !> Note: It must be called after getDenseDescCommon() has been called.
  !>
  subroutine getDenseDescBlacs(env, rowBlock, colBlock, denseDesc)

    !> parallel environment
    type(TEnvironment), intent(in) :: env

    !> Number of matrix rows
    integer, intent(in) :: rowBlock

    !> Number of matrix columns
    integer, intent(in) :: colBlock

    !> Descriptor of the dense matrix
    type(TDenseDescr), intent(inout) :: denseDesc

    integer :: nn

    nn = denseDesc%fullSize
    call scalafx_getdescriptor(env%blacs%orbitalGrid, nn, nn, rowBlock, colBlock,&
        & denseDesc%blacsOrbSqr)

  end subroutine getDenseDescBlacs

#:endif


  !> Generate description of the total large square matrices, on the basis of atomic orbital
  !> orderings
  !>
  subroutine getDenseDescCommon(orb, nAtom, t2Component, denseDesc)

    !> Orbital information for species
    type(TOrbitals), intent(in) :: orb

    !> Number of atoms in the system
    integer, intent(in) :: nAtom

    !> Is this a two component calculation
    logical, intent(in) :: t2Component

    !> Resulting descriptor
    type(TDenseDescr), intent(out) :: denseDesc

    integer :: nOrb

    allocate(denseDesc%iAtomStart(nAtom + 1))
    call buildSquaredAtomIndex(denseDesc%iAtomStart, orb)
    nOrb = denseDesc%iAtomStart(nAtom + 1) - 1
    denseDesc%t2Component = t2Component
    denseDesc%nOrb = nOrb
    if (t2Component) then
      denseDesc%fullSize = 2 * nOrb
    else
      denseDesc%fullSize = nOrb
    end if

  end subroutine getDenseDescCommon


  !> Check for compatibility between requested electronic solver and features of the calculation
  subroutine ensureSolverCompatibility(iSolver, tSpin, kPoints, tForces, parallelOpts, nIndepHam,&
      & tempElec)

    !> Solver number (see dftbp_elecsolvertypes)
    integer, intent(in) :: iSolver

    !> Is this a spin polarised calculation
    logical, intent(in) :: tSpin

    !> Set of k-points used in calculation (or [0,0,0] if molecular)
    real(dp), intent(in) :: kPoints(:,:)

    !> Are forces required
    logical, intent(in) :: tForces

    !> Options for a parallel calculation, if needed
    type(TParallelOpts), intent(in), allocatable :: parallelOpts

    !> Number of indepdent hamiltonian matrices at a given k-value
    integer, intent(in) :: nIndepHam

    !> Temperature of the electrons
    real(dp), intent(in) :: tempElec

    logical :: tElsiSolver
    integer :: nKPoint

    ! Temporary error test for PEXSI bug (July 2019)
    if (iSolver == electronicSolverTypes%pexsi .and. any(kPoints /= 0.0_dp)) then
      call error("A temporary bug prevents correct evaluation with PEXSI at general k-points.&
          & This should be fixed soon.")
    end if

    tElsiSolver = any(iSolver ==&
        & [electronicSolverTypes%elpa, electronicSolverTypes%omm, electronicSolverTypes%pexsi,&
        & electronicSolverTypes%ntpoly])
    if (.not. withELSI .and. tElsiSolver) then
      call error("This binary was not compiled with ELSI support enabled")
    end if

    nKPoint = size(kPoints, dim=2)
    if (withMpi) then
      if (tElsiSolver .and. parallelOpts%nGroup /= nIndepHam * nKPoint) then
        call error("This solver requires as many parallel processor groups as there are independent&
            & spin and k-point combinations")
      end if
    end if

    if (iSolver == electronicSolverTypes%pexsi .and. tempElec < epsilon(0.0)) then
      call error("This solver requires a finite electron broadening")
    end if

  end subroutine ensureSolverCompatibility


  !> Modify the reference atomic shell charges for the neutral atom
  subroutine applyCustomReferenceOccupations(customOccAtoms,  customOccFillings, species,&
      & orb, referenceN0, q0)

    !> Array of occupation arrays, one for each atom
    type(WrappedInt1), allocatable, intent(in) :: customOccAtoms(:)

    !> Reference fillings for atomic shells
    real(dp), intent(in) :: customOccFillings(:,:)

    !> Species of atoms
    integer, intent(in) :: species(:)

    !> Atomic orbital data
    type(TOrbitals), intent(in) :: orb

    !> Reference charges from the Slater-Koster file
    real(dp), intent(in) :: referenceN0(:,:)

    !> Charges required for atomic neutrality in reference state
    real(dp), intent(inout) :: q0(:,:,:)

    integer :: nCustomBlock, iCustomBlock, iCustomAtom, nAtom, iAt, iSp
    real(dp), allocatable :: refOcc(:,:)

    nAtom = size(species)
    ! note that all arrays, referenceN0, customOccAtoms, refOcc
    ! are allocated to orb%mShell so assignments vecA(:,) = vecB(:,) work
    allocate(refOcc(orb%mShell, nAtom))
    ! initialize to referenceN0
    do iAt = 1, nAtom
      iSp = species(iAt)
      refOcc(:, iAt) = referenceN0(:, iSp)
    end do

    ! override to customOccupation
    if (allocated(customOccAtoms)) then
      nCustomBlock = size(customOccAtoms)
      do iCustomBlock = 1, nCustomBlock
        do iCustomAtom = 1, size(customOccAtoms(iCustomBlock)%data)
          iAt =  customOccAtoms(iCustomBlock)%data(iCustomAtom)
          refOcc(:, iAt) = customOccFillings(:,iCustomBlock)
        end do
      end do
    end if

    ! initialize q0 with right orbital order
    call initQFromUsrChrg(q0, refOcc, species, orb)

  end subroutine applyCustomReferenceOccupations


  !> Print out the reference occupations for atoms
  subroutine printCustomReferenceOccupations(orb, species, customOccAtoms, customOccFillings)

    !> Atomic orbital information
    type(TOrbitals), intent(in) :: orb

    !> Chemical species of atoms
    integer, intent(in) :: species(:)

    !> Array of occupation arrays, one for each atom
    type(WrappedInt1), intent(in) :: customOccAtoms(:)

    !> Fillings for each atomic shell
    real(dp), intent(in) :: customOccFillings(:,:)

    character(lc) :: formstr, outStr
    integer :: nCustomBlock, iCustomBlock, iSp, nShell, nAtom, iSh
    character(sc), allocatable :: shellnames(:)

    nCustomBlock = size(customOccFillings)
    if (nCustomBlock == 0) then
      return
    end if
    write(stdout, "(A)") "Custom defined reference occupations:"
    do iCustomBlock = 1, size(customOccAtoms)
      nAtom = size(customOccAtoms(iCustomBlock)%data)
      if (nAtom == 1) then
        write(outStr, "(A)") "Atom:"
      else
        write(outStr, "(A)") "Atoms:"
      end if
      write(formstr, "(I0,A)") nAtom, "(I0,1X))"
      write(stdout, "(A,T30,"//trim(formstr)//")") trim(outStr), customOccAtoms(iCustomBlock)%data
      iSp = species(customOccAtoms(iCustomBlock)%data(1))
      nShell = orb%nShell(iSp)
      call getShellNames(iSp, orb, shellnames)
      outStr = ""
      do iSh = 1, nShell
        if (iSh > 1) then
          write(outStr,"(A,',')")trim(outStr)
        end if
        write(outStr,"(A,1X,A,F8.4)")trim(outStr), trim(shellnames(iSh)),&
            & customOccFillings(iSh, iCustomBlock)
      end do
      write(stdout,"(A,T29,A)")"Fillings:",trim(outStr)
      deallocate(shellnames)
    end do
  end subroutine printCustomReferenceOccupations


  !> Initialises SCC related parameters before geometry loop starts
  function getMinSccIters(tSccCalc, tDftbU, nSpin) result(minSccIter)

    !> Is this a self consistent calculation
    logical, intent(in) :: tSccCalc

    !> Are there orbital potentials present
    logical, intent(in) :: tDftbU

    !> Number of spin channels
    integer, intent(in) :: nSpin

    !> Minimum possible number of self consistent iterations
    integer :: minSccIter

    if (tSccCalc) then
      if (tDftbU) then
        minSccIter = 2
      else
        if (nSpin == 1) then
          minSccIter = 1
        else
          minSccIter = 2
        end if
      end if
    else
      minSccIter = 1
    end if

  end function getMinSccIters


  !> Stop if any range separated incompatible setting is found
  subroutine ensureRangeSeparatedReqs(tPeriodic, tReadChrg, tShellResolved, tAtomicEnergy,&
      & rangeSepInp)

    !> Is the system periodic
    logical, intent(in) :: tPeriodic

    !> Are charges read from disc
    logical, intent(in) :: tReadChrg

    !> Is this a shell resolved calculation
    logical, intent(in) :: tShellResolved

    !> Do we need atom resolved E?
    logical, intent(inout) :: tAtomicEnergy

    !> Parameters for the range separated calculation
    type(TRangeSepInp), intent(in) :: rangeSepInp

    if (tPeriodic) then
      call error("Range separated functionality only works with non-periodic structures at the&
          & moment")
    end if

    if (tReadChrg .and. rangeSepInp%rangeSepAlg == rangeSepTypes%threshold) then
      call error("Restart on thresholded range separation not working correctly")
    end if

    if (tShellResolved) then
      call error("Range separated functionality currently does not yet support shell-resolved scc")
    end if

    if (tAtomicEnergy) then
      call warning("Atomic resolved energies cannot be calculated with the range-separation&
          & hybrid functional at the moment")
      tAtomicEnergy = .false.
    end if

    if (withMpi) then
      call error("Range separated calculations do not work with MPI yet")
    end if

    if (nSpin > 2) then
      call error("Range separated calculations not implemented for non-colinear calculations")
    end if

    if (tSpinOrbit) then
      call error("Range separated calculations not currently implemented for spin orbit")
    end if

    if (tXlbomd) then
      call error("Range separated calculations not currently implemented for XLBOMD")
    end if

    if (t3rd) then
      call error("Range separated calculations not currently implemented for 3rd order DFTB")
    end if

    if (tLinResp) then
      call error("Range separated calculations not currently implemented for linear response")
    end if

    if (tDFTBU) then
      call error("Range separated calculations not currently implemented for DFTB+U")
    end if

  end subroutine ensureRangeSeparatedReqs


  !> Determine range separated cut-off and also update maximal cutoff
  subroutine getRangeSeparatedCutOff(cutoffRed, cutOff)

    !> Reduction in cut-off
    real(dp), intent(in) :: cutoffRed

    !> Resulting cut-off
    type(OCutoffs), intent(inout) :: cutOff

    cutOff%lcCutOff = 0.0_dp
    if (cutoffRed < 0.0_dp) then
      call error("Cutoff reduction for range-separated neighbours should be zero or positive.")
    end if
    cutOff%lcCutOff = cutOff%skCutOff - cutoffRed
    if (cutOff%lcCutOff < 0.0_dp) then
      call error("Screening cutoff for range-separated neighbours too short.")
    end if
    cutOff%mCutoff = max(cutOff%mCutOff, cutoff%lcCutOff)

  end subroutine getRangeSeparatedCutOff


  !> Initialise range separated extension.
  subroutine initRangeSeparated(nAtom, species0, speciesName, hubbU, rangeSepInp, tSpin,&
      & tREKS, rangeSep, deltaRhoIn, deltaRhoOut, deltaRhoDiff, deltaRhoInSqr,&
      & deltaRhoOutSqr, nMixElements)

    !> Number of atoms in the system
    integer, intent(in) :: nAtom

    !> species of atoms
    integer, intent(in) :: species0(:)

    !> names of chemical species
    character(*), intent(in) :: speciesName(:)

    !> Hubbard values for species
    real(dp), intent(in) :: hubbU(:,:)

    !> input for range separated calculation
    type(TRangeSepInp), intent(in) :: rangeSepInp

    !> Is this spin restricted (F) or unrestricted (T)
    logical, intent(in) :: tSpin

    !> Is this DFTB/SSR formalism
    logical, intent(in) :: tREKS

    !> Resulting settings for range separation
    type(RangeSepFunc), allocatable, intent(out) :: rangeSep

    !> Change in input density matrix flattened to 1D array
    real(dp), allocatable, target, intent(out) :: deltaRhoIn(:)

    !> Change in output density matrix flattened to 1D array
    real(dp), allocatable, target, intent(out) :: deltaRhoOut(:)

    !> Change in density matrix between in and out
    real(dp), allocatable, intent(out) :: deltaRhoDiff(:)

    !> Change in input density matrix
    real(dp), pointer, intent(out) :: deltaRhoInSqr(:,:,:)

    !> Change in output density matrix
    real(dp), pointer, intent(out) :: deltaRhoOutSqr(:,:,:)

    !> Number of mixer elements
    integer, intent(out) :: nMixElements

    allocate(rangeSep)
    call RangeSepFunc_init(rangeSep, nAtom, species0, speciesName, hubbU(1,:),&
        & rangeSepInp%screeningThreshold, rangeSepInp%omega, tSpin, tREKS,&
        & rangeSepInp%rangeSepAlg)
    allocate(deltaRhoIn(nOrb * nOrb * nSpin))
    allocate(deltaRhoOut(nOrb * nOrb * nSpin))
    allocate(deltaRhoDiff(nOrb * nOrb * nSpin))
    deltaRhoInSqr(1:nOrb, 1:nOrb, 1:nSpin) => deltaRhoIn(1 : nOrb * nOrb * nSpin)
    deltaRhoOutSqr(1:nOrb, 1:nOrb, 1:nSpin) => deltaRhoOut(1 : nOrb * nOrb * nSpin)
    nMixElements = nOrb * nOrb * nSpin
    deltaRhoInSqr(:,:,:) = 0.0_dp

  end subroutine initRangeSeparated


end module dftbp_initprogram<|MERGE_RESOLUTION|>--- conflicted
+++ resolved
@@ -93,12 +93,8 @@
   use dftbp_qdepextpotproxy, only : TQDepExtPotProxy
   use dftbp_forcetypes, only : forceTypes
   use dftbp_elstattypes, only : elstatTypes
-<<<<<<< HEAD
+  use dftbp_plumed, only : withPlumed, plumedInit, plumedFinal, plumedGlobalCmdVal
   use dftbp_reksvar
-
-=======
-  use dftbp_plumed, only : withPlumed, plumedInit, plumedFinal, plumedGlobalCmdVal
->>>>>>> 380593e9
   use dftbp_magmahelper
 #:if WITH_GPU
   use iso_c_binding, only :  c_int
