!--------------------------------------------------------------------------------------------------!
!  DFTB+: general package for performing fast atomistic simulations                                !
!  Copyright (C) 2006 - 2020  DFTB+ developers group                                               !
!                                                                                                  !
!  See the LICENSE file for terms of usage and distribution.                                       !
!--------------------------------------------------------------------------------------------------!

#:include 'common.fypp'


!> Global variables and initialization for the main program.
module dftbp_initprogram
#:if WITH_OMP
  use omp_lib
#:endif
  use dftbp_mainio, only : initOutputFile
  use dftbp_assert
  use dftbp_globalenv
  use dftbp_environment
  use dftbp_scalapackfx
  use dftbp_inputdata
  use dftbp_densedescr
  use dftbp_constants
  use dftbp_elecsolvers
  use dftbp_elsisolver, only : TElsiSolver_init, TElsiSolver_final
  use dftbp_elsiiface
  use dftbp_gpuinfo, only : gpuInfo
  use dftbp_periodic
  use dftbp_accuracy
  use dftbp_intrinsicpr
  use dftbp_shortgamma
  use dftbp_message
  use dftbp_mixer
  use dftbp_simplemixer
  use dftbp_andersonmixer
  use dftbp_broydenmixer
  use dftbp_diismixer

  use dftbp_geoopt
  use dftbp_conjgrad
  use dftbp_steepdesc
  use dftbp_gdiis
  use dftbp_lbfgs

  use dftbp_hamiltoniantypes

  use dftbp_randomgenpool
  use dftbp_ranlux
  use dftbp_mdcommon
  use dftbp_mdintegrator
  use dftbp_velocityverlet
  use dftbp_thermostat
  use dftbp_dummytherm
  use dftbp_andersentherm
  use dftbp_berendsentherm
  use dftbp_nhctherm
  use dftbp_tempprofile, only : TTempProfile, TempProfile_init
  use dftbp_numderivs2
  use dftbp_lapackroutines
  use dftbp_simplealgebra
  use dftbp_nonscc
  use dftbp_scc
  use dftbp_sccinit
  use dftbp_onsitecorrection
  use dftbp_h5correction
  use dftbp_halogenx
  use dftbp_slakocont
  use dftbp_repcont
  use dftbp_fileid
  use dftbp_spin, only: Spin_getOrbitalEquiv, ud2qm, qm2ud
  use dftbp_dftbplusu
  use dftbp_dispersions
  use dftbp_thirdorder
  use dftbp_linresp
  use dftbp_pprpa, only : TppRPAcal
  use dftbp_RangeSeparated
  use dftbp_stress
  use dftbp_orbitalequiv
  use dftbp_orbitals
  use dftbp_commontypes
  use dftbp_sorting, only : heap_sort
  use dftbp_linkedlist
  use dftbp_wrappedintr
  use dftbp_xlbomd
  use dftbp_etemp, only : fillingTypes
#:if WITH_SOCKETS
  use dftbp_mainio, only : receiveGeometryFromSocket
  use dftbp_ipisocket
#:endif
  use dftbp_elstatpot
  use dftbp_pmlocalisation
  use dftbp_energies
  use dftbp_potentials
  use dftbp_taggedoutput
  use dftbp_formatout
  use dftbp_qdepextpotproxy, only : TQDepExtPotProxy
  use dftbp_forcetypes, only : forceTypes
  use dftbp_elstattypes, only : elstatTypes
  use dftbp_reks
  use dftbp_plumed, only : withPlumed, TPlumedCalc, TPlumedCalc_init
  use dftbp_magmahelper
  use dftbp_cm5, only : TChargeModel5, TChargeModel5_init
  use dftbp_solvation, only : TSolvation
  use dftbp_solvinput, only : createSolvationModel, writeSolvationInfo

#:if WITH_TRANSPORT
  use libnegf_vars
  use negf_int
#:endif
  use poisson_init
  use dftbp_transportio
  implicit none

  !> Container for external potentials
  type :: TRefExtPot
    real(dp), allocatable :: atomPot(:,:)
    real(dp), allocatable :: shellPot(:,:,:)
    real(dp), allocatable :: potGrad(:,:)
  end type TRefExtPot


  !> Tagged output files (machine readable)
  character(*), parameter :: autotestTag = "autotest.tag"

  !> Detailed user output
  character(*), parameter :: userOut = "detailed.out"

  !> band structure and filling information
  character(*), parameter :: bandOut = "band.out"

  !> File accumulating data during an MD run
  character(*), parameter :: mdOut = "md.out"

  !> Machine readable tagged output
  character(*), parameter :: resultsTag = "results.tag"

  !> Second derivative of the energy with respect to atomic positions
  character(*), parameter :: hessianOut = "hessian.out"

  !> file name prefix for charge data
  character(*), parameter :: fCharges = "charges"

  !> file to stop code during geometry driver
  character(*), parameter :: fStopDriver = "stop_driver"

  !> file to stop code during scc cycle
  character(*), parameter :: fStopSCC = "stop_scc"

  !> file name for shift data
  character(*), parameter :: fShifts = "shifts.dat"

  !> Is the calculation SCC?
  logical :: tSccCalc

  !> SCC module internal variables
  type(TScc), allocatable :: sccCalc

  !> nr. of atoms
  integer :: nAtom

  !> nr. of all (boundary condition images and original) atoms
  integer :: nAllAtom

  !> nr. of original atom in central cell
  integer, allocatable :: Img2CentCell(:)

  !> nr of different types (nAtom)
  integer :: nType

  !> data type for atomic orbital information
  type(TOrbitals), target :: orb

  !> nr. of orbitals in the system
  integer :: nOrb

  !> types of the atoms (nAllAtom)
  integer, allocatable :: species(:)

  !> type of the atoms (nAtom)
  integer, allocatable, target :: species0(:)

  !> Coords of the atoms (3, nAllAtom)
  real(dp), allocatable :: coord(:,:)

  !> Coords in central cell (3, nAtom)
  real(dp), allocatable, target :: coord0(:,:)

  !> if calculation is periodic
  logical :: tPeriodic

  !> If the calculation is helical geometry
  logical :: tHelical

  !> Should central cell coordinates be output?
  logical :: tShowFoldedCoord

  !> How to calculate forces
  integer :: forceType

  !> are atomic coordinates fractional?
  logical :: tFracCoord

  !> Tolerance for SCC cycle
  real(dp) :: sccTol

  !> lattice vectors as columns
  real(dp), allocatable, target :: latVec(:,:)

  !> reciprocal lattice vectors as columns
  real(dp), allocatable, target :: recVec(:,:)

  !> original lattice vectors used for optimizing
  real(dp) :: origLatVec(3,3)

  !> normalized vectors in those directions
  real(dp) :: normOrigLatVec(3,3)


  !> reciprocal vectors in 2 pi units
  real(dp), allocatable :: invLatVec(:,:)

  !> cell volume
  real(dp) :: CellVol

  !> reciprocal cell volume
  real(dp) :: recCellVol

  !> translation vecs for interacting image cells (3, nImgCell + 1)
  real(dp), allocatable :: cellVec(:,:)

  !> cell vectors in absolute units
  real(dp), allocatable :: rCellVec(:,:)

  !> index in cellVec for each atom
  integer, allocatable :: iCellVec(:)


  !> ADT for neighbour parameters
  type(TNeighbourList), allocatable :: neighbourList

  !> nr. of neighbours for atoms out to max interaction distance (excluding Ewald terms)
  integer, allocatable :: nNeighbourSK(:)

  !> nr. of neighbours for atoms within Erep interaction distance (usually short)
  integer, allocatable :: nNeighbourRep(:)

  !> Number of neighbours for each of the atoms for the exchange contributions in the long range
  !> functional
  integer, allocatable :: nNeighbourLC(:)

  !> H/S sparse matrices indexing array for atomic blocks
  integer, allocatable :: iSparseStart(:,:)

  !> Hubbard Us (orbital, atom)
  real(dp), allocatable, target :: hubbU(:,:)

  !> self energy (orbital, atom)
  real(dp), allocatable :: atomEigVal(:,:)

  !> reference n_0 charges for each atom
  real(dp), allocatable :: referenceN0(:,:)

  !> list of atomic masses
  real(dp), allocatable :: mass(:)

  !> list of atomic masses for each species
  real(dp), allocatable :: speciesMass(:)

  !> Hamiltonian type
  integer :: hamiltonianType

  !> Raw H^0 hamiltonian data
  type(TSlakoCont) :: skHamCont

  !> Raw overlap hamiltonian data
  type(TSlakoCont) :: skOverCont

  !> Repulsive interaction raw data
  type(TRepCont) :: pRepCont

  !> Interaction cutoff distances
  type TCutoffs
    real(dp) :: skCutOff
    real(dp) :: repCutOff
    real(dp) :: lcCutOff
    real(dp) :: mCutOff
  end type TCutoffs

  !> Cut off distances for various types of interaction
  type(TCutoffs) :: cutOff

  !> Cut off distance for repulsive interactions
  real(dp) :: repCutOff

  !> Sparse hamiltonian matrix
  real(dp), allocatable :: ham(:,:)

  !> imaginary part of the Hamiltonian
  real(dp), allocatable :: iHam(:,:)

  !> Charge per atomic shell (shell, atom, spin channel)
  real(dp), allocatable :: chargePerShell(:,:,:)

  !> Charge par atom (atom, spin channel)
  real(dp), allocatable :: chargePerAtom(:,:)

  !> sparse overlap
  real(dp), allocatable :: over(:)


  !> nr. of K-points
  integer :: nKPoint

  !> K-points
  real(dp), allocatable :: kPoint(:,:)

  !> weight of the K-Points
  real(dp), allocatable :: KWeight(:)


  !> external pressure if periodic
  real(dp) :: extPressure

  !> Barostat used if MD and periodic
  logical :: tBarostat

  !> Barostat coupling strength
  real(dp) :: BarostatStrength


  !> H and S are real
  logical :: tRealHS


  !> nr. of electrons
  real(dp), allocatable :: nEl(:)

  !> Nr. of all electrons if neutral
  real(dp) :: nEl0


  !> Spin W values
  real(dp), allocatable :: spinW(:,:,:)

  !> Spin orbit constants
  real(dp), allocatable :: xi(:,:)


  !> is this a DFTB+U calculation?
  logical :: tDFTBU

  !> Choice of orbital functional
  integer :: nDFTBUfunc

  !> list of U-J for species
  real(dp), allocatable :: UJ(:,:)

  !> How many U-J for each species
  integer, allocatable :: nUJ(:)

  !> number of l-values of U-J for each block
  integer, allocatable :: niUJ(:,:)

  !> l-values of U-J for each block
  integer, allocatable :: iUJ(:,:,:)


  !> electron temperature
  real(dp) :: tempElec

  !> If K points should filled separately
  logical :: tFillKSep

  !> Fix Fermi energy at specified value
  logical :: tFixEf

  !> Fermi energy per spin
  real(dp), allocatable :: Ef(:)

  !> Can an electronic free energy be correctly defined?
  logical :: tDefinedFreeE

  !> Filling temp updated by MD.
  logical :: tSetFillingTemp

  !> Choice of electron distribution function, defaults to Fermi
  integer :: iDistribFn = fillingTypes%Fermi

  !> atomic kinetic temperature
  real(dp) :: tempAtom

  !> MD stepsize
  real(dp) :: deltaT

  !> maximal number of SCC iterations
  integer :: maxSccIter

  !> Minimal number of SCC iterations
  integer :: minSccIter

  !> is this a spin polarized calculation?
  logical :: tSpin

  !> Number of spin components, 1 is unpolarised, 2 is polarised, 4 is noncolinear / spin-orbit
  integer :: nSpin

  !> is there spin-orbit coupling
  logical :: tSpinOrbit

  !> Use block like dual representation for spin orbit
  logical :: tDualSpinOrbit

  !> Is there a complex hamiltonian contribution in real space
  logical :: tImHam

  !> is this a two component calculation (spin orbit or non-collinear spin)
  logical :: t2Component

  !> Common Fermi level accross spin channels
  logical :: tSpinSharedEf


  !> Geometry optimization needed?
  logical :: isGeoOpt

  !> optimize coordinates inside unit cell (periodic)?
  logical :: tCoordOpt

  !> optimize lattice constants?
  logical :: tLatOpt

  !> Fix angles between lattice vectors when optimizing?
  logical :: tLatOptFixAng

  !> Fix length of specified lattice vectors when optimizing?
  logical :: tLatOptFixLen(3)

  !> Optimise lattice isotropically
  logical :: tLatOptIsotropic

  !> Is this a MD calculation?
  logical :: tMD

  !> Is this a derivatives calc?
  logical :: tDerivs

  !> Do we need Mulliken charges?
  logical :: tMulliken

  !> Electrostatic potentials if requested
  type(TElStatPotentials), allocatable :: esp

  !> Calculate localised orbitals?
  logical :: tLocalise

  !> Do we need to show Mulliken charges?
  logical :: tPrintMulliken

  !> calculate an electric dipole?
  logical :: tDipole

  !> Do we need atom resolved E?
  logical :: tAtomicEnergy

  !> Print out eigenvectors?
  logical :: tPrintEigVecs

  !> Store eigenvectors as a text file
  logical :: tPrintEigVecsTxt

  !> Print eigenvector projections?
  logical :: tProjEigenvecs

  !> Do we need forces?
  logical :: tForces

  !> Is the contribution from an excited state needed for the forces
  logical :: tCasidaForces

  !> are forces being returned
  logical :: tPrintForces

  !> Number of moved atoms
  integer :: nMovedAtom

  !> Index of the moved atoms
  integer, allocatable :: indMovedAtom(:)

  !> Nr. of moved coordinates
  integer :: nMovedCoord

  !> Nr. of geo movements to do
  integer :: nGeoSteps

  !> Index of constrained atoms
  integer, allocatable :: conAtom(:)

  !> Constraint vectors
  real(dp), allocatable :: conVec(:,:)

  !> Pipek-Mezey localisation calculator
  type(TPipekMezey), allocatable :: pipekMezey

  !> use commands from socket communication to control the run
  logical :: tSocket

  !> socket details
#:if WITH_SOCKETS
  type(ipiSocketComm), allocatable :: socket
#:endif

  !> File containing output geometry
  character(lc) :: geoOutFile


  !> Append geometries in the output?
  logical :: tAppendGeo


  !> Only use converged forces if SCC
  logical :: tUseConvergedForces


  !> labels of atomic species
  character(mc), allocatable :: speciesName(:)

  !> General geometry optimizer
  type(TGeoOpt), allocatable :: pGeoCoordOpt

  !> Geometry optimizer for lattice consts
  type(TGeoOpt), allocatable :: pGeoLatOpt


  !> Charge mixer
  type(TMixer), allocatable :: pChrgMixer


  !> MD Framework
  type(TMDCommon), allocatable :: pMDFrame

  !> MD integrator
  type(TMDIntegrator), allocatable :: pMDIntegrator

  !> Temperature profile driver in MD
  type(TTempProfile), allocatable, target :: temperatureProfile

  !> geometry optimiser
  type(TNumDerivs), allocatable, target :: derivDriver

  !> reference neutral atomic occupations
  real(dp), allocatable :: q0(:, :, :)

  !> shell resolved neutral reference
  real(dp), allocatable :: qShell0(:,:)

  !> input charges (for potentials)
  real(dp), allocatable :: qInput(:, :, :)

  !> output charges
  real(dp), allocatable :: qOutput(:, :, :)

  !> input Mulliken block charges (diagonal part == Mulliken charges)
  real(dp), allocatable :: qBlockIn(:, :, :, :)

  !> Output Mulliken block charges
  real(dp), allocatable :: qBlockOut(:, :, :, :)

  !> Imaginary part of input Mulliken block charges
  real(dp), allocatable :: qiBlockIn(:, :, :, :)

  !> Imaginary part of output Mulliken block charges
  real(dp), allocatable :: qiBlockOut(:, :, :, :)

  !> input charges packed into unique equivalence elements
  real(dp), allocatable :: qInpRed(:)

  !> output charges packed into unique equivalence elements
  real(dp), allocatable :: qOutRed(:)

  !> charge differences packed into unique equivalence elements
  real(dp), allocatable :: qDiffRed(:)

  !> Orbital equivalence relations
  integer, allocatable :: iEqOrbitals(:,:,:)

  !> nr. of inequivalent orbitals
  integer :: nIneqOrb

  !> nr. of elements to go through the mixer - may contain reduced orbitals and also orbital blocks
  !> (if tDFTBU or onsite corrections)
  integer :: nMixElements

  !> Orbital equivalency for orbital blocks
  integer, allocatable :: iEqBlockDFTBU(:,:,:,:)

  !> Equivalences for onsite block corrections if needed
  integer, allocatable :: iEqBlockOnSite(:,:,:,:)

  !> Orbital equivalency for orbital blocks with spin-orbit
  integer, allocatable :: iEqBlockDFTBULS(:,:,:,:)

  !> Equivalences for onsite block corrections if needed with spin orbit
  integer, allocatable :: iEqBlockOnSiteLS(:,:,:,:)


  ! External charges

  !> If external charges must be considered
  logical :: tExtChrg

  !> Nr. of external charges
  integer :: nExtChrg

  !> external electric field
  logical :: tEField

  !> Arbitrary external field (including electric)
  logical :: tExtField

  !> field strength
  real(dp) :: EFieldStrength

  !> field direction
  real(dp) :: EfieldVector(3)

  !> time dependent
  logical :: tTDEfield

  !> angular frequency
  real(dp) :: EfieldOmega

  !> phase of field at step 0
  integer :: EfieldPhase


  !> Partial density of states (PDOS) projection regions
  type(TListIntR1) :: iOrbRegion

  !> PDOS region labels
  type(TListCharLc) :: regionLabels

  !> Third order DFTB
  logical :: t3rd

  !> Full 3rd order or only atomic site
  logical :: t3rdFull

  !> data structure for 3rd order
  type(TThirdOrder), allocatable :: thirdOrd

  !> Correction to energy from on-site matrix elements
  real(dp), allocatable :: onSiteElements(:,:,:,:)

  !> Correction to dipole momements on-site matrix elements
  real(dp), allocatable :: onSiteDipole(:,:)

  !> Should block charges be mixed as well as charges
  logical :: tMixBlockCharges

  !> Calculate Casida linear response excitations
  logical :: isLinResp

  !> calculate Z vector for excited properties
  logical :: tLinRespZVect

  !> data type for pp-RPA
  type(TppRPAcal), allocatable :: ppRPA

  !> Print eigenvectors
  logical :: tPrintExcitedEigVecs

  !> data type for linear response
  type(TLinresp) :: lresp

  !> Whether to run a range separated calculation
  logical :: tRangeSep

  !> Range Separation data
  type(TRangeSepFunc), allocatable :: rangeSep

  !> DeltaRho input for calculation of range separated Hamiltonian
  real(dp), allocatable, target :: deltaRhoIn(:)

  !> DeltaRho output from calculation of range separated Hamiltonian
  real(dp), allocatable, target :: deltaRhoOut(:)

  !> Holds change in deltaRho between SCC steps for range separation
  real(dp), allocatable :: deltaRhoDiff(:)

  !> DeltaRho input for range separation in matrix form
  real(dp), pointer :: deltaRhoInSqr(:,:,:) => null()

  !> DeltaRho output from range separation in matrix form
  real(dp), pointer :: deltaRhoOutSqr(:,:,:) => null()

  !> If initial charges/dens mtx. from external file.
  logical :: tReadChrg

  !> Whether potential shifts are read from file
  logical :: tReadShifts

  !> Whether potential shifts are read from file
  logical :: tWriteShifts

  !> should charges written to disc be in ascii or binary format?
  logical :: tWriteChrgAscii

  !> produce tagged output?
  logical :: tWriteAutotest

  !> Produce detailed.xml
  logical :: tWriteDetailedXML

  !> Produce detailed.tag
  logical :: tWriteResultsTag

  !> Produce detailed.out
  logical :: tWriteDetailedOut

  !> Produce band.dat
  logical :: tWriteBandDat

  !> Should HS (square) be printed?
  logical :: tWriteHS

  !> Should HS (sparse) be printed?
  logical :: tWriteRealHS

  !> Program run id
  integer :: runId

  !> Frequency for saving restart info
  integer :: restartFreq

  !> If dispersion should be calculated
  logical :: tDispersion

  !> dispersion data and calculations
  class(TDispersionIface), allocatable :: dispersion

  !> Solvation data and calculations
  class(TSolvation), allocatable :: solvation

  !> Charge Model 5 for printout
  type(TChargeModel5), allocatable :: cm5Cont

  !> Can stress be calculated?
  logical :: tStress

  !> should XLBOMD be used in MD
  logical :: isXlbomd

  !> XLBOMD related parameters
  type(TXLBOMD), allocatable :: xlbomdIntegrator

  !> Differentiation method for (H^0,S)
  type(TNonSccDiff) :: nonSccDeriv

  !> Whether lattice has changed since last geometry iteration
  logical :: tLatticeChanged

  !> Whether atomic coordindates have changed since last geometry iteration
  logical :: tCoordsChanged

  !> Plumed calculator
  type(TPlumedCalc), allocatable :: plumedCalc

  !> Dense matrix descriptor for H and S
  type(TDenseDescr) :: denseDesc

  !> MD velocities
  real(dp), allocatable :: velocities(:,:)

  !> MD velocities for moved atoms
  real(dp), allocatable :: movedVelo(:,:)

  !> MD acceleration for moved atoms
  real(dp), allocatable :: movedAccel(:,:)

  !> Mass of the moved atoms
  real(dp), allocatable :: movedMass(:,:)

  !> Sparse storage of density matrix
  real(dp), allocatable :: rhoPrim(:,:)

  !> Imaginary part of density matrix in sparse storage
  real(dp), allocatable :: iRhoPrim(:,:)

  !> Energy weighted density matrix
  real(dp), allocatable :: ERhoPrim(:)

  !> Non-SCC part of the hamiltonian in sparse storage
  real(dp), allocatable :: h0(:)

  !> electronic filling
  real(dp), allocatable :: filling(:,:,:)

  !> band structure energy
  real(dp), allocatable :: Eband(:)

  !> entropy of electrons at temperature T
  real(dp), allocatable :: TS(:)

  !> zero temperature electronic energy
  real(dp), allocatable :: E0(:)

  !> Square dense hamiltonian storage for cases with k-points
  complex(dp), allocatable :: HSqrCplx(:,:)

  !> Square dense overlap storage for cases with k-points
  complex(dp), allocatable :: SSqrCplx(:,:)

  !> Complex eigenvectors
  complex(dp), allocatable :: eigvecsCplx(:,:,:)

  !> Square dense hamiltonian storage
  real(dp), allocatable :: HSqrReal(:,:)

  !> Square dense overlap storage
  real(dp), allocatable :: SSqrReal(:,:)

  !> Real eigenvectors
  real(dp), allocatable :: eigvecsReal(:,:,:)

  !> Eigenvalues
  real(dp), allocatable :: eigen(:,:,:)

  !> density matrix
  real(dp), allocatable :: rhoSqrReal(:,:,:)

  !> Total energy components
  type(TEnergies) :: energy

  !> Potentials for orbitals
  type(TPotentials) :: potential

  !> Reference external potential (usual provided via API)
  type(TRefExtPot) :: refExtPot

  !> Proxy for querying population dependant external potenials
  type(TQDepExtPotProxy), allocatable :: qDepExtPot

  !> Energy derivative with respect to atomic positions
  real(dp), allocatable :: derivs(:,:)

  !> Forces on any external charges
  real(dp), allocatable :: chrgForces(:,:)

  !> excited state force addition
  real(dp), allocatable :: excitedDerivs(:,:)

  !> dipole moments when available
  real(dp), allocatable :: dipoleMoment(:)

  !> Coordinates to print out
  real(dp), pointer :: pCoord0Out(:,:)

  !> Folded coords (3, nAtom)
  real(dp), allocatable, target :: coord0Fold(:,:)

  !> New coordinates returned by the MD routines
  real(dp), allocatable :: newCoords(:,:)

  !> Orbital angular momentum
  real(dp), allocatable :: orbitalL(:,:,:)

  !> Natural orbitals for excited state density matrix, if requested
  real(dp), allocatable, target :: occNatural(:)

  !> Dynamical (Hessian) matrix
  real(dp), pointer :: pDynMatrix(:,:)

  !> File descriptor for the human readable output
  integer :: fdDetailedOut

  !> File descriptor for extra MD output
  integer :: fdMD

  !> Contains (iK, iS) tuples to be processed in parallel by various processor groups
  type(TParallelKS) :: parallelKS

  !> external electric field
  real(dp) :: Efield(3), absEfield
  !> Electronic structure solver
  type(TElectronicSolver) :: electronicSolver

  !> Are large dense matrices required?
  logical :: tLargeDenseMatrices

  !> derivative of cell volume wrt to lattice vectors, needed for pV term
  real(dp) :: extLatDerivs(3,3)

  !> internal pressure within the cell
  real(dp) :: intPressure

  !> Derivative of total energy with respect to lattice vectors
  !> Sign convention: This is in the uphill energy direction for the lattice vectors (each row
  !> pertaining to a separate lattice vector), i.e. opposite to the force.
  !>
  !> The component of a derivative vector that is orthogonal to the plane containing the other two
  !> lattice vectors will expand (contract) the supercell if it is on the opposite (same) same
  !> side of the plane as its associated lattice vector.
  !>
  !> In the special case of cartesian axis aligned orthorhombic lattice vectors, negative diagonal
  !> elements expand the supercell.
  real(dp) :: totalLatDeriv(3,3)

  !> Stress tensors for various contribution in periodic calculations
  !> Sign convention: Positive diagonal elements expand the supercell
  real(dp) :: totalStress(3,3)

  ! Tagged writer
  type(TTaggedWriter) :: taggedWriter

  private :: createRandomGenerators

  !> Container for the atomistic structure for poisson
  type(TPoissonStructure) :: poissStr

#:if WITH_TRANSPORT
  !> Transport variables
  type(TTransPar) :: transpar
  type(TNEGFInfo) :: ginfo

#:endif

  !> Whether contact Hamiltonians are uploaded
  !> Synonym for G.F. calculation of density
  logical :: tUpload

  !> Whether contact Hamiltonians are computed
  logical :: tContCalc

  !> Whether Poisson solver is invoked
  logical :: tPoisson

  !> Whether recompute Poisson after every SCC
  logical :: tPoissonTwice

  !> Calculate terminal tunneling and current
  logical :: tTunn

  !> True if we use any part of Negf (green solver, landauer etc.)
  logical :: tNegf

  !> Whether local currents are computed
  logical :: tLocalCurrents

  !> True if LDOS is stored on separate files for k-points
  logical :: tWriteLDOS

  !> Labels for LDOS regions, if needed
  character(lc), allocatable :: regionLabelLDOS(:)

  !> True if Tunneling is stored on separate files
  logical :: writeTunn

  !> Holds spin-dependent electrochemical potentials of contacts
  !> This is because libNEGF is not spin-aware
  real(dp), allocatable :: mu(:,:)

  !> Variables for Transport NEGF/Poisson solver
  !> Tunneling, local DOS and current
  real(dp), allocatable :: tunneling(:,:), ldos(:,:), current(:,:)
  real(dp), allocatable :: leadCurrents(:)
  !> Array storing local (bond) currents
  real(dp), allocatable :: lCurrArray(:,:)

  !> Shell-resolved Potential shifts uploaded from contacts
  real(dp), allocatable :: shiftPerLUp(:,:)

  !> Orbital-resolved charges uploaded from contacts
  real(dp), allocatable :: chargeUp(:,:,:)

  !> Shell-resolved block potential shifts uploaded from contacts
  real(dp), allocatable :: shiftBlockUp(:,:,:,:)

  !> Block populations uploaded from contacts
  real(dp), allocatable :: blockUp(:,:,:,:)

  !> Details of energy interval for tunneling used in output
  real(dp) :: Emin, Emax, Estep

  !> Electrostatics type (either gammafunctional or poisson)
  integer :: electrostatics

  !> list of atoms in the central cell (or device region if transport)
  integer, allocatable :: iAtInCentralRegion(:)

  !> Correction for {O,N}-X bonds
  type(THalogenX), allocatable :: halogenXCorrection

  !> All of the excited energies actuall solved by Casida routines (if used)
  real(dp), allocatable :: energiesCasida(:)

  !> data type for REKS
  type(TReksCalc), allocatable :: reks

contains


  !> Initializes the variables in the module based on the parsed input
  subroutine initProgramVariables(input, env)

    !> Holds the parsed input data.
    type(TInputData), intent(inout), target :: input

    !> Environment settings
    type(TEnvironment), intent(inout) :: env

    ! Mixer related local variables
    integer :: nGeneration
    real(dp) :: mixParam

    !> mixer number
    integer :: iMixer

    !> simple mixer (if used)
    type(TSimpleMixer), allocatable :: pSimpleMixer

    !> Anderson mixer (if used)
    type(TAndersonMixer), allocatable :: pAndersonMixer

    !> Broyden mixer (if used)
    type(TBroydenMixer), allocatable :: pBroydenMixer

    !> DIIS mixer (if used)
    type(TDIISMixer), allocatable :: pDIISMixer

    ! Geometry optimizer related local variables

    !> Conjugate gradient driver
    type(TConjGrad), allocatable :: pConjGrad

    !> Steepest descent driver
    type(TSteepDesc), allocatable :: pSteepDesc

    !> Conjugate gradient driver
    type(TConjGrad), allocatable :: pConjGradLat

    !> Steepest descent driver
    type(TSteepDesc), allocatable :: pSteepDescLat

    !> gradient DIIS driver
    type(TDIIS), allocatable :: pDIIS

    !> lBFGS driver for geometry  optimisation
    type(TLbfgs), allocatable :: pLbfgs

    !> lBFGS driver for lattice optimisation
    type(TLbfgs), allocatable :: pLbfgsLat

    ! MD related local variables
    type(TThermostat), allocatable :: pThermostat
    type(TDummyThermostat), allocatable :: pDummyTherm
    type(TAndersenThermostat), allocatable :: pAndersenTherm
    type(TBerendsenThermostat), allocatable :: pBerendsenTherm
    type(TNHCThermostat), allocatable :: pNHCTherm

    type(TVelocityVerlet), allocatable :: pVelocityVerlet
    type(TTempProfile), pointer :: pTempProfile

    real(dp), allocatable :: tmpCoords(:), tmpWeight(:), tmp3Coords(:,:)

    type(TRanlux), allocatable :: randomInit, randomThermostat
    integer :: iSeed

    integer :: ind, ii, jj, kk, iS, iAt, iSp, iSh, iOrb
    integer :: iStart, iEnd

    ! Dispersion
    type(TDispSlaKirk), allocatable :: slaKirk
    type(TDispUFF), allocatable :: uff
  #:if WITH_DFTD3
    type(TDispDftD3), allocatable :: dftd3
  #:endif
    type(TDispDftD4), allocatable :: dftd4

    ! H5 correction
    type(TH5Corr), allocatable :: pH5Correction
    logical :: tHHRepulsion

    character(lc) :: tmpStr
    integer, allocatable :: tmpir1(:)

    character(lc) :: strTmp, strTmp2

    !> flag to check for first cycle through a loop
    logical :: tFirst

    !> Nr. of Hamiltonians to diagonalise independently
    integer :: nIndepHam

    real(dp) :: rTmp

    !> Flag if some files do exist or not
    logical :: tExist

    ! Orbital equivalency for SCC and Spin
    integer, allocatable :: iEqOrbSCC(:,:,:), iEqOrbSpin(:,:,:)
    ! Orbital equivalency for orbital potentials
    integer, allocatable :: iEqOrbDFTBU(:,:,:)

    ! Damped interactions
    logical, allocatable, target :: tDampedShort(:)
    type(TThirdOrderInp) :: thirdInp

    ! PDOS stuff
    integer :: iReg, nAtomRegion, nOrbRegion, iTmp
    integer, allocatable :: iAtomRegion(:)
    integer :: valshape(1)

    !> Is SCC cycle initialised
    type(TSccInp), allocatable :: sccInp

    !> Used for indexing linear response
    integer :: homoLoc(1)

    !> Whether seed was randomly created
    logical :: tRandomSeed

    !> First guess for nr. of neighbours.
    integer, parameter :: nInitNeighbour = 40

    !> Is the check-sum for charges read externally be used?
    logical :: tSkipChrgChecksum

    !> Spin loop index
    integer :: iSpin

    !> Nr. of buffered Cholesky-decompositions
    integer :: nBufferedCholesky

    character(sc), allocatable :: shellNamesTmp(:)

    logical :: tInitialized

    !> Format for two using exponential notation values with units
    character(len=*), parameter :: format2Ue = "(A, ':', T30, E14.6, 1X, A, T50, E14.6, 1X, A)"

    @:ASSERT(input%tInitialized)

    write(stdOut, "(/, A)") "Starting initialization..."
    write(stdOut, "(A80)") repeat("-", 80)

    call env%initGlobalTimer(input%ctrl%timingLevel, "DFTB+ running times", stdOut)
    call env%globalTimer%startTimer(globalTimers%globalInit)

    ! Basic variables
    hamiltonianType = input%ctrl%hamiltonian
    tSccCalc = input%ctrl%tScc
    tDFTBU = input%ctrl%tDFTBU
    tSpin = input%ctrl%tSpin
    nSpin = 1
    if (input%ctrl%reksIni%tREKS) then
      ! REKS follows spin-restricted open-shell scheme so nSpin should be two in the main code, but
      ! some variables such as qOutput should be treated in a restricted scheme. Here nSpin is set
      ! to one and changes to two later in the initialization.
      allocate(reks)
    else if (tSpin) then
      ! unrestricted spin polarisation
      nSpin = 2
    end if
    nIndepHam = nSpin

    tSpinSharedEf = input%ctrl%tSpinSharedEf
    tSpinOrbit = input%ctrl%tSpinOrbit
    tDualSpinOrbit = input%ctrl%tDualSpinOrbit
    t2Component = input%ctrl%t2Component
    tRangeSep = allocated(input%ctrl%rangeSepInp)

    if (t2Component) then
      nSpin = 4
      nIndepHam = 1
    end if

    if (nSpin /= 2 .and. tSpinSharedEf) then
      call error("Colinear spin polarization required for shared Ef over spin channels")
    end if

    nAtom = input%geom%nAtom
    nType = input%geom%nSpecies
    select case(hamiltonianType)
    case default
      call error("Invalid Hamiltonian")
    case(hamiltonianTypes%dftb)
      orb = input%slako%orb
    case(hamiltonianTypes%xtb)
      ! TODO
      call error("xTB calculation currently not supported")
    end select
    nOrb = orb%nOrb
    tPeriodic = input%geom%tPeriodic
    tHelical = input%geom%tHelical

    ! start by assuming stress can be calculated if periodic
    tStress = tPeriodic ! .or. tHelical

    ! Brillouin zone sampling
    if (tPeriodic .or. tHelical) then
      nKPoint = input%ctrl%nKPoint
      allocate(kPoint(size(input%ctrl%KPoint,dim=1), nKPoint))
      allocate(kWeight(nKPoint))
      kPoint(:,:) = input%ctrl%KPoint
      if (sum(input%ctrl%kWeight(:)) < epsilon(1.0_dp)) then
        call error("Sum of k-point weights should be greater than zero!")
      end if
      kWeight(:) = input%ctrl%kWeight / sum(input%ctrl%kWeight)
    else
      nKPoint = 1
      allocate(kPoint(3, nKPoint))
      allocate(kWeight(nKpoint))
      kPoint(:,1) = 0.0_dp
      kWeight(1) = 1.0_dp
    end if

    tRealHS = .true.
    if (tPeriodic .or. tHelical) then
      if ( size(kPoint,dim=2) == 1 .and. all(kPoint(:, 1) == 0.0_dp)) then
        tRealHS = .true.
      else
        tRealHS = .false.
      end if
    end if

  #:if WITH_MPI

    if (input%ctrl%parallelOpts%nGroup > nIndepHam * nKPoint) then
      write(stdOut, *)"Parallel groups only relevant for tasks split over sufficent spins and/or&
          & k-points"
      write(tmpStr,"('Nr. groups:',I4,', Nr. indepdendent spins times k-points:',I4)")&
          & input%ctrl%parallelOpts%nGroup, nIndepHam * nKPoint
      call error(trim(tmpStr))
    end if

    call env%initMpi(input%ctrl%parallelOpts%nGroup)
  #:endif


  #:if WITH_SCALAPACK
    call initScalapack(input%ctrl%parallelOpts%blacsOpts, nAtom, nOrb, t2Component, env)
  #:endif
    call TParallelKS_init(parallelKS, env, nKPoint, nIndepHam)

    sccTol = input%ctrl%sccTol
    tShowFoldedCoord = input%ctrl%tShowFoldedCoord
    if (tShowFoldedCoord .and. .not. (tPeriodic .or. tHelical)) then
      call error("Folding coordinates back into the central cell is meaningless for molecular&
          & boundary conditions!")
    end if
    tFracCoord = input%geom%tFracCoord

    if (tSccCalc) then
      maxSccIter = input%ctrl%maxIter
    else
      maxSccIter = 1
    end if
    if (maxSccIter < 1) then
      call error("SCC iterations must be larger than 0")
    end if

    tWriteHS = input%ctrl%tWriteHS
    tWriteRealHS = input%ctrl%tWriteRealHS

    if (tPeriodic) then
      tLatticeChanged = .true.
      allocate(latVec(3, 3))
      @:ASSERT(all(shape(input%geom%latVecs) == shape(latVec)))
      latVec(:,:) = input%geom%latVecs(:,:)
      allocate(recVec(3, 3))
      allocate(invLatVec(3, 3))
      invLatVec = latVec(:,:)
      call matinv(invLatVec)
      invLatVec = reshape(invLatVec, (/3, 3/), order=(/2, 1/))
      recVec = 2.0_dp * pi * invLatVec
      CellVol = abs(determinant33(latVec))
      recCellVol = abs(determinant33(recVec))
    else if (tHelical) then
      allocate(latVec(size(input%geom%latVecs,dim=1), 1))
      latVec(:,:) = input%geom%latVecs(:,:)
      allocate(recVec(1, 1))
      recVec = 1.0_dp / latVec(1,1)
      allocate(invLatVec(0, 0))
    else
      allocate(latVec(0, 0))
      allocate(recVec(0, 0))
      allocate(invLatVec(0, 0))
      CellVol = 0.0_dp
      recCellVol = 0.0_dp
      tLatticeChanged = .false.
    end if

    select case(hamiltonianType)
    case default
      call error("Invalid Hamiltonian")
    case(hamiltonianTypes%dftb)
      ! Slater-Koster tables
      skHamCont = input%slako%skHamCont
      skOverCont = input%slako%skOverCont
      pRepCont = input%slako%repCont

      allocate(atomEigVal(orb%mShell, nType))
      @:ASSERT(size(input%slako%skSelf, dim=1) == orb%mShell)
      @:ASSERT(size(input%slako%skSelf, dim=2) == size(atomEigVal, dim=2))
      atomEigVal(:,:) = input%slako%skSelf(1:orb%mShell, :)

      @:ASSERT(size(input%slako%skOcc, dim=1) >= orb%mShell)
      @:ASSERT(size(input%slako%mass) == nType)
      allocate(speciesMass(nType))
      speciesMass(:) = input%slako%mass(:)
    case(hamiltonianTypes%xtb)
      ! TODO
      call error("xTB calculation currently not supported")
    end select

    ! Spin W's !'
    if (allocated(input%ctrl%spinW)) then
      allocate(spinW(orb%mShell, orb%mShell, nType))
      spinW(:,:,:) = 0.0_dp
      do iSp = 1, nType
        do jj = 1, orb%nShell(iSp)
          do kk = 1, orb%nShell(iSp)
            spinW(jj, kk, iSp) = input%ctrl%spinW(jj, kk, iSp)
          end do
        end do
      end do
    end if

    if (tSpinOrbit) then
      allocate(xi(orb%mShell,nType))
      xi(:,:) = 0.0_dp
      do iSp=1,nType
        do jj=1, orb%nShell(iSp)
          xi(jj,iSp)=input%ctrl%xi(jj,iSp)
        end do
      end do
    end if

    ! on-site corrections
    if (allocated(input%ctrl%onSiteElements)) then
      allocate(onSiteElements(orb%mShell, orb%mShell, 2, nType))
      onSiteElements(:,:,:,:) = input%ctrl%onSiteElements(:,:,:,:)
    end if

    tMixBlockCharges = tDFTBU .or. allocated(onSiteElements)

    ! DFTB+U parameters
    if (tDFTBU) then
      nDFTBUfunc = input%ctrl%DFTBUfunc
      allocate(UJ(size(input%ctrl%UJ,dim=1),size(input%ctrl%UJ,dim=2)))
      allocate(nUJ(size(input%ctrl%nUJ)))
      allocate(niUJ(size(input%ctrl%niUJ,dim=1),size(input%ctrl%niUJ,dim=2)))
      allocate(iUJ(size(input%ctrl%iUJ,dim=1), size(input%ctrl%iUJ,dim=2),&
          & size(input%ctrl%iUJ,dim=3)))

      UJ(:,:) = input%ctrl%UJ(:,:)
      nUJ(:) = input%ctrl%nUJ(:)
      niUJ(:,:) = input%ctrl%niUJ(:,:)
      iUJ(:,:,:) = input%ctrl%iUJ(:,:,:)
      do iSp = 1, nType
        do jj = 1, nUJ(iSp)
          if (niUJ(jj,iSp)>1) then
            call heap_sort(iUJ(1:niUJ(jj,iSp),jj,iSp))
          end if
        end do
      end do
    else
      allocate(UJ(0,0))
      allocate(nUJ(0))
      allocate(niUJ(0,0))
      allocate(iUJ(0,0,0))
    end if

    select case(hamiltonianType)
    case default
      call error("Invalid Hamiltonian")
    case(hamiltonianTypes%dftb)
      ! Cut-offs for SlaKo, repulsive
      cutOff%skCutOff = max(getCutOff(skHamCont), getCutOff(skOverCont))
      cutOff%repCutOff = getCutOff(pRepCont)
      cutOff%mCutOff = maxval([cutOff%skCutOff, cutOff%repCutOff])
    case(hamiltonianTypes%xtb)
      ! TODO
      call error("xTB calculation currently not supported")
    end select

    ! Get species names and output file
    geoOutFile = input%ctrl%outFile
    allocate(speciesName(size(input%geom%speciesNames)))
    speciesName(:) = input%geom%speciesNames(:)

    do iSp = 1, nType
      do jj = iSp+1, nType
        if (speciesName(iSp) == speciesName(jj)) then
          write(tmpStr,"('Duplicate identical species labels in the geometry: ',A)")speciesName(iSp)
          call error(tmpStr)
        end if
      end do
    end do

    ! Initialise the SCC module (the two copies of the Hubbard Us are rather
    ! artifical, since the copy for the main program is only used for dumping
    ! into the tagged format for autotest)
    allocate(hubbU(orb%mShell, nType))

    select case(hamiltonianType)
    case default
      call error("Invalid Hamiltonian")
    case(hamiltonianTypes%dftb)
      @:ASSERT(size(input%slako%skHubbU, dim=1) >= orb%mShell)
      @:ASSERT(size(input%slako%skHubbU, dim=2) == nType)
      hubbU(:,:) = input%slako%skHubbU(1:orb%mShell, :)
    case(hamiltonianTypes%xtb)
      ! TODO
      call error("xTB calculation currently not supported")
    end select

    if (allocated(input%ctrl%hubbU)) then
      where (input%ctrl%hubbU > 0.0_dp)
        hubbU = input%ctrl%hubbU
      end where
    end if

    tPoisson = input%ctrl%tPoisson

    if (tSccCalc) then
      allocate(sccInp)
      allocate(sccCalc)
      sccInp%orb => orb

      sccInp%hasExternalShifts = tPoisson

      if (tPeriodic) then
        sccInp%latVecs = latVec
        sccInp%recVecs = recVec
        sccInp%volume = CellVol
      else if (tHelical) then
        call error("Scc calculations not currently supported for helical boundary conditions")
      end if
      sccInp%hubbU = hubbU
      allocate(tDampedShort(nType))
      if (input%ctrl%tDampH) then
        tDampedShort = (speciesMass < 3.5_dp * amu__au)
        !tDampedShort(:) = (speciesName == "H" .or. speciesName == "h")
      else
        tDampedShort(:) = .false.
      end if
      sccInp%tDampedShort = tDampedShort
      sccInp%dampExp = input%ctrl%dampExp

      ! H5 correction
      if (input%ctrl%h5SwitchedOn) then
        if (.not. any(speciesMass < 3.5_dp * amu__au)) then
          call error("H5 correction used without H atoms present")
        end if
        if (any(tDampedShort)) then
          call error("H5 correction is not compatible with X-H damping")
        end if
        allocate(pH5Correction)
        call H5Corr_init(pH5Correction, speciesName, input%ctrl%h5RScale, input%ctrl%h5WScale,&
            & input%ctrl%h5ElementPara)
        sccInp%h5Correction = pH5Correction
      end if

      nExtChrg = input%ctrl%nExtChrg
      tExtChrg = (nExtChrg > 0)
      if (tExtChrg) then
        if (.not.tSccCalc) then
          call error("External charges can only be used in an SCC calculation")
        end if
        tStress = .false. ! Stress calculations not allowed
        @:ASSERT(size(input%ctrl%extChrg, dim=1) == 4)
        @:ASSERT(size(input%ctrl%extChrg, dim=2) == nExtChrg)
        sccInp%extCharges = input%ctrl%extChrg
        if (allocated(input%ctrl%extChrgBlurWidth)) then
          sccInp%blurWidths = input%ctrl%extChrgblurWidth
          if (any(sccInp%blurWidths < 0.0_dp)) then
            call error("Gaussian blur widths for charges may not be negative")
          end if
        end if
      end if
      if (allocated(input%ctrl%chrgConstr)) then
        @:ASSERT(all(shape(input%ctrl%chrgConstr) == (/ nAtom, 2 /)))
        if (any(abs(input%ctrl%chrgConstr(:,2)) > epsilon(1.0_dp))) then
          sccInp%chrgConstraints = input%ctrl%chrgConstr
        end if
      end if

      if (allocated(input%ctrl%thirdOrderOn)) then
        @:ASSERT(tSccCalc)
        @:ASSERT(all(shape(input%ctrl%thirdOrderOn) == (/ nAtom, 2 /)))
        sccInp%thirdOrderOn = input%ctrl%thirdOrderOn
      end if

      sccInp%coulombInput%ewaldAlpha = input%ctrl%ewaldAlpha
      sccInp%coulombInput%tolEwald = input%ctrl%tolEwald
      call initialize(sccCalc, env, sccInp)
      deallocate(sccInp)

      ! Longest cut-off including the softening part of gamma
      cutOff%mCutOff = max(cutOff%mCutOff, sccCalc%getCutOff())

      if (input%ctrl%t3rd .and. input%ctrl%tShellResolved) then
        call error("Onsite third order DFTB only compatible with shell non-resolved SCC")
      end if

      ! Initialize full 3rd order module
      t3rd = input%ctrl%t3rd
      t3rdFull = input%ctrl%t3rdFull
      if (t3rdFull) then
        @:ASSERT(tSccCalc)
        thirdInp%orb => orb
        thirdInp%hubbUs = hubbU
        thirdInp%hubbUDerivs = input%ctrl%hubDerivs
        allocate(thirdInp%damped(nType))
        thirdInp%damped(:) = tDampedShort
        thirdInp%dampExp = input%ctrl%dampExp
        thirdInp%shellResolved = input%ctrl%tShellResolved
        allocate(thirdOrd)
        call ThirdOrder_init(thirdOrd, thirdInp)
        cutOff%mCutOff = max(cutOff%mCutOff, thirdOrd%getCutOff())
      end if
    end if

    ! Initial coordinates
    allocate(coord0(3, nAtom))
    @:ASSERT(all(shape(coord0) == shape(input%geom%coords)))
    coord0(:,:) = input%geom%coords(:,:)
    tCoordsChanged = .true.

    allocate(species0(nAtom))
    @:ASSERT(all(shape(species0) == shape(input%geom%species)))
    species0(:) = input%geom%species(:)

    if (input%ctrl%tHalogenX) then
      if (.not. (t3rd .or. t3rdFull)) then
        call error("Halogen correction only fitted for 3rd order models")
      end if
      if (tPeriodic) then
        call error("Halogen correction was not fitted in periodic systems in original paper")
      end if
      allocate(halogenXCorrection)
      call THalogenX_init(halogenXCorrection, species0, speciesName)
    end if

    allocate(referenceN0(orb%mShell, nType))
    allocate(mass(nAtom))
    mass = speciesMass(species0)
    if (allocated(input%ctrl%masses)) then
      @:ASSERT(size(input%ctrl%masses) == nAtom)
      where (input%ctrl%masses >= 0.0_dp)
        mass = input%ctrl%masses
      end where
    end if

    if (tPeriodic) then
      ! Make some guess for the nr. of all interacting atoms
      nAllAtom = int((real(nAtom, dp)**(1.0_dp/3.0_dp) + 3.0_dp)**3)
    else if (tHelical) then
      ! 1D system, so much lower number of initial interactions
      nAllAtom = nAtom + 3
      if (size(latVec,dim=1)==3) then
        nAllAtom = nAllAtom * nint(latVec(3,1))
      end if
    else
      nAllAtom = nAtom
    end if
    allocate(coord(3, nAllAtom))
    allocate(species(nAllAtom))
    allocate(img2CentCell(nAllAtom))
    allocate(iCellVec(nAllAtom))

    ! Intialize Hamilton and overlap
    tImHam = tDualSpinOrbit .or. (tSpinOrbit .and. tDFTBU) ! .or. tBField
    if (tSccCalc .and. .not.allocated(reks)) then
      allocate(chargePerShell(orb%mShell,nAtom,nSpin))
    else
      allocate(chargePerShell(0,0,0))
    end if
    if (.not.allocated(reks)) then
      allocate(ham(0, nSpin))
    end if
    if (tImHam) then
      allocate(iHam(0, nSpin))
    end if
    allocate(over(0))
    allocate(iSparseStart(0, nAtom))

    if (nSpin == 4) then
      allocate(nEl(1))
      allocate(Ef(1))
    else
      allocate(nEl(nSpin))
      allocate(Ef(nSpin))
    end if

    iDistribFn = input%ctrl%iDistribFn
    tempElec = input%ctrl%tempElec

    tFixEf = input%ctrl%tFixEf
    if (allocated(input%ctrl%Ef)) then
      Ef(:) = input%ctrl%Ef
    else
      Ef(:) = 0.0_dp
    end if
    tSetFillingTemp = input%ctrl%tSetFillingTemp
    tFillKSep = input%ctrl%tFillKSep
    tempAtom = input%ctrl%tempAtom
    deltaT = input%ctrl%deltaT


    ! Create equivalency relations
    if (tSccCalc) then
      allocate(iEqOrbitals(orb%mOrb, nAtom, nSpin))
      allocate(iEqOrbSCC(orb%mOrb, nAtom, nSpin))
      call sccCalc%getOrbitalEquiv(orb, species0, iEqOrbSCC)
      if (nSpin == 1) then
        iEqOrbitals(:,:,:) = iEqOrbSCC(:,:,:)
      else
        allocate(iEqOrbSpin(orb%mOrb, nAtom, nSpin))
        call Spin_getOrbitalEquiv(orb, species0, iEqOrbSpin)
        call OrbitalEquiv_merge(iEqOrbSCC, iEqOrbSpin, orb, iEqOrbitals)
        deallocate(iEqOrbSpin)
      end if
      deallocate(iEqOrbSCC)
      nIneqOrb = maxval(iEqOrbitals)
      nMixElements = nIneqOrb

      if (tDFTBU) then
        allocate(iEqOrbSpin(orb%mOrb, nAtom, nSpin))
        allocate(iEqOrbDFTBU(orb%mOrb, nAtom, nSpin))
        call DFTBplsU_getOrbitalEquiv(iEqOrbDFTBU,orb, species0, nUJ, niUJ, iUJ)
        call OrbitalEquiv_merge(iEqOrbitals, iEqOrbDFTBU, orb, iEqOrbSpin)
        iEqOrbitals(:,:,:) = iEqOrbSpin(:,:,:)
        nIneqOrb = maxval(iEqOrbitals)
        deallocate(iEqOrbSpin)
        deallocate(iEqOrbDFTBU)
      end if

      if (allocated(onSiteElements)) then
        allocate(iEqOrbSpin(orb%mOrb, nAtom, nSpin))
        iEqOrbSpin(:,:,:) = 0.0_dp
        allocate(iEqOrbDFTBU(orb%mOrb, nAtom, nSpin))
        iEqOrbDFTBU(:,:,:) = 0.0_dp
        call Ons_getOrbitalEquiv(iEqOrbDFTBU, orb, species0)
        call OrbitalEquiv_merge(iEqOrbitals, iEqOrbDFTBU, orb, iEqOrbSpin)
        iEqOrbitals(:,:,:) = iEqOrbSpin(:,:,:)
        nIneqOrb = maxval(iEqOrbitals)
        deallocate(iEqOrbSpin)
        deallocate(iEqOrbDFTBU)
      end if

      if (allocated(onSiteElements)) then
        ! all onsite blocks are full of unique elements
        allocate(iEqBlockOnSite(orb%mOrb, orb%mOrb, nAtom, nSpin))
        if (tImHam) then
          allocate(iEqBlockOnSiteLS(orb%mOrb, orb%mOrb, nAtom, nSpin))
        end if
        call Ons_blockIndx(iEqBlockOnSite, iEqBlockOnSiteLS, nIneqOrb, orb)
        nMixElements = max(nMixElements, maxval(iEqBlockOnSite))
        if (allocated(iEqBlockOnSiteLS)) then
          nMixElements = max(nMixElements, maxval(iEqBlockOnSiteLS))
        end if
      else if (tDFTBU) then
        ! only a sub-set of onsite blocks are reduced/expanded
        allocate(iEqBlockDFTBU(orb%mOrb, orb%mOrb, nAtom, nSpin))
        call DFTBU_blockIndx(iEqBlockDFTBU, nIneqOrb, orb, species0, nUJ, niUJ, iUJ)
        nMixElements = max(nMixElements,maxval(iEqBlockDFTBU)) ! as
        !  iEqBlockDFTBU does not include diagonal elements, so in the case of
        !  a purely s-block DFTB+U calculation, maxval(iEqBlockDFTBU) would
        !  return 0
        if (tImHam) then
          allocate(iEqBlockDFTBULS(orb%mOrb, orb%mOrb, nAtom, nSpin))
          call DFTBU_blockIndx(iEqBlockDFTBULS, nMixElements, orb, species0, nUJ, niUJ, iUJ)
          nMixElements = max(nMixElements,maxval(iEqBlockDFTBULS))
        end if
      end if


    else
      nIneqOrb = nOrb
      nMixElements = 0
    end if

    ! Initialize mixer
    ! (at the moment, the mixer does not need to know about the size of the
    ! vector to mix.)
    if (tSccCalc .and. .not.allocated(reks)) then
      allocate(pChrgMixer)
      iMixer = input%ctrl%iMixSwitch
      nGeneration = input%ctrl%iGenerations
      mixParam = input%ctrl%almix
      select case (iMixer)
      case (mixerTypes%simple)
        allocate(pSimplemixer)
        call init(pSimpleMixer, mixParam)
        call init(pChrgMixer, pSimpleMixer)
      case (mixerTypes%anderson)
        allocate(pAndersonMixer)
        if (input%ctrl%andersonNrDynMix > 0) then
          call init(pAndersonMixer, nGeneration, mixParam, input%ctrl%andersonInitMixing,&
              & input%ctrl%andersonDynMixParams, input%ctrl%andersonOmega0)
        else
          call init(pAndersonMixer, nGeneration, mixParam, input%ctrl%andersonInitMixing,&
              & omega0=input%ctrl%andersonOmega0)
        end if
        call init(pChrgMixer, pAndersonMixer)
      case (mixerTypes%broyden)
        allocate(pBroydenMixer)
        call init(pBroydenMixer, maxSccIter, mixParam, input%ctrl%broydenOmega0,&
            & input%ctrl%broydenMinWeight, input%ctrl%broydenMaxWeight, input%ctrl%broydenWeightFac)
        call init(pChrgMixer, pBroydenMixer)
      case(mixerTypes%diis)
        allocate(pDIISMixer)
        call init(pDIISMixer,nGeneration, mixParam, input%ctrl%tFromStart)
        call init(pChrgMixer, pDIISMixer)
      case default
        call error("Unknown charge mixer type.")
      end select
    end if

    ! initialise in cases where atoms move
    isGeoOpt = input%ctrl%isGeoOpt
    tCoordOpt = input%ctrl%tCoordOpt
    tLatOpt = (input%ctrl%tLatOpt .and. tPeriodic)
    if (tLatOpt) then
      if (tExtChrg) then
        ! Stop as not sure, what to do with the coordinates of the
        ! external charges, when the lattice changes.
        call error("External charges and lattice optimisation can not be used together.")
      end if
    end if
    if (tLatOpt) then
      tLatOptFixAng = input%ctrl%tLatOptFixAng
      tLatOptFixLen = input%ctrl%tLatOptFixLen
      tLatOptIsotropic = input%ctrl%tLatOptIsotropic
      if (tLatOptFixAng .or. any(tLatOptFixLen) .or. tLatOptIsotropic) then
        origLatVec(:,:) = latVec(:,:)
        do ii = 1, 3
           normOrigLatVec(:,ii) = origLatVec(:,ii) / sqrt(sum(origLatVec(:,ii)**2))
        end do
      end if
    end if
    extPressure = input%ctrl%pressure
    tBarostat = input%ctrl%tBarostat
    BarostatStrength = input%ctrl%BarostatStrength

  #:if WITH_SOCKETS
    tSocket = allocated(input%ctrl%socketInput)
    if (tSocket) then
      input%ctrl%socketInput%nAtom = nAtom
      call initSocket(env, input%ctrl%socketInput, tPeriodic, coord0, latVec, socket,&
          & tCoordsChanged, tLatticeChanged)
      tForces = .true.
      isGeoOpt = .false.
      tMD = .false.
    end if
  #:else
    tSocket = .false.
  #:endif

    tAppendGeo = input%ctrl%tAppendGeo
    tUseConvergedForces = (input%ctrl%tConvrgForces .and. tSccCalc) ! no point if not SCC
    tMD = input%ctrl%tMD
    tDerivs = input%ctrl%tDerivs
    tPrintMulliken = input%ctrl%tPrintMulliken
    tEField = input%ctrl%tEfield ! external electric field
    tExtField = tEField
    tMulliken = input%ctrl%tMulliken .or. tPrintMulliken .or. tExtField .or. tFixEf .or. tRangeSep
    tAtomicEnergy = input%ctrl%tAtomicEnergy
    tPrintEigVecs = input%ctrl%tPrintEigVecs
    tPrintEigVecsTxt = input%ctrl%tPrintEigVecsTxt

    tPrintForces = input%ctrl%tPrintForces
    tForces = input%ctrl%tForces .or. tPrintForces
    isLinResp = input%ctrl%lrespini%tInit

    select case(hamiltonianType)
    case default
      call error("Invalid Hamiltonian")
    case(hamiltonianTypes%dftb)
      referenceN0(:,:) = input%slako%skOcc(1:orb%mShell, :)
    case(hamiltonianTypes%xtb)
      ! TODO
      call error("xTB calculation currently not supported")
    end select

    ! Allocate reference charge arrays
    allocate(q0(orb%mOrb, nAtom, nSpin))
    q0(:,:,:) = 0.0_dp
    allocate(qShell0(orb%mShell, nAtom))
    qShell0(:,:) = 0.0_dp

    ! Initialize reference neutral atoms.
    if (allocated(input%ctrl%customOccAtoms)) then
      if (isLinResp) then
        call error("Custom occupation not compatible with linear response")
      end if
      call applyCustomReferenceOccupations(input%ctrl%customOccAtoms, &
          & input%ctrl%customOccFillings, species0, orb, referenceN0, q0)
    else
      call initQFromShellChrg(q0, referenceN0, species0, orb)
    end if

    nEl0 = sum(q0(:,:,1))
    if (abs(nEl0 - nint(nEl0)) < elecTolMax) then
      nEl0 = nint(nEl0)
    end if
    nEl(:) = 0.0_dp
    if (nSpin == 1 .or. nSpin == 4) then
      nEl(1) = nEl0 - input%ctrl%nrChrg
      if(ceiling(nEl(1)) > 2.0_dp*nOrb) then
        call error("More electrons than basis functions!")
      end if
    else
      nEl(1) = 0.5_dp * (nEl0 - input%ctrl%nrChrg + input%ctrl%nrSpinPol)
      nEl(2) = 0.5_dp * (nEl0 - input%ctrl%nrChrg - input%ctrl%nrSpinPol)
      if (any(ceiling(nEl(:)) > nOrb)) then
        call error("More electrons than basis functions!")
      end if
    end if

    if (.not.all(nEl(:) >= 0.0_dp)) then
      call error("Less than 0 electrons!")
    end if

    if (tForces) then
      tCasidaForces = input%ctrl%tCasidaForces
    else
      tCasidaForces = .false.
    end if
    if (tSccCalc) then
      forceType = input%ctrl%forceType
    else
      if (input%ctrl%forceType /= forceTypes%orig) then
        call error("Invalid force evaluation method for non-SCC calculations.")
      end if
    end if
    if (forceType == forceTypes%dynamicT0 .and. tempElec > minTemp) then
       call error("This ForceEvaluation method requires the electron temperature to be zero")
    end if
    if (tForces) then
      select case(input%ctrl%iDerivMethod)
      case (1)
        ! set step size from input
        if (input%ctrl%deriv1stDelta < epsilon(1.0_dp)) then
          write(tmpStr, "(A,E12.4)") 'Too small value for finite difference step :',&
              & input%ctrl%deriv1stDelta
          call error(tmpStr)
        end if
        call NonSccDiff_init(nonSccDeriv, diffTypes%finiteDiff, input%ctrl%deriv1stDelta)
      case (2)
        call NonSccDiff_init(nonSccDeriv, diffTypes%richardson)
      end select
    end if

    call getDenseDescCommon(orb, nAtom, t2Component, denseDesc)

    call ensureSolverCompatibility(input%ctrl%solver%iSolver, tSpin, kPoint, tForces,&
        & input%ctrl%parallelOpts, nIndepHam, tempElec)
    if (tRealHS) then
      nBufferedCholesky = 1
    else
      nBufferedCholesky = parallelKS%nLocalKS
    end if
    call TElectronicSolver_init(electronicSolver, input%ctrl%solver%iSolver, nBufferedCholesky)

    if (electronicSolver%isElsiSolver) then
      @:ASSERT(parallelKS%nLocalKS == 1)

      if (input%ctrl%parallelOpts%nGroup /= nIndepHam * nKPoint) then
        if (nSpin == 2) then
          write(tmpStr, "(A,I0,A,I0,A)")"ELSI solvers require as many groups as spin and k-point&
              & combinations. There are ", nIndepHam * nKPoint, " spin times k-point combinations&
              & and ", input%ctrl%parallelOpts%nGroup, " groups"
        else
          write(tmpStr, "(A,I0,A,I0,A)")"ELSI solvers require as many groups as k-points. There&
              & are ", nIndepHam * nKPoint, " k-points and ", input%ctrl%parallelOpts%nGroup,&
              & " groups"
        end if
        call error(tmpStr)
      end if

      #:if WITH_OMP
        if (omp_get_max_threads() > 1) then
          call error("The ELSI-solvers should not be run with multiple threads. Set the&
              & environment variable OMP_NUM_THREADS to 1 in order to disable multi-threading.")
        end if
      #:endif

      if (tSpinOrbit .and. .not.&
          & any(electronicSolver%iSolver==[electronicSolverTypes%omm,electronicSolverTypes%elpa]))&
          & then
        call error("Only the ELSI libOMM and ELPA solvers are suitable for spin orbit at the&
            & moment")
      end if

      ! Would be using the ELSI matrix writing mechanism, so set this as always false
      tWriteHS = .false.
      call TElsiSolver_init(electronicSolver%elsi, input%ctrl%solver%elsi, env, denseDesc%fullSize,&
          & nEl, iDistribFn, nSpin, parallelKS%localKS(2, 1), nKpoint, parallelKS%localKS(1, 1),&
          & kWeight(parallelKS%localKS(1, 1)), input%ctrl%tWriteHS)
    end if

    if (forceType /= forceTypes%orig .and. .not. electronicSolver%providesEigenvals) then
      call error("Alternative force evaluation methods are not supported by this electronic&
          & solver.")
    end if

  #:if WITH_TRANSPORT
    ! whether tunneling is computed
    tTunn = input%ginfo%tundos%defined
    ! whether local currents are computed
    tLocalCurrents = input%ginfo%greendens%doLocalCurr

    ! Do we use any part of negf (solver, tunnelling etc.)?
    tNegf = (electronicSolver%iSolver == electronicSolverTypes%GF) .or. tTunn .or. tLocalCurrents

  #:else

    tTunn = .false.
    tNegf = .false.

  #:endif

    ! temporary disables for various issues with NEGF
    if (tNegf) then
      if (tSpin) then
        call error("Spin polarization temporarily disabled for transport calculations.")
      end if
      if (tExtChrg) then
        call error("External charges temporarily disabled for transport calculations&
            & (electrostatic gates are available).")
      end if
    #:if WITH_TRANSPORT
      if (tRangeSep .and. transpar%nCont > 0) then
        call error("Range separated calculations do not work with transport calculations yet")
      end if
    #:endif
    end if


    ! requires stress to already be possible and it being a periodic calculation
    ! with forces
    tStress = (tPeriodic .and. tForces .and. .not.tNegf .and. tStress)

    nMovedAtom = input%ctrl%nrMoved
    nMovedCoord = 3 * nMovedAtom

    if (input%ctrl%maxRun == -1) then
      nGeoSteps = huge(1) - 1
      ! Workaround:PGI 17.10 -> do i = 0, huge(1) executes 0 times
      ! nGeoSteps = huge(1)
    else
      nGeoSteps = input%ctrl%maxRun
    end if

    if (nMovedAtom > 0) then
      allocate(indMovedAtom(size(input%ctrl%indMovedAtom)))
      indMovedAtom(:) = input%ctrl%indMovedAtom(:)
    else
      allocate(indMovedAtom(0))
    end if

    allocate(pGeoCoordOpt)
    if (tCoordOpt) then
      allocate(tmpCoords(nMovedCoord))
      tmpCoords(1:nMovedCoord) = reshape(coord0(:, indMovedAtom), (/ nMovedCoord /))
      select case (input%ctrl%iGeoOpt)
      case(geoOptTypes%steepestDesc)
        allocate(tmpWeight(nMovedCoord))
        tmpWeight(1:nMovedCoord) = 0.5_dp * deltaT**2 / reshape(spread(mass(indMovedAtom), 1, 3),&
            & (/nMovedCoord/))
        allocate(pSteepDesc)
        call init(pSteepDesc, size(tmpCoords), input%ctrl%maxForce, input%ctrl%maxAtomDisp,&
            & tmpWeight )
        deallocate(tmpWeight)
        call init(pGeoCoordOpt, pSteepDesc)
      case (geoOptTypes%conjugateGrad)
        allocate(pConjGrad)
        call init(pConjGrad, size(tmpCoords), input%ctrl%maxForce, input%ctrl%maxAtomDisp)
        call init(pGeoCoordOpt, pConjGrad)
      case (geoOptTypes%diis)
        allocate(pDIIS)
        call init(pDIIS, size(tmpCoords), input%ctrl%maxForce, input%ctrl%deltaGeoOpt,&
            & input%ctrl%iGenGeoOpt)
        call init(pGeoCoordOpt, pDIIS)
      case (geoOptTypes%lbfgs)
        allocate(pLbfgs)
        call TLbfgs_init(pLbfgs, size(tmpCoords), input%ctrl%maxForce, tolSameDist,&
            & input%ctrl%maxAtomDisp, input%ctrl%lbfgsInp%memory)
        call init(pGeoCoordOpt, pLbfgs)
      end select
      call reset(pGeoCoordOpt, tmpCoords)
    end if

    allocate(pGeoLatOpt)
    if (tLatOpt) then
      select case (input%ctrl%iGeoOpt)
      case(geoOptTypes%steepestDesc)
        allocate(tmpWeight(9))
        tmpWeight = 1.0_dp
        allocate(pSteepDescLat)
        call init(pSteepDescLat, 9, input%ctrl%maxForce, input%ctrl%maxLatDisp, tmpWeight)
        deallocate(tmpWeight)
        call init(pGeoLatOpt, pSteepDescLat)
      case(geoOptTypes%conjugateGrad, geoOptTypes%diis) ! use CG lattice for both DIIS and CG
        allocate(pConjGradLat)
        call init(pConjGradLat, 9, input%ctrl%maxForce, input%ctrl%maxLatDisp)
        call init(pGeoLatOpt, pConjGradLat)
      case (geoOptTypes%LBFGS)
        allocate(pLbfgsLat)
        call TLbfgs_init(pLbfgsLat, 9, input%ctrl%maxForce, tolSameDist, input%ctrl%maxLatDisp,&
            & input%ctrl%lbfgsInp%memory)
        call init(pGeoLatOpt, pLbfgsLat)
      end select
      if (tLatOptIsotropic ) then
        ! optimization uses scaling factor of unit cell
        call reset(pGeoLatOpt, (/1.0_dp,0.0_dp,0.0_dp,0.0_dp,0.0_dp,0.0_dp,0.0_dp,0.0_dp,0.0_dp/))
      else if (tLatOptFixAng) then
        ! optimization uses scaling factor of lattice vectors
        call reset( pGeoLatOpt, (/1.0_dp,1.0_dp,1.0_dp,0.0_dp,0.0_dp,0.0_dp,0.0_dp,0.0_dp,0.0_dp/))
      else
        call reset( pGeoLatOpt, reshape(latVec, (/ 9 /)) )
      end if
    end if

    if (.not.(isGeoOpt.or.tMD.or.tSocket)) then
      nGeoSteps = 0
    end if

    if (tSocket .and. tHelical) then
      call error("The socket protocol does not understand helical geometries")
    end if

    ! Initialize constraints
    if (input%ctrl%nrConstr > 0) then
      allocate(conAtom(input%ctrl%nrConstr))
      allocate(conVec(3, input%ctrl%nrConstr))
      conAtom(:) = input%ctrl%conAtom
      conVec(:,:) = input%ctrl%conVec
      do ii = 1, input%ctrl%nrConstr
        conVec(:,ii) = conVec(:,ii) / sqrt(sum(conVec(:,ii)**2))
      end do
    end if

    ! Dispersion
    tHHRepulsion = .false.
    tDispersion = allocated(input%ctrl%dispInp)
    if (tDispersion) then
      if (tHelical) then
        call error("Dispersion not currently supported for helical boundary conditions")
      end if
      if (allocated(input%ctrl%dispInp%slakirk)) then

        tStress = .false.
        if (tLatOpt) then
          call error("Sorry, lattice optimisation and Slater-Kirkwood type dispersion can not be&
              & used together")
        end if
        if (tBarostat) then
          call error("Sorry, barostatic MD and Slater-Kirkwood type dispersion can not be used&
              & together")
        end if
        allocate(slaKirk)
        if (tPeriodic) then
          call DispSlaKirk_init(slaKirk, input%ctrl%dispInp%slakirk, latVec)
        else if (tHelical) then
          call error("Slater-Kirkwood incompatible with helical boundary conditions")
        else
          call DispSlaKirk_init(slaKirk, input%ctrl%dispInp%slakirk)
        end if
        call move_alloc(slaKirk, dispersion)

      elseif (allocated(input%ctrl%dispInp%uff)) then
        allocate(uff)
        if (tPeriodic) then
          call DispUff_init(uff, input%ctrl%dispInp%uff, nAtom, species0, latVec)
        else
          call DispUff_init(uff, input%ctrl%dispInp%uff, nAtom)
        end if
        call move_alloc(uff, dispersion)

    #:if WITH_DFTD3
      elseif (allocated(input%ctrl%dispInp%dftd3)) then
        allocate(dftd3)
        tHHRepulsion = input%ctrl%dispInp%dftd3%hhrepulsion
        if (tHHRepulsion .and. .not. any(speciesMass < 3.5_dp * amu__au)) then
          call error("H-H repulsion correction used without H atoms present")
        end if
        if (tPeriodic) then
          call DispDftD3_init(dftd3, input%ctrl%dispInp%dftd3, nAtom, species0, speciesName, latVec)
        else
          call DispDftD3_init(dftd3, input%ctrl%dispInp%dftd3, nAtom, species0, speciesName)
        end if
        call move_alloc(dftd3, dispersion)
    #:endif
      else if (allocated(input%ctrl%dispInp%dftd4)) then
        allocate(dftd4)
        if (tPeriodic) then
          call init(dftd4, input%ctrl%dispInp%dftd4, nAtom, species0, speciesName, latVec)
        else
          call init(dftd4, input%ctrl%dispInp%dftd4, nAtom, species0, speciesName)
        end if
        call move_alloc(dftd4, dispersion)
      end if
      cutOff%mCutOff = max(cutOff%mCutOff, dispersion%getRCutOff())
    end if

    if (allocated(input%ctrl%solvInp)) then
      if (allocated(input%ctrl%solvInp%GBInp)) then
        if (tPeriodic) then
          call createSolvationModel(solvation, input%ctrl%solvInp%GBInp, &
              & nAtom, species0, speciesName, latVec)
        else
          call createSolvationModel(solvation, input%ctrl%solvInp%GBInp, &
              & nAtom, species0, speciesName)
        end if
      else if (allocated(input%ctrl%solvInp%SASAInp)) then
        if (tPeriodic) then
          call createSolvationModel(solvation, input%ctrl%solvInp%SASAInp, &
              & nAtom, species0, speciesName, latVec)
        else
          call createSolvationModel(solvation, input%ctrl%solvInp%SASAInp, &
              & nAtom, species0, speciesName)
        end if
      end if
      if (.not.allocated(solvation)) then
        call error("Could not initialize solvation model!")
      end if
      cutOff%mCutOff = max(cutOff%mCutOff, solvation%getRCutOff())
    end if

    if (allocated(halogenXCorrection)) then
      cutOff%mCutOff = max(cutOff%mCutOff, halogenXCorrection%getRCutOff())
    end if

    if (input%ctrl%nrChrg == 0.0_dp .and. .not.(tPeriodic.or.tHelical) .and. tMulliken) then
      tDipole = .true.
    else
      tDipole = .false.
    end if

    if (tMulliken) then
      if (allocated(input%ctrl%cm5Input)) then
        allocate(cm5Cont)
        if (tPeriodic) then
          call TChargeModel5_init(cm5Cont, input%ctrl%cm5Input, input%geom%nAtom, &
              & input%geom%speciesNames, .false., input%geom%latVecs)
        else
          call TChargeModel5_init(cm5Cont, input%ctrl%cm5Input, input%geom%nAtom, &
              & input%geom%speciesNames, .false.)
        end if
        cutOff%mCutOff = max(cutOff%mCutOff, cm5Cont%getRCutOff())
     end if
    end if

    if (allocated(input%ctrl%elStatPotentialsInp)) then
      if (.not.tSccCalc) then
        call error("Electrostatic potentials only available for SCC calculations")
      end if
      allocate(esp)
      call TElStatPotentials_init(esp, input%ctrl%elStatPotentialsInp, tEField .or. tExtChrg)
    end if

    if (allocated(input%ctrl%pipekMezeyInp)) then
      allocate(pipekMezey)
      call initialise(pipekMezey, input%ctrl%pipekMezeyInp)
    end if
    tLocalise = allocated(pipekMezey)
    if (tLocalise .and. (nSpin > 2 .or. t2Component)) then
      call error("Localisation of electronic states currently unsupported for non-collinear and&
          & spin orbit calculations")
    end if

    if (isLinResp) then

      ! input sanity checking
    #:if not WITH_ARPACK
      call error("This binary has been compiled without support for linear response calculations.")
    #:endif
      if (.not. tSccCalc) then
        call error("Linear response excitation requires SCC=Yes")
      end if
      if (nspin > 2) then
        call error("Linear reponse does not work with non-colinear spin polarization yet")
      elseif (tSpin .and. tCasidaForces) then
        call error("excited state relaxation is not implemented yet for spin-polarized systems")
      elseif (tPeriodic .and. tCasidaForces) then
<<<<<<< HEAD
        call error("excited state relaxation is not implemented yet periodic systems")
      elseif ((tPeriodic .or. tHelical) .and. .not.tRealHS) then
        call error("Linear response only works with non-periodic or gamma-point molecular systems")
=======
        call error("excited state relaxation is not implemented yet for periodic systems")
      elseif (tPeriodic .and. .not.tRealHS) then
        call error("Linear response only works with non-periodic or gamma-point molecular crystals")
>>>>>>> 24210584
      elseif (tSpinOrbit) then
        call error("Linear response does not support spin orbit coupling at the moment.")
      elseif (tDFTBU) then
        call error("Linear response does not support LDA+U yet")
      elseif (input%ctrl%tShellResolved) then
        call error("Linear response does not support shell resolved scc yet")
      end if
      if (tempElec > 0.0_dp .and. tCasidaForces) then
        write(tmpStr, "(A,E12.4,A)")"Excited state forces are not implemented yet for fractional&
            & occupations, kT=", tempElec/Boltzmann,"K"
        call warning(tmpStr)
      end if

      if (input%ctrl%lrespini%nstat == 0) then
        if (tCasidaForces) then
          call error("Excited forces only available for StateOfInterest non zero.")
        end if
        if (input%ctrl%lrespini%tPrintEigVecs .or. input%ctrl%lrespini%tCoeffs) then
          call error("Excited eigenvectors only available for StateOfInterest non zero.")
        end if
      end if
      if (input%ctrl%lrespini%energyWindow < 0.0_dp) then
        call error("Negative energy window for excitations")
      end if

      ! Hubbard U and spin constants for excitations (W only needed for triplet/spin polarised)
      allocate(input%ctrl%lrespini%HubbardU(nType))
      allocate(input%ctrl%lrespini%spinW(nType))
      input%ctrl%lrespini%HubbardU = 0.0_dp
      input%ctrl%lrespini%spinW = 0.0_dp

      ! calculate linear response Gamma values from HOAO shell Hubbard U (non
      ! shell resolved)
      do iSp = 1, nType
        homoLoc = maxloc(atomEigVal(:orb%nShell(iSp), iSp),&
            & mask=referenceN0(:orb%nShell(iSp), iSp) > 0.0_dp)
        input%ctrl%lrespini%HubbardU(iSp) = hubbU(homoLoc(1), iSp)
      end do

      ! and atomic HOAO spin W value if needed
      input%ctrl%lrespini%spinW(:) = 0.0_dp
      select case(input%ctrl%lrespini%sym)
      case("S")
        ! Singlet case, no need for spin constants
      case("T","B"," ")
        ! triplet or spin-polarised
        do iSp = 1, nType
          homoLoc = maxloc(atomEigVal(:orb%nShell(iSp), iSp),&
              & mask=referenceN0(:orb%nShell(iSp), iSp) > 0.0_dp)
          input%ctrl%lrespini%spinW(iSp) = spinW(homoLoc(1), homoLoc(1), iSp)
        end do
      case default
        call error("Unknown excitation type requested")
      end select

      tPrintExcitedEigVecs = input%ctrl%lrespini%tPrintEigVecs
      tLinRespZVect = (input%ctrl%lrespini%tMulliken .or. tCasidaForces .or.&
          & input%ctrl%lrespini%tCoeffs .or. tPrintExcitedEigVecs)

      if (allocated(onSiteElements) .and. tLinRespZVect) then
        call error("Excited state property evaluation currently incompatible with onsite&
            & corrections")
      end if

      call init(lresp, input%ctrl%lrespini, nAtom, nEl(1), orb, tCasidaForces, onSiteElements)

    end if

    ! ppRPA stuff
    if (allocated(input%ctrl%ppRPA)) then

      if (abs(input%ctrl%nrChrg - 2.0_dp) > elecTolMax) then
        call warning("Particle-particle RPA should be for a reference system with a charge of +2.")
      end if

    #:for VAR, ERR in [("tSpinOrbit","spin orbit coupling"), ("tDFTBU","DFTB+U/pSIC"),&
      & ("tSpin","spin polarised ground state"), ("t3rd","third order"),&
      & ("any(kPoint /= 0.0_dp)","non-gamma k-points"), ("tFixEf", "a fixed Fermi level"),&
      & ("tPoisson", "use of the Poisson solver")]
      if (${VAR}$) then
        call error("PP-RPA does not support ${ERR}$")
      end if
    #:endfor
    #:for VAR, ERR in [("tShellResolved","shell resolved hamiltonians"),&
      & ("h5SwitchedOn","H5"), ("tDampH","H damping")]
      if (input%ctrl%${VAR}$) then
        call error("PP-RPA does not support ${ERR}$")
      end if
    #:endfor
    #:for VAR, ERR in [("solvation","solvation"), ("onSiteElements","onsite corrections"),&
      & ("reks","REKS")]
      if (allocated(${VAR}$)) then
        call error("PP-RPA does not support ${ERR}$")
      end if
    #:endfor
    #:if WITH_TRANSPORT
      if (input%transpar%defined) then
        call error("PP-RPA does not support transport calculations")
      end if
    #:endif

      if (isGeoOpt .or. tMD .or. tSocket) then
        call warning ("Geometry optimisation with ppRPA is probably not what you want - forces in&
            & the (N-2) electron ground state system do not match the targeted system for the&
            & excited states")
      end if

      call move_alloc(input%ctrl%ppRPA, ppRPA)

    end if

    iSeed = input%ctrl%iSeed
    tRandomSeed = (iSeed < 1)
    ! Note: This routine may not be called multiple times. If you need further random generators,
    ! extend the routine and create them within this call.
    call createRandomGenerators(env, iSeed, randomInit, randomThermostat)

    call getRandom(randomInit, rTmp)
    runId = int(real(huge(runId) - 1, dp) * rTmp) + 1

    ! MD stuff
    if (tMD) then
      ! Create MD framework.
      allocate(pMDFrame)
      call init(pMDFrame, nMovedAtom, nAtom, input%ctrl%tMDstill)

      ! Create temperature profile, if thermostat is not the dummy one
      if (input%ctrl%iThermostat /= 0) then
        allocate(temperatureProfile)
        call TempProfile_init(temperatureProfile, input%ctrl%tempMethods, input%ctrl%tempSteps,&
            & input%ctrl%tempValues)
        pTempProfile => temperatureProfile
      else
        nullify(pTempProfile)
      end if

      ! Create thermostat
      allocate(pThermostat)
      select case (input%ctrl%iThermostat)
      case (0) ! No thermostat
        allocate(pDummyTherm)
        call init(pDummyTherm, tempAtom, mass(indMovedAtom), randomThermostat, pMDFrame)
        call init(pThermostat, pDummyTherm)
      case (1) ! Andersen thermostat
        allocate(pAndersenTherm)
        call init(pAndersenTherm, randomThermostat, mass(indMovedAtom), pTempProfile,&
            & input%ctrl%tRescale, input%ctrl%wvScale, pMDFrame)
        call init(pThermostat, pAndersenTherm)
      case (2) ! Berendsen thermostat
        allocate(pBerendsenTherm)
        call init(pBerendsenTherm, randomThermostat, mass(indMovedAtom), pTempProfile,&
            & input%ctrl%wvScale, pMDFrame)
        call init(pThermostat, pBerendsenTherm)
      case (3) ! Nose-Hoover-Chain thermostat
        allocate(pNHCTherm)
        if (input%ctrl%tInitNHC) then
          call init(pNHCTherm, randomThermostat, mass(indMovedAtom), pTempProfile,&
              & input%ctrl%wvScale, pMDFrame, input%ctrl%deltaT, input%ctrl%nh_npart,&
              & input%ctrl%nh_nys, input%ctrl%nh_nc, input%ctrl%xnose, input%ctrl%vnose,&
              & input%ctrl%gnose)
        else
          call init(pNHCTherm, randomThermostat, mass(indMovedAtom), pTempProfile,&
              & input%ctrl%wvScale, pMDFrame, input%ctrl%deltaT, input%ctrl%nh_npart,&
              & input%ctrl%nh_nys, input%ctrl%nh_nc)
        end if
        call init(pThermostat, pNHCTherm)
      end select

      ! Create MD integrator
      allocate(pVelocityVerlet)
      if (input%ctrl%tReadMDVelocities) then
        if (tBarostat) then
          call init(pVelocityVerlet, deltaT, coord0(:,indMovedAtom), pThermostat,&
              & input%ctrl%initialVelocities, BarostatStrength, extPressure, input%ctrl%tIsotropic)
        else
          call init(pVelocityVerlet, deltaT, coord0(:,indMovedAtom), pThermostat,&
              & input%ctrl%initialVelocities)
        end if
      else
        if (tBarostat) then
          call init(pVelocityVerlet, deltaT, coord0(:,indMovedAtom), pThermostat, BarostatStrength,&
              & extPressure, input%ctrl%tIsotropic)
        else
          call init(pVelocityVerlet, deltaT, coord0(:,indMovedAtom), pThermostat)
        end if
      end if
      allocate(pMDIntegrator)
      call init(pMDIntegrator, pVelocityVerlet)
    end if

    call initPlumed(env, input%ctrl%tPlumed, tMD, plumedCalc)

    ! Check for extended Born-Oppenheimer MD
    isXlbomd = allocated(input%ctrl%xlbomd)
    if (isXlbomd) then
      if (input%ctrl%iThermostat /= 0) then
        call error("XLBOMD does not work with thermostats yet")
      elseif (tBarostat) then
        call error("XLBOMD does not work with barostats yet")
      elseif (nSpin /= 1 .or. tDFTBU .or. allocated(onSiteElements)) then
        call error("XLBOMD does not work for spin, DFTB+U or onsites yet")
      elseif (forceType /= forceTypes%dynamicT0 .and. forceType /= forceTypes%dynamicTFinite) then
        call error("Force evaluation method incompatible with XLBOMD")
      elseif (iDistribFn /= fillingTypes%Fermi) then
        call error("Filling function incompatible with XLBOMD")
      end if
      allocate(xlbomdIntegrator)
      call Xlbomd_init(xlbomdIntegrator, input%ctrl%xlbomd, nIneqOrb)
    end if

    minSccIter = getMinSccIters(tSccCalc, tDftbU, nSpin)
    if (isXlbomd) then
      call xlbomdIntegrator%setDefaultSCCParameters(minSccIter, maxSccIter, sccTol)
    end if

    if (tDerivs) then
      allocate(tmp3Coords(3,nMovedAtom))
      tmp3Coords = coord0(:,indMovedAtom)
      call create(derivDriver, tmp3Coords, input%ctrl%deriv2ndDelta)
      coord0(:,indMovedAtom) = tmp3Coords
      deallocate(tmp3Coords)
      nGeoSteps = 2 * 3 * nMovedAtom - 1
    end if

    if (tEField) then
      EFieldStrength = input%ctrl%EFieldStrength
      EfieldVector(:) = input%ctrl%EfieldVector(:)
      tTDEfield = input%ctrl%tTDEfield
      EfieldOmega = input%ctrl%EfieldOmega
      EfieldPhase = input%ctrl%EfieldPhase
      if (tTDEfield .and. .not. tMD) then
        call error ("Time dependent electric fields only possible for MD!")
      end if
      ! parser should catch all of these:
      @:ASSERT(.not.tTDEfield .or. tMD)
    else
      EFieldStrength = 0.0_dp
      EfieldVector(:) = 0.0_dp
      tTDEfield = .false.
      EfieldOmega = 0.0_dp
      EfieldPhase = 0
    end if

    if (.not.allocated(reks)) then
      allocate(qInput(orb%mOrb, nAtom, nSpin))
      qInput(:,:,:) = 0.0_dp
    end if
    allocate(qOutput(orb%mOrb, nAtom, nSpin))
    qOutput(:,:,:) = 0.0_dp

    if (tMixBlockCharges) then
      if (.not.allocated(reks)) then
        allocate(qBlockIn(orb%mOrb, orb%mOrb, nAtom, nSpin))
        qBlockIn(:,:,:,:) = 0.0_dp
      end if
      allocate(qBlockOut(orb%mOrb, orb%mOrb, nAtom, nSpin))
      qBlockOut(:,:,:,:) = 0.0_dp
      if (tImHam) then
        allocate(qiBlockIn(orb%mOrb, orb%mOrb, nAtom, nSpin))
        qiBlockIn(:,:,:,:) = 0.0_dp
      end if
    end if

    if (tImHam) then
      allocate(qiBlockOut(orb%mOrb, orb%mOrb, nAtom, nSpin))
      qiBlockOut(:,:,:,:) = 0.0_dp
    end if

    if (tSccCalc) then
      allocate(qDiffRed(nMixElements))
      allocate(qInpRed(nMixElements))
      allocate(qOutRed(nMixElements))
      qDiffRed = 0.0_dp
      qInpRed = 0.0_dp
      qOutRed = 0.0_dp
    end if

    tReadChrg = input%ctrl%tReadChrg

    if (tRangeSep) then
      call ensureRangeSeparatedReqs(tPeriodic, tHelical, tReadChrg, input%ctrl%tShellResolved,&
          & tAtomicEnergy, input%ctrl%rangeSepInp)
      call getRangeSeparatedCutoff(input%ctrl%rangeSepInp%cutoffRed, cutOff)
      call initRangeSeparated(nAtom, species0, speciesName, hubbU, input%ctrl%rangeSepInp,&
          & tSpin, allocated(reks), rangeSep, deltaRhoIn, deltaRhoOut, deltaRhoDiff, deltaRhoInSqr,&
          & deltaRhoOutSqr, nMixElements)
    end if

    tReadShifts = input%ctrl%tReadShifts
    tWriteShifts = input%ctrl%tWriteShifts
    ! Both temporarily removed until debugged:
    @:ASSERT(.not. tReadShifts)
    @:ASSERT(.not. tWriteShifts)

    tWriteChrgAscii = input%ctrl%tWriteChrgAscii

    tSkipChrgChecksum = input%ctrl%tSkipChrgChecksum .or. tNegf

    if (tSccCalc) then

      do iAt = 1, nAtom
        iSp = species0(iAt)
        do iSh = 1, orb%nShell(iSp)
          qShell0(iSh,iAt) = sum(q0(orb%posShell(iSh,iSp):orb%posShell(iSh+1,iSp)-1,iAt,1))
        end do
      end do

      if (.not.allocated(reks)) then

        if (tReadChrg) then
          if (tFixEf .or. input%ctrl%tSkipChrgChecksum) then
            ! do not check charge or magnetisation from file
            call initQFromFile(qInput, fCharges, input%ctrl%tReadChrgAscii, orb, qBlockIn,&
                & qiBlockIn, deltaRhoIn)
          else
            ! check number of electrons in file
            if (nSpin /= 2) then
              call initQFromFile(qInput, fCharges, input%ctrl%tReadChrgAscii, orb, qBlockIn,&
                  & qiBlockIn, deltaRhoIn,nEl = sum(nEl))
            else
              ! check magnetisation in addition
              call initQFromFile(qInput, fCharges, input%ctrl%tReadChrgAscii, orb, qBlockIn,&
                  & qiBlockIn, deltaRhoIn,nEl = sum(nEl), magnetisation=nEl(1)-nEl(2))
            end if
          end if

        else

          if (allocated(input%ctrl%initialCharges)) then
            if (abs(sum(input%ctrl%initialCharges) - input%ctrl%nrChrg) > 1e-4_dp) then
              write(strTmp, "(A,G13.6,A,G13.6,A,A)") "Sum of initial charges does not match&
                  & specified total charge. (", sum(input%ctrl%initialCharges), " vs. ",&
                  & input%ctrl%nrChrg,") ", "Your initial charge distribution will be rescaled."
              call warning(strTmp)
            end if
            call initQFromAtomChrg(qInput, input%ctrl%initialCharges, referenceN0, species0,&
                & speciesName, orb)
          else
            qInput(:,:,:) = q0
          end if
          if (.not. tSkipChrgChecksum) then
            ! Rescaling to ensure correct number of electrons in the system
            qInput(:,:,1) = qInput(:,:,1) *  sum(nEl) / sum(qInput(:,:,1))
          end if

          select case (nSpin)
          case (1)
            ! nothing to do
          case (2)
            if (allocated(input%ctrl%initialSpins)) then
              do ii = 1, nAtom
                ! does not actually matter if additional spin polarization pushes
                ! charges to <0 as the initial charges are not mixed in to later
                ! iterations
                qInput(1:orb%nOrbAtom(ii),ii,2) = qInput(1:orb%nOrbAtom(ii),ii,1)&
                    & * input%ctrl%initialSpins(1,ii) / sum(qInput(1:orb%nOrbAtom(ii),ii,1))
              end do
            else
              if (.not. tSkipChrgChecksum) then
                do ii = 1, nAtom
                  qInput(1:orb%nOrbAtom(ii),ii,2) = qInput(1:orb%nOrbAtom(ii),ii,1)&
                      & * (nEl(1)-nEl(2))/sum(qInput(:,:,1))
                end do
              end if
            end if
          case (4)
            if (tSpin) then
              if (.not. allocated(input%ctrl%initialSpins)) then
                call error("Missing initial spins!")
              end if
              if (any(shape(input%ctrl%initialSpins)/=(/3,nAtom/))) then
                call error("Incorrect shape initialSpins array!")
              end if
              ! Rescaling to ensure correct number of electrons in the system
              if (.not. tSkipChrgChecksum) then
                do ii = 1, nAtom
                  do jj = 1, 3
                    qInput(1:orb%nOrbAtom(ii),ii,jj+1) = qInput(1:orb%nOrbAtom(ii),ii,1)&
                        & * input%ctrl%initialSpins(jj,ii) / sum(qInput(1:orb%nOrbAtom(ii),ii,1))
                  end do
                end do
              end if
            end if
          end select
          if (tMixBlockCharges) then
            qBlockIn = 0.0_dp
            do iS = 1, nSpin
              do iAt = 1, nAtom
                iSp = species0(iAt)
                do iSh = 1, orb%nShell(iSp)
                  iStart = orb%posShell(iSh,iSp)
                  iEnd = orb%posShell(iSh+1,iSp)-1
                  rTmp = sum(qInput(iStart:iEnd,iAt,iS))
                  rTmp = rTmp / real(iEnd+1-iStart,dp)
                  do ii = iStart, iEnd
                    qBlockIn(ii,ii,iAt,iS) = rTmp
                  end do
                end do
              end do
            end do
            if (tImHam) then
              qiBlockIn = 0.0_dp
            end if
          end if
        end if

        qInpRed = 0.0_dp
        if (nSpin == 2) then
          call qm2ud(qInput)
          if (tMixBlockCharges) then
            call qm2ud(qBlockIn)
          end if
        end if

        call OrbitalEquiv_reduce(qInput, iEqOrbitals, orb, qInpRed(1:nIneqOrb))

        if (allocated(onSiteElements)) then
          call AppendBlock_reduce(qBlockIn, iEqBlockOnSite, orb, qInpRed )
          if (tImHam) then
            call AppendBlock_reduce(qiBlockIn, iEqBlockOnSiteLS, orb, qInpRed, skew=.true. )
          end if
        else if (tDFTBU) then
          call AppendBlock_reduce(qBlockIn, iEqBlockDFTBU, orb, qInpRed )
          if (tImHam) then
            call AppendBlock_reduce(qiBlockIn, iEqBlockDFTBULS, orb, qInpRed, skew=.true. )
          end if
        end if

        if (nSpin == 2) then
          call ud2qm(qInput)
          if (tMixBlockCharges) then
            call ud2qm(qBlockIn)
          end if
        end if

      else
        ! Only qInpRed is used in REKS
        qInpRed = 0.0_dp
      end if

    end if

    ! Initialise images (translations)
    if (tPeriodic .or. tHelical) then
      call getCellTranslations(cellVec, rCellVec, latVec, invLatVec, cutOff%mCutOff)
    else
      allocate(cellVec(3, 1))
      allocate(rCellVec(3, 1))
      cellVec(:,1) = [0.0_dp, 0.0_dp, 0.0_dp]
      rCellVec(:,1) = [0.0_dp, 0.0_dp, 0.0_dp]
    end if

    ! Initialize neighbourlist.
    allocate(neighbourList)
    call init(neighbourList, nAtom, nInitNeighbour)
    allocate(nNeighbourSK(nAtom))
    allocate(nNeighbourRep(nAtom))
    if (tRangeSep) then
      allocate(nNeighbourLC(nAtom))
    end if

    ! Set various options
    tWriteAutotest = env%tGlobalMaster .and. input%ctrl%tWriteTagged
    tWriteDetailedXML = env%tGlobalMaster .and. input%ctrl%tWriteDetailedXML
    tWriteResultsTag = env%tGlobalMaster .and. input%ctrl%tWriteResultsTag
    tWriteDetailedOut = env%tGlobalMaster .and. input%ctrl%tWriteDetailedOut
    tWriteBandDat = input%ctrl%tWriteBandDat .and. env%tGlobalMaster&
        & .and. electronicSolver%providesEigenvals

    ! Check if stopfiles already exist and quit if yes
    inquire(file=fStopSCC, exist=tExist)
    if (tExist) then
      call error("Stop file '" // fStopSCC // "' already present at startup")
    end if
    inquire(file=fStopDriver, exist=tExist)
    if (tExist) then
      call error("Stop file '" // fStopDriver // "' already present at startup")
    end if

    restartFreq = input%ctrl%restartFreq

    tDefinedFreeE = .true.
  #:if WITH_TRANSPORT
    if (tLatOpt .and. tNegf) then
      call error("Lattice optimisation currently incompatible with transport calculations")
    end if

    tUpload = input%transpar%taskUpload
    ! NOTE: originally EITHER 'contact calculations' OR 'upload' was possible
    !       introducing 'TransportOnly' option the logic is bit more
    !       involved: Contacts are not uploded in case of non-scc calculations
    if (electronicSolver%iSolver == electronicSolverTypes%OnlyTransport .and. .not.tSccCalc) then
      tUpload = .false.
    end if

    call initTransportArrays(tUpload, input%transpar, species0, orb, nAtom, nSpin, shiftPerLUp,&
        & chargeUp, allocated(qBlockIn), blockUp, shiftBlockUp)

    call initTransport(env, input, tDefinedFreeE)
  #:else
    tNegf = .false.
  #:endif

    if (tPoisson) then
      poissStr%nAtom = nAtom
      poissStr%nSpecies = nType
      poissStr%specie0 => species0
      poissStr%x0 => coord0
      poissStr%nel = nEl0
      poissStr%isPeriodic = tPeriodic
      if (tPeriodic) then
        poissStr%latVecs(:,:) = latVec(:,:)
      else
        poissStr%latVecs(:,:) = 0.0_dp
      end if
      poissStr%tempElec = tempElec

      call poiss_init(env, poissStr, orb, hubbU, input%poisson,&
        #:if WITH_TRANSPORT
          & input%transpar,&
        #:endif
          & tInitialized)

      if (.not. tInitialized) then
        call error("Poisson solver not initialized")
      end if
    end if

    tPoissonTwice = input%poisson%solveTwice

    if (tNegf) then
      if (tDispersion) then
        call error("Dispersion not currently avalable with transport calculations")
      end if
      if (isLinResp) then
        call error("Linear response is not compatible with transport calculations")
      end if
      if (nSpin > 2) then
        call error("Non-colinear spin not currently compatible with transport calculations")
      end if
      if (allocated(solvation)) then
        call error("Solvation is currently not available with transport calculations")
      end if
    end if

    if (env%tGlobalMaster) then
      call initOutputFiles(env, tWriteAutotest, tWriteResultsTag, tWriteBandDat, tDerivs,&
          & tWriteDetailedOut, tMd, isGeoOpt, geoOutFile, fdDetailedOut, fdMd, esp)
    end if

    if (tPoisson) then
      electrostatics = elstatTypes%poisson
    else
      electrostatics = elstatTypes%gammaFunc
    end if

  #:if WITH_SCALAPACK
    associate (blacsOpts => input%ctrl%parallelOpts%blacsOpts)
      call getDenseDescBlacs(env, blacsOpts%blockSize, blacsOpts%blockSize, denseDesc)
    end associate
  #:endif

    if (allocated(reks)) then
      call checkReksConsistency(input%ctrl%reksIni, onSiteElements, kPoint, nEl, nKPoint, tSccCalc,&
          & tSpin, tSpinOrbit, tDFTBU, tEField, isLinResp, tPeriodic, tLatOpt, tReadChrg)
      ! here, nSpin changes to 2 for REKS
      call TReksCalc_init(reks, input%ctrl%reksIni, electronicSolver, orb, spinW, nEl,&
          & input%ctrl%extChrg, input%ctrl%extChrgBlurWidth, hamiltonianType, nSpin,&
          & nExtChrg, t3rd.or.t3rdFull, tRangeSep, tForces, tPeriodic, tStress, tDipole)
    end if

    call initArrays(env, electronicSolver, tForces, tExtChrg, isLinResp, tLinRespZVect, tMd,&
        & tMulliken, tSpinOrbit, tImHam, tWriteRealHS, tWriteHS, t2Component, tRealHS,&
        & tPrintExcitedEigvecs, tDipole, allocated(reks), orb, nAtom, nMovedAtom, nKPoint, nSpin,&
        & nExtChrg, indMovedAtom, mass, denseDesc, rhoPrim, h0, iRhoPrim, excitedDerivs, ERhoPrim,&
        & derivs, chrgForces, energy, potential, TS, E0, Eband, eigen, filling, coord0Fold,&
        & newCoords, orbitalL, HSqrCplx, SSqrCplx, eigvecsCplx, HSqrReal, SSqrReal, eigvecsReal,&
        & rhoSqrReal, occNatural, velocities, movedVelo, movedAccel, movedMass, dipoleMoment)

  #:if WITH_TRANSPORT
    ! note, this has the side effect of setting up module variable transpar as copy of
    ! input%transpar

    if (tUpload) then
      ! check geometry details are consistent with transport with contacts
      call checkTransportRanges(nAtom, input%transpar)
    end if

    if (tContCalc) then
      ! geometry is reduced to contacts only
      allocate(iAtInCentralRegion(nAtom))
    else
      allocate(iAtInCentralRegion(transpar%idxdevice(2)))
    end if

    if (transpar%tPeriodic1D) then
      if ( any(abs(kPoint(2:3, :)) > 0.0_dp) ) then
        call error("For transport in wire-like cases, only k-points in the first index should be&
            & non-zero")
      end if
    end if

    if (transpar%taskUpload .and. transpar%ncont > 0) then
      if (tPeriodic .and. .not. transpar%tPeriodic1D) then
        do ii = 1, transpar%ncont
          do jj = 1, 3
            if (abs(dot_product(transpar%contacts(ii)%lattice, latVec(:,jj)))>epsilon(0.0)&
                & .and. any(abs(kPoint(jj,:)) > 0.0_dp)) then
              call error("The k-points along transport direction(s) should zero in that direction")
            end if
          end do
        end do
      end if
    end if

  #:else
    allocate(iAtInCentralRegion(nAtom))
  #:endif
    ! atoms in central cell/device region/all atoms depending on boundary conditions
    do iAt = 1, size(iAtInCentralRegion)
      iAtInCentralRegion(iAt) = iAt
    end do

    if (tShowFoldedCoord) then
      pCoord0Out => coord0Fold
    else
      pCoord0Out => coord0
    end if


    ! Projection of eigenstates onto specific regions of the system
    tProjEigenvecs = input%ctrl%tProjEigenvecs
    if (tProjEigenvecs) then
      call init(iOrbRegion)
      call init(regionLabels)
      do iReg = 1, size(input%ctrl%tShellResInRegion)
        call elemShape(input%ctrl%iAtInRegion, valshape, iReg)
        nAtomRegion = valshape(1)
        allocate(iAtomRegion(nAtomRegion))
        call intoArray(input%ctrl%iAtInRegion, iAtomRegion, iTmp, iReg)
        if (input%ctrl%tOrbResInRegion(iReg) .or. input%ctrl%tShellResInRegion(iReg)) then

          if (input%ctrl%tOrbResInRegion(iReg)) then
            iSp = species0(iAtomRegion(1)) ! all atoms the same in the region
            @:ASSERT(all(species0(iAtomRegion) == iSp))
            nOrbRegion = nAtomRegion
            ! Create orbital index.
            allocate(tmpir1(nOrbRegion))
            do iOrb = 1, orb%nOrbSpecies(iSp)
              tmpir1 = 0
              ind = 1
              do iAt = 1, nAtomRegion
                tmpir1(ind) = denseDesc%iAtomStart(iAtomRegion(iAt)) + iOrb - 1
                ind = ind + 1
              end do
              call append(iOrbRegion, tmpir1)
              write(tmpStr, "(A,'.',I0,'.',I0,'.out')")trim(input%ctrl%RegionLabel(iReg)),&
                  & orb%iShellOrb(iOrb,iSp), iOrb-orb%posShell(orb%iShellOrb(iOrb,iSp),iSp)&
                  & -orb%angShell(orb%iShellOrb(iOrb,iSp),iSp)
              call append(regionLabels, tmpStr)
            end do
            deallocate(tmpir1)
          end if

          if (input%ctrl%tShellResInRegion(iReg)) then
            iSp = species0(iAtomRegion(1)) ! all atoms the same in the region
            @:ASSERT(all(species0(iAtomRegion) == iSp))
            ! Create a separate region for each shell. It will contain
            ! the orbitals of that given shell for each atom in the region.
            do iSh = 1, orb%nShell(iSp)
              nOrbRegion = nAtomRegion * (orb%posShell(iSh + 1, iSp) - orb%posShell(iSh, iSp))
              ind = 1
              ! Create orbital index.
              allocate(tmpir1(nOrbRegion))
              do ii = 1, nAtomRegion
                iAt = iAtomRegion(ii)
                do jj = orb%posShell(iSh, iSp), orb%posShell(iSh + 1, iSp) - 1
                  tmpir1(ind) = denseDesc%iAtomStart(iAt) + jj - 1
                  ind = ind + 1
                end do
              end do
              call append(iOrbRegion, tmpir1)
              deallocate(tmpir1)
              write(tmpStr, "(A,'.',I0,'.out')")trim(input%ctrl%RegionLabel(iReg)), iSh
              call append(regionLabels, tmpStr)
            end do
          end if

        else
          ! We take all orbitals from all atoms.
          nOrbRegion = 0
          do ii = 1, nAtomRegion
            nOrbRegion = nOrbRegion + orb%nOrbAtom(iAtomRegion(ii))
          end do
          ind = 1
          allocate(tmpir1(nOrbRegion))
          ! Create an index of the orbitals
          do ii = 1, nAtomRegion
            iAt = iAtomRegion(ii)
            do jj = 1, orb%nOrbAtom(iAt)
              tmpir1(ind) = denseDesc%iAtomStart(iAt) + jj - 1
              ind = ind + 1
            end do
          end do
          call append(iOrbRegion, tmpir1)
          deallocate(tmpir1)
          write(tmpStr, "(A,'.out')") trim(input%ctrl%RegionLabel(iReg))
          call append(regionLabels, tmpStr)
        end if
        deallocate(iAtomRegion)
      end do
    end if

  #:if WITH_MPI
    if (env%mpi%nGroup > 1) then
      write(stdOut, "('MPI processes: ',T30,I0,' (split into ',I0,' groups)')")&
          & env%mpi%globalComm%size, env%mpi%nGroup
    else
      write(stdOut, "('MPI processes:',T30,I0)") env%mpi%globalComm%size
    end if
  #:endif

  #:if WITH_OMP
    write(stdOut, "('OpenMP threads: ', T30, I0)") omp_get_max_threads()
  #:endif

  #:if WITH_MPI and WITH_OMP
    if (omp_get_max_threads() > 1 .and. .not. input%ctrl%parallelOpts%tOmpThreads) then
      write(stdOut, *)
      call error("You must explicitely enable OpenMP threads (UseOmpThreads = Yes) if you wish to&
          & run an MPI-parallelised binary with OpenMP threads. If not, make sure that the&
          & environment variable OMP_NUM_THREADS is set to 1.")
      write(stdOut, *)
    end if
  #:endif

  #:if WITH_SCALAPACK
    write(stdOut, "('BLACS orbital grid size:', T30, I0, ' x ', I0)")env%blacs%orbitalGrid%nRow,&
        & env%blacs%orbitalGrid%nCol
    write(stdOut, "('BLACS atom grid size:', T30, I0, ' x ', I0)")env%blacs%atomGrid%nRow,&
        & env%blacs%atomGrid%nCol
  #:endif

    if (tRandomSeed) then
      write(stdOut, "(A,':',T30,I0)") "Chosen random seed", iSeed
    else
      write(stdOut, "(A,':',T30,I0)") "Specified random seed", iSeed
    end if

    if (input%ctrl%tMD) then
      select case(input%ctrl%iThermostat)
      case (0)
        if (tBarostat) then
          write(stdOut, "('Mode:',T30,A,/,T30,A)") 'MD without scaling of velocities',&
              & '(a.k.a. "NPE" ensemble)'
        else
          write(stdOut, "('Mode:',T30,A,/,T30,A)") 'MD without scaling of velocities',&
              & '(a.k.a. NVE ensemble)'
        end if
      case (1)
        if (tBarostat) then
          write(stdOut, "('Mode:',T30,A,/,T30,A)")&
              & "MD with re-selection of velocities according to temperature",&
              & "(a.k.a. NPT ensemble using Andersen thermostating + Berensen barostat)"
        else
          write(stdOut, "('Mode:',T30,A,/,T30,A)")&
              & "MD with re-selection of velocities according to temperature",&
              & "(a.k.a. NVT ensemble using Andersen thermostating)"
        end if
      case(2)
        if (tBarostat) then
          write(stdOut, "('Mode:',T30,A,/,T30,A)")&
              & "MD with scaling of velocities according to temperature",&
              & "(a.k.a. 'not' NVP ensemble using Berendsen thermostating and barostat)"
        else
          write(stdOut, "('Mode:',T30,A,/,T30,A)")&
              & "MD with scaling of velocities according to temperature",&
              & "(a.k.a. 'not' NVT ensemble using Berendsen thermostating)"
        end if
      case(3)
        if (tBarostat) then
          write(stdOut, "('Mode:',T30,A,/,T30,A)")"MD with scaling of velocities according to",&
              & "Nose-Hoover-Chain thermostat + Berensen barostat"
        else
          write(stdOut, "('Mode:',T30,A,/,T30,A)")"MD with scaling of velocities according to",&
              & "Nose-Hoover-Chain thermostat"
        end if

      case default
        call error("Unknown thermostat mode")
      end select
    elseif (isGeoOpt) then
      if (allocated(conAtom)) then
        strTmp = "with constraints"
      else
        strTmp = ""
      end if
      select case (input%ctrl%iGeoOpt)
      case (geoOptTypes%steepestDesc)
        write(stdOut, "('Mode:',T30,A)")'Steepest descent' // trim(strTmp)
      case (geoOptTypes%conjugateGrad)
        write(stdOut, "('Mode:',T30,A)") 'Conjugate gradient relaxation' // trim(strTmp)
      case (geoOptTypes%diis)
        write(stdOut, "('Mode:',T30,A)") 'Modified gDIIS relaxation' // trim(strTmp)
      case (geoOptTypes%lbfgs)
        write(stdout, "('Mode:',T30,A)") 'LBFGS relaxation' // trim(strTmp)
      case default
        call error("Unknown optimisation mode")
      end select
    elseif (tDerivs) then
      write(stdOut, "('Mode:',T30,A)") "2nd derivatives calculation"
      write(stdOut, "('Mode:',T30,A)") "Calculated for atoms:"
      write(stdOut, *) indMovedAtom
    elseif (tSocket) then
      write(stdOut, "('Mode:',T30,A)") "Socket controlled calculation"
    else
      write(stdOut, "('Mode:',T30,A)") "Static calculation"
    end if

    if (tSccCalc) then
      write(stdOut, "(A,':',T30,A)") "Self consistent charges", "Yes"
      write(stdOut, "(A,':',T30,E14.6)") "SCC-tolerance", sccTol
      write(stdOut, "(A,':',T30,I14)") "Max. scc iterations", maxSccIter
      if (input%ctrl%tShellResolved) then
         write(stdOut, "(A,':',T30,A)") "Shell resolved Hubbard", "Yes"
      else
         write(stdOut, "(A,':',T30,A)") "Shell resolved Hubbard", "No"
      end if
      if (tDFTBU) then
        write(stdOut, "(A,':',T35,A)")"Orbitally dependant functional", "Yes"
        write(stdOut, "(A,':',T30,A)")"Orbital functional", trim(plusUFunctionals%names(nDFTBUfunc))
      end if
      if (allocated(onSiteElements)) then
        write(stdOut, "(A,':',T35,A)")"On-site corrections", "Yes"
      end if
    else
      write(stdOut, "(A,':',T30,A)") "Self consistent charges", "No"
    end if

    if (allocated(reks)) then
      write(stdOut, "(A,':',T30,A)") "Spin polarisation", "No"
      write(stdOut, "(A,':',T30,F12.6,/,A,':',T30,F12.6)") "Nr. of up electrons", 0.5_dp*nEl(1),&
          & "Nr. of down electrons", 0.5_dp*nEl(1)
    else
      select case (nSpin)
      case(1)
        write(stdOut, "(A,':',T30,A)") "Spin polarisation", "No"
        write(stdOut, "(A,':',T30,F12.6,/,A,':',T30,F12.6)") "Nr. of up electrons", 0.5_dp*nEl(1),&
            & "Nr. of down electrons", 0.5_dp*nEl(1)
      case(2)
        write(stdOut, "(A,':',T30,A)") "Spin polarisation", "Yes"
        write(stdOut, "(A,':',T30,F12.6,/,A,':',T30,F12.6)") "Nr. of up electrons", nEl(1),&
            & "Nr. of down electrons", nEl(2)
      case(4)
        write(stdOut, "(A,':',T30,A)") "Non-collinear calculation", "Yes"
        write(stdOut, "(A,':',T30,F12.6)") "Nr. of electrons", nEl(1)
      end select
    end if

    if (tPeriodic) then
      write(stdOut, "(A,':',T30,A)") "Periodic boundaries", "Yes"
      if (tLatOpt) then
        write(stdOut, "(A,':',T30,A)") "Lattice optimisation", "Yes"
        write(stdOut, "(A,':',T30,f12.6)") "Pressure", extPressure
      end if
    else if (tHelical) then
      write (stdOut, "(A,':',T30,A)") "Helical boundaries", "Yes"
      if (tLatOpt) then
        write (stdOut, "(A,':',T30,A)") "Lattice optimisation", "Yes"
      end if
    else
      write(stdOut, "(A,':',T30,A)") "Periodic boundaries", "No"
    end if

    write(stdOut, "(A,':',T30,A)") "Electronic solver", electronicSolver%getSolverName()

    if (electronicSolver%iSolver == electronicSolverTypes%magma_gvd) then
      call gpuInfo()
    endif

    if (tSccCalc) then
      if (.not. allocated(reks)) then
        select case (iMixer)
        case(mixerTypes%simple)
          write (strTmp, "(A)") "Simple"
        case(mixerTypes%anderson)
          write (strTmp, "(A)") "Anderson"
        case(mixerTypes%broyden)
          write (strTmp, "(A)") "Broyden"
        case(mixerTypes%diis)
          write (strTmp, "(A)") "DIIS"
        end select
        write(stdOut, "(A,':',T30,A,' ',A)") "Mixer", trim(strTmp), "mixer"
        write(stdOut, "(A,':',T30,F14.6)") "Mixing parameter", mixParam
        write(stdOut, "(A,':',T30,I14)") "Maximal SCC-cycles", maxSccIter
        select case (iMixer)
        case(mixerTypes%anderson)
          write(stdOut, "(A,':',T30,I14)") "Nr. of chrg. vectors to mix", nGeneration
        case(mixerTypes%broyden)
          write(stdOut, "(A,':',T30,I14)") "Nr. of chrg. vec. in memory", nGeneration
        case(mixerTypes%diis)
          write(stdOut, "(A,':',T30,I14)") "Nr. of chrg. vectors to mix", nGeneration
        end select
      else
        write(stdOut, "(A,':',T30,I14)") "Maximal SCC-cycles", maxSccIter
      end if
    end if

    if (tCoordOpt) then
      write(stdOut, "(A,':',T30,I14)") "Nr. of moved atoms", nMovedAtom
    end if
    if (isGeoOpt) then
      write(stdOut, "(A,':',T30,I14)") "Max. nr. of geometry steps", nGeoSteps
      write(stdOut, "(A,':',T30,E14.6)") "Force tolerance", input%ctrl%maxForce
      if (input%ctrl%iGeoOpt == geoOptTypes%steepestDesc) then
        write(stdOut, "(A,':',T30,E14.6)") "Step size", deltaT
      end if
    end if

    tFirst = .true.
    if (allocated(conAtom)) then
      do ii = 1, nAtom
        do jj = 1, size(conAtom)
          if (conAtom(jj) == ii) then
            if (tFirst) then
              write(strTmp, "(A,':')") "Geometry constraints"
              tFirst = .false.
            else
              write(strTmp, "(A)") ""
            end if
            write(stdOut, "(A,T30,'At',I4,': ',3F10.6)") trim(strTmp), ii, (conVec(kk,jj), kk=1,3)
          end if
        end do
      end do
    end if

    if (.not. allocated(reks)) then
      if (.not.input%ctrl%tSetFillingTemp) then
        write(stdOut, format2Ue) "Electronic temperature", tempElec, 'H', Hartree__eV * tempElec,&
            & 'eV'
      end if
    end if
    if (tMD) then
      write(stdOut, "(A,':',T30,E14.6)") "Time step", deltaT
      if (input%ctrl%iThermostat == 0 .and. .not.input%ctrl%tReadMDVelocities) then
        write(stdOut, "(A,':',T30,E14.6)") "Temperature", tempAtom
      end if
      if (input%ctrl%tRescale) then
        write(stdOut, "(A,':',T30,E14.6)") "Rescaling probability", input%ctrl%wvScale
      end if
    end if

    if (tSccCalc) then
      if (tReadChrg) then
        write (strTmp, "(A,A,A)") "Read in from '", trim(fCharges), "'"
      else
        write (strTmp, "(A,E11.3,A)") "Set automatically (system chrg: ", input%ctrl%nrChrg, ")"
      end if
      write(stdOut, "(A,':',T30,A)") "Initial charges", trim(strTmp)
    end if

    do iSp = 1, nType
      call getShellNames(iSp, orb, shellNamesTmp)
      if (iSp == 1) then
        write (strTmp, "(A,':')") "Included shells"
      else
        write (strTmp, "(A)") ""
      end if
      do jj = 1, orb%nShell(iSp)
        if (jj == 1) then
          strTmp2 = trim(shellNamesTmp(jj))
        else
          strTmp2 = trim(strTmp2) // ", " // trim(shellNamesTmp(jj))
        end if
      end do
      write(stdOut, "(A,T29,A2,':  ',A)") trim(strTmp), trim(speciesName(iSp)), trim(strTmp2)
      deallocate(shellNamesTmp)
    end do

    if (tMulliken) then
      if (allocated(input%ctrl%customOccAtoms)) then
        call printCustomReferenceOccupations(orb, input%geom%species, &
            & input%ctrl%customOccAtoms, input%ctrl%customOccFillings)
      end if
    end if

    if (tPeriodic) then
      do ii = 1, nKPoint
        if (ii == 1) then
          write(strTmp, "(A,':')") "K-points and weights"
        else
          write(strTmp, "(A)") ""
        end if
        write(stdOut, "(A,T28,I6,':',3F10.6,3X,F10.6)") trim(strTmp), ii,&
            & (kPoint(jj, ii), jj=1, 3), kWeight(ii)
      end do
      write(stdout,*)
      do ii = 1, nKPoint
        if (ii == 1) then
          write(strTmp, "(A,':')") "K-points in absolute space"
        else
          write(strTmp, "(A)") ""
        end if
        write(stdout, "(A,T28,I6,':',3F10.6)") trim(strTmp), ii, matmul(invLatVec,kPoint(:,ii))
      end do
      write(stdout, *)
    end if

    if (tHelical) then
      do ii = 1, nKPoint
        if (ii == 1) then
          write(strTmp, "(A,':')") "K-points and weights"
        else
          write(strTmp, "(A)") ""
        end if
        write(stdOut,"(A,T28,I6,':',2F10.6,3X,F10.6)") trim(strTmp), ii, kPoint(:, ii), kWeight(ii)
      end do
    end if

    if (tDispersion) then
      select type (dispersion)
      type is (TDispSlaKirk)
        write(stdOut, "(A)") "Using Slater-Kirkwood dispersion corrections"
      type is (TDispUff)
        write(stdOut, "(A)") "Using Lennard-Jones dispersion corrections"
    #:if WITH_DFTD3
      type is (TDispDftD3)
        write(stdOut, "(A)") "Using DFT-D3 dispersion corrections"
    #:endif
      type is (TDispDftD4)
        write(stdOut, "(A)") "Using DFT-D4 dispersion corrections"
      class default
        call error("Unknown dispersion model - this should not happen!")
      end select
    end if

    if (allocated(solvation)) then
      call writeSolvationInfo(stdOut, solvation)
    end if

    if (tSccCalc) then
      ! Have the SK values of U been replaced?
      if (allocated(input%ctrl%hubbU)) then
        strTmp = ""
        tFirst = .true.
        do iSp = 1, nType
          if (all(input%ctrl%hubbU(1:orb%nShell(iSp), iSp) == 0.0_dp)) then
            cycle
          end if
          do jj = 1, orb%nShell(iSp)
            if (tFirst) then
              write(strTmp, "(A,':')") "Non-default Hubbard U"
              tFirst = .false.
            else
              write(strTmp, "(A)") ""
            end if
            write(stdOut, "(A,T30,A2,2X,I1,'(',A1,'): ',E14.6)") trim(strTmp), speciesName(iSp),&
                & jj, shellNames(orb%angShell(jj, iSp)+1), hubbU(jj, iSp)
          end do
        end do
      end if
    end if

    tFirst = .true.
    if (tSpin .or. allocated(reks)) then
      do iSp = 1, nType
        do jj = 1, orb%nShell(iSp)
          do kk = 1, orb%nShell(iSp)
            if (tFirst) then
              write(strTmp, "(A,':')") "Spin coupling constants"
              tFirst = .false.
            else
              write(strTmp, "(A)") ""
            end if
            if (allocated(reks)) then
              write(stdOut, "(A,T30,A2,2X,I1,'(',A1,')-',I1,'(',A1,'): ',E14.6)")trim(strTmp),&
                  & speciesName(iSp), jj, shellNames(orb%angShell(jj, iSp)+1), kk,&
                  & shellNames(orb%angShell(kk, iSp)+1), spinW(kk, jj, iSp) / reks%Tuning(iSp)
            else
              write(stdOut, "(A,T30,A2,2X,I1,'(',A1,')-',I1,'(',A1,'): ',E14.6)")trim(strTmp),&
                  & speciesName(iSp), jj, shellNames(orb%angShell(jj, iSp)+1), kk,&
                  & shellNames(orb%angShell(kk, iSp)+1), spinW(kk, jj, iSp)
            end if
          end do
        end do
      end do
    end if

    tFirst = .true.
    if (tSpinOrbit) then
      if (tDualSpinOrbit) then
        write(stdOut, "(A)")"Dual representation spin orbit"
      end if
      do iSp = 1, nType
        do jj = 1, orb%nShell(iSp)
          if (tFirst) then
            write(strTmp, "(A,':')") "Spin orbit constants"
            tFirst = .false.
          else
            write(strTmp, "(A)") ""
          end if
          write(stdOut, "(A,T30,A2,2X,I1,'(',A1,'): ',E14.6)")trim(strTmp), speciesName(iSp),&
                & jj, shellNames(orb%angShell(jj, iSp)+1), xi(jj, iSp)
          if (xi(jj, iSp) /= 0.0_dp .and. orb%angShell(jj, iSp) == 0) then
            call error("Program halt due to non-zero s-orbital spin-orbit coupling constant!")
          end if
        end do
      end do
    end if

    if (tSccCalc) then
      if (t3rdFull) then
        write(stdOut, "(A,T30,A)") "Full 3rd order correction", "Yes"
        if (input%ctrl%tShellResolved) then
          write(stdOut, "(A,T30,A)") "Shell-resolved 3rd order", "Yes"
          write(stdOut, "(A30)") "Shell-resolved Hubbard derivs:"
          write(stdOut, "(A)") "        s-shell   p-shell   d-shell   f-shell"
          do iSp = 1, nType
            write(stdOut, "(A3,A3,4F10.4)") "  ", trim(speciesName(iSp)),&
                & input%ctrl%hubDerivs(:orb%nShell(iSp),iSp)
          end do
        end if
      end if

      if (any(tDampedShort)) then
        write(stdOut, "(A,T30,A)") "Damped SCC", "Yes"
        ii = count(tDampedShort)
        write(strTmp, "(A,I0,A)") "(A,T30,", ii, "(A,1X))"
        write(stdOut, strTmp) "Damped species(s):", pack(speciesName, tDampedShort)
        deallocate(tDampedShort)
      end if

      if (input%ctrl%h5SwitchedOn) then
        write(stdOut, "(A,T30,A)") "H-bond correction:", "H5"
      end if
      if (tHHRepulsion) then
        write(stdOut, "(A,T30,A)") "H-H repulsion correction:", "H5"
      end if
    end if

    if (tRangeSep) then
      write(stdOut, "(A,':',T30,A)") "Range separated hybrid", "Yes"
      write(stdOut, "(2X,A,':',T30,E14.6)") "Screening parameter omega",&
          & input%ctrl%rangeSepInp%omega

      select case(input%ctrl%rangeSepInp%rangeSepAlg)
      case (rangeSepTypes%neighbour)
        write(stdOut, "(2X,A,':',T30,2X,A)") "Range separated algorithm", "NeighbourBased"
        write(stdOut, "(2X,A,':',T30,E14.6,A)") "Spatially cutoff at",&
            & input%ctrl%rangeSepInp%cutoffRed * Bohr__AA," A"
      case (rangeSepTypes%threshold)
        write(stdOut, "(2X,A,':',T30,2X,A)") "Range separated algorithm", "Thresholded"
        write(stdOut, "(2X,A,':',T30,E14.6)") "Thresholded to",&
            & input%ctrl%rangeSepInp%screeningThreshold
      case (rangeSepTypes%matrixBased)
        write(stdOut, "(2X,A,':',T30,2X,A)") "Range separated algorithm", "MatrixBased"
      case default
        call error("Unknown range separated hybrid method")
      end select
    end if


    write(stdOut, "(A,':')") "Extra options"
    if (tPrintMulliken) then
      write(stdOut, "(T30,A)") "Mulliken analysis"
    end if
    if (tPrintForces .and. .not. (tMD .or. isGeoOpt .or. tDerivs)) then
      write(stdOut, "(T30,A)") "Force calculation"
    end if
    if (tForces) then
      select case (forceType)
      case(forceTypes%orig)
        write(stdOut, "(A,T30,A)") "Force type", "original"
      case(forceTypes%dynamicT0)
        write(stdOut, "(A,T30,A)") "Force type", "erho with re-diagonalized eigenvalues"
        write(stdOut, "(A,T30,A)") "Force type", "erho with DHD-product (T_elec = 0K)"
      case(forceTypes%dynamicTFinite)
        write(stdOut, "(A,T30,A)") "Force type", "erho with S^-1 H D (Te <> 0K)"
      end select
    end if
    if (tPrintEigVecs) then
      write(stdOut, "(T30,A)") "Eigenvector printing"
    end if
    if (tExtChrg) then
      write(stdOut, "(T30,A)") "External charges specified"
    end if

    if (tEField) then
      if (tTDEfield) then
        write(stdOut, "(T30,A)") "External electric field specified"
        write(stdOut, "(A,':',T30,E14.6)") "Angular frequency", EfieldOmega
      else
        write(stdOut, "(T30,A)") "External static electric field specified"
      end if
      write(stdOut, "(A,':',T30,E14.6)") "Field strength", EFieldStrength
      write(stdOut, "(A,':',T30,3F9.6)") "Direction", EfieldVector
      if (tPeriodic) then
        call warning("Saw tooth potential used for periodic geometry - make sure there is a vacuum&
            & region!")
      end if
    end if

    if (tDFTBU) then
      do iSp = 1, nType
        if (nUJ(iSp)>0) then
          write(strTmp, "(A,':')") "U-J coupling constants"
          write(stdOut, "(A,T25,A2)")trim(strTmp), speciesName(iSp)
          do jj = 1, nUJ(iSp)
            write(strTmp, "(A,I1,A)")'(A,',niUJ(jj,iSp),'I2,T25,A,F6.4)'
            write(stdOut, trim(strTmp))'Shells:',iUJ(1:niUJ(jj,iSp),jj,iSp),'UJ:', UJ(jj,iSp)
          end do
        end if
      end do
    end if

    tFirst = .true.
    if (allocated(onSiteElements)) then
      do iSp = 1, nType
        do iSpin = 1, 2
          if (iSpin == 1) then
            write(strTmp2, "(A,':')") "uu"
          else
            write(strTmp2, "(A,':')") "ud"
          end if
          do jj = 1, orb%nShell(iSp)
            do kk = 1, orb%nShell(iSp)
              if (tFirst) then
                write(strTmp, "(A,':')") "On-site coupling constants"
                tFirst = .false.
              else
                write(strTmp, "(A)") ""
              end if
              write(stdOut, "(A,T30,A5,2X,I1,'(',A1,')-',I1,'(',A1,'): ',E14.6)")trim(strTmp),&
                  & trim(speciesName(iSp))//trim(strTmp2), jj,&
                  & shellNames(orb%angShell(jj, iSp)+1), kk,&
                  & shellNames(orb%angShell(kk, iSp)+1), onSiteElements(kk, jj, iSpin, iSp)
            end do
          end do
        end do
      end do
    end if

    if (tSpinOrbit .and. tDFTBU .and. .not. tDualSpinOrbit)  then
      call error("Only dual spin orbit currently supported for orbital potentials")
    end if

    if (tHelical .and. tSpinOrbit) then
      call error("L.S coupling not yet supported for helical boundary conditions.")
    end if

    if (tHelical .and. nSpin > 2) then
      call error("Non-collinear not yet supported for helical boundary conditions.")
    end if

    if (.not.tStress) then
      if (tBarostat) then
        call error("Sorry, MD with a barostat requires stress evaluation")
      end if
      if (tLatOpt) then
        call error("Sorry, lattice optimization requires stress tensor evaluation")
      end if
    end if

    if (tSpinOrbit .and. (tWriteHS .or.(tWriteRealHS.and..not.tDualSpinOrbit))) then
      call error("Writing of Hamiltonian currently not possible with spin orbit coupling enabled.")
    end if

    if (isLinResp) then
      if (tDFTBU) then
        call error("Linear response is not compatible with Orbitally dependant functionals yet")
      end if

      if (tForces .and. nSpin > 1) then
        call error("Linear response is not available for spin polarised forces yet")
      end if

      if (t2Component) then
        call error("Linear response is not compatibile with this spinor Hamiltonian")
      end if

      if (tStress) then
        call error("Excited state stresses not implemented")
      end if

      if (.not.tRealHS) then
        call error("Linear response does not support k-points")
      end if

      if (t3rd .or. t3rdFull) then
        call error ("Third order DFTB is not currently compatible with linear response excitations")
      end if

    end if

    if (allocated(reks)) then
      call printReksInitInfo(reks, orb, speciesName, nType)
    end if

    call env%globalTimer%stopTimer(globalTimers%globalInit)

  end subroutine initProgramVariables

#:if WITH_TRANSPORT
  !> Check for inconsistencies in transport atom region definitions
  subroutine checkTransportRanges(nAtom, transpar)

    !> Count of all atoms in the system
    integer :: nAtom

    !> Transport parameters
    type(TTransPar), intent(in) :: transpar

    character(lc) :: strTmp
    integer :: ii, jj
    logical :: tFailCheck
    logical, allocatable :: notInRegion(:)

    ! check for atoms occurring inside both the device and a contact
    do ii = 1, transpar%ncont
      if (transpar%contacts(ii)%idxrange(1)<=transpar%idxdevice(2)) then
        write(strTmp,"(A,I0,A,A,A,I0,A,I0)") "The device and contact overlap in their atom index&
            & ranges, the device ends at ", transpar%idxdevice(2), ', contact "',&
            & trim(transpar%contacts(ii)%name), '" is between ', transpar%contacts(ii)%idxrange(1),&
            & ' and ',transpar%contacts(ii)%idxrange(2)
        call error(trim(strTmp))
      end if
    end do

    ! Check for atom(s) occuring in multiple contacts
    do ii = 1, transpar%ncont
      do jj = 1, transpar%ncont
        if (ii == jj) then
          cycle
        end if
        tFailCheck = .false.
        if (transpar%contacts(ii)%idxrange(1) <= transpar%contacts(jj)%idxrange(1)) then
          if (transpar%contacts(ii)%idxrange(2) >= transpar%contacts(jj)%idxrange(1)) then
            tFailCheck = .true.
          end if
        else
          if (transpar%contacts(jj)%idxrange(2) >= transpar%contacts(ii)%idxrange(1)) then
            tFailCheck = .true.
          end if
        end if
        if (tFailCheck) then
          write(strTmp,"(A,A,A,A,A)")"Contact '",trim(transpar%contacts(ii)%name),"' and '",&
              & trim(transpar%contacts(jj)%name),"' share atoms"
          call error(trim(strTmp))
        end if
      end do
    end do

    ! check for additional atoms outside of the device and all contacts
    if (maxval(transpar%contacts(:)%idxrange(2)) < nAtom) then
      call error("Atoms present that are not in the device or any contact region")
    end if

    ! Check for gaps in atom ranges between regions
    allocate(notInRegion(nAtom))
    notInRegion = .true.
    notInRegion(transpar%idxdevice(1):transpar%idxdevice(2)) = .false.
    do ii = 1, transpar%ncont
      notInRegion(transpar%contacts(ii)%idxrange(1):transpar%contacts(ii)%idxrange(2)) = .false.
    end do
    if (any(notInRegion)) then
      call error("Atom(s) present that are not in any region of the device or contacts")
    end if

  end subroutine checkTransportRanges
#:endif


  !> Clean up things that did not automatically get removed by going out of scope
  subroutine destructProgramVariables()

    if (electronicSolver%isElsiSolver) then
      call TElsiSolver_final(electronicSolver%elsi)
    end if

    if (tProjEigenvecs) then
      call destruct(iOrbRegion)
      call destruct(RegionLabels)
    end if

    @:SAFE_DEALLOC(sccCalc, img2CentCell, species, species0, coord, coord0)
    @:SAFE_DEALLOC(latVec, recVec, invLatVec, cellVec, rCellVec, iCellVec)
    @:SAFE_DEALLOC(neighbourList, nNeighbourSk, nNeighbourRep, iSparseStart)
    @:SAFE_DEALLOC(hubbU, atomEigVal, referenceN0, mass, speciesMass)
    @:SAFE_DEALLOC(ham, iHam, chargePerShell, chargePerAtom, over, kPoint, kWeight)
    @:SAFE_DEALLOC(nEl, spinW, xi, UJ, nUJ, niUJ, iUJ, Ef, esp)
    @:SAFE_DEALLOC(indMovedAtom, conAtom, conVec, pipekMezey)
    #:if WITH_SOCKETS
      @:SAFE_DEALLOC(socket)
    #:endif
    @:SAFE_DEALLOC(speciesName, pGeoCoordOpt, pGeoLatOpt, pChrgMixer, pMdFrame, pMdIntegrator)
    @:SAFE_DEALLOC(temperatureProfile, derivDriver)
    @:SAFE_DEALLOC(q0, qShell0, qInput, qOutput, qBlockIn, qBlockOut, qiBlockIn, qiBlockOut)
    @:SAFE_DEALLOC(qInpRed, qOutRed, qDiffRed)
    @:SAFE_DEALLOC(iEqOrbitals, iEqBlockDftbU, iEqBlockOnSite, iEqBlockDftbULs, iEqBlockOnSiteLs)
    @:SAFE_DEALLOC(thirdOrd, onSiteElements, onSiteDipole)
    @:SAFE_DEALLOC(dispersion, xlbomdIntegrator)
    @:SAFE_DEALLOC(velocities, movedVelo, movedAccel, movedMass)
    @:SAFE_DEALLOC(rhoPrim, iRhoPrim, ERhoPrim, h0, filling, Eband, TS, E0)
    @:SAFE_DEALLOC(HSqrCplx, SSqrCplx, eigvecsCplx, HSqrReal, SSqrReal, eigvecsReal, eigen)
    @:SAFE_DEALLOC(RhoSqrReal, qDepExtPot, derivs, chrgForces, excitedDerivs, dipoleMoment)
    @:SAFE_DEALLOC(coord0Fold, newCoords, orbitalL, occNatural, mu)
    @:SAFE_DEALLOC(tunneling, ldos, current, leadCurrents, shiftPerLUp, chargeUp)
    @:SAFE_DEALLOC(regionLabelLDOS)
    @:SAFE_DEALLOC(iAtInCentralRegion, energiesCasida)
    @:SAFE_DEALLOC(reks)

  end subroutine destructProgramVariables


  !> Creates all random generators needed in the code.
  !!
  subroutine createRandomGenerators(env, seed, randomInit, randomThermostat)

    !> Environment settings
    type(TEnvironment), intent(in) :: env

    !> Global seed used for initialisation of the random generator pool. If less than one, random
    !! initialisation of the seed will occur.
    integer, intent(inout) :: seed

    !> Random generator for initprogram.
    type(TRanlux), allocatable, intent(out) :: randomInit

    !> Random generator for the actual thermostat.
    type(TRanlux), allocatable, intent(out) :: randomThermostat

    type(TRandomGenPool) :: randGenPool

    call init(randGenPool, env, seed, oldCompat=.true.)

    ! DO NOT CHANGE the ORDER of calls below, as this will destroy backwards compatibility and
    ! reproduciblity of random number sequences in the code. If further random generators are needed
    ! *append* similar getGenerator() calls. All random generators used within the code must be
    ! generated here.
    call randGenPool%getGenerator(env, randomThermostat)
    call randGenPool%getGenerator(env, randomInit)

  end subroutine createRandomGenerators

#:if WITH_SOCKETS
  !> Initializes the socket and recieves and broadcasts initial geometry.
  subroutine initSocket(env, socketInput, tPeriodic, coord0, latVec, socket, tCoordsChanged,&
      & tLatticeChanged)

    !> Environment settings.
    type(TEnvironment), intent(in) :: env

    !> Input data for the socket.
    type(ipiSocketCommInp), intent(inout) :: socketInput

    !> Is the system periodic?
    logical, intent(in) :: tPeriodic

    !> Received atom coordinates in the unit cell.
    real(dp), intent(inout) :: coord0(:,:)

    !> Received lattice vectors
    real(dp), intent(inout) :: latVec(:,:)

    !> Initialised socket.
    type(ipiSocketComm), allocatable, intent(out) :: socket

    !> Whether coordinates has been changed
    logical, intent(out) :: tCoordsChanged

    !> Whether lattice vectors has been changed
    logical, intent(out) :: tLatticeChanged

    logical :: tDummy

    if (env%tGlobalMaster) then
      write(stdOut, "(A,1X,A)") "Initialising for socket communication to host",&
          & trim(socketInput%host)
      socket = IpiSocketComm(socketInput)
    end if
    call receiveGeometryFromSocket(env, socket, tPeriodic, coord0, latVec, tCoordsChanged,&
        & tLatticeChanged, tDummy)

  end subroutine initSocket
#:endif

#:if WITH_TRANSPORT
  subroutine initTransport(env, input, tDefinedFreeE)

    !> Computational environment
    type(TEnvironment), intent(inout) :: env

    !> Input data
    type(TInputData), intent(in) :: input

    !> Is the free energy defined (i.e. equilibrium calculation)
    logical, intent(out) :: tDefinedFreeE

    logical :: tAtomsOutside
    integer :: iSpin, isz
    integer :: nSpinChannels, iCont, jCont
    real(dp) :: mu1, mu2

    ! contact calculation in case some contact is computed
    tContCalc = (input%transpar%taskContInd /= 0)

    if (nSpin <=2) then
      nSpinChannels = nSpin
    else
      nSpinChannels = 1
    endif

    tDefinedFreeE = .true.

    associate(transpar=>input%transpar, greendens=>input%ginfo%greendens)
      ! Non colinear spin not yet supported
      ! Include the built-in potential as in negf init, but the whole
      ! scc only works for
      ! calculation without spin (poisson does not support spin dependent
      ! built in potentials)
      if (transpar%ncont > 0) then
        allocate(mu(transpar%ncont, nSpinChannels))
        mu = 0.0_dp
        do iSpin = 1, nSpinChannels
          mu(1:transpar%ncont, iSpin) = minval(transpar%contacts(1:transpar%ncont)%eFermi(iSpin))&
               & - transpar%contacts(1:transpar%ncont)%potential
        end do
        ! Test if this is a non-equilibrium system
        lpConts: do iCont = 1, transpar%ncont
          do jCont = iCont + 1, transpar%ncont
            do iSpin = 1, nSpinChannels
              mu1 = transpar%contacts(iCont)%eFermi(iSpin) - transpar%contacts(iCont)%potential
              mu2 = transpar%contacts(jCont)%eFermi(iSpin) - transpar%contacts(jCont)%potential
              if (abs(mu1 - mu2) > tolEfEquiv) then
                tDefinedFreeE = .false.
                exit lpConts
              end if
            end do
          end do
        end do lpConts

      else
        allocate(mu(1, nSpinChannels))
        mu(1,1:nSpinChannels) = greendens%oneFermi(1:nSpinChannels)
      end if

    end associate

    if (tNegf) then
      write(stdOut,*) 'init negf'
      if (size(DenseDesc%iAtomStart) /= nAtom+1) then
        call error('Internal error: DenseDesc not created')
      end if

      ! Some sanity checks and initialization of GDFTB/NEGF
      call negf_init(input%transpar, env, input%ginfo%greendens, input%ginfo%tundos, tempElec,&
          & electronicSolver%iSolver)

      ginfo = input%ginfo

      if (allocated(input%ctrl%indMovedAtom)) then
        tAtomsOutside = any(input%ctrl%indMovedAtom < input%transpar%idxdevice(1))&
            & .or. any(input%ctrl%indMovedAtom > input%transpar%idxdevice(2))
        if (tAtomsOutside) then
          call error("There are moving atoms specified outside of the device region")
        end if
      end if

      if (input%ctrl%tLatOpt) then
        call error("Lattice optimization is not currently possible with transport")
      end if

    end if

    transpar = input%transpar

    !Write Dos and tunneling on separate files?
    writeTunn = ginfo%tundos%writeTunn
    tWriteLDOS = ginfo%tundos%writeLDOS

    if (tWriteLDOS) then
      call move_alloc(ginfo%tundos%dosLabels, regionLabelLDOS)
    end if

  end subroutine initTransport

#:endif

  !> Initialises (clears) output files.
  subroutine initOutputFiles(env, tWriteAutotest, tWriteResultsTag, tWriteBandDat, tDerivs,&
      & tWriteDetailedOut, tMd, isGeoOpt, geoOutFile, fdDetailedOut, fdMd, esp)

    !> Environment
    type(TEnvironment), intent(inout) :: env

    !> Should tagged regression test data be printed
    logical, intent(in) :: tWriteAutotest

    !> Write tagged output for machine readable results
    logical, intent(in) :: tWriteResultsTag

    !> Band structure and fillings
    logical, intent(in) :: tWriteBandDat

    !> Finite different second derivatives
    logical, intent(in) :: tDerivs

    !> Write detail on the calculation to file
    logical, intent(in) :: tWriteDetailedOut

    !> Is this a molecular dynamics calculation
    logical, intent(in) :: tMd

    !> Are atomic coodinates being optimised
    logical, intent(in) :: isGeoOpt

    !> Filename for geometry output
    character(*), intent(in) :: geoOutFile

    !> File unit for detailed.out
    integer, intent(out) :: fdDetailedOut

    !> File unit for information during molecular dynamics
    integer, intent(out) :: fdMd

    !> Electrostatic potentials if requested
    type(TElStatPotentials), allocatable, intent(inout) :: esp

    call TTaggedWriter_init(taggedWriter)

    if (tWriteAutotest) then
      call initOutputFile(autotestTag)
    end if
    if (tWriteResultsTag) then
      call initOutputFile(resultsTag)
    end if
    if (tWriteBandDat) then
      call initOutputFile(bandOut)
    end if
    if (tDerivs) then
      call initOutputFile(hessianOut)
    end if
    if (tWriteDetailedOut) then
      call initOutputFile(userOut, fdDetailedOut)
      call env%fileFinalizer%register(fdDetailedOut)
    end if
    if (tMD) then
      call initOutputFile(mdOut, fdMD)
      call env%fileFinalizer%register(fdMd)
    end if
    if (isGeoOpt .or. tMD) then
      call clearFile(trim(geoOutFile) // ".gen")
      call clearFile(trim(geoOutFile) // ".xyz")
    end if
    if (allocated(esp)) then
      call initOutputFile(esp%espOutFile)
    end if

  end subroutine initOutputFiles


  !> Allocates most of the large arrays needed during the DFTB run.
  subroutine initArrays(env, electronicSolver, tForces, tExtChrg, isLinResp, tLinRespZVect, tMd,&
      & tMulliken, tSpinOrbit, tImHam, tWriteRealHS, tWriteHS, t2Component, tRealHS,&
      & tPrintExcitedEigvecs, tDipole, isREKS, orb, nAtom, nMovedAtom, nKPoint, nSpin, nExtChrg,&
      & indMovedAtom, mass, denseDesc, rhoPrim, h0, iRhoPrim, excitedDerivs, ERhoPrim, derivs,&
      & chrgForces, energy, potential, TS, E0, Eband, eigen, filling, coord0Fold, newCoords,&
      & orbitalL, HSqrCplx, SSqrCplx, eigvecsCplx, HSqrReal, SSqrReal, eigvecsReal, rhoSqrReal,&
      & occNatural, velocities, movedVelo, movedAccel, movedMass, dipoleMoment)

    !> Current environment
    type(TEnvironment), intent(in) :: env

    !> electronic solver for the system
    type(TElectronicSolver), intent(in) :: electronicSolver

    !> Are forces required
    logical, intent(in) :: tForces

    !> Are the external charges
    logical, intent(in) :: tExtChrg

    !> Are excitation energies being calculated
    logical, intent(in) :: isLinResp

    !> Are excited state properties being calculated
    logical, intent(in) :: tLinRespZVect

    !> Is this a molecular dynamics calculation
    logical, intent(in) :: tMd

    !> Is Mulliken analysis being performed
    logical, intent(in) :: tMulliken

    !> Are there spin orbit interactions
    logical, intent(in) :: tSpinOrbit

    !> Are there imaginary parts to the hamiltonian
    logical, intent(in) :: tImHam

    !> Should the sparse hamiltonian and overlap be writen to disc?
    logical, intent(in) :: tWriteRealHS

    !> Should the hamiltonian and overlap be written out as dense matrices
    logical, intent(in) :: tWriteHS

    !> Is the hamiltonian for a two component (Pauli) system
    logical, intent(in) :: t2Component

    !> Is the hamiltonian real?
    logical, intent(in) :: tRealHS

    !> Print the excited state eigenvectors
    logical, intent(in) :: tPrintExcitedEigvecs

    !> Print the dipole moment
    logical, intent(in) :: tDipole

    !> Is this DFTB/SSR formalism
    logical, intent(in) :: isREKS

    !> data structure with atomic orbital information
    type(TOrbitals), intent(in) :: orb

    !> Number of atoms
    integer, intent(in) :: nAtom

    !> Number of atoms moved about during the calculation
    integer, intent(in) :: nMovedAtom

    !> Number of k-points
    integer, intent(in) :: nKPoint

    !> Number of spin channels
    integer, intent(in) :: nSpin

    !> Number of external charges
    integer, intent(in) :: nExtChrg

    !> Indices for any moving atoms
    integer, intent(in) :: indMovedAtom(:)

    !> Masses of each species of atom
    real(dp), intent(in) :: mass(:)

    !> Dense matrix descriptor for H and S
    type(TDenseDescr), intent(in) :: denseDesc

    !> Sparse storage density matrix
    real(dp), intent(out), allocatable :: rhoPrim(:,:)

    !> Non-scc part of the hamiltonian
    real(dp), intent(out), allocatable :: h0(:)

    !> Imaginary part of the sparse density matrix
    real(dp), intent(out), allocatable :: iRhoPrim(:,:)

    !> Excitation energy derivatives with respect to atomic coordinates
    real(dp), intent(out), allocatable :: excitedDerivs(:,:)

    !> Energy weighted density matrix
    real(dp), intent(out), allocatable :: ERhoPrim(:)

    !> Derivatives of total energy with respect to atomic coordinates
    real(dp), intent(out), allocatable :: derivs(:,:)

    !> Forces on (any) external charges
    real(dp), intent(out), allocatable :: chrgForces(:,:)

    !> Energy terms
    type(TEnergies), intent(out) :: energy

    !> Potentials acting on the system
    type(TPotentials), intent(out) :: potential

    !> Electron entropy contribution at T
    real(dp), intent(out), allocatable :: TS(:)

    !> zero temperature extrapolated electronic energy
    real(dp), intent(out), allocatable :: E0(:)

    !> band  energy
    real(dp), intent(out), allocatable :: Eband(:)

    !> single particle energies (band structure)
    real(dp), intent(out), allocatable :: eigen(:,:,:)

    !> Occupations of single particle states
    real(dp), intent(out), allocatable :: filling(:,:,:)

    !> Coordinates in central cell
    real(dp), intent(out), allocatable :: coord0Fold(:,:)

    !> Updated coordinates
    real(dp), intent(out), allocatable :: newCoords(:,:)

    !> Orbital angular momentum
    real(dp), intent(out), allocatable :: orbitalL(:,:,:)

    !> Complex dense hamiltonian
    complex(dp), intent(out), allocatable :: HSqrCplx(:,:)

    !> overlap matrix dense storage
    complex(dp), intent(out), allocatable :: SSqrCplx(:,:)

    !> Complex eigenvectors
    complex(dp), intent(out), allocatable :: eigvecsCplx(:,:,:)

    !> real dense hamiltonian
    real(dp), intent(out), allocatable :: HSqrReal(:,:)

    !> overlap matrix dense storage
    real(dp), intent(out), allocatable :: SSqrReal(:,:)

    !> Real eigenvectors
    real(dp), intent(out), allocatable :: eigvecsReal(:,:,:)

    !> density matrix dense storage
    real(dp), intent(out), allocatable :: rhoSqrReal(:,:,:)

    !> Occupations for natural orbitals
    real(dp), intent(out), allocatable :: occNatural(:)

    !> Atomic velocities
    real(dp), intent(out), allocatable :: velocities(:,:)

    !> Array for moving atom velocities
    real(dp), intent(out), allocatable :: movedVelo(:,:)

    !> moving atom accelerations
    real(dp), intent(out), allocatable :: movedAccel(:,:)

    !> moving atoms masses
    real(dp), intent(out), allocatable :: movedMass(:,:)

    !> system dipole moment
    real(dp), intent(out), allocatable :: dipoleMoment(:)


    integer :: nSpinHams, sqrHamSize

    allocate(rhoPrim(0, nSpin))
    allocate(h0(0))
    if (tImHam) then
      allocate(iRhoPrim(0, nSpin))
    end if

    allocate(excitedDerivs(0,0))
    if (tForces) then
      if (.not.isREKS) then
        allocate(ERhoPrim(0))
      end if
      allocate(derivs(3, nAtom))
      if (tExtChrg) then
        allocate(chrgForces(3, nExtChrg))
      end if
      if (tLinRespZVect) then
        deallocate(excitedDerivs)
        allocate(excitedDerivs(3, nAtom))
      end if
    end if

    call init(energy, nAtom)
    call init(potential, orb, nAtom, nSpin)

    ! Nr. of independent spin Hamiltonians
    select case (nSpin)
    case (1)
      nSpinHams = 1
    case (2)
      nSpinHams = 2
    case (4)
      nSpinHams = 1
    end select

    sqrHamSize = denseDesc%fullSize
    allocate(TS(nSpinHams))
    allocate(E0(nSpinHams))
    allocate(Eband(nSpinHams))
    TS = 0.0_dp
    E0 = 0.0_dp
    Eband = 0.0_dp

    if (electronicSolver%providesEigenvals) then
      allocate(eigen(sqrHamSize, nKPoint, nSpinHams))
      allocate(filling(sqrHamSize, nKpoint, nSpinHams))
    else
      ! due to use of the shape elsewhere in determining kpoints and spin channels:
      allocate(eigen(0, nKPoint, nSpinHams))
      allocate(filling(0, nKpoint, nSpinHams))
    end if
    eigen(:,:,:) = 0.0_dp
    filling(:,:,:) = 0.0_dp


    allocate(coord0Fold(3, nAtom))

    if (tMD) then
      allocate(newCoords(3, nAtom))
    end if

    if ((tMulliken .and. tSpinOrbit) .or. tImHam) then
      allocate(orbitalL(3, orb%mShell, nAtom))
    end if

    ! If only H/S should be printed, no allocation for square HS is needed
    tLargeDenseMatrices = .not. (tWriteRealHS .or. tWriteHS)
    if (electronicSolver%isElsiSolver) then
      tLargeDenseMatrices = tLargeDenseMatrices .and. .not. electronicSolver%elsi%isSparse
      if (.not.electronicSolver%elsi%isSparse .and. .not.(electronicSolver%providesEigenvals .or.&
          & electronicSolver%iSolver == electronicSolverTypes%omm)) then
        if (tDFTBU) then
          call error("This dense ELSI solver is currently incompatible with DFTB+U, use the sparse&
              & form")
        end if
        if (allocated(onSiteElements)) then
          call error("This dense ELSI solver is currently incompatible with onsite correctios, use&
              & the sparse form")
        end if
      end if
    end if
    if (tLargeDenseMatrices) then
      call allocateDenseMatrices(env, denseDesc, parallelKS%localKS, t2Component, tRealHS,&
          & HSqrCplx, SSqrCplx, eigVecsCplx, HSqrReal, SSqrReal, eigvecsReal)
    end if

    if (isLinResp) then
      if (withMpi) then
        call error("Linear response calc. does not work with MPI yet")
      end if
      if (tLinRespZVect) then
        allocate(rhoSqrReal(sqrHamSize, sqrHamSize, nSpin))
      end if
    end if

    if (isLinResp .and. tPrintExcitedEigVecs) then
      allocate(occNatural(orb%nOrb))
    end if

    if (tMD) then
      allocate(velocities(3, nAtom))
      allocate(movedVelo(3, nMovedAtom))
      allocate(movedAccel(3, nMovedAtom))
      allocate(movedMass(3, nMovedAtom))
      movedMass(:,:) = spread(mass(indMovedAtom),1,3)
    end if

    if (tDipole) then
      allocate(dipoleMoment(3))
    end if

  end subroutine initArrays

#:if WITH_TRANSPORT

  !> initialize arrays for tranpsport
  subroutine initTransportArrays(tUpload, transpar, species0, orb, nAtom, nSpin, shiftPerLUp,&
      & chargeUp, tBlockUp, blockUp, shiftBlockUp)

    !> Are contacts being uploaded
    logical, intent(in) :: tUpload

    !> Transport parameters
    type(TTransPar), intent(inout) :: transpar

    !> Species of atoms in the central cell
    integer, intent(in) :: species0(:)

    !> Atomic orbital information
    type(TOrbitals), intent(in) :: orb

    !> Number of atoms
    integer, intent(in) :: nAtom

    !> Number of spin channels
    integer, intent(in) :: nSpin

    !> uploded potential per shell per atom
    real(dp), allocatable, intent(out) :: shiftPerLUp(:,:)

    !> uploaded charges for atoms
    real(dp), allocatable, intent(out) :: chargeUp(:,:,:)

    !> Are block charges and potentials present?
    logical, intent(in) :: tBlockUp

    !> uploded potential per shell per atom
    real(dp), allocatable, intent(inout) :: shiftblockUp(:,:,:,:)

    !> uploaded charges for atoms
    real(dp), allocatable, intent(inout) :: blockUp(:,:,:,:)

    integer :: iSpin, iCont
    real(dp), allocatable :: pot(:)

    !> Format for two values with units
    character(len=*), parameter :: format2U = "(1X,A, ':', T32, F18.10, T51, A, T54, F16.4, T71, A)"

    if (tUpload) then
      allocate(shiftPerLUp(orb%mShell, nAtom))
      allocate(chargeUp(orb%mOrb, nAtom, nSpin))
      if (tBlockUp) then
        allocate(shiftBlockUp(orb%mOrb, orb%mOrb, nAtom, nSpin))
        allocate(blockUp(orb%mOrb, orb%mOrb, nAtom, nSpin))
      end if
      call readContactShifts(shiftPerLUp, chargeUp, transpar, orb, shiftBlockUp, blockUp)
    end if


  end subroutine initTransportArrays

#:endif


  !> Set up storage for dense matrices, either on a single processor, or as BLACS matrices
  subroutine allocateDenseMatrices(env, denseDesc, localKS, t2Component, tRealHS, HSqrCplx,&
      & SSqrCplx, eigvecsCplx, HSqrReal, SSqrReal, eigvecsReal)

    !> Computing environment
    type(TEnvironment), intent(in) :: env

    !> Descriptor of the large square matrices in the program
    type(TDenseDescr), intent(in) :: denseDesc

    !> Index array for spin and k-point index
    integer, intent(in) :: localKS(:,:)

    !> Is this a two component calculation
    logical, intent(in) :: t2Component

    !> Is this a real hamiltonian
    logical, intent(in) :: tRealHS

    !> Square H matrix
    complex(dp), allocatable, intent(out) :: HSqrCplx(:,:)

    !> Square S matrix
    complex(dp), allocatable, intent(out) :: SSqrCplx(:,:)

    !> Eigenvectors for complex eigenproblem
    complex(dp), allocatable, intent(out) :: eigvecsCplx(:,:,:)

    !> Square H matrix
    real(dp), allocatable, intent(out) :: HSqrReal(:,:)

    !> Square S matrix
    real(dp), allocatable, intent(out) :: SSqrReal(:,:)

    !> Eigenvectors for real eigenproblem
    real(dp), allocatable, intent(out) :: eigvecsReal(:,:,:)

    integer :: nLocalCols, nLocalRows, nLocalKS

    nLocalKS = size(localKS, dim=2)
  #:if WITH_SCALAPACK
    call scalafx_getlocalshape(env%blacs%orbitalGrid, denseDesc%blacsOrbSqr, nLocalRows, nLocalCols)
  #:else
    nLocalRows = denseDesc%fullSize
    nLocalCols = denseDesc%fullSize
  #:endif

    if (t2Component .or. .not. tRealHS) then
      allocate(HSqrCplx(nLocalRows, nLocalCols))
      allocate(SSqrCplx(nLocalRows, nLocalCols))
      allocate(eigVecsCplx(nLocalRows, nLocalCols, nLocalKS))
    else
      allocate(HSqrReal(nLocalRows, nLocalCols))
      allocate(SSqrReal(nLocalRows, nLocalCols))
      allocate(eigVecsReal(nLocalRows, nLocalCols, nLocalKS))
    end if

  end subroutine allocateDenseMatrices


#:if WITH_SCALAPACK
  #!
  #! SCALAPACK related routines
  #!

  !> Initialise parallel large matrix decomposition methods
  subroutine initScalapack(blacsOpts, nAtom, nOrb, t2Component, env)

    !> BLACS settings
    type(TBlacsOpts), intent(in) :: blacsOpts

    !> Number of atoms
    integer, intent(in) :: nAtom

    !> Number of orbitals
    integer, intent(in) :: nOrb

    !> Is this a two component calculation
    logical, intent(in) :: t2Component

    !> Computing enviroment data
    type(TEnvironment), intent(inout) :: env

    integer :: sizeHS

    if (t2Component) then
      sizeHS = 2 * nOrb
    else
      sizeHS = nOrb
    end if
    call env%initBlacs(blacsOpts%blockSize, blacsOpts%blockSize, sizeHS, nAtom)

  end subroutine initScalapack


  !> Generate descriptions of large dense matrices in BLACS decomposition
  !>
  !> Note: It must be called after getDenseDescCommon() has been called.
  !>
  subroutine getDenseDescBlacs(env, rowBlock, colBlock, denseDesc)

    !> parallel environment
    type(TEnvironment), intent(in) :: env

    !> Number of matrix rows
    integer, intent(in) :: rowBlock

    !> Number of matrix columns
    integer, intent(in) :: colBlock

    !> Descriptor of the dense matrix
    type(TDenseDescr), intent(inout) :: denseDesc

    integer :: nn

    nn = denseDesc%fullSize
    call scalafx_getdescriptor(env%blacs%orbitalGrid, nn, nn, rowBlock, colBlock,&
        & denseDesc%blacsOrbSqr)

  end subroutine getDenseDescBlacs

#:endif


  !> Generate description of the total large square matrices, on the basis of atomic orbital
  !> orderings
  !>
  subroutine getDenseDescCommon(orb, nAtom, t2Component, denseDesc)

    !> Orbital information for species
    type(TOrbitals), intent(in) :: orb

    !> Number of atoms in the system
    integer, intent(in) :: nAtom

    !> Is this a two component calculation
    logical, intent(in) :: t2Component

    !> Resulting descriptor
    type(TDenseDescr), intent(out) :: denseDesc

    integer :: nOrb

    allocate(denseDesc%iAtomStart(nAtom + 1))
    call buildSquaredAtomIndex(denseDesc%iAtomStart, orb)
    nOrb = denseDesc%iAtomStart(nAtom + 1) - 1
    denseDesc%t2Component = t2Component
    denseDesc%nOrb = nOrb
    if (t2Component) then
      denseDesc%fullSize = 2 * nOrb
    else
      denseDesc%fullSize = nOrb
    end if

  end subroutine getDenseDescCommon


  !> Check for compatibility between requested electronic solver and features of the calculation
  subroutine ensureSolverCompatibility(iSolver, tSpin, kPoints, tForces, parallelOpts, nIndepHam,&
      & tempElec)

    !> Solver number (see dftbp_elecsolvertypes)
    integer, intent(in) :: iSolver

    !> Is this a spin polarised calculation
    logical, intent(in) :: tSpin

    !> Set of k-points used in calculation (or [0,0,0] if molecular)
    real(dp), intent(in) :: kPoints(:,:)

    !> Are forces required
    logical, intent(in) :: tForces

    !> Options for a parallel calculation, if needed
    type(TParallelOpts), intent(in), allocatable :: parallelOpts

    !> Number of indepdent hamiltonian matrices at a given k-value
    integer, intent(in) :: nIndepHam

    !> Temperature of the electrons
    real(dp), intent(in) :: tempElec

    logical :: tElsiSolver
    integer :: nKPoint

    ! Temporary error test for PEXSI bug (July 2019)
    if (iSolver == electronicSolverTypes%pexsi .and. any(kPoints /= 0.0_dp)) then
      call warning("A temporary PEXSI bug may prevent correct evaluation at general k-points.&
          & This should be fixed soon.")
    end if

    tElsiSolver = any(iSolver ==&
        & [electronicSolverTypes%elpa, electronicSolverTypes%omm, electronicSolverTypes%pexsi,&
        & electronicSolverTypes%ntpoly, electronicSolverTypes%elpadm])
    if (.not. withELSI .and. tElsiSolver) then
      call error("This binary was not compiled with ELSI support enabled")
    end if

    nKPoint = size(kPoints, dim=2)
    if (withMpi) then
      if (tElsiSolver .and. parallelOpts%nGroup /= nIndepHam * nKPoint) then
        call error("This solver requires as many parallel processor groups as there are independent&
            & spin and k-point combinations")
      end if
    end if

    if (iSolver == electronicSolverTypes%pexsi .and. tempElec < epsilon(0.0)) then
      call error("This solver requires a finite electron broadening")
    end if

  end subroutine ensureSolverCompatibility


  !> Modify the reference atomic shell charges for the neutral atom
  subroutine applyCustomReferenceOccupations(customOccAtoms,  customOccFillings, species,&
      & orb, referenceN0, q0)

    !> Array of occupation arrays, one for each atom
    type(TWrappedInt1), allocatable, intent(in) :: customOccAtoms(:)

    !> Reference fillings for atomic shells
    real(dp), intent(in) :: customOccFillings(:,:)

    !> Species of atoms
    integer, intent(in) :: species(:)

    !> Atomic orbital data
    type(TOrbitals), intent(in) :: orb

    !> Reference charges from the Slater-Koster file
    real(dp), intent(in) :: referenceN0(:,:)

    !> Charges required for atomic neutrality in reference state
    real(dp), intent(inout) :: q0(:,:,:)

    integer :: nCustomBlock, iCustomBlock, iCustomAtom, nAtom, iAt, iSp
    real(dp), allocatable :: refOcc(:,:)

    nAtom = size(species)
    ! note that all arrays, referenceN0, customOccAtoms, refOcc
    ! are allocated to orb%mShell so assignments vecA(:,) = vecB(:,) work
    allocate(refOcc(orb%mShell, nAtom))
    ! initialize to referenceN0
    do iAt = 1, nAtom
      iSp = species(iAt)
      refOcc(:, iAt) = referenceN0(:, iSp)
    end do

    ! override to customOccupation
    if (allocated(customOccAtoms)) then
      nCustomBlock = size(customOccAtoms)
      do iCustomBlock = 1, nCustomBlock
        do iCustomAtom = 1, size(customOccAtoms(iCustomBlock)%data)
          iAt =  customOccAtoms(iCustomBlock)%data(iCustomAtom)
          refOcc(:, iAt) = customOccFillings(:,iCustomBlock)
        end do
      end do
    end if

    ! initialize q0 with right orbital order
    call initQFromUsrChrg(q0, refOcc, species, orb)

  end subroutine applyCustomReferenceOccupations


  !> Print out the reference occupations for atoms
  subroutine printCustomReferenceOccupations(orb, species, customOccAtoms, customOccFillings)

    !> Atomic orbital information
    type(TOrbitals), intent(in) :: orb

    !> Chemical species of atoms
    integer, intent(in) :: species(:)

    !> Array of occupation arrays, one for each atom
    type(TWrappedInt1), intent(in) :: customOccAtoms(:)

    !> Fillings for each atomic shell
    real(dp), intent(in) :: customOccFillings(:,:)

    character(lc) :: formstr, outStr
    integer :: nCustomBlock, iCustomBlock, iSp, nShell, nAtom, iSh
    character(sc), allocatable :: shellnames(:)

    nCustomBlock = size(customOccFillings)
    if (nCustomBlock == 0) then
      return
    end if
    write(stdout, "(A)") "Custom defined reference occupations:"
    do iCustomBlock = 1, size(customOccAtoms)
      nAtom = size(customOccAtoms(iCustomBlock)%data)
      if (nAtom == 1) then
        write(outStr, "(A)") "Atom:"
      else
        write(outStr, "(A)") "Atoms:"
      end if
      write(formstr, "(I0,A)") nAtom, "(I0,1X))"
      write(stdout, "(A,T30,"//trim(formstr)//")") trim(outStr), customOccAtoms(iCustomBlock)%data
      iSp = species(customOccAtoms(iCustomBlock)%data(1))
      nShell = orb%nShell(iSp)
      call getShellNames(iSp, orb, shellnames)
      outStr = ""
      do iSh = 1, nShell
        if (iSh > 1) then
          write(outStr,"(A,',')")trim(outStr)
        end if
        write(outStr,"(A,1X,A,F8.4)")trim(outStr), trim(shellnames(iSh)),&
            & customOccFillings(iSh, iCustomBlock)
      end do
      write(stdout,"(A,T29,A)")"Fillings:",trim(outStr)
      deallocate(shellnames)
    end do
  end subroutine printCustomReferenceOccupations


  !> Initialises SCC related parameters before geometry loop starts
  function getMinSccIters(tSccCalc, tDftbU, nSpin) result(minSccIter)

    !> Is this a self consistent calculation
    logical, intent(in) :: tSccCalc

    !> Are there orbital potentials present
    logical, intent(in) :: tDftbU

    !> Number of spin channels
    integer, intent(in) :: nSpin

    !> Minimum possible number of self consistent iterations
    integer :: minSccIter

    if (tSccCalc) then
      if (tDftbU) then
        minSccIter = 2
      else
        if (nSpin == 1) then
          minSccIter = 1
        else
          minSccIter = 2
        end if
      end if
    else
      minSccIter = 1
    end if

  end function getMinSccIters


  !> Stop if any range separated incompatible setting is found
  subroutine ensureRangeSeparatedReqs(tPeriodic, tHelical, tReadChrg, tShellResolved,&
      & tAtomicEnergy, rangeSepInp)

    !> Is the system periodic
    logical, intent(in) :: tPeriodic

    !> If the calculation is helical geometry
    logical :: tHelical

    !> Are charges read from disc
    logical, intent(in) :: tReadChrg

    !> Is this a shell resolved calculation
    logical, intent(in) :: tShellResolved

    !> Do we need atom resolved E?
    logical, intent(inout) :: tAtomicEnergy

    !> Parameters for the range separated calculation
    type(TRangeSepInp), intent(in) :: rangeSepInp

    if (tPeriodic) then
      call error("Range separated functionality only works with non-periodic structures at the&
          & moment")
    end if

    if (tHelical) then
      call error("Range separated functionality only works with non-helical structures at the&
          & moment")
    end if

    if (tReadChrg .and. rangeSepInp%rangeSepAlg == rangeSepTypes%threshold) then
      call error("Restart on thresholded range separation not working correctly")
    end if

    if (tShellResolved) then
      call error("Range separated functionality currently does not yet support shell-resolved scc")
    end if

    if (tAtomicEnergy) then
      call warning("Atomic resolved energies cannot be calculated with the range-separation&
          & hybrid functional at the moment")
      tAtomicEnergy = .false.
    end if

    if (withMpi) then
      call error("Range separated calculations do not work with MPI yet")
    end if

    if (nSpin > 2) then
      call error("Range separated calculations not implemented for non-colinear calculations")
    end if

    if (tSpinOrbit) then
      call error("Range separated calculations not currently implemented for spin orbit")
    end if

    if (isXlbomd) then
      call error("Range separated calculations not currently implemented for XLBOMD")
    end if

    if (t3rd) then
      call error("Range separated calculations not currently implemented for 3rd order DFTB")
    end if

    if (isLinResp) then
      call error("Range separated calculations not currently implemented for linear response")
    end if

    if (tDFTBU) then
      call error("Range separated calculations not currently implemented for DFTB+U")
    end if

  end subroutine ensureRangeSeparatedReqs


  !> Determine range separated cut-off and also update maximal cutoff
  subroutine getRangeSeparatedCutOff(cutoffRed, cutOff)

    !> Reduction in cut-off
    real(dp), intent(in) :: cutoffRed

    !> Resulting cut-off
    type(TCutoffs), intent(inout) :: cutOff

    cutOff%lcCutOff = 0.0_dp
    if (cutoffRed < 0.0_dp) then
      call error("Cutoff reduction for range-separated neighbours should be zero or positive.")
    end if
    cutOff%lcCutOff = cutOff%skCutOff - cutoffRed
    if (cutOff%lcCutOff < 0.0_dp) then
      call error("Screening cutoff for range-separated neighbours too short.")
    end if
    cutOff%mCutoff = max(cutOff%mCutOff, cutoff%lcCutOff)

  end subroutine getRangeSeparatedCutOff


  !> Initialise range separated extension.
  subroutine initRangeSeparated(nAtom, species0, speciesName, hubbU, rangeSepInp, tSpin,&
      & isREKS, rangeSep, deltaRhoIn, deltaRhoOut, deltaRhoDiff, deltaRhoInSqr,&
      & deltaRhoOutSqr, nMixElements)

    !> Number of atoms in the system
    integer, intent(in) :: nAtom

    !> species of atoms
    integer, intent(in) :: species0(:)

    !> names of chemical species
    character(*), intent(in) :: speciesName(:)

    !> Hubbard values for species
    real(dp), intent(in) :: hubbU(:,:)

    !> input for range separated calculation
    type(TRangeSepInp), intent(in) :: rangeSepInp

    !> Is this spin restricted (F) or unrestricted (T)
    logical, intent(in) :: tSpin

    !> Is this DFTB/SSR formalism
    logical, intent(in) :: isREKS

    !> Resulting settings for range separation
    type(TRangeSepFunc), allocatable, intent(out) :: rangeSep

    !> Change in input density matrix flattened to 1D array
    real(dp), allocatable, target, intent(out) :: deltaRhoIn(:)

    !> Change in output density matrix flattened to 1D array
    real(dp), allocatable, target, intent(out) :: deltaRhoOut(:)

    !> Change in density matrix between in and out
    real(dp), allocatable, intent(out) :: deltaRhoDiff(:)

    !> Change in input density matrix
    real(dp), pointer, intent(out) :: deltaRhoInSqr(:,:,:)

    !> Change in output density matrix
    real(dp), pointer, intent(out) :: deltaRhoOutSqr(:,:,:)

    !> Number of mixer elements
    integer, intent(out) :: nMixElements

    allocate(rangeSep)
    call RangeSepFunc_init(rangeSep, nAtom, species0, speciesName, hubbU(1,:),&
        & rangeSepInp%screeningThreshold, rangeSepInp%omega, tSpin, isREKS, rangeSepInp%rangeSepAlg)
    allocate(deltaRhoIn(nOrb * nOrb * nSpin))
    allocate(deltaRhoOut(nOrb * nOrb * nSpin))
    allocate(deltaRhoDiff(nOrb * nOrb * nSpin))
    deltaRhoInSqr(1:nOrb, 1:nOrb, 1:nSpin) => deltaRhoIn(1 : nOrb * nOrb * nSpin)
    deltaRhoOutSqr(1:nOrb, 1:nOrb, 1:nSpin) => deltaRhoOut(1 : nOrb * nOrb * nSpin)
    nMixElements = nOrb * nOrb * nSpin
    deltaRhoInSqr(:,:,:) = 0.0_dp

  end subroutine initRangeSeparated


  !> Initializes PLUMED calculator.
  subroutine initPlumed(env, tPlumed, tMD, plumedCalc)

    !> Environment settings
    type(TEnvironment), intent(in) :: env

    !> Whether plumed should be used
    logical, intent(in) :: tPlumed

    !> Whether this is an MD-run
    logical, intent(in) :: tMD

    !> Plumed calculator (allocated only on demand)
    type(TPlumedCalc), allocatable, intent(out) :: plumedCalc


    ! Minimal plumed API version (as in Plumed 2.5.3)
    ! Earlier versions may work but were not tested
    integer, parameter :: minApiVersion = 6

    integer :: apiVersion
    character(300) :: strTmp

    if (.not. tPlumed) then
      return
    end if
    if (.not. withPlumed) then
      call error("Code was compiled without PLUMED support")
    end if
    if (.not. tMD) then
      call error("Metadynamics via PLUMED is only possible in MD-simulations")
    end if
    allocate(plumedCalc)
    call TPlumedCalc_init(plumedCalc)
    call plumedCalc%sendCmdPtr("getApiVersion", apiVersion)
    if (apiVersion < minApiVersion) then
      write(strTmp, "(A,I0,A)") "PLUMED interface has not been tested with PLUMED API version < ",&
          & minApiVersion, ". Your PLUMED library provides API version ", apiVersion, ". Check your&
          & results carefully and consider to use a more recent PLUMED library if in doubt!"
      call warning(strTmp)
    end if
    call plumedCalc%sendCmdVal("setNatoms", nAtom)
    call plumedCalc%sendCmdVal("setPlumedDat", "plumed.dat")
    call plumedCalc%sendCmdVal("setNoVirial", 0)
    call plumedCalc%sendCmdVal("setTimestep", deltaT)
    call plumedCalc%sendCmdVal("setMDEnergyUnits", Hartree__kJ_mol)
    call plumedCalc%sendCmdVal("setMDLengthUnits", Bohr__nm)
    call plumedCalc%sendCmdVal("setMDTimeUnits", au__ps)
    #:if WITH_MPI
      call plumedCalc%sendCmdVal("setMPIFComm", env%mpi%globalComm%id)
    #:endif
    call plumedCalc%sendCmdVal("init", 0)

  end subroutine initPlumed


  subroutine checkReksConsistency(reksIni, onSiteElements, kPoint, nEl, nKPoint, tSccCalc,&
      & tSpin, tSpinOrbit, tDFTBU, tEField, isLinResp, tPeriodic, tLatOpt, tReadChrg)

    !> data type for REKS input
    type(TReksIni), intent(in) :: reksIni

    !> Correction to energy from on-site matrix elements
    real(dp), allocatable, intent(in) :: onSiteElements(:,:,:,:)

    !> K-points
    real(dp), intent(in) :: kPoint(:,:)

    !> nr. of electrons
    real(dp), intent(in) :: nEl(:)

    !> nr. of K-points
    integer, intent(in) :: nKPoint

    !> Is the calculation SCC?
    logical, intent(in) :: tSccCalc

    !> is this a spin polarized calculation?
    logical, intent(in) :: tSpin

    !> is there spin-orbit coupling
    logical, intent(in) :: tSpinOrbit

    !> is this a DFTB+U calculation?
    logical, intent(in) :: tDFTBU

    !> external electric field
    logical, intent(in) :: tEField

    !> Calculate Casida linear response excitations
    logical, intent(in) :: isLinResp

    !> if calculation is periodic
    logical, intent(in) :: tPeriodic

    !> optimize lattice constants?
    logical, intent(in) :: tLatOpt

    !> If initial charges/dens mtx. from external file.
    logical, intent(in) :: tReadChrg

    if (.not. tSccCalc) then
      call error("REKS requires SCC=Yes")
    end if
    if (tSpin) then
      call error("REKS is not compatible with standard DFTB spin polarization, only the&
          & SpinConstants block is required")
    end if

    if (tSpinOrbit) then
      call error("REKS is not compatible with spin-orbit (LS-coupling) calculation")
    else if (tDFTBU) then
      call error("REKS is not compatible with DFTB+U calculation")
    else if (tEField) then
      call error("REKS is not compatible with external electric field, only point charge&
          & embedding is implemented")
    else if (isLinResp) then
      call error("REKS is not compatible with standard linear response excitation")
    else if (allocated(onSiteElements)) then
      call error("REKS is not compatible with onsite corrections")
    end if

    if (tPeriodic) then
      if ( .not. (nKPoint == 1 .and. all(kPoint(:, 1) == [0.0_dp, 0.0_dp, 0.0_dp])) ) then
        call error("REKS can compute only gamma-point in periodic case")
      end if
    end if

    if (reksIni%Efunction /= 1 .and. tLatOpt) then
      call error("Lattice optimization is only possible&
          & with single-state REKS, not SA-REKS or SI-SA-REKS")
    end if

    if (tReadChrg) then
      call error("Reading of initial charges is currently incompatible with REKS calculations")
    end if

    ! REKS can treat only closed shell systems.
    if (mod(nint(nEl(1)),2) /= 0) then
      call error("Current system is not a closed shell system, please check charge if using REKS")
    end if
    if (abs(nint(nEl(1)) - nEl(1)) >= elecTolMax) then
      call error("Current system is fractionally charged, please check charge if using REKS")
    end if

  end subroutine checkReksConsistency


  subroutine TReksCalc_init(reks, reksIni, electronicSolver, orb, spinW, nEl,&
      & extChrg, blurWidths, hamiltonianType, nSpin, nExtChrg, is3rd, tRangeSep,&
      & tForces, tPeriodic, tStress, tDipole)

    !> data type for REKS
    type(TReksCalc), intent(out) :: reks

    !> data type for REKS input
    type(TReksIni), intent(inout) :: reksIni

    !> electronic solver for the system
    type(TElectronicSolver), intent(in) :: electronicSolver

    !> Atomic orbital information
    type(TOrbitals), intent(in) :: orb

    !> Spin W values
    real(dp), intent(inout) :: spinW(:,:,:)

    !> nr. of electrons
    real(dp), intent(in) :: nEl(:)

    !> coordinates and charges of external point charges
    real(dp), allocatable, intent(in) :: extChrg(:,:)

    !> Width of the Gaussians if the charges are blurred
    real(dp), allocatable, intent(in) :: blurWidths(:)

    !> Hamiltonian type
    integer, intent(in) :: hamiltonianType

    !> Number of spin components, 1 is unpolarised, 2 is polarised, 4 is noncolinear / spin-orbit
    integer, intent(inout) :: nSpin

    !> Nr. of external charges
    integer, intent(in) :: nExtChrg

    !> Third order DFTB
    logical, intent(in) :: is3rd

    !> Whether to run a range separated calculation
    logical, intent(in) :: tRangeSep

    !> Do we need forces?
    logical, intent(in) :: tForces

    !> if calculation is periodic
    logical, intent(in) :: tPeriodic

    !> Can stress be calculated?
    logical, intent(in) :: tStress

    !> calculate an electric dipole?
    logical, intent(inout) :: tDipole

    ! Condition for Hamiltonian types
    select case(hamiltonianType)
    case default
      call error("Invalid Hamiltonian")
    case(hamiltonianTypes%dftb)

      ! Condition for electronicSolver
      select case (electronicSolver%iSolver)
      case (electronicSolverTypes%GF)
        call error("REKS is not compatible with Green's function solver")
      case (electronicSolverTypes%onlyTransport)
        call error("REKS is not compatible with OnlyTransport-solver")
      case(electronicSolverTypes%qr, electronicSolverTypes%divideandconquer,&
          & electronicSolverTypes%relativelyrobust, electronicSolverTypes%elpa)
        call REKS_init(reks, reksIni, orb, spinW, nSpin, nEl(1), nExtChrg, extChrg,&
            & blurWidths, is3rd, tRangeSep, tForces, tPeriodic, tStress, tDipole)
      case(electronicSolverTypes%omm, electronicSolverTypes%pexsi, electronicSolverTypes%ntpoly)
        call error("REKS is not compatible with density matrix ELSI-solvers")
      end select

    case(hamiltonianTypes%xtb)
      call error("xTB calculation currently not supported for REKS")
    end select

  end subroutine TReksCalc_init


  subroutine printReksInitInfo(reks, orb, speciesName, nType)

    !> data type for REKS
    type(TReksCalc), intent(in) :: reks

    !> data structure with atomic orbital information
    type(TOrbitals), intent(in) :: orb

    !> labels of atomic species
    character(mc), intent(in) :: speciesName(:)

    !> nr of different types (nAtom)
    integer, intent(in) :: nType

    integer :: ii, iType
    character(lc) :: strTmp

    write (stdOut,*)
    write (stdOut,*)
    write (stdOut, "(A,':',T30,A)") "REKS Calcuation", "Yes"
    if (reks%tSSR22) then

      write (stdOut, "(A,':',T30,A)") "SSR(2,2) Calcuation", "Yes"
      if (reks%Efunction == 1) then
        write (stdOut, "(A,':',T30,A)") "Energy Functional", "PPS"
      else if (reks%Efunction == 2) then
        write (stdOut, "(A,':',T30,A)") "Energy Functional", "(PPS+OSS)/2"
      end if

    else if (reks%tSSR44) then

      call error("SSR(4,4) not implemented yet")

    end if

    write (stdOut, "(A,':',T30,I14)") "Number of core orbitals", reks%Nc
    write (stdOut, "(A,':',T30,I14)") "Number of active orbitals", reks%Na
    write (stdOut, "(A,':',T30,I14)") "Number of basis", orb%nOrb
    write (stdOut, "(A,':',T30,I14)") "Number of States", reks%nstates
    do ii = 1, reks%SAstates
      if (ii == 1) then
        write (strTmp, "(A,':')") "State-Averaging Weight"
      else
        write (strTmp, "(A)") ""
      end if
      write (stdOut, "(A,T30,F12.6)") trim(strTmp), reks%SAweight(ii)
    end do
    write (stdOut, "(A,':',T30,I14)") "State of Interest", reks%rstate

    write (stdOut, "(A,':',T30,A)") "Newton-Raphson for FON opt", "Yes"
    write (stdOut, "(A,':',T30,I14)") "NR max. Iterations", reks%FonMaxIter
    write (stdOut, "(A,':',T30,A)") "Level Shifting", "Yes"
    write (stdOut, "(A,':',T30,F12.6)") "Shift Value", reks%shift

    do iType = 1, nType
      if (iType == 1) then
        write (strTmp, "(A,':')") "W scale factor"
      else
        write (strTmp, "(A)") ""
      end if
      write (stdOut, "(A,T30,A3,'=',F12.6)") trim(strTmp), &
          & speciesName(iType), reks%Tuning(iType)
    end do

    if (reks%tForces) then

      if (reks%Lstate > 0) then
        write (stdOut, "(A,':',T30,A)") "Gradient of Microstate", "Yes"
        write (stdOut, "(A,':',T30,I14)") "Index of Interest", reks%Lstate
      else
        write (stdOut, "(A,':',T30,A)") "Gradient of Microstate", "No"
      end if

      if (reks%Efunction /= 1) then
        if (reks%Glevel == 1) then
          write (stdOut, "(A,':',T30,A)") "CP-REKS Solver", "Preconditioned Conjugate-Gradient"
          write (stdOut, "(A,':',T30,I14)") "CG max. Iterations", reks%CGmaxIter
          write (stdOut, "(A,':',T30,E14.6)") "CG Tolerance", reks%Glimit
        else if (reks%Glevel == 2) then
          write (stdOut, "(A,':',T30,A)") "CP-REKS Solver", "Conjugate-Gradient"
          write (stdOut, "(A,':',T30,I14)") "CG max. Iterations", reks%CGmaxIter
          write (stdOut, "(A,':',T30,E14.6)") "CG Tolerance", reks%Glimit
        else if (reks%Glevel == 3) then
          write (stdOut, "(A,':',T30,A)") "CP-REKS Solver", "Direct Matrix Multiplication"
        end if
        if (reks%tNAC) then
          write (stdOut, "(A,':',T30,A)") "Non-Adiabatic Coupling", "Yes"
        end if
      end if

      if (reks%tRD) then
        write (stdOut, "(A,':',T30,A)") "Relaxed Density for QM/MM", "Yes"
      end if

    end if

    write (stdOut,*)
    write (stdOut, "(A)") " Warning! REKS calculation is not affected by,"
    write (stdOut, "(A)") "          (mixer, filling) option"
    write (stdOut,*)

  end subroutine printReksInitInfo


end module dftbp_initprogram<|MERGE_RESOLUTION|>--- conflicted
+++ resolved
@@ -2187,15 +2187,9 @@
       elseif (tSpin .and. tCasidaForces) then
         call error("excited state relaxation is not implemented yet for spin-polarized systems")
       elseif (tPeriodic .and. tCasidaForces) then
-<<<<<<< HEAD
-        call error("excited state relaxation is not implemented yet periodic systems")
+        call error("excited state relaxation is not implemented yet for periodic systems")
       elseif ((tPeriodic .or. tHelical) .and. .not.tRealHS) then
-        call error("Linear response only works with non-periodic or gamma-point molecular systems")
-=======
-        call error("excited state relaxation is not implemented yet for periodic systems")
-      elseif (tPeriodic .and. .not.tRealHS) then
         call error("Linear response only works with non-periodic or gamma-point molecular crystals")
->>>>>>> 24210584
       elseif (tSpinOrbit) then
         call error("Linear response does not support spin orbit coupling at the moment.")
       elseif (tDFTBU) then
