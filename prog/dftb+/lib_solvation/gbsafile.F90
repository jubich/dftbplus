--- conflicted
+++ resolved
@@ -8,30 +8,17 @@
 #:include 'common.fypp'
 
 !> Read GBSA parametrisation data from file
-<<<<<<< HEAD
 module dftbp_solvation_gbsafile
-  use dftbp_common_accuracy, only : dp
+  use dftbp_common_accuracy, only : dp, lc
   use dftbp_solvation_born, only : TGBInput
   use dftbp_io_charmanip, only : newline, whiteSpaces
-  use dftbp_common_constants, only : lc, amu__au, kg__au, AA__Bohr, kcal_mol__Hartree, &
-    & symbolToNumber
+  use dftbp_common_constants, only : amu__au, kg__au, AA__Bohr, kcal_mol__Hartree, &
+      & symbolToNumber
   use dftbp_io_hsdutils, only : detailedError, detailedWarning
   use dftbp_io_message, only : error, warning
   use dftbp_solvation_solventdata, only : TSolventData
   use dftbp_io_tokenreader, only : getNextToken, TOKEN_OK
   use dftbp_extlibs_xmlf90, only : fnode
-=======
-module dftbp_gbsafile
-  use dftbp_accuracy, only : dp, lc
-  use dftbp_born, only : TGBInput
-  use dftbp_charmanip, only : newline, whiteSpaces
-  use dftbp_constants, only : amu__au, kg__au, AA__Bohr, kcal_mol__Hartree, symbolToNumber
-  use dftbp_hsdutils, only : detailedError, detailedWarning
-  use dftbp_message, only : error, warning
-  use dftbp_solventdata, only : TSolventData
-  use dftbp_tokenreader, only : getNextToken, TOKEN_OK
-  use dftbp_xmlf90, only : fnode
->>>>>>> 16ca5993
   implicit none
   
   private
