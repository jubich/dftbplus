--- conflicted
+++ resolved
@@ -233,11 +233,7 @@
     !> Atomic coordinates in Bohr units. Shape: (3, nAtom).
     real(dp), intent(in) :: coords(:,:)
 
-<<<<<<< HEAD
     !> Lattice vectors in Bohr units, stored column-wise. Shape: (3, 3).
-=======
-    !> Lattice vectors in Bohr units. Shape: (3, 3).
->>>>>>> e20ccf24
     real(dp), intent(in), optional :: latVecs(:,:)
 
     !> Coordinate origin in Bohr units. Shape: (3).
