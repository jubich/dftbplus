!--------------------------------------------------------------------------------------------------!
!  DFTB+: general package for performing fast atomistic simulations                                !
!  Copyright (C) 2017  DFTB+ developers group                                                      !
!                                                                                                  !
!  See the LICENSE file for terms of usage and distribution.                                       !
!--------------------------------------------------------------------------------------------------!

#:include 'common.fypp'

!> Implements real-time time-dependent DFTB by numerically propagating the electronic one-electron
!> density matrix of the system in the presence of an external perturbation (kick or laser)
!>
!> 1) Oviedo, M. B., Negre, C. F. A. & Sánchez, C. G. Physical Chemistry Chemical Physics,
!> 12(25), 6706 (2010) https://doi.org/10.1039/b926051j
!> 2) Negre, C. F. A, Fuertes, V. C., Oviedo, M. B., Oliva, F. Y. & Sanchez, C. G.
!> Journal of Physical Chemistry C, 116(28), 14748–14753 (2012) https://doi.org/10.1021/jp210248k

module dftbp_timeprop
  use dftbp_globalenv
  use dftbp_commontypes
  use dftbp_potentials
  use dftbp_scc
  use dftbp_shift
  use dftbp_accuracy
  use dftbp_constants
  use dftbp_sparse2dense
  use dftbp_densitymatrix
  use dftbp_blasroutines
  use dftbp_lapackroutines
  use dftbp_populations
  use dftbp_blas
  use dftbp_lapack
  use dftbp_spin
  use dftbp_forces
  use dftbp_repulsive
  use dftbp_slakocont
  use dftbp_repcont
  use dftbp_thermostat
  use dftbp_mdintegrator
  use dftbp_dummytherm
  use dftbp_mdcommon
  use dftbp_ranlux
  use dftbp_periodic
  use dftbp_velocityverlet
  use dftbp_nonscc
  use dftbp_energies, only: TEnergies, init
  use dftb_evaluateenergies
  use dftbp_thirdorder_module, only : ThirdOrder
  use dftbp_populations
  use dftbp_eigenvects
  use dftbp_sk
  use dftbp_dispiface
  use dftbp_environment
  use dftbp_repcont
  use dftbp_timer
  use dftbp_taggedoutput
  use dftbp_hamiltonian
  use dftbp_elstattypes
  use dftbp_onsitecorrection
  use dftbp_message
  use dftbp_elecsolvers, only : TElectronicSolver
  use dftbp_simplealgebra
  use dftbp_RangeSeparated, only : RangeSepFunc
  use dftbp_qdepextpotproxy, only : TQDepExtPotProxy
  implicit none
  private

  public :: runDynamics, TElecDynamics_init
  public :: TElecDynamicsInp, TElecDynamics
  public :: iKick, iLaser, iNoTDPert, iKickAndLaser
  public :: iTDConstant, iTDGaussian, iTDSin2, iTDFromFile
  public :: iTDSinglet, iTDTriplet

  !> Data type to  initialize electronic dynamics variables from parser
  type TElecDynamicsInp
    !> External field peak intensity
    real(dp) :: tdfield

    !> Timestep for propagation
    real(dp) :: dt

    !> Electric field angular frequency
    real(dp) :: omega

    !> Real part of the polarization direction for laser fields
    real(dp) :: reFieldPolVec(3)

    !> Imaginary part of the polarization direction for laser fields
    real(dp) :: imFieldPolVec(3)

    !> Initial time of pulse
    real(dp) :: time0

    !> Final time of pulse
    real(dp) :: time1

    !> Phase applied of the laser field
    real(dp) :: phase

    !> Polarization direction of kicks
    integer :: polDir

    !> Number of steps to propagate
    integer :: steps

    !> Frequency of output writing for charges and populations
    integer :: writeFreq

    !> Type of external perturbation applied
    integer :: pertType

    !> Envelope shape for laser perturbation
    integer :: envType

    !> Spin type of absorption spectrum for spin polarised calculations
    integer :: spType

    !> Frequency of variable dumping to restart file
    integer :: restartFreq

    !> If time-dependent populations should be calculated
    logical :: tPopulations

    !> If calculation should be restarted from dump file
    logical :: tRestart

    !> If dump file should be written during the dynamics
    logical :: tWriteRestart

    !> Index of the moved atoms
    integer, allocatable :: indMovedAtom(:)

    !> Index of the excited atoms
    integer, allocatable :: indExcitedAtom(:)

    !> Number of moved atoms
    integer :: nMovedAtom

    !> Number of steps every which an Euler step is applied (to kill numerical noise)
    integer :: eulerFreq

    !> Number of total system snapshots to be saved during pump simulation
    integer :: tdPPFrames

    !> Number of excited atoms
    integer :: nExcitedAtom

    !> Initial and final times to save the snapshots during pump simulation
    real(dp) :: tdPpRange(2)

    !> if forces should be calculated during propagation
    logical :: tForces

    !> if nuclei should be moved during propagation
    logical :: tIons

    !> if velocities are supplied from imput
    logical :: tReadMDVelocities

    !> if Euler steps should be done during simulation
    logical :: tEulers

    !> if pairwise bond energy should be calculated and written
    logical :: tBondE

    !> if pairwise bond order should be calculated and written
    logical :: tBondO

    !> if this is a pump trajectory (for a pump-probe simulation)
    logical :: tPump

    !> if this is a probe trajectory (for a pump-probe simulation)
    logical :: tProbe

    !> if onsite elements of nonadiabatic couplings  should be calculated (needs special SK tables)
    logical :: tOnsiteGradients

    !> atomic (initial) kinetic temperature
    real(dp) :: tempAtom

    !> field strength for KickAndLaser perturbations
    real(dp) :: tdLaserField = 0.0_dp

    !> intial atomic velocities if supplied
    real(dp), allocatable :: initialVelocities(:,:)

    !> if initial fillings are provided in an external file
    logical :: tFillingsFromFile

end type TElecDynamicsInp

!> Data type for electronic dynamics internal settings
type TElecDynamics
   private
   real(dp) :: field, dt, omega, time0, time1
   complex(dp) :: fieldDir(3)
   real(dp), allocatable :: tdFunction(:, :), phase
   integer :: nSteps, writeFreq, pertType, envType, spType
   integer :: nAtom, nOrbs, nSpin=1, currPolDir=1, restartFreq
   integer, allocatable :: species(:), polDirs(:), speciesAll(:)
   character(mc), allocatable :: speciesName(:)
   logical :: tPopulations, tSpinPol=.false.
   logical :: tRestart, tWriteRestart, tWriteAutotest
   logical :: tLaser = .false., tKick = .false., tKickAndLaser = .false., tEnvFromFile = .false.
   type(TScc), allocatable :: sccCalc
   character(mc) :: autotestTag

   real(dp), allocatable :: initialVelocities(:,:), movedVelo(:,:), movedMass(:,:)
   real(dp) :: mCutoff, skCutoff, laserField
   real(dp), allocatable :: rCellVec(:,:), cellVec(:,:), kPoint(:,:), KWeight(:)
   real(dp), allocatable :: atomEigVal(:,:), onsiteGrads(:,:,:,:)
   integer :: nExcitedAtom, nMovedAtom, nSparse, eulerFreq, PpFreq, PpIni, PpEnd
   integer, allocatable :: iCellVec(:), indMovedAtom(:), indExcitedAtom(:)
   logical :: tIons, tForces, tDispersion=.false., ReadMDVelocities, tPump, tProbe, tRealHS
   logical :: FirstIonStep = .true., tEulers = .false., tBondE = .false., tBondO = .false.
   logical :: tCalcOnsiteGradients = .false., tPeriodic = .false., tFillingsFromFile = .false.
   type(OThermostat), allocatable :: pThermostat
   type(OMDIntegrator), allocatable :: pMDIntegrator
   class(DispersionIface), allocatable :: dispersion
   type(NonSccDiff), allocatable :: derivator
   type(TParallelKS), allocatable :: parallelKS
   real(dp), allocatable :: latVec(:,:), invLatVec(:,:)
   real(dp), allocatable :: initCoord(:,:)

   !> count of the number of times dynamics has been initialised
   integer :: nDynamicsInit = 0

end type TElecDynamics

  !> Enumerating available types of perturbation
  integer, parameter :: iKick = 1, iLaser = 2, iNoTDPert = 3, iKickAndLaser = 4

  !> Enumerating available types of envelope function
  integer, parameter :: iTDConstant = 1, iTDGaussian = 2, iTDSin2 = 3, iTDFromFile = 4

  !> Enumerating available types of spin polarized spectra
  integer, parameter :: iTDSinglet = 1, iTDTriplet = 2

contains

  !> Initialisation of input variables
  subroutine TElecDynamics_init(this, inp, species, speciesName, tWriteAutotest, autotestTag,&
       & randomThermostat, mass, nAtom, skCutoff, mCutoff, atomEigVal, dispersion, nonSccDeriv,&
       & tPeriodic, parallelKS, tRealHS, kPoint, kWeight)

    !> ElecDynamics instance
    type(TElecDynamics), intent(out) :: this

    !> ElecDynamicsInp instance
    type(TElecDynamicsInp), intent(in) :: inp

    !> label for each atomic chemical species
    character(mc), allocatable, intent(in) :: speciesName(:)

    !> produce tagged output?
    logical, intent(in) :: tWriteAutotest

    !> Tagged output files (machine readable)
    character(*), intent(in) :: autotestTag

    !> self energy (orbital, atom)
    real(dp), intent(in), allocatable :: atomEigVal(:,:)

    !> nr. of atoms
    integer, intent(in) :: nAtom

    ! thermostat object
    type(ORanlux), allocatable, intent(inout) :: randomThermostat

    !> longest range of interactions for which neighbours are required
    real(dp), intent(in) :: mCutoff

    !> Cut off distance for Slater-Koster interactions
    real(dp) :: skCutoff

    !> list of atomic masses
    real(dp) :: mass(:)

    !> dispersion data and calculations
    class(DispersionIface), allocatable, intent(inout) :: dispersion

    !> Differentiation method for (H^0,S)
    type(NonSccDiff), intent(in) :: nonSccDeriv

    !> types of the atoms (nAtom)
    integer, intent(in) :: species(:)

    !> if calculation is periodic
    logical, intent(in) :: tPeriodic

    !> dummy thermostat objetct
    type(ODummyThermostat), allocatable :: pDummyTherm

    !> MD Framework
    type(OMDCommon), allocatable :: pMDFrame

    !> Contains (iK, iS) tuples to be processed in parallel by various processor groups
    type(TParallelKS), intent(in) :: parallelKS

    !> H and S are real
    logical, intent(in) :: tRealHS

    !> K-points
    real(dp) :: kPoint(:,:)

    !> weight of the K-Points
    real(dp) :: KWeight(:)

    real(dp) :: norm, tempAtom
    logical :: tMDstill, tDispersion
    integer :: iAtom

    this%field = inp%tdField
    this%dt = inp%dt
    this%nSteps = inp%steps
    this%pertType = inp%pertType
    this%envType = inp%envType
    this%spType = inp%spType
    this%tPopulations = inp%tPopulations
    this%tRestart = inp%tRestart
    this%tWriteRestart = inp%tWriteRestart
    this%phase = inp%phase
    this%writeFreq = inp%writeFreq
    this%restartFreq = inp%restartFreq
    this%speciesName = speciesName
    this%tFillingsFromFile = inp%tFillingsFromFile
    this%tRealHS = tRealHS
    this%kPoint = kPoint
    this%KWeight = KWeight
    allocate(this%parallelKS, source=parallelKS)

    if (inp%envType /= iTDConstant) then
      this%time0 = inp%time0
      this%time1 = inp%time1
    end if

    if (inp%pertType == iLaser) then
      this%tLaser = .true.
    else if (inp%pertType == iKick) then
      this%tKick = .true.
    else if (inp%pertType == iKickAndLaser) then
      this%tKick = .true.
      this%tLaser = .true.
      this%laserField = inp%tdLaserField
      this%tKickAndLaser = .true.
    else if (inp%pertType == iNoTDPert) then
      this%tKick = .false.
      this%tLaser = .false.
    else
      call error("Wrong type of perturbation.")
    end if

    if (this%tLaser) then
      this%omega = inp%omega
      this%fieldDir = inp%reFieldPolVec + imag * inp%imFieldPolVec
      norm = sqrt(real(dot_product(this%fieldDir,this%fieldDir)))
      this%fieldDir = this%fieldDir / norm
      allocate(this%tdFunction(3, 0:this%nSteps))
      this%tEnvFromFile = (this%envType == iTDFromFile)
      this%indExcitedAtom = inp%indExcitedAtom
      this%nExcitedAtom = inp%nExcitedAtom
    end if

    if (this%tKick) then
      if (inp%polDir == 4) then
        this%polDirs = [1, 2, 3]
      else
        this%polDirs = [inp%polDir]
      end if
    end if

    this%tWriteAutotest = tWriteAutotest
    this%autotestTag = autotestTag

    this%tIons = inp%tIons
    this%tForces = inp%tForces
    this%tEulers = inp%tEulers
    this%eulerFreq = inp%eulerFreq
    this%tBondE = inp%tBondE
    this%tBondO = inp%tBondO
    this%tCalcOnsiteGradients = inp%tOnsiteGradients
    this%species = species
    this%tPeriodic = tPeriodic

    if (this%tIons) then
       this%tForces = .true.
       this%indMovedAtom = inp%indMovedAtom
       this%nMovedAtom = inp%nMovedAtom
       tempAtom = inp%tempAtom
       tMDstill = .false.
       allocate(this%initialVelocities(3, this%nMovedAtom))

       if (allocated(inp%initialVelocities)) then
          this%initialVelocities(:,:) = inp%initialVelocities
       end if

       allocate(this%movedVelo(3, this%nMovedAtom))
       allocate(this%movedMass(3, this%nMovedAtom))
       this%ReadMDVelocities = inp%tReadMDVelocities
       this%movedMass(:,:) = spread(mass(this%indMovedAtom), 1, 3)
       allocate(this%pThermostat)
       allocate(pMDFrame)
       call init(pMDFrame, this%nMovedAtom, nAtom, tMDstill)
       allocate(pDummyTherm)
       call init(pDummyTherm, tempAtom, mass(this%indMovedAtom), randomThermostat, pMDFrame)
       call init(this%pThermostat, pDummyTherm)
       allocate(this%derivator, source=nonSccDeriv)
    else
       if (this%tForces) then
          this%nMovedAtom = nAtom
          allocate(this%movedMass(3, nAtom))
          this%movedMass(:,:) = spread(mass, 1, 3)
          allocate(this%derivator, source=nonSccDeriv)
          this%indMovedAtom = [(iAtom, iAtom = 1, nAtom)]
       end if
       allocate(this%movedVelo(3, nAtom))
       this%movedVelo(:,:) = 0.0_dp
    end if

    tDispersion = allocated(dispersion)
    if (tDispersion) then
       this%tDispersion = .true.
       allocate(this%dispersion, source=dispersion)
    end if

    this%skCutoff = skCutoff
    this%mCutoff = mCutoff
    allocate(this%atomEigVal, source=atomEigVal)

    this%tPump = inp%tPump
    if (inp%tPump) then
      this%PpIni = int(inp%tdPpRange(1)/this%dt)
      this%PpEnd = int(inp%tdPpRange(2)/this%dt)
      this%PpFreq = int((this%PpEnd - this%PpIni) / inp%tdPPFrames)
    end if
    this%tProbe = inp%tProbe
    if (this%tProbe) then
      this%tRestart = .true.
      this%tWriteRestart = .false.
    end if
  end subroutine TElecDynamics_init


  !> Driver of time dependent propagation to calculate with either spectrum or laser
  subroutine runDynamics(this, eigvecs, ham, H0, speciesAll, q0, over, filling, neighbourList,&
      & nNeighbourSK, iSquare, iSparseStart, img2CentCell, orb, coord, spinW, pRepCont, sccCalc,&
<<<<<<< HEAD
      & env, tDualSpinOrbit, xi, thirdOrd, rangeSep, qDepExtPot, nDftbUFunc, UJ, nUJ, iUJ, niUJ,&
      & iAtInCentralRegion, tFixEf, Ef, coordAll, onSiteElements, skHamCont, skOverCont, latVec,&
      & invLatVec, iCellVec, rCellVec, electronicSolver, taggedWriter, refExtPot)
=======
      & env, tDualSpinOrbit, xi, thirdOrd, nDftbUFunc, UJ, nUJ, iUJ, niUJ, iAtInCentralRegion,&
      & tFixEf, Ef, coordAll, onSiteElements, skHamCont, skOverCont, latVec, invLatVec, iCellVec,&
      & rCellVec, cellVec, electronicSolver, eigvecsCplx)
>>>>>>> 4f4f4665

    !> ElecDynamics instance
    type(TElecDynamics) :: this

    !> Real Eigenvectors
    real(dp), intent(inout), allocatable :: eigvecs(:,:,:)

    !> Complex Eigevenctors
    complex(dp), intent(inout), allocatable :: eigvecsCplx(:,:,:)

    !> Sparse non-SCC hamitonian
    real(dp), intent(in) :: H0(:)

    !> species of all atoms in the system
    integer, intent(in) :: speciesAll(:)

    !> reference atomic occupations
    real(dp), intent(inout) :: q0(:,:,:)

    !> resulting hamitonian (sparse)
    real(dp), allocatable, intent(inout) :: ham(:,:)

    !> overlap (sparse)
    real(dp), allocatable, intent(inout) :: over(:)

    !> central atomic coordinates
    real(dp), allocatable, intent(inout) :: coord(:,:)

    !> all atomic coordinates
    real(dp), allocatable, intent(inout) :: coordAll(:,:)

    !> spin constants
    real(dp), allocatable, intent(in) :: spinW(:,:,:)

    !> occupations
    real(dp), intent(inout) :: filling(:,:,:)

    !> Number of neighbours for each of the atoms
    integer, intent(inout) :: nNeighbourSK(:)

    !> index array for location of atomic blocks in large sparse arrays
    integer, allocatable, intent(inout) :: iSparseStart(:,:)

    !> image atoms to their equivalent in the central cell
    integer, allocatable, intent(inout) :: img2CentCell(:)

    !> Index array for start of atomic block in dense matrices
    integer, intent(in) :: iSquare(:)

    !> list of neighbours for each atom
    type(TNeighbourList), intent(inout) :: neighbourList

    !> repulsive information
    type(ORepCont), intent(in) :: pRepCont

    !> Atomic orbital information
    type(TOrbitals), intent(in) :: orb

    !> SCC module internal variables
    type(TScc), intent(in), allocatable :: sccCalc

    !> Environment settings
    type(TEnvironment), intent(inout) :: env

    type(OSlakoCont), intent(in) :: skHamCont, skOverCont

    !> Is dual spin orbit being used (block potentials)
    logical, intent(in) :: tDualSpinOrbit

    !> Spin orbit constants if required
    real(dp), allocatable, intent(in) :: xi(:,:)

    !> 3rd order settings
    type(ThirdOrder), intent(inout), allocatable :: thirdOrd

    !> Range separation contributions
    type(RangeSepFunc), allocatable, intent(inout) :: rangeSep

    !> Proxy for querying Q-dependant external potentials
    type(TQDepExtPotProxy), intent(inout), allocatable :: qDepExtPot

    !> which DFTB+U functional (if used)
    integer, intent(in), optional :: nDftbUFunc

    !> U-J prefactors in DFTB+U
    real(dp), intent(in), allocatable :: UJ(:,:)

    !> Number DFTB+U blocks of shells for each atom type
    integer, intent(in), allocatable :: nUJ(:)

    !> which shells are in each DFTB+U block
    integer, intent(in), allocatable :: iUJ(:,:,:)

    !> Number of shells in each DFTB+U block
    integer, intent(in), allocatable :: niUJ(:,:)

    !> Atoms over which to sum the total energies
    integer, intent(in) :: iAtInCentralRegion(:)

    !> Whether fixed Fermi level(s) should be used. (No charge conservation!)
    logical, intent(in) :: tFixEf

    !> If tFixEf is .true. contains reservoir chemical potential, otherwise the Fermi levels found
    !> from the given number of electrons
    real(dp), intent(inout) :: Ef(:)

    !> Corrections terms for on-site elements
    real(dp), intent(in), allocatable :: onSiteElements(:,:,:,:)

    !> Lattice vectors if periodic
    real(dp), intent(in) :: latVec(:,:)

    !> Inverse of the lattice vectors
    real(dp), intent(in) :: invLatVec(:,:)

    !> cell vectors in absolute units
    real(dp), intent(in) :: rCellVec(:,:)

    !> Vectors (in units of the lattice constants) to cells of the lattice
    real(dp), intent(in) :: cellVec(:,:)

    !> index of cell in cellVec and rCellVec for each atom
    integer, allocatable, intent(in) :: iCellVec(:)

    !> Electronic solver information
    type(TElectronicSolver), intent(inout) :: electronicSolver

    !> Tagged writer object
    type(TTaggedWriter), intent(inout) :: taggedWriter

    !> Reference external potential (usual provided via API)
    type(TRefExtPot) :: refExtPot

    integer :: iPol, iCall
    logical :: tWriteAutotest

    if (.not. allocated(sccCalc)) then
      call error("SCC calculations are curerntly required for dynamics")
    end if
    this%sccCalc = sccCalc
    this%speciesAll = speciesAll
    this%nSpin = size(ham(:,:), dim=2)
    if (this%nSpin > 1) then
      call qm2ud(q0)
    end if

    if (this%tRealHS) then
      this%nOrbs = size(eigvecs, dim=1)
    else
      this%nOrbs = size(eigvecsCplx, dim=1)
    endif
    this%nAtom = size(coord, dim=2)
    this%latVec = latVec
    this%invLatVec = invLatVec
    this%iCellVec = iCellVec
    this%rCellVec = rCellVec
    this%cellVec = cellVec
    tWriteAutotest = this%tWriteAutotest
    iCall = 1
    if (size(this%polDirs) > 1) then
      allocate(this%initCoord(3,this%nAtom))
      this%initCoord(:,:) = coord
    end if
    if (this%tKick) then
      do iPol = 1, size(this%polDirs)
        this%currPolDir = this%polDirs(iPol)
        ! Make sure only last component enters autotest
        tWriteAutotest = tWriteAutotest .and. (iPol == size(this%polDirs))
        call doDynamics(this, eigvecs, ham, H0, q0, over, filling, neighbourList,&
            & nNeighbourSK, iSquare, iSparseStart, img2CentCell, orb, coord, spinW, pRepCont, env,&
            & tDualSpinOrbit, xi, thirdOrd, rangeSep, qDepExtPot, nDftbUFunc, UJ, nUJ, iUJ, niUJ,&
            & iAtInCentralRegion, tFixEf, Ef, tWriteAutotest, coordAll, onSiteElements, skHamCont,&
<<<<<<< HEAD
            & skOverCont, iCall, electronicSolver, taggedWriter, refExtPot)
=======
            & skOverCont, iCall, electronicSolver, eigvecsCplx)
>>>>>>> 4f4f4665
        iCall = iCall + 1
      end do
    else
      call doDynamics(this, eigvecs, ham, H0, q0, over, filling, neighbourList, nNeighbourSK,&
          & iSquare, iSparseStart, img2CentCell, orb, coord, spinW, pRepCont, env, tDualSpinOrbit,&
<<<<<<< HEAD
          & xi, thirdOrd, rangeSep, qDepExtPot, nDftbUFunc, UJ, nUJ, iUJ, niUJ, iAtInCentralRegion,&
          & tFixEf, Ef, tWriteAutotest, coordAll, onSiteElements, skHamCont, skOverCont, iCall,&
          & electronicSolver, taggedWriter, refExtPot)
=======
          & xi, thirdOrd, nDftbUFunc, UJ, nUJ, iUJ, niUJ, iAtInCentralRegion, tFixEf, Ef,&
          & tWriteAutotest, coordAll, onSiteElements, skHamCont, skOverCont, iCall,&
          & electronicSolver, eigvecsCplx)
>>>>>>> 4f4f4665
    end if

  end subroutine runDynamics


  !> Runs the electronic dynamics of the system
  subroutine doDynamics(this, eigvecsReal, ham, H0, q0, over, filling, neighbourList,&
      & nNeighbourSK, iSquare, iSparseStart, img2CentCell, orb, coord, spinW, pRepCont, env,&
      & tDualSpinOrbit, xi, thirdOrd, rangeSep, qDepExtPot, nDftbUFunc, UJ, nUJ, iUJ, niUJ,&
      & iAtInCentralRegion, tFixEf, Ef, tWriteAutotest, coordAll, onSiteElements, skHamCont,&
<<<<<<< HEAD
      & skOverCont, iCall, electronicSolver, taggedWriter, refExtPot)
=======
      & skOverCont, iCall, electronicSolver, eigvecsCplx)
>>>>>>> 4f4f4665

    !> ElecDynamics instance
    type(TElecDynamics) :: this

    !> Real Eigenvectors
    real(dp), intent(inout), allocatable :: eigvecsReal(:,:,:)

    !> Complex Eigevenctors
    complex(dp), intent(inout), allocatable :: eigvecsCplx(:,:,:)

    !> Sparse storage for non-SCC hamitonian
    real(dp), intent(in) :: H0(:)

    !> reference atomic occupations
    real(dp), intent(inout) :: q0(:,:,:)

    !> resulting hamitonian (sparse)
    real(dp), allocatable, intent(inout) :: ham(:,:)

    !> overlap (sparse)
    real(dp), allocatable, intent(inout) :: over(:)

    !> atomic coordinates
    real(dp), allocatable, intent(inout) :: coord(:,:)

    !> all atomic coordinates
    real(dp), allocatable, intent(inout) :: coordAll(:,:)

    !> spin constants
    real(dp), allocatable, intent(in) :: spinW(:,:,:)

    !> occupations
    real(dp), intent(inout) :: filling(:,:,:)

    !> Number of neighbours for each of the atoms
    integer, intent(inout) :: nNeighbourSK(:)

    !> index array for location of atomic blocks in large sparse arrays
    integer, allocatable, intent(inout) :: iSparseStart(:,:)

    !> image atoms to their equivalent in the central cell
    integer, allocatable, intent(inout) :: img2CentCell(:)

    !> Index array for start of atomic block in dense matrices
    integer, intent(in) :: iSquare(:)

    !> list of neighbours for each atom
    type(TNeighbourList), intent(inout) :: neighbourList

    !> repulsive information
    type(ORepCont), intent(in) :: pRepCont

    !> Atomic orbital information
    type(TOrbitals), intent(in) :: orb

    !> Environment settings
    type(TEnvironment), intent(inout) :: env

    !> Raw H^0 hamiltonian data
    type(OSlakoCont), intent(in) :: skHamCont

    !> Raw overlap data
    type(OSlakoCont), intent(in) :: skOverCont

    !> Is dual spin orbit being used (block potentials)
    logical, intent(in) :: tDualSpinOrbit

    !> which DFTB+U functional (if used)
    integer, intent(in), optional :: nDftbUFunc

    !> U-J prefactors in DFTB+U
    real(dp), intent(in), allocatable :: UJ(:,:)

    !> Number DFTB+U blocks of shells for each atom type
    integer, intent(in), allocatable :: nUJ(:)

    !> which shells are in each DFTB+U block
    integer, intent(in), allocatable :: iUJ(:,:,:)

    !> Number of shells in each DFTB+U block
    integer, intent(in), allocatable :: niUJ(:,:)

    !> Spin orbit constants if required
    real(dp), allocatable, intent(in) :: xi(:,:)

    !> 3rd order settings
    type(ThirdOrder), intent(inout), allocatable :: thirdOrd

    !> Range separation contributions
    type(RangeSepFunc), allocatable, intent(inout) :: rangeSep

    !> Proxy for querying Q-dependant external potentials
    type(TQDepExtPotProxy), intent(inout), allocatable :: qDepExtPot

    !> Atoms over which to sum the total energies
    integer, intent(in) :: iAtInCentralRegion(:)

    !> Whether fixed Fermi level(s) should be used. (No charge conservation!)
    logical, intent(in) :: tFixEf

    !> If tFixEf is .true. contains reservoir chemical potential, otherwise the Fermi levels found
    !> from the given number of electrons
    real(dp), intent(inout) :: Ef(:)

    !> Should autotest data be written?
    logical, intent(in) :: tWriteAutotest

    !> Corrections terms for on-site elements
    real(dp), intent(in), allocatable :: onSiteElements(:,:,:,:)

    !> Number of times this has been called
    integer, intent(in) :: iCall

    !> Electronic solver information
    type(TElectronicSolver), intent(inout) :: electronicSolver

<<<<<<< HEAD
    !> Tagged writer object
    type(TTaggedWriter), intent(inout) :: taggedWriter

    !> Reference external potential (usual provided via API)
    type(TRefExtPot) :: refExtPot

    complex(dp) :: Ssqr(this%nOrbs,this%nOrbs), Sinv(this%nOrbs,this%nOrbs)
    complex(dp) :: rho(this%nOrbs,this%nOrbs,this%nSpin), rhoOld(this%nOrbs,this%nOrbs,this%nSpin)
    complex(dp) :: H1(this%nOrbs,this%nOrbs,this%nSpin), T1(this%nOrbs,this%nOrbs)
=======
    complex(dp) :: Ssqr(this%nOrbs,this%nOrbs,this%parallelKS%nLocalKS)
    complex(dp) :: Sinv(this%nOrbs,this%nOrbs,this%parallelKS%nLocalKS)
    complex(dp) :: rho(this%nOrbs,this%nOrbs,this%parallelKS%nLocalKS)
    complex(dp) :: rhoOld(this%nOrbs,this%nOrbs,this%parallelKS%nLocalKS)
    complex(dp) :: H1(this%nOrbs,this%nOrbs,this%parallelKS%nLocalKS), T1(this%nOrbs,this%nOrbs)
>>>>>>> 4f4f4665
    complex(dp), allocatable :: Eiginv(:,:,:), EiginvAdj(:,:,:)
    real(dp) :: qq(orb%mOrb, this%nAtom, this%nSpin), deltaQ(this%nAtom,this%nSpin)
    real(dp) :: dipole(3,this%nSpin), chargePerShell(orb%mShell,this%nAtom,this%nSpin)
    real(dp), allocatable :: rhoPrim(:,:), ham0(:), ErhoPrim(:)
    real(dp) :: time, startTime, timeElec
    integer :: dipoleDat, qDat, energyDat, populDat(2), forceDat, coorDat, ePBondDat
    integer ::  iStep, iSpin, iKS
    type(TPotentials) :: potential
    type(TEnergies) :: energy
    type(TTimer) :: loopTime
    real(dp), allocatable :: qBlock(:,:,:,:)

    complex(dp) :: RdotSprime(this%nOrbs,this%nOrbs)
    real(dp) :: coordNew(3, this%nAtom), totalForce(3, this%nAtom), ePerBond(this%nAtom, this%nAtom)
    real(dp) :: movedAccel(3, this%nMovedAtom), energyKin, new3Coord(3, this%nMovedAtom)
    real(dp) :: cellVol, recVecs(3,3), recVecs2p(3,3)
    character(4) :: dumpIdx
    logical :: tProbeFrameWrite

    call env%globalTimer%startTimer(globalTimers%elecDynInit)

    iStep = 0
    startTime = 0.0_dp
    timeElec = 0.0_dp
    RdotSprime(:,:) = 0.0_dp

    if (this%tRestart) then
      call readRestart(rho, rhoOld, Ssqr, coord, this%movedVelo, startTime)
      call updateH0S(this, Ssqr, Sinv, coord, orb, neighbourList, nNeighbourSK, iSquare,&
          & iSparseStart, img2CentCell, skHamCont, skOverCont, ham, ham0, over, env, rhoPrim,&
          & ErhoPrim, coordAll)
      if (this%tIons) then
        this%initialVelocities(:,:) = this%movedVelo
        this%ReadMDVelocities = .true.
      end if
    else
      if (iCall > 1 .and. this%tIons) then
        coord(:,:) = this%initCoord
        call updateH0S(this, Ssqr, Sinv, coord, orb, neighbourList, nNeighbourSK, iSquare,&
            & iSparseStart, img2CentCell, skHamCont, skOverCont, ham, ham0, over, env, rhoPrim,&
            & ErhoPrim, coordAll)
        this%initialVelocities(:,:) = this%movedVelo
        this%ReadMDVelocities = .true.
      end if
    end if
    if (this%tLaser) then
      call getTDFunction(this, startTime)
    end if

    call initializeTDVariables(this, rho, H1, Ssqr, Sinv, H0, ham0, over, ham, eigvecsReal,&
        & filling, orb, rhoPrim, potential, neighbourList%iNeighbour, nNeighbourSK, iSquare,&
        & iSparseStart, img2CentCell, Eiginv, EiginvAdj, energy, ErhoPrim, skOverCont, qBlock, UJ,&
        & onSiteElements, eigvecsCplx)

    call this%sccCalc%updateCoords(env, coordAll, this%speciesAll, neighbourList)
    if (this%tDispersion) then
       call this%dispersion%updateCoords(neighbourList, img2CentCell, coordAll, this%speciesAll)
       this%mCutOff = max(this%mCutOff, this%dispersion%getRCutOff())
    end if

    if (this%tPeriodic) then
       cellVol = abs(determinant33(this%latVec))
       recVecs2p(:,:) = this%latVec
       call matinv(recVecs2p)
       recVecs2p = transpose(recVecs2p)
       recVecs = 2.0_dp * pi * recVecs2p
       call this%sccCalc%updateLatVecs(this%latVec, recVecs, cellVol)
       this%mCutOff = max(this%mCutOff, this%sccCalc%getCutOff())
       if (this%tDispersion) then
          call this%dispersion%updateLatVecs(this%latVec)
          this%mCutOff = max(this%mCutOff, this%dispersion%getRCutOff())
       end if
    end if

    call initTDOutput(this, dipoleDat, qDat, energyDat, populDat, forceDat, coorDat, ePBondDat)

    call getChargeDipole(this, deltaQ, qq, dipole, q0, rho, Ssqr, coord, iSquare, qBlock,&
         & over, rhoPrim, neighbourlist, nNeighbourSK, orb, iSparseStart, img2CentCell)

    call updateH(this, H1, ham, over, ham0, this%speciesAll, qq, q0, coord, orb, potential,&
        & neighbourList, nNeighbourSK, iSquare, iSparseStart, img2CentCell, 0,&
        & chargePerShell, spinW, env, tDualSpinOrbit, xi, thirdOrd, qBlock,&
        & nDftbUFunc, UJ, nUJ, iUJ, niUJ, onSiteElements, refExtPot)

    if (this%tForces) then
       totalForce(:,:) = 0.0_dp
       call getForces(this, movedAccel, totalForce, rho, H1, Sinv, neighbourList, nNeighbourSK, &
            & img2CentCell, iSparseStart, iSquare, potential, orb, skHamCont, skOverCont, qq, q0, &
            & pRepCont, coordAll, rhoPrim, ErhoPrim, 0, env)
       if (this%tIons) then
          call initIonDynamics(this, coordNew, coord, movedAccel)
       end if
    end if

    ! Apply kick to rho if necessary
    if (this%tKick) then
      call kickDM(this, rho, Ssqr, Sinv, iSquare, coord)
    end if

    ! had to add the "or tKick" option to override rhoOld if tRestart = yes, otherwise it will be
    ! badly initialised
    if (.not.this%tRestart .or. this%tKick) then
      ! Initialize electron dynamics
      ! rhoOld is now the GS DM, rho will be the DM at time=dt
      rhoOld(:,:,:) = rho
      call initializePropagator(this, this%dt, rhoOld, rho, H1, Sinv, coordAll, skHamCont,&
         & skOverCont, orb, neighbourList, nNeighbourSK, img2CentCell, iSquare)
    end if

    call getTDEnergy(this, energy, rhoPrim, rhoOld, neighbourList, nNeighbourSK, orb,&
         & iSquare, iSparseStart, img2CentCell, ham0, qq, q0, potential, chargePerShell,&
         & coordAll, pRepCont, energyKin, tDualSpinOrbit, thirdOrd, rangeSep, qDepExtPot, qBlock,&
         & nDftbUFunc, UJ, nUJ, iUJ, niUJ, xi, iAtInCentralRegion, tFixEf, Ef, onSiteElements)

    if (this%tBondE .and. this%tRealHS) then
      call getPairWiseBondEO(this, ePerBond, rhoPrim(:,1), ham0, iSquare, &
           & neighbourList%iNeighbour, nNeighbourSK, img2CentCell, iSparseStart)
    else if (this%tBondO) then
      call getPairWiseBondEO(this, ePerBond, rhoPrim(:,1), over, iSquare, &
           & neighbourList%iNeighbour, nNeighbourSK, img2CentCell, iSparseStart)
    end if

    ! after calculating the TD function, set initial time to zero for probe simulations
    ! this is to calculate properly the dipole fourier transform after the simulation
    if (this%tProbe) then
      startTime = 0.0_dp
    end if

    call env%globalTimer%stopTimer(globalTimers%elecDynInit)

    ! Main loop
    call env%globalTimer%startTimer(globalTimers%elecDynLoop)
    call loopTime%start()

    write(stdOut, "(A)") 'Starting dynamics'

    do iStep = 0, this%nSteps
      time = iStep * this%dt + startTime

     if (.not. this%tRestart .or. (iStep > 0) .or. this%tProbe) then
       call writeTDOutputs(this, dipoleDat, qDat, energyDat, forceDat, coorDat, time,&
            & energy, energyKin, dipole, deltaQ, coord, totalForce, iStep, ePerBond, ePBondDat)
     end if

     if (this%tIons) then
       coord(:,:) = coordNew
       call updateH0S(this, Ssqr, Sinv, coord, orb, neighbourList, nNeighbourSK, iSquare,&
            & iSparseStart, img2CentCell, skHamCont, skOverCont, ham, ham0, over, env, rhoPrim,&
            & ErhoPrim, coordAll)
     end if

     tProbeFrameWrite = this%tPump .and. (iStep >= this%PpIni) .and. (iStep <= this%PpEnd)&
          & .and. (mod(iStep-this%PpIni, this%PpFreq) == 0)
     if (tProbeFrameWrite) then
       write(dumpIdx,'(i4)')int((iStep-this%PpIni)/this%PpFreq)
       call writeRestart(rho, rhoOld, Ssqr, coord, this%movedVelo, time,&
            & trim(dumpIdx) // 'ppdump.bin')
     end if

     call getChargeDipole(this, deltaQ, qq, dipole, q0, rho, Ssqr, coord, iSquare, qBlock,&
          & over, rhoPrim, neighbourlist, nNeighbourSK, orb, iSparseStart, img2CentCell)

     call updateH(this, H1, ham, over, ham0, this%speciesAll, qq, q0, coord, orb, potential,&
          & neighbourList, nNeighbourSK, iSquare, iSparseStart, img2CentCell, iStep,&
          & chargePerShell, spinW, env, tDualSpinOrbit, xi, thirdOrd, qBlock,&
          & nDftbUFunc, UJ, nUJ, iUJ, niUJ, onSiteElements, refExtPot)

!     if ((this%tWriteRestart) .and. (iStep > 0) .and. (mod(iStep, this%restartFreq) == 0)) then
!        call writeRestart(rho, rhoOld, Ssqr, coord, this%movedVelo, time)
!     end if

     if (this%tForces) then
        call getForces(this, movedAccel, totalForce, rho, H1, Sinv, neighbourList,&  !F_1
             & nNeighbourSK, img2CentCell, iSparseStart, iSquare, potential, orb, skHamCont, &
             & skOverCont, qq, q0, pRepCont, coordAll, rhoPrim, ErhoPrim, iStep, env)
     end if

     if (this%tIons) then
        new3Coord(:,:) = coordNew(:, this%indMovedAtom)
        call next(this%pMDIntegrator, movedAccel, new3Coord, this%movedVelo)
        coordNew(:, this%indMovedAtom) = new3Coord
        call getRdotSprime(this, RdotSprime, coordAll, skOverCont, orb, img2CentCell, &
             &neighbourList, nNeighbourSK, iSquare)
     end if

     call getTDEnergy(this, energy, rhoPrim, rho, neighbourList, nNeighbourSK, orb,&
          & iSquare, iSparseStart, img2CentCell, ham0, qq, q0, potential, chargePerShell,&
          & coordAll, pRepCont, energyKin, tDualSpinOrbit, thirdOrd, rangeSep, qDepExtPot, qBlock,&
          & nDftbUFunc, UJ, nUJ, iUJ, niUJ, xi, iAtInCentralRegion, tFixEf, Ef, onSiteElements)

     if (this%tBondE) then
       call getPairWiseBondEO(this, ePerBond, rhoPrim(:,1), ham0, iSquare, &
            & neighbourList%iNeighbour, nNeighbourSK, img2CentCell, iSparseStart)
     else if (this%tBondO) then
       call getPairWiseBondEO(this, ePerBond, rhoPrim(:,1), over, iSquare, &
            & neighbourList%iNeighbour, nNeighbourSK, img2CentCell, iSparseStart)
     end if

     do iKS = 1, this%parallelKS%nLocalKS
        if (this%tIons .or. (.not. this%tRealHS)) then
           H1(:,:,iKS) = RdotSprime + imag * H1(:,:,iKS)
!           call scal(H1(:,:,iSpin), imag)
!           call zaxpy(this%nOrbs*this%nOrbs, 1.0_dp, RdotSprime, 1, H1(:,:,iSpin), 1)

           if (this%tEulers .and. (iStep > 0) .and. (mod(iStep, this%eulerFreq) == 0)) then
              call zcopy(this%nOrbs*this%nOrbs, rho(:,:,iKS), 1, rhoOld(:,:,iKS), 1)
              call propagateRho(this, rhoOld(:,:,iKS), rho(:,:,iKS), H1(:,:,iKS), Sinv(:,:,iKS),&
                   & this%dt)
           else
              call propagateRho(this, rhoOld(:,:,iKS), rho(:,:,iKS), H1(:,:,iKS), Sinv(:,:,iKS),&
                   & 2.0_dp * this%dt)
           end if
        else
           !The following is commented for the fast popagate that considers a real H
           !call scal(H1(:,:,iSpin), imag)
           call propagateRhoRealH(this, rhoOld(:,:,iKS), rho(:,:,iKS), H1(:,:,iKS), Sinv(:,:,iKS),&
                & 2.0_dp * this%dt)
        end if

        call swap(rhoOld(:,:,iKS), rho(:,:,iKS))
        if ((this%tPopulations) .and. (mod(iStep, this%writeFreq) == 0)) then
          call getTDPopulations(this, electronicSolver, rho, Eiginv, EiginvAdj, T1, H1, Ssqr,&
              & populDat, time, iKS)
        end if

     end do

     if (mod(iStep, max(this%nSteps / 10, 1)) == 0) then
        call loopTime%stop()
        timeElec  = loopTime%getWallClockTime()
        write(stdOut, "(A,2x,I6,2(2x,A,F10.6))") 'Step ', iStep, 'elapsed loop time: ',&
             & timeElec, 'average time per loop ', timeElec / (iStep + 1)
     end if
    end do

    write(stdOut, "(A)") 'Dynamics finished OK!'
    call env%globalTimer%stopTimer(globalTimers%elecDynLoop)

    if (tWriteAutotest) then
      call writeTDAutotest(this, dipole, energy, deltaQ, coord, totalForce, taggedWriter)
    end if

    call closeTDOutputs(this, dipoleDat, qDat, energyDat, populDat, forceDat, coorDat, ePBondDat)

    if (this%tIons) then
      if (size(this%polDirs) <  (this%nDynamicsInit + 1)) then
        deallocate(this%pMDIntegrator)
      end if
    end if

   end subroutine doDynamics


  !> Updates the hamiltonian with SCC and external TD field (if any) contributions
  subroutine updateH(this, H1, ham, over, H0, speciesAll, qq, q0, coord, orb, potential,&
      & neighbourList, nNeighbourSK, iSquare, iSparseStart, img2CentCell, iStep, chargePerShell,&
      & spinW, env, tDualSpinOrbit, xi, thirdOrd, qBlock, nDftbUFunc, UJ, nUJ, iUJ,&
      & niUJ, onSiteElements, refExtPot)

    !> ElecDynamics instance
    type(TElecDynamics) :: this

    !> Square hamiltonian at each spin and k-point
    complex(dp), intent(inout) :: H1(:,:,:)

    !> resulting hamitonian (sparse)
    real(dp), allocatable, intent(inout) :: ham(:,:)

    !> overlap (sparse)
    real(dp), allocatable, intent(inout) :: over(:)

    !> Sparse storage for non-SCC hamitonian
    real(dp), intent(in) :: H0(:)

    !> species of all atoms in the system
    integer, intent(in) :: speciesAll(:)

    !> atomic ocupations
    real(dp), intent(inout) :: qq(:,:,:)

    !> reference atomic occupations
    real(dp), intent(inout) :: q0(:,:,:)

    !> atomic coordinates
    real(dp), allocatable, intent(inout) :: coord(:,:)

    !> Atomic orbital information
    type(TOrbitals), intent(in) :: orb

    !> potential acting on the system
    type(TPotentials), intent(inout) :: potential

    !> list of neighbours for each atom
    type(TNeighbourList), intent(inout) :: neighbourList

    !> Number of neighbours for each of the atoms
    integer, intent(in) :: nNeighbourSK(:)

    !> Index array for start of atomic block in dense matrices
    integer, intent(in) :: iSquare(:)

    !> index array for location of atomic blocks in large sparse arrays
    integer, intent(in) :: iSparseStart(0:,:)

    !> image atoms to their equivalent in the central cell
    integer, intent(in) :: img2CentCell(:)

    !> current step of the propagation
    integer, intent(in) :: iStep

    !> electrons in each atomi shell
    real(dp), intent(inout) :: chargePerShell(:,:,:)

    !> spin constants
    real(dp), allocatable, intent(in) :: spinW(:,:,:)

    !> Environment settings
    type(TEnvironment), intent(inout) :: env

    !> Is dual spin orbit being used (block potentials)
    logical, intent(in) :: tDualSpinOrbit

    !> Spin orbit constants if required
    real(dp), allocatable, intent(in) :: xi(:,:)

    !> 3rd order settings
    type(ThirdOrder), intent(inout), allocatable :: thirdOrd

    !> block (dual) atomic populations
    real(dp), intent(inout), allocatable :: qBlock(:,:,:,:)

    !> which DFTB+U functional (if used)
    integer, intent(in), optional :: nDftbUFunc

    !> U-J prefactors in DFTB+U
    real(dp), intent(in), allocatable :: UJ(:,:)

    !> Number DFTB+U blocks of shells for each atom type
    integer, intent(in), allocatable :: nUJ(:)

    !> which shells are in each DFTB+U block
    integer, intent(in), allocatable :: iUJ(:,:,:)

    !> Number of shells in each DFTB+U block
    integer, intent(in), allocatable :: niUJ(:,:)

    !> Corrections terms for on-site elements
    real(dp), intent(in), allocatable :: onSiteElements(:,:,:,:)

    !> Reference external potential (usual provided via API)
    type(TRefExtPot) :: refExtPot

    real(dp), allocatable :: qiBlock(:,:,:,:) ! not allocated since no imaginary ham
    real(dp), allocatable :: iHam(:,:) ! not allocated since no imaginary ham
    real(dp) :: T2(this%nOrbs,this%nOrbs)
    integer :: iAtom, iSpin, iKS, iK
    logical :: tDFTBU, tImHam

    ! left over from Poisson shift upload from transport being messy
    real(dp), allocatable :: dummy(:,:)

    ham(:,:) = 0.0_dp

    if (this%nSpin == 2) then
      call ud2qm(qq)
      call ud2qm(q0)
    end if

    tDFTBU = .false.
    if (size(UJ) > 0) then
       tDFTBU = .true.
    end if
    tImHam = .false. ! for the moment

    call resetExternalPotentials(refExtPot, potential)
    call resetInternalPotentials(tDualSpinOrbit, xi, orb, speciesAll, potential)

    call getChargePerShell(qq, orb, speciesAll, chargePerShell)
    call addChargePotentials(env, this%sccCalc, qq, q0, chargePerShell, orb, speciesAll,&
        & neighbourList, img2CentCell, spinW, thirdOrd, potential, elstatTypes%gammaFunc, .false.,&
        & .false., dummy)

    ! Build spin contribution (if necessary)
!    if (this%tSpinPol) then
!       call getSpinShift(shellPot, chargePerShell, this%species, orb, W)
!       potential%intShell = potential%intShell + shellPot
    if ((size(UJ) /= 0) .or. allocated(onSiteElements)) then
     ! convert to qm representation
      call ud2qm(qBlock)
    end if

    if (size(UJ) /= 0) then
      call addBlockChargePotentials(qBlock, qiBlock, tDftbU, .false., speciesAll, orb, nDftbUFunc,&
          & UJ, nUJ, iUJ, niUJ, potential)
    end if
    if (allocated(onSiteElements)) then
      call addOnsShift(potential%intBlock, potential%iOrbitalBlock, qBlock, qiBlock, q0,&
          & onSiteElements, speciesAll, orb)
    end if

    ! Add time dependent field if necessary
    if (this%tLaser) then
      do iAtom = 1, this%nAtom
         potential%extAtom(iAtom, 1) = dot_product(coord(:,iAtom), this%tdFunction(:, iStep))
      end do
      call total_shift(potential%extShell, potential%extAtom, orb, speciesAll)
      call total_shift(potential%extBlock, potential%extShell, orb, speciesAll)
    end if

    potential%intBlock = potential%intBlock + potential%extBlock
    potential%intShell = potential%intShell + potential%extShell

    call getSccHamiltonian(H0, over, nNeighbourSK, neighbourList, speciesAll, orb, iSparseStart,&
        & img2CentCell, potential, ham, iHam)

    ! Hack due to not using Pauli-type structure outside of this part of the routine
    if (this%nSpin == 2) then
      ham = 2.0_dp * ham
      call qm2ud(ham)
      call qm2ud(q0)
      call qm2ud(qq)
    end if

    do iKS = 1, this%parallelKS%nLocalKS
      iK = this%parallelKS%localKS(1, iKS)
      iSpin = this%parallelKS%localKS(2, iKS)
      if (this%tRealHS) then
        call unpackHS(T2, ham(:,iSpin), neighbourList%iNeighbour, nNeighbourSK, iSquare,&
            & iSparseStart, img2CentCell)
        call blockSymmetrizeHS(T2, iSquare)
        H1(:,:,iSpin) = cmplx(T2, 0.0_dp, dp)
      else
        call unpackHS(H1(:,:,iKS), ham(:,iSpin), this%kPoint(:,iK), neighbourList%iNeighbour,&
             & nNeighbourSK, this%iCellVec, this%cellVec, iSquare, iSparseStart, img2CentCell)
        call blockHermitianHS(H1(:,:,iKS), iSquare)
      end if
    end do

  end subroutine updateH


  !> Kick the density matrix for spectrum calculations
  subroutine kickDM(this, rho, Ssqr, Sinv, iSquare, coord)

    !> ElecDynamics instance
    type(TElecDynamics), intent(in) :: this

    !> Square overlap
    complex(dp), intent(in) :: Ssqr(:,:,:)

    !> Square overlap inverse
    complex(dp), intent(in) :: Sinv(:,:,:)

    !> Density matrix
    complex(dp), intent(inout) :: rho(:,:,:)

    !> atomic coordinates
    real(dp), allocatable, intent(in) :: coord(:,:)

    !> Index array for start of atomic block in dense matrices
    integer, intent(in) :: iSquare(:)

    complex(dp) :: T1(this%nOrbs, this%nOrbs, this%parallelKS%nLocalKS)
    complex(dp) :: T3(this%nOrbs, this%nOrbs, this%parallelKS%nLocalKS)
    complex(dp) :: T2(this%nOrbs, this%nOrbs), T4(this%nOrbs, this%nOrbs)
    integer :: iAt, iStart, iEnd, iKS, iSpin, iOrb
    real(dp) :: pkick(this%nSpin)

    character(1), parameter :: localDir(3) = ['x', 'y', 'z']

    pkick(1) = this%field ! check units

    if (this%nSpin == 2) then
      select case(this%spType)
      case (iTDSinglet)
        pkick(2) = pkick(1)
      case(iTDTriplet)
        pkick(2) = - pkick(1)
      end select
    end if

    T1(:,:,:) = 0.0_dp
    T2(:,:) = 0.0_dp
    T3(:,:,:) = 0.0_dp
    T4(:,:) = 0.0_dp

    do iKS = 1, this%parallelKS%nLocalKS
      iSpin = this%parallelKS%localKS(2, iKS)
      do iAt = 1, this%nAtom
        iStart = iSquare(iAt)
        iEnd = iSquare(iAt + 1) - 1
        do iOrb = iStart, iEnd
          T1(iOrb, iOrb, iKS) = exp(cmplx(0, -pkick(iSpin) * coord(this%currPolDir, iAt), dp))
          T3(iOrb, iOrb, iKS) = exp(cmplx(0,  pkick(iSpin) * coord(this%currPolDir, iAt), dp))
        end do
      end do
    end do

    do iKS = 1, this%parallelKS%nLocalKS
      call gemm(T2, T1(:,:,iKS), rho(:,:,iKS))
      call gemm(T4, T2, Ssqr(:,:,iKS), cmplx(1, 0, dp))
      call gemm(T2, T4, T3(:,:,iKS))
      call gemm(rho(:,:,iKS), T2, Sinv(:,:,iKS), cmplx(0.5, 0, dp))
      call gemm(rho(:,:,iKS), Sinv(:,:,iKS), T2, cmplx(0.5, 0, dp), cmplx(1, 0, dp), 'N', 'C')
    end do

    write(stdout,"(A)")'Density kicked along ' // localDir(this%currPolDir) //'!'

  end subroutine kickDM


  !> Creates array for external TD field
  subroutine getTDFunction(this, startTime)

    !> ElecDynamics instance
    type(TElecDynamics), intent(inout) :: this

    !> starting time of the simulation, if relevant
    real(dp), intent(in) :: startTime

    real(dp) :: midPulse, deltaT, angFreq, E0, time, envelope
    real(dp) :: tdfun(3)
    integer :: iStep, laserDat, laserDat2

    midPulse = (this%time0 + this%time1)/2.0_dp
    deltaT = this%time1 - this%time0
    angFreq = this%omega
    E0 = this%field
    if (this%tKickAndLaser) then
      E0 = this%laserField
    end if
    this%tdFunction(:,:) = 0.0_dp
    if (this%tEnvFromFile) then
       E0 = 0.0_dp !this is to make sure we never sum the current field with the read from file
    end if

    open(newunit=laserDat, file='laser.dat')

    do iStep = 0,this%nSteps
      time = iStep * this%dt + startTime

      if (this%envType == iTDConstant) then
        envelope = 1.0_dp
      else if (this%envType == iTDGaussian) then
        envelope = exp(-4.0_dp*pi*(time-midPulse)**2 / deltaT**2)
      else if (this%envType == iTDSin2 .and. (time >= this%time0) .and. (time <= this%time1)) then
        envelope = sin(pi*(time-this%time0)/deltaT)**2
      else
        envelope = 0.0_dp
      end if

      if (this%tEnvFromFile) then
        read(laserDat, *)time, tdfun(1), tdfun(2), tdfun(3)
        this%tdFunction(:, iStep) = tdfun * (Bohr__AA / Hartree__eV)
      else
        this%tdFunction(:, iStep) = E0 * envelope * aimag(exp(imag*(time*angFreq + this%phase))&
             & * this%fieldDir)
        write(laserDat, "(5F15.8)") time * au__fs,&
            & this%tdFunction(:, iStep) * (Hartree__eV / Bohr__AA)
      end if

    end do

    close(laserDat)
  end subroutine getTDFunction


  !> Calculate charges, dipole moments
  subroutine getChargeDipole(this, deltaQ, qq, dipole, q0, rho, Ssqr, coord, iSquare, qBlock,&
       & over, rhoPrim, neighbourlist, nNeighbourSK, orb, iSparseStart, img2CentCell)

    !> ElecDynamics instance
    type(TElecDynamics), intent(in) :: this

    !> Negative gross charge
    real(dp), intent(out) :: deltaQ(:,:)

    !> Dipole moment
    real(dp), intent(out) :: dipole(:,:)

    !> atomic ocupations
    real(dp), intent(out) :: qq(:,:,:)

    !> reference atomic occupations
    real(dp), intent(in) :: q0(:,:,:)

    !> atomic coordinates
    real(dp), intent(in) :: coord(:,:)

    !> Density matrix
    complex(dp), intent(in) :: rho(:,:,:)

    !> Square overlap matrix
    complex(dp), intent(in) :: Ssqr(:,:,:)

    !> Index array for start of atomic block in dense matrices
    integer, intent(in) :: iSquare(:)

    !> sparse density matrix
    real(dp), allocatable, intent(inout) :: rhoPrim(:,:)

    !> neighbour list
    type(TNeighbourList), intent(in) :: neighbourList

    !> Number of neighbours for each of the atoms
    integer, intent(in) :: nNeighbourSK(:)

    !> Atomic orbital information
    type(TOrbitals), intent(in) :: orb

    !> index array for location of atomic blocks in large sparse arrays
    integer, intent(in) :: iSparseStart(0:,:)

    !> image atoms to their equivalent in the central cell
    integer, intent(in) :: img2CentCell(:)

    !> overlap (sparse)
    real(dp), allocatable, intent(in) :: over(:)

    !> Mulliken block charges
    real(dp), allocatable, intent(inout) :: qBlock(:,:,:,:)

    integer :: iAt, iSpin, iOrb1, iOrb2, nOrb, iKS, iK

    qq(:,:,:) = 0.0_dp
    if (this%tRealHS) then

      do iSpin = 1, this%nSpin
        do iAt = 1, this%nAtom
          iOrb1 = iSquare(iAt)
          iOrb2 = iSquare(iAt+1)-1
          ! hermitian transpose used as real part only is needed
          qq(:iOrb2-iOrb1+1,iAt,iSpin) = real(sum(&
              & rho(:,iOrb1:iOrb2,iSpin)*Ssqr(:,iOrb1:iOrb2,iSpin), dim=1), dp)
        end do
      end do

    else

      !rhoPrim(:,:) = 0.0_dp
      !do iKS = 1, this%parallelKS%nLocalKS
      !  iK = this%parallelKS%localKS(1, iKS)
      !  iSpin = this%parallelKS%localKS(2, iKS)
      !  call packHS(rhoPrim(:,iSpin), rho(:,:,iKS), this%kPoint(:,iK), this%kWeight(iK),&
      !      & neighbourList%iNeighbour, nNeighbourSK, orb%mOrb, this%iCellVec, this%rCellVec, &
      !      & iSquare, iSparseStart, img2CentCell)
      !end do
      !call mulliken(qq(:,:,iSpin), over, rhoPrim(:,iSpin), orb, neighbourList%iNeighbour,&
      !    & nNeighbourSK, img2CentCell, iSparseStart)

      do iKS = 1, this%parallelKS%nLocalKS
        iK = this%parallelKS%localKS(1, iKS)
        iSpin = this%parallelKS%localKS(2, iKS)

        do iAt = 1, this%nAtom
          iOrb1 = iSquare(iAt)
          iOrb2 = iSquare(iAt+1)-1
          ! only real part only is needed
          qq(:iOrb2-iOrb1+1,iAt,iSpin) = qq(:iOrb2-iOrb1+1,iAt,iSpin) + this%kWeight(iK) * &
              & real(sum(rho(:,iOrb1:iOrb2,iKS) * conjg(Ssqr(:,iOrb1:iOrb2,iKS)), dim=1), dp)
        end do
      end do

    end if
    !call ud2qm(rhoPrim)

    ! sparse way to calculate charge and dipole
    !qq(:,:,:) = 0.0_dp
    !do iSpin = 1, this%nSpin
    !  call mulliken(qq(:,:,iSpin), over, rhoPrim(:,iSpin), orb, neighbourList%iNeighbour,&
    !      & nNeighbourSK, img2CentCell, iSparseStart)
    !end do

    deltaQ(:,:) = sum((qq - q0), dim=1)
    dipole(:,:) = -matmul(coord(:,:), deltaQ(:,:))

    ! sparse way to calculate block populations
    !if (allocated(qBlock)) then
    !  rhoPrim(:,:) = 0.0_dp
    !  do iSpin = 1, this%nSpin
    !    call packHS(rhoPrim(:,iSpin), real(rho(:,:,iSpin), dp), neighbourList%iNeighbour,&
    !         & nNeighbourSK, orb%mOrb, iSquare, iSparseStart, img2CentCell)
    !  end do
    !
    !  qBlock(:,:,:,:) = 0.0_dp
    !  do iSpin = 1, this%nSpin
    !    call mulliken(qBlock(:,:,:,iSpin), over, rhoPrim(:,iSpin), orb, neighbourList%iNeighbour,&
    !         & nNeighbourSK, img2CentCell, iSparseStart)
    !  end do
    !end if

    if (allocated(qBlock)) then
      if (.not.this%tRealHS) then
        call error("Not implemented yet")
      end if
      qBlock(:,:,:,:) = 0.0_dp
      do iSpin = 1, this%nSpin
        do iAt = 1, this%nAtom
          iOrb1 = iSquare(iAt)
          iOrb2 = iSquare(iAt+1)
          nOrb = iOrb2 - iOrb1
          qBlock(:nOrb,:nOrb,iAt,iSpin) = real(matmul(Ssqr(iOrb1:iOrb2-1,:,iSpin),&
              & rho(:,iOrb1:iOrb2-1,iSpin)))
          qBlock(:nOrb,:nOrb,iAt,iSpin) = 0.5_dp * (qBlock(:nOrb,:nOrb,iAt,iSpin)&
              & + transpose(qBlock(:nOrb,:nOrb,iAt,iSpin)) )
        end do
      end do
    end if

  end subroutine getChargeDipole


  !> Calculate energy - modify to include new way to calculate energy
  subroutine getTDEnergy(this, energy, rhoPrim, rho, neighbourList, nNeighbourSK, orb,&
       & iSquare, iSparseStart, img2CentCell, ham0, qq, q0, potential, chargePerShell, coordAll, &
       & pRepCont, energyKin, tDualSpinOrbit, thirdOrd, rangeSep, qDepExtPot, qBlock, nDftbUFunc,&
       & UJ, nUJ, iUJ, niUJ, xi, iAtInCentralRegion, tFixEf, Ef, onSiteElements)

    !> ElecDynamics instance
    type(TElecDynamics), intent(inout) :: this

    !> data type for energy components and total
    type(TEnergies), intent(inout) :: energy

    !> sparse density matrix
    real(dp), allocatable, intent(inout) :: rhoPrim(:,:)

    !> Density matrix
    complex(dp), intent(in) :: rho(:,:,:)

    !> Sparse storage for non-SCC hamitonian
    real(dp), intent(in) :: ham0(:)

    !> atomic ocupations
    real(dp), intent(inout) :: qq(:,:,:)

    !> reference atomic occupations
    real(dp), intent(in) :: q0(:,:,:)

    !> Atomic orbital information
    type(TOrbitals), intent(in) :: orb

    !> neighbour list
    type(TNeighbourList), intent(in) :: neighbourList

    !> Number of neighbours for each of the atoms
    integer, intent(in) :: nNeighbourSK(:)

    !> Index array for start of atomic block in dense matrices
    integer, intent(in) :: iSquare(:)

    !> index array for location of atomic blocks in large sparse arrays
    integer, intent(in) :: iSparseStart(0:,:)

    !> image atoms to their equivalent in the central cell
    integer, intent(in) :: img2CentCell(:)

    !> electrons in each atomi shell
    real(dp), intent(in) :: chargePerShell(:,:,:)

    !> potential acting on the system
    type(TPotentials), intent(in) :: potential

    !> Coords of the atoms (3, nAllAtom)
    real(dp), intent(in) :: coordAll(:,:)

    !> repulsive information
    type(ORepCont), intent(in) :: pRepCont

    !> kinetic energy
    real(dp), intent(out) :: energyKin

    !> Is dual spin orbit being used
    logical, intent(in) :: tDualSpinOrbit

    !> 3rd order settings
    type(ThirdOrder), intent(inout), allocatable :: thirdOrd

    !> Range separation contributions
    type(RangeSepFunc), allocatable, intent(inout) :: rangeSep

    !> Proxy for querying Q-dependant external potentials
    type(TQDepExtPotProxy), intent(inout), allocatable :: qDepExtPot

    !> block (dual) atomic populations
    real(dp), intent(in), allocatable :: qBlock(:,:,:,:)

    !> which DFTB+U functional (if used)
    integer, intent(in), optional :: nDftbUFunc

    !> U-J prefactors in DFTB+U
    real(dp), intent(in), allocatable :: UJ(:,:)

    !> Number DFTB+U blocks of shells for each atom type
    integer, intent(in), allocatable :: nUJ(:)

    !> which shells are in each DFTB+U block
    integer, intent(in), allocatable :: iUJ(:,:,:)

    !> Number of shells in each DFTB+U block
    integer, intent(in), allocatable :: niUJ(:,:)

    !> Spin orbit constants
    real(dp), intent(in), allocatable :: xi(:,:)

    !> Atoms over which to sum the total energies
    integer, intent(in) :: iAtInCentralRegion(:)

    !> Whether fixed Fermi level(s) should be used. (No charge conservation!)
    logical, intent(in) :: tFixEf

    !> If tFixEf is .true. contains reservoir chemical potential, otherwise the Fermi levels found
    !> from the given number of electrons
    real(dp), intent(inout) :: Ef(:)

    !> Corrections terms for on-site elements
    real(dp), intent(in), allocatable :: onSiteElements(:,:,:,:)

    real(dp), allocatable :: qiBlock(:,:,:,:) ! never allocated
    integer :: iSpin
    real(dp) :: TS(this%nSpin)
    logical :: tDFTBU

    rhoPrim(:,:) = 0.0_dp
    do iSpin = 1, this%nSpin
      call packHS(rhoPrim(:,iSpin), real(rho(:,:,iSpin), dp), neighbourList%iNeighbour,&
          & nNeighbourSK, orb%mOrb, iSquare, iSparseStart, img2CentCell)
    end do

    call ud2qm(rhoPrim)

    ! Calculate repulsive energy. nNeighbourSK --> nNeighbourRep
    call getERep(energy%atomRep, coordAll, nNeighbourSK, neighbourList%iNeighbour, this%speciesAll,&
         & pRepCont, img2CentCell)
    energy%Erep = sum(energy%atomRep)

    tDFTBU = .false.
    if (size(UJ) > 0) then
      tDFTBU = .true.
    end if

    ! Calculate dispersion component
!    if (this%tDispersion) then
!       call this%dispersion%getEnergies(energy%atomDisp)
!       energy%eDisp = sum(energy%atomDisp)
!    else
       energy%atomDisp(:) = 0.0_dp
       energy%eDisp = 0.0_dp
!    end if

    TS = 0.0_dp
    call getEnergies(this%sccCalc, qq, q0, chargePerShell, this%speciesAll, this%tLaser, .false.,&
         & tDFTBU, tDualSpinOrbit, rhoPrim, ham0, orb, neighbourList, nNeighbourSK, img2CentCell,&
         & iSparseStart, 0.0_dp, 0.0_dp, TS, potential, energy, thirdOrd, rangeSep, qDepExtPot,&
         & qBlock, qiBlock, nDftbUFunc, UJ, nUJ, iUJ, niUJ, xi, iAtInCentralRegion, tFixEf, Ef,&
         & onSiteElements)
    ! getEnergies returns the total energy Etotal including repulsive and dispersions energies

    ! Calculate nuclear kinetic energy
    energyKin = 0.0_dp
    if (this%tIons) then
       energyKin = 0.5_dp * sum(this%movedMass(:,:) * this%movedVelo(:,:)**2)
       energy%Etotal = energy%Etotal + energyKin
    end if

  end subroutine getTDEnergy


  !> Create all necessary matrices and instances for dynamics
  subroutine initializeTDVariables(this, rho, H1, Ssqr, Sinv, H0, ham0, over, ham, eigvecsReal,&
       & filling, orb, rhoPrim, potential, iNeighbour, nNeighbourSK, iSquare, iSparseStart,&
       & img2CentCell, Eiginv, EiginvAdj, energy, ErhoPrim, skOverCont, qBlock, UJ, onSiteElements,&
       & eigvecsCplx)

    !> ElecDynamics instance
    type(TElecDynamics), intent(inout) :: this

    !> Real Eigenvectors
    real(dp), intent(inout), allocatable :: eigvecsReal(:,:,:)

    !> Complex Eigevenctors
    complex(dp), intent(inout), allocatable :: eigvecsCplx(:,:,:)

    !> overlap (sparse)
    real(dp), allocatable, intent(in) :: over(:)

    !> resulting hamitonian (sparse)
    real(dp), allocatable, intent(in) :: ham(:,:)

    !> occupations
    real(dp), intent(inout) :: filling(:,:,:)

    !> Atomic neighbour data
    integer, intent(in) :: iNeighbour(0:,:)

    !> Number of neighbours for each of the atoms
    integer, intent(in) :: nNeighbourSK(:)

    !> Index array for start of atomic block in dense matrices
    integer, intent(in) :: iSquare(:)

    !> index array for location of atomic blocks in large sparse arrays
    integer, intent(in) :: iSparseStart(0:,:)

    !> image atoms to their equivalent in the central cell
    integer, intent(in) :: img2CentCell(:)

    !> Atomic orbital information
    type(TOrbitals), intent(in) :: orb

    !> potential acting on the system
    type(TPotentials), intent(out) :: potential

    !> data type for energy components and total
    type(TEnergies), intent(out) :: energy

    !> sparse density matrix
    real(dp), allocatable, intent(out) :: rhoPrim(:,:)

    !> Square overlap matrix
    complex(dp), intent(out) :: Ssqr(:,:,:)

    !> Square overlap inverse
    complex(dp), intent(out) :: Sinv(:,:,:)

    !> Square hamiltonian
    complex(dp), intent(out) :: H1(:,:,:)

    !> Density matrix
    complex(dp), intent(inout) :: rho(:,:,:)

    !> Inverse of eigenvectors matrix (for populations)
    complex(dp), allocatable, intent(out) :: Eiginv(:,:,:)

    !> Adjoint of the inverse of eigenvectors matrix (for populations)
    complex(dp), allocatable, intent(out) :: EiginvAdj(:,:,:)

    !> Non-SCC hamitonian
    real(dp), intent(in) :: H0(:)

    !> Local sparse storage for non-SCC hamitonian
    real(dp), allocatable, intent(out) :: ham0(:)

    !> Raw overlap data
    type(OSlakoCont), intent(in) :: skOverCont

    !> Energy weighted density matrix
    real(dp), allocatable, intent(out) :: ErhoPrim(:)

    !> block (dual) atomic populations
    real(dp), intent(inout), allocatable :: qBlock(:,:,:,:)

    !> U-J prefactors in DFTB+U
    real(dp), intent(in), allocatable :: UJ(:,:)

    !> Corrections terms for on-site elements
    real(dp), intent(in), allocatable :: onSiteElements(:,:,:,:)

    real(dp), allocatable :: T2(:,:), T3(:,:)
    complex(dp), allocatable :: T4(:,:)
    integer :: iSpin, iOrb, iOrb2, fillingsIn, iKS, iK, ii

    allocate(rhoPrim(size(ham, dim=1), this%nSpin))
    allocate(ErhoPrim(size(ham, dim=1)))
    this%nSparse = size(H0)
    allocate(ham0(size(H0)))
    ham0(:) = H0

    if (this%tRealHS) then
      allocate(T2(this%nOrbs,this%nOrbs))
      allocate(T3(this%nOrbs, this%nOrbs))
    else
      allocate(T4(this%nOrbs,this%nOrbs))
    end if

    if (.not. this%tRestart) then
      Ssqr = 0.0_dp
      Sinv = 0.0_dp
      do iKS = 1, this%parallelKS%nLocalKS
        if (this%tRealHS) then
          T2 = 0.0_dp
          T3 = 0.0_dp
          call unpackHS(T2, over, iNeighbour, nNeighbourSK, iSquare, iSparseStart, img2CentCell)
          call blockSymmetrizeHS(T2, iSquare)
          Ssqr(:,:,iKS) = cmplx(T2, 0, dp)
          do iOrb = 1, this%nOrbs
            T3(iOrb, iOrb) = 1.0_dp
          end do
          call gesv(T2, T3)
          Sinv(:,:,iKS) = cmplx(T3, 0, dp)
        else
          iK = this%parallelKS%localKS(1, iKS)
          iSpin = this%parallelKS%localKS(2, iKS)
          T4(:,:) = cmplx(0,0,dp)
          call unpackHS(T4, over, this%kPoint(:,iK), iNeighbour, nNeighbourSK,&
              & this%iCellVec, this%cellVec, iSquare, iSparseStart, img2CentCell)
          call blockHermitianHS(T4, iSquare)
          Ssqr(:,:,iKS) = T4
          Sinv(:,:,iKS) = cmplx(0,0,dp)
          do iOrb = 1, this%nOrbs
            Sinv(iOrb, iOrb, iKS) = 1.0_dp
          end do
          call gesv(T4, Sinv(:,:,iKS))
        end if
      end do
      write(stdOut,"(A)")'S inverted'
    end if

    if (.not.this%tRestart) then
      do iKS = 1, this%parallelKS%nLocalKS
        iK = this%parallelKS%localKS(1, iKS)
        iSpin = this%parallelKS%localKS(2, iKS)
        if (this%tRealHS) then
           call unpackHS(T3,ham(:,iSpin), iNeighbour, nNeighbourSK, iSquare, iSparseStart,&
                & img2CentCell)
          call blockSymmetrizeHS(T3, iSquare)
          H1(:,:,iKS) = cmplx(T3, 0, dp)
          T3 = 0.0_dp
        else
          call unpackHS(H1(:,:,iKS), ham(:,iSpin), this%kPoint(:,iK), iNeighbour, nNeighbourSK,&
               & this%iCellVec, this%cellVec, iSquare, iSparseStart, img2CentCell)
          call blockHermitianHS(H1(:,:,iKS), iSquare)
        end if
      end do
    end if

    if (this%tPopulations) then
      if (this%tRealHS) then
        allocate(Eiginv(this%nOrbs, this%nOrbs, this%nSpin))
        allocate(EiginvAdj(this%nOrbs, this%nOrbs, this%nSpin))
        do iSpin = 1, this%nSpin
          call tdPopulInit(this, Eiginv, EiginvAdj, eigvecsReal, iSpin)
        end do
      else
        call error("Populations and imaginary Hamiltonian not implemented yet.")
      end if
    end if

    if (this%tFillingsFromFile) then
       filling(:,:,:) = 0.0_dp
       open(newunit=fillingsIn, file='fillings.in')
       do iSpin=1,this%nSpin
          do iOrb=1,this%nOrbs
             read(fillingsIn, *) filling(iOrb,1,iSpin)
          end do
       end do
    end if

    if (.not.this%tRestart) then
       rho(:,:,:) = 0.0_dp
       do iKS = 1, this%parallelKS%nLocalKS
          iK = this%parallelKS%localKS(1, iKS)
          iSpin = this%parallelKS%localKS(2, iKS)
          if (this%tRealHS) then
             T2 = 0.0_dp
             call makeDensityMatrix(T2, eigvecsReal(:,:,iKS), filling(:,1,iSpin))
             rho(:,:,iKS) = cmplx(T2, 0, dp)
          else
             call makeDensityMatrix(rho(:,:,iKS), eigvecsCplx(:,:,iKS), filling(:,iK,iSpin))
          end if
          do iOrb = 1, this%nOrbs-1
             do iOrb2 = iOrb+1, this%nOrbs
                rho(iOrb, iOrb2, iKS) = conjg(rho(iOrb2, iOrb, iKS))
             end do
          end do
       end do
    end if

    call init(potential, orb, this%nAtom, this%nSpin)
    call init(energy, this%nAtom)

    if (this%tIons .and. this%tCalcOnsiteGradients) then
       allocate(this%onsiteGrads(3, this%nAtom, orb%mOrb, orb%mOrb))
       call getOnsiteGrads(this, skOverCont, orb)
    end if

    if ((size(UJ) /= 0) .or. allocated(onSiteElements)) then
       allocate(qBlock(orb%mOrb, orb%mOrb, this%nAtom, this%nSpin))
    end if

  end subroutine initializeTDVariables


  !> Perfoms a step backwards to boot the dynamics using the Euler algorithm.
  !> Output is rho(deltaT) called rhoNew, input is rho(t=0) (ground state) called rho
  subroutine initializePropagator(this, step, rho, rhoNew, H1, Sinv, coordAll, skHamCont,&
         & skOverCont, orb, neighbourList, nNeighbourSK, img2CentCell, iSquare)

    !> ElecDynamics instance
    type(TElecDynamics), intent(inout) :: this

    !> Density matrix at next step
    complex(dp), intent(out) :: rhoNew(:,:,:)

    !> Square overlap inverse
    complex(dp), intent(in) :: Sinv(:,:,:)

    !> Square hamiltonian
    complex(dp), intent(inout) :: H1(:,:,:)

    !> Density matrix
    complex(dp), intent(in) :: rho(:,:,:)

    !> Time step in atomic units (with sign, to perform step backwards or forwards)
    real(dp), intent(in) :: step

    !> Coords of the atoms (3, nAllAtom)
    real(dp), intent(in) :: coordAll(:,:)

    !> Raw H^0 hamiltonian data
    type(OSlakoCont), intent(in) :: skHamCont

    !> Raw overlap data
    type(OSlakoCont), intent(in) :: skOverCont

    !> data type for atomic orbital information
    type(TOrbitals), intent(in) :: orb

    !> ADT for neighbour parameters
    type(TNeighbourList), intent(in) :: neighbourList

    !> nr. of neighbours for atoms out to max interaction distance (excluding Ewald terms)
    integer, intent(in) :: nNeighbourSK(:)

    !> Index array for start of atomic block in dense matrices
    integer, intent(in) :: iSquare(:)

    !> image atoms to their equivalent in the central cell
    integer, allocatable, intent(in) :: img2CentCell(:)

    integer :: iSpin, iKS
    complex(dp) :: RdotSprime(this%nOrbs,this%nOrbs)

    !rhoNew(:,:,:) = rho(:,:,:)

    if (this%tIons) then
       call getRdotSprime(this, RdotSprime, coordAll, skOverCont, orb, img2CentCell, &
            &neighbourList, nNeighbourSK, iSquare)
    else
       RdotSprime = 0.0_dp
    end if

    do iKS = 1, this%parallelKS%nLocalKS
       if (this%tIons .or. (.not. this%tRealHS)) then
          H1(:,:,iKS) = RdotSprime + imag * H1(:,:,iKS)
          call propagateRho(this, rhoNew(:,:,iKS), rho(:,:,iKS), H1(:,:,iKS), Sinv(:,:,iKS), step)
       else
          ! The following line is commented to make the fast propagate work since it needs a real H
          !H1(:,:,iKS) = imag * H1(:,:,iKS)
          call propagateRhoRealH(this, rhoNew(:,:,iKS), rho(:,:,iKS), H1(:,:,iKS), Sinv(:,:,iKS),&
               & step)
       end if
    end do

  end subroutine initializePropagator


  !> Propagate rho, notice that H = iH (coeficients are real)
  subroutine propagateRho(this, rhoOld, rho, H1, Sinv, step)

    !> ElecDynamics instance
    type(TElecDynamics), intent(inout) :: this

    !> Density matrix at previous step
    complex(dp), intent(inout) :: rhoOld(:,:)

    !> Density matrix
    complex(dp), intent(in) :: rho(:,:)

    !> Square imaginary hamiltonian plus non-adiabatic contribution
    complex(dp), intent(in) :: H1(:,:)

    !> Square overlap inverse
    complex(dp), intent(in) :: Sinv(:,:)

    !> Time step in atomic units
    real(dp), intent(in) :: step

    complex(dp) :: T1(this%nOrbs,this%nOrbs)

    T1 = 0.0_dp
    call gemm(T1, Sinv, H1)
    call gemm(rhoOld, T1, rho, cmplx(-step, 0, dp), cmplx(1, 0, dp))
    call gemm(rhoOld, rho, T1, cmplx(-step, 0, dp), cmplx(1, 0, dp), 'N', 'C')

  end subroutine propagateRho


  !> Propagate rho for real Hamiltonian (used for frozen nuclei dynamics and gamma point periodic)
  subroutine propagateRhoRealH(this, rhoOld, rho, H1, Sinv, step)

    !> ElecDynamics instance
    type(TElecDynamics), intent(inout) :: this

    !> Density matrix at previous step
    complex(dp), intent(inout) :: rhoOld(:,:)

    !> Density matrix
    complex(dp), intent(in) :: rho(:,:)

    !> Square hamiltonian
    complex(dp), intent(in) :: H1(:,:)

    !> Square overlap inverse
    complex(dp), intent(in) :: Sinv(:,:)

    !> Time step in atomic units
    real(dp), intent(in) :: step

    real(dp) :: T1R(this%nOrbs,this%nOrbs),T2R(this%nOrbs,this%nOrbs)
    real(dp) :: T3R(this%nOrbs,this%nOrbs),T4R(this%nOrbs,this%nOrbs),T5R(this%nOrbs,this%nOrbs)
    integer :: i,j

    ! The code below takes into account that Sinv and H1 are real, this is twice as fast as the
    ! original above (propageteRho)

    ! get the real part of Sinv and H1
    T1R = real(H1)
    T2R = real(Sinv)
    call gemm(T3R,T2R,T1R)

    ! calculate the first term products for the real and imaginary parts independently
    T1R = real(rho)
    T2R = aimag(rho)
    call gemm(T4R,T3R,T1R)
    call gemm(T5R,T3R,T2R)

    ! build the commutator combining the real and imaginary parts of the previous result
    !$omp parallel do private(i,j)
    do i=1,this%nOrbs
      do j=1,this%nOrbs
        rhoOld(i,j) = rhoOld(i,j) + cmplx(0, -step, dp) * (T4R(i,j) + imag * T5R(i,j)) &
                      + cmplx(0, step, dp) * conjg(T4R(j,i) + imag * T5R(j,i))
      enddo
    enddo
    !$omp end parallel do

  end subroutine propagateRhoRealH


  !> Initialize output files
  subroutine initTDOutput(this, dipoleDat, qDat, energyDat, populDat, forceDat, coorDat, ePBondDat)
    !> ElecDynamics instance
    type(TElecDynamics), intent(in) :: this

    !> Dipole output file ID
    integer, intent(out) :: dipoleDat

    !> Charge output file ID
    integer, intent(out) :: qDat

    !> Energy output file ID
    integer, intent(out) :: energyDat

    !> Populations  output file ID
    integer, intent(out) :: populDat(2)

    !> Forces output file ID
    integer, intent(out) :: forceDat

    !> Coords  output file ID
    integer, intent(out) :: coorDat

    !> Pairwise bond energy or order output file ID
    integer, intent(out) :: ePBondDat

    character(20) :: dipoleFileName, bondEOName, newBondEOName
    character(1) :: strSpin, strCount
    integer :: iSpin, count
    logical :: exist=.false.

    if (this%tKick) then
      if (this%currPolDir == 1) then
        dipoleFileName = 'mux.dat'
      else if (this%currPolDir == 2) then
        dipoleFileName = 'muy.dat'
      else if (this%currPolDir == 3) then
        dipoleFileName = 'muz.dat'
      end if
    else
      dipoleFileName = 'mu.dat'
    end if
    call openFile(this, dipoleDat, dipoleFileName)

    if (.not. this%tKick) then
      call openFile(this, qDat, 'qsvst.dat')
      call openFile(this, energyDat, 'energyvst.dat')

      if (this%tForces) then
        call openFile(this, forceDat, 'forcesvst.dat')
      end if

      if (this%tIons) then
        call openFile(this, coorDat, 'tdcoords.xyz')
      end if

      if (this%tBondE) then
        bondEOName = 'bondenergy.bin'
      else if (this%tBondO) then
        bondEOName = 'bondorder.bin'
      end if
      newBondEOName = bondEOName

      if (this%tBondE .or. this%tBondO) then
        if (this%tRestart) then
           inquire(file=bondEOName, exist=exist)
           count = 1
           do while (exist)
              write(strCount,'(i1)') count
              newBondEOName = "rest" // trim(strCount) // "_" // bondEOName
              inquire(file=newBondEOName, exist=exist)
              count = count + 1
           end do
        end if
        open(newunit=ePBondDat, file=newBondEOName, form='unformatted', access='stream')
      end if
    end if

    if (this%tPopulations) then
       do iSpin=1,this%nSpin
          write(strSpin,'(i1)')iSpin
          call openFile(this, populDat(iSpin), 'molpopul' // trim(strSpin) // '.dat')
       end do
    end if

  end subroutine initTDOutput


  !> Close output files
  subroutine closeTDOutputs(this, dipoleDat, qDat, energyDat, populDat, forceDat, coorDat,&
       & ePBondDat)

    !> ElecDynamics instance
    type(TElecDynamics), intent(in) :: this

    !> Dipole output file ID
    integer, intent(in) :: dipoleDat

    !> Charge output file ID
    integer, intent(in) :: qDat

    !> Energy output file ID
    integer, intent(in) :: energyDat

    !> Populations output file ID
    integer, intent(in) :: populDat(2)

    !> Forces output file ID
    integer, intent(in) :: forceDat

    !> Coords output file ID
    integer, intent(in) :: coorDat

    !> Pairwise bond energy or order output file ID
    integer, intent(in) :: ePBondDat

    integer :: iSpin

    close(dipoleDat)
    if (.not. this%tKick) then
      close(qDat)
      close(energyDat)
    end if

    if (this%tPopulations) then
       do iSpin = 1, this%nSpin
          close(populDat(iSpin))
       end do
    end if

    if (this%tIons) then
      close(coorDat)
    end if

    if (this%tForces) then
      close(forceDat)
   end if

   if (this%tBondE .or. this%tBondO) then
      close(ePBondDat)
   end if
  end subroutine closeTDOutputs


  !> Open files in different ways deppending on their previous existance
  subroutine openFile(this, unitName, fileName)

    !> ElecDynamics instance
    type(TElecDynamics), intent(in) :: this

    !> File ID
    integer, intent(out) :: unitName

    !> Name of the file to open
    character(*), intent(in) :: fileName

    character(30) :: newName

    character(1) :: strCount

    logical :: exist=.false.

    integer :: count

    newName = fileName
    ! changed the append by this block to rename the restarted output
    if (this%tRestart) then
      inquire(file=fileName, exist=exist)
      count = 1
      do while (exist)
        write(strCount,'(i1)') count
        newName = "rest" // trim(strCount) // "_" // fileName
        inquire(file=newName, exist=exist)
        count = count + 1
     end do
    end if

    open(newunit=unitName, file=newName, action="write")

  end subroutine openFile


  !> Write to restart file
  subroutine writeRestart(rho, rhoOld, Ssqr, coord, veloc, time, dumpName)

    !> Density matrix
    complex(dp), intent(in) :: rho(:,:,:)

    !> Density matrix at previous step
    complex(dp), intent(in) :: rhoOld(:,:,:)

    !> Square overlap matrix
    complex(dp), intent(in) :: Ssqr(:,:,:)

    !> atomic coordinates
    real(dp), intent(in) :: coord(:,:)

    !> elapsed simulated time in atomic units
    real(dp), intent(in) :: time

    !> name of the dump file
    character(len=*), intent(in), optional :: dumpName

    !> atomic velocities
    real(dp), intent(in) :: veloc(:,:)

    integer :: dumpBin

    if (present(dumpName)) then
       open(newunit=dumpBin, file=dumpName, form='unformatted', access='stream', action='write')
    else
       open(newunit=dumpBin, file='tddump.bin', form='unformatted', access='stream', action='write')
    end if

    write(dumpBin) rho, rhoOld, Ssqr, coord, veloc, time
    close(dumpBin)
  end subroutine writeRestart


  !> read a restart file containing density matrix, overlap, coordinates and time step
  subroutine readRestart(rho, rhoOld, Ssqr, coord, veloc, time)

    !> Density Matrix
    complex(dp), intent(out) :: rho(:,:,:)

    !> Previous density Matrix
    complex(dp), intent(out) :: rhoOld(:,:,:)

    !> Square overlap matrix
    complex(dp), intent(out) :: Ssqr(:,:,:)

    !> atomic coordinates
    real(dp), intent(out) :: coord(:,:)

    !> Previous simulation elapsed time until restart file writing
    real(dp), intent(out) :: time

    !> atomic velocities
    real(dp), intent(out) :: veloc(:,:)
    integer :: dumpBin

    open(newunit=dumpBin, file='tddump.bin', form='unformatted', access='stream', action='read')
    read(dumpBin) rho, rhoOld, Ssqr, coord, veloc, time
    close(dumpBin)
  end subroutine readRestart



  !> Write results to file
  subroutine writeTDOutputs(this, dipoleDat, qDat, energyDat, forceDat, coorDat, &
       & time, energy, energyKin, dipole, deltaQ, coord, totalForce, iStep, ePerBond, ePBondDat)

    !> ElecDynamics instance
    type(TElecDynamics), intent(in) :: this

    !> data type for energy components and total
    type(TEnergies), intent(in) :: energy

    !> Dipole output file ID
    integer, intent(in) :: dipoleDat

    !> Charge output file ID
    integer, intent(in) :: qDat

    !> Energy output file ID
    integer, intent(in) :: energyDat

    !> Elapsed simulation time
    real(dp), intent(in) :: time

    !> Dipole moment
    real(dp), intent(in) :: dipole(:,:)

    !> Negative gross charge
    real(dp), intent(in) :: deltaQ(:,:)

    !> current step of the propagation
    integer, intent(in) :: iStep

    !> Forces output file ID
    integer, intent(in) :: forceDat

    !> Coords output file ID
    integer, intent(in) :: coorDat

    !> Pairwise bond energy or order output file ID
    integer, intent(in) :: ePBondDat

    !> atomic coordinates
    real(dp), intent(in) :: coord(:,:)

    !> Pairwise bond energy or order
    real(dp), intent(in) :: ePerBond(:,:)

    !> Kinetic energy
    real(dp), intent(in) :: energyKin

    !> forces (3, nAtom)
    real(dp), intent(in) :: totalForce(:,:)

    real(dp) :: auxVeloc(3, this%nAtom)
    integer :: iAtom, iAtom2, iSpin, iDir

    write(dipoleDat, '(7F25.15)') time * au__fs, ((dipole(iDir, iSpin) * Bohr__AA, iDir=1, 3),&
         & iSpin=1, this%nSpin)

    ! for kick simulations we only need the dipole moment
    if (.not. this%tKick) then

       write(energydat, '(9F30.15)') time * au__fs, energy%Etotal, energy%EnonSCC, energy%eSCC,&
            & energy%Espin, energy%Eext, energy%Erep, energyKin, energy%eDisp

       if (mod(iStep, this%writeFreq) == 0) then
          write(qDat, "(2X,2F25.15)", advance="no") time * au__fs, -sum(deltaQ)
          do iAtom = 1, this%nAtom
             write(qDat, "(F25.15)", advance="no")-sum(deltaQ(iAtom,:))
          end do
          write(qDat,*)
       end if

       if (this%tIons .and. (mod(iStep,this%writeFreq) == 0)) then
          auxVeloc = 0.0_dp
          auxVeloc(:, this%indMovedAtom) = this%movedVelo
          write(coorDat,'(I5)')this%nAtom
          write(coorDat,*) 'MD step:', iStep, 'time', time * au__fs
          do iAtom=1,this%nAtom
             write(coorDat, '(A2, 6F16.8)') trim(this%speciesName(this%species(iAtom))), &
                  &coord(:, iAtom) * Bohr__AA, auxVeloc(:, iAtom) * Bohr__AA / au__fs
          end do
       endif

       if (this%tForces .and. (mod(iStep,this%writeFreq) == 0)) then
          write(forceDat, "(F25.15)", advance="no") time * au__fs
          do iAtom = 1, this%nAtom
             write(forceDat, "(3F25.15)", advance="no") totalForce(:,iAtom)
          end do
          write(forceDat,*)
       end if

       if ((this%tBondE .or. this%tBondO) .and. mod(iStep,this%writeFreq) == 0) then
          write(ePBondDat) time * au__fs, sum(ePerBond(:,:)), &
               & ((ePerBond(iAtom, iAtom2), iAtom=1,this%nAtom), iAtom2=1,this%nAtom)
       end if

    end if
  end subroutine writeTDOutputs


  !> Initialize matrices for populations
  !> Note, this will need to get generalised for complex eigenvectors
  subroutine tdPopulInit(this, Eiginv, EiginvAdj, eigvecsReal, iSpin)

    !> ElecDynamics instance
    type(TElecDynamics), intent(in) :: this

    !> Inverse of eigenvectors matrix (for populations)
    complex(dp), intent(out), allocatable :: Eiginv(:,:,:)

    !> Adjoint of the inverse of eigenvectors matrix (for populations)
    complex(dp), intent(inout), allocatable :: EiginvAdj(:,:,:)

    !> Eigenvectors
    real(dp), intent(in) :: eigvecsReal(:,:,:)

    !> Spin index
    integer, intent(in) :: iSpin

    real(dp), allocatable :: T2(:,:), T3(:,:)
    integer :: iOrb

    allocate(T2(this%nOrbs, this%nOrbs), T3(this%nOrbs, this%nOrbs))

    T2 = eigvecsReal(:,:,iSpin)
    T3 = 0.0_dp
    do iOrb = 1, this%nOrbs
      T3(iOrb, iOrb) = 1.0_dp
    end do
    call gesv(T2,T3)
    Eiginv(:, :, iSpin) = cmplx(T3, 0, dp)

    T2(:,:) = transpose(eigvecsReal(:,:,iSpin))
    T3 = 0.0_dp
    do iOrb = 1, this%nOrbs
      T3(iOrb, iOrb) = 1.0_dp
    end do
    call gesv(T2,T3)
    EiginvAdj(:, :, iSpin) = cmplx(T3, 0, dp)

    deallocate(T2, T3)

  end subroutine tdPopulInit


  !> Calculate populations at each time step
  subroutine getTDPopulations(this, electronicSolver, rho, Eiginv, EiginvAdj, T1, H1, Ssqr,&
      & populDat, time, iSpin)

    !> ElecDynamics instance
    type(TElecDynamics), intent(in) :: this

    !> Electronic solver information
    type(TElectronicSolver), intent(inout) :: electronicSolver

    !> Density Matrix
    complex(dp), intent(in) :: rho(:,:,:)

    !> Inverse of eigenvectors matrix (for populations)
    complex(dp), intent(inout), allocatable :: Eiginv(:,:,:)

    !> Adjoint of the inverse of eigenvectors matrix (for populations)
    complex(dp), intent(inout), allocatable :: EiginvAdj(:,:,:)

    !> Auxiliary matrix
    complex(dp), intent(inout) :: T1(:,:)

    !> Elapsed simulation time
    real(dp), intent(in) :: time

    !> Populations output file ID
    integer, intent(in) :: populDat(2)

    !> Spin index
    integer, intent(in) :: iSpin

    !> Square hamiltonian (multiplied by imag unit)
    complex(dp), intent(inout) :: H1(:,:,:)

    !> Square overlap matrix
    complex(dp), intent(inout) :: Ssqr(:,:,:)

    real(dp) :: occ(size(T1,dim=2))
    integer :: ii
    real(dp) :: eigen(this%nOrbs)

    if (this%tIons) then
       H1(:,:,iSpin) = -imag * H1(:,:,iSpin) ! change back to real H1 (careful, included D matrix!)
       ! only do previous step because of using other propagateRho for frozen nuclei.
       !should be real(H1):
       call diagDenseMtx(electronicSolver, 'V', H1(:,:,iSpin), Ssqr(:,:,iSpin), eigen)
       call tdPopulInit(this, Eiginv, EiginvAdj, real(H1), iSpin)
    end if

    call gemm(T1, rho(:,:,iSpin), EiginvAdj(:,:,iSpin))
    T1 = transpose(Eiginv(:,:,iSpin)) * T1

    occ = real(sum(T1,dim=1))
    write(populDat(iSpin),'(*(2x,F25.15))', advance='no') time * au__fs
    do ii = 1, size(occ)
      write(populDat(iSpin),'(*(2x,F25.15))', advance='no')occ(ii)
    end do
    write(populDat(iSpin),*)

  end subroutine getTDPopulations


  !> Write time-dependent tagged information to autotestTag file
  subroutine writeTDAutotest(this, dipole, energy, deltaQ, coord, totalForce, taggedWriter)

    !> ElecDynamics instance
    type(TElecDynamics), intent(in) :: this

    !> Dipole moment
    real(dp), intent(in) :: dipole(:,:)

    !> data type for energy components and total
    type(TEnergies), intent(in) :: energy

    !> Negative gross charge
    real(dp), intent(in) :: deltaQ(:,:)

    !> atomic coordinates
    real(dp), intent(in) :: coord(:,:)

    !> forces (3, nAtom)
    real(dp), intent(in) :: totalForce(:,:)

    !> Tagged writer object
    type(TTaggedWriter), intent(inout) :: taggedWriter

    integer :: fdAutotest

    open(newunit=fdAutotest, file=trim(this%autotestTag), position="append")

    call taggedWriter%write(fdAutotest, tagLabels%tdenergy, energy%eSCC)
    call taggedWriter%write(fdAutotest, tagLabels%tddipole, dipole)
    call taggedWriter%write(fdAutotest, tagLabels%tdcharges, deltaQ)
    if (this%tIons) then
      call taggedWriter%write(fdAutotest, tagLabels%ehrencoords, coord)
      call taggedWriter%write(fdAutotest, tagLabels%ehrenvelos, this%movedVelo)
    end if
    if (this%tForces) then
      call taggedWriter%write(fdAutotest, tagLabels%ehrenforces, totalForce)
   end if

    close(fdAutotest)

  end subroutine writeTDAutotest


  !> Initialize ion dynamics
  subroutine initIonDynamics(this, coordNew, coord, movedAccel)

    !> ElecDynamics instance
    type(TElecDynamics), intent(inout) :: this

    !> coordinates of next step
    real(dp), intent(out) :: coordNew(:,:)

    !> atomic coordinates
    real(dp), intent(in) :: coord(:,:)

    !> acceleration on moved atoms (3, nMovedAtom)
    real(dp), intent(in) :: movedAccel(:,:)

    ! Data for the velocity verlet integrator
    type(OVelocityVerlet), allocatable :: pVelocityVerlet

    logical :: halfVelocities = .true.
    real(dp) :: velocities(3, this%nMovedAtom)

    integer :: ii

    if (this%nDynamicsInit == 0) then
      allocate(pVelocityVerlet)
    end if

    if (this%ReadMDVelocities) then
      this%movedVelo(:, :) = this%initialVelocities
    else
      this%movedVelo(:, :) = 0.0_dp
    end if

    if (this%nDynamicsInit == 0) then
      call init(pVelocityVerlet, this%dt, coord(:, this%indMovedAtom), this%pThermostat,&
          & this%movedVelo, this%ReadMDVelocities, halfVelocities)
      this%initialVelocities(:, this%indMovedAtom) = this%movedVelo
    else
      call reset(this%pMDIntegrator, coordNew(:, this%indMovedAtom), this%initialVelocities,&
          & halfVelocities)
    end if

    ! Euler step from 1st VV step
    ! Ensures good initialization and puts velocity and coords on common time step
    this%movedVelo(:,:) = this%movedVelo - 0.5_dp * movedAccel * this%dt
    coordNew(:,:) = coord
    coordNew(:,this%indMovedAtom) = coord(:,this%indMovedAtom) &
        & + this%movedVelo(:,:) * this%dt + 0.5_dp * movedAccel(:,:) * this%dt**2
    ! This re-initializes the VVerlet propagator with coordNew
    this%movedVelo(:,:) = this%movedVelo + 0.5_dp * movedAccel * this%dt

    if (this%nDynamicsInit == 0) then
      call reset(pVelocityVerlet, coordNew(:, this%indMovedAtom), this%movedVelo, halfVelocities)
      allocate(this%pMDIntegrator)
      call init(this%pMDIntegrator, pVelocityVerlet)
    else
      call reset(this%pMDIntegrator, coordNew(:, this%indMovedAtom), this%movedVelo, halfVelocities)
    end if

    this%nDynamicsInit = this%nDynamicsInit + 1

  end subroutine initIonDynamics


  !> Calculates nonscc hamiltonian and overlap for new geometry and reallocates sparse arrays
  subroutine updateH0S(this, Ssqr, Sinv, coord, orb, neighbourList, nNeighbourSK, iSquare,&
       & iSparseStart, img2CentCell, skHamCont, skOverCont, ham, ham0, over, env, rhoPrim,&
       & ErhoPrim, coordAll)

    !> ElecDynamics instance
    type(TElecDynamics), intent(inout), target :: this

    !> Square overlap inverse
    complex(dp), intent(inout) :: Sinv(:,:,:)

    !> Square overlap matrix
    complex(dp), intent(inout) :: Ssqr(:,:,:)

    !> Local sparse storage for non-SCC hamitonian
    real(dp), allocatable, intent(inout) :: ham0(:)

    !> scc hamitonian (sparse)
    real(dp), allocatable, intent(inout) :: ham(:,:)

    !> overlap (sparse)
    real(dp), allocatable, intent(inout) :: over(:)

    !> atomic coordinates
    real(dp), allocatable, intent(inout) :: coord(:,:)

    !> Coords of the atoms (3, nAllAtom)
    real(dp), allocatable, intent(inout) :: coordAll(:,:)

    !> ADT for neighbour parameters
    type(TNeighbourList), intent(inout) :: neighbourList

    !> nr. of neighbours for atoms out to max interaction distance (excluding Ewald terms)
    integer, intent(inout) :: nNeighbourSK(:)

    !> index array for location of atomic blocks in large sparse arrays
    integer, allocatable, intent(inout) :: iSparseStart(:,:)

    !> image atoms to their equivalent in the central cell
    integer, allocatable, intent(inout) :: img2CentCell(:)

    !> Index array for start of atomic block in dense matrices
    integer, intent(in) :: iSquare(:)

    !> data type for atomic orbital information
    type(TOrbitals), intent(in) :: orb

    !> Raw H^0 hamiltonian data
    type(OSlakoCont), intent(in) :: skHamCont

    !> Raw overlap data
    type(OSlakoCont), intent(in) :: skOverCont

    !> Environment settings
    type(TEnvironment), intent(inout) :: env

    !> sparse density matrix
    real(dp), allocatable, intent(inout) :: rhoPrim(:,:)

    !> Energy weighted density matrix
    real(dp), allocatable, intent(inout) :: ErhoPrim(:)

    real(dp) :: Sreal(this%nOrbs,this%nOrbs), SinvReal(this%nOrbs,this%nOrbs)
    real(dp) :: coord0Fold(3,this%nAtom)
    integer :: nAllAtom, iSpin, sparseSize, iOrb, iKS

    coord0Fold(:,:) = coord
    if (this%tPeriodic) then
       call foldCoordToUnitCell(coord0Fold, this%latVec, this%invLatVec)
    end if

    call updateNeighbourListAndSpecies(coordAll, this%speciesAll, img2CentCell, this%iCellVec, &
         &neighbourList, nAllAtom, coord0Fold, this%species, this%mCutoff, this%rCellVec)
    call getNrOfNeighboursForAll(nNeighbourSK, neighbourList, this%skCutoff)
    call getSparseDescriptor(neighbourList%iNeighbour, nNeighbourSK, img2CentCell, orb,&
        & iSparseStart, sparseSize)

    this%nSparse = sparseSize
    if (.not. allocated(ham0)) then
       allocate(ham0(this%nSparse))
    end if
    if (.not. allocated(rhoPrim)) then
       allocate(rhoPrim(this%nSparse, this%nSpin))
    end if
    call reallocateTDSparseArrays(this, ham, over, ham0, rhoPrim, ErhoPrim)

    call this%sccCalc%updateCoords(env, coordAll, this%speciesAll, neighbourList)

    if (this%tDispersion) then
       call this%dispersion%updateCoords(neighbourList, img2CentCell, coordAll, this%speciesAll)
    end if

    call buildH0(env, ham0, skHamCont, this%atomEigVal, coordAll, nNeighbourSK, &
         & neighbourList%iNeighbour, this%speciesAll, iSparseStart, orb)
    call buildS(env, over, skOverCont, coordAll, nNeighbourSK, neighbourList%iNeighbour,&
         & this%speciesAll, iSparseStart, orb)

    Sreal = 0.0_dp
    call unpackHS(Sreal, over, neighbourList%iNeighbour, nNeighbourSK, iSquare, iSparseStart,&
        & img2CentCell)
    call blockSymmetrizeHS(Sreal, iSquare)
    do iKS = 1, this%parallelKS%nLocalKS
       Ssqr(:,:,iKS) = cmplx(Sreal, 0, dp)
    end do

    SinvReal = 0.0_dp
    do iOrb = 1, this%nOrbs
       SinvReal(iOrb, iOrb) = 1.0_dp
    end do
    call gesv(Sreal, SinvReal)

    do iKS = 1, this%parallelKS%nLocalKS
      Sinv(:,:,iKS) = cmplx(SinvReal, 0, dp)
    end do

  end subroutine updateH0S


  !> Calculates force
  subroutine getForces(this, movedAccel, totalForce, rho, H1, Sinv, neighbourList, nNeighbourSK,&
       & img2CentCell, iSparseStart, iSquare, potential, orb, skHamCont, skOverCont, qq, q0,&
       & pRepCont, coordAll, rhoPrim, ErhoPrim, iStep, env)

    !> ElecDynamics instance
    type(TElecDynamics), intent(inout) :: this

    !> Density Matrix
    complex(dp), intent(in) :: rho(:,:,:)

    !> Square hamiltonian
    complex(dp), intent(in) :: H1(:,:,:)

    !> Square inverse overlap
    complex(dp), intent(in) :: Sinv(:,:,:)

    !> ADT for neighbour parameters
    type(TNeighbourList), intent(inout) :: neighbourList

    !> nr. of neighbours for atoms out to max interaction distance (excluding Ewald terms)
    integer, intent(in) :: nNeighbourSK(:)

    !> index array for location of atomic blocks in large sparse arrays
    integer, allocatable, intent(in) :: iSparseStart(:,:)

    !> image atoms to their equivalent in the central cell
    integer, allocatable, intent(in) :: img2CentCell(:)

    !> Index array for start of atomic block in dense matrices
    integer, intent(in) :: iSquare(:)

    !> data type for atomic orbital information
    type(TOrbitals), intent(in) :: orb

    !> Raw H^0 hamiltonian data
    type(OSlakoCont), intent(in) :: skHamCont

    !> Raw overlap data
    type(OSlakoCont), intent(in) :: skOverCont

    !> sparse density matrix
    real(dp), allocatable, intent(inout) :: rhoPrim(:,:)

    !> Energy weighted density matrix
    real(dp), allocatable, intent(inout) :: ErhoPrim(:)

    !> forces (3, nAtom)
    real(dp), intent(out) :: totalForce(:,:)

    !> acceleration on moved atoms (3, nMovedAtom)
    real(dp), intent(out) :: movedAccel(:,:)

    !> potential acting on the system
    type(TPotentials), intent(in) :: potential

    !> atomic ocupations
    real(dp), intent(inout) :: qq(:,:,:)

    !> reference atomic occupations
    real(dp), intent(inout) :: q0(:,:,:)

    !> repulsive information
    type(ORepCont), intent(in) :: pRepCont

    !> Coords of the atoms (3, nAllAtom)
    real(dp), intent(in) :: coordAll(:,:)

    !> current step of the propagation
    integer, intent(in) :: iStep

    !> Environment settings
    type(TEnvironment), intent(inout) :: env

    real(dp) :: T1(this%nOrbs,this%nOrbs),T2(this%nOrbs,this%nOrbs)
    real(dp) :: derivs(3,this%nAtom), repulsiveDerivs(3,this%nAtom), totalDeriv(3, this%nAtom)
    integer :: iSpin, iDir

    ErhoPrim(:) = 0.0_dp
    rhoPrim(:,:) = 0.0_dp

    do iSpin = 1, this%nSpin
       call gemm(T1, real(rho(:,:,iSpin), dp), real(H1(:,:,iSpin), dp))
       call her2k(T2, real(Sinv(:,:,iSpin), dp), T1, 0.5_dp)
       !(C,A,B,alpha,beta,uplo,trans,n,k
       !call gemm(T2, real(Sinv, dp), T1, 0.5_dp, 0.0_dp)
       !call daxpy(this%nOrbs*this%nOrbs, 1.0_dp, transpose(T2), 1, T2, 1)
       !T1 = T2 + transpose(T2)

       call packHS(rhoPrim(:,iSpin), real(rho(:,:,iSpin), dp), neighbourList%iNeighbour,&
            & nNeighbourSK, orb%mOrb, iSquare, iSparseStart, img2CentCell)
       call packHS(ErhoPrim, T2, neighbourList%iNeighbour, nNeighbourSK, orb%mOrb, iSquare,&
            & iSparseStart, img2CentCell)
    end do

    call ud2qm(qq)
    call ud2qm(q0)
    call ud2qm(rhoPrim)

    derivs(:,:) = 0.0_dp
    repulsiveDerivs(:,:) = 0.0_dp

    call derivative_shift(env, derivs, this%derivator, rhoPrim, ErhoPrim, skHamCont,&
         & skOverCont, coordAll, this%speciesAll, neighbourList%iNeighbour, nNeighbourSK, &
         & img2CentCell, iSparseStart, orb, potential%intBlock)
    call this%sccCalc%updateCharges(env, qq, q0, orb, this%speciesAll)
    call this%sccCalc%addForceDc(env, derivs, this%speciesAll, neighbourList%iNeighbour, &
         & img2CentCell)
    call getERepDeriv(repulsiveDerivs, coordAll, nNeighbourSK, neighbourList%iNeighbour,&
         & this%speciesAll, pRepCont, img2CentCell)

    if (this%tLaser) then
       do iDir = 1, 3
          derivs(iDir,:) = derivs(iDir,:)&
               & - sum(q0(:,:,1) - qq(:,:,1), dim=1) * this%TDFunction(iDir, iStep)
       end do
    end if

    totalDeriv(:,:) = repulsiveDerivs + derivs
    if (this%tDispersion) then
       call this%dispersion%addGradients(totalDeriv)
    end if

    totalForce(:,:) = - totalDeriv
    movedAccel(:,:) = totalForce(:, this%indMovedAtom) / this%movedMass

    call qm2ud(qq)
    call qm2ud(q0)
    call qm2ud(rhoPrim)

  end subroutine getForces


  !> Calculates nonadiabatic matrix: overlap gradient (Sprime) times velocities (Rdot)
  subroutine getRdotSprime(this, RdotSprime, coordAll, skOverCont, orb, img2CentCell, &
       &neighbourList, nNeighbourSK, iSquare)

    !> ElecDynamics instance
    type(TElecDynamics), intent(in), target :: this

    !> Raw overlap data
    type(OSlakoCont), intent(in) :: skOverCont

    ! nonadiabatic coupling matrix elements
    complex(dp), intent(out) :: RdotSprime(this%nOrbs,this%nOrbs)

    !> data type for atomic orbital information
    type(TOrbitals), intent(in) :: orb

    !> Coords of the atoms (3, nAllAtom)
    real(dp), intent(in) :: coordAll(:,:)

    !> ADT for neighbour parameters
    type(TNeighbourList), intent(in) :: neighbourList

    !> nr. of neighbours for atoms out to max interaction distance (excluding Ewald terms)
    integer, intent(in) :: nNeighbourSK(:)

    !> Index array for start of atomic block in dense matrices
    integer, intent(in) :: iSquare(:)

    !> image atoms to their equivalent in the central cell
    integer, allocatable, intent(in) :: img2CentCell(:)

    real(dp) :: sPrimeTmp(orb%mOrb,orb%mOrb,3)
    real(dp) :: sPrimeTmp2(orb%mOrb,orb%mOrb), dcoord(3,this%nAtom)
    integer :: iAtom1,iStart1,iEnd1,iSp1,nOrb1,iAtomAux,iDir
    integer :: iNeigh,iStart2,iEnd2,iAtom2,iAtom2f,iSp2,nOrb2

    dcoord = 0.0_dp
    do iAtom1=1,this%nMovedAtom
       dcoord(:,this%indMovedAtom(iAtom1)) = this%movedVelo(:,iAtom1)
    end do

    sPrimeTmp = 0.0_dp
    RdotSprime = 0.0_dp

    !$OMP PARALLEL DO PRIVATE(iAtom1,iStart1,iEnd1,iSp1,nOrb1,sPrimeTmp2,iNeigh,iAtom2, &
    !$OMP& iAtom2f,iStart2,iEnd2,iSp2,nOrb2,sPrimeTmp,iDir) DEFAULT(SHARED) &
    !$OMP& SCHEDULE(RUNTIME)
    do iAtom1 = 1, this%nAtom
       iStart1 = iSquare(iAtom1)
       iEnd1 = iSquare(iAtom1+1)-1
       iSp1 = this%species(iAtom1)
       nOrb1 = orb%nOrbAtom(iAtom1)

       ! Onsite blocks
       if (this%tCalcOnsiteGradients) then
          sPrimeTmp2(:,:) = 0.0_dp
          do iDir = 1, 3
             sPrimeTmp2(:,:) = sPrimeTmp2 + &
                  &this%onsiteGrads(iDir, iAtom1, :, :) * dcoord(iDir, iAtom1)
          end do
          RdotSprime(iStart1:iEnd1,iStart1:iEnd1) = cmplx(sPrimeTmp2(1:nOrb1,1:nOrb1), 0, dp)
       end if

       ! Offsite blocks
       do iNeigh = 1, nNeighbourSK(iAtom1)
          iAtom2 = neighbourList%iNeighbour(iNeigh, iAtom1)
          iAtom2f = img2CentCell(iAtom2)
          iStart2 = iSquare(iAtom2f)
          iEnd2 = iSquare(iAtom2f+1)-1
          iSp2 = this%species(iAtom2f)
          nOrb2 = orb%nOrbAtom(iAtom2f)
          if (iAtom2f /= iAtom1) then
             call this%derivator%getFirstDeriv(sPrimeTmp, skOverCont, coordAll, this%speciesAll,&
                  & iAtom1, iAtom2, orb)

             sPrimeTmp2(:,:) = 0.0_dp
             do iDir=1,3
                sPrimeTmp2(:,:) = sPrimeTmp2 + &
                     &sPrimeTmp(:,:,iDir) * dcoord(iDir,iAtom1)
             end do
             RdotSprime(iStart2:iEnd2,iStart1:iEnd1) = RdotSprime(iStart2:iEnd2,iStart1:iEnd1)&
                  & + cmplx(sPrimeTmp2(1:nOrb2,1:nOrb1), 0, dp)

             sPrimeTmp2(:,:) = 0.0_dp
             do iDir=1,3
                sPrimeTmp2(:,:) = sPrimeTmp2 - &
                     &sPrimeTmp(:,:,iDir) * dcoord(iDir,iAtom2f)
             end do
             RdotSprime(iStart1:iEnd1,iStart2:iEnd2) = RdotSprime(iStart1:iEnd1,iStart2:iEnd2)&
                  & + cmplx(transpose(sPrimeTmp2(1:nOrb2,1:nOrb1)), 0, dp)
          end if
       end do
    end do
    !$OMP END PARALLEL DO

  end subroutine getRdotSprime


  !> Calculates onsite gradients for non-adiabatic coupling
  subroutine getOnsiteGrads(this, skOverCont, orb)

    !> ElecDynamics instance
    type(TElecDynamics), intent(inout), target :: this

    !> Raw overlap data
    type(OSlakoCont), intent(in) :: skOverCont

    !> data type for atomic orbital information
    type(TOrbitals), intent(in) :: orb

    real(dp) :: dist, uVects(3,3), vect(3), Stmp(2, orb%mOrb, orb%mOrb), Sder(orb%mOrb, orb%mOrb)
    real(dp) :: Stmp2(3, orb%mOrb, orb%mOrb)
    real(dp) :: interSKOver(getMIntegrals(skOverCont))
    integer :: iAt, iSp, nOrb, dir, iAux

    dist = 0.02_dp
    uVects(1,:) = (/ 1.0_dp, 0.0_dp, 0.0_dp /)
    uVects(2,:) = (/ 0.0_dp, 1.0_dp, 0.0_dp /)
    uVects(3,:) = (/ 0.0_dp, 0.0_dp, 1.0_dp /)
    this%onsiteGrads = 0.0_dp

    do iAt = 1, this%nAtom
       Sder(:,:) = 0.0_dp
       iSp = this%species(iAt)
       nOrb = orb%nOrbSpecies(iSp)
       do dir = 1, 3
          do iAux = 1, 2
             Stmp(iAux, :, :) = 0.0_dp
             vect = (-1)**(iAux+1) * uVects(dir, :)

             call getSKIntegrals(skOverCont, interSKOver, dist, iSp, iSp)
             call rotateH0(Stmp(iAux, :, :), interSKOver, vect(1), vect(2), vect(3), &
                  &iSp, iSp, orb)
          end do
          Sder(:,:) = (Stmp(1, :, :) - Stmp(2, :, :)) / (2.0_dp * dist)
          this%onsiteGrads(dir, iAt, 1:nOrb, 1:nOrb) = Sder(1:nOrb, 1:nOrb)
       end do
    end do

  end subroutine getOnsiteGrads


  !! Calculates properties per bond.
  !! If hamover = ham0 is energy
  !! If hamover = over is bond order
  subroutine getPairWiseBondEO(this, EObond, rhoPrim, hamover, iSquare, iNeighbour, nNeighbourSK, &
       & img2CentCell, iSparseStart)

    !> ElecDynamics instance
    type(TElecDynamics), intent(in), target :: this

    !> sparse density matrix (only spin-unpolarized)
    real(dp), intent(in) :: rhoPrim(:)

    !> non-scc hamiltonian or overlap matrix in sparse format
    real(dp), intent(in) :: hamover(:)

    !> pairwise energy (if hamover = ham0) or bond order (if hamover=ham) (nAtom, nAtom)
    real(dp), intent(out) :: EObond(this%nAtom, this%nAtom)

    !> Atomic neighbour data
    integer, intent(in) :: iNeighbour(0:,:)

    !> Number of neighbours for each of the atoms
    integer, intent(in) :: nNeighbourSK(:)

    !> Index array for start of atomic block in dense matrices
    integer, intent(in) :: iSquare(:)

    !> index array for location of atomic blocks in large sparse arrays
    integer, intent(in) :: iSparseStart(0:,:)

    !> image atoms to their equivalent in the central cell
    integer, intent(in) :: img2CentCell(:)

    integer :: iAt1, iAt2, iAt2f, nOrb1, nOrb2, iOrig, iStart, iEnd, iNeigh, mOrb, iOrb, iOrb2

    EObond = 0.0_dp

    do iAt1 = 1, this%nAtom
       iOrb = iSquare(iAt1)
       nOrb1 = iSquare(iAt1+1) - iOrb
       do iNeigh = 0, nNeighbourSK(iAt1)
          iOrig = iSparseStart(iNeigh,iAt1) + 1
          iAt2 = iNeighbour(iNeigh, iAt1)
          iAt2f = img2CentCell(iAt2)
          iOrb2 = iSquare(iAt2f)
          nOrb2 = iSquare(iAt2f+1) - iOrb2

          EObond(iAt2f, iAt1) = &
               & sum(rhoPrim(iOrig:iOrig+nOrb1*nOrb2-1) * &
               & hamover(iOrig:iOrig+nOrb1*nOrb2-1))
          EObond(iAt1, iAt2f) = EObond(iAt2f, iAt1)
       end do
    end do
  end subroutine getPairWiseBondEO


  !> Reallocates sparse arrays after change of coordinates
  subroutine reallocateTDSparseArrays(this, ham, over, ham0, rhoPrim, ErhoPrim)

    !> ElecDynamics instance
    type(TElecDynamics), intent(in), target :: this

    !> scc hamitonian (sparse)
    real(dp), allocatable, intent(inout) :: ham(:,:)

    !> overlap (sparse)
    real(dp), allocatable, intent(inout) :: over(:)

    !> Local sparse storage for non-SCC hamitonian
    real(dp), allocatable, intent(inout) :: ham0(:)

    !> sparse density matrix
    real(dp), allocatable, intent(inout) :: rhoPrim(:,:)

    !> Energy weighted density matrix
    real(dp), allocatable, intent(inout) :: ErhoPrim(:)

    deallocate(ham)
    deallocate(over)
    deallocate(ham0)
    deallocate(rhoPrim)
    allocate(ham(this%nSparse, this%nSpin))
    allocate(over(this%nSparse))
    allocate(ham0(this%nSparse))
    allocate(rhoPrim(this%nSparse, this%nSpin))

    if (allocated(ErhoPrim)) then
       deallocate(ErhoPrim)
       allocate(ErhoPrim(this%nSparse))
    end if

  end subroutine reallocateTDSparseArrays

end module dftbp_timeprop<|MERGE_RESOLUTION|>--- conflicted
+++ resolved
@@ -444,15 +444,10 @@
   !> Driver of time dependent propagation to calculate with either spectrum or laser
   subroutine runDynamics(this, eigvecs, ham, H0, speciesAll, q0, over, filling, neighbourList,&
       & nNeighbourSK, iSquare, iSparseStart, img2CentCell, orb, coord, spinW, pRepCont, sccCalc,&
-<<<<<<< HEAD
       & env, tDualSpinOrbit, xi, thirdOrd, rangeSep, qDepExtPot, nDftbUFunc, UJ, nUJ, iUJ, niUJ,&
       & iAtInCentralRegion, tFixEf, Ef, coordAll, onSiteElements, skHamCont, skOverCont, latVec,&
-      & invLatVec, iCellVec, rCellVec, electronicSolver, taggedWriter, refExtPot)
-=======
-      & env, tDualSpinOrbit, xi, thirdOrd, nDftbUFunc, UJ, nUJ, iUJ, niUJ, iAtInCentralRegion,&
-      & tFixEf, Ef, coordAll, onSiteElements, skHamCont, skOverCont, latVec, invLatVec, iCellVec,&
-      & rCellVec, cellVec, electronicSolver, eigvecsCplx)
->>>>>>> 4f4f4665
+      & invLatVec, iCellVec, rCellVec, cellVec, electronicSolver, eigvecsCplx, taggedWriter,&
+      & refExtPot)
 
     !> ElecDynamics instance
     type(TElecDynamics) :: this
@@ -625,25 +620,15 @@
             & nNeighbourSK, iSquare, iSparseStart, img2CentCell, orb, coord, spinW, pRepCont, env,&
             & tDualSpinOrbit, xi, thirdOrd, rangeSep, qDepExtPot, nDftbUFunc, UJ, nUJ, iUJ, niUJ,&
             & iAtInCentralRegion, tFixEf, Ef, tWriteAutotest, coordAll, onSiteElements, skHamCont,&
-<<<<<<< HEAD
-            & skOverCont, iCall, electronicSolver, taggedWriter, refExtPot)
-=======
-            & skOverCont, iCall, electronicSolver, eigvecsCplx)
->>>>>>> 4f4f4665
+            & skOverCont, iCall, electronicSolver, eigvecsCplx, taggedWriter, refExtPot)
         iCall = iCall + 1
       end do
     else
       call doDynamics(this, eigvecs, ham, H0, q0, over, filling, neighbourList, nNeighbourSK,&
           & iSquare, iSparseStart, img2CentCell, orb, coord, spinW, pRepCont, env, tDualSpinOrbit,&
-<<<<<<< HEAD
           & xi, thirdOrd, rangeSep, qDepExtPot, nDftbUFunc, UJ, nUJ, iUJ, niUJ, iAtInCentralRegion,&
           & tFixEf, Ef, tWriteAutotest, coordAll, onSiteElements, skHamCont, skOverCont, iCall,&
-          & electronicSolver, taggedWriter, refExtPot)
-=======
-          & xi, thirdOrd, nDftbUFunc, UJ, nUJ, iUJ, niUJ, iAtInCentralRegion, tFixEf, Ef,&
-          & tWriteAutotest, coordAll, onSiteElements, skHamCont, skOverCont, iCall,&
-          & electronicSolver, eigvecsCplx)
->>>>>>> 4f4f4665
+          & electronicSolver, eigvecsCplx, taggedWriter, refExtPot)
     end if
 
   end subroutine runDynamics
@@ -654,11 +639,7 @@
       & nNeighbourSK, iSquare, iSparseStart, img2CentCell, orb, coord, spinW, pRepCont, env,&
       & tDualSpinOrbit, xi, thirdOrd, rangeSep, qDepExtPot, nDftbUFunc, UJ, nUJ, iUJ, niUJ,&
       & iAtInCentralRegion, tFixEf, Ef, tWriteAutotest, coordAll, onSiteElements, skHamCont,&
-<<<<<<< HEAD
-      & skOverCont, iCall, electronicSolver, taggedWriter, refExtPot)
-=======
-      & skOverCont, iCall, electronicSolver, eigvecsCplx)
->>>>>>> 4f4f4665
+      & skOverCont, iCall, electronicSolver, eigvecsCplx, taggedWriter, refExtPot)
 
     !> ElecDynamics instance
     type(TElecDynamics) :: this
@@ -775,23 +756,17 @@
     !> Electronic solver information
     type(TElectronicSolver), intent(inout) :: electronicSolver
 
-<<<<<<< HEAD
     !> Tagged writer object
     type(TTaggedWriter), intent(inout) :: taggedWriter
 
     !> Reference external potential (usual provided via API)
     type(TRefExtPot) :: refExtPot
 
-    complex(dp) :: Ssqr(this%nOrbs,this%nOrbs), Sinv(this%nOrbs,this%nOrbs)
-    complex(dp) :: rho(this%nOrbs,this%nOrbs,this%nSpin), rhoOld(this%nOrbs,this%nOrbs,this%nSpin)
-    complex(dp) :: H1(this%nOrbs,this%nOrbs,this%nSpin), T1(this%nOrbs,this%nOrbs)
-=======
     complex(dp) :: Ssqr(this%nOrbs,this%nOrbs,this%parallelKS%nLocalKS)
     complex(dp) :: Sinv(this%nOrbs,this%nOrbs,this%parallelKS%nLocalKS)
     complex(dp) :: rho(this%nOrbs,this%nOrbs,this%parallelKS%nLocalKS)
     complex(dp) :: rhoOld(this%nOrbs,this%nOrbs,this%parallelKS%nLocalKS)
     complex(dp) :: H1(this%nOrbs,this%nOrbs,this%parallelKS%nLocalKS), T1(this%nOrbs,this%nOrbs)
->>>>>>> 4f4f4665
     complex(dp), allocatable :: Eiginv(:,:,:), EiginvAdj(:,:,:)
     real(dp) :: qq(orb%mOrb, this%nAtom, this%nSpin), deltaQ(this%nAtom,this%nSpin)
     real(dp) :: dipole(3,this%nSpin), chargePerShell(orb%mShell,this%nAtom,this%nSpin)
