!--------------------------------------------------------------------------------------------------!
!  DFTB+: general package for performing fast atomistic simulations                                !
!  Copyright (C) 2017  DFTB+ developers group                                                      !
!                                                                                                  !
!  See the LICENSE file for terms of usage and distribution.                                       !
!--------------------------------------------------------------------------------------------------!

#:include 'common.fypp'

!> Implements real-time time-dependent DFTB by numerically propagating the electronic one-electron
!> density matrix of the system in the presence of an external perturbation (kick or laser)
!>
!> 1) Oviedo, M. B., Negre, C. F. A. & Sánchez, C. G. Physical Chemistry Chemical Physics,
!> 12(25), 6706 (2010) https://doi.org/10.1039/b926051j
!> 2) Negre, C. F. A, Fuertes, V. C., Oviedo, M. B., Oliva, F. Y. & Sanchez, C. G.
!> Journal of Physical Chemistry C, 116(28), 14748–14753 (2012) https://doi.org/10.1021/jp210248k
!>
module timeprop_module
  use globalenv
  use commontypes
  use potentials
  use scc
  use shift
  use accuracy
  use constants
  use sparse2dense
  use densitymatrix
  use blasroutines
  use lapackroutines
  use populations
  use blas
  use lapack
  use spin
  use repcont
  use energies, only: TEnergies, init
  use evaluateenergies
  use thirdorder_module, only : ThirdOrder
  use populations
  use repulsive
  use periodic
  use environment
  use timer
  use taggedoutput
  use hamiltonian
  use solvertypes
  use onsitecorrection
  implicit none
  private

  public :: runDynamics, TElecDynamics_init
  public :: TElecDynamicsInp, TElecDynamics
  public :: iKick, iLaser, iNoTDPert
  public :: iTDConstant, iTDGaussian, iTDSin2, iTDFromFile
  public :: iTDSinglet, iTDTriplet

  !> Data type to  initialize electronic dynamics variables from parser
  type TElecDynamicsInp
    !> External field peak intensity
    real(dp) :: tdField

    !> Timestep for propagation
    real(dp) :: dt

    !> Electric field angular frequency
    real(dp) :: omega

    !> Real part of the polarization direction for laser fields
    real(dp) :: reFieldPolVec(3)

    !> Imaginary part of the polarization direction for laser fields
    real(dp) :: imFieldPolVec(3)

    !> Initial time of pulse
    real(dp) :: time0

    !> Final time of pulse
    real(dp) :: time1

    !> Phase applied of the laser field
    real(dp) :: phase

    !> Polarization direction of kicks
    integer :: polDir

    !> Number of steps to propagate
    integer :: steps

    !> Frequency of output writing for charges and populations
    integer :: writeFreq

    !> Type of external perturbation applied
    integer :: pertType

    !> Envelope shape for laser perturbation
    integer :: envType

    !> Spin type of absorption spectrum for spin polarised calculations
    integer :: spType

    !> Frequency of variable dumping to restart file
    integer :: restartFreq

    !> If time-dependent populations should be calculated
    logical :: tPopulations

    !> If calculation should be restarted from dump file
    logical :: tRestart

    !> If dump file should be written during the dynamics
    logical :: tWriteRestart
  end type TElecDynamicsInp

  !> Data type for electronic dynamics internal settings
  type TElecDynamics
    private
    real(dp) :: field, dt, omega, time0, time1
    complex(dp) :: fieldDir(3)
    real(dp), allocatable :: tdFunction(:, :), phase
    integer :: nSteps, writeFreq, pertType, envType, spType
    integer :: nAtom, nOrbs, nSpin=1, currPolDir=1, restartFreq
    integer, allocatable :: polDirs(:)
    logical :: tPopulations
    logical :: tRestart, tWriteRestart, tWriteAutotest
    logical :: tLaser = .false., tKick = .false., tEnvFromFile = .false.
    type(TScc), allocatable :: sccCalc
    character(mc) :: autotestTag
  end type TElecDynamics

  !> Enumerating available types of perturbation
  integer, parameter :: iKick = 1, iLaser = 2, iNoTDPert = 3

  !> Enumerating available types of envelope function
  integer, parameter :: iTDConstant = 1, iTDGaussian = 2, iTDSin2 = 3, iTDFromFile = 4

  !> Enumerating available types of spin polarized spectra
  integer, parameter :: iTDSinglet = 1, iTDTriplet = 2


contains


  !> Initialisation of input variables
  subroutine TElecDynamics_init(this, inp, tWriteAutotest, autotestTag)

    !> ElecDynamics instance
    type(TElecDynamics), intent(out) :: this

    !> ElecDynamicsInp instance
    type(TElecDynamicsInp), intent(in) :: inp

    !> produce tagged output?
    logical, intent(in) :: tWriteAutotest

    !> Tagged output files (machine readable)
    character(*), intent(in) :: autotestTag

    real(dp) :: norm

    this%field = inp%tdfield
    this%dt = inp%dt
    this%nSteps = inp%steps
    this%pertType = inp%pertType
    this%envType = inp%envType
    this%spType = inp%spType
    this%tPopulations = inp%tPopulations
    this%tRestart = inp%tRestart
    this%tWriteRestart = inp%tWriteRestart
    this%phase = inp%phase
    this%writeFreq = inp%writeFreq
    this%restartFreq = inp%restartFreq
    allocate(this%sccCalc)

    if (inp%envType /= iTDConstant) then
      this%time0 = inp%time0
      this%time1 = inp%time1
    end if

    if (inp%pertType == iLaser) then
      this%tLaser = .true.
    else if (inp%pertType == iKick) then
      this%tKick = .true.
    end if

    if (this%tLaser) then
      this%omega = inp%omega
      this%fieldDir = inp%reFieldPolVec + imag * inp%imFieldPolVec
      norm = sqrt(real(dot_product(this%fieldDir,this%fieldDir)))
      ! normalize polarization vector
      this%fieldDir = this%fieldDir / norm
      allocate(this%tdFunction(3, 0:this%nSteps))
      this%tEnvFromFile = (this%envType == iTDFromFile)
    end if

    if (this%tKick) then
      if (inp%polDir == 4) then
        this%polDirs = [1, 2, 3]
      else
        this%polDirs = [inp%polDir]
      end if
    end if

    this%tWriteAutotest = tWriteAutotest
    this%autotestTag = autotestTag

  end subroutine TElecDynamics_init


  !> Driver of time dependent propagation to calculate wither spectrum or laser
  subroutine runDynamics(this, Hsq, ham, H0, species, q0, over, filling, neighbourList,&
      & nNeighbourSK, iSquare, iSparseStart, img2CentCell, orb, coord, spinW, pRepCont, sccCalc,&
      & env, tDualSpinOrbit, xi, thirdOrd, nDftbUFunc, UJ, nUJ, iUJ, niUJ, iHam,&
      & iAtInCentralRegion, tFixEf, Ef, onSiteElements)

    !> ElecDynamics instance
    type(TElecDynamics) :: this

    !> Eigenvectors
    real(dp), intent(inout) :: Hsq(:,:,:)

    !> Sparse non-SCC hamitonian
    real(dp), intent(in) :: H0(:)

    !> species of all atoms in the system
    integer, intent(in) :: species(:)

    !> reference atomic occupations
    real(dp), intent(inout) :: q0(:,:,:)

    !> resulting hamitonian (sparse)
    real(dp), allocatable, intent(inout) :: ham(:,:)

    !> overlap (sparse)
    real(dp), allocatable, intent(inout) :: over(:)

    !> atomic coordinates
    real(dp), allocatable, intent(inout) :: coord(:,:)

    !> spin constants
    real(dp), allocatable, intent(in) :: spinW(:,:,:)

    !> occupations
    real(dp), intent(in) :: filling(:,:,:)

    !> Number of neighbours for each of the atoms
    integer, intent(inout) :: nNeighbourSK(:)

    !> index array for location of atomic blocks in large sparse arrays
    integer, allocatable, intent(inout) :: iSparseStart(:,:)

    !> image atoms to their equivalent in the central cell
    integer, allocatable, intent(inout) :: img2CentCell(:)

    !> Index array for start of atomic block in dense matrices
    integer, intent(in) :: iSquare(:)

    !> list of neighbours for each atom
    type(TNeighbourList), intent(inout) :: neighbourList

    !> repulsive information
    type(ORepCont), intent(in) :: pRepCont

    !> Atomic orbital information
    type(TOrbitals), intent(in) :: orb

    !> SCC module internal variables
    type(TScc), intent(in) :: sccCalc

    !> Environment settings
    type(TEnvironment), intent(inout) :: env

    !> Is dual spin orbit being used (block potentials)
    logical, intent(in) :: tDualSpinOrbit

    !> Spin orbit constants if required
    real(dp), allocatable, intent(in) :: xi(:,:)

    !> 3rd order settings
    type(ThirdOrder), intent(inout), allocatable :: thirdOrd

    !> which DFTB+U functional (if used)
    integer, intent(in), optional :: nDftbUFunc

    !> U-J prefactors in DFTB+U
    real(dp), intent(in), allocatable :: UJ(:,:)

    !> Number DFTB+U blocks of shells for each atom type
    integer, intent(in), allocatable :: nUJ(:)

    !> which shells are in each DFTB+U block
    integer, intent(in), allocatable :: iUJ(:,:,:)

    !> Number of shells in each DFTB+U block
    integer, intent(in), allocatable :: niUJ(:,:)

    !> Imaginary part of sparse hamiltonian storage
    real(dp), allocatable, intent(inout) :: iHam(:,:)

    !> Atoms over which to sum the total energies
    integer, intent(in) :: iAtInCentralRegion(:)

    !> Whether fixed Fermi level(s) should be used. (No charge conservation!)
    logical, intent(in) :: tFixEf

    !> If tFixEf is .true. contains reservoir chemical potential, otherwise the Fermi levels found
    !> from the given number of electrons
    real(dp), intent(inout) :: Ef(:)

    !> Corrections terms for on-site elements
    real(dp), intent(in), allocatable :: onSiteElements(:,:,:,:)

    integer :: iPol
    logical :: tWriteAutotest

    this%sccCalc = sccCalc

    this%nSpin = size(ham(:,:), dim=2)
    if (this%nSpin > 1) then
      call qm2ud(q0)
    end if

    this%nOrbs = size(Hsq, dim=1)
    this%nAtom = size(coord, dim=2)


    tWriteAutotest = this%tWriteAutotest
    if (this%tKick) then
      do iPol = 1, size(this%polDirs)
        this%currPolDir = this%polDirs(iPol)
        ! Make sure only last component enters autotest
        tWriteAutotest = tWriteAutotest .and. (iPol == size(this%polDirs))
        call doDynamics(this, Hsq, ham, H0, species, q0, over, filling, neighbourList,&
            & nNeighbourSK, iSquare, iSparseStart, img2CentCell, orb, coord, spinW, pRepCont, env,&
<<<<<<< HEAD
            & tDualSpinOrbit, xi, thirdOrd, nDftbUFunc, UJ, nUJ, iUJ, niUJ, iHam,&
            & iAtInCentralRegion, tFixEf, Ef, onSiteElements)
=======
            & tDualSpinOrbit, xi, thirdOrd, qBlock, qiBlock, nDftbUFunc, UJ, nUJ, iUJ, niUJ, iHam,&
            & iAtInCentralRegion, tFixEf, Ef, tWriteAutotest)
>>>>>>> e7f50797
      end do
    else
      call doDynamics(this, Hsq, ham, H0, species, q0, over, filling, neighbourList, nNeighbourSK,&
          & iSquare, iSparseStart, img2CentCell, orb, coord, spinW, pRepCont, env, tDualSpinOrbit,&
<<<<<<< HEAD
          & xi, thirdOrd, nDftbUFunc, UJ, nUJ, iUJ, niUJ, iHam, iAtInCentralRegion, tFixEf, Ef,&
          & onSiteElements)
=======
          & xi, thirdOrd, qBlock, qiBlock, nDftbUFunc, UJ, nUJ, iUJ, niUJ, iHam,&
          & iAtInCentralRegion, tFixEf, Ef, tWriteAutotest)
>>>>>>> e7f50797
    end if

  end subroutine runDynamics


  !> Runs the electronic dynamics of the system
  subroutine doDynamics(this, Hsq, ham, H0, species, q0, over, filling, neighbourList,&
      & nNeighbourSK, iSquare, iSparseStart, img2CentCell, orb, coord, spinW, pRepCont, env,&
<<<<<<< HEAD
      & tDualSpinOrbit, xi, thirdOrd, nDftbUFunc, UJ, nUJ, iUJ, niUJ, iHam, iAtInCentralRegion,&
      & tFixEf, Ef, onSiteElements)
=======
      & tDualSpinOrbit, xi, thirdOrd, qBlock, qiBlock, nDftbUFunc, UJ, nUJ, iUJ, niUJ, iHam,&
      & iAtInCentralRegion, tFixEf, Ef, tWriteAutotest)
>>>>>>> e7f50797

    !> ElecDynamics instance
    type(TElecDynamics) :: this

    !> Eigenvectors
    real(dp), intent(inout) :: Hsq(:,:,:)

    !> Sparse storage for non-SCC hamitonian
    real(dp), intent(in) :: H0(:)

    !> species of all atoms in the system
    integer, intent(in) :: species(:)

    !> reference atomic occupations
    real(dp), intent(inout) :: q0(:,:,:)

    !> resulting hamitonian (sparse)
    real(dp), allocatable, intent(inout) :: ham(:,:)

    !> overlap (sparse)
    real(dp), allocatable, intent(inout) :: over(:)

    !> atomic coordinates
    real(dp), allocatable, intent(inout) :: coord(:,:)

    !> spin constants
    real(dp), allocatable, intent(in) :: spinW(:,:,:)

    !> occupations
    real(dp), intent(in) :: filling(:,:,:)

    !> Number of neighbours for each of the atoms
    integer, intent(inout) :: nNeighbourSK(:)

    !> index array for location of atomic blocks in large sparse arrays
    integer, allocatable, intent(inout) :: iSparseStart(:,:)

    !> image atoms to their equivalent in the central cell
    integer, allocatable, intent(inout) :: img2CentCell(:)

    !> Index array for start of atomic block in dense matrices
    integer, intent(in) :: iSquare(:)

    !> list of neighbours for each atom
    type(TNeighbourList), intent(inout) :: neighbourList

    !> repulsive information
    type(ORepCont), intent(in) :: pRepCont

    !> Atomic orbital information
    type(TOrbitals), intent(in) :: orb

    !> Environment settings
    type(TEnvironment), intent(inout) :: env

    !> Is dual spin orbit being used (block potentials)
    logical, intent(in) :: tDualSpinOrbit

    !> which DFTB+U functional (if used)
    integer, intent(in), optional :: nDftbUFunc

    !> U-J prefactors in DFTB+U
    real(dp), intent(in), allocatable :: UJ(:,:)

    !> Number DFTB+U blocks of shells for each atom type
    integer, intent(in), allocatable :: nUJ(:)

    !> which shells are in each DFTB+U block
    integer, intent(in), allocatable :: iUJ(:,:,:)

    !> Number of shells in each DFTB+U block
    integer, intent(in), allocatable :: niUJ(:,:)

    !> Spin orbit constants if required
    real(dp), allocatable, intent(in) :: xi(:,:)

    !> 3rd order settings
    type(ThirdOrder), intent(inout), allocatable :: thirdOrd

    !> Imaginary part of sparse hamiltonian storage
    real(dp), allocatable, intent(inout) :: iHam(:,:)

    !> Atoms over which to sum the total energies
    integer, intent(in) :: iAtInCentralRegion(:)

    !> Whether fixed Fermi level(s) should be used. (No charge conservation!)
    logical, intent(in) :: tFixEf

    !> If tFixEf is .true. contains reservoir chemical potential, otherwise the Fermi levels found
    !> from the given number of electrons
    real(dp), intent(inout) :: Ef(:)
    
    !> Should autotest data be written?
    logical, intent(in) :: tWriteAutotest


    !> Corrections terms for on-site elements
    real(dp), intent(in), allocatable :: onSiteElements(:,:,:,:)

    complex(dp) :: Ssqr(this%nOrbs,this%nOrbs), Sinv(this%nOrbs,this%nOrbs)
    complex(dp) :: rho(this%nOrbs,this%nOrbs,this%nSpin), rhoOld(this%nOrbs,this%nOrbs,this%nSpin)
    complex(dp) :: H1(this%nOrbs,this%nOrbs,this%nSpin), T1(this%nOrbs,this%nOrbs)
    complex(dp), allocatable :: Eiginv(:,:,:), EiginvAdj(:,:,:)
    real(dp) :: qq(orb%mOrb, this%nAtom, this%nSpin), deltaQ(this%nAtom,this%nSpin)
    real(dp) :: dipole(3,this%nSpin), chargePerShell(orb%mShell,this%nAtom,this%nSpin)
    real(dp), allocatable :: rhoPrim(:,:), iRhoPrim(:,:)
    real(dp) :: time, startTime = 0.0_dp, timeElec = 0.0_dp
    integer :: dipoleDat, qDat, energyDat, populDat(2)
    integer :: iStep = 0, iSpin
    type(TPotentials) :: potential
    type(TEnergies) :: energy
    type(TTimer) :: loopTime
    real(dp) :: TS(this%nSpin)
    real(dp), allocatable :: qBlock(:,:,:,:), qiBlock(:,:,:,:)

    call env%globalTimer%startTimer(globalTimers%elecDynInit)


    if (this%tRestart) then
      call readRestart(rho, rhoOld, Ssqr, coord, startTime)
    end if

    if (this%tLaser) then
      call getTDFunction(this, startTime)
    end if

    call initializeTDVariables(this, rho, H1, Ssqr, Sinv, over, ham, Hsq, filling, orb,&
        & rhoPrim, potential, neighbourList%iNeighbour, nNeighbourSK, iSquare, iSparseStart,&
        & img2CentCell, Eiginv, EiginvAdj, energy)

    if (allocated(UJ) .or. allocated(onSiteElements)) then
      allocate(qBlock(orb%mOrb, orb%mOrb, this%nAtom, this%nSpin))
      allocate(qiBlock(orb%mOrb, orb%mOrb, this%nAtom, this%nSpin))
      allocate(iRhoPrim(size(rhoPrim,dim=1), size(rhoPrim,dim=2)))
    end if

    ! Calculate repulsive energy
    call getERep(energy%atomRep, coord, nNeighbourSK, neighbourList%iNeighbour, species, pRepCont,&
        & img2CentCell)
    energy%Erep = sum(energy%atomRep)

    call initTDOutput(this, dipoleDat, qDat, energyDat, populDat)

    rhoPrim(:,:) = 0.0_dp
    if (allocated(iRhoPrim)) then
      iRhoPrim(:,:) = 0.0_dp
      do iSpin = 1, this%nSpin
        call packHS(rhoPrim(:,iSpin), iRhoPrim(:,iSpin), rho(:,:,iSpin), neighbourList%iNeighbour,&
            & nNeighbourSK, orb%mOrb, iSquare, iSparseStart, img2CentCell)
      end do
    else
      do iSpin = 1, this%nSpin
        call packHS(rhoPrim(:,iSpin), real(rho(:,:,iSpin), dp), neighbourList%iNeighbour,&
            & nNeighbourSK, orb%mOrb, iSquare, iSparseStart, img2CentCell)
      end do
    end if

    !call getChargeDipole(this, deltaQ, qq, dipole, q0, rho, Ssqr, coord, iSquare)
    if (allocated(qBlock)) then
      qBlock(:,:,:,:) = 0.0_dp
      qiBlock(:,:,:,:) = 0.0_dp
      do iSpin = 1, this%nSpin
        call mulliken(qBlock(:,:,:,iSpin), over, rhoPrim(:,iSpin), orb, neighbourList%iNeighbour,&
            & nNeighbourSK, img2CentCell, iSparseStart)
        call skewMulliken(qiBlock(:,:,:,iSpin), over, iRhoPrim(:,iSpin), orb,&
            & neighbourList%iNeighbour, nNeighbourSK, img2CentCell, iSparseStart)
      end do
    end if
    qq(:,:,:) = 0.0_dp
    do iSpin = 1, this%nSpin
      call mulliken(qq(:,:,iSpin), over, rhoPrim(:,iSpin), orb, neighbourList%iNeighbour,&
          & nNeighbourSK, img2CentCell, iSparseStart)
    end do
    deltaQ(:,:) = sum((qq - q0), dim=1)
    dipole(:,:) = -matmul(coord(:,:), deltaQ(:,:))

    call updateH(this, H1, ham, over, H0, species, qq, q0, coord, orb, potential,&
        & neighbourList, nNeighbourSK, iSquare, iSparseStart, img2CentCell, iStep,&
        & chargePerShell, spinW, env, tDualSpinOrbit, xi, thirdOrd, iHam, qBlock, qiBlock,&
        & nDftbUFunc, UJ, nUJ, iUJ, niUJ, onSiteElements)

    ! Apply kick to rho if necessary
    if (this%tKick) then
      call kickDM(this, rho, Ssqr, Sinv, iSquare, coord)
    end if

    ! had to add the "or tKick" option to override rhoOld if tRestart = yes, otherwise it will be
    ! badly initialised
    if (.not.this%tRestart .or. this%tKick) then
      ! Initialize electron dynamics
      rhoOld(:,:,:) = rho
      call initializePropagator(this, this%dt, rho, rhoOld, H1, Sinv)
    end if

    rhoPrim(:,:) = 0.0_dp
    if (allocated(iRhoPrim)) then
      iRhoPrim(:,:) = 0.0_dp
      do iSpin = 1, this%nSpin
        call packHS(rhoPrim(:,iSpin), iRhoPrim(:,iSpin), rho(:,:,iSpin), neighbourList%iNeighbour,&
            & nNeighbourSK, orb%mOrb, iSquare, iSparseStart, img2CentCell)
      end do
    else
      do iSpin = 1, this%nSpin
        call packHS(rhoPrim(:,iSpin), real(rho(:,:,iSpin), dp), neighbourList%iNeighbour,&
            & nNeighbourSK, orb%mOrb, iSquare, iSparseStart, img2CentCell)
      end do
    end if

    TS = 0.0_dp
    call getEnergies(this%sccCalc, qq, q0, chargePerShell, species, this%tLaser, .false.,&
        & .false., tDualSpinOrbit, rhoPrim, H0, orb, neighbourList, nNeighbourSK, img2CentCell,&
        & iSparseStart, 0.0_dp, 0.0_dp, TS, potential, energy, thirdOrd, qBlock, qiBlock,&
        & nDftbUFunc, UJ, nUJ, iUJ, niUJ, xi, iAtInCentralRegion, tFixEf, Ef, onSiteElements)

    call env%globalTimer%stopTimer(globalTimers%elecDynInit)

    ! Main loop
    call env%globalTimer%startTimer(globalTimers%elecDynLoop)
    call loopTime%start()

    write(stdOut, "(A)") 'Starting dynamics'

    do iStep = 0, this%nSteps
      time = iStep * this%dt + startTime

      if (.not. this%tRestart .or. iStep > 0) then
        call writeTDOutputs(this, dipoleDat, qDat, energyDat, time, energy, dipole, deltaQ, iStep)
      end if

      rhoPrim(:,:) = 0.0_dp
      if (allocated(iRhoPrim)) then
        iRhoPrim(:,:) = 0.0_dp
        do iSpin = 1, this%nSpin
          call packHS(rhoPrim(:,iSpin), iRhoPrim(:,iSpin), rho(:,:,iSpin),&
              & neighbourList%iNeighbour, nNeighbourSK, orb%mOrb, iSquare, iSparseStart,&
              & img2CentCell)
        end do
      else
        do iSpin = 1, this%nSpin
          call packHS(rhoPrim(:,iSpin), real(rho(:,:,iSpin), dp), neighbourList%iNeighbour,&
              & nNeighbourSK, orb%mOrb, iSquare, iSparseStart, img2CentCell)
        end do
      end if

      !call getChargeDipole(this, deltaQ, qq, dipole, q0, rho, Ssqr, coord, iSquare)
      if (allocated(qBlock)) then
        qBlock(:,:,:,:) = 0.0_dp
        qiBlock(:,:,:,:) = 0.0_dp
        do iSpin = 1, this%nSpin
          call mulliken(qBlock(:,:,:,iSpin), over, rhoPrim(:,iSpin), orb, neighbourList%iNeighbour,&
              & nNeighbourSK, img2CentCell, iSparseStart)
          call skewMulliken(qiBlock(:,:,:,iSpin), over, iRhoPrim(:,iSpin), orb,&
              & neighbourList%iNeighbour, nNeighbourSK, img2CentCell, iSparseStart)
        end do
      end if
      qq(:,:,:) = 0.0_dp
      do iSpin = 1, this%nSpin
        call mulliken(qq(:,:,iSpin), over, rhoPrim(:,iSpin), orb, neighbourList%iNeighbour,&
            & nNeighbourSK, img2CentCell, iSparseStart)
      end do
      deltaQ(:,:) = sum((qq - q0), dim=1)
      dipole(:,:) = -matmul(coord(:,:), deltaQ(:,:))

      call updateH(this, H1, ham, over, H0, species, qq, q0, coord, orb, potential,&
          & neighbourList, nNeighbourSK, iSquare, iSparseStart, img2CentCell, iStep,&
          & chargePerShell, spinW, env, tDualSpinOrbit, xi, thirdOrd, iHam, qBlock, qiBlock,&
          & nDftbUFunc, UJ, nUJ, iUJ, niUJ, onSiteElements)

      if ((this%tWriteRestart) .and. (iStep > 0) .and. (mod(iStep, this%restartFreq) == 0)) then
        call writeRestart(rho, rhoOld, Ssqr, coord, time)
      end if

      rhoPrim(:,:) = 0.0_dp
      if (allocated(iRhoPrim)) then
        iRhoPrim(:,:) = 0.0_dp
        do iSpin = 1, this%nSpin
          call packHS(rhoPrim(:,iSpin), iRhoPrim(:,iSpin), rho(:,:,iSpin),&
              & neighbourList%iNeighbour, nNeighbourSK, orb%mOrb, iSquare, iSparseStart,&
              & img2CentCell)
        end do
      else
        do iSpin = 1, this%nSpin
          call packHS(rhoPrim(:,iSpin), real(rho(:,:,iSpin), dp), neighbourList%iNeighbour,&
              & nNeighbourSK, orb%mOrb, iSquare, iSparseStart, img2CentCell)
        end do
      end if

      TS = 0.0_dp
      call getEnergies(this%sccCalc, qq, q0, chargePerShell, species, this%tLaser, .false.,&
          & .false., tDualSpinOrbit, rhoPrim, H0, orb, neighbourList, nNeighbourSK, img2CentCell,&
          & iSparseStart, 0.0_dp, 0.0_dp, TS, potential, energy, thirdOrd, qBlock, qiBlock,&
          & nDftbUFunc, UJ, nUJ, iUJ, niUJ, xi, iAtInCentralRegion, tFixEf, Ef, onSiteElements)

      do iSpin = 1, this%nSpin
        call scal(H1(:,:,iSpin), imag)
        call propagateRho(rhoOld(:,:,iSpin), rho(:,:,iSpin), H1(:,:,iSpin), Sinv, T1,&
            & 2.0_dp * this%dt)
        call swap(rhoOld(:,:,iSpin), rho(:,:,iSpin))

        if ((this%tPopulations) .and. (mod(iStep, this%writeFreq) == 0)) then
          call getTDPopulations(rho, Eiginv, EiginvAdj, T1, populDat, time, iSpin)
        end if
      end do

      if (mod(iStep, this%nSteps / 10) == 0) then
        call loopTime%stop()
        timeElec  = loopTime%getWallClockTime()
        write(stdOut, "(A,2x,I6,2(2x,A,F10.6))") 'Step ', iStep, 'elapsed loop time: ',&
            & timeElec, 'average time per loop ', timeElec / (iStep + 1)
      end if
    end do

    write(stdOut, "(A)") 'Dynamics finished OK!'
    call env%globalTimer%stopTimer(globalTimers%elecDynLoop)

    if (tWriteAutotest) then
      call writeTDAutotest(this, dipole, energy, deltaQ)
    end if

    call closeTDOutputs(this, dipoleDat, qDat, energyDat, populDat)

  end subroutine doDynamics


  !> Updates the hamiltonian with SCC and external TD field (if any) contributions
  subroutine updateH(this, H1, ham, over, H0, species, qq, q0, coord, orb, potential,&
      & neighbourList, nNeighbourSK, iSquare, iSparseStart, img2CentCell, iStep, chargePerShell,&
      & spinW, env, tDualSpinOrbit, xi, thirdOrd, iHam, qBlock, qiBlock, nDftbUFunc, UJ, nUJ, iUJ,&
      & niUJ, onSiteElements)

    !> ElecDynamics instance
    type(TElecDynamics) :: this

    !> Square hamiltonian
    complex(dp), intent(inout) :: H1(:,:,:)

    !> resulting hamitonian (sparse)
    real(dp), allocatable, intent(inout) :: ham(:,:)

    !> overlap (sparse)
    real(dp), allocatable, intent(inout) :: over(:)

    !> Sparse storage for non-SCC hamitonian
    real(dp), intent(in) :: H0(:)

    !> species of all atoms in the system
    integer, intent(in) :: species(:)

    !> atomic ocupations
    real(dp), intent(inout) :: qq(:,:,:)

    !> reference atomic occupations
    real(dp), intent(inout) :: q0(:,:,:)

    !> atomic coordinates
    real(dp), allocatable, intent(inout) :: coord(:,:)

    !> Atomic orbital information
    type(TOrbitals), intent(in) :: orb

    !> potential acting on the system
    type(TPotentials), intent(inout) :: potential

    !> list of neighbours for each atom
    type(TNeighbourList), intent(inout) :: neighbourList

    !> Number of neighbours for each of the atoms
    integer, intent(in) :: nNeighbourSK(:)

    !> Index array for start of atomic block in dense matrices
    integer, intent(in) :: iSquare(:)

    !> index array for location of atomic blocks in large sparse arrays
    integer, intent(in) :: iSparseStart(0:,:)

    !> image atoms to their equivalent in the central cell
    integer, intent(in) :: img2CentCell(:)

    !> current step of the propagation
    integer, intent(in) :: iStep

    !> electrons in each atomi shell
    real(dp), intent(inout) :: chargePerShell(:,:,:)

    !> spin constants
    real(dp), allocatable, intent(in) :: spinW(:,:,:)

    !> Environment settings
    type(TEnvironment), intent(inout) :: env

    !> Is dual spin orbit being used (block potentials)
    logical, intent(in) :: tDualSpinOrbit

    !> Spin orbit constants if required
    real(dp), allocatable, intent(in) :: xi(:,:)

    !> 3rd order settings
    type(ThirdOrder), intent(inout), allocatable :: thirdOrd

    !> Imaginary part of sparse hamiltonian storage
    real(dp), allocatable, intent(inout) :: iHam(:,:)

    !> block (dual) atomic populations
    real(dp), intent(inout), allocatable :: qBlock(:,:,:,:)

    !> Imaginary part of block atomic populations
    real(dp), intent(inout), allocatable :: qiBlock(:,:,:,:)

    !> which DFTB+U functional (if used)
    integer, intent(in), optional :: nDftbUFunc

    !> U-J prefactors in DFTB+U
    real(dp), intent(in), allocatable :: UJ(:,:)

    !> Number DFTB+U blocks of shells for each atom type
    integer, intent(in), allocatable :: nUJ(:)

    !> which shells are in each DFTB+U block
    integer, intent(in), allocatable :: iUJ(:,:,:)

    !> Number of shells in each DFTB+U block
    integer, intent(in), allocatable :: niUJ(:,:)

    !> Corrections terms for on-site elements
    real(dp), intent(in), allocatable :: onSiteElements(:,:,:,:)

    real(dp) :: T2(this%nOrbs,this%nOrbs)
    integer :: iAtom, iSpin
    logical :: tDFTBU, tImHam

    ! left over from Poisson shift upload from transport being messy
    real(dp), allocatable :: dummy(:,:)

    ham = 0.0_dp
    if (this%nSpin == 2) then
      call ud2qm(qq)
      call ud2qm(q0)
    end if

    tDFTBU = .false.
    if (allocated(UJ)) then
      if (size(UJ) > 0) then
        tDFTBU = .true.
      end if
    end if
    tImHam = .false. ! for the moment

    call resetExternalPotentials(potential)
    call resetInternalPotentials(tDualSpinOrbit, xi, orb, species, potential)

    call getChargePerShell(qq, orb, species, chargePerShell)
    call addChargePotentials(env, this%sccCalc, qq, q0, chargePerShell, orb, species,&
        & neighbourList, img2CentCell, spinW, thirdOrd, potential, gammaf, .false., .false., dummy)

    if (allocated(UJ) .or. allocated(onSiteElements)) then
      ! convert to qm representation
      call ud2qm(qBlock)
      call ud2qm(qiBlock)
    end if

    if (allocated(UJ)) then
      call addBlockChargePotentials(qBlock, qiBlock, tDftbU, tImHam, species, orb, nDftbUFunc, UJ,&
          & nUJ, iUJ, niUJ, potential)
    end if
    if (allocated(onSiteElements)) then
      call addOnsShift(potential%intBlock, potential%iOrbitalBlock, qBlock, qiBlock, q0,&
          & onSiteElements, species, orb)
    end if

    ! Add time dependent field if necessary
    if (this%tLaser) then
      do iAtom = 1, this%nAtom
        potential%extAtom(iAtom, 1) = dot_product(coord(:,iAtom), this%tdFunction(:, iStep))
      end do
      call total_shift(potential%extShell, potential%extAtom, orb, species)
      call total_shift(potential%extBlock, potential%extShell, orb, species)
    end if

    potential%intBlock = potential%intBlock + potential%extBlock

    call getSccHamiltonian(H0, over, nNeighbourSK, neighbourList, species, orb, iSparseStart,&
        & img2CentCell, potential, ham, iHam)

    ! Hack due to not using Pauli-type structure outside of this part of the routine
    if (this%nSpin == 2) then
      ham = 2.0_dp * ham
      call qm2ud(ham)
      call qm2ud(q0)
    end if

    do iSpin=1,this%nSpin
      call unpackHS(T2, ham(:,iSpin), neighbourList%iNeighbour, nNeighbourSK, iSquare,&
          & iSparseStart, img2CentCell)
      call blockSymmetrizeHS(T2,iSquare)
      H1(:,:,iSpin) = cmplx(T2, 0.0_dp, dp)
    end do

  end subroutine updateH


  !> Kick the density matrix for spectrum calculations
  subroutine kickDM(this, rho, Ssqr, Sinv, iSquare, coord)

    !> ElecDynamics instance
    type(TElecDynamics), intent(in) :: this

    !> Square overlap
    complex(dp), intent(in) :: Ssqr(:,:)

    !> Square overlap inverse
    complex(dp), intent(in) :: Sinv(:,:)

    !> Density matrix
    complex(dp), intent(inout) :: rho(:,:,:)

    !> atomic coordinates
    real(dp), allocatable, intent(in) :: coord(:,:)

    !> Index array for start of atomic block in dense matrices
    integer, intent(in) :: iSquare(:)

    complex(dp) :: T1(this%nOrbs, this%nOrbs, this%nSpin), T3(this%nOrbs, this%nOrbs, this%nSpin)
    complex(dp) :: T2(this%nOrbs, this%nOrbs), T4(this%nOrbs, this%nOrbs)
    integer :: iAt, iStart, iEnd, iSpin, iOrb
    real(dp) :: pkick(this%nSpin)

    character(1), parameter :: localDir(3) = ['x', 'y', 'z']

    pkick(1) = this%field

    if (this%nSpin == 2) then
      select case(this%spType)
      case (iTDSinglet)
        pkick(2) = pkick(1)
      case(iTDTriplet)
        pkick(2) = - pkick(1)
      end select
    end if

    T1(:,:,:) = 0.0_dp
    T2(:,:) = 0.0_dp
    T3(:,:,:) = 0.0_dp
    T4(:,:) = 0.0_dp

    do iSpin= 1, this%nSpin
      do iAt = 1, this%nAtom
        iStart = iSquare(iAt)
        iEnd = iSquare(iAt + 1) - 1
        do iOrb = iStart, iEnd
          T1(iOrb, iOrb, iSpin) = exp(cmplx(0, -pkick(iSpin) * coord(this%currPolDir, iAt), dp))
          T3(iOrb, iOrb, iSpin) = exp(cmplx(0,  pkick(iSpin) * coord(this%currPolDir, iAt), dp))
        end do
      end do
    end do

    do iSpin=1,this%nSpin
      call gemm(T2, T1(:,:,iSpin), rho(:,:,iSpin))
      call gemm(T4, T2, Ssqr, cmplx(1, 0, dp))
      call gemm(T2, T4, T3(:,:,iSpin))
      call gemm(rho(:,:,iSpin), T2, Sinv, cmplx(0.5, 0, dp))
      call gemm(rho(:,:,iSpin), Sinv, T2, cmplx(0.5, 0, dp), cmplx(1, 0, dp), 'N', 'C')
    end do

    write(stdout,"(A)")'Density kicked along ' // localDir(this%currPolDir) //'!'

  end subroutine kickDM


  !> Creates array for external TD field
  subroutine getTDFunction(this, startTime)

    !> ElecDynamics instance
    type(TElecDynamics), intent(inout) :: this

    !> starting time of the simulation, if relevant
    real(dp), intent(in) :: startTime

    real(dp) :: midPulse, deltaT, angFreq, E0, time, envelope
    real(dp) :: tdfun(3)
    integer :: iStep, laserDat

    midPulse = (this%time0 + this%time1)/2.0_dp
    deltaT = this%time1 - this%time0
    angFreq = this%omega
    E0 = this%field
    this%tdFunction(:,:) = 0.0_dp

    open(newunit=laserDat, file='laser.dat')

    do iStep = 0,this%nSteps
      time = iStep * this%dt + startTime

      if (this%envType == iTDConstant) then
        envelope = 1.0_dp
      else if (this%envType == iTDGaussian) then
        envelope = exp(-4.0_dp*pi*(time-midPulse)**2 / deltaT**2)
      else if (this%envType == iTDSin2 .and. (time >= this%time0) .and. (time <= this%time1)) then
        envelope = sin(pi*(time-this%time0)/deltaT)**2
      else
        envelope = 0.0_dp
      end if

      if (this%tEnvFromFile) then
        read(laserDat, *)time, tdfun(1), tdfun(2), tdfun(3)
        this%tdFunction(:, iStep) = tdfun * (Bohr__AA / Hartree__eV)
      else
        this%tdFunction(:, iStep) = E0 * envelope * aimag(exp(imag*(time*angFreq + this%phase))&
             & * this%fieldDir)
        write(laserDat, "(5F15.8)") time * au__fs,&
            & this%tdFunction(:, iStep) * (Hartree__eV / Bohr__AA)
      end if

    end do

    close(laserDat)

  end subroutine getTDFunction


  !> Calculate charges, dipole moments
  subroutine getChargeDipole(this, deltaQ, qq, dipole, q0, rho, Ssqr, coord, iSquare)

    !> ElecDynamics instance
    type(TElecDynamics), intent(in) :: this

    !> Negative gross charge
    real(dp), intent(out) :: deltaQ(:,:)

    !> Dipole moment
    real(dp), intent(out) :: dipole(:,:)

    !> atomic ocupations
    real(dp), intent(out) :: qq(:,:,:)

    !> reference atomic occupations
    real(dp), intent(in) :: q0(:,:,:)

    !> atomic coordinates
    real(dp), intent(in) :: coord(:,:)

    !> Density matrix
    complex(dp), intent(in) :: rho(:,:,:)

    !> Square overlap matrix
    complex(dp), intent(in) :: Ssqr(:,:)

    !> Index array for start of atomic block in dense matrices
    integer, intent(in) :: iSquare(:)

    integer :: iAt, iSpin, iOrb1, iOrb2

    qq = 0.0_dp
    do iSpin=1, this%nSpin
      do iAt = 1, this%nAtom
        iOrb1 = iSquare(iAt)
        iOrb2 = iSquare(iAt+1)-1
        ! hermitian transpose used as real part only is needed
        qq(:iOrb2-iOrb1+1,iAt,iSpin) = real(sum(rho(:, iOrb1:iOrb2, iSpin) * Ssqr(:, iOrb1:iOrb2),&
            & dim=1), dp)
      end do
    end do

    deltaQ(:,:) = sum((qq - q0), dim=1)
    dipole(:,:) = -matmul(coord(:,:), deltaQ(:,:))

  end subroutine getChargeDipole


  !> Create all necessary matrices and instances for dynamics
  subroutine initializeTDVariables(this, rho, H1, Ssqr, Sinv, over, ham, Hsq, filling,&
      & orb, rhoPrim, potential, iNeighbour, nNeighbourSK, iSquare, iSparseStart, img2CentCell,&
      & Eiginv, EiginvAdj, energy)

    !> ElecDynamics instance
    type(TElecDynamics), intent(inout) :: this

    !> Eigenvectors
    real(dp), intent(inout) :: Hsq(:,:,:)

    !> overlap (sparse)
    real(dp), allocatable, intent(in) :: over(:)

    !> resulting hamitonian (sparse)
    real(dp), allocatable, intent(in) :: ham(:,:)

    !> occupations
    real(dp), intent(in) :: filling(:,:,:)

    !> Atomic neighbour data
    integer, intent(in) :: iNeighbour(0:,:)

    !> Number of neighbours for each of the atoms
    integer, intent(in) :: nNeighbourSK(:)

    !> Index array for start of atomic block in dense matrices
    integer, intent(in) :: iSquare(:)

    !> index array for location of atomic blocks in large sparse arrays
    integer, intent(in) :: iSparseStart(0:,:)

    !> image atoms to their equivalent in the central cell
    integer, intent(in) :: img2CentCell(:)

    !> Atomic orbital information
    type(TOrbitals), intent(in) :: orb

    !> potential acting on the system
    type(TPotentials), intent(out) :: potential

    !> data type for energy components and total
    type(TEnergies), intent(out) :: energy

    !> sparse density matrix
    real(dp), allocatable, intent(out) :: rhoPrim(:,:)

    !> Square overlap matrix
    complex(dp), intent(out) :: Ssqr(:,:)

    !> Square overlap inverse
    complex(dp), intent(out) :: Sinv(:,:)

    !> Square hamiltonian
    complex(dp), intent(out) :: H1(:,:,:)

    !> Density matrix
    complex(dp), intent(inout) :: rho(:,:,:)

    !> Inverse of eigenvectors matrix (for populations)
    complex(dp), allocatable, intent(out), optional :: Eiginv(:,:,:)

    !> Adjoint of the inverse of eigenvectors matrix (for populations)
    complex(dp), allocatable, intent(out), optional :: EiginvAdj(:,:,:)

    real(dp) :: T2(this%nOrbs,this%nOrbs), T3(this%nOrbs, this%nOrbs)
    integer :: iSpin, iOrb, iOrb2

    allocate(rhoPrim(size(ham, dim=1), this%nSpin))

    T2 = 0.0_dp
    T3 = 0.0_dp
    call unpackHS(T2,over,iNeighbour,nNeighbourSK,iSquare,iSparseStart,img2CentCell)
    call blockSymmetrizeHS(T2,iSquare)
    Ssqr(:,:) = cmplx(T2, 0, dp)

    do iSpin=1,this%nSpin
      call unpackHS(T3,ham(:,iSpin),iNeighbour,nNeighbourSK,iSquare,iSparseStart,img2CentCell)
      call blockSymmetrizeHS(T3,iSquare)
      H1(:,:,iSpin) = cmplx(T3, 0, dp)
      T3 = 0.0_dp
    end do

    if (this%tPopulations) then
      allocate(Eiginv(this%nOrbs, this%nOrbs, this%nSpin))
      allocate(EiginvAdj(this%nOrbs, this%nOrbs, this%nSpin))
      do iSpin=1,this%nSpin
        call tdPopulInit(this, Eiginv, EiginvAdj, HSq, iSpin)
      end do
    end if

    do iOrb = 1, this%nOrbs
      T3(iOrb, iOrb) = 1.0_dp
    end do
    call gesv(T2, T3)
    Sinv(:,:) = cmplx(T3, 0, dp)
    write(stdOut,"(A)")'S inverted'

    if (.not.this%tRestart) then
      do iSpin=1,this%nSpin
        T2 = 0.0_dp
        call makeDensityMatrix(T2,Hsq(:,:,iSpin),filling(:,1,iSpin))
        rho(:,:,iSpin) = cmplx(T2, 0, dp)
        do iOrb = 1, this%nOrbs-1
          do iOrb2 = iOrb+1, this%nOrbs
            rho(iOrb, iOrb2, iSpin) = rho(iOrb2, iOrb, iSpin)
          end do
        end do
      end do
    end if

    call init(potential, orb, this%nAtom, this%nSpin)
    call init(energy, this%nAtom)

  end subroutine initializeTDVariables


  !> Perfoms a step backwards to boot the dynamics using the Euler algorithm
  subroutine initializePropagator(this, step, rhoOld, rho, H1, Sinv)

    !> ElecDynamics instance
    type(TElecDynamics), intent(in) :: this

    !> Density matrix
    complex(dp), intent(in) :: rho(:,:,:)

    !> Square overlap inverse
    complex(dp), intent(in) :: Sinv(:,:)

    !> Square hamiltonian
    complex(dp), intent(inout) :: H1(:,:,:)

    !> Density matrix at previous step
    complex(dp), intent(out) :: rhoOld(:,:,:)

    !> Time step in atomic units (with sign, to perform step backwards or forwards)
    real(dp), intent(in) :: step

    complex(dp) :: T1(this%nOrbs,this%nOrbs)
    integer :: iSpin

    rhoOld(:,:,:) = rho

    do iSpin=1,this%nSpin
      T1 = 0.0_dp
      H1(:,:,iSpin) = imag * H1(:,:,iSpin)
      call propagateRho(rhoOld(:,:,iSpin), rho(:,:,iSpin), H1(:,:,iSpin), Sinv, T1, step)
    end do

  end subroutine initializePropagator


  !> Propagate rho, notice that H = iH (coeficients are real)
  subroutine propagateRho(rhoOld, rho, H1, Sinv, T1, step)

    !> Density matrix at previous step
    complex(dp), intent(inout) :: rhoOld(:,:)

    !> Density matrix
    complex(dp), intent(in) :: rho(:,:)

    !> Square hamiltonian
    complex(dp), intent(in) :: H1(:,:)

    !> Square overlap inverse
    complex(dp), intent(in) :: Sinv(:,:)

    !> Auxiliary matrix
    complex(dp), intent(out) :: T1(:,:)

    !> Time step in atomic units
    real(dp), intent(in) :: step

    call gemm(T1, Sinv, H1)
    call gemm(rhoOld, T1, rho, cmplx(-step, 0, dp), cmplx(1, 0, dp))
    call gemm(rhoOld, rho, T1, cmplx(-step, 0, dp), cmplx(1, 0, dp), 'N', 'C')

  end subroutine propagateRho


  !> Initialize output files
  subroutine initTDOutput(this, dipoleDat, qDat, energyDat, populDat)

    !> ElecDynamics instance
    type(TElecDynamics), intent(in) :: this

    !> Dipole output file ID
    integer, intent(out) :: dipoleDat

    !> Charge output file ID
    integer, intent(out) :: qDat

    !> Energy output file ID
    integer, intent(out) :: energyDat

    !> Populations  output file ID
    integer, intent(out) :: populDat(2)

    character(20) :: dipoleFileName
    character(1) :: strSpin
    integer :: iSpin

    if (this%tKick) then
      if (this%currPolDir == 1) then
        dipoleFileName = 'mux.dat'
      else if (this%currPolDir == 2) then
        dipoleFileName = 'muy.dat'
      else if (this%currPolDir == 3) then
        dipoleFileName = 'muz.dat'
      end if
    else
      dipoleFileName = 'mu.dat'
    end if

    call openFile(this, dipoleDat, dipoleFileName)
    call openFile(this, qDat, 'qsvst.dat')
    call openFile(this, energyDat, 'energyvst.dat')

    if (this%tPopulations) then
      do iSpin=1,this%nSpin
        write(strSpin,'(i1)')iSpin
        call openFile(this, populDat(iSpin), 'molPopul' // trim(strSpin) // '.dat')
      end do
    end if

  end subroutine initTDOutput


  !> Close output files
  subroutine closeTDOutputs(this, dipoleDat, qDat, energyDat, populDat)

    !> ElecDynamics instance
    type(TElecDynamics), intent(in) :: this

    !> Dipole output file ID
    integer, intent(in) :: dipoleDat

    !> Charge output file ID
    integer, intent(in) :: qDat

    !> Energy output file ID
    integer, intent(in) :: energyDat

    !> Populations output file ID
    integer, intent(in) :: populDat(2)

    integer :: iSpin

    close(dipoleDat)
    close(qDat)
    close(energyDat)

    if (this%tPopulations) then
      do iSpin = 1, this%nSpin
        close(populDat(iSpin))
      end do
    end if

  end subroutine closeTDOutputs


  !> Open files in different ways deppending on their previous existance
  subroutine openFile(this, unitName, fileName)

    !> ElecDynamics instance
    type(TElecDynamics), intent(in) :: this

    !> File ID
    integer :: unitName

    !> Name of the file to open
    character(*) :: fileName

    character(30) :: newName

    character(1) :: strCount

    logical :: exist=.false.

    integer :: count

    ! changed the append by this block to rename the restarted output
    if (this%tRestart) then
      inquire(file=fileName, exist=exist)
      count = 1
      do while (exist)
        write(strCount,'(i1)') count
        newName = "rest" // trim(strCount) // "_" // fileName
        inquire(file=newName, exist=exist)
        count = count + 1
     end do
    else
      newName = fileName
    end if

    open(newunit=unitName, file=newName, action="write")

  end subroutine openFile


  !> Write to and read from restart files
  subroutine writeRestart(rho, rhoOld, Ssqr, coord, time, dumpName)

    complex(dp), intent(in) :: rho(:,:,:), rhoOld(:,:,:), Ssqr(:,:)
    !> atomic coordinates
    real(dp), intent(in) :: coord(:,:)

    !> elapsed simulated time in atomic units
    real(dp), intent(in) :: time

    !> name of the dump file
    character(len=*), intent(in), optional :: dumpName

    integer :: dumpBin

    if (present(dumpName)) then
      open(newunit=dumpBin, file=dumpName, form='unformatted', access='stream', action='write')
    else
      open(newunit=dumpBin, file='tddump.bin', form='unformatted', access='stream', action='write')
    end if
    write(dumpBin) rho, rhoOld, Ssqr, coord, time
    close(dumpBin)
  end subroutine writeRestart


  !> read a restart file containing density matrix, overlap, coordinates and time step
  subroutine readRestart(rho, rhoOld, Ssqr, coord, time)

    !> Density Matrix
    complex(dp), intent(out) :: rho(:,:,:)

    !> Previous density Matrix
    complex(dp), intent(out) :: rhoOld(:,:,:)

    !> Square overlap matrix
    complex(dp), intent(out) :: Ssqr(:,:)

    !> atomic coordinates
    real(dp), intent(out) :: coord(:,:)

    !> Previous simulation elapsed time until restart file writing
    real(dp), intent(out) :: time

    integer :: dumpBin

    open(newunit=dumpBin, file='tddump.bin', form='unformatted', access='stream', action='read')
    read(dumpBin) rho, rhoOld, Ssqr, coord, time
    close(dumpBin)

  end subroutine readRestart


  !> Write results to file
  subroutine writeTDOutputs(this, dipoleDat, qDat, energyDat, time, energy, dipole, deltaQ, iStep)

    !> ElecDynamics instance
    type(TElecDynamics), intent(in) :: this

    !> data type for energy components and total
    type(TEnergies), intent(in) :: energy

    !> Dipole output file ID
    integer, intent(in) :: dipoleDat

    !> Charge output file ID
    integer, intent(in) :: qDat

    !> Energy output file ID
    integer, intent(in) :: energyDat

    !> Elapsed simulation time
    real(dp), intent(in) :: time

    !> Dipole moment
    real(dp), intent(in) :: dipole(:,:)

    !> Negative gross charge
    real(dp), intent(in) :: deltaQ(:,:)

    !> current step of the propagation
    integer, intent(in) :: iStep

    integer :: iAtom, iSpin, iDir

    write(energydat, '(9F25.15)') time * au__fs, energy%Etotal, energy%EnonSCC, energy%eSCC,&
        & energy%Espin, energy%Eext, energy%Erep

    write(dipoleDat, '(7F25.15)') time * au__fs, ((dipole(iDir, iSpin) * Bohr__AA, iDir=1, 3),&
        & iSpin=1, this%nSpin)

    if (mod(iStep, this%writeFreq) == 0) then
      write(qDat, "(2X,2F25.15)", advance="no") time * au__fs, -sum(deltaQ)
      do iAtom = 1, this%nAtom
        write(qDat, "(F25.15)", advance="no")-sum(deltaQ(iAtom,:))
      end do
      write(qDat,*)
    end if

  end subroutine writeTDOutputs


  !> Initialize matrices for populations
  subroutine tdPopulInit(this, Eiginv, EiginvAdj, HSq, iSpin)

    !> ElecDynamics instance
    type(TElecDynamics), intent(in) :: this

    !> Inverse of eigenvectors matrix (for populations)
    complex(dp), intent(out) :: Eiginv(:,:,:)

    !> Adjoint of the inverse of eigenvectors matrix (for populations)
    complex(dp), intent(out) :: EiginvAdj(:,:,:)

    !> Eigenvectors
    real(dp), intent(in) :: Hsq(:,:,:)

    !> Spin index
    integer, intent(in) :: iSpin

    real(dp), allocatable :: T2(:,:), T3(:,:)
    integer :: iOrb

    allocate(T2(this%nOrbs, this%nOrbs), T3(this%nOrbs, this%nOrbs))

    T2 = Hsq(:,:,iSpin)
    T3 = 0.0_dp
    do iOrb = 1, this%nOrbs
      T3(iOrb, iOrb) = 1.0_dp
    end do
    call gesv(T2,T3)
    Eiginv(:, :, iSpin) = cmplx(T3, 0, dp)

    T2(:,:) = transpose(Hsq(:,:,iSpin))
    T3 = 0.0_dp
    do iOrb = 1, this%nOrbs
      T3(iOrb, iOrb) = 1.0_dp
    end do
    call gesv(T2,T3)
    EiginvAdj(:, :, iSpin) = cmplx(T3, 0, dp)

    deallocate(T2, T3)

  end subroutine tdPopulInit


  !> Calculate populations at each time step
  subroutine getTDPopulations(rho, Eiginv, EiginvAdj, T1, populDat, time, iSpin)

    !> Density Matrix
    complex(dp), intent(in) :: rho(:,:,:)
    !> Inverse of eigenvectors matrix (for populations)

    complex(dp), intent(inout) :: Eiginv(:,:,:)

    !> Adjoint of the inverse of eigenvectors matrix (for populations)
    complex(dp), intent(inout) :: EiginvAdj(:,:,:)

    !> Auxiliary matrix
    complex(dp), intent(inout) :: T1(:,:)

    !> Elapsed simulation time
    real(dp), intent(in) :: time

    !> Populations output file ID
    integer, intent(in) :: populDat(2)

    !> Spin index
    integer, intent(in) :: iSpin

    real(dp) :: occ(size(T1,dim=2))
    integer :: ii

    call gemm(T1, rho(:,:,iSpin), EiginvAdj(:,:,iSpin))
    T1 = transpose(Eiginv(:,:,iSpin)) * T1

    occ = real(sum(T1,dim=1))
    write(populDat(iSpin),'(*(2x,F25.15))', advance='no') time * au__fs
    do ii = 1, size(occ)
      write(populDat(iSpin),'(*(2x,F25.15))', advance='no')occ(ii)
    end do
    write(populDat(iSpin),*)

  end subroutine getTDPopulations


  !> Write time-dependent tagged information to autotestTag file
  subroutine writeTDAutotest(this, dipole, energy, deltaQ)

    !> ElecDynamics instance
    type(TElecDynamics), intent(in) :: this

    !> Dipole moment
    real(dp), intent(in) :: dipole(:,:)

    !> data type for energy components and total
    type(TEnergies), intent(in) :: energy

    !> Negative gross charge
    real(dp), intent(in) :: deltaQ(:,:)

    integer :: fdAutotest

    open(newunit=fdAutotest, file=trim(this%autotestTag), position="append")

    call writeTagged(fdAutotest, tag_tdenergy, energy%eSCC)
    call writeTagged(fdAutotest, tag_tddipole, dipole)
    call writeTagged(fdAutotest, tag_tdcharges, deltaQ)

    close(fdAutotest)

  end subroutine writeTDAutotest

end module timeprop_module<|MERGE_RESOLUTION|>--- conflicted
+++ resolved
@@ -330,24 +330,14 @@
         tWriteAutotest = tWriteAutotest .and. (iPol == size(this%polDirs))
         call doDynamics(this, Hsq, ham, H0, species, q0, over, filling, neighbourList,&
             & nNeighbourSK, iSquare, iSparseStart, img2CentCell, orb, coord, spinW, pRepCont, env,&
-<<<<<<< HEAD
             & tDualSpinOrbit, xi, thirdOrd, nDftbUFunc, UJ, nUJ, iUJ, niUJ, iHam,&
-            & iAtInCentralRegion, tFixEf, Ef, onSiteElements)
-=======
-            & tDualSpinOrbit, xi, thirdOrd, qBlock, qiBlock, nDftbUFunc, UJ, nUJ, iUJ, niUJ, iHam,&
-            & iAtInCentralRegion, tFixEf, Ef, tWriteAutotest)
->>>>>>> e7f50797
+            & iAtInCentralRegion, tFixEf, Ef, onSiteElements, tWriteAutotest)
       end do
     else
       call doDynamics(this, Hsq, ham, H0, species, q0, over, filling, neighbourList, nNeighbourSK,&
           & iSquare, iSparseStart, img2CentCell, orb, coord, spinW, pRepCont, env, tDualSpinOrbit,&
-<<<<<<< HEAD
           & xi, thirdOrd, nDftbUFunc, UJ, nUJ, iUJ, niUJ, iHam, iAtInCentralRegion, tFixEf, Ef,&
-          & onSiteElements)
-=======
-          & xi, thirdOrd, qBlock, qiBlock, nDftbUFunc, UJ, nUJ, iUJ, niUJ, iHam,&
-          & iAtInCentralRegion, tFixEf, Ef, tWriteAutotest)
->>>>>>> e7f50797
+          & onSiteElements, tWriteAutotest)
     end if
 
   end subroutine runDynamics
@@ -356,13 +346,8 @@
   !> Runs the electronic dynamics of the system
   subroutine doDynamics(this, Hsq, ham, H0, species, q0, over, filling, neighbourList,&
       & nNeighbourSK, iSquare, iSparseStart, img2CentCell, orb, coord, spinW, pRepCont, env,&
-<<<<<<< HEAD
       & tDualSpinOrbit, xi, thirdOrd, nDftbUFunc, UJ, nUJ, iUJ, niUJ, iHam, iAtInCentralRegion,&
-      & tFixEf, Ef, onSiteElements)
-=======
-      & tDualSpinOrbit, xi, thirdOrd, qBlock, qiBlock, nDftbUFunc, UJ, nUJ, iUJ, niUJ, iHam,&
-      & iAtInCentralRegion, tFixEf, Ef, tWriteAutotest)
->>>>>>> e7f50797
+      & tFixEf, Ef, onSiteElements, tWriteAutotest)
 
     !> ElecDynamics instance
     type(TElecDynamics) :: this
