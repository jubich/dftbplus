--- conflicted
+++ resolved
@@ -446,7 +446,7 @@
     !> If tFixEf is .true. contains reservoir chemical potential, otherwise the Fermi levels found
     !> from the given number of electrons
     real(dp), intent(inout) :: Ef(:)
-    
+
     !> Should autotest data be written?
     logical, intent(in) :: tWriteAutotest
 
@@ -498,17 +498,12 @@
       call kickDM(this, rho, Ssqr, Sinv, iSquare, coord)
     end if
 
-<<<<<<< HEAD
-    ! Initialize electron dinamics
-    rhoOld(:,:,:) = rho
-    call initializePropagator(this, -this%dt, rhoOld, rho, H1, Sinv)
-=======
     ! had to add the "or tKick" option to override rhoOld if tRestart = yes, otherwise it will be
     ! badly initialised
     if (.not.this%tRestart .or. this%tKick) then
       ! Initialize electron dynamics
       rhoOld(:,:,:) = rho
-      call initializePropagator(this, this%dt, rho, rhoOld, H1, Sinv)
+      call initializePropagator(this, -this%dt, rhoOld, rho, H1, Sinv)
     end if
 
     rhoPrim(:,:) = 0.0_dp
@@ -516,7 +511,6 @@
       call packHS(rhoPrim(:,iSpin), real(rho(:,:,iSpin), dp), neighbourList%iNeighbour,&
           & nNeighbourSK, orb%mOrb, iSquare, iSparseStart, img2CentCell)
     end do
->>>>>>> e7f50797
 
     TS = 0.0_dp
     call getEnergies(this%sccCalc, qq, q0, chargePerShell, species, this%tLaser, .false.,&
@@ -563,14 +557,9 @@
           & nDftbUFunc, UJ, nUJ, iUJ, niUJ, xi, iAtInCentralRegion, tFixEf, Ef)
 
       do iSpin = 1, this%nSpin
-<<<<<<< HEAD
         !The following is commented for the fast popagate that considers a real H
         !call scal(H1(:,:,iSpin), imag)
         call propagateRho(this, rhoOld(:,:,iSpin), rho(:,:,iSpin), H1(:,:,iSpin), Sinv,&
-=======
-        call scal(H1(:,:,iSpin), imag)
-        call propagateRho(rhoOld(:,:,iSpin), rho(:,:,iSpin), H1(:,:,iSpin), Sinv, T1,&
->>>>>>> e7f50797
             & 2.0_dp * this%dt)
         call swap(rhoOld(:,:,iSpin), rho(:,:,iSpin))
 
@@ -1049,7 +1038,7 @@
   subroutine initializePropagator(this, step, rhoOld, rho, H1, Sinv)
 
     !> ElecDynamics instance
-    type(TElecDynamics), intent(in) :: this
+    type(TElecDynamics), intent(inout) :: this
 
     !> Density matrix
     complex(dp), intent(in) :: rho(:,:,:)
@@ -1071,29 +1060,19 @@
     rhoOld(:,:,:) = rho
 
     do iSpin=1,this%nSpin
-<<<<<<< HEAD
       ! The following line is commented to make the fast propagate work since it needs a real H
       !H1(:,:,iSpin) = imag * H1(:,:,iSpin)
       call propagateRho(this, rhoOld(:,:,iSpin), rho(:,:,iSpin), H1(:,:,iSpin), Sinv, step)
-=======
-      T1 = 0.0_dp
-      H1(:,:,iSpin) = imag * H1(:,:,iSpin)
-      call propagateRho(rhoOld(:,:,iSpin), rho(:,:,iSpin), H1(:,:,iSpin), Sinv, T1, step)
->>>>>>> e7f50797
     end do
 
   end subroutine initializePropagator
 
 
   !> Propagate rho, notice that H = iH (coeficients are real)
-<<<<<<< HEAD
   subroutine propagateRho(this, rhoOld, rho, H1, Sinv, step)
 
     !> ElecDynamics instance
-    type(TElecDynamics), intent(in) :: this
-=======
-  subroutine propagateRho(rhoOld, rho, H1, Sinv, T1, step)
->>>>>>> e7f50797
+    type(TElecDynamics), intent(inout) :: this
 
     !> Density matrix at previous step
     complex(dp), intent(inout) :: rhoOld(:,:)
