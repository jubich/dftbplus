--- conflicted
+++ resolved
@@ -446,20 +446,14 @@
       call getTDFunction(this, startTime)
     end if
 
-<<<<<<< HEAD
     call initializeTDVariables(this, rho, H1, Ssqr, Sinv, over, ham, Hsq, filling, orb,&
         & rhoPrim, potential, neighbourList%iNeighbour, nNeighbourSK, iSquare, iSparseStart,&
-        & img2CentCell, Eiginv, EiginvAdj, energy, this%tRestart)
+        & img2CentCell, Eiginv, EiginvAdj, energy)
 
     ! Calculate repulsive energy
     call getERep(energy%atomRep, coord, nNeighbourSK, neighbourList%iNeighbour, species, pRepCont,&
         & img2CentCell)
     energy%Erep = sum(energy%atomRep)
-=======
-    call initializeTDVariables(this, rho, H1, Ssqr, Sinv, H0, ham0, over, ham, Hsq, filling, orb,&
-        & rhoPrim, potential, neighbourList%iNeighbour, nNeighbourSK, iSquare, iPair, img2CentCell,&
-        & Eiginv, EiginvAdj, energy)
->>>>>>> 6dddf70e
 
     call initTDOutput(this, dipoleDat, qDat, energyDat, populDat)
 
@@ -891,15 +885,9 @@
 
 
   !> Create all necessary matrices and instances for dynamics
-<<<<<<< HEAD
   subroutine initializeTDVariables(this, rho, H1, Ssqr, Sinv, over, ham, Hsq, filling,&
       & orb, rhoPrim, potential, iNeighbour, nNeighbourSK, iSquare, iSparseStart, img2CentCell,&
-      & Eiginv, EiginvAdj, energy, tRestart)
-=======
-  subroutine initializeTDVariables(this, rho, H1, Ssqr, Sinv, H0, ham0, over, ham, Hsq, filling,&
-      & orb, rhoPrim, potential, iNeighbour, nNeighbourSK, iSquare, iPair, img2CentCell, Eiginv,&
-      & EiginvAdj, energy)
->>>>>>> 6dddf70e
+      & Eiginv, EiginvAdj, energy)
 
     !> ElecDynamics instance
     type(TElecDynamics), intent(inout) :: this
