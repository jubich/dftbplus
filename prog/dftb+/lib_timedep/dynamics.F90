--- conflicted
+++ resolved
@@ -213,13 +213,8 @@
   !> Driver of time dependent propagation to calculate wither spectrum or laser
   subroutine runDynamics(this, Hsq, ham, H0, species, q0, over, filling, neighbourList,&
       & nNeighbourSK, iSquare, iSparseStart, img2CentCell, orb, coord, spinW, pRepCont, sccCalc,&
-<<<<<<< HEAD
-      & env, tDualSpinOrbit, xi, thirdOrd, qBlock, qiBlock, nDftbUFunc, UJ, nUJ, iUJ, niUJ, iHam,&
-      & iAtInCentralRegion, tFixEf, Ef, species0, coordAll)
-=======
       & env, tDualSpinOrbit, xi, thirdOrd, nDftbUFunc, UJ, nUJ, iUJ, niUJ, iHam,&
-      & iAtInCentralRegion, tFixEf, Ef, onSiteElements)
->>>>>>> 833480b4
+      & iAtInCentralRegion, tFixEf, Ef, species0, coordAll, onSiteElements)
 
     !> ElecDynamics instance
     type(TElecDynamics) :: this
@@ -318,13 +313,11 @@
     !> from the given number of electrons
     real(dp), intent(inout) :: Ef(:)
 
-<<<<<<< HEAD
     !> species of central atoms
     integer, intent(in) :: species0(:)
-=======
+
     !> Corrections terms for on-site elements
     real(dp), intent(in), allocatable :: onSiteElements(:,:,:,:)
->>>>>>> 833480b4
 
     integer :: iPol
     logical :: tWriteAutotest
@@ -352,24 +345,14 @@
         tWriteAutotest = tWriteAutotest .and. (iPol == size(this%polDirs))
         call doDynamics(this, Hsq, ham, H0, species, q0, over, filling, neighbourList,&
             & nNeighbourSK, iSquare, iSparseStart, img2CentCell, orb, coord, spinW, pRepCont, env,&
-<<<<<<< HEAD
-            & tDualSpinOrbit, xi, thirdOrd, qBlock, qiBlock, nDftbUFunc, UJ, nUJ, iUJ, niUJ, iHam,&
-            & iAtInCentralRegion, tFixEf, Ef, tWriteAutotest, coordAll)
-=======
             & tDualSpinOrbit, xi, thirdOrd, nDftbUFunc, UJ, nUJ, iUJ, niUJ, iHam,&
-            & iAtInCentralRegion, tFixEf, Ef, onSiteElements, tWriteAutotest)
->>>>>>> 833480b4
+            & iAtInCentralRegion, tFixEf, Ef, tWriteAutotest, coordAll, onSiteElements)
       end do
     else
       call doDynamics(this, Hsq, ham, H0, species, q0, over, filling, neighbourList, nNeighbourSK,&
           & iSquare, iSparseStart, img2CentCell, orb, coord, spinW, pRepCont, env, tDualSpinOrbit,&
-<<<<<<< HEAD
-          & xi, thirdOrd, qBlock, qiBlock, nDftbUFunc, UJ, nUJ, iUJ, niUJ, iHam,&
-          & iAtInCentralRegion, tFixEf, Ef, tWriteAutotest, coordAll)
-=======
           & xi, thirdOrd, nDftbUFunc, UJ, nUJ, iUJ, niUJ, iHam, iAtInCentralRegion, tFixEf, Ef,&
-          & onSiteElements, tWriteAutotest)
->>>>>>> 833480b4
+          & tWriteAutotest, coordAll, onSiteElements)
     end if
 
   end subroutine runDynamics
@@ -378,13 +361,8 @@
   !> Runs the electronic dynamics of the system
   subroutine doDynamics(this, Hsq, ham, H0, species, q0, over, filling, neighbourList,&
       & nNeighbourSK, iSquare, iSparseStart, img2CentCell, orb, coord, spinW, pRepCont, env,&
-<<<<<<< HEAD
-      & tDualSpinOrbit, xi, thirdOrd, qBlock, qiBlock, nDftbUFunc, UJ, nUJ, iUJ, niUJ, iHam,&
-      & iAtInCentralRegion, tFixEf, Ef, tWriteAutotest, coordAll)
-=======
-      & tDualSpinOrbit, xi, thirdOrd, nDftbUFunc, UJ, nUJ, iUJ, niUJ, iHam, iAtInCentralRegion,&
-      & tFixEf, Ef, onSiteElements, tWriteAutotest)
->>>>>>> 833480b4
+      & tDualSpinOrbit, xi, thirdOrd, nDftbUFunc, UJ, nUJ, iUJ, niUJ, iHam,&
+      & iAtInCentralRegion, tFixEf, Ef, tWriteAutotest, coordAll, onSiteElements)
 
     !> ElecDynamics instance
     type(TElecDynamics) :: this
@@ -482,7 +460,6 @@
 
     !> Should autotest data be written?
     logical, intent(in) :: tWriteAutotest
-
 
     !> Corrections terms for on-site elements
     real(dp), intent(in), allocatable :: onSiteElements(:,:,:,:)
