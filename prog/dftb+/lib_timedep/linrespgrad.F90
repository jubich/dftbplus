!--------------------------------------------------------------------------------------------------!
!  DFTB+: general package for performing fast atomistic simulations                                !
!  Copyright (C) 2006 - 2020  DFTB+ developers group                                               !
!                                                                                                  !
!  See the LICENSE file for terms of usage and distribution.                                       !
!--------------------------------------------------------------------------------------------------!

#:include 'common.fypp'

!> Linear response excitations and gradients with respect to atomic coordinates
module dftbp_linrespgrad
  use dftbp_assert
  use dftbp_arpack
  use dftbp_linrespcommon
  use dftbp_commontypes
  use dftbp_slakocont
  use dftbp_shortgamma
  use dftbp_accuracy
  use dftbp_constants, only : Hartree__eV, au__Debye
  use dftbp_nonscc, only : TNonSccDiff
  use dftbp_scc, only : TScc
  use dftbp_blasroutines
  use dftbp_eigensolver
  use dftbp_lapackroutines
  use dftbp_message
  use dftbp_taggedoutput, only : TTaggedWriter, tagLabels
  use dftbp_sorting
  use dftbp_qm
  use dftbp_transcharges
  use dftbp_linresptypes
  use dftbp_degeneracyfind
  implicit none
  private

  public :: LinRespGrad_old, writeSPExcitations, calcTransitionDipoles, getExcSpin, writeExcMulliken

  character(lc) :: tmpStr

  !> Output files for results
  character(*), parameter :: transitionsOut = "TRA.DAT"
  character(*), parameter :: XplusYOut = "XplusY.DAT"
  character(*), parameter :: excitedQOut = "XCH.DAT"
  character(*), parameter :: excitedDipoleOut = "XREST.DAT"
  character(*), parameter :: excitedCoefsOut = "COEF.DAT"
  character(*), parameter :: excitationsOut = "EXC.DAT"
  character(*), parameter :: transDipOut = "TDP.DAT"
  character(*), parameter :: singlePartOut = "SPX.DAT"


  ! ARPACK related variables

  !> Tolerance for ARPACK solver.
  real(dp), parameter :: ARTOL = epsilon(1.0_rsp)

  !> Maximal allowed iteration in the ARPACK solver.
  integer, parameter :: MAX_AR_ITER = 300

  !> Names of output files
  character(*), parameter :: arpackOut = "ARPACK.DAT"
  character(*), parameter :: testArpackOut = "TEST_ARPACK.DAT"

  !> Communication with ARPACK for progress information
  integer :: logfil, ndigit, mgetv0
  integer :: msaupd, msaup2, msaitr, mseigt, msapps, msgets, mseupd
  integer :: mnaupd, mnaup2, mnaitr, mneigh, mnapps, mngets, mneupd
  integer :: mcaupd, mcaup2, mcaitr, mceigh, mcapps, mcgets, mceupd

  !> Common block of ARPACK variables
  common /debug/ logfil, ndigit, mgetv0,&
      &    msaupd, msaup2, msaitr, mseigt, msapps, msgets, mseupd,&
      &    mnaupd, mnaup2, mnaitr, mneigh, mnapps, mngets, mneupd,&
      &    mcaupd, mcaup2, mcaitr, mceigh, mcapps, mcgets, mceupd

contains

  !> This subroutine analytically calculates excitations and gradients of excited state energies
  !> based on Time Dependent DFRT
<<<<<<< HEAD
  subroutine LinRespGrad_old(tSpin, this, iAtomStart, grndEigVecs, grndEigVal, sccCalc, dq, coord0,&
      & SSqr, filling, species0, iNeighbour, img2CentCell, orb, tWriteTagged, fdTagged,&
      & taggedWriter, omega, allOmega, shift, skHamCont, skOverCont, excgrad, derivator, rhoSqr,&
=======
  subroutine LinRespGrad_old(tSpin, natom, iAtomStart, grndEigVecs, grndEigVal, sccCalc, dq,&
      & coord0, nexc, nstat0, symc, SSqr, filling, species0, HubbardU, spinW, rnel, iNeighbour,&
      & img2CentCell, orb, tWriteTagged, fdTagged, taggedWriter, fdMulliken, fdCoeffs, tGrndState,&
      & fdXplusY, fdTrans, fdSPTrans, fdTradip, tArnoldi, fdArnoldi, fdArnoldiDiagnosis, fdExc, &
      & tEnergyWindow, energyWindow, tOscillatorWindow, oscillatorWindow, tCacheCharges, omega,&
      & allOmega, onsMEs, shift, skHamCont, skOverCont, excgrad, derivator, rhoSqr, dqex,&
>>>>>>> 8e2a506f
      & occNatural, naturalOrbs)

    !> spin polarized calculation
    logical, intent(in) :: tSpin

    type(TLinResp), intent(inout) :: this

    !> index vector for S and H matrices
    integer, intent(in) :: iAtomStart(:)

    !> ground state MO-coefficients
    real(dp), intent(in) :: grndEigVecs(:,:,:)

    !> ground state MO-energies
    real(dp), intent(in) :: grndEigVal(:,:)

    !> Self-consistent charge module settings
    type(TScc), intent(in) :: sccCalc

    !> converged ground state Mulliken gross charges - atomic charges
    real(dp), intent(in) :: dq(:)

    !> atomic positions
    real(dp), intent(in) :: coord0(:,:)

    !> square overlap matrix between basis functions, both triangles required
    real(dp), intent(in) :: SSqr(:,:)

    !> occupations for the states
    real(dp), intent(in) :: filling(:,:)

    !> chemical species of each atom
    integer, intent(in) :: species0(:)

    !> Atomic neighbour lists
    integer, intent(in) :: iNeighbour(0:,:)

    !> Mapping of atom number to central cell atom number
    integer, intent(in) :: img2CentCell(:)

    !> data type for atomic orbital information
    type(TOrbitals), intent(in) :: orb

    !> print tag information
    logical, intent(in) :: tWriteTagged

    !> file descriptor for the tagged data output
    integer, intent(in) :: fdTagged

    !> tagged writer
    type(TTaggedWriter), intent(inout) :: taggedWriter

    !> excitation energy of state nStat
    real(dp), intent(out) :: omega

    !> excitation energy of all states that have been solved
    real(dp), allocatable, intent(inout) :: allOmega(:)

    !> shift vector for potentials in the ground state
    real(dp), intent(in), optional :: shift(:)

    !> non-SCC hamitonian data
    type(TSlakoCont), intent(in), optional :: skHamCont

    !> overlap data
    type(TSlakoCont), intent(in), optional :: skOverCont

    !> excitation energy gradient with respect to atomic positions
    real(dp), intent(out), optional :: excgrad(:,:)

    !> Differentiator for H0 and S matrices.
    class(TNonSccDiff), intent(in), optional :: derivator

    !> ground state square density matrix
    real(dp), intent(in), optional :: rhoSqr(:,:,:)

    !> excited state Mulliken atomic charges
    real(dp), intent(out), optional :: dqex(:)

    !> Occupation numbers for natural orbitals from the excited state density matrix
    real(dp), intent(out), optional :: occNatural(:)

    !> the single particle eigenvectors themselves for the excited state density matrix.
    real(dp), intent(out), optional :: naturalOrbs(:,:,:)


    real(dp) :: Ssq(this%nExc)
    real(dp), allocatable :: gammaMat(:,:), snglPartTransDip(:,:)
    real(dp), allocatable :: stimc(:,:,:), wij(:)
    real(dp), allocatable :: sposz(:), osz(:), xpy(:), xmy(:), pc(:,:)
    real(dp), allocatable :: t(:,:), rhs(:), woo(:), wvv(:), wov(:)
    real(dp), allocatable :: evec(:,:), eval(:), transitionDipoles(:,:)
    integer, allocatable :: win(:), getij(:,:)

    !> array from pairs of single particles states to compound index - should replace with a more
    !> compact data structure in the cases where there are oscilator windows
    integer, allocatable :: iatrans(:,:)

    character, allocatable :: symmetries(:)

    integer :: nocc, nocc_r, nvir_r, nxoo_r, nxvv_r
    integer :: nxov, nxov_ud(2), nxov_r, nxov_d, nxov_rd
    integer :: norb
    integer :: i, j, iSpin, isym, iLev, nStartLev, nEndLev
    integer :: nSpin
    character :: sym

    real(dp) :: energyThreshold

    integer :: nStat

    !> control variables
    logical :: tZVector, tCoeffs, tTradip

    !> printing data
    logical :: tMulliken

    !> should gradients be calculated
    logical :: tForces

    !> transition charges, either cached or evaluated on demand
    type(TTransCharges) :: transChrg


    if (withArpack) then

      ! ARPACK library variables
      ndigit = -3
      ! Output unit:
      logfil = this%fdArnoldi
      msgets = 0
      msaitr = 0
      msapps = 0
      mseigt = 0
      mseupd = 0
      if(this%tArnoldi) then
        msaupd = 1
        msaup2 = 1
      else
        msaupd = 0
        msaup2 = 0
      endif
      ! End of ARPACK communication variables

    end if

    @:ASSERT(this%fdExc > 0)

    ! work out which data files are required, based on whether they have valid file IDs (>0)
    tMulliken = (this%fdMulliken > 0)
    tCoeffs = (this%fdCoeffs > 0)
    tTradip = (this%fdTradip > 0)

    if (tMulliken) then
      open(this%fdMulliken, file=excitedQOut,position="rewind", status="replace")
      close(this%fdMulliken)
      open(this%fdMulliken, file=excitedDipoleOut, position="rewind", status="replace")
      close(this%fdMulliken)
    end if

    @:ASSERT(this%fdArnoldi > 0)
    if (this%tArnoldi) then
      open(this%fdArnoldi, file=arpackOut, position="rewind", status="replace")
    end if

    nSpin = size(grndEigVal, dim=2)
    @:ASSERT(nSpin > 0 .and. nSpin <=2)

    norb = orb%nOrb

    @:ASSERT(present(excgrad) .eqv. present(shift))
    @:ASSERT(present(excgrad) .eqv. present(skHamCont))
    @:ASSERT(present(excgrad) .eqv. present(skOverCont))
    @:ASSERT(present(excgrad) .eqv. present(rhoSqr))
    @:ASSERT(present(excgrad) .eqv. present(derivator))

    @:ASSERT(present(occNatural) .eqv. present(naturalOrbs))

    ! count initial number of transitions from occupied to empty states
    nxov_ud = 0
    do iSpin = 1, nSpin
      !$OMP PARALLEL DO DEFAULT(SHARED) PRIVATE(i,j) SCHEDULE(RUNTIME) REDUCTION(+:nxov_ud)
      do i = 1, norb - 1
        do j = i, norb
          if (filling(i,iSpin) > filling(j,iSpin) + elecTolMax) then
            nxov_ud(iSpin) = nxov_ud(iSpin) + 1
          end if
        end do
      end do
      !$OMP  END PARALLEL DO
    end do
    nxov = sum(nxov_ud)

    if (this%nExc + 1 >= nxov) then
      write(tmpStr,"(' Insufficent single particle excitations, ',I0,&
          & ', for required number of excited states ',I0)")nxov, this%nExc
      call error(tmpStr)
    end if

    tForces = .false.
    ! are gradients required?
    if (present(excgrad)) then
      if (size(excgrad) > 0) then
        tForces = .true.
      end if
    end if

    !> is a z vector required?
    tZVector = tForces .or. tMulliken .or. tCoeffs .or. present(naturalOrbs)

    ! Sanity checks
    nstat = this%nStat
    if (nstat < 0 .and. this%symmetry /= "S") then
      call error("Linresp: Brightest mode only available for singlets.")
    end if
    if (nstat /= 0 .and. this%symmetry == "B") then
      call error("Linresp: Both symmetries not allowed if a specific state is excited")
    end if
    if (tZVector .and. this%nExc > nxov - 1) then
      call error("Linresp: With gradients/properties, nexc can be greater than the number of&
          & occupied-virtual excitations")
    end if

    ! Select symmetries to process
    if (.not. tSpin) then
      select case (this%symmetry)
      case ("B")
        ALLOCATE(symmetries(2))
        symmetries(:) = [ "T", "S" ]
      case ("S")
        ALLOCATE(symmetries(1))
        symmetries(:) = [ "S" ]
      case ("T")
        ALLOCATE(symmetries(1))
        symmetries(:) = [ "T" ]
      end select
    else
      ! ADG: temporary solution for spin polarized case.
      ALLOCATE(symmetries(1))
      symmetries(:) = [ " " ]
    end if

    ! Allocation for general arrays
    ALLOCATE(gammaMat(this%nAtom, this%nAtom))
    ALLOCATE(snglPartTransDip(nxov, 3))
    ALLOCATE(stimc(norb, norb, nSpin))
    ALLOCATE(wij(nxov))
    ALLOCATE(win(nxov))
    ALLOCATE(eval(this%nExc))
    ALLOCATE(getij(nxov, 2))
    ALLOCATE(transitionDipoles(nxov, 3))
    ALLOCATE(sposz(nxov))

    ! Overlap times wave function coefficients - most routines in DFTB+ use lower triangle (would
    ! remove the need to symmetrize the overlap and ground state density matrix in the main code if
    ! this could be used everywhere in these routines)
    do iSpin = 1, nSpin
      call symm(stimc(:,:,iSpin), "L", SSqr, grndEigVecs(:,:,iSpin))
    end do

    ! ground state Hubbard U softened coulombic interactions
    call sccCalc%getAtomicGammaMatrix(gammaMat, iNeighbour, img2CentCell)

    ! Oscillator strengths for exited states, when needed.
    ALLOCATE(osz(this%nExc))

    ! Find all single particle transitions and KS energy differences for cases that go from filled
    ! to empty states
    call getSPExcitations(grndEigVal, filling, wij, getij)

    ! put them in ascending energy order
    if (this%tOscillatorWindow) then
      ! use a stable sort so that degenerate transitions from the same single particle state are
      ! grouped together in the results, allowing these to be selected together (since how intensity
      ! is shared out over degenerate transitions is arbitrary between eigensolvers/platforms).
      call merge_sort(win, wij, 1.0_dp*epsilon(1.0))
    else
      ! do not require stability, use the usual routine to sort, saving an O(N) workspace
      call index_heap_sort(win, wij)
    end if
    wij = wij(win)

    ! dipole strength of transitions between K-S states
    call calcTransitionDipoles(coord0, win, nxov_ud(1), getij, iAtomStart, stimc, grndEigVecs,&
        & snglPartTransDip)

    ! single particle excitation oscillator strengths
    sposz(:) = twothird * wij(:) * sum(snglPartTransDip**2, dim=2)

    if (this%tOscillatorWindow .and. tZVector ) then
      call error("Incompabilitity between excited state property evaluation and an oscillator&
          & strength window at the moment.")
    end if

    if (this%tOscillatorWindow .or. this%tEnergyWindow) then

      if (.not. this%tEnergyWindow) then

        ! find transitions that are strongly dipole allowed (> oscillatorWindow)
        call dipselect(wij, sposz, win, snglPartTransDip,nxov_rd, this%oscillatorWindow,&
            & grndEigVal, getij)

      else

        ! energy window above the lowest nexc single particle transitions
        energyThreshold = wij(this%nExc) + this%energyWindow
        nxov_r = count(wij <= energyThreshold)

        nxov_d = 0
        if (this%tOscillatorWindow) then

          ! find transitions that are strongly dipole allowed (> oscillatorWindow)
          if (nxov_r < nxov) then
            ! find transitions that are strongly dipole allowed (> oscillatorWindow)
            call dipselect(wij(nxov_r+1:), sposz(nxov_r+1:), win(nxov_r+1:),&
                & snglPartTransDip(nxov_r+1:,:),nxov_d, this%oscillatorWindow,&
                & grndEigVal, getij)
          end if

        end if

        nxov_rd = nxov_r + nxov_d

      end if
    else

      nxov_rd = nxov

    end if

    if (withArpack) then
      ! just in case energy/dipole windows add no extra states, and is due to an arpack solver
      ! requirement combined with the need to get at least nexc states
      nxov_rd = max(nxov_rd,min(this%nExc+1,nxov))
    else
      nxov_rd = max(nxov_rd,min(this%nExc,nxov))
    end if

    call TTransCharges_init(transChrg, iAtomStart, stimc, grndEigVecs, nxov_rd, nxov_ud(1), getij,&
        & win, this%tCacheCharges)


    if (this%fdXplusY >  0) then
      open(this%fdXplusY, file=XplusYOut, position="rewind", status="replace")
    end if

    if(this%fdTrans>0) then
      open(this%fdTrans, file=transitionsOut, position="rewind", status="replace")
      write(this%fdTrans,*)
    endif

    ! single particle transition dipole file
    if (this%fdTradip > 0) then
      open(this%fdTradip, file=transDipOut, position="rewind", status="replace")
      write(this%fdTradip,*)
      write(this%fdTradip,'(5x,a,5x,a,2x,a)') "#", 'w [eV]', 'Transition dipole (x,y,z) [Debye]'
      write(this%fdTradip,*)
      write(this%fdTradip,'(1x,57("="))')
      write(this%fdTradip,*)
    endif

    ! excitation energies
    open(this%fdExc, file=excitationsOut, position="rewind", status="replace")
    write(this%fdExc,*)
    if (tSpin) then
      write(this%fdExc,'(5x,a,7x,a,9x,a,9x,a,6x,a,4x,a)') 'w [eV]', 'Osc.Str.', 'Transition',&
          & 'Weight', 'KS [eV]','D<S*S>'
    else
      write(this%fdExc,'(5x,a,7x,a,9x,a,9x,a,6x,a,4x,a)') 'w [eV]','Osc.Str.', 'Transition',&
          & 'Weight', 'KS [eV]','Sym.'
    end if

    write(this%fdExc,*)
    write(this%fdExc,'(1x,80("="))')
    write(this%fdExc,*)

    ! single particle excitations (output file and tagged file if needed).  Was used for nxov_rd =
    ! size(wij), but now for just states that are actually included in the excitation calculation.
    call writeSPExcitations(wij, win, nxov_ud(1), getij, this%fdSPTrans, sposz, nxov_rd, tSpin)
    ALLOCATE(evec(nxov_rd, this%nExc))

    do isym = 1, size(symmetries)

      sym = symmetries(isym)
      if (withArpack) then
        call buildAndDiagExcMatrixArpack(tSpin, wij(:nxov_rd), sym, win, nxov_ud(1), nxov_rd,&
            & iAtomStart, stimc, grndEigVecs, filling, getij, gammaMat, species0, this%spinW,&
            & transChrg, this%fdArnoldiDiagnosis, eval, evec, this%onSiteMatrixElements, orb)
      else
        call error("No suitable eigensolver was compiled with this binary")
      end if

      ! Excitation oscillator strengths for resulting states
      call getOscillatorStrengths(sym, snglPartTransDip(1:nxov_rd,:), wij(:nxov_rd), eval, evec,&
          & filling, win, nxov_ud(1), getij, nstat, osz, tTradip, transitionDipoles)

      if (tSpin) then
        call getExcSpin(Ssq, nxov_ud(1), getij, win, eval, evec, wij(:nxov_rd), filling, stimc,&
            & grndEigVecs)
        call writeExcitations(sym, osz, this%nExc, nxov_ud(1), getij, win, eval, evec,&
            & wij(:nxov_rd), this%fdXplusY, this%fdTrans, this%fdTradip, transitionDipoles,&
            & tWriteTagged, fdTagged, taggedWriter, this%fdExc, Ssq)
      else
        call writeExcitations(sym, osz, this%nExc, nxov_ud(1), getij, win, eval, evec,&
            & wij(:nxov_rd), this%fdXplusY, this%fdTrans, this%fdTradip, transitionDipoles,&
            & tWriteTagged, fdTagged, taggedWriter, this%fdExc)
      end if

      if (allocated(allOmega)) then
        if (size(allOmega) /= size(symmetries) * this%nExc) then
          deallocate(allOmega)
        end if
      end if
      if (.not. allocated(allOmega)) then
        allocate(allOmega(size(symmetries) * this%nExc))
      end if
      allOmega(1+(iSym-1)*this%nExc:iSym*this%nExc) = sqrt(eval)

    end do

    if (this%tArnoldi) then
      close(this%fdArnoldi)
    end if

    if (this%fdTrans > 0) close(this%fdTrans)
    if (this%fdXplusY > 0) close(this%fdXplusY)
    if (this%fdExc > 0) close(this%fdExc)
    if (this%fdTradip > 0) close(this%fdTradip)

    ! Remove some un-used memory
    deallocate(snglPartTransDip)
    deallocate(transitionDipoles)
    deallocate(sposz)

    if (.not. tZVector) then
      if (nstat == 0) then
        omega = 0.0_dp
      else
        omega = sqrt(eval(nstat))
      end if
    else
      ! calculate Furche vectors and transition density matrix for various properties

      if (nstat == 0) then
        nStartLev = 1
        nEndLev = this%nExc

        if (tForces) then
          call error("Forces currently not available unless a single excited state is specified")
        end if

      else
        nStartLev = nstat
        nEndLev = nstat
      end if

      if (tSpin) then
        call error("Z vector evaluation does not currently support spin polarization.")
      end if

      if (any( abs(filling) > elecTolMax .and. abs(filling-2.0_dp) > elecTolMax ) ) then
        call error("Fractional fillings not currently possible for excited state property&
            & calculations")
      end if

      ! redefine if needed (generalize it for spin-polarized and fractional occupancy)
      nocc = nint(this%nEl) / 2
      nocc_r = nOcc
      nvir_r = nOrb - nOcc

      ! elements in a triangle plus the diagonal of the occ-occ and virt-virt blocks
      nxoo_r = (nocc_r * (nocc_r + 1)) / 2
      nxvv_r = (nvir_r * (nvir_r + 1)) / 2

      ! Arrays needed for Z vector
      ALLOCATE(xpy(nxov_rd))
      ALLOCATE(xmy(nxov_rd))
      ALLOCATE(t(norb, norb))
      ALLOCATE(rhs(nxov_rd))
      ALLOCATE(woo(nxoo_r))
      ALLOCATE(wvv(nxvv_r))
      ALLOCATE(wov(nxov_rd))
      ALLOCATE(iatrans(1:nocc, nocc+1:norb))

      ! Arrays for gradients and Mulliken analysis
      if (tZVector) then
<<<<<<< HEAD
        ALLOCATE(dqex(this%nAtom))
=======
>>>>>>> 8e2a506f
        ALLOCATE(pc(norb, norb))
      end if

      ! set up transition indexing
      call rindxov_array(win, nocc, nxov, getij, iatrans)

      do iLev = nStartLev, nEndLev
        omega = sqrt(eval(iLev))
        ! Furche terms: X+Y, X-Y
        xpy(:nxov_rd) = evec(:nxov_rd,iLev) * sqrt(wij(:nxov_rd) / omega)
        xmy(:nxov_rd) = evec(:nxov_rd,iLev) * sqrt(omega / wij(:nxov_rd))

        ! solve for Z and W to get excited state density matrix
        call getZVectorEqRHS(xpy, xmy, win, iAtomStart, nocc, nocc_r,&
            & nxov_ud(1), getij, iatrans, this%nAtom, species0,grndEigVal(:,1),&
            & stimc, grndEigVecs, gammaMat, this%spinW, omega, sym, rhs, t,&
            & wov, woo, wvv, transChrg)
        call solveZVectorPrecond(rhs, win, nxov_ud(1), getij, this%nAtom, iAtomStart,&
            & stimc, gammaMat, wij(:nxov_rd), grndEigVecs, transChrg)
        call calcWVectorZ(rhs, win, nocc, nocc_r, nxov_ud(1), getij, iAtomStart,&
            & stimc, grndEigVecs, gammaMat, grndEigVal(:,1), wov, woo, wvv, transChrg)
        call calcPMatrix(t, rhs, win, getij, pc)

        call writeCoeffs(pc, grndEigVecs, filling, nocc, this%fdCoeffs,&
            & tCoeffs, this%tGrndState, occNatural, naturalOrbs)

        ! Make MO to AO transformation of the excited density matrix
        call makeSimiliarityTrans(pc, grndEigVecs(:,:,1))

        call getExcMulliken(iAtomStart, pc, SSqr, dqex)
        if (tMulliken) then
          call writeExcMulliken(sym, iLev, dq, dqex, coord0, this%fdMulliken)
        end if

        if (tForces) then
          call addGradients(sym, nxov_rd, this%nAtom, species0, iAtomStart, norb, nocc, nocc_r,&
              & nxov_ud(1), getij, win, grndEigVecs, pc, stimc, dq, dqex, gammaMat, this%HubbardU,&
              & this%spinW, shift, woo, wov, wvv, transChrg, xpy, coord0, orb, skHamCont,&
              & skOverCont, derivator, rhoSqr(:,:,1), excgrad)
        end if

      end do

      if (nstat == 0) then
        omega = 0.0_dp
      end if

    end if

  end subroutine LinRespGrad_old


  !> Builds and diagonalizes the excitation matrix via iterative technique.
  subroutine buildAndDiagExcMatrixArpack(tSpin, wij, sym, win, nmatup, nxov, iAtomStart, stimc,&
      & grndEigVecs, filling, getij, gammaMat, species0, spinW, transChrg, fdArnoldiDiagnosis,&
      & eval, evec, onsMEs, orb)

    !> spin polarisation?
    logical, intent(in) :: tSpin

    !> single particle excitation energies
    real(dp), intent(in) :: wij(:)

    !> symmetry to calculate transitions
    character, intent(in) :: sym

    !> index array for single particle excitions
    integer, intent(in) :: win(:)

    !> number of same spin excitations
    integer, intent(in) :: nmatup

    !> number of occupied-virtual transitions
    integer, intent(in) :: nxov

    !> indexing array for square matrices
    integer, intent(in) :: iAtomStart(:)

    !> overlap times ground state eigenvectors
    real(dp), intent(in) :: stimc(:,:,:)

    !> ground state eigenvectors
    real(dp), intent(in) :: grndEigVecs(:,:,:)

    !> occupation numbers
    real(dp), intent(in) :: filling(:,:)

    !> electrostatic matrix
    real(dp), intent(in) :: gammaMat(:,:)

    !> index array for for single particle excitations
    integer, intent(in) :: getij(:,:)

    !> central cell chemical species
    integer, intent(in) :: species0(:)

    !> file handle for ARPACK eigenstate tests
    integer, intent(in) :: fdArnoldiDiagnosis

    !> atomic resolved spin constants
    real(dp), intent(in) :: spinW(:)

    !> machinery for transition charges between single particle levels
    type(TTransCharges), intent(in) :: transChrg

    !> resulting eigenvalues for transitions
    real(dp), intent(out) :: eval(:)

    !> eigenvectors for transitions
    real(dp), intent(out) :: evec(:,:)

    !> onsite corrections if in use
    real(dp), allocatable :: onsMEs(:,:,:,:)

    !> data type for atomic orbital information
    type(TOrbitals), intent(in) :: orb

    real(dp), allocatable :: workl(:), workd(:), resid(:), vv(:,:), qij(:)
    real(dp) :: sigma
    integer :: iparam(11), ipntr(11)
    integer :: ido, ncv, lworkl, info
    logical, allocatable :: selection(:)
    logical :: rvec
    integer :: nexc, natom

    integer :: iState
    real(dp), allocatable :: Hv(:), orthnorm(:,:)

    nexc = size(eval)
    natom = size(gammaMat, dim=1)
    @:ASSERT(all(shape(evec) == [ nxov, nexc ]))

    ! Three times more Lanczos vectors than desired eigenstates
    ncv = min(3 * nexc, nxov)

    lworkl = ncv * (ncv + 8)

    ALLOCATE(workl(lworkl))
    ALLOCATE(workd(3 * nxov))
    ALLOCATE(resid(nxov))
    ALLOCATE(selection(ncv))
    ALLOCATE(vv(nxov, ncv))
    ALLOCATE(qij(natom))

    resid(:) = 0.0_dp
    workd(:) = 0.0_dp

    ! random initial vector used for dsaupd ARPACK call
    info = 0
    ! IDO must be zero on the first  call
    ido = 0
    ! restarting the iteration with a starting vector that is a linear combination of Ritz vectors
    ! associated with the "wanted" Ritz values.
    iparam(1) = 1
    ! maximum iterations of solver
    iparam(3) = MAX_AR_ITER
    ! solve A*x = lambda*x, with A symmetric
    iparam(7) = 1

    ! loop until exit
    do

      ! call the reverse communication interface from arpack
      call saupd (ido, "I", nxov, "SM", nexc, ARTOL, resid, ncv, vv, nxov, iparam, ipntr, workd,&
          & workl, lworkl, info)

      if (ido == 99) then
        ! has terminated normally, exit loop
        exit
      end if

      ! still running, test for an error return
      if (abs(ido) /= 1) then
        write(tmpStr,"(' Unexpected return from arpack routine saupd, IDO ',I0, ' INFO ',I0)")&
            & ido, info
        call error(tmpStr)
      end if

      ! Action of excitation supermatrix on supervector
      call omegatvec(tSpin, workd(ipntr(1):ipntr(1)+nxov-1), workd(ipntr(2):ipntr(2)+nxov-1),&
          & wij, sym, win, nmatup, iAtomStart, stimc, grndEigVecs, filling, getij, gammaMat,&
          & species0, spinW, onsMEs, orb, transChrg)

    end do

    ! check returned info flag for errors
    if (info < 0) then
      write(tmpStr,"(' Error with ARPACK routine saupd, info = ',I0)")info
      call error(tmpStr)
    else if (info  ==  1) then
      call error("Maximum number of iterations reached. Increase the number of excited states to&
          & solve for (NrOfExcitations).")
    else

      ! now want Ritz vectors
      rvec = .true.

      ! everything after the first 6 variables are passed directly to DSEUPD following the last call
      ! to DSAUPD.  These arguments MUST NOT BE MODIFIED between the the last call to DSAUPD and the
      ! call to DSEUPD.
      call seupd (rvec, "All", selection, eval, evec, nxov, sigma, "I", nxov, "SM", nexc, ARTOL,&
          & resid, ncv, vv, nxov, iparam, ipntr, workd, workl, lworkl, info)

      ! check for error on return
      if (info  /=  0) then
        write(tmpStr,"(' Error with ARPACK routine seupd, info = ',I0)")info
        call error(tmpStr)
      end if

    end if

    if (fdArnoldiDiagnosis > 0) then
      ! tests for quality of returned eigenpairs
      open(fdArnoldiDiagnosis, file=testArpackOut, position="rewind", status="replace")
      ALLOCATE(Hv(nxov))
      ALLOCATE(orthnorm(nxov,nxov))
      orthnorm = matmul(transpose(evec(:,:nExc)),evec(:,:nExc))

      write(fdArnoldiDiagnosis,"(A)")'State Ei deviation    Evec deviation  Norm deviation  Max&
          & non-orthog'
      do iState = 1, nExc
        call omegatvec(tSpin, evec(:,iState), Hv, wij, sym, win, nmatup, iAtomStart, stimc,&
            & grndEigVecs, filling, getij, gammaMat, species0, spinW, onsMEs, orb, transChrg)
        write(fdArnoldiDiagnosis,"(I4,4E16.8)")iState, dot_product(Hv,evec(:,iState))-eval(iState),&
            & sqrt(sum( (Hv-evec(:,iState)*eval(iState) )**2 )), orthnorm(iState,iState) - 1.0_dp,&
            & max(maxval(orthnorm(:iState-1,iState)), maxval(orthnorm(iState+1:,iState)))
      end do
      close(fdArnoldiDiagnosis)
    end if

  end subroutine buildAndDiagExcMatrixArpack


  !> Calculate oscillator strength for a given excitation between KS states
  subroutine getOscillatorStrengths(sym, snglPartTransDip, wij, eval, evec, filling, win, nmatup,&
      & getij, istat, osz, tTradip, transitionDipoles)

    !> symmetry of transition
    character, intent(in) :: sym

    !> dipole moments for single particle transtions
    real(dp), intent(in) :: snglPartTransDip(:,:)

    !> energies for single particle transitions
    real(dp), intent(in) :: wij(:)

    !> Low lying eigenvalues of Casida eqn
    real(dp), intent(in) :: eval(:)

    !> eigenvectors of Casida eqn
    real(dp), intent(in) :: evec(:,:)

    !> Single particle occupations in the ground state
    real(dp), intent(in) :: filling(:,:)

    !> index for transitions
    integer, intent(in) :: win(:)

    !> number of up spin transitions before the down spin start
    integer, intent(in) :: nmatup

    !> index from single particle excitation to specific pair of single particle states involved
    integer, intent(in) :: getij(:,:)

    !> write transition dipole
    logical :: tTradip

    !> flag wich if <-1 on entry is returned as the brightest state
    integer, intent(inout) :: istat

    !> Oscilator strengths of transitions
    real(dp), intent(out) :: osz(:)

    !> resulting transition dipoles
    real(dp), intent(out) :: transitionDipoles(:,:)

    integer :: ii, nmat, oszLoc(1)
    real(dp) :: wnij(size(evec, dim=1))
    logical :: tSpin

    nmat = size(evec, dim=1)

    if (size(filling, dim=2) == 2) then
      tSpin = .true.
    else
      tSpin = .false.
    end if

    transitionDipoles = 0.0_dp
    osz = 0.0_dp

    ! Triplet oscillator strength and transition dipole is zero for
    ! closed shell ground state
    if ((.not. tSpin) .and. (sym == "T")) then
      return
    end if

    call wtdn(wij, filling, win, nmatup, nmat, getij, wnij)

    !$OMP PARALLEL DO DEFAULT(SHARED) PRIVATE(ii) SCHEDULE(RUNTIME)
    do ii = 1, size(evec, dim=2)
      osz(ii) = oscillatorStrength(snglPartTransDip, wnij, evec(:,ii))
    end do
    !$OMP  END PARALLEL DO

    if (istat < 0) then
      ! find largest transition dipole transition
      oszLoc = maxloc(osz)
      istat = oszLoc(1)
    end if

    if (tTradip) then
      call transitionDipole(snglPartTransDip, wnij, eval, evec, transitionDipoles)
    end if

  end subroutine getOscillatorStrengths


  !> Calculate <S^2> as a measure of spin contamination (smaller magnitudes are better, 0.5 is
  !> considered an upper threshold for reliability according to Garcia thesis)
  subroutine getExcSpin(Ssq, nmatup, getij, win, eval, evec, wij, filling, stimc, grndEigVecs)

    !> spin contamination
    real(dp), intent(out) :: Ssq(:)

    !> number of spin up excitations
    integer, intent(in) :: nmatup

    !> index for composite excitations to specific occupied and empty states
    integer, intent(in) :: getij(:,:)

    !> single particle excitation index
    integer, intent(in) :: win(:)

    !> Casida exitation energies
    real(dp), intent(in) :: eval(:)

    !> Casida excited eigenvectors
    real(dp), intent(in) :: evec(:,:)

    !> single particle excitation energies
    real(dp), intent(in) :: wij(:)

    !> occupations in ground state
    real(dp), intent(in) :: filling(:,:)

    !> Overlap times ground state eigenvectors
    real(dp), intent(in) :: stimc(:,:,:)

    !> Ground state eigenvectors
    real(dp), intent(in) :: grndEigVecs(:,:,:)

    integer:: i, k, l, m, ia, jb, ii, aa, jj, bb
    integer:: nmat, nexc, nup, ndwn
    real(dp) :: rsqw, TDvnorm
    real(dp), allocatable :: TDvec(:), TDvec_sq(:)
    integer, allocatable :: TDvin(:)
    logical :: ud_ia, ud_jb
    real(dp) :: s_iaja, s_iaib, s_iajb, tmp
    real(dp) :: wnij(size(wij))

    nmat = size(evec, dim=1)
    nexc = size(Ssq)
    nup = ceiling(sum(filling(:,1)))
    ndwn = ceiling(sum(filling(:,2)))
    ALLOCATE(TDvec(nmat))
    ALLOCATE(TDvec_sq(nmat))
    ALLOCATE(TDvin(nmat))

    call wtdn(wij, filling, win, nmatup, nmat, getij, wnij)

    do i = 1, nexc
      rsqw = 1.0_dp / sqrt(sqrt(eval(i)))
      TDvec(:) = sqrt(wnij(:)) * rsqw * evec(:,i)
      TDvnorm = 1.0_dp / sqrt(sum(TDvec**2))
      TDvec(:) = TDvec(:) * TDvnorm
      TDvec_sq = TDvec**2

      ! put these transition dipoles in order of descending magnitude
      call index_heap_sort(TDvin, TDvec_sq)
      TDvin = TDvin(nmat:1:-1)
      TDvec_sq = TDvec_sq(TDvin)

      ! S_{ia,ja}
      s_iaja = 0.0_dp
      do k = 1, nmat
        ia = TDvin(k)
        call indxov(win, ia, getij, ii, aa)
        ud_ia = (win(ia) <= nmatup)
        do l = 1, nmat
          jb = TDvin(l)
          call indxov(win, jb, getij, jj, bb)
          ud_jb = (win(jb) <= nmatup)

          if ( (bb /= aa) .or. (ud_jb .neqv. ud_ia) ) then
            cycle
          end if

          tmp = 0.0_dp
          if (ud_ia) then
            do m = 1,ndwn
              tmp = tmp + MOoverlap(ii,m,stimc,grndEigVecs) * MOoverlap(jj,m,stimc,grndEigVecs)
            end do
          else
            do m = 1,nup
              tmp = tmp + MOoverlap(m,ii,stimc,grndEigVecs) * MOoverlap(m,jj,stimc,grndEigVecs)
            end do
          end if

          s_iaja = s_iaja + TDvec(ia)*TDvec(jb)*tmp

        end do
      end do

      ! S_{ia,ib}
      s_iaib = 0.0_dp
      do k = 1, nmat
        ia = TDvin(k)
        call indxov(win, ia, getij, ii, aa)
        ud_ia = (win(ia) <= nmatup)
        do l = 1, nmat
          jb = TDvin(l)
          call indxov(win, jb, getij, jj, bb)
          ud_jb = (win(jb) <= nmatup)

          if ( (ii /= jj) .or. (ud_jb .neqv. ud_ia) ) then
            cycle
          end if

          tmp = 0.0_dp
          if (ud_ia) then
            do m = 1,ndwn
              tmp = tmp + MOoverlap(aa,m,stimc,grndEigVecs) * MOoverlap(bb,m,stimc,grndEigVecs)
            end do
          else
            do m = 1,nup
              tmp = tmp + MOoverlap(m,aa,stimc,grndEigVecs) * MOoverlap(m,bb,stimc,grndEigVecs)
            end do
          end if

          s_iaib = s_iaib + TDvec(ia)*TDvec(jb)*tmp
        end do
      end do

      ! S_{ia,jb}
      s_iajb = 0.0_dp
      do k = 1, nmat
        ia = TDvin(k)
        call indxov(win, ia, getij, ii, aa)
        ud_ia = (win(ia) <= nmatup)
        if (.not. ud_ia ) then
          cycle
        end if
        do l = 1, nmat
          jb = TDvin(l)
          call indxov(win, jb, getij, jj, bb)
          ud_jb = (win(jb) <= nmatup)

          if ( ud_jb ) cycle

          s_iajb = s_iajb + TDvec(ia)*TDvec(jb) * MOoverlap(aa,bb,stimc,grndEigVecs)&
              & * MOoverlap(ii,jj,stimc,grndEigVecs)

        end do
      end do

      Ssq(i) =  s_iaja - s_iaib - 2.0_dp*s_iajb

    end do

  end subroutine getExcSpin


  !> Build right hand side of the equation for the Z-vector and those parts of the W-vectors which
  !> do not depend on Z.
  subroutine getZVectorEqRHS(xpy, xmy, win, iAtomStart, homo, nocc, nmatup, getij, iatrans, natom,&
      & species0, grndEigVal, stimc, c, gammaMat, spinW, omega, sym, rhs, t, wov, woo, wvv,&
      & transChrg)

    !> X+Y Furche term
    real(dp), intent(in) :: xpy(:)

    !> X-Y Furche term
    real(dp), intent(in) :: xmy(:)

    !> index array for single particle transitions
    integer, intent(in) :: win(:)

    !> index vector for S and H matrices
    integer, intent(in) :: iAtomStart(:)

    !> highest occupied level
    integer, intent(in) :: homo

    !> number of filled states
    integer, intent(in) :: nocc

    !> number of same spin excitations
    integer, intent(in) :: nmatup

    !> index array between transitions in square and 1D representations
    integer, intent(in) :: getij(:,:)

    !> index array from orbital pairs to compound index
    integer, intent(in) :: iatrans(:,homo+1:)

    !> number of central cell atoms
    integer, intent(in) :: natom

    !> central cell chemical species
    integer, intent(in) :: species0(:)

    !> ground state wavefunctions
    real(dp), intent(in) :: grndEigVal(:)

    !> overlap times ground state wavefunctions
    real(dp), intent(in) :: stimc(:,:,:)

    !> ground state wavefunctions
    real(dp), intent(in) :: c(:,:,:)

    !> softened coulomb matrix
    real(dp), intent(in) :: gammaMat(:,:)

    !> ground state spin derivatives for each species
    real(dp), intent(in) :: spinW(:)

    !> Excitation energies
    real(dp), intent(in) :: omega

    !> Symmetry of the transitions
    character, intent(in) :: sym

    !> Right hand side for the Furche solution
    real(dp), intent(out) :: rhs(:)

    !> T matrix
    real(dp), intent(out) :: t(:,:)

    !> W vector occupied-virtual part
    real(dp), intent(out) :: wov(:)

    !> W vector occupied part
    real(dp), intent(out) :: woo(:)

    !> W vector virtual part
    real(dp), intent(out) :: wvv(:)

    !> machinery for transition charges between single particle levels
    type(TTransCharges), intent(in) :: transChrg

    real(dp), allocatable :: xpyq(:), qij(:), gamxpyq(:), qgamxpyq(:), gamqt(:)
    integer :: nxov, nxoo, nxvv
    integer :: i, j, a, b, ia, ib, ij, ab, ja
    real(dp) :: tmp1, tmp2
    logical, parameter :: updwn = .true.

    nxov = size(rhs)
    nxoo = size(woo)
    nxvv = size(wvv)

    ALLOCATE(xpyq(natom))
    ALLOCATE(qij(natom))
    ALLOCATE(gamxpyq(natom))
    ALLOCATE(gamqt(natom))
    ALLOCATE(qgamxpyq(max(nxoo, nxvv)))

    t(:,:) = 0.0_dp
    rhs(:) = 0.0_dp
    wov(:) = 0.0_dp
    woo(:) = 0.0_dp
    wvv(:) = 0.0_dp

    ! Build t_ab = 0.5 * sum_i (X+Y)_ia (X+Y)_ib + (X-Y)_ia (X-Y)_ib
    ! and w_ab = Q_ab with Q_ab as in (B16) but with corrected sign.
    ! factor 1 / (1 + delta_ab) follows later
    do ia = 1, nxov
      call indxov(win, ia, getij, i, a)

      ! BA: is T_aa = 0?
      do b = homo + 1, a
        ib = iatrans(i, b)
        call rindxvv(homo, a, b, ab)
        tmp1 = xpy(ia) * xpy(ib) + xmy(ia) * xmy(ib)
        tmp2 = omega * (xpy(ia) * xmy(ib)+ xmy(ia) * xpy(ib))
        t(a,b) = t(a,b) + 0.5_dp * tmp1
        ! to prevent double counting
        if (a /= b) then
          t(b,a) = t(b,a) + 0.5_dp * tmp1
        end if
        ! Note: diagonal elements will be multiplied by 0.5 later.
        wvv(ab) = wvv(ab) + grndEigVal(i) * tmp1 + tmp2
      end do

      ! Build t_ij = 0.5 * sum_a (X+Y)_ia (X+Y)_ja + (X-Y)_ia (X-Y)_ja and 1 / (1 + delta_ij) Q_ij
      ! with Q_ij as in eq. (B9) (1st part of w_ij)
      do j = i, homo
        ja = iatrans(j,a)
        call rindxvv(homo-nocc, j, i, ij)
        tmp1 = xpy(ia) * xpy(ja) + xmy(ia) * xmy(ja)
        tmp2 = omega * (xpy(ia) * xmy(ja) + xmy(ia) * xpy(ja))
        ! Note, there is a typo in Heringer et al. J. Comp Chem 28, 2589.
        ! The sign must be negative see Furche, J. Chem. Phys, 117 7433 (2002).
        t(i,j) = t(i,j) - 0.5_dp * tmp1
        ! to prevent double counting
        if (i /= j) then
          t(j,i) = t(j,i) - 0.5_dp * tmp1
        end if
        woo(ij) = woo(ij) - grndEigVal(a) * tmp1 + tmp2
      end do

    end do

    ! xpyq = Q * xpy
    xpyq(:) = 0.0_dp
    call transChrg%qMatVec(iAtomStart, stimc, c, getij, win, xpy, xpyq)


    ! qgamxpyq(ab) = sum_jc K_ab,jc (X+Y)_jc
    if (sym == "S") then
      call hemv(gamxpyq, gammaMat,  xpyq)
      do ab = 1, nxvv
        call indxvv(homo, ab, a, b)
        qij(:) = transq(a, b, iAtomStart, updwn, stimc, c)
        qgamxpyq(ab) = 2.0_dp * sum(qij * gamxpyq)
      end do
    else ! triplet case
      do ab = 1, nxvv
        call indxvv(homo, ab, a, b)
        qij(:) = transq(a, b, iAtomStart, updwn, stimc, c)
        qgamxpyq(ab) = 2.0_dp * sum(qij * xpyq * spinW(species0))
      end do
    end if

    ! rhs(ia) -= Qia = sum_b (X+Y)_ib * qgamxpyq(ab))
    do ia = 1, nxov
      call indxov(win, ia, getij, i, a)
      do b = homo + 1, a
        call rindxvv(homo, a, b, ab)
        ib = iatrans(i,b)
        rhs(ia) = rhs(ia) - 2.0_dp * xpy(ib) * qgamxpyq(ab)
        ! Since qgamxpyq has only upper triangle
        if (a /= b) then
          rhs(ib) = rhs(ib) - 2.0_dp * xpy(ia) * qgamxpyq(ab)
        end if
      end do
    end do

    ! -rhs = -rhs - sum_j (X + Y)_ja H + _ij[X + Y]
    if (sym == "S") then
      do ij = 1, nxoo
        qgamxpyq(ij) = 0.0_dp
        call indxoo(ij, i, j)
        qij(:) = transq(i, j, iAtomStart, updwn, stimc, c)
        ! qgamxpyq(ij) = sum_kb K_ij,kb (X+Y)_kb
        qgamxpyq(ij) = 2.0_dp * sum(qij * gamxpyq)
      end do
    else
      do ij = 1, nxoo
        qgamxpyq(ij) = 0.0_dp
        call indxoo(ij, i, j)
        qij(:) = transq(i, j, iAtomStart, updwn, stimc, c)
        qgamxpyq(ij) = 2.0_dp * sum(qij * xpyq * spinW(species0))
      end do
    end if

    ! rhs(ia) += Qai = sum_j (X+Y)_ja qgamxpyq(ij)
    ! add Qai to Wia as well.
    do ia = 1, nxov
      call indxov(win, ia, getij, i, a)
      do j = i, homo
        ja = iatrans(j, a)
        ij = i-homo+nocc + ((j-homo+nocc - 1) * (j-homo+nocc)) / 2
        tmp1 = 2.0_dp * xpy(ja) * qgamxpyq(ij)
        rhs(ia) = rhs(ia) + tmp1
        wov(ia) = wov(ia) + tmp1
        if (i /= j) then
          tmp2 = 2.0_dp * xpy(ia) * qgamxpyq(ij)
          rhs(ja) = rhs(ja) + tmp2
          wov(ja) = wov(ja) + tmp2
        end if
      end do
    end do

    ! gamxpyq(iAt2) = sum_ij q_ij(iAt2) T_ij
    gamxpyq(:) = 0.0_dp
    do ij = 1, nxoo
      call indxoo(ij, i, j)
      qij = transq(i, j, iAtomStart, updwn, stimc, c)
      if (i == j) then
        gamxpyq(:) = gamxpyq(:) + t(i,j) * qij(:)
      else
        ! factor 2 because of symmetry of the matrix
        gamxpyq(:) = gamxpyq(:) + 2.0_dp  * t(i,j) * qij(:)
      end if
    end do

    ! gamxpyq(iAt2) += sum_ab q_ab(iAt2) T_ab
    do ab = 1, nxvv
      call indxvv(homo, ab, a, b)
      qij(:) = transq(a, b, iAtomStart, updwn, stimc, c)
      if (a == b) then
        gamxpyq(:) = gamxpyq(:) + t(a,b) * qij(:)
      else
        ! factor 2 because of symmetry of the matrix
        gamxpyq(:) = gamxpyq(:) + 2.0_dp * t(a,b) * qij(:)
      end if
    end do

    ! gamqt(iAt1) = sum_iAt2 gamma_iAt1,iAt2 gamxpyq(iAt2)
    call hemv(gamqt, gammaMat, gamxpyq)

    ! rhs -= sum_q^ia(iAt1) gamxpyq(iAt1)
    call transChrg%qVecMat(iAtomStart, stimc, c, getij, win, -4.0_dp*gamqt, rhs)

    ! Furche vectors
    do ij = 1, nxoo
      call indxoo(ij, i, j)
      qij(:) = transq(i, j, iAtomStart, updwn, stimc, c)
      woo(ij) = woo(ij) + 4.0_dp * sum(qij * gamqt)
    end do

  end subroutine getZVectorEqRHS


  !> Solving the (A+B) Z = -R equation via diagonally preconditioned conjugate gradient
  subroutine solveZVectorPrecond(rhs, win, nmatup, getij, natom, iAtomStart, stimc, gammaMat, wij,&
      & c, transChrg)

    !> on entry -R, on exit Z
    real(dp), intent(inout) :: rhs(:)

    !> index for single particle excitations
    integer, intent(in) :: win(:)

    !> number of transitions between only up states
    integer, intent(in) :: nmatup

    !> index array from composite index to specific filled-empty transition
    integer, intent(in) :: getij(:,:)

    !> number of atoms
    integer, intent(in) :: natom

    !> index vector for S and H0 matrices
    integer, intent(in) :: iAtomStart(:)

    !> overlap times ground state mo-coefficients
    real(dp), intent(in) :: stimc(:,:,:)

    !> Softened coulomb matrix
    real(dp), intent(in) :: gammaMat(:,:)

    !> single particle excitation energies
    real(dp), intent(in) :: wij(:)

    !> ground state mo-coefficients
    real(dp), intent(in) :: c(:,:,:)

    !> machinery for transition charges between single particle levels
    type(TTransCharges), intent(in) :: transChrg

    integer :: nxov
    integer :: ia, i, a, k
    real(dp) :: rhs2(size(rhs)), rkm1(size(rhs)), zkm1(size(rhs)), pkm1(size(rhs)), apk(size(rhs))
    real(dp) :: qTmp(nAtom), rs, alphakm1, tmp1, tmp2, bkm1
    real(dp), allocatable :: qij(:), P(:)

    nxov = size(rhs)
    allocate(qij(nAtom))

    ! diagonal preconditioner
    ! P^-1 = 1 / (A+B)_ia,ia (diagonal of the supermatrix sum A+B)
    allocate(P(nxov))
    do ia = 1, nxov
      qij = transChrg%qTransIJ(ia, iAtomStart, stimc, c, getij, win)
      call hemv(qTmp, gammaMat, qij)
      rs = 4.0_dp * dot_product(qij, qTmp) + wij(ia)
      P(ia) = 1.0_dp / rs
    end do

    ! Free some space, before entering the apbw routine
    deallocate(qij)

    ! unit vector as initial guess solution
    rhs2(:) = 1.0_dp / sqrt(real(nxov,dp))

    ! action of matrix on vector
    call apbw(rkm1, rhs2, wij, nxov, natom, win, nmatup, getij, iAtomStart, stimc, c, gammaMat,&
        & transChrg)

    rkm1(:) = rhs - rkm1
    zkm1(:) = P * rkm1
    pkm1(:) = zkm1

    ! Iteration: should be convergent in at most nxov steps for a quadradic surface, so set higher
    do k = 1, nxov**2

      ! action of matrix on vector
      call apbw(apk, pkm1, wij, nxov, natom, win, nmatup, getij, iAtomStart, stimc, c, gammaMat,&
          & transChrg)

      tmp1 = dot_product(rkm1, zkm1)
      tmp2 = dot_product(pkm1, apk)
      alphakm1 = tmp1 / tmp2

      rhs2 = rhs2 + alphakm1 * pkm1

      rkm1 = rkm1 -alphakm1 * apk

      tmp2 = dot_product(rkm1, rkm1)

      ! residual
      if (tmp2 <= epsilon(1.0_dp)**2) then
        exit
      end if

      if (k == nxov**2) then
        call error("solveZVectorEq : Z vector not converged!")
      end if

      zkm1(:) = P * rkm1

      tmp2 = dot_product(zkm1, rkm1)

      ! Fletcher-Reeves update
      bkm1 = tmp2 / tmp1

      pkm1 = zkm1 + bkm1 * pkm1

    end do

    rhs(:) = rhs2(:)

  end subroutine solveZVectorPrecond


  !> Calculate Z-dependent parts of the W-vectors and divide diagonal elements of W_ij and W_ab by
  !> 2.
  subroutine calcWvectorZ(zz, win, homo, nocc, nmatup, getij, iAtomStart, stimc, c, gammaMat,&
      & grndEigVal, wov, woo, wvv, transChrg)

    !> Z vector
    real(dp), intent(in) :: zz(:)

    !> index array for single particle transitions
    integer, intent(in) :: win(:)

    !> highest occupied level
    integer, intent(in) :: homo

    !> number of filled levels
    integer, intent(in) :: nocc

    !> number of same spin excitations
    integer, intent(in) :: nmatup

    !> index array between transitions in square and 1D representations
    integer, intent(in) :: getij(:,:)

    !> index array for S and H0 ground state square matrices
    integer, intent(in) :: iAtomStart(:)

    !> overlap times ground state wavefunctions
    real(dp), intent(in) :: stimc(:,:,:)

    !> ground state wavefunctions
    real(dp), intent(in) :: c(:,:,:)

    !> softened coulomb matrix
    real(dp), intent(in) :: gammaMat(:,:)

    !> ground state MO-energies
    real(dp), intent(in) :: grndEigVal(:)

    !> W vector occupied-virtual part
    real(dp), intent(inout) :: wov(:)

    !> W vector occupied part
    real(dp), intent(inout) :: woo(:)

    !> W vector virtual part
    real(dp), intent(inout) :: wvv(:)

    !> machinery for transition charges between single particle levels
    type(TTransCharges), intent(in) :: transChrg

    integer :: nxov, nxoo, nxvv, natom
    integer :: ij, ia, ab, i, j, a, b, iAt1
    real(dp), allocatable :: qij(:), gamxpyq(:), zq(:)
    logical, parameter :: updwn = .true.

    nxov = size(zz)
    natom = size(gammaMat, dim=1)
    nxoo = size(woo)
    nxvv = size(wvv)
    ALLOCATE(qij(natom))
    ALLOCATE(gamxpyq(natom))
    ALLOCATE(zq(natom))

    ! Adding missing epsilon_i * Z_ia term to W_ia
    do ia = 1, nxov
      call indxov(win, ia, getij, i, a)
      wov(ia) = wov(ia) + zz(ia) * grndEigVal(i)
    end do

    ! Missing sum_kb 4 K_ijkb Z_kb term in W_ij: zq(iAt1) = sum_kb q^kb(iAt1) Z_kb
    zq(:) = 0.0_dp
    call transChrg%qMatVec(iAtomStart, stimc, c, getij, win, zz, zq)

    call hemv(gamxpyq, gammaMat, zq)


    ! sum_iAt1 qij(iAt1) gamxpyq(iAt1)
    do ij = 1, nxoo
      call indxoo(ij, i, j)
      qij(:) = transq(i, j, iAtomStart, updwn, stimc, c)
      ! W contains 1/2 for i == j.
      woo(ij) = woo(ij) + 4.0_dp * sum(qij * gamxpyq)
    end do

    ! Divide diagonal elements of W_ij by 2.
    do ij = 1, nxoo
      call indxoo(ij, i, j)
      if (i == j) then
        woo(ij) = 0.5_dp * woo(ij)
      end if
    end do

    ! Divide diagonal elements of W_ab by 2.
    do ab = 1, nxvv
      call indxvv(homo, ab, a, b)
      if (a == b) then
        wvv(ab) = 0.5_dp * wvv(ab)
      end if
    end do

  end subroutine calcWvectorZ


  !> Mulliken population for a square density matrix and overlap
  !> Note: assumes both triangles of both square matrices are filled
  subroutine getExcMulliken(iAtomStart, pc, s, dqex)

    !> indexing array for atoms
    integer, intent(in) :: iAtomStart(:)

    !> density matrix
    real(dp), intent(in) :: pc(:,:)

    !> overlap matrix
    real(dp), intent(in) :: s(:,:)

    !> output atomic charges
    real(dp), intent(out) :: dqex(:)

    real(dp) :: tmp(size(pc,dim=1))
    integer :: iAt1

    @:ASSERT(all(shape(pc)==shape(s)))

    tmp = sum(pc * s,dim=2)
    dqex(:) = 0.0_dp
    do iAt1 = 1, size(dqex)
      dqex(iAt1) = sum(tmp(iAtomStart(iAt1):iAtomStart(iAt1 + 1) -1))
    end do

  end subroutine getExcMulliken


  !> Excited state Mulliken charges and dipole moments written to disc
  subroutine writeExcMulliken(sym, nstat, dq, dqex, coord0, fdMulliken)

    !> symmetry label
    character, intent(in) :: sym

    !> state index
    integer, intent(in) :: nstat

    !> ground state gross charge
    real(dp), intent(in) :: dq(:)

    !> change in atomic charges from ground to excited state
    real(dp), intent(in) :: dqex(:)

    !> central cell coordinates
    real(dp), intent(in) :: coord0(:,:)

    !> file unit for Mulliken data
    integer, intent(in) :: fdMulliken

    integer :: natom, m
    real(dp) :: dipol(3), dipabs

    natom = size(dq)

    @:ASSERT(size(dq) == size(dqex))
    @:ASSERT(all(shape(coord0) == [3,nAtom]))

    ! Output of excited state Mulliken charges
    open(fdMulliken, file=excitedQOut,position="append")
    write(fdMulliken, "(a,a,i2)") "# MULLIKEN CHARGES of excited state ",&
        & sym, nstat
    write(fdMulliken, "(a,2x,A,i4)") "#", 'Natoms =',natom
    write(fdMulliken, "('#',1X,A4,T15,A)")'Atom','netCharge'
    write(fdMulliken,'("#",41("="))')
    do m = 1,  natom
      write(fdMulliken,"(i5,1x,f16.8)") m, -dq(m) - dqex(m)
    end do
    close(fdMulliken)

    ! Calculation of excited state dipole moment
    dipol(:) = -1.0_dp * matmul(coord0, dq + dqex)
    dipabs = sqrt(sum(dipol**2))

    open(fdMulliken, file=excitedDipoleOut, position="append")
    write(fdMulliken, "(a,a,i2)") "Mulliken analysis of excited state ",&
        & sym, nstat
    write(fdMulliken, '(42("="))')
    write(fdMulliken, "(a)") " "
    write(fdMulliken, "(a)") "Mulliken exc. state dipole moment [Debye]"
    write(fdMulliken, '(42("="))')
    write(fdMulliken, "(3f14.8)") (dipol(m) * au__Debye, m = 1, 3)
    write(fdMulliken, "(a)") " "
    write(fdMulliken, "(a)") "Norm of exc. state dipole moment [Debye]"
    write(fdMulliken, '(42("="))')
    write(fdMulliken, "(e20.12)") dipabs * au__Debye
    write(fdMulliken, *)
    close(fdMulliken)

  end subroutine writeExcMulliken


  !> Calculate transition moments for transitions between Kohn-Sham states, including spin-flipping
  !> transitions
  subroutine calcTransitionDipoles(coord0, win, nmatup, getij, iAtomStart, stimc, grndEigVecs,&
      & snglPartTransDip)

    !> Atomic positions
    real(dp), intent(in) :: coord0(:,:)

    !> single particle transition index
    integer, intent(in) :: win(:)

    !> number of same-spin transitions
    integer, intent(in) :: nmatup

    !> index array for ground state square matrices
    integer, intent(in) :: iAtomStart(:)

    !> index array for excitation pairs
    integer, intent(in) :: getij(:,:)

    !> overlap times ground state wavefunctions
    real(dp), intent(in) :: stimc(:,:,:)

    !> ground state wavefunctions
    real(dp), intent(in) :: grndEigVecs(:,:,:)

    !> resulting transition dipoles
    real(dp), intent(out) :: snglPartTransDip(:,:)

    integer :: nxov, natom
    integer :: indm, ii, jj
    real(dp), allocatable :: qij(:)
    logical :: updwn

    nxov = size(win)
    natom = size(coord0, dim=2)

    ALLOCATE(qij(natom))

    ! Calculate transition dipole elements
    do indm = 1, nxov
      call indxov(win, indm, getij, ii, jj)
      updwn = (win(indm) <= nmatup)
      qij(:) = transq(ii, jj, iAtomStart, updwn, stimc, grndEigVecs)
      snglPartTransDip(indm, :) = matmul(coord0, qij)
    end do

  end subroutine calcTransitionDipoles


  !> Calculation of force from derivatives of excitation energy
  !> 1. we need the ground and excited Mulliken charges
  !> 2. we need P,(T,Z),W, X + Y from linear response
  !> 3. calculate dsmndr, dhmndr (dS/dR, dh/dR), dgabda (dGamma_{IAt1,IAt2}/dR_{IAt1}),
  !> dgext (dGamma-EXT_{IAt1,k}/dR_{IAt1})
  subroutine addGradients(sym, nxov, natom, species0, iAtomStart, norb, homo, nocc, nmatup, getij,&
      & win, grndEigVecs, pc, stimc, dq, dqex, gammaMat, HubbardU, spinW, shift, woo, wov, wvv,&
      & transChrg, xpy, coord0, orb, skHamCont, skOverCont, derivator, rhoSqr, excgrad)

    !> symmetry of the transition
    character, intent(in) :: sym

    !> number of single particle transitions to include
    integer, intent(in) :: nxov

    !> number of central cell atoms
    integer, intent(in) :: natom

    !> central cell chemical species
    integer, intent(in) :: species0(:)

    !> index array for S and H0 ground state square matrices
    integer, intent(in) :: iAtomStart(:)

    !> number of orbitals for ground state system
    integer, intent(in) :: norb

    !> number of highest occupied state in ground state
    integer, intent(in) :: homo

    !> number of occupied states in calculation (not neccessarily same as HOMO in the case of
    !> windowing)
    integer, intent(in) :: nocc

    !> single particle transition index
    integer, intent(in) :: win(:)

    !> number of up->up transitions
    integer, intent(in) :: nmatup

    !> index array from composite transition index to specific single particle states
    integer, intent(in) :: getij(:,:)

    !> ground state eigenvectors
    real(dp), intent(in) :: grndEigVecs(:,:,:)

    !> transition density matrix
    real(dp), intent(in) :: pc(:,:)

    !> overlap times ground state eigenvectors
    real(dp), intent(in) :: stimc(:,:,:)

    !> ground state gross charges
    real(dp), intent(in) :: dq(:)

    !> charge differences from ground to excited state
    real(dp), intent(in) :: dqex(:)

    !> softened coulomb matrix
    real(dp), intent(in) :: gammaMat(:,:)

    !> ground state Hubbard U values
    real(dp), intent(in) :: HubbardU(:)

    !> ground state spin derivatives for each species
    real(dp), intent(in) :: spinW(:)

    !> ground state potentials (shift vector)
    real(dp), intent(in) :: shift(:)

    !> W vector occupied part
    real(dp), intent(in) :: woo(:)

    !> W vector occupied-virtual part
    real(dp), intent(in) :: wov(:)

    !> W vector virtual part
    real(dp), intent(in) :: wvv(:)

    !> machinery for transition charges between single particle levels
    type(TTransCharges), intent(in) :: transChrg

    !> X+Y Furche term
    real(dp), intent(in) :: xpy(:)

    !> central cell atomic coordinates
    real(dp), intent(in) :: coord0(:,:)

    !> data type for atomic orbital information
    type(TOrbitals), intent(in) :: orb

    !> H0 data
    type(TSlakoCont), intent(in) :: skHamCont

    !> overlap data
    type(TSlakoCont), intent(in) :: skOverCont

    !> Differentiatior for the non-scc matrices
    class(TNonSccDiff), intent(in) :: derivator

    !> ground state density matrix for spin-free case
    real(dp), intent(in) :: rhoSqr(:,:)

    !> resulting excited state gradient
    real(dp), intent(out) :: excgrad(:,:)

    real(dp), allocatable :: shift_excited(:), xpyq(:)
    real(dp), allocatable :: shxpyq(:), xpycc(:,:), wcc(:,:)
    real(dp), allocatable :: qij(:), temp(:)
    real(dp), allocatable :: dH0(:,:,:), dS(:,:,:)
    integer :: ia, i, j, a, b, ab, ij, m, n, mu, nu, xyz, iAt1, iAt2
    integer :: indalpha, indalpha1, indbeta, indbeta1
    integer :: iSp1, iSp2
    real(dp) :: tmp1, tmp2, tmp3, tmp4, tmp5, tmp6, tmp7, rab
    real(dp) :: diffvec(3), dgab(3), tmp3a, tmp3b

    integer :: nxoo, nxvv

    ALLOCATE(shift_excited(natom))
    ALLOCATE(xpyq(natom))
    ALLOCATE(shxpyq(natom))
    ALLOCATE(xpycc(norb, norb))
    ALLOCATE(wcc(norb, norb))
    ALLOCATE(qij(natom))
    ALLOCATE(temp(norb))

    ALLOCATE(dH0(orb%mOrb, orb%mOrb, 3))
    ALLOCATE(dS(orb%mOrb, orb%mOrb, 3))

    nxoo = size(woo)
    nxvv = size(wvv)

    excgrad = 0.0_dp

    ! excited state potentials at atomic sites
    call hemv(shift_excited, gammaMat, dqex)

    ! xypq(alpha) = sum_ia (X+Y)_ia q^ia(alpha)
    ! complexity norb * norb * norb
    xpyq(:) = 0.0_dp
    call transChrg%qMatVec(iAtomStart, stimc, grndEigVecs, getij, win, xpy,xpyq)

    ! complexity norb * norb
    shxpyq(:) = 0.0_dp
    if (sym == "S") then
      call hemv(shxpyq, gammaMat, xpyq)
    else
      shxpyq(:) = xpyq(:) * spinW(species0)
    end if

    ! calculate xpycc
    ! (xpycc)_{mu nu} = sum_{ia} (X + Y)_{ia} (grndEigVecs(mu,i)grndEigVecs(nu,a)
    ! + grndEigVecs(nu,i)grndEigVecs(mu,a))
    ! complexity norb * norb * norb
    !
    ! xpycc(mu,nu) = sum_ia (X+Y)_ia grndEigVecs(mu,i) grndEigVecs(nu,a)
    ! xpycc(mu, nu) += sum_ia (X+Y)_ia grndEigVecs(mu,a) grndEigVecs(nu,i)
    xpycc(:,:) = 0.0_dp
    do ia = 1, nxov
      call indxov(win, ia, getij, i, a)
      ! should replace with DSYR2 call :
      do nu = 1, norb
        do mu = 1, norb
          xpycc(mu,nu) = xpycc(mu,nu) + xpy(ia) *&
              & ( grndEigVecs(mu,i,1)*grndEigVecs(nu,a,1)&
              & + grndEigVecs(mu,a,1)*grndEigVecs(nu,i,1) )
        end do
      end do
    end do

    ! calculate wcc = c_mu,i * W_ij * c_j,nu. We have only W_ab b > a and W_ij j > i:
    ! wcc(m,n) = sum_{pq, p <= q} w_pq (grndEigVecs(mu,p)grndEigVecs(nu,q)
    ! + grndEigVecs(nu,p)grndEigVecs(mu,q))
    ! complexity norb * norb * norb

    ! calculate the occ-occ part
    wcc(:,:) = 0.0_dp

    do ij = 1, nxoo
      call indxoo(ij, i, j)
      ! replace with DSYR2 call :
      do mu = 1, norb
        do nu = 1, norb
          wcc(mu,nu) = wcc(mu,nu) + woo(ij) *&
              & ( grndEigVecs(mu,i,1)*grndEigVecs(nu,j,1)&
              & + grndEigVecs(mu,j,1)*grndEigVecs(nu,i,1) )
        end do
      end do

    end do

    ! calculate the occ-virt part : the same way as for xpycc
    do ia = 1, nxov
      call indxov(win, ia, getij, i, a)
      ! again replace with DSYR2 call :
      do nu = 1, norb
        do mu = 1, norb
          wcc(mu,nu) = wcc(mu,nu) + wov(ia) *&
              & ( grndEigVecs(mu,i,1)*grndEigVecs(nu,a,1)&
              & + grndEigVecs(mu,a,1)*grndEigVecs(nu,i,1) )
        end do
      end do
    end do

    ! calculate the virt - virt part
    do ab =1, nxvv
      call indxvv(homo, ab, a, b)
      ! replace with DSYR2 call :
      do mu = 1, norb
        do nu = 1, norb
          wcc(mu,nu) = wcc(mu,nu) + wvv(ab) *&
              & ( grndEigVecs(mu,a,1)*grndEigVecs(nu,b,1)&
              & + grndEigVecs(mu,b,1)*grndEigVecs(nu,a,1) )
        end do
      end do
    end do


    ! now calculating the force complexity : norb * norb * 3

    ! as have already performed norb**3 operation to get here,
    ! calculate for all atoms

    ! BA: only for non-periodic systems!
    do iAt1 = 1, nAtom
      indalpha = iAtomStart(iAt1)
      indalpha1 = iAtomStart(iAt1 + 1) -1
      iSp1 = species0(iAt1)

      do iAt2 = 1, iAt1 - 1
        indbeta = iAtomStart(iAt2)
        indbeta1 = iAtomStart(iAt2 + 1) -1
        iSp2 = species0(iAt2)

        diffvec = coord0(:,iAt1) - coord0(:,iAt2)
        rab = sqrt(sum(diffvec**2))

        ! now holds unit vector in direction
        diffvec = diffvec / rab

        ! calculate the derivative of gamma
        dgab(:) = diffvec(:) * (-1.0_dp/rab**2 - expGammaPrime(rab, HubbardU(iSp1), HubbardU(iSp2)))

        tmp3a = dq(iAt1) * dqex(iAt2) + dqex(iAt1) * dq(iAt2)

        if (sym == "S") then
          tmp3b = 4.0_dp * xpyq(iAt1) * xpyq(iAt2)
        else
          tmp3b = 0.0_dp
        end if

        excgrad(:,iAt1) = excgrad(:,iAt1) + dgab(:) * ( tmp3a + tmp3b )
        excgrad(:,iAt2) = excgrad(:,iAt2) - dgab(:) * ( tmp3a + tmp3b )

        tmp5 = shift_excited(iAt1) + shift_excited(iAt2)
        tmp7 = 2.0_dp * ( shxpyq(iAt1) + shxpyq(iAt2) )

        call derivator%getFirstDeriv(dH0, skHamCont, coord0, species0,&
            & iAt1, iAt2, orb)
        call derivator%getFirstDeriv(dS, skOverCont, coord0, species0,&
            & iAt1, iAt2, orb)

        do xyz = 1, 3

          tmp1 = 0.0_dp
          tmp2 = 0.0_dp
          tmp3 = 0.0_dp
          tmp4 = 0.0_dp
          tmp6 = 0.0_dp

          do mu = indalpha, indalpha1
            do nu = indbeta, indbeta1
              m = mu - indalpha + 1
              n = nu - indbeta + 1

              tmp1 = tmp1 + 2.0_dp * dH0(n,m,xyz) * pc(mu,nu)
              tmp2 = tmp2 + dS(n,m,xyz) * pc(mu,nu) * (shift(iAt1)+shift(iAt2))
              tmp3 = tmp3 - dS(n,m,xyz) * wcc(mu,nu)
              tmp4 = tmp4 + tmp5 * dS(n,m,xyz) * rhoSqr(mu,nu)
              tmp6 = tmp6 + tmp7 * dS(n,m,xyz) * xpycc(mu,nu)
            end do
          end do
          excgrad(xyz,iAt1) = excgrad(xyz,iAt1)&
              & + tmp1 + tmp2 + tmp4 + tmp6 + tmp3
          excgrad(xyz,iAt2) = excgrad(xyz,iAt2)&
              & - tmp1 - tmp2 - tmp4 - tmp6 - tmp3
        end do
      end do
    end do

  end subroutine addGradients


  !> Write out excitations projected onto ground state
  subroutine writeCoeffs(tt, grndEigVecs, occ, nocc, fdCoeffs, tCoeffs, tIncGroundState,&
      & occNatural, naturalOrbs)

    !> T part of the matrix
    real(dp), intent(in) :: tt(:,:)

    !> ground state eigenvectors
    real(dp), intent(in) :: grndEigVecs(:,:,:)

    !> ground state occupations
    real(dp), intent(in) :: occ(:,:)

    !> number of filled states
    integer, intent(in) :: nocc

    !> file descriptor to write data into
    integer, intent(in) :: fdCoeffs

    !> save the coefficients of the natural orbitals
    logical, intent(in) :: tCoeffs

    !> include the ground state as well as the transition part
    logical, intent(in) :: tIncGroundState

    !> Natural orbital occupation numbers
    real(dp), intent(out), optional :: occNatural(:)

    !> Natural orbitals
    real(dp), intent(out), optional :: naturalOrbs(:,:,:)

    real(dp), allocatable :: t2(:,:), occtmp(:)
    integer :: norb, ii, jj, mm

    norb = size(tt, dim=1)

    if (present(occNatural).or.tCoeffs) then

      ALLOCATE(t2(norb, norb))
      t2 = tt
      if (tIncGroundState) then
        do ii = 1, nocc
          t2(ii,ii) = t2(ii,ii) + occ(ii,1)
        end do
      end if

      if (present(occNatural)) then
        naturalOrbs(:,:,1) = t2
        call evalCoeffs(naturalOrbs(:,:,1), occNatural, grndEigVecs(:,:,1))
        if (tCoeffs) then
          ALLOCATE(occtmp(size(occ)))
          occTmp = occNatural
        end if
      else
        ALLOCATE(occtmp(size(occ)))
        occtmp = 0.0_dp
        call evalCoeffs(t2, occtmp, grndEigVecs(:,:,1))
      end if

      ! Better to get this by post-processing DFTB+ output, but here for
      ! compatibility at the moment
      if (tCoeffs) then
        open(fdCoeffs, file=excitedCoefsOut, position="append")
        write(fdCoeffs,*) 'T F'
        do ii = 1, norb
          jj = norb - ii + 1
          write(fdCoeffs, '(1x,i3,1x,f13.10,1x,f13.10)') ii, occtmp(jj), 2.0_dp
          write(fdCoeffs, '(6(f13.10,1x))') (cmplx(t2(mm,jj), kind=dp),&
              & mm = 1, norb)
        end do
        close(fdCoeffs)
      end if

    end if

  end subroutine writeCoeffs


  !> Project MO density matrix onto ground state orbitals
  subroutine evalCoeffs(t2, occ, eig)

    !> density matrix
    real(dp), intent(inout) :: t2(:,:)

    !> resulting natural orbital occupations
    real(dp), intent(out) :: occ(:)

    !> 'natural' eigenvectors
    real(dp), intent(in) :: eig(:,:)

    real(dp), allocatable :: coeffs(:,:)

    ALLOCATE(coeffs(size(occ),size(occ)))

    call heev(t2, occ, 'U', 'V')
    call gemm(coeffs, eig, t2)
    t2 = coeffs

  end subroutine evalCoeffs


  !> Write out transitions from ground to excited state along with single particle transitions and
  !> dipole strengths
  subroutine writeExcitations(sym, osz, nexc, nmatup, getij, win, eval, evec, wij, fdXplusY,&
      & fdTrans, fdTradip, transitionDipoles, tWriteTagged, fdTagged, taggedWriter, fdExc, Ssq)

    !> Symmetry label for the type of transition
    character, intent(in) :: sym

    !> oscillator strengths for transitions from ground to excited states
    real(dp), intent(in) :: osz(:)

    !> number of excited states to solve for
    integer, intent(in) :: nexc

    !> number of same spin excitations
    integer, intent(in) :: nmatup

    !> index array between transitions in square and 1D representations
    integer, intent(in) :: getij(:,:)

    !> index array for single particle excitions
    integer, intent(in) :: win(:)

    !> excitation energies
    real(dp), intent(in) :: eval(:)

    !> eigenvectors of excited states
    real(dp), intent(in) :: evec(:,:)

    !> single particle excitation energies
    real(dp), intent(in) :: wij(:)

    !> single particle transition dipole moments
    real(dp), intent(in) :: transitionDipoles(:,:)

    !> should tagged information be written out
    logical, intent(in) :: tWriteTagged

    !> file unit for transition dipoles
    integer, intent(in) :: fdTradip

    !> file unit for X+Y data
    integer, intent(in) :: fdXplusY

    !> file unit for transitions
    integer, intent(in) :: fdTrans

    !> file unit for tagged output (> -1 for write out)
    integer, intent(in) :: fdTagged

    !> tagged writer
    type(TTaggedWriter), intent(inout) :: taggedWriter

    !> file unit for excitation energies
    integer, intent(in) :: fdExc

    !> For spin polarized systems, measure of spin
    real(dp), intent(in), optional :: Ssq(:)

    integer :: nmat
    integer :: ii, j, iweight, indo, m, n
    integer :: iDeg
    real(dp), allocatable :: wvec(:)
    real(dp), allocatable :: xply(:)
    integer, allocatable :: wvin(:)
    real(dp) :: rsqw, weight, wvnorm
    logical :: updwn, tSpin
    character :: sign
    type(TDegeneracyFind) :: DegeneracyFind
    logical :: tDegenerate
    integer, allocatable :: degenerate(:,:)
    real(dp), allocatable :: oDeg(:)

    @:ASSERT(fdExc > 0)

    tSpin = present(Ssq)
    nmat = size(wij)

    allocate(wvec(nmat))
    allocate(wvin(nmat))
    allocate(xply(nmat))
    wvec(:) = 0.0_dp
    wvin(:) = 0
    xply(:) = 0.0_dp

    if(fdXplusY > 0) then
      write(fdXplusY,*) nmat, nexc
    end if

    do ii = 1, nexc
      if (eval(ii) > 0.0_dp) then

        ! calculate weight of single particle transitions
        rsqw = 1.0_dp / sqrt(eval(ii))
        ! (X+Y)^ia_I = sqrt(wij) / sqrt(omega) * F^ia_I
        xply(:) = sqrt(rsqw) * sqrt(wij(:)) * evec(:,ii)
        wvec(:) = xply**2
        wvnorm = 1.0_dp / sqrt(sum(wvec**2))
        wvec(:) = wvec * wvnorm

        ! find largest coefficient in CI - should use maxloc
        call index_heap_sort(wvin,wvec)
        wvin = wvin(size(wvin):1:-1)
        wvec = wvec(wvin)

        weight = wvec(1)
        iweight = wvin(1)

        call indxov(win, iweight, getij, m, n)
        sign = sym
        if (tSpin) then
          sign = " "
          write(fdExc,&
              & '(1x,f10.3,4x,f14.8,2x,i5,3x,a,1x,i5,7x,f6.3,2x,f10.3,4x,&
              & f6.3)')&
              & Hartree__eV * sqrt(eval(ii)), osz(ii), m, '->', n, weight,&
              & Hartree__eV * wij(iWeight), Ssq(ii)
        else
          write(fdExc,&
              & '(1x,f10.3,4x,f14.8,5x,i5,3x,a,1x,i5,7x,f6.3,2x,f10.3,6x,a)')&
              & Hartree__eV * sqrt(eval(ii)), osz(ii), m, '->', n, weight,&
              & Hartree__eV * wij(iWeight), sign
        end if

        if(fdXplusY > 0) then
          if (tSpin) then
            updwn = (win(iweight) <= nmatup)
            sign = "D"
            if (updwn) sign = "U"
          end if
          write(fdXplusY,'(1x,i5,3x,a,3x,ES17.10)') ii, sign, sqrt(eval(ii))
          write(fdXplusY,'(6(1x,ES17.10))') xply
        endif

        if (fdTrans > 0) then
          write(fdTrans, '(2x,a,T12,i5,T21,ES17.10,1x,a,2x,a)')&
              & 'Energy ', ii,  Hartree__eV * sqrt(eval(ii)), 'eV', sign
          write(fdTrans,*)
          write(fdTrans,'(2x,a,9x,a,8x,a)')'Transition', 'Weight', 'KS [eV]'
          write(fdTrans,'(1x,45("="))')

          sign = " "
          do j = 1, nmat
            !if (wvec(j) < 1e-4_dp) exit ! ??????
            indo = wvin(j)
            call indxov(win, indo, getij, m, n)
            if (tSpin) then
              updwn = (win(indo) <= nmatup)
              sign = "D"
              if (updwn) sign = "U"
            end if
            write(fdTrans, '(i5,3x,a,1x,i5,1x,1a,T22,f10.8,T33,f14.8)')&
                & m, '->', n, sign, wvec(j), Hartree__eV * wij(wvin(j))
          end do
          write(fdTrans,*)
        end if

        if (fdTradip > 0) then
          write(fdTradip, '(1x,i5,1x,f10.3,2x,3(ES13.6))')&
              & ii, Hartree__eV * sqrt(eval(ii)), (transitionDipoles(ii,j)&
              & * au__Debye, j=1,3)
        end if
      else

        ! find largest coefficient in CI - should use maxloc
        call index_heap_sort(wvin,wvec)
        wvin = wvin(size(wvin):1:-1)
        wvec = wvec(wvin)

        weight = wvec(1)
        iweight = wvin(1)
        call indxov(win, iWeight, getij, m, n)
        sign = sym

        if (tSpin) then
          sign = " "
          write(fdExc,&
              & '(6x,A,T12,4x,f14.8,2x,i5,3x,a,1x,i5,7x,A,2x,f10.3,4x,f6.3)')&
              & '< 0', osz(ii), m, '->', n, '-', Hartree__eV * wij(iWeight),&
              & Ssq(ii)
        else
          write(fdExc,&
              & '(6x,A,T12,4x,f14.8,2x,i5,3x,a,1x,i5,7x,f6.3,2x,f10.3,6x,a)')&
              & '< 0', osz(ii), m, '->', n, weight, Hartree__eV * wij(iWeight), sign
        end if

        if(fdXplusY > 0) then
          if (tSpin) then
            updwn = (win(iweight) <= nmatup)
            sign = "D"
            if (updwn) sign = "U"
          end if
          write(fdXplusY,'(1x,i5,3x,a,3x,A)') ii,sign, '-'
        endif

        if (fdTrans > 0) then
          write(fdTrans, '(2x,a,1x,i5,5x,a,1x,a,3x,a)')&
              & 'Energy ', ii,  '-', 'eV', sign
          write(fdTrans,*)
        end if

        if(fdTradip > 0) then
          write(fdTradip, '(1x,i5,1x,A)') ii, '-'
        endif

      end if

    end do

    deallocate(wvec)
    deallocate(wvin)
    deallocate(xply)

    if (tWriteTagged) then

      call DegeneracyFind%init(elecTolMax)
      call DegeneracyFind%degeneracyTest(eval, tDegenerate)
      if (.not.tDegenerate) then
        call taggedWriter%write(fdTagged, tagLabels%excEgy, eval)
        call taggedWriter%write(fdTagged, tagLabels%excOsc, osz)
      else
        degenerate = DegeneracyFind%degenerateRanges()
        call taggedWriter%write(fdTagged, tagLabels%excEgy, eval(degenerate(1,:)))
        ! sum oscillator strength over any degenerate levels
        allocate(oDeg(DegeneracyFind%degenerateGroups()))
        do ii = 1, size(oDeg)
          oDeg(ii) = sum(osz(degenerate(1,ii):degenerate(2,ii)))
        end do
        call taggedWriter%write(fdTagged, tagLabels%excOsc, oDeg)
      end if

    end if

  end subroutine writeExcitations


  !> Create transition density matrix in MO basis P = T + 1/2 Z symmetric (paper has T + Z
  !> asymmetric) (Zab = Zij = 0, Tia = 0)
  subroutine calcPMatrix(t, rhs, win, getij, pc)

    !> T matrix
    real(dp), intent(in) :: t(:,:)

    !> Z matrix
    real(dp), intent(in) :: rhs(:)

    !> index array for single particle transitions
    integer, intent(in) :: win(:)

    !> array of the occupied->virtual pairs (nTransitions,occ 1 or virtual 2)
    integer, intent(in) :: getij(:,:)

    !> resulting excited state density matrix
    real(dp), intent(out) :: pc(:,:)

    integer :: ia, i, a

    pc = 0.0_dp
    do ia = 1, size(rhs)
      call indxov(win, ia, getij, i, a)
      pc(i,a) = rhs(ia)
    end do
    pc = 0.5_dp * ( pc + transpose(pc) )

    pc = pc + t

  end subroutine calcPMatrix


  !> Write single particle excitations to a file
  subroutine writeSPExcitations(wij, win, nmatup, getij, fdSPTrans, sposz, nxov, tSpin)

    !> single particle excitation energies
    real(dp), intent(in) :: wij(:)

    !> index array for single particle transitions
    integer, intent(in) :: win(:)

    !> number of transitions within same spin channel
    integer, intent(in) :: nmatup

    !> index from composite index to occupied and virtual single particle states
    integer, intent(in) :: getij(:,:)

    !> file descriptor for the single particle excitation data
    integer, intent(in) :: fdSPTrans

    !> single particle oscilation strengths
    real(dp), intent(in) :: sposz(:)

    !> Number of included single particle excitations to print out (assumes that win and wij are
    !> sorted so that the wanted transitions are first in the array)
    integer, intent(in) :: nxov

    !> is this a spin-polarized calculation?
    logical, intent(in) :: tSpin

    integer :: indm, m, n
    logical :: updwn
    character :: sign

    @:ASSERT(size(sposz)>=nxov)

    if (fdSPTrans > 0) then
      ! single particle excitations
      open(fdSPTrans, file=singlePartOut, position="rewind", status="replace")
      write(fdSPTrans,*)
      write(fdSPTrans,'(7x,a,7x,a,8x,a)') '#      w [eV]',&
          & 'Osc.Str.', 'Transition'
      write(fdSPTrans,*)
      write(fdSPTrans,'(1x,58("="))')
      write(fdSPTrans,*)
      do indm = 1, nxov
        call indxov(win, indm, getij, m, n)
        sign = " "
        if (tSpin) then
          updwn = (win(indm) <= nmatup)
          if (updwn) then
            sign = "U"
          else
            sign = "D"
          end if
        end if
        write(fdSPTrans,&
            & '(1x,i7,3x,f8.3,3x,f13.7,4x,i5,3x,a,1x,i5,1x,1a)')&
            & indm, Hartree__eV * wij(indm), sposz(indm), m, '->', n, sign
      end do
      write(fdSPTrans,*)
      close(fdSPTrans)
    end if

  end subroutine writeSPExcitations

end module dftbp_linrespgrad<|MERGE_RESOLUTION|>--- conflicted
+++ resolved
@@ -32,19 +32,16 @@
   implicit none
   private
 
-  public :: LinRespGrad_old, writeSPExcitations, calcTransitionDipoles, getExcSpin, writeExcMulliken
+  public :: LinRespGrad_old
 
   character(lc) :: tmpStr
 
   !> Output files for results
   character(*), parameter :: transitionsOut = "TRA.DAT"
   character(*), parameter :: XplusYOut = "XplusY.DAT"
-  character(*), parameter :: excitedQOut = "XCH.DAT"
-  character(*), parameter :: excitedDipoleOut = "XREST.DAT"
   character(*), parameter :: excitedCoefsOut = "COEF.DAT"
   character(*), parameter :: excitationsOut = "EXC.DAT"
   character(*), parameter :: transDipOut = "TDP.DAT"
-  character(*), parameter :: singlePartOut = "SPX.DAT"
 
 
   ! ARPACK related variables
@@ -75,18 +72,9 @@
 
   !> This subroutine analytically calculates excitations and gradients of excited state energies
   !> based on Time Dependent DFRT
-<<<<<<< HEAD
   subroutine LinRespGrad_old(tSpin, this, iAtomStart, grndEigVecs, grndEigVal, sccCalc, dq, coord0,&
       & SSqr, filling, species0, iNeighbour, img2CentCell, orb, tWriteTagged, fdTagged,&
       & taggedWriter, omega, allOmega, shift, skHamCont, skOverCont, excgrad, derivator, rhoSqr,&
-=======
-  subroutine LinRespGrad_old(tSpin, natom, iAtomStart, grndEigVecs, grndEigVal, sccCalc, dq,&
-      & coord0, nexc, nstat0, symc, SSqr, filling, species0, HubbardU, spinW, rnel, iNeighbour,&
-      & img2CentCell, orb, tWriteTagged, fdTagged, taggedWriter, fdMulliken, fdCoeffs, tGrndState,&
-      & fdXplusY, fdTrans, fdSPTrans, fdTradip, tArnoldi, fdArnoldi, fdArnoldiDiagnosis, fdExc, &
-      & tEnergyWindow, energyWindow, tOscillatorWindow, oscillatorWindow, tCacheCharges, omega,&
-      & allOmega, onsMEs, shift, skHamCont, skOverCont, excgrad, derivator, rhoSqr, dqex,&
->>>>>>> 8e2a506f
       & occNatural, naturalOrbs)
 
     !> spin polarized calculation
@@ -162,9 +150,6 @@
 
     !> ground state square density matrix
     real(dp), intent(in), optional :: rhoSqr(:,:,:)
-
-    !> excited state Mulliken atomic charges
-    real(dp), intent(out), optional :: dqex(:)
 
     !> Occupation numbers for natural orbitals from the excited state density matrix
     real(dp), intent(out), optional :: occNatural(:)
@@ -176,7 +161,7 @@
     real(dp) :: Ssq(this%nExc)
     real(dp), allocatable :: gammaMat(:,:), snglPartTransDip(:,:)
     real(dp), allocatable :: stimc(:,:,:), wij(:)
-    real(dp), allocatable :: sposz(:), osz(:), xpy(:), xmy(:), pc(:,:)
+    real(dp), allocatable :: dqex(:), sposz(:), osz(:), xpy(:), xmy(:), pc(:,:)
     real(dp), allocatable :: t(:,:), rhs(:), woo(:), wvv(:), wov(:)
     real(dp), allocatable :: evec(:,:), eval(:), transitionDipoles(:,:)
     integer, allocatable :: win(:), getij(:,:)
@@ -573,10 +558,7 @@
 
       ! Arrays for gradients and Mulliken analysis
       if (tZVector) then
-<<<<<<< HEAD
         ALLOCATE(dqex(this%nAtom))
-=======
->>>>>>> 8e2a506f
         ALLOCATE(pc(norb, norb))
       end if
 
@@ -893,161 +875,6 @@
     end if
 
   end subroutine getOscillatorStrengths
-
-
-  !> Calculate <S^2> as a measure of spin contamination (smaller magnitudes are better, 0.5 is
-  !> considered an upper threshold for reliability according to Garcia thesis)
-  subroutine getExcSpin(Ssq, nmatup, getij, win, eval, evec, wij, filling, stimc, grndEigVecs)
-
-    !> spin contamination
-    real(dp), intent(out) :: Ssq(:)
-
-    !> number of spin up excitations
-    integer, intent(in) :: nmatup
-
-    !> index for composite excitations to specific occupied and empty states
-    integer, intent(in) :: getij(:,:)
-
-    !> single particle excitation index
-    integer, intent(in) :: win(:)
-
-    !> Casida exitation energies
-    real(dp), intent(in) :: eval(:)
-
-    !> Casida excited eigenvectors
-    real(dp), intent(in) :: evec(:,:)
-
-    !> single particle excitation energies
-    real(dp), intent(in) :: wij(:)
-
-    !> occupations in ground state
-    real(dp), intent(in) :: filling(:,:)
-
-    !> Overlap times ground state eigenvectors
-    real(dp), intent(in) :: stimc(:,:,:)
-
-    !> Ground state eigenvectors
-    real(dp), intent(in) :: grndEigVecs(:,:,:)
-
-    integer:: i, k, l, m, ia, jb, ii, aa, jj, bb
-    integer:: nmat, nexc, nup, ndwn
-    real(dp) :: rsqw, TDvnorm
-    real(dp), allocatable :: TDvec(:), TDvec_sq(:)
-    integer, allocatable :: TDvin(:)
-    logical :: ud_ia, ud_jb
-    real(dp) :: s_iaja, s_iaib, s_iajb, tmp
-    real(dp) :: wnij(size(wij))
-
-    nmat = size(evec, dim=1)
-    nexc = size(Ssq)
-    nup = ceiling(sum(filling(:,1)))
-    ndwn = ceiling(sum(filling(:,2)))
-    ALLOCATE(TDvec(nmat))
-    ALLOCATE(TDvec_sq(nmat))
-    ALLOCATE(TDvin(nmat))
-
-    call wtdn(wij, filling, win, nmatup, nmat, getij, wnij)
-
-    do i = 1, nexc
-      rsqw = 1.0_dp / sqrt(sqrt(eval(i)))
-      TDvec(:) = sqrt(wnij(:)) * rsqw * evec(:,i)
-      TDvnorm = 1.0_dp / sqrt(sum(TDvec**2))
-      TDvec(:) = TDvec(:) * TDvnorm
-      TDvec_sq = TDvec**2
-
-      ! put these transition dipoles in order of descending magnitude
-      call index_heap_sort(TDvin, TDvec_sq)
-      TDvin = TDvin(nmat:1:-1)
-      TDvec_sq = TDvec_sq(TDvin)
-
-      ! S_{ia,ja}
-      s_iaja = 0.0_dp
-      do k = 1, nmat
-        ia = TDvin(k)
-        call indxov(win, ia, getij, ii, aa)
-        ud_ia = (win(ia) <= nmatup)
-        do l = 1, nmat
-          jb = TDvin(l)
-          call indxov(win, jb, getij, jj, bb)
-          ud_jb = (win(jb) <= nmatup)
-
-          if ( (bb /= aa) .or. (ud_jb .neqv. ud_ia) ) then
-            cycle
-          end if
-
-          tmp = 0.0_dp
-          if (ud_ia) then
-            do m = 1,ndwn
-              tmp = tmp + MOoverlap(ii,m,stimc,grndEigVecs) * MOoverlap(jj,m,stimc,grndEigVecs)
-            end do
-          else
-            do m = 1,nup
-              tmp = tmp + MOoverlap(m,ii,stimc,grndEigVecs) * MOoverlap(m,jj,stimc,grndEigVecs)
-            end do
-          end if
-
-          s_iaja = s_iaja + TDvec(ia)*TDvec(jb)*tmp
-
-        end do
-      end do
-
-      ! S_{ia,ib}
-      s_iaib = 0.0_dp
-      do k = 1, nmat
-        ia = TDvin(k)
-        call indxov(win, ia, getij, ii, aa)
-        ud_ia = (win(ia) <= nmatup)
-        do l = 1, nmat
-          jb = TDvin(l)
-          call indxov(win, jb, getij, jj, bb)
-          ud_jb = (win(jb) <= nmatup)
-
-          if ( (ii /= jj) .or. (ud_jb .neqv. ud_ia) ) then
-            cycle
-          end if
-
-          tmp = 0.0_dp
-          if (ud_ia) then
-            do m = 1,ndwn
-              tmp = tmp + MOoverlap(aa,m,stimc,grndEigVecs) * MOoverlap(bb,m,stimc,grndEigVecs)
-            end do
-          else
-            do m = 1,nup
-              tmp = tmp + MOoverlap(m,aa,stimc,grndEigVecs) * MOoverlap(m,bb,stimc,grndEigVecs)
-            end do
-          end if
-
-          s_iaib = s_iaib + TDvec(ia)*TDvec(jb)*tmp
-        end do
-      end do
-
-      ! S_{ia,jb}
-      s_iajb = 0.0_dp
-      do k = 1, nmat
-        ia = TDvin(k)
-        call indxov(win, ia, getij, ii, aa)
-        ud_ia = (win(ia) <= nmatup)
-        if (.not. ud_ia ) then
-          cycle
-        end if
-        do l = 1, nmat
-          jb = TDvin(l)
-          call indxov(win, jb, getij, jj, bb)
-          ud_jb = (win(jb) <= nmatup)
-
-          if ( ud_jb ) cycle
-
-          s_iajb = s_iajb + TDvec(ia)*TDvec(jb) * MOoverlap(aa,bb,stimc,grndEigVecs)&
-              & * MOoverlap(ii,jj,stimc,grndEigVecs)
-
-        end do
-      end do
-
-      Ssq(i) =  s_iaja - s_iaib - 2.0_dp*s_iajb
-
-    end do
-
-  end subroutine getExcSpin
 
 
   !> Build right hand side of the equation for the Z-vector and those parts of the W-vectors which
@@ -1545,119 +1372,6 @@
     end do
 
   end subroutine getExcMulliken
-
-
-  !> Excited state Mulliken charges and dipole moments written to disc
-  subroutine writeExcMulliken(sym, nstat, dq, dqex, coord0, fdMulliken)
-
-    !> symmetry label
-    character, intent(in) :: sym
-
-    !> state index
-    integer, intent(in) :: nstat
-
-    !> ground state gross charge
-    real(dp), intent(in) :: dq(:)
-
-    !> change in atomic charges from ground to excited state
-    real(dp), intent(in) :: dqex(:)
-
-    !> central cell coordinates
-    real(dp), intent(in) :: coord0(:,:)
-
-    !> file unit for Mulliken data
-    integer, intent(in) :: fdMulliken
-
-    integer :: natom, m
-    real(dp) :: dipol(3), dipabs
-
-    natom = size(dq)
-
-    @:ASSERT(size(dq) == size(dqex))
-    @:ASSERT(all(shape(coord0) == [3,nAtom]))
-
-    ! Output of excited state Mulliken charges
-    open(fdMulliken, file=excitedQOut,position="append")
-    write(fdMulliken, "(a,a,i2)") "# MULLIKEN CHARGES of excited state ",&
-        & sym, nstat
-    write(fdMulliken, "(a,2x,A,i4)") "#", 'Natoms =',natom
-    write(fdMulliken, "('#',1X,A4,T15,A)")'Atom','netCharge'
-    write(fdMulliken,'("#",41("="))')
-    do m = 1,  natom
-      write(fdMulliken,"(i5,1x,f16.8)") m, -dq(m) - dqex(m)
-    end do
-    close(fdMulliken)
-
-    ! Calculation of excited state dipole moment
-    dipol(:) = -1.0_dp * matmul(coord0, dq + dqex)
-    dipabs = sqrt(sum(dipol**2))
-
-    open(fdMulliken, file=excitedDipoleOut, position="append")
-    write(fdMulliken, "(a,a,i2)") "Mulliken analysis of excited state ",&
-        & sym, nstat
-    write(fdMulliken, '(42("="))')
-    write(fdMulliken, "(a)") " "
-    write(fdMulliken, "(a)") "Mulliken exc. state dipole moment [Debye]"
-    write(fdMulliken, '(42("="))')
-    write(fdMulliken, "(3f14.8)") (dipol(m) * au__Debye, m = 1, 3)
-    write(fdMulliken, "(a)") " "
-    write(fdMulliken, "(a)") "Norm of exc. state dipole moment [Debye]"
-    write(fdMulliken, '(42("="))')
-    write(fdMulliken, "(e20.12)") dipabs * au__Debye
-    write(fdMulliken, *)
-    close(fdMulliken)
-
-  end subroutine writeExcMulliken
-
-
-  !> Calculate transition moments for transitions between Kohn-Sham states, including spin-flipping
-  !> transitions
-  subroutine calcTransitionDipoles(coord0, win, nmatup, getij, iAtomStart, stimc, grndEigVecs,&
-      & snglPartTransDip)
-
-    !> Atomic positions
-    real(dp), intent(in) :: coord0(:,:)
-
-    !> single particle transition index
-    integer, intent(in) :: win(:)
-
-    !> number of same-spin transitions
-    integer, intent(in) :: nmatup
-
-    !> index array for ground state square matrices
-    integer, intent(in) :: iAtomStart(:)
-
-    !> index array for excitation pairs
-    integer, intent(in) :: getij(:,:)
-
-    !> overlap times ground state wavefunctions
-    real(dp), intent(in) :: stimc(:,:,:)
-
-    !> ground state wavefunctions
-    real(dp), intent(in) :: grndEigVecs(:,:,:)
-
-    !> resulting transition dipoles
-    real(dp), intent(out) :: snglPartTransDip(:,:)
-
-    integer :: nxov, natom
-    integer :: indm, ii, jj
-    real(dp), allocatable :: qij(:)
-    logical :: updwn
-
-    nxov = size(win)
-    natom = size(coord0, dim=2)
-
-    ALLOCATE(qij(natom))
-
-    ! Calculate transition dipole elements
-    do indm = 1, nxov
-      call indxov(win, indm, getij, ii, jj)
-      updwn = (win(indm) <= nmatup)
-      qij(:) = transq(ii, jj, iAtomStart, updwn, stimc, grndEigVecs)
-      snglPartTransDip(indm, :) = matmul(coord0, qij)
-    end do
-
-  end subroutine calcTransitionDipoles
 
 
   !> Calculation of force from derivatives of excitation energy
@@ -2323,68 +2037,4 @@
   end subroutine calcPMatrix
 
 
-  !> Write single particle excitations to a file
-  subroutine writeSPExcitations(wij, win, nmatup, getij, fdSPTrans, sposz, nxov, tSpin)
-
-    !> single particle excitation energies
-    real(dp), intent(in) :: wij(:)
-
-    !> index array for single particle transitions
-    integer, intent(in) :: win(:)
-
-    !> number of transitions within same spin channel
-    integer, intent(in) :: nmatup
-
-    !> index from composite index to occupied and virtual single particle states
-    integer, intent(in) :: getij(:,:)
-
-    !> file descriptor for the single particle excitation data
-    integer, intent(in) :: fdSPTrans
-
-    !> single particle oscilation strengths
-    real(dp), intent(in) :: sposz(:)
-
-    !> Number of included single particle excitations to print out (assumes that win and wij are
-    !> sorted so that the wanted transitions are first in the array)
-    integer, intent(in) :: nxov
-
-    !> is this a spin-polarized calculation?
-    logical, intent(in) :: tSpin
-
-    integer :: indm, m, n
-    logical :: updwn
-    character :: sign
-
-    @:ASSERT(size(sposz)>=nxov)
-
-    if (fdSPTrans > 0) then
-      ! single particle excitations
-      open(fdSPTrans, file=singlePartOut, position="rewind", status="replace")
-      write(fdSPTrans,*)
-      write(fdSPTrans,'(7x,a,7x,a,8x,a)') '#      w [eV]',&
-          & 'Osc.Str.', 'Transition'
-      write(fdSPTrans,*)
-      write(fdSPTrans,'(1x,58("="))')
-      write(fdSPTrans,*)
-      do indm = 1, nxov
-        call indxov(win, indm, getij, m, n)
-        sign = " "
-        if (tSpin) then
-          updwn = (win(indm) <= nmatup)
-          if (updwn) then
-            sign = "U"
-          else
-            sign = "D"
-          end if
-        end if
-        write(fdSPTrans,&
-            & '(1x,i7,3x,f8.3,3x,f13.7,4x,i5,3x,a,1x,i5,1x,1a)')&
-            & indm, Hartree__eV * wij(indm), sposz(indm), m, '->', n, sign
-      end do
-      write(fdSPTrans,*)
-      close(fdSPTrans)
-    end if
-
-  end subroutine writeSPExcitations
-
 end module dftbp_linrespgrad