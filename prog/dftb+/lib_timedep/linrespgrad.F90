!--------------------------------------------------------------------------------------------------!
!  DFTB+: general package for performing fast atomistic simulations                                !
!  Copyright (C) 2017  DFTB+ developers group                                                      !
!                                                                                                  !
!  See the LICENSE file for terms of usage and distribution.                                       !
!--------------------------------------------------------------------------------------------------!

#:include 'common.fypp'

!> Linear response excitations and gradients with respect to atomic coordinates
module linrespgrad
  use assert
  use arpack
  use linrespcommon
  use commontypes
  use slakocont
  use shortgamma
  use accuracy
  use constants, only : Hartree__eV, au__Debye
  use nonscc, only : NonSccDiff
  use scc, only : getAtomicGammaMatrix
  use blasroutines
  use eigensolver
  use message
  use taggedoutput
  use sorting
  use qm
  implicit none
  private

  public :: LinRespGrad_old


  !> Tolerance for ARPACK solver.
  real(dp), parameter :: ARTOL = epsilon(1.0_dp)


  !> Maximal allowed iteration in the ARPACK solver.
  integer, parameter :: MAX_AR_ITER = 300

  character(lc) :: tmpStr


  !> Names of output files
  character(*), parameter :: arpackOut = "ARPACK.DAT"
  character(*), parameter :: testArpackOut = "TEST_ARPACK.DAT"
  character(*), parameter :: transitionsOut = "TRA.DAT"
  character(*), parameter :: XplusYOut = "XplusY.DAT"
  character(*), parameter :: excitedQOut = "XCH.DAT"
  character(*), parameter :: excitedDipoleOut = "XREST.DAT"
  character(*), parameter :: excitedCoefsOut = "COEF.DAT"
  character(*), parameter :: excitationsOut = "EXC.DAT"
  character(*), parameter :: transDipOut = "TDP.DAT"
  character(*), parameter :: singlePartOut = "SPX.DAT"


  !> Communication with ARPACK for progress information
  integer :: logfil, ndigit, mgetv0
  integer :: msaupd, msaup2, msaitr, mseigt, msapps, msgets, mseupd
  integer :: mnaupd, mnaup2, mnaitr, mneigh, mnapps, mngets, mneupd
  integer :: mcaupd, mcaup2, mcaitr, mceigh, mcapps, mcgets, mceupd


  !> Common block of ARPACK variables
  common /debug/ logfil, ndigit, mgetv0,&
      &    msaupd, msaup2, msaitr, mseigt, msapps, msgets, mseupd,&
      &    mnaupd, mnaup2, mnaitr, mneigh, mnapps, mngets, mneupd,&
      &    mcaupd, mcaup2, mcaitr, mceigh, mcapps, mcgets, mceupd

contains


  !> This subroutine analytically calculates excitations and gradients of excited state energies
  !> based on Time Dependent DFRT
  subroutine LinRespGrad_old(tSpin, natom, iAtomStart, grndEigVecs, grndEigVal, dq, coord0, nexc, &
      & nstat0, symc, SSqr, filling, species0, HubbardU, spinW, rnel, iNeighbor, img2CentCell, &
      & orb, tWriteTagged, fdTagged, fdMulliken, fdCoeffs, tGrndState, fdXplusY, fdTrans, &
      & fdSPTrans, fdTradip, tArnoldi, fdArnoldi, fdArnoldiDiagnosis, fdExc, tEnergyWindow, &
      & energyWindow,tOscillatorWindow, oscillatorWindow, omega, shift, skHamCont, skOverCont, &
      & excgrad, derivator, rhoSqr, occNatural, naturalOrbs)

    !> spin polarized calculation
    logical, intent(in) :: tSpin

    !> number of atoms
    integer, intent(in) :: natom

    !> index vector for S and H matrices
    integer, intent(in) :: iAtomStart(:)

    !> ground state MO-coefficients
    real(dp), intent(in) :: grndEigVecs(:,:,:)

    !> ground state MO-energies
    real(dp), intent(in) :: grndEigVal(:,:)

    !> converged ground state Mulliken net charges - atomic charges
    real(dp), intent(in) :: dq(:)

    !> atomic positions
    real(dp), intent(in) :: coord0(:,:)

    !> number of excited states to solve for
    integer, intent(in) :: nexc

    !> state of interest (< 0 find brightest, 0 calculate all nexc states, > 0 that specific state)
    integer, intent(in) :: nstat0

    !> symmetry required singlet ('S'), triplet ("T") or both ("B")
    character, intent(in) :: symc

    !> square overlap matrix between basis functions, both triangles required
    real(dp), intent(in) :: SSqr(:,:)

    !> occupations for the states
    real(dp), intent(in) :: filling(:,:)

    !> chemical species of each atom
    integer, intent(in) :: species0(:)

    !> ground state Hubbard U values for each species
    real(dp), intent(in) :: HubbardU(:)

    !> ground state spin derivatives for each species
    real(dp), intent(in) :: spinW(:)

    !> real number of electrons in system
    real(dp), intent(in) :: rnel

    !> Atomic neighbour lists
    integer, intent(in) :: iNeighbor(0:,:)

    !> Mapping of atom number to central cell atom number
    integer, intent(in) :: img2CentCell(:)

    !> data type for atomic orbital information
    type(TOrbitals), intent(in) :: orb

    !> print tag information
    logical, intent(in) :: tWriteTagged

    !> file descriptor for the tagged data output
    integer, intent(in) :: fdTagged

    !> file unit for excited Mulliken populations?
    integer, intent(in) :: fdMulliken

    !> file unit if the coefficients for the excited states should be written to disc
    integer, intent(in) :: fdCoeffs

    !> Add the ground state to the excited state transition density matrix when determining the
    !> natural orbitals
    logical, intent(in) :: tGrndState

    !> file for X+Y data
    integer, intent(in) :: fdXplusY

    !> File unit for single particle (KS) transitions if required
    integer, intent(in) :: fdTrans

    !> File unit for single particle transition dipole strengths
    integer, intent(in) :: fdSPTrans

    !> File unit for transition dipole data
    integer, intent(in) :: fdTradip

    !> write state of Arnoldi solver to disc
    logical, intent(in) :: tArnoldi

    !> file unit for Arnoldi write out
    integer, intent(in) :: fdArnoldi

    !> file unit for Arnoldi solver tests, if this is < 1 no tests are performed
    integer, intent(in) :: fdArnoldiDiagnosis

    !> file handle for excitation energies
    integer, intent(in) :: fdExc

    !> is an energy window specified
    logical, intent(in) :: tEnergyWindow

    !> energy window for transitions above energy of nexc-th single particle transtion
    real(dp), intent(in) :: energyWindow

    !> is an oscillator window specified
    logical, intent(in) :: tOscillatorWindow

    !> the window for transitions not included in nexc and energy window (if used)
    real(dp), intent(in) :: oscillatorWindow

    !> excitation energy of state nstat0 if nstat0 /= 0
    real(dp), intent(out) :: omega

    !> shift vector for potentials in the ground state
    real(dp), intent(in), optional :: shift(:)

    !> non-SCC hamitonian data
    type(OSlakoCont), intent(in), optional :: skHamCont

    !> overlap data
    type(OSlakoCont), intent(in), optional :: skOverCont

    !> excitation energy gradient with respect to atomic positions
    real(dp), intent(out), optional :: excgrad(:,:)

    !> Differentiator for H0 and S matrices.
    class(NonSccDiff), intent(in), optional :: derivator

    !> ground state square density matrix
    real(dp), intent(in), optional :: rhoSqr(:,:,:)

    !> Occupation numbers for natural orbitals from the excited state density matrix
    real(dp), intent(out), optional :: occNatural(:)

    !> the single particle eigenvectors themselves for the excited state density matrix.
    real(dp), intent(out), optional :: naturalOrbs(:,:)

    real(dp) :: Ssq(nexc)
    real(dp), allocatable :: gammaMat(:,:), snglPartTransDip(:,:)
    real(dp), allocatable :: stimc(:,:,:), wij(:)
    real(dp), allocatable :: dqex(:), sposz(:), osz(:), xpy(:), xmy(:), pc(:,:)
    real(dp), allocatable :: t(:,:), rhs(:), woo(:), wvv(:), wov(:)
    real(dp), allocatable :: evec(:,:), eval(:), transitionDipoles(:,:)
    integer, allocatable :: win(:), getij(:,:)


    !> array from pairs of single particles states to compound index - should replace with a more
    !> compact data structure in the cases where there are oscilator windows
    integer, allocatable :: iatrans(:,:)

    character, allocatable :: symmetries(:)

    integer :: nocc, nocc_r, nvir_r, nxoo_r, nxvv_r
    integer :: nxov, nxov_ud(2), nxov_r, nxov_d, nxov_rd
    integer :: norb
    integer :: i, j, iSpin, isym
    integer :: nSpin
    character :: sym

    real(dp) :: energyThreshold

    integer :: nStat


    !> control variables
    logical :: tZVector, tCoeffs, tTradip


    !> printing data
    logical :: tMulliken


    !> should gradients be calculated
    logical :: tForces

    ! ARPACK library variables
    ndigit = -3
    ! Output unit:
    logfil = fdArnoldi
    msgets = 0
    msaitr = 0
    msapps = 0
    mseigt = 0
    mseupd = 0
    if(tArnoldi) then
      msaupd = 1
      msaup2 = 1
    else
      msaupd = 0
      msaup2 = 0
    endif
    ! End of ARPACK communication variables

    @:ASSERT(fdExc > 0)

    ! work out which data files are required, based on whether they have valid file IDs (>0)
    tMulliken = (fdMulliken > 0)
    tCoeffs = (fdCoeffs > 0)
    tTradip = (fdTradip > 0)

    @:ASSERT(fdArnoldi > 0)
    if (tArnoldi) then
      open(fdArnoldi, file=arpackOut, position="rewind", status="replace")
    end if

    nSpin = size(grndEigVal, dim=2)
    @:ASSERT(nSpin > 0 .and. nSpin <=2)

    norb = orb%nOrb

    @:ASSERT(present(excgrad) .eqv. present(shift))
    @:ASSERT(present(excgrad) .eqv. present(skHamCont))
    @:ASSERT(present(excgrad) .eqv. present(skOverCont))
    @:ASSERT(present(excgrad) .eqv. present(rhoSqr))
    @:ASSERT(present(excgrad) .eqv. present(derivator))

    @:ASSERT(present(occNatural) .eqv. present(naturalOrbs))

    ! count initial number of transitions from occupied to empty states
    nxov_ud = 0
    do iSpin = 1, nSpin
      do i = 1, norb - 1
        do j = i, norb
          if (filling(i,iSpin) > filling(j,iSpin) + elecTolMax) then
            nxov_ud(iSpin) = nxov_ud(iSpin) + 1
          end if
        end do
      end do
    end do
    nxov = sum(nxov_ud)

    if (nexc + 1 >= nxov) then
      write(tmpStr,"(' Insufficent single particle excitations, ',I0, &
          &', for required number of excited states ',I0)")nxov, nexc
      call error(tmpStr)
    end if

    tForces = .false.
    ! are gradients required?
    if (present(excgrad)) then
      if (size(excgrad) > 0) then
        tForces = .true.
      end if
    end if


    !> is a z vector required?
    tZVector = tForces .or. tMulliken .or. tCoeffs .or. present(naturalOrbs)

    ! Sanity checks
    nstat = nstat0
    if (nstat < 0 .and. symc /= "S") then
      call error("Linresp: Brightest mode only available for singlets.")
    end if
    if (nstat /= 0 .and. symc == "B") then
      call error("Linresp: Both symmetries not allowed if a specific state is excited")
    end if
    if (nstat == 0 .and. tZVector) then
      call error("Linresp: Properties calculation only available  with one selected excited state.")
    end if
    if (nstat == 0 .and. tMulliken) then
      call error("Linresp: Excited charges available only with one selected excited state.")
    end if
    if (nstat == 0 .and. tCoeffs) then
      call error("Linresp: Coefficients only available with one selected excited state.")
    end if
    if (tZVector .and. nexc > nxov - 1) then
      call error("Linresp: With gradients/properties, nexc can be greater than the number of&
          & occupied-virtual excitations")
    end if

    ! Select symmetries to process
    if (.not. tSpin) then
      select case (symc)
      case ("B")
        ALLOCATE(symmetries(2))
        symmetries(:) = [ "T", "S" ]
      case ("S")
        ALLOCATE(symmetries(1))
        symmetries(:) = [ "S" ]
      case ("T")
        ALLOCATE(symmetries(1))
        symmetries(:) = [ "T" ]
      end select
    else
      ! ADG: temporary solution for spin polarized case.
      ALLOCATE(symmetries(1))
      symmetries(:) = [ " " ]
    end if

    ! Allocation for general arrays
    ALLOCATE(gammaMat(natom, natom))
    ALLOCATE(snglPartTransDip(nxov, 3))
    ALLOCATE(stimc(norb, norb, nSpin))
    ALLOCATE(wij(nxov))
    ALLOCATE(win(nxov))
    ALLOCATE(eval(nexc))
    ALLOCATE(getij(nxov, 2))
    ALLOCATE(transitionDipoles(nxov, 3))
    ALLOCATE(sposz(nxov))

    ! Overlap times wave function coefficients - most routines in DFTB+ use lower triangle (would
    ! remove the need to symmetrize the overlap and ground state density matrix in the main code if
    ! this could be used everywhere in these routines)
    do iSpin = 1, nSpin
      call symm(stimc(:,:,iSpin), "L", SSqr, grndEigVecs(:,:,iSpin))
    end do

    ! ground state Hubbard U softened coulombic interactions
    call getAtomicGammaMatrix(gammaMat, iNeighbor, img2CentCell)

    ! Oscillator strengths for exited states, when needed.
    ALLOCATE(osz(nexc))

    ! Find all single particle transitions and KS energy differences for cases that go from filled
    ! to empty states
    call getSPExcitations(grndEigVal, filling, wij, getij)

    ! put them in ascending energy order
    if (tOscillatorWindow) then
      ! use a stable sort so that degenerate transitions from the same single particle state are
      ! grouped together in the results, allowing these to be selected together (since how intensity
      ! is shared out over degenerate transitions is arbitrary between eigensolvers/platforms).
      call merge_sort(win,wij, 1.0_dp*epsilon(1.0))
    else
      ! do not require stability, use the usual routine to sort, saving an O(N) workspace
      call index_heap_sort(win,wij)
    end if
    wij = wij(win)

    ! dipole strength of transitions between K-S states
    call calcTransitionDipoles(coord0, win, nxov_ud(1), getij, iAtomStart, stimc, grndEigVecs, &
        & snglPartTransDip)

    ! single particle excitation oscillator strengths
    sposz(:) = twothird * wij(:) * sum(snglPartTransDip**2, dim=2)

    if (tOscillatorWindow .and. tZVector ) then
      call error("Incompabilitity between excited state property evaluation and an oscillator &
          &strength window at the moment.")
    end if

    if (tOscillatorWindow .or. tEnergyWindow) then

      if (.not. tEnergyWindow) then

        ! find transitions that are strongly dipole allowed (> oscillatorWindow)
        call dipselect(wij, sposz, win, snglPartTransDip,nxov_rd, oscillatorWindow, grndEigVal, &
            & getij)

      else

        ! energy window above the lowest nexc single particle transitions
        energyThreshold = wij(nexc) + energyWindow
        nxov_r = count(wij <= energyThreshold)

        nxov_d = 0
        if (tOscillatorWindow) then

<<<<<<< HEAD
          ! find transitions that are strongly dipole allowed (> oscillatorWindow)
          call dipselect(wij(nxov_r+1:), sposz(nxov_r+1:), win(nxov_r+1:), &
              & snglPartTransDip(nxov_r+1:,:),nxov_d, oscillatorWindow, grndEigVal, getij)
=======
          ! If there are remaining transitions above the selected set
          if (nxov_r < nxov) then
            ! find transitions that are strongly dipole allowed (> oscillatorWindow)
            call dipselect(wij(nxov_r+1:), sposz(nxov_r+1:), win(nxov_r+1:), &
                & snglPartTransDip(nxov_r+1:,:),nxov_d, oscillatorWindow, &
                & grndEigVal, getij)
          end if
>>>>>>> d1c4c2e4

        end if

        nxov_rd = nxov_r + nxov_d

      end if
    else

      nxov_rd = nxov

    end if

    ! just in case energy/dipole windows add no extra states, and is due to an arpack solver
    ! requirement combined with the need to get at least nexc states
    nxov_rd = max(nxov_rd,min(nexc+1,nxov))

    if (fdXplusY >  0) then
      open(fdXplusY, file=XplusYOut, position="rewind", status="replace")
    end if

    if(fdTrans>0) then
      open(fdTrans, file=transitionsOut, position="rewind", status="replace")
      write(fdTrans,*)
    endif

    ! single particle transition dipole file
    if (fdTradip > 0) then
      open(fdTradip, file=transDipOut, position="rewind", status="replace")
      write(fdTradip,*)
      write(fdTradip,'(5x,a,5x,a,7x,a,6x,a,6x,a,6x,a)') "#", 'w [eV]', &
          & 'Transition dipole (x,y,z) [Debye]'
      write(fdTradip,*)
      write(fdTradip,'(1x,65("="))')
      write(fdTradip,*)
    endif

    ! excitation energies
    open(fdExc, file=excitationsOut, position="rewind", status="replace")
    write(fdExc,*)
    if (tSpin) then
      write(fdExc,'(5x,a,7x,a,9x,a,9x,a,6x,a,4x,a)') 'w [eV]', 'Osc.Str.', 'Transition','Weight', &
          & 'KS [eV]','D<S*S>'
    else
      write(fdExc,'(5x,a,7x,a,9x,a,9x,a,6x,a,4x,a)') 'w [eV]','Osc.Str.', 'Transition','Weight', &
          & 'KS [eV]','Sym.'
    end if

    write(fdExc,*)
    write(fdExc,'(1x,80("="))')
    write(fdExc,*)

    ! single particle excitations (output file and tagged file if needed).  Was used for nxov_rd =
    ! size(wij), but now for just states that are actually included in the excitation calculation.
    call writeSPExcitations(wij, win, nxov_ud(1), getij, fdSPTrans, sposz, nxov_rd, tSpin)
    ALLOCATE(evec(nxov_rd, nexc))

    do isym = 1, size(symmetries)

      sym = symmetries(isym)
      call buildAndDiagExcMatrix(tSpin, wij(:nxov_rd), sym, win, nxov_ud(1), nxov_rd, iAtomStart, &
          & stimc, grndEigVecs, filling, getij, gammaMat, species0, spinW, fdArnoldiDiagnosis, &
          & eval, evec )

      ! Excitation oscillator strengths for resulting states
      call getOscillatorStrengths(sym, snglPartTransDip(1:nxov_rd,:), wij(:nxov_rd), eval, evec, &
          & filling, win, nxov_ud(1), getij, nstat, osz, tTradip, transitionDipoles)

      if (tSpin) then
        call getExcSpin(Ssq, nxov_ud(1), getij, win, eval, evec, wij(:nxov_rd), filling, stimc, &
            & grndEigVecs)
        call writeExcitations(sym, osz, nexc, nxov_ud(1), getij, win, eval, evec, wij(:nxov_rd), &
            & fdXplusY, fdTrans, fdTradip, transitionDipoles, tWriteTagged, fdTagged, fdExc, Ssq)
      else
        call writeExcitations(sym, osz, nexc, nxov_ud(1), getij, win, eval, evec, wij(:nxov_rd), &
            & fdXplusY, fdTrans, fdTradip, transitionDipoles, tWriteTagged, fdTagged, fdExc)
      end if

    end do

    if (tArnoldi) then
      close(fdArnoldi)
    end if

    if (fdTrans > 0) close(fdTrans)
    if (fdXplusY > 0) close(fdXplusY)
    if (fdExc > 0) close(fdExc)
    if (fdTradip > 0) close(fdTradip)

    if (nstat == 0) then
      omega = 0.0_dp
      return
    end if

    ! Remove some un-used memory
    deallocate(snglPartTransDip)
    deallocate(transitionDipoles)
    deallocate(sposz)

    omega = sqrt(eval(nstat))

    ! calculate Furche vectors and transition density matrix for various properties
    if (tZVector) then

      if (tSpin) then
        call error("Z vector evaluation does not currently support spin polarization.")
      end if

      if (any( abs(filling) > elecTolMax .and. abs(filling-2.0_dp) > elecTolMax ) ) then
        call error("Fractional fillings not currently possible for excited state property &
            & calculations")
      end if

      ! redefine if needed (generalize it for spin-polarized and fractional occupancy)
      nocc = int(rnel) / 2

      ! count virtual and occupied states
      call getNorb_r(nxov_rd, win, getij, nocc, nocc_r, nvir_r)

      ! size of occ-occ and virt-virt blocks
      nxoo_r = (nocc_r * (nocc_r + 1)) / 2
      nxvv_r = (nvir_r * (nvir_r + 1)) / 2

      ! Arrays needed for Z vector
      ALLOCATE(xpy(nxov_rd))
      ALLOCATE(xmy(nxov_rd))
      ALLOCATE(t(norb, norb))
      ALLOCATE(rhs(nxov_rd))
      ALLOCATE(woo(nxoo_r))
      ALLOCATE(wvv(nxvv_r))
      ALLOCATE(wov(nxov_rd))
      ALLOCATE(iatrans(1:nocc, nocc+1:norb))

      ! Arrays for gradients and Mulliken analysis
      if (tZVector) then
        ALLOCATE(dqex(natom))
        ALLOCATE(pc(norb, norb))
      end if

      ! Furche terms: X+Y, X-Y
      xpy(:nxov_rd) = sqrt(wij(:nxov_rd)) / sqrt(omega) * evec(:nxov_rd,nstat)
      xmy(:nxov_rd) = sqrt(omega) / sqrt(wij(:nxov_rd)) * evec(:nxov_rd,nstat)

      ! set up transition indexing
      call rindxov_array(win, nocc, nxov, getij, iatrans)

      ! solve for Z
      call getZVectorEqRHS(xpy, xmy, win, iAtomStart, nocc, nocc_r, nxov_ud(1), getij, iatrans, &
          & natom, species0, grndEigVal(:,1), stimc, grndEigVecs, gammaMat, spinW, omega, sym, &
          & rhs, t, wov, woo, wvv)
      call solveZVectorEq(rhs, win, nxov_ud(1), getij, natom, iAtomStart, stimc, gammaMat, &
          & wij(:nxov_rd), grndEigVecs)

      ! solve for W
      call calcWVectorZ(rhs, win, nocc, nocc_r, nxov_ud(1), getij, iAtomStart, stimc, grndEigVecs, &
          & gammaMat, grndEigVal(:,1), wov, woo, wvv)

      ! transition density matrix in MO basis
      call calcPMatrix(t, rhs, win, getij, pc)

      call writeCoeffs(pc, grndEigVecs, filling, nocc, fdCoeffs, tCoeffs, tGrndState, occNatural, &
          & naturalOrbs)

      ! Make MO to AO transformation of the excited transition density matrix
      call unitary(pc, grndEigVecs(:,:,1))

      ! Muliken population for excited density matrix
      call getExcMulliken(iAtomStart, pc, SSqr, dqex)
      if (tMulliken) then
        call writeExcMulliken(sym, nstat, dq, dqex, coord0, fdMulliken)
      end if

      if (tForces) then
        call addGradients(sym, nxov_rd, natom, species0, iAtomStart, norb, nocc, nocc_r, &
            & nxov_ud(1), getij, win, grndEigVecs, pc, stimc, dq, dqex, gammaMat, HubbardU, spinW, &
            & shift, woo, wov, wvv, xpy, coord0, orb, skHamCont, skOverCont, derivator, &
            & rhoSqr(:,:,1), excgrad)
      end if

    end if

  end subroutine LinRespGrad_old


  !> Builds and diagonalizes the excitation matrix via iterative technique.
  subroutine buildAndDiagExcMatrix(tSpin, wij, sym, win, nmatup, nxov, iAtomStart, stimc, &
      & grndEigVecs, filling, getij, gammaMat, species0, spinW, fdArnoldiDiagnosis, eval, evec)

    !> spin polarisation?
    logical, intent(in) :: tSpin

    !> single particle excitation energies
    real(dp), intent(in) :: wij(:)

    !> symmetry to calculate transitions
    character, intent(in) :: sym

    !> index array for single particle excitions
    integer, intent(in) :: win(:)

    !> number of same spin excitations
    integer, intent(in) :: nmatup

    !> number of occupied-virtual transitions
    integer, intent(in) :: nxov

    !> indexing array for square matrices
    integer, intent(in) :: iAtomStart(:)

    !> overlap times ground state eigenvectors
    real(dp), intent(in) :: stimc(:,:,:)

    !> ground state eigenvectors
    real(dp), intent(in) :: grndEigVecs(:,:,:)

    !> occupation numbers
    real(dp), intent(in) :: filling(:,:)

    !> electrostatic matrix
    real(dp), intent(in) :: gammaMat(:,:)

    !> index array for for single particle excitations
    integer, intent(in) :: getij(:,:)

    !> central cell chemical species
    integer, intent(in) :: species0(:)

    !> file handle for ARPACK eigenstate tests
    integer, intent(in) :: fdArnoldiDiagnosis

    !> atomic resolved spin constants
    real(dp), intent(in) :: spinW(:)

    !> resulting eigenvalues for transitions
    real(dp), intent(out) :: eval(:)

    !> eigenvectors for transitions
    real(dp), intent(out) :: evec(:,:)

    real(dp), allocatable :: workl(:), workd(:), resid(:), vv(:,:), qij(:)
    real(dp) :: sigma
    integer :: iparam(11), ipntr(11)
    integer :: ido, ncv, lworkl, info
    logical, allocatable :: selection(:)
    logical :: rvec
    integer :: nexc, natom

    integer :: iState
    real(dp), allocatable :: Hv(:), orthnorm(:,:)

    nexc = size(eval)
    natom = size(gammaMat, dim=1)
    @:ASSERT(all(shape(evec) == [ nxov, nexc ]))

    ! Three times more Lanczos vectors than desired eigenstates
    ncv = min(3 * nexc, nxov)

    lworkl = ncv * (ncv + 8)

    ALLOCATE(workl(lworkl))
    ALLOCATE(workd(3 * nxov))
    ALLOCATE(resid(nxov))
    ALLOCATE(selection(ncv))
    ALLOCATE(vv(nxov, ncv))
    ALLOCATE(qij(natom))

    resid = 0.0_dp
    workd = 0.0_dp

    ! random initial vector used for dsaupd ARPACK call
    info = 0
    ! IDO must be zero on the first  call
    ido = 0
    ! restarting the iteration with a starting vector that is a linear combination of Ritz vectors
    ! associated with the "wanted" Ritz values.
    iparam(1) = 1
    ! maximum iterations of solver
    iparam(3) = MAX_AR_ITER
    ! solve A*x = lambda*x, with A symmetric
    iparam(7) = 1

    ! loop until exit
    do

      ! call the reverse communication interface from arpack
      call saupd (ido, "I", nxov, "SM", nexc, ARTOL, resid, ncv, vv, nxov, iparam, ipntr, workd, &
          & workl, lworkl, info)

      if (ido == 99) then
        ! has terminated normally, exit loop
        exit
      end if

      ! still running, test for an error return
      if (abs(ido) /= 1) then
        write(tmpStr,"(' Unexpected return from arpack routine saupd, IDO ',I0, ' INFO ',I0)") &
            & ido,info
        call error(tmpStr)
      end if

      ! Action of excitation supermatrix on supervector
      call omegatvec(tSpin, workd(ipntr(1):ipntr(1)+nxov-1), workd(ipntr(2):ipntr(2)+nxov-1),&
          & wij, sym, win, nmatup, iAtomStart, stimc, grndEigVecs, filling, getij, gammaMat, &
          & species0, spinW)

    end do

    ! check returned info flag for errors
    if (info < 0) then
      write(tmpStr,"(' Error with ARPACK routine saupd, info = ',I0)")info
      call error(tmpStr)
    else if (info  ==  1) then
      call error("Maximum number of iterations reached. Increase the number of excited states to &
          &solve for (NrOfExcitations).")
    else

      ! now want Ritz vectors
      rvec = .true.

      ! everything after the first 6 variables are passed directly to DSEUPD following the last call
      ! to DSAUPD.  These arguments MUST NOT BE MODIFIED between the the last call to DSAUPD and the
      ! call to DSEUPD.
      call seupd (rvec, "All", selection, eval, evec, nxov, sigma, "I", nxov, "SM", nexc, ARTOL, &
          & resid, ncv, vv, nxov, iparam, ipntr, workd, workl, lworkl, info)

      ! check for error on return
      if (info  /=  0) then
        write(tmpStr,"(' Error with ARPACK routine seupd, info = ',I0)")info
        call error(tmpStr)
      end if

    end if

    if (fdArnoldiDiagnosis > 0) then
      ! tests for quality of returned eigenpairs
      open(fdArnoldiDiagnosis, file=testArpackOut, position="rewind", status="replace")
      ALLOCATE(Hv(nxov))
      ALLOCATE(orthnorm(nxov,nxov))
      orthnorm = matmul(transpose(evec(:,:nExc)),evec(:,:nExc))

      write(fdArnoldiDiagnosis,"(A)")'State Ei deviation    Evec deviation  Norm deviation  Max &
          &non-orthog'
      do iState = 1, nExc
        call omegatvec(tSpin, evec(:,iState), Hv, wij, sym, win, nmatup, iAtomStart, stimc, &
            & grndEigVecs, filling, getij, gammaMat, species0, spinW)
        write(fdArnoldiDiagnosis,"(I4,4E16.8)")iState, dot_product(Hv,evec(:,iState))-eval(iState),&
            & sqrt(sum( (Hv-evec(:,iState)*eval(iState) )**2 )), orthnorm(iState,iState) - 1.0_dp, &
            & max(maxval(orthnorm(:iState-1,iState)), maxval(orthnorm(iState+1:,iState)))
      end do
      close(fdArnoldiDiagnosis)
    end if

  end subroutine buildAndDiagExcMatrix


  !> Calculate oscillator strength for a given excitation between KS states
  subroutine getOscillatorStrengths(sym, snglPartTransDip, wij, eval, evec, filling, win, nmatup, &
      & getij, istat, osz, tTradip, transitionDipoles)

    !> symmetry of transition
    character, intent(in) :: sym

    !> dipole moments for single particle transtions
    real(dp), intent(in) :: snglPartTransDip(:,:)

    !> energies for single particle transitions
    real(dp), intent(in) :: wij(:)

    !> Low lying eigenvalues of Casida eqn
    real(dp), intent(in) :: eval(:)

    !> eigenvectors of Casida eqn
    real(dp), intent(in) :: evec(:,:)

    !> Single particle occupations in the ground state
    real(dp), intent(in) :: filling(:,:)

    !> index for transitions
    integer, intent(in) :: win(:)

    !> number of up spin transitions before the down spin start
    integer, intent(in) :: nmatup

    !> index from single particle excitation to specific pair of single particle states involved
    integer, intent(in) :: getij(:,:)

    !> write transition dipole
    logical :: tTradip

    !> flag wich if <-1 on entry is returned as the brightest state
    integer, intent(inout) :: istat

    !> Oscilator strengths of transitions
    real(dp), intent(out) :: osz(:)

    !> resulting transition dipoles
    real(dp), intent(out) :: transitionDipoles(:,:)

    integer :: ii, nmat, oszLoc(1)
    real(dp) :: wnij(size(evec, dim=1))
    logical :: tSpin

    nmat = size(evec, dim=1)

    if (size(filling, dim=2) == 2) then
      tSpin = .true.
    else
      tSpin = .false.
    end if

    transitionDipoles = 0.0_dp
    osz = 0.0_dp

    ! Triplet oscillator strength and transition dipole is zero for
    ! closed shell ground state
    if ((.not. tSpin) .and. (sym == "T")) then
      return
    end if

    call wtdn(wij, filling, win, nmatup, nmat, getij, wnij)

    do ii = 1, size(evec, dim=2)
      osz(ii) = oscillatorStrength(snglPartTransDip, wnij, evec(:,ii))
    end do

    if (istat < 0) then
      ! find largest transition dipole transition
      oszLoc = maxloc(osz)
      istat = oszLoc(1)
    end if

    if (tTradip) then
      call transitionDipole(snglPartTransDip, wnij, eval, evec, &
          & transitionDipoles)
    end if

  end subroutine getOscillatorStrengths


  !> Calculate <S^2> as a measure of spin contamination (smaller magnitudes are better, 0.5 is
  !> considered an upper threshold for reliability according to Garcia thesis)
  subroutine getExcSpin(Ssq, nmatup, getij, win, eval, evec, wij, filling, stimc, grndEigVecs)

    !> spin contamination
    real(dp), intent(out) :: Ssq(:)

    !> number of spin up excitations
    integer, intent(in) :: nmatup

    !> index for composite excitations to specific occupied and empty states
    integer, intent(in) :: getij(:,:)

    !> single particle excitations
    integer, intent(in) :: win(:)

    !> Casida exitation energies
    real(dp), intent(in) :: eval(:)

    !> Casida excited eigenvectors
    real(dp), intent(in) :: evec(:,:)

    !> single particle excitation energies
    real(dp), intent(in) :: wij(:)

    !> occupations in ground state
    real(dp), intent(in) :: filling(:,:)

    !> Overlap times ground state eigenvectors
    real(dp), intent(in) :: stimc(:,:,:)

    !> Ground state eigenvectors
    real(dp), intent(in) :: grndEigVecs(:,:,:)

    integer:: i, k, l, m, ia, jb, ii, aa, jj, bb
    integer:: nmat, nexc, nup, ndwn
    real(dp) :: rsqw, TDvnorm
    real(dp), allocatable :: TDvec(:), TDvec_sq(:)
    integer, allocatable :: TDvin(:)
    logical :: ud_ia, ud_jb
    real(dp) :: s_iaja, s_iaib, s_iajb, tmp
    real(dp) :: wnij(size(wij))

    nmat = size(evec, dim=1)
    nexc = size(Ssq)
    nup = ceiling(sum(filling(:,1)))
    ndwn = ceiling(sum(filling(:,2)))
    ALLOCATE(TDvec(nmat))
    ALLOCATE(TDvec_sq(nmat))
    ALLOCATE(TDvin(nmat))

    call wtdn(wij, filling, win, nmatup, nmat, getij, wnij)

    do i = 1, nexc
      rsqw = 1.0_dp / sqrt(sqrt(eval(i)))
      TDvec(:) = sqrt(wnij(:)) * rsqw * evec(:,i)
      TDvnorm = 1.0_dp / sqrt(sum(TDvec**2))
      TDvec(:) = TDvec(:) * TDvnorm
      TDvec_sq = TDvec**2

      ! put these transition dipoles in order of descending magnitude
      call index_heap_sort(TDvin, TDvec_sq)
      TDvin = TDvin(nmat:1:-1)
      TDvec_sq = TDvec_sq(TDvin)

      ! S_{ia,ja}
      s_iaja = 0.0_dp
      do k = 1, nmat
        ia = TDvin(k)
        call indxov(win, ia, getij, ii, aa)
        ud_ia = (win(ia) <= nmatup)
        do l = 1, nmat
          jb = TDvin(l)
          call indxov(win, jb, getij, jj, bb)
          ud_jb = (win(jb) <= nmatup)

          if ( (bb /= aa) .or. (ud_jb .neqv. ud_ia) ) then
            cycle
          end if

          tmp = 0.0_dp
          if (ud_ia) then
            do m = 1,ndwn
              tmp = tmp + MOoverlap(ii,m,stimc,grndEigVecs) * MOoverlap(jj,m,stimc,grndEigVecs)
            end do
          else
            do m = 1,nup
              tmp = tmp + MOoverlap(m,ii,stimc,grndEigVecs) * MOoverlap(m,jj,stimc,grndEigVecs)
            end do
          end if

          s_iaja = s_iaja + TDvec(ia)*TDvec(jb)*tmp

        end do
      end do

      ! S_{ia,ib}
      s_iaib = 0.0_dp
      do k = 1, nmat
        ia = TDvin(k)
        call indxov(win, ia, getij, ii, aa)
        ud_ia = (win(ia) <= nmatup)
        do l = 1, nmat
          jb = TDvin(l)
          call indxov(win, jb, getij, jj, bb)
          ud_jb = (win(jb) <= nmatup)

          if ( (ii /= jj) .or. (ud_jb .neqv. ud_ia) ) then
            cycle
          end if

          tmp = 0.0_dp
          if (ud_ia) then
            do m = 1,ndwn
              tmp = tmp + MOoverlap(aa,m,stimc,grndEigVecs) * MOoverlap(bb,m,stimc,grndEigVecs)
            end do
          else
            do m = 1,nup
              tmp = tmp + MOoverlap(m,aa,stimc,grndEigVecs) * MOoverlap(m,bb,stimc,grndEigVecs)
            end do
          end if

          s_iaib = s_iaib + TDvec(ia)*TDvec(jb)*tmp
        end do
      end do

      ! S_{ia,jb}
      s_iajb = 0.0_dp
      do k = 1, nmat
        ia = TDvin(k)
        call indxov(win, ia, getij, ii, aa)
        ud_ia = (win(ia) <= nmatup)
        if (.not. ud_ia ) then
          cycle
        end if
        do l = 1, nmat
          jb = TDvin(l)
          call indxov(win, jb, getij, jj, bb)
          ud_jb = (win(jb) <= nmatup)

          if ( ud_jb ) cycle

          s_iajb = s_iajb + TDvec(ia)*TDvec(jb) * MOoverlap(aa,bb,stimc,grndEigVecs) &
              & * MOoverlap(ii,jj,stimc,grndEigVecs)

        end do
      end do

      Ssq(i) =  s_iaja - s_iaib - 2.0_dp*s_iajb

    end do

  end subroutine getExcSpin


  !> Build right hand side of the equation for the Z-vector and those parts of the W-vectors which
  !> do not depend on Z.
  subroutine getZVectorEqRHS(xpy, xmy, win, iAtomStart, homo, nocc, nmatup, getij, iatrans, natom, &
      & species0, grndEigVal, stimc, c, gammaMat, spinW, omega, sym, rhs, t, wov, woo, wvv)

    !> X+Y Furche term
    real(dp), intent(in) :: xpy(:)

    !> X-Y Furche term
    real(dp), intent(in) :: xmy(:)

    !> index array for single particle transitions
    integer, intent(in) :: win(:)

    !> index vector for S and H matrices
    integer, intent(in) :: iAtomStart(:)

    !> highest occupied level
    integer, intent(in) :: homo

    !> number of filled states
    integer, intent(in) :: nocc

    !> number of same spin excitations
    integer, intent(in) :: nmatup

    !> index array between transitions in square and 1D representations
    integer, intent(in) :: getij(:,:)

    !> index array from orbital pairs to compound index
    integer, intent(in) :: iatrans(:,homo+1:)

    !> number of central cell atoms
    integer, intent(in) :: natom

    !> central cell chemical species
    integer, intent(in) :: species0(:)

    !> ground state wavefunctions
    real(dp), intent(in) :: grndEigVal(:)

    !> overlap times ground state wavefunctions
    real(dp), intent(in) :: stimc(:,:,:)

    !> ground state wavefunctions
    real(dp), intent(in) :: c(:,:,:)

    !> softened coulomb matrix
    real(dp), intent(in) :: gammaMat(:,:)

    !> ground state spin derivatives for each species
    real(dp), intent(in) :: spinW(:)

    !> Excitation energies
    real(dp), intent(in) :: omega

    !> Symmetry of the transitions
    character, intent(in) :: sym

    !> Right hand side for the Furche solution
    real(dp), intent(out) :: rhs(:)

    !> T matrix
    real(dp), intent(out) :: t(:,:)

    !> W vector occupied-virtual part
    real(dp), intent(out) :: wov(:)

    !> W vector occupied part
    real(dp), intent(out) :: woo(:)

    !> W vector virtual part
    real(dp), intent(out) :: wvv(:)

    real(dp), allocatable :: xpyq(:), qij(:), gamxpyq(:), qgamxpyq(:), gamqt(:)
    integer :: nxov, nxoo, nxvv
    integer :: i, j, a, b, ia, ib, ij, ab, ja
    real(dp) :: tmp1, tmp2
    logical :: updwn

    nxov = size(rhs)
    nxoo = size(woo)
    nxvv = size(wvv)

    ALLOCATE(xpyq(natom))
    ALLOCATE(qij(natom))
    ALLOCATE(gamxpyq(natom))
    ALLOCATE(gamqt(natom))
    ALLOCATE(qgamxpyq(max(nxoo, nxvv)))

    t(:,:) = 0.0_dp
    rhs(:) = 0.0_dp
    wov(:) = 0.0_dp
    woo(:) = 0.0_dp
    wvv(:) = 0.0_dp
    xpyq(:) = 0.0_dp

    ! Build t_ab = 0.5 * sum_i (X+Y)_ia (X+Y)_ib + (X-Y)_ia (X-Y)_ib
    ! and w_ab = Q_ab with Q_ab as in (B16) but with corrected sign.
    ! factor 1 / (1 + delta_ab) follows later
    do ia = 1, nxov
      call indxov(win, ia, getij, i, a)

      ! BA: is T_aa = 0?
      do b = homo + 1, a
        ib = iatrans(i, b)
        call rindxvv(homo, a, b, ab)
        tmp1 = xpy(ia) * xpy(ib) + xmy(ia) * xmy(ib)
        tmp2 = omega * (xpy(ia) * xmy(ib)+ xmy(ia) * xpy(ib))
        t(a,b) = t(a,b) + 0.5_dp * tmp1
        ! to prevent double counting
        if (a /= b) then
          t(b,a) = t(b,a) + 0.5_dp * tmp1
        end if
        ! Note: diagonal elements will be multiplied by 0.5 later.
        wvv(ab) = wvv(ab) + grndEigVal(i) * tmp1 + tmp2
      end do

      ! Build t_ij = 0.5 * sum_a (X+Y)_ia (X+Y)_ja + (X-Y)_ia (X-Y)_ja and 1 / (1 + delta_ij) Q_ij
      ! with Q_ij as in eq. (B9) (1st part of w_ij)
      do j = i, homo
        ja = iatrans(j,a)
        call rindxvv(homo-nocc, j, i, ij)
        tmp1 = xpy(ia) * xpy(ja) + xmy(ia) * xmy(ja)
        tmp2 = omega * (xpy(ia) * xmy(ja) + xmy(ia) * xpy(ja))
        ! Note, there is a typo in Heringer et al. J. Comp Chem 28, 2589.
        ! The sign must be negative see Furche, J. Chem. Phys, 117 7433 (2002).
        t(i,j) = t(i,j) - 0.5_dp * tmp1
        ! to prevent double counting
        if (i /= j) then
          t(j,i) = t(j,i) - 0.5_dp * tmp1
        end if
        woo(ij) = woo(ij) - grndEigVal(a) * tmp1 + tmp2
      end do
    end do

    ! Build xpyq = sum_ia (X+Y)_ia
    do ia = 1, nxov
      call indxov(win, ia, getij, i, a)
      updwn = (win(ia) <= nmatup)
      call transq(i, a, iAtomStart, updwn, stimc, c, qij)
      xpyq(:) = xpyq + xpy(ia) * qij
    end do

    ! qgamxpyq(ab) = sum_jc K_ab,jc (X+Y)_jc
    if (sym == "S") then
      call hemv(gamxpyq, gammaMat,  xpyq)
      do ab = 1, nxvv
        call indxvv(homo, ab, a, b)
        call transq(a, b, iAtomStart, updwn, stimc, c, qij)
        qgamxpyq(ab) = 2.0_dp * sum(qij * gamxpyq)
      end do
    else
      do ab = 1, nxvv
        call indxvv(homo, ab, a, b)
        call transq(a, b, iAtomStart, updwn, stimc, c, qij)
        qgamxpyq(ab) = 2.0_dp * sum(qij * xpyq * spinW(species0))
      end do
    end if

    ! rhs(ia) -= Qia = sum_b (X+Y)_ib * qgamxpyq(ab))
    do ia = 1, nxov
      call indxov(win, ia, getij, i, a)
      do b = homo + 1, a
        call rindxvv(homo, a, b, ab)
        ib = iatrans(i,b)
        rhs(ia) = rhs(ia) - 2.0_dp * xpy(ib) * qgamxpyq(ab)
        ! Since qgamxpyq has only upper triangle
        if (a /= b) then
          rhs(ib) = rhs(ib) - 2.0_dp * xpy(ia) * qgamxpyq(ab)
        end if
      end do
    end do

    ! -rhs = -rhs - sum_j (X + Y)_ja H + _ij[X + Y]
    if (sym == "S") then
      do ij = 1, nxoo
        qgamxpyq(ij) = 0.0_dp
        call indxoo(homo, nocc, ij, i, j)
        call transq(i, j, iAtomStart, updwn, stimc, c, qij)
        ! qgamxpyq(ij) = sum_kb K_ij,kb (X+Y)_kb
        qgamxpyq(ij) = 2.0_dp * sum(qij * gamxpyq)
      end do
    else
      do ij = 1, nxoo
        qgamxpyq(ij) = 0.0_dp
        call indxoo(homo, nocc, ij, i, j)
        call transq(i, j, iAtomStart, updwn, stimc, c, qij)
        qgamxpyq(ij) = 2.0_dp * sum(qij * xpyq * spinW(species0))
      end do
    end if

    ! rhs(ia) += Qai = sum_j (X+Y)_ja qgamxpyq(ij)
    ! add Qai to Wia as well.
    do ia = 1, nxov
      call indxov(win, ia, getij, i, a)
      do j = i, homo
        ja = iatrans(j, a)
        ij = i-homo+nocc + ((j-homo+nocc - 1) * (j-homo+nocc)) / 2
        tmp1 = 2.0_dp * xpy(ja) * qgamxpyq(ij)
        rhs(ia) = rhs(ia) + tmp1
        wov(ia) = wov(ia) + tmp1
        if (i /= j) then
          tmp2 = 2.0_dp * xpy(ia) * qgamxpyq(ij)
          rhs(ja) = rhs(ja) + tmp2
          wov(ja) = wov(ja) + tmp2
        end if
      end do
    end do

    ! gamxpyq(iAt2) = sum_ij q_ij(iAt2) T_ij
    gamxpyq(:) = 0.0_dp
    do ij = 1, nxoo
      call indxoo(homo, nocc, ij, i, j)
      call transq(i, j, iAtomStart, updwn, stimc, c, qij)
      if (i == j) then
        gamxpyq(:) = gamxpyq(:) + t(i,j) * qij(:)
      else
        ! factor 2 because of symmetry of the matrix
        gamxpyq(:) = gamxpyq(:) + 2.0_dp  * t(i,j) * qij(:)
      end if
    end do

    ! gamxpyq(iAt2) += sum_ab q_ab(iAt2) T_ab
    do ab = 1, nxvv
      call indxvv(homo, ab, a, b)
      call transq(a, b, iAtomStart, updwn, stimc, c, qij)
      if (a == b) then
        gamxpyq(:) = gamxpyq(:) + t(a,b) * qij(:)
      else
        ! factor 2 because of symmetry of the matrix
        gamxpyq(:) = gamxpyq(:) + 2.0_dp * t(a,b) * qij(:)
      end if
    end do

    ! gamqt(iAt1) = sum_iAt2 gamma_iAt1,iAt2 gamxpyq(iAt2)
    call hemv(gamqt, gammaMat, gamxpyq)

    ! rhs -= sum_q^ia(iAt1) gamxpyq(iAt1)
    do ia = 1, nxov
      call indxov(win, ia, getij, i, a)
      updwn = (win(ia) <= nmatup)
      call transq(i, a, iAtomStart, updwn, stimc, c, qij)
      rhs(ia) = rhs(ia) - 4.0_dp * sum(qij * gamqt)
    end do

    ! Furche vectors
    do ij = 1, nxoo
      call indxoo(homo, nocc, ij, i, j)
      call transq(i, j, iAtomStart, updwn, stimc, c, qij)
      woo(ij) = woo(ij) + 4.0_dp * sum(qij * gamqt)
    end do

  end subroutine getZVectorEqRHS


  !> Solving the (A+B) Z = -R equation via conjugate gradient
  subroutine solveZVectorEq(rhs, win, nmatup, getij, natom, iAtomStart, stimc, gammaMat, wij, c)

    !> on entry -R, on exit Z
    real(dp), intent(inout) :: rhs(:)

    !> index for single particle excitations
    integer, intent(in) :: win(:)

    !> number of transitions between only up states
    integer, intent(in) :: nmatup

    !> index array from composite index to specific filled-empty transition
    integer, intent(in) :: getij(:,:)

    !> number of atoms
    integer, intent(in) :: natom

    !> index vector for S and H0 matrices
    integer, intent(in) :: iAtomStart(:)

    !> overlap times ground state mo-coefficients
    real(dp), intent(in) :: stimc(:,:,:)

    !> Softened coulomb matrix
    real(dp), intent(in) :: gammaMat(:,:)

    !> single particle excitation energies
    real(dp), intent(in) :: wij(:)

    !> ground state mo-coefficients
    real(dp), intent(in) :: c(:,:,:)

    integer :: nxov
    integer :: ia, i, a, k
    real(dp) :: rhs2(size(rhs)),rkm1(size(rhs)),pkm1(size(rhs)),apk(size(rhs))
    real(dp) :: qTmp(nAtom), rs, alphakm1, tmp1, tmp2, bkm1
    real(dp), allocatable :: qij(:)
    logical :: updwn

    nxov = size(rhs)
    allocate(qij(nAtom))

    ! Choosing a start value
    ! rhs2 = rhs / (A+B)_ia,ia (diagonal of the supermatrix sum A+B)
    do ia = 1, nxov
      call indxov(win, ia, getij, i, a)
      updwn = (win(ia) <= nmatup)
      call transq(i, a, iAtomStart, updwn, stimc, c, qij)
      call hemv(qTmp, gammaMat, qij)
      rs = 4.0_dp * dot_product(qij, qTmp) + wij(ia)
      rhs2(ia) = rhs(ia) / rs
    end do

    ! unit vector
    rhs2 = 1.0_dp / sqrt(real(nxov,dp))

    ! Free some space, before entering the apbw routine
    deallocate(qij)

    ! action of matrix on vector
    call apbw(rkm1, rhs2, wij, nxov, natom, win, nmatup, getij, iAtomStart, &
        & stimc, c, gammaMat)

    rkm1 = rhs - rkm1
    pkm1 = rkm1

    ! Iteration: should be convergent in at most nxov steps for a quadradic surface, so set higher
    do k = 1, nxov**2

      ! action of matrix on vector
      call apbw(apk, pkm1, wij, nxov, natom,&
          & win, nmatup, getij, iAtomStart, stimc, c, gammaMat)

      tmp1 = dot_product(rkm1, rkm1)
      tmp2 = dot_product(pkm1, apk)
      alphakm1 = tmp1 / tmp2

      rhs2 = rhs2 + alphakm1 * pkm1

      rkm1 = rkm1 -alphakm1 * apk

      tmp2 = dot_product(rkm1, rkm1)

      ! residual
      if (tmp2 <= epsilon(1.0_dp)**2) then
        exit
      end if

      if (k == nxov**2) then
        call error("solveZVectorEq : Z vector not converged!")
      end if

      bkm1 = tmp2 / tmp1

      pkm1 = rkm1 + bkm1 * pkm1

    end do

    rhs(:) = rhs2(:)

  end subroutine solveZVectorEq


  !> Calculate Z-dependent parts of the W-vectors and divide diagonal elements of W_ij and W_ab by
  !> 2.
  subroutine calcWvectorZ(zz, win, homo, nocc, nmatup, getij, iAtomStart, stimc, c, gammaMat, &
      & grndEigVal, wov, woo, wvv)

    !> Z vector
    real(dp), intent(in) :: zz(:)

    !> index array for transitions
    integer, intent(in) :: win(:)

    !> highest occupied level
    integer, intent(in) :: homo

    !> number of filled levels
    integer, intent(in) :: nocc

    !> number of same spin excitations
    integer, intent(in) :: nmatup

    !> index array between transitions in square and 1D representations
    integer, intent(in) :: getij(:,:)

    !> index array for S and H0 ground state square matrices
    integer, intent(in) :: iAtomStart(:)

    !> overlap times ground state wavefunctions
    real(dp), intent(in) :: stimc(:,:,:)

    !> ground state wavefunctions
    real(dp), intent(in) :: c(:,:,:)

    !> softened coulomb matrix
    real(dp), intent(in) :: gammaMat(:,:)

    !> ground state MO-energies
    real(dp), intent(in) :: grndEigVal(:)

    !> W vector occupied-virtual part
    real(dp), intent(inout) :: wov(:)

    !> W vector occupied part
    real(dp), intent(inout) :: woo(:)

    !> W vector virtual part
    real(dp), intent(inout) :: wvv(:)

    integer :: nxov, nxoo, nxvv, natom
    integer :: ij, ia, ab, i, j, a, b, iAt1
    real(dp), allocatable :: qij(:), gamxpyq(:), zq(:)
    logical :: updwn

    nxov = size(zz)
    natom = size(gammaMat, dim=1)
    nxoo = size(woo)
    nxvv = size(wvv)
    ALLOCATE(qij(natom))
    ALLOCATE(gamxpyq(natom))
    ALLOCATE(zq(natom))

    ! Adding missing epsilon_i * Z_ia term to W_ia
    do ia = 1, nxov
      call indxov(win, ia, getij, i, a)
      wov(ia) = wov(ia) + zz(ia) * grndEigVal(i)
    end do

    ! Missing sum_kb 4 K_ijkb Z_kb term in W_ij: zq(iAt1) = sum_kb q^kb(iAt1) Z_kb
    do iAt1 = 1, natom
      zq(iAt1) = 0.0_dp
      do ia = 1, nxov
        call indxov(win, ia, getij, i, a)
        updwn = (win(ia) <= nmatup)
        call transq(i, a, iAtomStart, updwn, stimc, c, qij)
        zq(iAt1) = zq(iAt1) + zz(ia) * qij(iAt1)
      end do
    end do

    call hemv(gamxpyq, gammaMat, zq)

    ! sum_iAt1 qij(iAt1) gamxpyq(iAt1)
    do ij = 1, nxoo
      call indxoo(homo, nocc, ij, i, j)
      call transq(i, j, iAtomStart, updwn, stimc, c, qij)
      do iAt1 = 1, natom
        ! W contains 1/2 for i == j.
        woo(ij) = woo(ij) + 4.0_dp * qij(iAt1) * gamxpyq(iAt1)
      end do
    end do

    ! Divide diagonal elements of W_ij by 2.
    do ij = 1, nxoo
      call indxoo(homo, nocc, ij, i, j)
      if (i == j) then
        woo(ij) = 0.5_dp * woo(ij)
      end if
    end do

    ! Divide diagonal elements of W_ab by 2.
    do ab = 1, nxvv
      call indxvv(homo, ab, a, b)
      if (a == b) then
        wvv(ab) = 0.5_dp * wvv(ab)
      end if
    end do

  end subroutine calcWvectorZ


  !> Mulliken population for a square density matrix and overlap
  !> Note: assumes both triangles of both square matrices are filled
  subroutine getExcMulliken(iAtomStart, pc, s, dqex)

    !> indexing array for atoms
    integer, intent(in) :: iAtomStart(:)

    !> density matrix
    real(dp), intent(in) :: pc(:,:)

    !> overlap matrix
    real(dp), intent(in) :: s(:,:)

    !> output atomic charges
    real(dp), intent(out) :: dqex(:)

    real(dp) :: tmp(size(pc,dim=1))
    integer :: iAt1

    @:ASSERT(all(shape(pc)==shape(s)))

    tmp = sum(pc * s,dim=2)
    dqex(:) = 0.0_dp
    do iAt1 = 1, size(dqex)
      dqex(iAt1) = sum(tmp(iAtomStart(iAt1):iAtomStart(iAt1 + 1) -1))
    end do

  end subroutine getExcMulliken


  !> Excited state Mulliken charges and dipole moments written to disc
  subroutine writeExcMulliken(sym, nstat, dq, dqex, coord0, fdMulliken)

    !> symmetry label
    character, intent(in) :: sym

    !> state index
    integer, intent(in) :: nstat

    !> ground state net charge
    real(dp), intent(in) :: dq(:)

    !> change in atomic charges from ground to excited state
    real(dp), intent(in) :: dqex(:)

    !> central cell coordinates
    real(dp), intent(in) :: coord0(:,:)

    !> file unit for Mulliken data
    integer, intent(in) :: fdMulliken

    integer :: natom, m
    real(dp) :: dipol(3), dipabs

    natom = size(dq)

    @:ASSERT(size(dq) == size(dqex))
    @:ASSERT(all(shape(coord0) == [3,nAtom]))

    ! Output of excited state Mulliken charges
    open(fdMulliken, file=excitedQOut,position="rewind", status="replace")
    write(fdMulliken, "(a,a,i2)") "# MULLIKEN CHARGES of excited state ",&
        & sym, nstat
    write(fdMulliken, "(a,2x,A,i4)") "#", 'Natoms =',natom
    write(fdMulliken, "(a)") "# Atom     netCharge  "
    write(fdMulliken, "(a)") "#============================================"
    do m = 1,  natom
      write(fdMulliken,"(i5,5x,f10.6)") m, -dq(m) - dqex(m)
    end do
    close(fdMulliken)

    ! Calculation of excited state dipole moment
    dipol(:) = -1.0_dp * matmul(coord0, dq + dqex)
    dipabs = sqrt(sum(dipol**2))

    open(fdMulliken, file=excitedDipoleOut, position="rewind", status="replace")
    write(fdMulliken, "(a,a,i2)") "Mulliken analysis of excited state ",&
        & sym, nstat
    write(fdMulliken, "(a)") "=============================================="
    write(fdMulliken, "(a)") " "
    write(fdMulliken, "(a)") "Mulliken exc. state dipole moment [Debye]"
    write(fdMulliken, "(a)") "=============================================="
    write(fdMulliken, "(3(1x,f20.12))") (dipol(m) * au__Debye, m = 1, 3)
    write(fdMulliken, "(a)") " "
    write(fdMulliken, "(a)") "Norm of exc. state dipole moment [Debye]"
    write(fdMulliken, "(a)") "=============================================="
    write(fdMulliken, "(1x,f20.12)") dipabs * au__Debye
    write(fdMulliken, "(a)")
    close(fdMulliken)

  end subroutine writeExcMulliken


  !> Calculate transition moments for transitions between Kohn-Sham states, including spin-flipping
  !> transitions
  subroutine calcTransitionDipoles(coord0, win, nmatup, getij, iAtomStart, stimc, grndEigVecs, &
      & snglPartTransDip)

    !> Atomic positions
    real(dp), intent(in) :: coord0(:,:)

    !> transition energies
    integer, intent(in) :: win(:)

    !> number of same-spin transitions
    integer, intent(in) :: nmatup

    !> index array for ground state square matrices
    integer, intent(in) :: iAtomStart(:)

    !> index array for excitation pairs
    integer, intent(in) :: getij(:,:)

    !> overlap times ground state wavefunctions
    real(dp), intent(in) :: stimc(:,:,:)

    !> ground state wavefunctions
    real(dp), intent(in) :: grndEigVecs(:,:,:)

    !> resulting transition dipoles
    real(dp), intent(out) :: snglPartTransDip(:,:)

    integer :: nxov, natom
    integer :: indm, ii, jj
    real(dp), allocatable :: qij(:)
    logical :: updwn

    nxov = size(win)
    natom = size(coord0, dim=2)

    ALLOCATE(qij(natom))

    ! Calculate transition dipole elements
    do indm = 1, nxov
      call indxov(win, indm, getij, ii, jj)
      updwn = (win(indm) <= nmatup)
      call transq(ii, jj, iAtomStart, updwn, stimc, grndEigVecs, qij)
      snglPartTransDip(indm, :) = matmul(coord0, qij)
    end do

  end subroutine calcTransitionDipoles


  !> Calculation of force from derivatives of excitation energy
  !> 1. we need the ground and excited Mulliken charges
  !> 2. we need P,(T,Z),W, X + Y from linear response
  !> 3. calculate dsmndr, dhmndr (dS/dR, dh/dR), dgabda (dGamma_{IAt1,IAt2}/dR_{IAt1}),
  !> dgext (dGamma-EXT_{IAt1,k}/dR_{IAt1})
  subroutine addGradients(sym, nxov, natom, species0, iAtomStart, norb, homo, &
      & nocc, nmatup, getij, win, grndEigVecs, pc, stimc, dq, dqex, gammaMat, &
      & HubbardU, spinW, shift, woo, wov, wvv, xpy, coord0, orb, &
      & skHamCont, skOverCont, derivator, rhoSqr, excgrad)

    !> symmetry of the transition
    character, intent(in) :: sym

    !> number of single particle transitions to include
    integer, intent(in) :: nxov

    !> number of central cell atoms
    integer, intent(in) :: natom

    !> central cell chemical species
    integer, intent(in) :: species0(:)

    !> index array for S and H0 ground state square matrices
    integer, intent(in) :: iAtomStart(:)

    !> number of orbitals for ground state system
    integer, intent(in) :: norb

    !> number of highest occupied state in ground state
    integer, intent(in) :: homo

    !> number of occupied states in calculation (not neccessarily same as HOMO in the case of
    !> windowing)
    integer, intent(in) :: nocc

    !> single particle excitation energies
    integer, intent(in) :: win(:)

    !> number of up->up transitions
    integer, intent(in) :: nmatup

    !> index array from composite transition index to specific single particle states
    integer, intent(in) :: getij(:,:)

    !> ground state eigenvectors
    real(dp), intent(in) :: grndEigVecs(:,:,:)

    !> transition density matrix
    real(dp), intent(in) :: pc(:,:)

    !> overlap times ground state eigenvectors
    real(dp), intent(in) :: stimc(:,:,:)

    !> ground state net charges
    real(dp), intent(in) :: dq(:)

    !> charge differences from ground to excited state
    real(dp), intent(in) :: dqex(:)

    !> softened coulomb matrix
    real(dp), intent(in) :: gammaMat(:,:)

    !> ground state Hubbard U values
    real(dp), intent(in) :: HubbardU(:)

    !> ground state spin derivatives for each species
    real(dp), intent(in) :: spinW(:)

    !> ground state potentials (shift vector)
    real(dp), intent(in) :: shift(:)

    !> W vector occupied part
    real(dp), intent(in) :: woo(:)

    !> W vector occupied-virtual part
    real(dp), intent(in) :: wov(:)

    !> W vector virtual part
    real(dp), intent(in) :: wvv(:)

    !> X+Y Furche term
    real(dp), intent(in) :: xpy(:)

    !> central cell atomic coordinates
    real(dp), intent(in) :: coord0(:,:)

    !> data type for atomic orbital information
    type(TOrbitals), intent(in) :: orb

    !> H0 data
    type(OSlakoCont), intent(in) :: skHamCont

    !> overlap data
    type(OSlakoCont), intent(in) :: skOverCont

    !> Differentiatior for the non-scc matrices
    class(NonSccDiff), intent(in) :: derivator

    !> ground state density matrix for spin-free case
    real(dp), intent(in) :: rhoSqr(:,:)

    !> resulting excited state gradient
    real(dp), intent(out) :: excgrad(:,:)

    real(dp), allocatable :: shift_excited(:), xpyq(:)
    real(dp), allocatable :: shxpyq(:), xpycc(:,:), wcc(:,:)
    real(dp), allocatable :: qij(:), temp(:)
    real(dp), allocatable :: dH0(:,:,:), dS(:,:,:)
    integer :: ia, i, j, a, b, ab, ij, m, n, mu, nu, xyz, iAt1, iAt2
    integer :: indalpha, indalpha1, indbeta, indbeta1
    integer :: nOrb1, nOrb2, iSp1, iSp2
    real(dp) :: tmp1, tmp2, tmp3, tmp4, tmp5, tmp6, tmp7, rab
    real(dp) :: diffvec(3), dgab(3), tmp3a, tmp3b

    logical :: updwn

    integer :: nxoo, nxvv

    ALLOCATE(shift_excited(natom))
    ALLOCATE(xpyq(natom))
    ALLOCATE(shxpyq(natom))
    ALLOCATE(xpycc(norb, norb))
    ALLOCATE(wcc(norb, norb))
    ALLOCATE(qij(natom))
    ALLOCATE(temp(norb))

    ALLOCATE(dH0(orb%mOrb, orb%mOrb, 3))
    ALLOCATE(dS(orb%mOrb, orb%mOrb, 3))

    nxoo = size(woo)
    nxvv = size(wvv)

    excgrad = 0.0_dp

    ! excited state potentials at atomic sites
    call hemv(shift_excited, gammaMat, dqex)

    ! xypq(alpha) = sum_ia (X+Y)_ia q^ia(alpha)
    ! complexity norb * norb * norb
    xpyq(:) = 0.0_dp
    do ia = 1, nxov
      call indxov(win, ia, getij, i, a)
      updwn = (win(ia) <= nmatup)
      call transq(i, a, iAtomStart, updwn, stimc, grndEigVecs, qij)
      xpyq(:) = xpyq(:) + xpy(ia) * qij(:)
    end do

    ! complexity norb * norb
    shxpyq(:) = 0.0_dp
    if (sym == "S") then
      call hemv(shxpyq, gammaMat, xpyq)
    else
      shxpyq(:) = xpyq(:) * spinW(species0)
    end if

    ! calculate xpycc
    ! (xpycc)_{mu nu} = sum_{ia} (X + Y)_{ia} (grndEigVecs(mu,i)grndEigVecs(nu,a)
    ! + grndEigVecs(nu,i)grndEigVecs(mu,a))
    ! complexity norb * norb * norb
    xpycc(:,:) = 0.0_dp

    ! xpycc(mu,nu) = sum_ia (X+Y)_ia grndEigVecs(mu,i) grndEigVecs(nu,a)
    ! xpycc(mu, nu) += sum_ia (X+Y)_ia grndEigVecs(mu,a) grndEigVecs(nu,i)
    do ia = 1, nxov
      call indxov(win, ia, getij, i, a)
      do nu = 1, norb
        do mu = 1, norb
          xpycc(mu,nu) = xpycc(mu,nu) + xpy(ia) *&
              &( grndEigVecs(mu,i,1)*grndEigVecs(nu,a,1) &
              & + grndEigVecs(mu,a,1)*grndEigVecs(nu,i,1) )
        end do
      end do
    end do

    ! calculate wcc = c_mu,i * W_ij * c_j,nu. We have only W_ab b > a and W_ij j > i:
    ! wcc(m,n) = sum_{pq, p <= q} w_pq (grndEigVecs(mu,p)grndEigVecs(nu,q)
    ! + grndEigVecs(nu,p)grndEigVecs(mu,q))
    ! complexity norb * norb * norb

    ! calculate the occ-occ part
    wcc(:,:) = 0.0_dp

    do ij = 1, nxoo
      call indxoo(homo, nocc, ij, i, j)
      do mu = 1, norb
        do nu = 1, norb
          wcc(mu,nu) = wcc(mu,nu) + woo(ij) * &
              & ( grndEigVecs(mu,i,1)*grndEigVecs(nu,j,1) &
              & + grndEigVecs(mu,j,1)*grndEigVecs(nu,i,1) )
        end do
      end do

    end do

    ! calculate the occ-virt part : the same way as for xpycc
    do ia = 1, nxov
      call indxov(win, ia, getij, i, a)
      do nu = 1, norb
        do mu = 1, norb
          wcc(mu,nu) = wcc(mu,nu) + wov(ia) * &
              & ( grndEigVecs(mu,i,1)*grndEigVecs(nu,a,1) &
              & + grndEigVecs(mu,a,1)*grndEigVecs(nu,i,1) )
        end do
      end do
    end do

    ! calculate the virt - virt part
    do ab =1, nxvv
      call indxvv(homo, ab, a, b)
      do mu = 1, norb
        do nu = 1, norb
          wcc(mu,nu) = wcc(mu,nu) + wvv(ab) * &
              &( grndEigVecs(mu,a,1)*grndEigVecs(nu,b,1) &
              &+ grndEigVecs(mu,b,1)*grndEigVecs(nu,a,1) )
        end do
      end do
    end do


    ! now calculating the force complexity : norb * norb * 3

    ! as have already performed norb**3 operation to get here,
    ! calculate for all atoms

    ! BA: only for non-periodic systems!
    do iAt1 = 1, nAtom
      indalpha = iAtomStart(iAt1)
      nOrb1 = iAtomStart(iAt1+1) - indalpha
      indalpha1 = iAtomStart(iAt1 + 1) -1
      iSp1 = species0(iAt1)

      do iAt2 = 1, iAt1 - 1
        indbeta = iAtomStart(iAt2)
        nOrb2 = iAtomStart(iAt2+1) - indbeta
        indbeta1 = iAtomStart(iAt2 + 1) -1
        iSp2 = species0(iAt2)

        diffvec = coord0(:,iAt1) - coord0(:,iAt2)
        rab = sqrt(sum(diffvec**2))

        ! now holds unit vector in direction
        diffvec = diffvec / rab

        ! calculate the derivative of gamma
        dgab(:) = diffvec(:) * (-1.0_dp/rab**2 - expGammaPrime(rab, HubbardU(iSp1), HubbardU(iSp2)))

        tmp3a = dq(iAt1) * dqex(iAt2) + dqex(iAt1) * dq(iAt2)

        if (sym == "S") then
          tmp3b = 4.0_dp * xpyq(iAt1) * xpyq(iAt2)
        else
          tmp3b = 0.0_dp
        end if

        excgrad(:,iAt1) = excgrad(:,iAt1) + dgab(:) * ( tmp3a + tmp3b )
        excgrad(:,iAt2) = excgrad(:,iAt2) - dgab(:) * ( tmp3a + tmp3b )

        tmp5 = shift_excited(iAt1) + shift_excited(iAt2)
        tmp7 = 2.0_dp * ( shxpyq(iAt1) + shxpyq(iAt2) )

        call derivator%getFirstDeriv(dH0, skHamCont, coord0, species0,&
            & iAt1, iAt2, orb)
        call derivator%getFirstDeriv(dS, skOverCont, coord0, species0,&
            & iAt1, iAt2, orb)

        do xyz = 1, 3

          tmp1 = 0.0_dp
          tmp2 = 0.0_dp
          tmp3 = 0.0_dp
          tmp4 = 0.0_dp
          tmp6 = 0.0_dp

          do mu = indalpha, indalpha1
            do nu = indbeta, indbeta1
              m = mu - indalpha + 1
              n = nu - indbeta + 1

              tmp1 = tmp1 + 2.0_dp * dH0(n,m,xyz) * pc(mu,nu)
              tmp2 = tmp2 + dS(n,m,xyz) * pc(mu,nu) * (shift(iAt1)+shift(iAt2))
              tmp3 = tmp3 - dS(n,m,xyz) * wcc(mu,nu)
              tmp4 = tmp4 + tmp5 * dS(n,m,xyz) * rhoSqr(mu,nu)
              tmp6 = tmp6 + tmp7 * dS(n,m,xyz) * xpycc(mu,nu)
            end do
          end do
          excgrad(xyz,iAt1) = excgrad(xyz,iAt1) &
              & + tmp1 + tmp2 + tmp4 + tmp6 + tmp3
          excgrad(xyz,iAt2) = excgrad(xyz,iAt2) &
              & - tmp1 - tmp2 - tmp4 - tmp6 - tmp3
        end do
      end do
    end do

  end subroutine addGradients


  !> Write out excitations projected onto ground state
  subroutine writeCoeffs(tt, grndEigVecs, occ, nocc, fdCoeffs, tCoeffs, tIncGroundState, &
      & occNatural, naturalOrbs)

    !> T part of the matrix
    real(dp), intent(in) :: tt(:,:)

    !> ground state eigenvectors
    real(dp), intent(in) :: grndEigVecs(:,:,:)

    !> ground state occupations
    real(dp), intent(in) :: occ(:,:)

    !> number of filled states
    integer, intent(in) :: nocc

    !> file descriptor to write data into
    integer, intent(in) :: fdCoeffs

    !> save the coefficients of the natural orbitals
    logical, intent(in) :: tCoeffs

    !> include the ground state as well as the transition part
    logical, intent(in) :: tIncGroundState

    !> Natural orbital occupation numbers
    real(dp), intent(out), optional :: occNatural(:)

    !> Natural orbitals
    real(dp), intent(out), optional :: naturalOrbs(:,:)

    real(dp), allocatable :: t2(:,:), occtmp(:)
    integer :: norb, ii, jj, mm

    norb = size(tt, dim=1)

    if (present(occNatural).or.tCoeffs) then

      ALLOCATE(t2(norb, norb))
      t2 = tt
      if (tIncGroundState) then
        do ii = 1, nocc
          t2(ii,ii) = t2(ii,ii) + occ(ii,1)
        end do
      end if

      if (present(occNatural)) then
        naturalOrbs = t2
        call evalCoeffs(naturalOrbs,occNatural,grndEigVecs(:,:,1))
        if (tCoeffs) then
          ALLOCATE(occtmp(size(occ)))
          occTmp = occNatural
        end if
      else
        ALLOCATE(occtmp(size(occ)))
        occtmp = 0.0_dp
        call evalCoeffs(t2,occNatural,grndEigVecs(:,:,1))
      end if

      ! Better to get this by post-processing DFTB+ output, but here for
      ! compatibility at the moment
      if (tCoeffs) then
        open(fdCoeffs, file=excitedCoefsOut, position="rewind", &
            & status="replace")
        write(fdCoeffs,*) 'T F'
        do ii = 1, norb
          jj = norb - ii + 1
          write(fdCoeffs, '(1x,i3,1x,f13.10,1x,f13.10)') ii, occtmp(jj), 2.0_dp
          write(fdCoeffs, '(6(f13.10,1x))') (cmplx(t2(mm,jj), kind=dp), &
              & mm = 1, norb)
        end do
        close(fdCoeffs)
      end if

    end if

  end subroutine writeCoeffs


  !> Project MO density matrix onto ground state orbitals
  subroutine evalCoeffs(t2,occ,eig)

    !> density matrix
    real(dp), intent(inout) :: t2(:,:)

    !> resulting natural orbital occupations
    real(dp), intent(out) :: occ(:)

    !> 'natural' eigenvectors
    real(dp), intent(in) :: eig(:,:)

    real(dp), allocatable :: coeffs(:,:)

    ALLOCATE(coeffs(size(occ),size(occ)))

    call heev(t2, occ, 'U', 'V')
    call gemm(coeffs, eig, t2)
    t2 = coeffs

  end subroutine evalCoeffs


  !> Write out transitions from ground to excited state along with single particle transitions and
  !> dipole strengths
  subroutine writeExcitations(sym, osz, nexc, nmatup, getij, win, eval, evec, wij, fdXplusY, &
      & fdTrans, fdTradip, transitionDipoles, tWriteTagged, fdTagged, fdExc, Ssq)

    !> Symmetry label for the type of transition
    character, intent(in) :: sym

    !> oscillator strengths for transitions from ground to excited states
    real(dp), intent(in) :: osz(:)

    !> number of excited states to solve for
    integer, intent(in) :: nexc

    !> number of same spin excitations
    integer, intent(in) :: nmatup

    !> index array between transitions in square and 1D representations
    integer, intent(in) :: getij(:,:)

    !> index array for single particle excitions
    integer, intent(in) :: win(:)

    !> excitation energies
    real(dp), intent(in) :: eval(:)

    !> eigenvectors of excited states
    real(dp), intent(in) :: evec(:,:)

    !> single particle excitation energies
    real(dp), intent(in) :: wij(:)

    !> single particle transition dipole moments
    real(dp), intent(in) :: transitionDipoles(:,:)

    !> should tagged information be written out
    logical, intent(in) :: tWriteTagged

    !> file unit for transition dipoles
    integer, intent(in) :: fdTradip

    !> file unit for X+Y data
    integer, intent(in) :: fdXplusY

    !> file unit for transitions
    integer, intent(in) :: fdTrans

    !> file unit for tagged output (> -1 for write out)
    integer, intent(in) :: fdTagged

    !> file unit for excitation energies
    integer, intent(in) :: fdExc

    !> For spin polarized systems, measure of spin
    real(dp), intent(in), optional :: Ssq(:)

    integer :: nmat
    integer :: i, j, iweight, indo, m, n
    integer :: iDeg
    real(dp), allocatable :: wvec(:)
    real(dp), allocatable :: xply(:)
    real(dp), allocatable :: eDeg(:)
    real(dp), allocatable :: oDeg(:)
    integer, allocatable :: wvin(:)
    real(dp) :: rsqw, weight, wvnorm
    logical :: updwn, tSpin
    character :: sign

    @:ASSERT(fdExc > 0)

    tSpin = present(Ssq)
    nmat = size(wij)
    ALLOCATE(wvec(nmat))
    ALLOCATE(wvin(nmat))
    ALLOCATE(xply(nmat))
    ALLOCATE(eDeg(nexc))
    ALLOCATE(oDeg(nexc))
    wvec = 0.0_dp
    wvin = 0
    xply = 0.0_dp
    eDeg = 0.0_dp
    oDeg = 0.0_dp

    if(fdXplusY > 0) then
      write(fdXplusY,*) nmat, nexc
    end if

    do i = 1, nexc
      if (eval(i) > 0.0_dp) then

        ! calculate weight of single particle transitions
        rsqw = 1.0_dp / sqrt(eval(i))
        ! (X+Y)^ia_I = sqrt(wij) / sqrt(omega) * F^ia_I
        xply(:) = sqrt(rsqw) * sqrt(wij(:)) * evec(:,i)
        wvec(:) = xply(:)**2
        wvnorm = 1.0_dp / sqrt(sum(wvec**2))
        wvec(:) = wvec(:) * wvnorm

        ! find largest coefficient in CI - should use maxloc
        call index_heap_sort(wvin,wvec)
        wvin = wvin(size(wvin):1:-1)
        wvec = wvec(wvin)

        weight = wvec(1)
        iweight = wvin(1)

        call indxov(win, iweight, getij, m, n)
        sign = sym
        if (tSpin) then
          sign = " "
          write(fdExc, &
              & '(1x,f10.3,4x,f12.7,4x,i5,3x,a,1x,i5,7x,f6.3,2x,f10.3,4x, &
              & f6.3)') &
              & Hartree__eV * sqrt(eval(i)), osz(i), m, '->', n, weight, &
              & Hartree__eV * wij(iweight), Ssq(i)
        else
          write(fdExc, &
              & '(1x,f10.3,4x,f12.7,4x,i5,3x,a,1x,i5,7x,f6.3,2x,f10.3,6x,a)') &
              & Hartree__eV * sqrt(eval(i)), osz(i), m, '->', n, weight,&
              & Hartree__eV * wij(iweight), sign
        end if

        if(fdXplusY > 0) then
          if (tSpin) then
            updwn = (win(iweight) <= nmatup)
            sign = "D"
            if (updwn) sign = "U"
          end if
          write(fdXplusY,'(1x,i5,3x,a,3x,ES17.10)') i,sign, sqrt(eval(i))
          write(fdXplusY,'(6(1x,ES17.10))') xply(:)
        endif

        if (fdTrans > 0) then
          write(fdTrans,*)
          write(fdTrans, '(2x,a,1x,i5,5x,f10.3,1x,a,3x,a)') &
              & 'Energy ', i,  Hartree__eV * sqrt(eval(i)), 'eV', sign
          write(fdTrans,*)
          write(fdTrans,'(2x,a,9x,a,7x,a)') &
              & 'Transition', 'Weight', 'KS [eV]'
          write(fdTrans,'(1x,45("="))')

          sign = " "
          do j = 1, nmat
            !if (wvec(j) < 1e-4_dp) exit ! ??????
            indo = wvin(j)
            call indxov(win, indo, getij, m, n)
            if (tSpin) then
              updwn = (win(indo) <= nmatup)
              sign = "D"
              if (updwn) sign = "U"
            end if
            write(fdTrans,&
                & '(i5,3x,a,1x,i5,1x,1a,1x,f8.4,2x,f10.3)') &
                & m, '->', n, sign, wvec(j), Hartree__eV * wij(wvin(j))
          end do
        end if

        if(fdTradip > 0) then
          write(fdTradip, '(1x,i5,1x,f10.3,2x,3(3x,f10.6))') &
              & i, Hartree__eV * sqrt(eval(i)), (transitionDipoles(i,j) &
              & * au__Debye, j=1,3)
        endif
      else

        ! find largest coefficient in CI - should use maxloc
        call index_heap_sort(wvin,wvec)
        wvin = wvin(size(wvin):1:-1)
        wvec = wvec(wvin)

        weight = wvec(1)
        iweight = wvin(1)
        call indxov(win, iweight, getij, m, n)
        sign = sym

        if (tSpin) then
          sign = " "
          write(fdExc, &
              & '(6x,A,T12,4x,f12.7,4x,i5,3x,a,1x,i5,7x,A,2x,f10.3,4x,f6.3)') &
              & '< 0', osz(i), m, '->', n, '-', Hartree__eV * wij(iweight), &
              & Ssq(i)
        else
          write(fdExc, &
              & '(6x,A,T12,4x,f12.7,4x,i5,3x,a,1x,i5,7x,f6.3,2x,f10.3,6x,a)') &
              & '< 0', osz(i), m, '->', n, weight,&
              & Hartree__eV * wij(iweight), sign
        end if

        if(fdXplusY > 0) then
          if (tSpin) then
            updwn = (win(iweight) <= nmatup)
            sign = "D"
            if (updwn) sign = "U"
          end if
          write(fdXplusY,'(1x,i5,3x,a,3x,A)') i,sign, '-'
        endif

        if (fdTrans > 0) then
          write(fdTrans,*)
          write(fdTrans, '(2x,a,1x,i5,5x,a,1x,a,3x,a)') &
              & 'Energy ', i,  '-', 'eV', sign
          write(fdTrans,*)
        end if

        if(fdTradip > 0) then
          write(fdTradip, '(1x,i5,1x,A)') i, '-'
        endif

      end if

    end do

    ! Determine degenerate levels and sum oscillator strength over any degenerate levels
    iDeg = 1
    eDeg(1) = eval(1)
    oDeg(1) = osz(1)
    do i = 2, nexc
      if(abs(eval(i)-eval(i-1)) < elecTolMax) then
        oDeg(iDeg) = oDeg(iDeg) + osz(i)
      else
        iDeg = iDeg + 1
        eDeg(iDeg) = eval(i)
        oDeg(iDeg) = osz(i)
      endif
    end do
    if (tWriteTagged) then
      call writeTagged(fdTagged, tag_excEgy, eDeg(:iDeg))
      call writeTagged(fdTagged, tag_excOsc, oDeg(:iDeg))
    end if

  end subroutine writeExcitations


  !> Create transition density matrix in MO basis P = T + 1/2 Z symmetric (paper has T + Z
  !> asymmetric) (Zab = Zij = 0, Tia = 0)
  subroutine calcPMatrix(t, rhs, win, getij, pc)

    !> T matrix
    real(dp), intent(in) :: t(:,:)

    !> Z matrix
    real(dp), intent(in) :: rhs(:)

    !> index array for single particle transitions
    integer, intent(in) :: win(:)

    !> array of the occupied->virtual pairs (nTransitions,occ 1 or virtual 2)
    integer, intent(in) :: getij(:,:)

    !> resulting excited state density matrix
    real(dp), intent(out) :: pc(:,:)

    integer :: ia, i, a

    pc = 0.0_dp
    do ia = 1, size(rhs)
      call indxov(win, ia, getij, i, a)
      pc(i,a) = rhs(ia)
    end do
    pc = 0.5_dp * ( pc + transpose(pc) )

    pc = pc + t

  end subroutine calcPMatrix


  !> Write single particle excitations to a file as well as potentially to tagged output file (in
  !> that case, summing over degeneracies)
  subroutine writeSPExcitations(wij, win, nmatup, getij, fdSPTrans, sposz, nxov, tSpin)

    !> single particle excitation energies
    real(dp), intent(in) :: wij(:)

    !> index array for single particle transitions
    integer, intent(in) :: win(:)

    !> number of transitions within same spin channel
    integer, intent(in) :: nmatup

    !> index from composite index to occupied and virtual single particle states
    integer, intent(in) :: getij(:,:)

    !> file descriptor for the single particle excitation data
    integer, intent(in) :: fdSPTrans

    !> single particle oscilation strengths
    real(dp), intent(in) :: sposz(:)

    !> Number of included single particle excitations to print out (assumes that win and wij are
    !> sorted so that the wanted transitions are first in the array)
    integer, intent(in) :: nxov

    !> is this a spin-polarized calculation?
    logical, intent(in) :: tSpin

    integer :: indm, m, n
    logical :: updwn
    character :: sign

    @:ASSERT(size(sposz)>=nxov)

    if (fdSPTrans > 0) then
      ! single particle excitations
      open(fdSPTrans, file=singlePartOut, position="rewind", status="replace")
      write(fdSPTrans,*)
      write(fdSPTrans,'(7x,a,7x,a,8x,a)') '#      w [eV]', &
          & 'Osc.Str.', 'Transition'
      write(fdSPTrans,*)
      write(fdSPTrans,'(1x,58("="))')
      write(fdSPTrans,*)
      do indm = 1, nxov
        call indxov(win, indm, getij, m, n)
        sign = " "
        if (tSpin) then
          updwn = (win(indm) <= nmatup)
          if (updwn) then
            sign = "U"
          else
            sign = "D"
          end if
        end if
        write(fdSPTrans, &
            & '(1x,i7,3x,f8.3,3x,f13.7,4x,i5,3x,a,1x,i5,1x,1a)') &
            & indm, Hartree__eV * wij(indm), sposz(indm), m, '->', n, sign
      end do
      write(fdSPTrans,*)
      close(fdSPTrans)
    end if

  end subroutine writeSPExcitations

end module linrespgrad<|MERGE_RESOLUTION|>--- conflicted
+++ resolved
@@ -437,19 +437,13 @@
         nxov_d = 0
         if (tOscillatorWindow) then
 
-<<<<<<< HEAD
           ! find transitions that are strongly dipole allowed (> oscillatorWindow)
-          call dipselect(wij(nxov_r+1:), sposz(nxov_r+1:), win(nxov_r+1:), &
-              & snglPartTransDip(nxov_r+1:,:),nxov_d, oscillatorWindow, grndEigVal, getij)
-=======
-          ! If there are remaining transitions above the selected set
           if (nxov_r < nxov) then
             ! find transitions that are strongly dipole allowed (> oscillatorWindow)
             call dipselect(wij(nxov_r+1:), sposz(nxov_r+1:), win(nxov_r+1:), &
                 & snglPartTransDip(nxov_r+1:,:),nxov_d, oscillatorWindow, &
                 & grndEigVal, getij)
           end if
->>>>>>> d1c4c2e4
 
         end if
 
