--- conflicted
+++ resolved
@@ -27,11 +27,8 @@
   use dftbp_sorting
   use dftbp_qm
   use dftbp_transcharges
-<<<<<<< HEAD
   use dftbp_linresptypes
-=======
   use dftbp_degeneracyfind
->>>>>>> 39987dbe
   implicit none
   private
 
