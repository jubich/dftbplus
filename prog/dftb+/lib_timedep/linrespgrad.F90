!--------------------------------------------------------------------------------------------------!
!  DFTB+: general package for performing fast atomistic simulations                                !
!  Copyright (C) 2006 - 2020  DFTB+ developers group                                               !
!                                                                                                  !
!  See the LICENSE file for terms of usage and distribution.                                       !
!--------------------------------------------------------------------------------------------------!

#:include 'common.fypp'

!> Linear response excitations and gradients with respect to atomic coordinates
module dftbp_linrespgrad
  use dftbp_assert
  use dftbp_arpack
  use dftbp_linrespcommon
  use dftbp_commontypes
  use dftbp_slakocont
  use dftbp_shortgamma
  use dftbp_accuracy
  use dftbp_constants, only : Hartree__eV, au__Debye
  use dftbp_nonscc, only : TNonSccDiff
  use dftbp_scc, only : TScc
  use dftbp_blasroutines
  use dftbp_eigensolver
  use dftbp_lapackroutines
  use dftbp_message
  use dftbp_taggedoutput, only : TTaggedWriter, tagLabels
  use dftbp_sorting
  use dftbp_qm
  use dftbp_transcharges
  use dftbp_linresptypes
  use dftbp_degeneracyfind
  implicit none
  private

  public :: LinRespGrad_old

  character(lc) :: tmpStr

  !> Output files for results
  character(*), parameter :: transitionsOut = "TRA.DAT"
  character(*), parameter :: XplusYOut = "XplusY.DAT"
  character(*), parameter :: excitedCoefsOut = "COEF.DAT"
  character(*), parameter :: excitationsOut = "EXC.DAT"
  character(*), parameter :: transDipOut = "TDP.DAT"


  ! ARPACK related variables

  !> Tolerance for ARPACK solver.
  real(dp), parameter :: ARTOL = epsilon(1.0_rsp)

  !> Maximal allowed iteration in the ARPACK solver.
  integer, parameter :: MAX_AR_ITER = 300

  !> Names of output files
  character(*), parameter :: arpackOut = "ARPACK.DAT"
  character(*), parameter :: testArpackOut = "TEST_ARPACK.DAT"

  !> Communication with ARPACK for progress information
  integer :: logfil, ndigit, mgetv0
  integer :: msaupd, msaup2, msaitr, mseigt, msapps, msgets, mseupd
  integer :: mnaupd, mnaup2, mnaitr, mneigh, mnapps, mngets, mneupd
  integer :: mcaupd, mcaup2, mcaitr, mceigh, mcapps, mcgets, mceupd

  !> Common block of ARPACK variables
  common /debug/ logfil, ndigit, mgetv0,&
      &    msaupd, msaup2, msaitr, mseigt, msapps, msgets, mseupd,&
      &    mnaupd, mnaup2, mnaitr, mneigh, mnapps, mngets, mneupd,&
      &    mcaupd, mcaup2, mcaitr, mceigh, mcapps, mcgets, mceupd

contains

  !> This subroutine analytically calculates excitations and gradients of excited state energies
  !> based on Time Dependent DFRT
  subroutine LinRespGrad_old(tSpin, this, iAtomStart, grndEigVecs, grndEigVal, sccCalc, dq, coord0,&
      & SSqr, filling, species0, iNeighbour, img2CentCell, orb, tWriteTagged, fdTagged,&
      & taggedWriter, omega, allOmega, shift, skHamCont, skOverCont, excgrad, derivator, rhoSqr,&
      & occNatural, naturalOrbs)

    !> spin polarized calculation
    logical, intent(in) :: tSpin

    type(TLinResp), intent(inout) :: this

    !> index vector for S and H matrices
    integer, intent(in) :: iAtomStart(:)

    !> ground state MO-coefficients
    real(dp), intent(in) :: grndEigVecs(:,:,:)

    !> ground state MO-energies
    real(dp), intent(in) :: grndEigVal(:,:)

    !> Self-consistent charge module settings
    type(TScc), intent(in) :: sccCalc

    !> converged ground state Mulliken gross charges - atomic charges
    real(dp), intent(in) :: dq(:,:)

    !> atomic positions
    real(dp), intent(in) :: coord0(:,:)

    !> square overlap matrix between basis functions, both triangles required
    real(dp), intent(in) :: SSqr(:,:)

    !> occupations for the states
    real(dp), intent(in) :: filling(:,:)

    !> chemical species of each atom
    integer, intent(in) :: species0(:)

    !> Atomic neighbour lists
    integer, intent(in) :: iNeighbour(0:,:)

    !> Mapping of atom number to central cell atom number
    integer, intent(in) :: img2CentCell(:)

    !> data type for atomic orbital information
    type(TOrbitals), intent(in) :: orb

    !> print tag information
    logical, intent(in) :: tWriteTagged

    !> file descriptor for the tagged data output
    integer, intent(in) :: fdTagged

    !> tagged writer
    type(TTaggedWriter), intent(inout) :: taggedWriter

    !> excitation energy of state nStat
    real(dp), intent(out) :: omega

    !> excitation energy of all states that have been solved
    real(dp), allocatable, intent(inout) :: allOmega(:)

    !> shift vector for potentials in the ground state
    real(dp), intent(in), optional :: shift(:)

    !> non-SCC hamiltonian data
    type(TSlakoCont), intent(in), optional :: skHamCont

    !> overlap data
    type(TSlakoCont), intent(in), optional :: skOverCont

    !> excitation energy gradient with respect to atomic positions
    real(dp), intent(out), optional :: excgrad(:,:)

    !> Differentiator for H0 and S matrices.
    class(TNonSccDiff), intent(in), optional :: derivator

    !> ground state density matrix
    real(dp), intent(in), optional :: rhoSqr(:,:,:)

    !> Occupation numbers for natural orbitals from the excited state density matrix
    real(dp), intent(out), optional :: occNatural(:)

    !> the single particle eigenvectors themselves for the excited state density matrix.
    real(dp), intent(out), optional :: naturalOrbs(:,:,:)


    real(dp) :: Ssq(this%nExc)
    real(dp), allocatable :: gammaMat(:,:), snglPartTransDip(:,:)
    real(dp), allocatable :: stimc(:,:,:), wij(:)
    real(dp), allocatable :: dqex(:,:), sposz(:), osz(:), xpy(:), xmy(:), pc(:,:,:)
    real(dp), allocatable :: t(:,:,:), rhs(:), woo(:,:), wvv(:,:), wov(:)
    real(dp), allocatable :: evec(:,:), eval(:), transitionDipoles(:,:)
    integer, allocatable :: win(:), getij(:,:)

    !> array from pairs of single particles states to compound index - should replace with a more
    !> compact data structure in the cases where there are oscilator windows
    integer, allocatable :: iatrans(:,:,:)

    character, allocatable :: symmetries(:)

    integer :: mnvir, nxoo_max, nxvv_max
    integer, allocatable :: nocc_ud(:), nvir_ud(:)
    integer :: mHOMO, mLUMO
    integer :: nxov, nxov_ud(2), nxov_r, nxov_d, nxov_rd
    integer :: norb
    integer :: i, j, iSpin, isym, iLev, nStartLev, nEndLev
    integer :: nSpin
    character :: sym

    real(dp) :: energyThreshold

    integer :: nStat

    !> control variables
    logical :: tZVector, tCoeffs, tTradip

    !> printing data
    logical :: tMulliken

    !> should gradients be calculated
    logical :: tForces

    !> transition charges, either cached or evaluated on demand
    type(TTransCharges) :: transChrg


    if (withArpack) then

      ! ARPACK library variables
      ndigit = -3
      ! Output unit:
      logfil = this%fdArnoldi
      msgets = 0
      msaitr = 0
      msapps = 0
      mseigt = 0
      mseupd = 0
      if(this%tArnoldi) then
        msaupd = 1
        msaup2 = 1
      else
        msaupd = 0
        msaup2 = 0
      endif
      ! End of ARPACK communication variables

    end if

    @:ASSERT(this%fdExc > 0)

    ! work out which data files are required, based on whether they have valid file IDs (>0)
    tMulliken = (this%fdMulliken > 0)
    tCoeffs = (this%fdCoeffs > 0)
    tTradip = (this%fdTradip > 0)

    if (tMulliken) then
      open(this%fdMulliken, file=excitedQOut,position="rewind", status="replace")
      close(this%fdMulliken)
      open(this%fdMulliken, file=excitedDipoleOut, position="rewind", status="replace")
      close(this%fdMulliken)
    end if

    @:ASSERT(this%fdArnoldi > 0)
    if (this%tArnoldi) then
      open(this%fdArnoldi, file=arpackOut, position="rewind", status="replace")
    end if

    nSpin = size(grndEigVal, dim=2)
    @:ASSERT(nSpin > 0 .and. nSpin <=2)

    norb = orb%nOrb

    @:ASSERT(present(excgrad) .eqv. present(shift))
    @:ASSERT(present(excgrad) .eqv. present(skHamCont))
    @:ASSERT(present(excgrad) .eqv. present(skOverCont))
    @:ASSERT(present(excgrad) .eqv. present(derivator))
  #:block DEBUG_CODE
    if (present(excgrad)) then
    @:ASSERT(present(rhoSqr))
    end if
  #:endblock DEBUG_CODE
    @:ASSERT(present(occNatural) .eqv. present(naturalOrbs))

    ! count initial number of transitions from occupied to empty states
    nxov_ud = 0
    do iSpin = 1, nSpin
      !$OMP PARALLEL DO DEFAULT(SHARED) PRIVATE(i,j) SCHEDULE(RUNTIME) REDUCTION(+:nxov_ud)
      do i = 1, norb - 1
        do j = i, norb
          if (filling(i,iSpin) > filling(j,iSpin) + elecTolMax) then
            nxov_ud(iSpin) = nxov_ud(iSpin) + 1
          end if
        end do
      end do
      !$OMP  END PARALLEL DO
    end do
    nxov = sum(nxov_ud)

    if (this%nExc + 1 >= nxov) then
      write(tmpStr,"(' Insufficent single particle excitations, ',I0,&
          & ', for required number of excited states ',I0)")nxov, this%nExc
      call error(tmpStr)
    end if

    tForces = .false.
    ! are gradients required?
    if (present(excgrad)) then
      if (size(excgrad) > 0) then
        tForces = .true.
      end if
    end if

    !> is a z vector required?
    tZVector = tForces .or. tMulliken .or. tCoeffs .or. present(naturalOrbs) .or.&
        & this%tWriteDensityMatrix

    ! Sanity checks
    nstat = this%nStat
    if (nstat < 0 .and. this%symmetry /= "S") then
      call error("Linresp: Brightest mode only available for singlets.")
    end if
    if (nstat /= 0 .and. this%symmetry == "B") then
      call error("Linresp: Both symmetries not allowed if a specific state is excited")
    end if
    if (tZVector .and. this%nExc > nxov - 1) then
      call error("Linresp: With gradients/properties, nexc can be greater than the number of&
          & occupied-virtual excitations")
    end if

    ! Select symmetries to process
    if (.not. tSpin) then
      select case (this%symmetry)
      case ("B")
        ALLOCATE(symmetries(2))
        symmetries(:) = [ "T", "S" ]
      case ("S")
        ALLOCATE(symmetries(1))
        symmetries(:) = [ "S" ]
      case ("T")
        ALLOCATE(symmetries(1))
        symmetries(:) = [ "T" ]
      end select
    else
      ! ADG: temporary solution for spin polarized case.
      ALLOCATE(symmetries(1))
      symmetries(:) = [ " " ]
    end if

    ! Allocation for general arrays
    ALLOCATE(gammaMat(this%nAtom, this%nAtom))
    ALLOCATE(snglPartTransDip(nxov, 3))
    ALLOCATE(stimc(norb, norb, nSpin))
    ALLOCATE(wij(nxov))
    ALLOCATE(win(nxov))
    ALLOCATE(eval(this%nExc))
<<<<<<< HEAD
    ALLOCATE(getij(nxov, 3))
    ALLOCATE(transitionDipoles(nxov, 3))
=======
    ALLOCATE(getij(nxov, 2))
    ALLOCATE(transitionDipoles(this%nExc, 3))
>>>>>>> 1ed1b0b0
    ALLOCATE(sposz(nxov))
    ALLOCATE(nocc_ud(nSpin))
    ALLOCATE(nvir_ud(nSpin))

    ! Overlap times wave function coefficients - most routines in DFTB+ use lower triangle (would
    ! remove the need to symmetrize the overlap and ground state density matrix in the main code if
    ! this could be used everywhere in these routines)
    do iSpin = 1, nSpin
      call symm(stimc(:,:,iSpin), "L", SSqr, grndEigVecs(:,:,iSpin))
    end do

    ! ground state Hubbard U softened coulombic interactions
    call sccCalc%getAtomicGammaMatrix(gammaMat, iNeighbour, img2CentCell)

    ! Oscillator strengths for exited states, when needed.
    ALLOCATE(osz(this%nExc))

    ! Find all single particle transitions and KS energy differences for cases that go from filled
    ! to empty states
    call getSPExcitations(grndEigVal, filling, wij, getij)

    ! put them in ascending energy order
    if (this%tOscillatorWindow) then
      ! use a stable sort so that degenerate transitions from the same single particle state are
      ! grouped together in the results, allowing these to be selected together (since how intensity
      ! is shared out over degenerate transitions is arbitrary between eigensolvers/platforms).
      call merge_sort(win, wij, 1.0_dp*epsilon(1.0))
    else
      ! do not require stability, use the usual routine to sort, saving an O(N) workspace
      call index_heap_sort(win, wij)
    end if
    wij = wij(win)

    ! dipole strength of transitions between K-S states
    call calcTransitionDipoles(coord0, win, nxov_ud(1), getij, iAtomStart, stimc, grndEigVecs,&
        & snglPartTransDip)

    ! single particle excitation oscillator strengths
    sposz(:) = twothird * wij(:) * sum(snglPartTransDip**2, dim=2)

    if (this%tOscillatorWindow .and. tZVector ) then
      call error("Incompabilitity between excited state property evaluation and an oscillator&
          & strength window at the moment.")
    end if

    if (this%tOscillatorWindow .or. this%tEnergyWindow) then

      if (.not. this%tEnergyWindow) then

        ! find transitions that are strongly dipole allowed (> oscillatorWindow)
        call dipselect(wij, sposz, win, snglPartTransDip, nxov_rd, this%oscillatorWindow,&
            & grndEigVal, getij)

      else

        ! energy window above the lowest nexc single particle transitions
        energyThreshold = wij(this%nExc) + this%energyWindow
        nxov_r = count(wij <= energyThreshold)

        nxov_d = 0
        if (this%tOscillatorWindow) then

          ! find transitions that are strongly dipole allowed (> oscillatorWindow)
          if (nxov_r < nxov) then
            ! find transitions that are strongly dipole allowed (> oscillatorWindow)
            call dipselect(wij(nxov_r+1:), sposz(nxov_r+1:), win(nxov_r+1:),&
                & snglPartTransDip(nxov_r+1:,:),nxov_d, this%oscillatorWindow,&
                & grndEigVal, getij)
          end if

        end if

        nxov_rd = nxov_r + nxov_d

      end if
    else

      nxov_rd = nxov

    end if

    if (withArpack) then
      ! just in case energy/dipole windows add no extra states, and is due to an arpack solver
      ! requirement combined with the need to get at least nexc states
      nxov_rd = max(nxov_rd,min(this%nExc+1,nxov))
    else
      nxov_rd = max(nxov_rd,min(this%nExc,nxov))
    end if

    call TTransCharges_init(transChrg, iAtomStart, stimc, grndEigVecs, nxov_rd, nxov_ud(1), getij,&
        & win, this%tCacheCharges)


    if (this%fdXplusY >  0) then
      open(this%fdXplusY, file=XplusYOut, position="rewind", status="replace")
    end if

    if(this%fdTrans>0) then
      open(this%fdTrans, file=transitionsOut, position="rewind", status="replace")
      write(this%fdTrans,*)
    endif

    ! Many-body transition dipole file to excited states
    if (this%fdTradip > 0) then
      open(this%fdTradip, file=transDipOut, position="rewind", status="replace")
      write(this%fdTradip,*)
      write(this%fdTradip,'(5x,a,5x,a,2x,a)') "#", 'w [eV]', 'Transition dipole (x,y,z) [Debye]'
      write(this%fdTradip,*)
      write(this%fdTradip,'(1x,60("="))')
      write(this%fdTradip,*)
    endif

    ! excitation energies
    open(this%fdExc, file=excitationsOut, position="rewind", status="replace")
    write(this%fdExc,*)
    if (tSpin) then
      write(this%fdExc,'(5x,a,7x,a,9x,a,9x,a,6x,a,4x,a)') 'w [eV]', 'Osc.Str.', 'Transition',&
          & 'Weight', 'KS [eV]','D<S*S>'
    else
      write(this%fdExc,'(5x,a,7x,a,9x,a,9x,a,6x,a,4x,a)') 'w [eV]','Osc.Str.', 'Transition',&
          & 'Weight', 'KS [eV]','Sym.'
    end if

    write(this%fdExc,*)
    write(this%fdExc,'(1x,80("="))')
    write(this%fdExc,*)

    ! single particle excitations (output file and tagged file if needed).  Was used for nxov_rd =
    ! size(wij), but now for just states that are actually included in the excitation calculation.
    call writeSPExcitations(wij, win, nxov_ud(1), getij, this%fdSPTrans, sposz, nxov_rd, tSpin)
    ALLOCATE(evec(nxov_rd, this%nExc))

    do isym = 1, size(symmetries)

      sym = symmetries(isym)
      if (withArpack) then
        call buildAndDiagExcMatrixArpack(tSpin, wij(:nxov_rd), sym, win, nxov_ud(1), nxov_rd,&
            & iAtomStart, stimc, grndEigVecs, filling, getij, gammaMat, species0, this%spinW,&
            & transChrg, this%fdArnoldiDiagnosis, eval, evec, this%onSiteMatrixElements, orb)
      else
        call error("No suitable eigensolver was compiled with this binary")
      end if

      ! Excitation oscillator strengths for resulting states
      call getOscillatorStrengths(sym, snglPartTransDip(1:nxov_rd,:), wij(:nxov_rd), eval, evec,&
          & filling, win, nxov_ud(1), getij, nstat, osz, tTradip, transitionDipoles)

      if (tSpin) then
        call getExcSpin(Ssq, nxov_ud(1), getij, win, eval, evec, wij(:nxov_rd), filling, stimc,&
            & grndEigVecs)
        call writeExcitations(sym, osz, this%nExc, nxov_ud(1), getij, win, eval, evec,&
            & wij(:nxov_rd), this%fdXplusY, this%fdTrans, this%fdTradip, transitionDipoles,&
            & tWriteTagged, fdTagged, taggedWriter, this%fdExc, Ssq)
      else
        call writeExcitations(sym, osz, this%nExc, nxov_ud(1), getij, win, eval, evec,&
            & wij(:nxov_rd), this%fdXplusY, this%fdTrans, this%fdTradip, transitionDipoles,&
            & tWriteTagged, fdTagged, taggedWriter, this%fdExc)
      end if

      if (allocated(allOmega)) then
        if (size(allOmega) /= size(symmetries) * this%nExc) then
          deallocate(allOmega)
        end if
      end if
      if (.not. allocated(allOmega)) then
        allocate(allOmega(size(symmetries) * this%nExc))
      end if
      allOmega(1+(iSym-1)*this%nExc:iSym*this%nExc) = sqrt(eval)

    end do

    if (this%tArnoldi) then
      close(this%fdArnoldi)
    end if

    if (this%fdTrans > 0) close(this%fdTrans)
    if (this%fdXplusY > 0) close(this%fdXplusY)
    if (this%fdExc > 0) close(this%fdExc)
    if (this%fdTradip > 0) close(this%fdTradip)

    ! Remove some un-used memory
    deallocate(snglPartTransDip)
    deallocate(transitionDipoles)
    deallocate(sposz)

    if (.not. tZVector) then
      if (nstat == 0) then
        omega = 0.0_dp
      else
        omega = sqrt(eval(nstat))
      end if
    else
      ! calculate Furche vectors and transition density matrix for various properties

      if (nstat == 0) then
        nStartLev = 1
        nEndLev = this%nExc

        if (tForces) then
          call error("Forces currently not available unless a single excited state is specified")
        end if

      else
        nStartLev = nstat
        nEndLev = nstat
      end if

      if (tSpin) then
        if (any( abs(filling) > elecTolMax .and. abs(filling-1.0_dp) > elecTolMax ) ) then
          call error("Fractional fillings not currently possible for excited state property&
              & calculations")
        end if
      else
        if (any( abs(filling) > elecTolMax .and. abs(filling-2.0_dp) > elecTolMax ) ) then
          call error("Fractional fillings not currently possible for excited state property&
              & calculations")
        end if
      end if

      nocc_ud = 0
      nvir_ud = 0
      do iSpin = 1, nSpin
        do i = 1, norb
          if (filling(i,iSpin) > elecTolMax) then
            nocc_ud(iSpin) = nocc_ud(iSpin) + 1
          else
            nvir_ud(iSpin) = nvir_ud(iSpin) + 1
          end if
        end do
      end do

      mHOMO = maxval(nocc_ud)
      mLUMO = minval(nocc_ud) + 1

      mnvir = maxval(nvir_ud)
      nxoo_max = (mHOMO * (mHOMO + 1)) / 2
      nxvv_max = (mnvir * (mnvir + 1)) / 2

      ! Arrays needed for Z vector
      ALLOCATE(xpy(nxov_rd))
      ALLOCATE(xmy(nxov_rd))
      ALLOCATE(t(norb, norb, nSpin))
      ALLOCATE(rhs(nxov_rd))
      ALLOCATE(woo(nxoo_max, nSpin))
      ALLOCATE(wvv(nxvv_max, nSpin))
      ALLOCATE(wov(nxov_rd))
      ALLOCATE(iatrans(1:mHOMO, mLUMO:norb, nSpin))

      ! Arrays for gradients and Mulliken analysis
      if (tZVector) then
        ALLOCATE(dqex(this%nAtom, nSpin))
        ALLOCATE(pc(norb, norb, nSpin))
      end if

      ! set up transition indexing
      call rindxov_array(win, mLUMO, nxov, getij, iatrans)

      do iLev = nStartLev, nEndLev
        omega = sqrt(eval(iLev))
        ! Furche terms: X+Y, X-Y
        xpy(:nxov_rd) = evec(:nxov_rd,iLev) * sqrt(wij(:nxov_rd) / omega)
        xmy(:nxov_rd) = evec(:nxov_rd,iLev) * sqrt(omega / wij(:nxov_rd))

        ! solve for Z and W to get excited state density matrix
        call getZVectorEqRHS(xpy, xmy, win, iAtomStart, nocc_ud,&
            & nxov_ud(1), getij, iatrans, this%nAtom, species0,grndEigVal,&
            & stimc, grndEigVecs, gammaMat, this%spinW, omega, sym, rhs, t,&
            & wov, woo, wvv, transChrg)
        call solveZVectorPrecond(rhs, win, nxov_ud(1), getij, this%nAtom, iAtomStart,&
            & stimc, gammaMat, wij(:nxov_rd), grndEigVecs, transChrg, species0, this%spinW)
        call calcWVectorZ(rhs, win, nocc_ud, nxov_ud(1), getij, iAtomStart,&
            & stimc, grndEigVecs, gammaMat, grndEigVal, wov, woo, wvv, transChrg, species0, this%spinW)
        call calcPMatrix(t, rhs, win, getij, pc)

        call writeCoeffs(pc, grndEigVecs, filling, this%fdCoeffs,&
            & tCoeffs, this%tGrndState, occNatural, naturalOrbs)

<<<<<<< HEAD
        do iSpin = 1, nSpin
          ! Make MO to AO transformation of the excited density matrix
          call makeSimiliarityTrans(pc(:,:,iSpin), grndEigVecs(:,:,iSpin))
          call getExcMulliken(iAtomStart, pc(:,:,iSpin), SSqr, dqex(:,iSpin))
        end do
=======
        ! Make MO to AO transformation of the excited density matrix
        call makeSimilarityTrans(pc, grndEigVecs(:,:,1))

        if (this%tWriteDensityMatrix) then
          call writeDM(iLev, pc, rhoSqr)
        end if
>>>>>>> 1ed1b0b0

        if (tMulliken) then
          !> for now, only total Mulliken charges
          call writeExcMulliken(sym, iLev, sum(dq,dim=2), sum(dqex,dim=2), coord0, this%fdMulliken)
        end if

        if (tForces) then
<<<<<<< HEAD
          call addGradients(sym, nxov_rd, this%nAtom, species0, iAtomStart, norb, nocc_ud,&
              & nxov_ud(1), getij, win, grndEigVecs, pc, stimc, dq, dqex, gammaMat, this%HubbardU,&
              & this%spinW, shift, woo, wov, wvv, transChrg, xpy, coord0, orb, skHamCont,&
              & skOverCont, derivator, rhoSqr, excgrad)
=======
          call addGradients(sym, nxov_rd, this%nAtom, species0, iAtomStart, norb, nocc, nocc_r,&
              & getij, win, grndEigVecs, pc, stimc, dq, dqex, gammaMat, this%HubbardU, this%spinW,&
              & shift, woo, wov, wvv, transChrg, xpy, coord0, orb, skHamCont, skOverCont,&
              & derivator, rhoSqr(:,:,1), excgrad)
>>>>>>> 1ed1b0b0
        end if

      end do

      if (nstat == 0) then
        omega = 0.0_dp
      end if

    end if

  end subroutine LinRespGrad_old


  !> Builds and diagonalizes the excitation matrix via iterative technique.
  subroutine buildAndDiagExcMatrixArpack(tSpin, wij, sym, win, nmatup, nxov, iAtomStart, stimc,&
      & grndEigVecs, filling, getij, gammaMat, species0, spinW, transChrg, fdArnoldiDiagnosis,&
      & eval, evec, onsMEs, orb)

    !> spin polarisation?
    logical, intent(in) :: tSpin

    !> single particle excitation energies
    real(dp), intent(in) :: wij(:)

    !> symmetry to calculate transitions
    character, intent(in) :: sym

    !> index array for single particle excitions
    integer, intent(in) :: win(:)

    !> number of same spin excitations
    integer, intent(in) :: nmatup

    !> number of occupied-virtual transitions
    integer, intent(in) :: nxov

    !> indexing array for square matrices
    integer, intent(in) :: iAtomStart(:)

    !> overlap times ground state eigenvectors
    real(dp), intent(in) :: stimc(:,:,:)

    !> ground state eigenvectors
    real(dp), intent(in) :: grndEigVecs(:,:,:)

    !> occupation numbers
    real(dp), intent(in) :: filling(:,:)

    !> electrostatic matrix
    real(dp), intent(in) :: gammaMat(:,:)

    !> index array for for single particle excitations
    integer, intent(in) :: getij(:,:)

    !> central cell chemical species
    integer, intent(in) :: species0(:)

    !> file handle for ARPACK eigenstate tests
    integer, intent(in) :: fdArnoldiDiagnosis

    !> atomic resolved spin constants
    real(dp), intent(in) :: spinW(:)

    !> machinery for transition charges between single particle levels
    type(TTransCharges), intent(in) :: transChrg

    !> resulting eigenvalues for transitions
    real(dp), intent(out) :: eval(:)

    !> eigenvectors for transitions
    real(dp), intent(out) :: evec(:,:)

    !> onsite corrections if in use
    real(dp), allocatable :: onsMEs(:,:,:,:)

    !> data type for atomic orbital information
    type(TOrbitals), intent(in) :: orb

    real(dp), allocatable :: workl(:), workd(:), resid(:), vv(:,:), qij(:)
    real(dp) :: sigma
    integer :: iparam(11), ipntr(11)
    integer :: ido, ncv, lworkl, info
    logical, allocatable :: selection(:)
    logical :: rvec
    integer :: nexc, natom

    integer :: iState
    real(dp), allocatable :: Hv(:), orthnorm(:,:)

    nexc = size(eval)
    natom = size(gammaMat, dim=1)
    @:ASSERT(all(shape(evec) == [ nxov, nexc ]))

    ! Three times more Lanczos vectors than desired eigenstates
    ncv = min(3 * nexc, nxov)

    lworkl = ncv * (ncv + 8)

    ALLOCATE(workl(lworkl))
    ALLOCATE(workd(3 * nxov))
    ALLOCATE(resid(nxov))
    ALLOCATE(selection(ncv))
    ALLOCATE(vv(nxov, ncv))
    ALLOCATE(qij(natom))

    resid(:) = 0.0_dp
    workd(:) = 0.0_dp

    ! random initial vector used for dsaupd ARPACK call
    info = 0
    ! IDO must be zero on the first  call
    ido = 0
    ! restarting the iteration with a starting vector that is a linear combination of Ritz vectors
    ! associated with the "wanted" Ritz values.
    iparam(1) = 1
    ! maximum iterations of solver
    iparam(3) = MAX_AR_ITER
    ! solve A*x = lambda*x, with A symmetric
    iparam(7) = 1

    ! loop until exit
    do

      ! call the reverse communication interface from arpack
      call saupd (ido, "I", nxov, "SM", nexc, ARTOL, resid, ncv, vv, nxov, iparam, ipntr, workd,&
          & workl, lworkl, info)

      if (ido == 99) then
        ! has terminated normally, exit loop
        exit
      end if

      ! still running, test for an error return
      if (abs(ido) /= 1) then
        write(tmpStr,"(' Unexpected return from arpack routine saupd, IDO ',I0, ' INFO ',I0)")&
            & ido, info
        call error(tmpStr)
      end if

      ! Action of excitation supermatrix on supervector
      call omegatvec(tSpin, workd(ipntr(1):ipntr(1)+nxov-1), workd(ipntr(2):ipntr(2)+nxov-1),&
          & wij, sym, win, nmatup, iAtomStart, stimc, grndEigVecs, filling, getij, gammaMat,&
          & species0, spinW, onsMEs, orb, transChrg)

    end do

    ! check returned info flag for errors
    if (info < 0) then
      write(tmpStr,"(' Error with ARPACK routine saupd, info = ',I0)")info
      call error(tmpStr)
    else if (info  ==  1) then
      call error("Maximum number of iterations reached. Increase the number of excited states to&
          & solve for (NrOfExcitations).")
    else

      ! now want Ritz vectors
      rvec = .true.

      ! everything after the first 6 variables are passed directly to DSEUPD following the last call
      ! to DSAUPD.  These arguments MUST NOT BE MODIFIED between the the last call to DSAUPD and the
      ! call to DSEUPD.
      call seupd (rvec, "All", selection, eval, evec, nxov, sigma, "I", nxov, "SM", nexc, ARTOL,&
          & resid, ncv, vv, nxov, iparam, ipntr, workd, workl, lworkl, info)

      ! check for error on return
      if (info  /=  0) then
        write(tmpStr,"(' Error with ARPACK routine seupd, info = ',I0)")info
        call error(tmpStr)
      end if

    end if

    if (fdArnoldiDiagnosis > 0) then
      ! tests for quality of returned eigenpairs
      open(fdArnoldiDiagnosis, file=testArpackOut, position="rewind", status="replace")
      ALLOCATE(Hv(nxov))
      ALLOCATE(orthnorm(nxov,nxov))
      orthnorm = matmul(transpose(evec(:,:nExc)),evec(:,:nExc))

      write(fdArnoldiDiagnosis,"(A)")'State Ei deviation    Evec deviation  Norm deviation  Max&
          & non-orthog'
      do iState = 1, nExc
        call omegatvec(tSpin, evec(:,iState), Hv, wij, sym, win, nmatup, iAtomStart, stimc,&
            & grndEigVecs, filling, getij, gammaMat, species0, spinW, onsMEs, orb, transChrg)
        write(fdArnoldiDiagnosis,"(I4,4E16.8)")iState, dot_product(Hv,evec(:,iState))-eval(iState),&
            & sqrt(sum( (Hv-evec(:,iState)*eval(iState) )**2 )), orthnorm(iState,iState) - 1.0_dp,&
            & max(maxval(orthnorm(:iState-1,iState)), maxval(orthnorm(iState+1:,iState)))
      end do
      close(fdArnoldiDiagnosis)
    end if

  end subroutine buildAndDiagExcMatrixArpack


  !> Calculate oscillator strength for a given excitation between KS states
  subroutine getOscillatorStrengths(sym, snglPartTransDip, wij, eval, evec, filling, win, nmatup,&
      & getij, istat, osz, tTradip, transitionDipoles)

    !> symmetry of transition
    character, intent(in) :: sym

    !> dipole moments for single particle transtions
    real(dp), intent(in) :: snglPartTransDip(:,:)

    !> energies for single particle transitions
    real(dp), intent(in) :: wij(:)

    !> Low lying eigenvalues of Casida eqn
    real(dp), intent(in) :: eval(:)

    !> eigenvectors of Casida eqn
    real(dp), intent(in) :: evec(:,:)

    !> Single particle occupations in the ground state
    real(dp), intent(in) :: filling(:,:)

    !> index for transitions
    integer, intent(in) :: win(:)

    !> number of up spin transitions before the down spin start
    integer, intent(in) :: nmatup

    !> index from single particle excitation to specific pair of single particle states involved
    integer, intent(in) :: getij(:,:)

    !> write transition dipole
    logical :: tTradip

    !> flag wich if <-1 on entry is returned as the brightest state
    integer, intent(inout) :: istat

    !> Oscilator strengths of transitions
    real(dp), intent(out) :: osz(:)

    !> resulting transition dipoles
    real(dp), intent(out) :: transitionDipoles(:,:)

    integer :: ii, nmat, oszLoc(1)
    real(dp) :: wnij(size(evec, dim=1))
    logical :: tSpin

    nmat = size(evec, dim=1)

    if (size(filling, dim=2) == 2) then
      tSpin = .true.
    else
      tSpin = .false.
    end if

    transitionDipoles(:,:) = 0.0_dp
    osz = 0.0_dp

    ! Triplet oscillator strength and transition dipole is zero for
    ! closed shell ground state
    if ((.not. tSpin) .and. (sym == "T")) then
      return
    end if

    call wtdn(wij, filling, win, nmatup, nmat, getij, wnij)

    !$OMP PARALLEL DO DEFAULT(SHARED) PRIVATE(ii) SCHEDULE(RUNTIME)
    do ii = 1, size(evec, dim=2)
      osz(ii) = oscillatorStrength(snglPartTransDip, wnij, evec(:,ii))
    end do
    !$OMP  END PARALLEL DO

    if (istat < 0) then
      ! find largest transition dipole transition
      oszLoc = maxloc(osz)
      istat = oszLoc(1)
    end if

    if (tTradip) then
      call transitionDipole(snglPartTransDip, wnij, eval, evec, transitionDipoles)
    end if

  end subroutine getOscillatorStrengths


  !> Build right hand side of the equation for the Z-vector and those parts of the W-vectors which
  !> do not depend on Z.
  subroutine getZVectorEqRHS(xpy, xmy, win, iAtomStart, homo, nmatup, getij, iatrans, natom,&
      & species0, grndEigVal, stimc, c, gammaMat, spinW, omega, sym, rhs, t, wov, woo, wvv,&
      & transChrg)

    !> X+Y Furche term
    real(dp), intent(in) :: xpy(:)

    !> X-Y Furche term
    real(dp), intent(in) :: xmy(:)

    !> index array for single particle transitions
    integer, intent(in) :: win(:)

    !> index vector for S and H matrices
    integer, intent(in) :: iAtomStart(:)

    !> highest occupied level
    integer, intent(in) :: homo(:)

    !> number of same spin excitations
    integer, intent(in) :: nmatup

    !> index array between transitions in square and 1D representations
    integer, intent(in) :: getij(:,:)

    !> index array from orbital pairs to compound index
    integer, intent(in) :: iatrans(:,minval(homo)+1:,:)

    !> number of central cell atoms
    integer, intent(in) :: natom

    !> central cell chemical species
    integer, intent(in) :: species0(:)

    !> ground state wavefunctions
    real(dp), intent(in) :: grndEigVal(:,:)

    !> overlap times ground state wavefunctions
    real(dp), intent(in) :: stimc(:,:,:)

    !> ground state wavefunctions
    real(dp), intent(in) :: c(:,:,:)

    !> softened coulomb matrix
    real(dp), intent(in) :: gammaMat(:,:)

    !> ground state spin derivatives for each species
    real(dp), intent(in) :: spinW(:)

    !> Excitation energies
    real(dp), intent(in) :: omega

    !> Symmetry of the transitions
    character, intent(in) :: sym

    !> Right hand side for the Furche solution
    real(dp), intent(out) :: rhs(:)

    !> T matrix
    real(dp), intent(out) :: t(:,:,:)

    !> W vector occupied-virtual part
    real(dp), intent(out) :: wov(:)

    !> W vector occupied part
    real(dp), intent(out) :: woo(:,:)

    !> W vector virtual part
    real(dp), intent(out) :: wvv(:,:)

    !> machinery for transition charges between single particle levels
    type(TTransCharges), intent(in) :: transChrg

    real(dp), allocatable :: xpyq(:), qij(:), gamxpyq(:), qgamxpyq(:,:), gamqt(:)
    real(dp), allocatable :: xpyqds(:), gamxpyqds(:)
    integer :: nxov
    integer, allocatable :: nxoo(:), nxvv(:), nvir(:)
    integer :: i, j, a, b, ias, ibs, ij, ab, jas, s, nSpin
    real(dp) :: tmp1, tmp2, fact
    logical :: updwn, tSpin

    nxov = size(rhs)

    ALLOCATE(xpyq(natom))
    ALLOCATE(qij(natom))
    ALLOCATE(gamxpyq(natom))
    ALLOCATE(gamqt(natom))

    t(:,:,:) = 0.0_dp
    rhs(:) = 0.0_dp
    wov(:) = 0.0_dp
    woo(:,:) = 0.0_dp
    wvv(:,:) = 0.0_dp

    nSpin = size(t, dim=3)

    ALLOCATE(nxoo(nSpin))
    ALLOCATE(nxvv(nSpin))
    ALLOCATE(nvir(nSpin))

    nxoo(:) = (homo(:)*(homo(:)+1))/2
    nvir(:) = size(t, dim=1) - homo(:)
    nxvv(:) = (nvir(:)*(nvir(:)+1))/2

    ALLOCATE(qgamxpyq(max(maxval(nxoo), maxval(nxvv)), size(homo)))

    if (nSpin == 2) then
      tSpin = .true.
      ALLOCATE(xpyqds(natom))
      ALLOCATE(gamxpyqds(natom))
    else
      tSpin = .false.
    end if

    ! Build t_ab = 0.5 * sum_i (X+Y)_ia (X+Y)_ib + (X-Y)_ia (X-Y)_ib
    ! and w_ab = Q_ab with Q_ab as in (B16) but with corrected sign.
    ! factor 1 / (1 + delta_ab) follows later
    do ias = 1, nxov
      call indxov(win, ias, getij, i, a, s)

      ! BA: is T_aa = 0?
      do b = homo(s) + 1, a
        ibs = iatrans(i, b, s)
        call rindxvv(homo(s), a, b, ab)
        tmp1 = xpy(ias) * xpy(ibs) + xmy(ias) * xmy(ibs)
        tmp2 = omega * (xpy(ias) * xmy(ibs)+ xmy(ias) * xpy(ibs))
        t(a,b,s) = t(a,b,s) + 0.5_dp * tmp1
        ! to prevent double counting
        if (a /= b) then
          t(b,a,s) = t(b,a,s) + 0.5_dp * tmp1
        end if
        ! Note: diagonal elements will be multiplied by 0.5 later.
        wvv(ab,s) = wvv(ab,s) + grndEigVal(i,s) * tmp1 + tmp2
      end do

      ! Build t_ij = 0.5 * sum_a (X+Y)_ia (X+Y)_ja + (X-Y)_ia (X-Y)_ja and 1 / (1 + delta_ij) Q_ij
      ! with Q_ij as in eq. (B9) (1st part of w_ij)
      do j = i, homo(s)
        jas = iatrans(j,a,s)

        ! ADG: assume no constraint on occ space atm (nocc_r = nocc)
        ! otherwise first argument should be nocc - nocc_r
        call rindxvv(0, j, i, ij)
        tmp1 = xpy(ias) * xpy(jas) + xmy(ias) * xmy(jas)
        tmp2 = omega * (xpy(ias) * xmy(jas) + xmy(ias) * xpy(jas))
        ! Note, there is a typo in Heringer et al. J. Comp Chem 28, 2589.
        ! The sign must be negative see Furche, J. Chem. Phys, 117 7433 (2002).
        t(i,j,s) = t(i,j,s) - 0.5_dp * tmp1
        ! to prevent double counting
        if (i /= j) then
          t(j,i,s) = t(j,i,s) - 0.5_dp * tmp1
        end if
        woo(ij,s) = woo(ij,s) - grndEigVal(a,s) * tmp1 + tmp2
      end do

    end do

    ! xpyq = Q * xpy
    xpyq(:) = 0.0_dp
    call transChrg%qMatVec(iAtomStart, stimc, c, getij, win, xpy, xpyq)

    if (.not. tSpin) then  ! ---- spin-unpolarized case ----

      ! qgamxpyq(ab) = sum_jc K_ab,jc (X+Y)_jc
      if (sym == "S") then
        call hemv(gamxpyq, gammaMat,  xpyq)
        do ab = 1, nxvv(1)
          call indxvv(homo(1), ab, a, b)
          qij(:) = transq(a, b, iAtomStart, .true., stimc, c)
          qgamxpyq(ab, 1) = 2.0_dp * sum(qij * gamxpyq)
        end do
      else ! triplet case
        do ab = 1, nxvv(1)
          call indxvv(homo(1), ab, a, b)
          qij(:) = transq(a, b, iAtomStart, .true., stimc, c)
          qgamxpyq(ab, 1) = 2.0_dp * sum(qij * xpyq * spinW(species0))
        end do
      end if

    else  ! ---- spin-polarized case -----

      xpyqds(:) = 0.0_dp
      call transChrg%qMatVecDs(iAtomStart, stimc, c, getij, win, xpy, xpyqds)

      call hemv(gamxpyq, gammaMat,  xpyq)
      do s = 1, 2
        if (s == 1) then
          updwn = .true.
          fact = 1.0_dp
        else
          updwn = .false.
          fact = -1.0_dp
        end if
        do ab = 1, nxvv(s)
          call indxvv(homo(s), ab, a, b)
          qij(:) = transq(a, b, iAtomStart, updwn, stimc, c)
          qgamxpyq(ab, s) = sum(qij * gamxpyq)
          !magnetization part
          qgamxpyq(ab, s) = qgamxpyq(ab, s) + fact * sum(qij * xpyqds * spinW(species0))
        end do
      end do

    end if

    ! rhs(ia) -= Qia = sum_b (X+Y)_ib * qgamxpyq(ab))
    do ias = 1, nxov
      call indxov(win, ias, getij, i, a, s)

      do b = homo(s) + 1, a
        call rindxvv(homo(s), a, b, ab)
        ibs = iatrans(i,b,s)
        rhs(ias) = rhs(ias) - 2.0_dp * xpy(ibs) * qgamxpyq(ab, s)
        ! Since qgamxpyq has only upper triangle
        if (a /= b) then
          rhs(ibs) = rhs(ibs) - 2.0_dp * xpy(ias) * qgamxpyq(ab, s)
        end if
      end do
    end do

    ! -rhs = -rhs - sum_j (X + Y)_ja H + _ij[X + Y]
    if (.not. tSpin) then  ! ---- spin-unpolarized case ----

      if (sym == "S") then
        do ij = 1, nxoo(1)
          qgamxpyq(ij, 1) = 0.0_dp
          call indxoo(ij, i, j)
          qij(:) = transq(i, j, iAtomStart, .true., stimc, c)
          ! qgamxpyq(ij) = sum_kb K_ij,kb (X+Y)_kb
          qgamxpyq(ij, 1) = 2.0_dp * sum(qij * gamxpyq)
        end do
      else
        do ij = 1, nxoo(1)
          qgamxpyq(ij, 1) = 0.0_dp
          call indxoo(ij, i, j)
          qij(:) = transq(i, j, iAtomStart, .true., stimc, c)
          qgamxpyq(ij, 1) = 2.0_dp * sum(qij * xpyq * spinW(species0))
        end do
      end if

    else  ! ---- spin-polarized case -----

      do s = 1, 2
        if (s == 1) then
          updwn = .true.
          fact = 1.0_dp
        else
          updwn = .false.
          fact = -1.0_dp
        end if
        do ij = 1, nxoo(s)
          qgamxpyq(ij, s) = 0.0_dp
          call indxoo(ij, i, j)
          qij(:) = transq(i, j, iAtomStart, updwn, stimc, c)
          qgamxpyq(ij, s) = sum(qij * gamxpyq)
          !magnetization part
          qgamxpyq(ij, s) = qgamxpyq(ij, s) + fact * sum(qij * xpyqds * spinW(species0))
        end do
      end do

    end if

    ! rhs(ia) += Qai = sum_j (X+Y)_ja qgamxpyq(ij)
    ! add Qai to Wia as well.
    do ias = 1, nxov
      call indxov(win, ias, getij, i, a, s)
      do j = i, homo(s)
        jas = iatrans(j, a, s)
        !ij = i-homo+nocc + ((j-homo+nocc - 1) * (j-homo+nocc)) / 2
        call rindxvv(0, j, i, ij)
        tmp1 = 2.0_dp * xpy(jas) * qgamxpyq(ij, s)
        rhs(ias) = rhs(ias) + tmp1
        wov(ias) = wov(ias) + tmp1
        if (i /= j) then
          tmp2 = 2.0_dp * xpy(ias) * qgamxpyq(ij, s)
          rhs(jas) = rhs(jas) + tmp2
          wov(jas) = wov(jas) + tmp2
        end if
      end do
    end do

    ! gamxpyq(iAt2) = sum_ij q_ij(iAt2) T_ij
    gamxpyq(:) = 0.0_dp
    if (tSpin) then
      gamxpyqds(:) = 0.0_dp
    end if

    do s = 1, nSpin
      if (s == 1) then
        updwn = .true.
        fact = 1.0_dp
      else
        updwn = .false.
        fact = -1.0_dp
      end if
      do ij = 1, nxoo(s)
        call indxoo(ij, i, j)
        qij = transq(i, j, iAtomStart, updwn, stimc, c)
        if (i == j) then
          gamxpyq(:) = gamxpyq(:) + t(i,j,s) * qij(:)
          if (tSpin) then
            gamxpyqds(:) = gamxpyqds(:) + t(i,j,s) * qij(:) * fact
          end if
        else
          ! factor 2 because of symmetry of the matrix
          gamxpyq(:) = gamxpyq(:) + 2.0_dp  * t(i,j,s) * qij(:)
          if (tSpin) then
            gamxpyqds(:) = gamxpyqds(:) + 2.0_dp * t(i,j,s) * qij(:) * fact
          end if
        end if
      end do

      ! gamxpyq(iAt2) += sum_ab q_ab(iAt2) T_ab
      do ab = 1, nxvv(s)
        call indxvv(homo(s), ab, a, b)
        qij(:) = transq(a, b, iAtomStart, updwn, stimc, c)
        if (a == b) then
          gamxpyq(:) = gamxpyq(:) + t(a,b,s) * qij(:)
          if (tSpin) then
            gamxpyqds(:) = gamxpyqds(:) + t(a,b,s) * qij(:) * fact
          end if
        else
          ! factor 2 because of symmetry of the matrix
          gamxpyq(:) = gamxpyq(:) + 2.0_dp * t(a,b,s) * qij(:)
          if (tSpin) then
            gamxpyqds(:) = gamxpyqds(:) + 2.0_dp * t(a,b,s) * qij(:) * fact
          end if
        end if
      end do

    end do

    ! gamqt(iAt1) = sum_iAt2 gamma_iAt1,iAt2 gamxpyq(iAt2)
    call hemv(gamqt, gammaMat, gamxpyq)

    ! rhs -= sum_q^ia(iAt1) gamxpyq(iAt1)
    if (.not. tSpin) then
      call transChrg%qVecMat(iAtomStart, stimc, c, getij, win, -4.0_dp*gamqt, rhs)
    else
      call transChrg%qVecMat(iAtomStart, stimc, c, getij, win, -2.0_dp*gamqt, rhs)
      call transChrg%qVecMatDs(iAtomStart, stimc, c, getij, win, -2.0_dp*gamxpyqds*spinW(species0), rhs)
    end if

    ! Furche vectors
    do s = 1, nSpin
      if (s == 1) then
        updwn = .true.
        fact = 1.0_dp
      else
        updwn = .false.
        fact = -1.0_dp
      end if
      do ij = 1, nxoo(s)
        call indxoo(ij, i, j)
        qij(:) = transq(i, j, iAtomStart, updwn, stimc, c)
        if (.not. tSpin) then
          woo(ij,s) = woo(ij,s) + 4.0_dp * sum(qij * gamqt)
        else
          woo(ij,s) = woo(ij,s) + 2.0_dp * sum(qij * gamqt)
          woo(ij,s) = woo(ij,s) + 2.0_dp * fact * sum(qij * gamxpyqds * spinW(species0))
        end if
      end do
    end do

  end subroutine getZVectorEqRHS


  !> Solving the (A+B) Z = -R equation via diagonally preconditioned conjugate gradient
  subroutine solveZVectorPrecond(rhs, win, nmatup, getij, natom, iAtomStart, stimc, gammaMat, wij,&
      & c, transChrg, species0, spinW)

    !> on entry -R, on exit Z
    real(dp), intent(inout) :: rhs(:)

    !> index for single particle excitations
    integer, intent(in) :: win(:)

    !> number of transitions between only up states
    integer, intent(in) :: nmatup

    !> index array from composite index to specific filled-empty transition
    integer, intent(in) :: getij(:,:)

    !> number of atoms
    integer, intent(in) :: natom

    !> index vector for S and H0 matrices
    integer, intent(in) :: iAtomStart(:)

    !> overlap times ground state mo-coefficients
    real(dp), intent(in) :: stimc(:,:,:)

    !> Softened coulomb matrix
    real(dp), intent(in) :: gammaMat(:,:)

    !> single particle excitation energies
    real(dp), intent(in) :: wij(:)

    !> ground state mo-coefficients
    real(dp), intent(in) :: c(:,:,:)

    !> machinery for transition charges between single particle levels
    type(TTransCharges), intent(in) :: transChrg

    !> central cell chemical species
    integer, intent(in) :: species0(:)

    !> ground state spin derivatives for each species
    real(dp), intent(in) :: spinW(:)

    integer :: nxov
    integer :: ia, kk
    real(dp) :: rhs2(size(rhs)), rkm1(size(rhs)), zkm1(size(rhs)), pkm1(size(rhs)), apk(size(rhs))
    real(dp) :: qTmp(nAtom), rs, alphakm1, tmp1, tmp2, bkm1
    real(dp), allocatable :: qij(:), P(:)
    logical :: tSpin

    nxov = size(rhs)
    allocate(qij(nAtom))

    tSpin = (nxov > nmatup)

    ! diagonal preconditioner
    ! P^-1 = 1 / (A+B)_ia,ia (diagonal of the supermatrix sum A+B)
    allocate(P(nxov))
    do ia = 1, nxov
      qij = transChrg%qTransIJ(ia, iAtomStart, stimc, c, getij, win)
      call hemv(qTmp, gammaMat, qij)
      if (.not. tSpin) then
        rs = 4.0_dp * dot_product(qij, qTmp) + wij(ia)
      else
        rs = 2.0_dp * dot_product(qij, qTmp) + wij(ia)
        rs = rs + 2.0_dp * sum(qij * qij * spinW(species0))
      end if
      P(ia) = 1.0_dp / rs
    end do

    ! Free some space, before entering the apbw routine
    deallocate(qij)

    ! unit vector as initial guess solution
    rhs2(:) = 1.0_dp / sqrt(real(nxov,dp))

    ! action of matrix on vector
<<<<<<< HEAD
    call apbw(rkm1, rhs2, wij, nxov, natom, win, nmatup, getij, iAtomStart, stimc, c, gammaMat,&
        & transChrg, species0, spinW)
=======
    call apbw(rkm1, rhs2, wij, nxov, natom, win, getij, iAtomStart, stimc, c, gammaMat, transChrg)
>>>>>>> 1ed1b0b0

    rkm1(:) = rhs - rkm1
    zkm1(:) = P * rkm1
    pkm1(:) = zkm1

    ! Iteration: should be convergent in at most nxov steps for a quadradic surface, so set higher
    do kk = 1, nxov**2

      ! action of matrix on vector
<<<<<<< HEAD
      call apbw(apk, pkm1, wij, nxov, natom, win, nmatup, getij, iAtomStart, stimc, c, gammaMat,&
          & transChrg, species0, spinW)
=======
      call apbw(apk, pkm1, wij, nxov, natom, win, getij, iAtomStart, stimc, c, gammaMat, transChrg)
>>>>>>> 1ed1b0b0

      tmp1 = dot_product(rkm1, zkm1)
      tmp2 = dot_product(pkm1, apk)
      alphakm1 = tmp1 / tmp2

      rhs2 = rhs2 + alphakm1 * pkm1

      rkm1 = rkm1 -alphakm1 * apk

      tmp2 = dot_product(rkm1, rkm1)

      ! residual
      if (tmp2 <= epsilon(1.0_dp)**2) then
        exit
      end if

      if (kk == nxov**2) then
        call error("solveZVectorEq : Z vector not converged!")
      end if

      zkm1(:) = P * rkm1

      tmp2 = dot_product(zkm1, rkm1)

      ! Fletcher-Reeves update
      bkm1 = tmp2 / tmp1

      pkm1 = zkm1 + bkm1 * pkm1

    end do

    rhs(:) = rhs2(:)

  end subroutine solveZVectorPrecond


  !> Calculate Z-dependent parts of the W-vectors and divide diagonal elements of W_ij and W_ab by
  !> 2.
  subroutine calcWvectorZ(zz, win, homo, nmatup, getij, iAtomStart, stimc, c, gammaMat,&
      & grndEigVal, wov, woo, wvv, transChrg, species0, spinW)

    !> Z vector
    real(dp), intent(in) :: zz(:)

    !> index array for single particle transitions
    integer, intent(in) :: win(:)

    !> highest occupied level
    integer, intent(in) :: homo(:)

    !> number of same spin excitations
    integer, intent(in) :: nmatup

    !> index array between transitions in square and 1D representations
    integer, intent(in) :: getij(:,:)

    !> index array for S and H0 ground state square matrices
    integer, intent(in) :: iAtomStart(:)

    !> overlap times ground state wavefunctions
    real(dp), intent(in) :: stimc(:,:,:)

    !> ground state wavefunctions
    real(dp), intent(in) :: c(:,:,:)

    !> softened coulomb matrix
    real(dp), intent(in) :: gammaMat(:,:)

    !> ground state MO-energies
    real(dp), intent(in) :: grndEigVal(:,:)

    !> W vector occupied-virtual part
    real(dp), intent(inout) :: wov(:)

    !> W vector occupied part
    real(dp), intent(inout) :: woo(:,:)

    !> W vector virtual part
    real(dp), intent(inout) :: wvv(:,:)

    !> machinery for transition charges between single particle levels
    type(TTransCharges), intent(in) :: transChrg

<<<<<<< HEAD
    !> central cell chemical species
    integer, intent(in) :: species0(:)

    !> ground state spin derivatives for each species
    real(dp), intent(in) :: spinW(:)

    integer :: nxov, natom, nSpin
    integer, allocatable :: nxoo(:), nxvv(:), nvir(:)
    integer :: ij, ias, ab, i, j, a, b, s, iAt1
    real(dp) :: fact
    real(dp), allocatable :: qij(:), gamxpyq(:), zq(:), zqds(:)
    logical :: updwn, tSpin
=======
    integer :: nxov, nxoo, nxvv, natom
    integer :: ij, ia, ab, i, j, a, b
    real(dp), allocatable :: qij(:), gamxpyq(:), zq(:)
    logical, parameter :: updwn = .true.
>>>>>>> 1ed1b0b0

    nxov = size(zz)
    natom = size(gammaMat, dim=1)
    nSpin = size(grndEigVal, dim=2)

    ALLOCATE(qij(natom))
    ALLOCATE(gamxpyq(natom))
    ALLOCATE(zq(natom))
    ALLOCATE(nxoo(nSpin))
    ALLOCATE(nxvv(nSpin))
    ALLOCATE(nvir(nSpin))

    nxoo(:) = (homo(:)*(homo(:)+1))/2
    nvir(:) = size(c, dim=1) - homo(:)
    nxvv(:) = (nvir(:)*(nvir(:)+1))/2

    if ( nSpin == 2 ) then
      tSpin = .true.
      ALLOCATE(zqds(natom))
    else
      tSpin = .false.
    end if

    ! Adding missing epsilon_i * Z_ia term to W_ia
    do ias = 1, nxov
      call indxov(win, ias, getij, i, a, s)
      wov(ias) = wov(ias) + zz(ias) * grndEigVal(i, s)
    end do

    ! Missing sum_kb 4 K_ijkb Z_kb term in W_ij: zq(iAt1) = sum_kb q^kb(iAt1) Z_kb
    zq(:) = 0.0_dp
    call transChrg%qMatVec(iAtomStart, stimc, c, getij, win, zz, zq)
    call hemv(gamxpyq, gammaMat, zq)

    if (tSpin) then
      zqds(:) = 0.0_dp
      call transChrg%qMatVecDs(iAtomStart, stimc, c, getij, win, zz, zqds)
    end if

    ! sum_iAt1 qij(iAt1) gamxpyq(iAt1)
    do s = 1, nSpin
      if (s == 1) then
        updwn = .true.
        fact = 1.0_dp
      else
        updwn = .false.
        fact = -1.0_dp
      end if
      do ij = 1, nxoo(s)
        call indxoo(ij, i, j)
        qij(:) = transq(i, j, iAtomStart, updwn, stimc, c)
        ! W contains 1/2 for i == j.
        if (.not. tSpin) then
          woo(ij,s) = woo(ij,s) + 4.0_dp * sum(qij * gamxpyq)
        else
          woo(ij,s) = woo(ij,s) + 2.0_dp * sum(qij * gamxpyq)
          woo(ij,s) = woo(ij,s) + 2.0_dp * fact * sum(qij * zqds * spinW(species0))
        end if
      end do
    end do

    ! Divide diagonal elements of W_ij by 2.
    do s = 1, nSpin
      do ij = 1, nxoo(s)
        call indxoo(ij, i, j)
        if (i == j) then
          woo(ij,s) = 0.5_dp * woo(ij,s)
        end if
      end do
    end do

    ! Divide diagonal elements of W_ab by 2.
    do s = 1, nSpin
      do ab = 1, nxvv(s)
        call indxvv(homo(s), ab, a, b)
        if (a == b) then
          wvv(ab,s) = 0.5_dp * wvv(ab,s)
        end if
      end do
    end do

  end subroutine calcWvectorZ


  !> Write out density matrix, full if rhoSqr is present
  subroutine writeDM(iLev, pc, rhoSqr)

    !> Lable for excited state level
    integer, intent(in) :: iLev

    !> transition density matrix
    real(dp), intent(in) :: pc(:,:)

    !> ground state density matrix
    real(dp), intent(in), optional :: rhoSqr(:,:,:)

    integer :: fdUnit, iErr
    character(lc) :: tmpStr, error_string

    write(tmpStr, "(A,I0,A)")"DM", iLev, ".dat"

    open(newunit=fdUnit, file=trim(tmpStr), position="rewind", status="replace",&
        & form='unformatted',iostat=iErr)
    if (iErr /= 0) then
      write(error_string, *) "Failure to open density matrix"
      call error(error_string)
    end if

    ! size and spin channels
    write(fdUnit)size(pc, dim=1), 1

    if (present(rhoSqr)) then
      write(fdUnit)cmplx(pc+rhoSqr(:,:,1), 0.0_dp, dp)
    else
      write(fdUnit)cmplx(pc, 0.0_dp, dp)
    end if

    close(fdUnit)

  end subroutine writeDM


  !> Mulliken population for a square density matrix and overlap
  !> Note: assumes both triangles of both square matrices are filled
  subroutine getExcMulliken(iAtomStart, pc, s, dqex)

    !> indexing array for atoms
    integer, intent(in) :: iAtomStart(:)

    !> density matrix
    real(dp), intent(in) :: pc(:,:)

    !> overlap matrix
    real(dp), intent(in) :: s(:,:)

    !> output atomic charges
    real(dp), intent(out) :: dqex(:)

    real(dp) :: tmp(size(pc,dim=1))
    integer :: iAt1

    @:ASSERT(all(shape(pc)==shape(s)))

    tmp = sum(pc * s,dim=2)
    dqex(:) = 0.0_dp
    do iAt1 = 1, size(dqex)
      dqex(iAt1) = sum(tmp(iAtomStart(iAt1):iAtomStart(iAt1 + 1) -1))
    end do

  end subroutine getExcMulliken


  !> Calculation of force from derivatives of excitation energy
  !> 1. we need the ground and excited Mulliken charges
  !> 2. we need P,(T,Z),W, X + Y from linear response
  !> 3. calculate dsmndr, dhmndr (dS/dR, dh/dR), dgabda (dGamma_{IAt1,IAt2}/dR_{IAt1}),
  !> dgext (dGamma-EXT_{IAt1,k}/dR_{IAt1})
<<<<<<< HEAD
  subroutine addGradients(sym, nxov, natom, species0, iAtomStart, norb, homo, nmatup, getij,&
      & win, grndEigVecs, pc, stimc, dq_ud, dqex, gammaMat, HubbardU, spinW, shift, woo, wov, wvv,&
=======
  subroutine addGradients(sym, nxov, natom, species0, iAtomStart, norb, homo, nocc, getij, win,&
      & grndEigVecs, pc, stimc, dq, dqex, gammaMat, HubbardU, spinW, shift, woo, wov, wvv,&
>>>>>>> 1ed1b0b0
      & transChrg, xpy, coord0, orb, skHamCont, skOverCont, derivator, rhoSqr, excgrad)

    !> symmetry of the transition
    character, intent(in) :: sym

    !> number of single particle transitions to include
    integer, intent(in) :: nxov

    !> number of central cell atoms
    integer, intent(in) :: natom

    !> central cell chemical species
    integer, intent(in) :: species0(:)

    !> index array for S and H0 ground state square matrices
    integer, intent(in) :: iAtomStart(:)

    !> number of orbitals for ground state system
    integer, intent(in) :: norb

    !> number of highest occupied state in ground state
    integer, intent(in) :: homo(:)

    !> single particle transition index
    integer, intent(in) :: win(:)

    !> index array from composite transition index to specific single particle states
    integer, intent(in) :: getij(:,:)

    !> ground state eigenvectors
    real(dp), intent(in) :: grndEigVecs(:,:,:)

    !> transition density matrix
    real(dp), intent(in) :: pc(:,:,:)

    !> overlap times ground state eigenvectors
    real(dp), intent(in) :: stimc(:,:,:)

    !> ground state gross charges
    real(dp), intent(in) :: dq_ud(:,:)

    !> charge differences from ground to excited state
    real(dp), intent(in) :: dqex(:,:)

    !> softened coulomb matrix
    real(dp), intent(in) :: gammaMat(:,:)

    !> ground state Hubbard U values
    real(dp), intent(in) :: HubbardU(:)

    !> ground state spin derivatives for each species
    real(dp), intent(in) :: spinW(:)

    !> ground state potentials (shift vector)
    real(dp), intent(in) :: shift(:)

    !> W vector occupied part
    real(dp), intent(in) :: woo(:,:)

    !> W vector occupied-virtual part
    real(dp), intent(in) :: wov(:)

    !> W vector virtual part
    real(dp), intent(in) :: wvv(:,:)

    !> machinery for transition charges between single particle levels
    type(TTransCharges), intent(in) :: transChrg

    !> X+Y Furche term
    real(dp), intent(in) :: xpy(:)

    !> central cell atomic coordinates
    real(dp), intent(in) :: coord0(:,:)

    !> data type for atomic orbital information
    type(TOrbitals), intent(in) :: orb

    !> H0 data
    type(TSlakoCont), intent(in) :: skHamCont

    !> overlap data
    type(TSlakoCont), intent(in) :: skOverCont

    !> Differentiatior for the non-scc matrices
    class(TNonSccDiff), intent(in) :: derivator

    !> ground state density matrix
    real(dp), intent(in) :: rhoSqr(:,:,:)

    !> resulting excited state gradient
    real(dp), intent(out) :: excgrad(:,:)

    real(dp), allocatable :: shift_excited(:,:), xpyq(:), xpyqds(:)
    real(dp), allocatable :: shxpyq(:,:), xpycc(:,:,:), wcc(:,:,:), tmp5(:), tmp7(:), tmp11(:)
    real(dp), allocatable :: qij(:), temp(:), dq(:), dm(:), dsigma(:)
    real(dp), allocatable :: dH0(:,:,:), dS(:,:,:)
    real(dp), allocatable :: Dens(:,:), SpinDens(:,:)
    integer :: ia, i, j, a, b, ab, ij, m, n, mu, nu, xyz, iAt1, iAt2, s
    integer :: indalpha, indalpha1, indbeta, indbeta1
    integer :: iSp1, iSp2, iSpin, nSpin
    real(dp) :: tmp1, tmp2, tmp3, tmp4, tmp6, tmp8, tmp9, tmp10, rab
    real(dp) :: diffvec(3), dgab(3), tmp3a, tmp3b
    integer, allocatable :: nxoo(:), nxvv(:), nvir(:)
    logical :: tSpin

    nSpin = size(grndEigVecs, dim=3)
    tSpin = (nSpin == 2)

    ALLOCATE(shift_excited(natom, nSpin))
    ALLOCATE(xpyq(natom))
    ALLOCATE(shxpyq(natom, nSpin))
    ALLOCATE(xpycc(norb, norb, nSpin))
    ALLOCATE(wcc(norb, norb, nSpin))
    ALLOCATE(qij(natom))
    ALLOCATE(temp(norb))
    ALLOCATE(tmp5(nSpin))
    ALLOCATE(tmp7(nSpin))

    ALLOCATE(Dens(norb,norb))
    Dens(:,:) = sum(rhoSqr, dim=3)

    ALLOCATE(dH0(orb%mOrb, orb%mOrb, 3))
    ALLOCATE(dS(orb%mOrb, orb%mOrb, 3))

    ALLOCATE(nxoo(nSpin))
    ALLOCATE(nxvv(nSpin))
    ALLOCATE(nvir(nSpin))

    nxoo(:) = (homo(:)*(homo(:)+1))/2
    nvir(:) = norb - homo(:)
    nxvv(:) = (nvir(:)*(nvir(:)+1))/2

    ALLOCATE(dq(natom))
    dq(:) = sum(dq_ud, dim=2)

    if (tSpin) then
      ALLOCATE(dm(natom))
      ALLOCATE(xpyqds(natom))
      ALLOCATE(tmp11(nSpin))

      ALLOCATE(SpinDens(norb,norb))
      SpinDens(:,:) = rhoSqr(:,:,1) - rhoSqr(:,:,2)

      ALLOCATE(dsigma(2))
      dsigma(1) = 1.0_dp
      dsigma(2) = -1.0_dp
      dm(:) = dq_ud(:,1) - dq_ud(:,2)
    end if

    excgrad = 0.0_dp

    ! excited state potentials at atomic sites
    do iSpin = 1, nSpin
      call hemv(shift_excited(:,iSpin), gammaMat, dqex(:,iSpin))
    end do

    ! xypq(alpha) = sum_ia (X+Y)_ia q^ia(alpha)
    ! complexity norb * norb * norb
    xpyq(:) = 0.0_dp
    call transChrg%qMatVec(iAtomStart, stimc, grndEigVecs, getij, win, xpy,xpyq)

    ! complexity norb * norb
    shxpyq(:,:) = 0.0_dp
    if (.not. tSpin) then
      if (sym == "S") then
        call hemv(shxpyq(:,1), gammaMat, xpyq)
      else
        shxpyq(:,1) = xpyq(:) * spinW(species0)
      end if
    else
      xpyqds(:) = 0.0_dp
      call transChrg%qMatVecDs(iAtomStart, stimc, grndEigVecs, getij, win, xpy, xpyqds)
      do iSpin = 1, nSpin
        call hemv(shxpyq(:,iSpin), gammaMat, xpyq)
        shxpyq(:,iSpin) = shxpyq(:,iSpin) + dsigma(iSpin) * spinW(species0) * xpyqds
        shxpyq(:,iSpin) = 0.5_dp * shxpyq(:,iSpin)
      end do
    end if

    ! calculate xpycc
    ! (xpycc)_{mu nu} = sum_{ia} (X + Y)_{ia} (grndEigVecs(mu,i)grndEigVecs(nu,a)
    ! + grndEigVecs(nu,i)grndEigVecs(mu,a))
    ! complexity norb * norb * norb
    !
    ! xpycc(mu,nu) = sum_ia (X+Y)_ia grndEigVecs(mu,i) grndEigVecs(nu,a)
    ! xpycc(mu, nu) += sum_ia (X+Y)_ia grndEigVecs(mu,a) grndEigVecs(nu,i)
    xpycc(:,:,:) = 0.0_dp
    do ia = 1, nxov
      call indxov(win, ia, getij, i, a, iSpin)
      ! should replace with DSYR2 call :
      do nu = 1, norb
        do mu = 1, norb
          xpycc(mu,nu,iSpin) = xpycc(mu,nu,iSpin) + xpy(ia) *&
              & ( grndEigVecs(mu,i,iSpin)*grndEigVecs(nu,a,iSpin)&
              & + grndEigVecs(mu,a,iSpin)*grndEigVecs(nu,i,iSpin) )
        end do
      end do
    end do

    ! calculate wcc = c_mu,i * W_ij * c_j,nu. We have only W_ab b > a and W_ij j > i:
    ! wcc(m,n) = sum_{pq, p <= q} w_pq (grndEigVecs(mu,p)grndEigVecs(nu,q)
    ! + grndEigVecs(nu,p)grndEigVecs(mu,q))
    ! complexity norb * norb * norb

    ! calculate the occ-occ part
    wcc(:,:,:) = 0.0_dp

    do iSpin = 1, nSpin
      do ij = 1, nxoo(iSpin)
        call indxoo(ij, i, j)
        ! replace with DSYR2 call :
        do mu = 1, norb
          do nu = 1, norb
            wcc(mu,nu,iSpin) = wcc(mu,nu,iSpin) + woo(ij,iSpin) *&
                & ( grndEigVecs(mu,i,iSpin)*grndEigVecs(nu,j,iSpin)&
                & + grndEigVecs(mu,j,iSpin)*grndEigVecs(nu,i,iSpin) )
          end do
        end do

      end do
    end do

    ! calculate the occ-virt part : the same way as for xpycc
    do ia = 1, nxov
      call indxov(win, ia, getij, i, a, iSpin)
      ! again replace with DSYR2 call :
      do nu = 1, norb
        do mu = 1, norb
          wcc(mu,nu,iSpin) = wcc(mu,nu,iSpin) + wov(ia) *&
              & ( grndEigVecs(mu,i,iSpin)*grndEigVecs(nu,a,iSpin)&
              & + grndEigVecs(mu,a,iSpin)*grndEigVecs(nu,i,iSpin) )
        end do
      end do
    end do

    ! calculate the virt - virt part
    do iSpin = 1, nSpin
      do ab =1, nxvv(iSpin)
        call indxvv(homo(iSpin), ab, a, b)
        ! replace with DSYR2 call :
        do mu = 1, norb
          do nu = 1, norb
            wcc(mu,nu,iSpin) = wcc(mu,nu,iSpin) + wvv(ab,iSpin) *&
                & ( grndEigVecs(mu,a,iSpin)*grndEigVecs(nu,b,iSpin)&
                & + grndEigVecs(mu,b,iSpin)*grndEigVecs(nu,a,iSpin) )
          end do
        end do

      end do
    end do


    ! now calculating the force complexity : norb * norb * 3

    ! as have already performed norb**3 operation to get here,
    ! calculate for all atoms

    ! BA: only for non-periodic systems!
    do iAt1 = 1, nAtom
      indalpha = iAtomStart(iAt1)
      indalpha1 = iAtomStart(iAt1 + 1) -1
      iSp1 = species0(iAt1)

      do iAt2 = 1, iAt1 - 1
        indbeta = iAtomStart(iAt2)
        indbeta1 = iAtomStart(iAt2 + 1) -1
        iSp2 = species0(iAt2)

        diffvec = coord0(:,iAt1) - coord0(:,iAt2)
        rab = sqrt(sum(diffvec**2))

        ! now holds unit vector in direction
        diffvec = diffvec / rab

        ! calculate the derivative of gamma
        dgab(:) = diffvec(:) * (-1.0_dp/rab**2 - expGammaPrime(rab, HubbardU(iSp1), HubbardU(iSp2)))

        tmp3a = 0.0_dp
        do iSpin = 1, nSpin
          tmp3a = tmp3a + dq(iAt1) * dqex(iAt2,iSpin) + dqex(iAt1,iSpin) * dq(iAt2)
        end do

        if (.not. tSpin) then
          if (sym == "S") then
            tmp3b = 4.0_dp * xpyq(iAt1) * xpyq(iAt2)
          else
            tmp3b = 0.0_dp
          end if
        else
          tmp3b = 2.0_dp * xpyq(iAt1) * xpyq(iAt2)
        end if

        excgrad(:,iAt1) = excgrad(:,iAt1) + dgab(:) * ( tmp3a + tmp3b )
        excgrad(:,iAt2) = excgrad(:,iAt2) - dgab(:) * ( tmp3a + tmp3b )

        tmp5(:) = shift_excited(iAt1,:) + shift_excited(iAt2,:)
        tmp7(:) = 2.0_dp * ( shxpyq(iAt1,:) + shxpyq(iAt2,:) )

        if (tSpin) then
          tmp9 = spinW(iSp1) * dm(iAt1) + spinW(iSp2) * dm(iAt2)
          tmp11(:) = spinW(iSp1) * dqex(iAt1,:) + spinW(iSp2) * dqex(iAt2,:)
        end if

        call derivator%getFirstDeriv(dH0, skHamCont, coord0, species0,&
            & iAt1, iAt2, orb)
        call derivator%getFirstDeriv(dS, skOverCont, coord0, species0,&
            & iAt1, iAt2, orb)

        do xyz = 1, 3

          tmp1 = 0.0_dp
          tmp2 = 0.0_dp
          tmp3 = 0.0_dp
          tmp4 = 0.0_dp
          tmp6 = 0.0_dp
          tmp8 = 0.0_dp
          tmp10 = 0.0_dp

          do iSpin = 1, nSpin

            do mu = indalpha, indalpha1
              do nu = indbeta, indbeta1
                m = mu - indalpha + 1
                n = nu - indbeta + 1

                tmp1 = tmp1 + 2.0_dp * dH0(n,m,xyz) * pc(mu,nu,iSpin)
                tmp2 = tmp2 + dS(n,m,xyz) * pc(mu,nu,iSpin) * (shift(iAt1)+shift(iAt2))
                tmp3 = tmp3 - dS(n,m,xyz) * wcc(mu,nu,iSpin)
                tmp4 = tmp4 + tmp5(iSpin) * dS(n,m,xyz) * Dens(mu,nu)
                tmp6 = tmp6 + tmp7(iSpin) * dS(n,m,xyz) * xpycc(mu,nu,iSpin)

                if (tSpin) then
                  tmp8 = tmp8 + tmp9 * dS(n,m,xyz) * dsigma(iSpin) * pc(mu,nu,iSpin)
                  tmp10 = tmp10 + tmp11(iSpin) * dS(n,m,xyz) * dsigma(iSpin) * SpinDens(mu,nu)
                end if

              end do
            end do

          end do

          excgrad(xyz,iAt1) = excgrad(xyz,iAt1)&
              & + tmp1 + tmp2 + tmp4 + tmp6 + tmp3 + tmp8 + tmp10
          excgrad(xyz,iAt2) = excgrad(xyz,iAt2)&
              & - tmp1 - tmp2 - tmp4 - tmp6 - tmp3 - tmp8 - tmp10
        end do
      end do
    end do

  end subroutine addGradients


  !> Write out excitations projected onto ground state
  subroutine writeCoeffs(tt, grndEigVecs, occ, fdCoeffs, tCoeffs, tIncGroundState,&
      & occNatural, naturalOrbs)

    !> T part of the matrix
    real(dp), intent(in) :: tt(:,:,:)

    !> ground state eigenvectors
    real(dp), intent(in) :: grndEigVecs(:,:,:)

    !> ground state occupations
    real(dp), intent(in) :: occ(:,:)

    !> file descriptor to write data into
    integer, intent(in) :: fdCoeffs

    !> save the coefficients of the natural orbitals
    logical, intent(in) :: tCoeffs

    !> include the ground state as well as the transition part
    logical, intent(in) :: tIncGroundState

    !> Natural orbital occupation numbers
    real(dp), intent(out), optional :: occNatural(:)

    !> Natural orbitals
    real(dp), intent(out), optional :: naturalOrbs(:,:,:)

    real(dp), allocatable :: t2(:,:,:), occtmp(:,:)
    integer :: norb, nSpin, ii, jj, mm, iSpin
    logical :: tSpin

    norb = size(tt, dim=1)
    nSpin = size(tt, dim=3)
    tSpin = (nSpin == 2)

    if (present(occNatural).or.tCoeffs) then

      ALLOCATE(t2(norb, norb, nSpin))
      t2 = tt
      if (tIncGroundState) then
        do ii = 1, norb
          t2(ii,ii,:) = t2(ii,ii,:) + occ(ii,:)
        end do
      end if

      if (present(occNatural)) then
        naturalOrbs = t2
        call evalCoeffs(naturalOrbs(:,:,1), occNatural, grndEigVecs(:,:,1))
        if (tCoeffs) then
          ALLOCATE(occtmp(size(occ), nSpin))
          occTmp(:,1) = occNatural
        end if
      else
        ALLOCATE(occtmp(size(occ), nSpin))
        occtmp = 0.0_dp
        do iSpin = 1, nSpin
          call evalCoeffs(t2(:,:,iSpin), occtmp(:,iSpin), grndEigVecs(:,:,iSpin))
        end do
      end if

      ! Better to get this by post-processing DFTB+ output, but here for
      ! compatibility at the moment
      if (tCoeffs) then
        open(fdCoeffs, file=excitedCoefsOut, position="append")
        write(fdCoeffs,*) 'T F'
        if (.not. tSpin) then
          do ii = 1, norb
            jj = norb - ii + 1
            write(fdCoeffs, '(1x,i3,1x,f13.10,1x,f13.10)') ii, occtmp(jj,1), 2.0_dp
            write(fdCoeffs, '(6(f13.10,1x))') (cmplx(t2(mm,jj,1), kind=dp),&
                & mm = 1, norb)
          end do
        else
          do iSpin = 1, nSpin
            write(fdCoeffs,*)
            write(fdCoeffs, '(1x,a,1x,i1)') 'SPIN', iSpin
            do ii = 1, norb
              jj = norb - ii + 1
              write(fdCoeffs, '(1x,i3,1x,f13.10,1x,f13.10)') ii, occtmp(jj,iSpin), 1.0_dp
              write(fdCoeffs, '(6(f13.10,1x))') (cmplx(t2(mm,jj,iSpin), kind=dp),&
                  & mm = 1, norb)
            end do
          end do
        end if

        close(fdCoeffs)
      end if

    end if

  end subroutine writeCoeffs


  !> Project MO density matrix onto ground state orbitals
  subroutine evalCoeffs(t2, occ, eig)

    !> density matrix
    real(dp), intent(inout) :: t2(:,:)

    !> resulting natural orbital occupations
    real(dp), intent(out) :: occ(:)

    !> 'natural' eigenvectors
    real(dp), intent(in) :: eig(:,:)

    real(dp), allocatable :: coeffs(:,:)

    ALLOCATE(coeffs(size(occ),size(occ)))

    call heev(t2, occ, 'U', 'V')
    call gemm(coeffs, eig, t2)
    t2 = coeffs

  end subroutine evalCoeffs


  !> Write out transitions from ground to excited state along with single particle transitions and
  !> dipole strengths
  subroutine writeExcitations(sym, osz, nexc, nmatup, getij, win, eval, evec, wij, fdXplusY,&
      & fdTrans, fdTradip, transitionDipoles, tWriteTagged, fdTagged, taggedWriter, fdExc, Ssq)

    !> Symmetry label for the type of transition
    character, intent(in) :: sym

    !> oscillator strengths for transitions from ground to excited states
    real(dp), intent(in) :: osz(:)

    !> number of excited states to solve for
    integer, intent(in) :: nexc

    !> number of same spin excitations
    integer, intent(in) :: nmatup

    !> index array between transitions in square and 1D representations
    integer, intent(in) :: getij(:,:)

    !> index array for single particle excitions
    integer, intent(in) :: win(:)

    !> excitation energies
    real(dp), intent(in) :: eval(:)

    !> eigenvectors of excited states
    real(dp), intent(in) :: evec(:,:)

    !> single particle excitation energies
    real(dp), intent(in) :: wij(:)

    !> single particle transition dipole moments
    real(dp), intent(in) :: transitionDipoles(:,:)

    !> should tagged information be written out
    logical, intent(in) :: tWriteTagged

    !> file unit for transition dipoles
    integer, intent(in) :: fdTradip

    !> file unit for X+Y data
    integer, intent(in) :: fdXplusY

    !> file unit for transitions
    integer, intent(in) :: fdTrans

    !> file unit for tagged output (> -1 for write out)
    integer, intent(in) :: fdTagged

    !> tagged writer
    type(TTaggedWriter), intent(inout) :: taggedWriter

    !> file unit for excitation energies
    integer, intent(in) :: fdExc

    !> For spin polarized systems, measure of spin
    real(dp), intent(in), optional :: Ssq(:)

    integer :: nmat
<<<<<<< HEAD
    integer :: ii, j, iweight, indo, m, n, s
    integer :: iDeg
=======
    integer :: ii, jj, iweight, indo, m, n
>>>>>>> 1ed1b0b0
    real(dp), allocatable :: wvec(:)
    real(dp), allocatable :: xply(:)
    integer, allocatable :: wvin(:)
    real(dp) :: rsqw, weight, wvnorm
    logical :: updwn, tSpin
    character :: sign
    type(TDegeneracyFind) :: DegeneracyFind
    logical :: tDegenerate
    integer, allocatable :: degenerate(:,:)
    real(dp), allocatable :: oDeg(:)

    @:ASSERT(fdExc > 0)

    tSpin = present(Ssq)
    nmat = size(wij)

    allocate(wvec(nmat))
    allocate(wvin(nmat))
    allocate(xply(nmat))
    wvec(:) = 0.0_dp
    wvin(:) = 0
    xply(:) = 0.0_dp

    if(fdXplusY > 0) then
      write(fdXplusY,*) nmat, nexc
    end if

    do ii = 1, nexc
      if (eval(ii) > 0.0_dp) then

        ! calculate weight of single particle transitions
        rsqw = 1.0_dp / sqrt(eval(ii))
        ! (X+Y)^ia_I = sqrt(wij) / sqrt(omega) * F^ia_I
        xply(:) = sqrt(rsqw) * sqrt(wij(:)) * evec(:,ii)
        wvec(:) = xply**2
        wvnorm = 1.0_dp / sqrt(sum(wvec**2))
        wvec(:) = wvec * wvnorm

        ! find largest coefficient in CI - should use maxloc
        call index_heap_sort(wvin,wvec)
        wvin = wvin(size(wvin):1:-1)
        wvec = wvec(wvin)

        weight = wvec(1)
        iweight = wvin(1)

        call indxov(win, iweight, getij, m, n, s)
        sign = sym
        if (tSpin) then
          sign = " "
          write(fdExc,&
              & '(1x,f10.3,4x,f14.8,2x,i5,3x,a,1x,i5,7x,f6.3,2x,f10.3,4x,&
              & f6.3)')&
              & Hartree__eV * sqrt(eval(ii)), osz(ii), m, '->', n, weight,&
              & Hartree__eV * wij(iWeight), Ssq(ii)
        else
          write(fdExc,&
              & '(1x,f10.3,4x,f14.8,5x,i5,3x,a,1x,i5,7x,f6.3,2x,f10.3,6x,a)')&
              & Hartree__eV * sqrt(eval(ii)), osz(ii), m, '->', n, weight,&
              & Hartree__eV * wij(iWeight), sign
        end if

        if(fdXplusY > 0) then
          if (tSpin) then
            updwn = (win(iweight) <= nmatup)
            sign = "D"
            if (updwn) sign = "U"
          end if
          write(fdXplusY,'(1x,i5,3x,a,3x,ES17.10)') ii, sign, sqrt(eval(ii))
          write(fdXplusY,'(6(1x,ES17.10))') xply
        endif

        if (fdTrans > 0) then
          write(fdTrans, '(2x,a,T12,i5,T21,ES17.10,1x,a,2x,a)')&
              & 'Energy ', ii,  Hartree__eV * sqrt(eval(ii)), 'eV', sign
          write(fdTrans,*)
          write(fdTrans,'(2x,a,9x,a,8x,a)')'Transition', 'Weight', 'KS [eV]'
          write(fdTrans,'(1x,45("="))')

          sign = " "
<<<<<<< HEAD
          do j = 1, nmat
            !if (wvec(j) < 1e-4_dp) exit ! ??????
            indo = wvin(j)
            call indxov(win, indo, getij, m, n, s)
=======
          do jj = 1, nmat
            !if (wvec(jj) < 1e-4_dp) exit ! ??????
            indo = wvin(jj)
            call indxov(win, indo, getij, m, n)
>>>>>>> 1ed1b0b0
            if (tSpin) then
              updwn = (win(indo) <= nmatup)
              sign = "D"
              if (updwn) sign = "U"
            end if
            write(fdTrans, '(i5,3x,a,1x,i5,1x,1a,T22,f10.8,T33,f14.8)')&
                & m, '->', n, sign, wvec(jj), Hartree__eV * wij(wvin(jj))
          end do
          write(fdTrans,*)
        end if

        if (fdTradip > 0) then
          write(fdTradip, '(1x,i5,1x,f10.3,2x,3(ES14.6))')&
              & ii, Hartree__eV * sqrt(eval(ii)), (transitionDipoles(ii,jj)&
              & * au__Debye, jj=1,3)
        end if

      else

        ! find largest coefficient in CI - should use maxloc
        call index_heap_sort(wvin,wvec)
        wvin = wvin(size(wvin):1:-1)
        wvec = wvec(wvin)

        weight = wvec(1)
        iweight = wvin(1)
        call indxov(win, iWeight, getij, m, n, s)
        sign = sym

        if (tSpin) then
          sign = " "
          write(fdExc,&
              & '(6x,A,T12,4x,f14.8,2x,i5,3x,a,1x,i5,7x,A,2x,f10.3,4x,f6.3)')&
              & '< 0', osz(ii), m, '->', n, '-', Hartree__eV * wij(iWeight),&
              & Ssq(ii)
        else
          write(fdExc,&
              & '(6x,A,T12,4x,f14.8,2x,i5,3x,a,1x,i5,7x,f6.3,2x,f10.3,6x,a)')&
              & '< 0', osz(ii), m, '->', n, weight, Hartree__eV * wij(iWeight), sign
        end if

        if(fdXplusY > 0) then
          if (tSpin) then
            updwn = (win(iweight) <= nmatup)
            sign = "D"
            if (updwn) sign = "U"
          end if
          write(fdXplusY,'(1x,i5,3x,a,3x,A)') ii,sign, '-'
        endif

        if (fdTrans > 0) then
          write(fdTrans, '(2x,a,1x,i5,5x,a,1x,a,3x,a)')&
              & 'Energy ', ii,  '-', 'eV', sign
          write(fdTrans,*)
        end if

        if(fdTradip > 0) then
          write(fdTradip, '(1x,i5,1x,A)') ii, '-'
        endif

      end if

    end do

    deallocate(wvec)
    deallocate(wvin)
    deallocate(xply)

    if (tWriteTagged) then

      call DegeneracyFind%init(elecTolMax)
      call DegeneracyFind%degeneracyTest(eval, tDegenerate)
      if (.not.tDegenerate) then
        call taggedWriter%write(fdTagged, tagLabels%excEgy, eval)
        call taggedWriter%write(fdTagged, tagLabels%excOsc, osz)
        if (fdTradip > 0) then
          call taggedWriter%write(fdTagged, tagLabels%excDipole,&
              & sqrt(sum(transitionDipoles**2,dim=2)))
        end if
      else
        degenerate = DegeneracyFind%degenerateRanges()
        call taggedWriter%write(fdTagged, tagLabels%excEgy, eval(degenerate(1,:)))
        ! sum oscillator strength over any degenerate levels
        allocate(oDeg(DegeneracyFind%degenerateGroups()))
        do ii = 1, size(oDeg)
          oDeg(ii) = sum(osz(degenerate(1,ii):degenerate(2,ii)))
        end do
        call taggedWriter%write(fdTagged, tagLabels%excOsc, oDeg)
        if (fdTradip > 0) then
          oDeg(:) = 0.0_dp
          do ii = 1, size(oDeg)
            oDeg(ii) = sqrt(sum(transitionDipoles(degenerate(1,ii):degenerate(2,ii),:)**2))
          end do
          call taggedWriter%write(fdTagged, tagLabels%excDipole, oDeg)
        end if
      end if

    end if

  end subroutine writeExcitations


  !> Create transition density matrix in MO basis P = T + 1/2 Z symmetric (paper has T + Z
  !> asymmetric) (Zab = Zij = 0, Tia = 0)
  subroutine calcPMatrix(t, rhs, win, getij, pc)

    !> T matrix
    real(dp), intent(in) :: t(:,:,:)

    !> Z matrix
    real(dp), intent(in) :: rhs(:)

    !> index array for single particle transitions
    integer, intent(in) :: win(:)

    !> array of the occupied->virtual pairs (nTransitions,occ 1 or virtual 2)
    integer, intent(in) :: getij(:,:)

    !> resulting excited state density matrix
    real(dp), intent(out) :: pc(:,:,:)

    integer :: ias, i, a, s, nSpin

    nSpin = size(pc, dim=3)

    pc = 0.0_dp
    do ias = 1, size(rhs)
      call indxov(win, ias, getij, i, a, s)
      pc(i,a,s) = rhs(ias)
    end do

    do s = 1, nSpin
      pc(:,:,s) = 0.5_dp * ( pc(:,:,s) + transpose(pc(:,:,s)) )
    end do

    pc = pc + t

  end subroutine calcPMatrix


end module dftbp_linrespgrad<|MERGE_RESOLUTION|>--- conflicted
+++ resolved
@@ -327,13 +327,8 @@
     ALLOCATE(wij(nxov))
     ALLOCATE(win(nxov))
     ALLOCATE(eval(this%nExc))
-<<<<<<< HEAD
     ALLOCATE(getij(nxov, 3))
-    ALLOCATE(transitionDipoles(nxov, 3))
-=======
-    ALLOCATE(getij(nxov, 2))
     ALLOCATE(transitionDipoles(this%nExc, 3))
->>>>>>> 1ed1b0b0
     ALLOCATE(sposz(nxov))
     ALLOCATE(nocc_ud(nSpin))
     ALLOCATE(nvir_ud(nSpin))
@@ -611,20 +606,15 @@
         call writeCoeffs(pc, grndEigVecs, filling, this%fdCoeffs,&
             & tCoeffs, this%tGrndState, occNatural, naturalOrbs)
 
-<<<<<<< HEAD
         do iSpin = 1, nSpin
           ! Make MO to AO transformation of the excited density matrix
           call makeSimiliarityTrans(pc(:,:,iSpin), grndEigVecs(:,:,iSpin))
           call getExcMulliken(iAtomStart, pc(:,:,iSpin), SSqr, dqex(:,iSpin))
         end do
-=======
-        ! Make MO to AO transformation of the excited density matrix
-        call makeSimilarityTrans(pc, grndEigVecs(:,:,1))
 
         if (this%tWriteDensityMatrix) then
           call writeDM(iLev, pc, rhoSqr)
         end if
->>>>>>> 1ed1b0b0
 
         if (tMulliken) then
           !> for now, only total Mulliken charges
@@ -632,17 +622,10 @@
         end if
 
         if (tForces) then
-<<<<<<< HEAD
           call addGradients(sym, nxov_rd, this%nAtom, species0, iAtomStart, norb, nocc_ud,&
-              & nxov_ud(1), getij, win, grndEigVecs, pc, stimc, dq, dqex, gammaMat, this%HubbardU,&
+              & getij, win, grndEigVecs, pc, stimc, dq, dqex, gammaMat, this%HubbardU,&
               & this%spinW, shift, woo, wov, wvv, transChrg, xpy, coord0, orb, skHamCont,&
               & skOverCont, derivator, rhoSqr, excgrad)
-=======
-          call addGradients(sym, nxov_rd, this%nAtom, species0, iAtomStart, norb, nocc, nocc_r,&
-              & getij, win, grndEigVecs, pc, stimc, dq, dqex, gammaMat, this%HubbardU, this%spinW,&
-              & shift, woo, wov, wvv, transChrg, xpy, coord0, orb, skHamCont, skOverCont,&
-              & derivator, rhoSqr(:,:,1), excgrad)
->>>>>>> 1ed1b0b0
         end if
 
       end do
@@ -1367,12 +1350,8 @@
     rhs2(:) = 1.0_dp / sqrt(real(nxov,dp))
 
     ! action of matrix on vector
-<<<<<<< HEAD
     call apbw(rkm1, rhs2, wij, nxov, natom, win, nmatup, getij, iAtomStart, stimc, c, gammaMat,&
         & transChrg, species0, spinW)
-=======
-    call apbw(rkm1, rhs2, wij, nxov, natom, win, getij, iAtomStart, stimc, c, gammaMat, transChrg)
->>>>>>> 1ed1b0b0
 
     rkm1(:) = rhs - rkm1
     zkm1(:) = P * rkm1
@@ -1382,12 +1361,8 @@
     do kk = 1, nxov**2
 
       ! action of matrix on vector
-<<<<<<< HEAD
       call apbw(apk, pkm1, wij, nxov, natom, win, nmatup, getij, iAtomStart, stimc, c, gammaMat,&
           & transChrg, species0, spinW)
-=======
-      call apbw(apk, pkm1, wij, nxov, natom, win, getij, iAtomStart, stimc, c, gammaMat, transChrg)
->>>>>>> 1ed1b0b0
 
       tmp1 = dot_product(rkm1, zkm1)
       tmp2 = dot_product(pkm1, apk)
@@ -1471,7 +1446,6 @@
     !> machinery for transition charges between single particle levels
     type(TTransCharges), intent(in) :: transChrg
 
-<<<<<<< HEAD
     !> central cell chemical species
     integer, intent(in) :: species0(:)
 
@@ -1484,12 +1458,6 @@
     real(dp) :: fact
     real(dp), allocatable :: qij(:), gamxpyq(:), zq(:), zqds(:)
     logical :: updwn, tSpin
-=======
-    integer :: nxov, nxoo, nxvv, natom
-    integer :: ij, ia, ab, i, j, a, b
-    real(dp), allocatable :: qij(:), gamxpyq(:), zq(:)
-    logical, parameter :: updwn = .true.
->>>>>>> 1ed1b0b0
 
     nxov = size(zz)
     natom = size(gammaMat, dim=1)
@@ -1647,13 +1615,8 @@
   !> 2. we need P,(T,Z),W, X + Y from linear response
   !> 3. calculate dsmndr, dhmndr (dS/dR, dh/dR), dgabda (dGamma_{IAt1,IAt2}/dR_{IAt1}),
   !> dgext (dGamma-EXT_{IAt1,k}/dR_{IAt1})
-<<<<<<< HEAD
-  subroutine addGradients(sym, nxov, natom, species0, iAtomStart, norb, homo, nmatup, getij,&
+  subroutine addGradients(sym, nxov, natom, species0, iAtomStart, norb, homo, getij,&
       & win, grndEigVecs, pc, stimc, dq_ud, dqex, gammaMat, HubbardU, spinW, shift, woo, wov, wvv,&
-=======
-  subroutine addGradients(sym, nxov, natom, species0, iAtomStart, norb, homo, nocc, getij, win,&
-      & grndEigVecs, pc, stimc, dq, dqex, gammaMat, HubbardU, spinW, shift, woo, wov, wvv,&
->>>>>>> 1ed1b0b0
       & transChrg, xpy, coord0, orb, skHamCont, skOverCont, derivator, rhoSqr, excgrad)
 
     !> symmetry of the transition
@@ -1677,11 +1640,11 @@
     !> number of highest occupied state in ground state
     integer, intent(in) :: homo(:)
 
+    !> index array from composite transition index to specific single particle states
+    integer, intent(in) :: getij(:,:)
+
     !> single particle transition index
     integer, intent(in) :: win(:)
-
-    !> index array from composite transition index to specific single particle states
-    integer, intent(in) :: getij(:,:)
 
     !> ground state eigenvectors
     real(dp), intent(in) :: grndEigVecs(:,:,:)
@@ -2183,12 +2146,7 @@
     real(dp), intent(in), optional :: Ssq(:)
 
     integer :: nmat
-<<<<<<< HEAD
-    integer :: ii, j, iweight, indo, m, n, s
-    integer :: iDeg
-=======
-    integer :: ii, jj, iweight, indo, m, n
->>>>>>> 1ed1b0b0
+    integer :: ii, jj, iweight, indo, m, n, s
     real(dp), allocatable :: wvec(:)
     real(dp), allocatable :: xply(:)
     integer, allocatable :: wvin(:)
@@ -2269,17 +2227,10 @@
           write(fdTrans,'(1x,45("="))')
 
           sign = " "
-<<<<<<< HEAD
-          do j = 1, nmat
-            !if (wvec(j) < 1e-4_dp) exit ! ??????
-            indo = wvin(j)
-            call indxov(win, indo, getij, m, n, s)
-=======
           do jj = 1, nmat
             !if (wvec(jj) < 1e-4_dp) exit ! ??????
             indo = wvin(jj)
-            call indxov(win, indo, getij, m, n)
->>>>>>> 1ed1b0b0
+            call indxov(win, indo, getij, m, n, s)
             if (tSpin) then
               updwn = (win(indo) <= nmatup)
               sign = "D"
