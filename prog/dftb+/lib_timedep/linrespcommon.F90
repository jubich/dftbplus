--- conflicted
+++ resolved
@@ -23,15 +23,9 @@
   !> prefactor of 2/3.
   real(dp), parameter :: twothird = 2.0_dp / 3.0_dp
 
-<<<<<<< HEAD
-
 contains
 
-=======
-contains
-
-
->>>>>>> fd6e2a34
+
   !> find (possibly degenerate) transitions with stronger dipole
   !> transition strengths than a tolerance, count them and place at
   !> the start of the appropriate arrays
