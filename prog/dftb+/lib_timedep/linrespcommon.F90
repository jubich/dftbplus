!--------------------------------------------------------------------------------------------------!
!  DFTB+: general package for performing fast atomistic simulations                                !
!  Copyright (C) 2006 - 2021  DFTB+ developers group                                               !
!                                                                                                  !
!  See the LICENSE file for terms of usage and distribution.                                       !
!--------------------------------------------------------------------------------------------------!

#:include 'common.fypp'

!> Helper routines for the linear response modules.
<<<<<<< HEAD
module dftbp_timedep_linrespcommon
  use dftbp_common_assert
  use dftbp_common_accuracy
  use dftbp_math_blasroutines
  use dftbp_math_sorting
  use dftbp_io_message
  use dftbp_type_commontypes
  use dftbp_timedep_transcharges
  use dftbp_dftb_onsitecorrection, only : getOnsME
  use dftbp_common_constants, only: Hartree__eV, au__Debye
=======
module dftbp_linrespcommon
  use dftbp_assert
  use dftbp_accuracy, only : dp
  use dftbp_blasroutines, only : elecTolMax, hemv
  use dftbp_sorting, only : index_heap_sort
  use dftbp_message, only : error
  use dftbp_commontypes, only : TOrbitals
  use dftbp_transcharges, only : TTransCharges, transq
  use dftbp_onsitecorrection, only : getOnsME
  use dftbp_constants, only: Hartree__eV, au__Debye
>>>>>>> 16ca5993
  implicit none
  
  public


  !> prefactor of 2/3.
  real(dp), parameter :: twothird = 2.0_dp / 3.0_dp

  !> Names of output files
  character(*), parameter :: excitedQOut = "XCH.DAT"
  character(*), parameter :: excitedDipoleOut = "XREST.DAT"
  character(*), parameter :: singlePartOut = "SPX.DAT"

contains


  !> find (possibly degenerate) transitions with stronger dipole
  !> transition strengths than a tolerance, count them and place at
  !> the start of the appropriate arrays
  subroutine dipSelect(wij,sposz,win,transd,nxov_r,threshold,grndEigVal, getia)

    !> Energies of transitions
    real(dp), intent(inout) :: wij(:)

    !> transition strengths
    real(dp), intent(inout) :: sposz(:)

    !> index array for transitions to single particle transitions
    integer, intent(inout) :: win(:)

    !> transition dipole matrix elements for each atom
    real(dp), intent(inout) :: transd(:,:)

    !> number of excitations in space
    integer, intent(out) :: nxov_r

    !> threshold for dipole cutoff
    real(dp), intent(in) :: threshold

    !> ground state eigenvalues
    real(dp), intent(in) :: grndEigVal(:,:)

    !> Index array of transitions
    integer, intent(in) :: getia(:,:)

    integer :: nxov, ii, jj, iOcc, iVrt, iStart, iSpin
    real(dp) :: eOcc, eExc, mu

    nxov = size(wij)
    @:ASSERT(nxov == size(sposz))
    @:ASSERT(nxov == size(win))
    @:ASSERT(all(shape(transd) == [nxov,3]))
    @:ASSERT(size(getia,dim=1) >= nxov)
    @:ASSERT(size(getia,dim=2) == 3)
    @:ASSERT(threshold >= 0.0_dp)

    call indxov(win, 1, getia, iOcc, iVrt, iSpin)
    eOcc = grndEigVal(iOcc,1)
    eExc = wij(1)
    iStart = 1
    nxov_r = 0
    ! Check, to single precision tolerance, for degeneracies when selecting bright transitions
    do ii = 2, nxov
      call indxov(win, ii, getia, iOcc, iVrt, iSpin)
      ! check if this is a still within a degenerate group, otherwise process the group
      if ( abs(grndEigVal(iOcc,1)-eOcc) > epsilon(0.0) .or. &
          & abs(wij(ii)-eExc) > epsilon(0.0) ) then
        eOcc = grndEigVal(iOcc,1)
        eExc = wij(ii)
        mu = 0.0_dp
        ! loop over transitions in the group and check the oscillator strength
        do jj = iStart, ii-1
          call indxov(win, jj, getia, iOcc, iVrt, iSpin)
          mu = mu + sposz(jj)
        end do
        ! if something in the group is bright, so include them all
        if (mu>threshold) then
          do jj = iStart, ii-1
            nxov_r = nxov_r + 1
            win(nxov_r) = win(jj)
            wij(nxov_r) = wij(jj)
            sposz(nxov_r) = sposz(jj)
            transd(nxov_r,:) = transd(jj,:)
          end do
        end if
        iStart = ii
      end if
    end do

    ! last group in the transitions
    mu = 0.0_dp
    do jj = iStart, nxov
      call indxov(win, jj, getia, iOcc, iVrt, iSpin)
      mu = mu + sposz(jj)
    end do
    if (mu>threshold) then
      do jj = iStart, nxov
        nxov_r = nxov_r + 1
        win(nxov_r) = win(jj)
        wij(nxov_r) = wij(jj)
        sposz(nxov_r) = sposz(jj)
        transd(nxov_r,:) = transd(jj,:)
      end do
    end if

  end subroutine dipSelect


  !> Computes individual indices from the compound occ-virt excitation index.
  pure subroutine indxov(win, indx, getia, ii, jj, ss)

    !> index array after sorting of eigenvalues.
    integer, intent(in) :: win(:)

    !> Compound excitation index.
    integer, intent(in) :: indx

    !> Index array of transitions after sorting of eigenvalues
    integer, intent(in) :: getia(:,:)

    !> Initial (filled) state.
    integer, intent(out) :: ii

    !> Final (empty) state.
    integer, intent(out) :: jj

    !> Spin channel: 1 (up) or 2 (down)
    integer, intent(out) :: ss

    integer :: indo

    indo = win(indx)
    ii = getia(indo,1)
    jj = getia(indo,2)
    ss = getia(indo,3)

  end subroutine indxov


  !> Computes individual indices from the compound occ-occ excitation index.
  subroutine indxoo(indx, ii, jj)

    !> Compound excitation index.
    integer, intent(in) :: indx

    !> Initial state.
    integer, intent(out) :: ii

    !> Final state.
    integer, intent(out) :: jj

    call indxvv(0, indx, ii, jj)

  end subroutine indxoo


  !> Computes individual indices from the compound virtual-virtual excitation index.
  subroutine indxvv(nocc, indx, ii, jj)

    !> Compund excitation index.
    integer, intent(in) :: nocc

    !> Number of occupied states.
    integer, intent(in) :: indx

    !> Initial state.
    integer, intent(out) :: ii

    !> Final state.
    integer, intent(out) :: jj

    real(dp) :: re

    @:ASSERT(indx > 0)

    ! solve a quadratic for the row of a matrix between occupied and
    ! virtual states, given the number of the element in the matrix
    re = sqrt(real(indx, dp) * 2.0_dp - 1.75_dp) - 0.5_dp

    ii  = floor(re) + 1 + nocc ! actual row
    jj  = indx - ((ii - 1 - nocc) * (ii - nocc)) / 2 + nocc ! column

    @:ASSERT(ii > 0)
    @:ASSERT(jj > 0)

  end subroutine indxvv


  !> Computes the virtual-virtual compound index from two indices.
  subroutine rindxvv(nocc, ii, jj, indx)

    !> Number of occupied states.
    integer, intent(in) :: nocc

    !> First virtual state.
    integer, intent(in) :: ii

    !> second virtual state.
    integer, intent(in) :: jj

    !> Compound indx.
    integer, intent(out) :: indx

    indx = (jj - nocc) + (((ii - nocc) - 1) * (ii - nocc)) / 2

  end subroutine rindxvv


  !> Builds array to convert from orbital pairs to a compound index, reverse of index generated by
  !> getSPExcitations (which were then potentially windowed afterwards)
  subroutine rindxov_array(win, nxov, nxoo, nxvv, getia, getij, getab, iatrans)

    !> array for indexing excitations
    integer, intent(in) :: win(:)

    !> Number of transitions from occupied to virtual
    integer, intent(in) :: nxov

    !> Number of transitions from occupied to occupied
    integer, intent(in) :: nxoo

    !> Number of transitions from virtual to virtual
    integer, intent(in) :: nxvv

    !> array of the occupied->virtual pairs
    integer, intent(in) :: getia(:,:)

    !> array of the occupied->occupied pairs
    integer, intent(in) :: getij(:,:)

    !> array of the virtual->virtual pairs
    integer, intent(in) :: getab(:,:)

    !> resulting index array from orbital pairs to compound index
    integer, intent(out) :: iatrans(:,:,:)

    integer :: ia, ij, ab

    @:ASSERT(size(getia,dim=2) == 3)
    @:ASSERT(size(getij,dim=2) == 3)
    @:ASSERT(size(getab,dim=2) == 3)

    ! Store reverse indices

    iaTrans(:,:,:) = 0

    ! The transition charges q_rs are symmetrical in rs
    ! We only need one index per pair of orbitals
    !$OMP PARALLEL DO DEFAULT(SHARED) PRIVATE(ia) SCHEDULE(RUNTIME)
    do ia = 1, nxov
      iatrans( getia(win(ia),1), getia(win(ia),2), getia(win(ia),3)) = ia
      iatrans( getia(win(ia),2), getia(win(ia),1), getia(win(ia),3)) = ia
    end do
    !$OMP  END PARALLEL DO

    !$OMP PARALLEL DO DEFAULT(SHARED) PRIVATE(ij) SCHEDULE(RUNTIME)
    do ij = 1, nxoo
      iatrans( getij(ij,1), getij(ij,2), getij(ij,3)) = ij
      iatrans( getij(ij,2), getij(ij,1), getij(ij,3)) = ij
    end do
    !$OMP  END PARALLEL DO

    !$OMP PARALLEL DO DEFAULT(SHARED) PRIVATE(ab) SCHEDULE(RUNTIME)
    do ab = 1, nxvv
      iatrans( getab(ab,1), getab(ab,2), getab(ab,3)) = ab
      iatrans( getab(ab,2), getab(ab,1), getab(ab,3)) = ab
    end do
    !$OMP  END PARALLEL DO


  end subroutine rindxov_array


  !> calculate the transition block at a specific atom
  subroutine transDens(ii, jj, iAt, iAtomStart, nOrb, updwn, stimc, grndEigVecs, qq_ij)

    !> Index of inital state.
    integer, intent(in) :: ii

    !> Index of final state.
    integer, intent(in) :: jj

    !> Atom number
    integer, intent(in) :: iAt

    !> Starting position of each atom in the list of orbitals.
    integer, intent(in) :: iAtomStart(:)

    !> up spin channel (T) or down spin channel (F)
    logical, intent(in) :: updwn

    !> Overlap times eigenvector: sum_m Smn cmi (nOrb, nOrb).
    real(dp), intent(in) :: stimc(:,:,:)

    !> Eigenvectors (nOrb, nOrb)
    real(dp), intent(in) :: grndEigVecs(:,:,:)

    !> Transition charge block
    real(dp), intent(out) :: qq_ij(:,:)

    integer :: nOrb, iOrb1, iOrb2
    integer :: mu, nu, ss

    ss = 1
    if (.not. updwn) ss = 2

    !mu = iAtomStart(iAt)
    qq_ij(:,:) = 0.0_dp
    !call ger(qq_ij(:nOrb,:nOrb), 0.5_dp, grndEigVecs(mu:mu+nOrb-1,ii,ss),stimc(mu:mu+nOrb-1,jj,ss))
    !call ger(qq_ij(:nOrb,:nOrb), 0.5_dp, grndEigVecs(mu:mu+nOrb-1,jj,ss),stimc(mu:mu+nOrb-1,ii,ss))
    !qq_ij(:nOrb,:nOrb) = 0.5_dp * (qq_ij(:nOrb,:nOrb) + transpose(qq_ij(:nOrb,:nOrb)))

    do iOrb1 = 1, nOrb
      do iOrb2 = iOrb1, nOrb
        mu = iAtomStart(iAt) + iOrb1 - 1
        nu = iAtomStart(iAt) + iOrb2 - 1
        qq_ij(iOrb1,iOrb2) = 0.25_dp*( grndEigVecs(mu,ii,ss)*stimc(nu,jj,ss) &
             &                       + grndEigVecs(mu,jj,ss)*stimc(nu,ii,ss) &
             &                       + grndEigVecs(nu,ii,ss)*stimc(mu,jj,ss) &
             &                       + grndEigVecs(nu,jj,ss)*stimc(mu,ii,ss) )
        if (iOrb1 /= iOrb2) then
          qq_ij(iOrb2,iOrb1) = qq_ij(iOrb1,iOrb2)
        end if
      end do
    end do

  end subroutine transDens


  !> Returns the (spatial) MO overlap between orbitals in different spin channels
  function MOoverlap(pp, qq, stimc, grndEigVecs) result(S_pq)

    !> orbital in alpha channel
    integer, intent(in) :: pp

    !> orbital in  beta channel
    integer, intent(in) :: qq

    !> overlap times ground single particle state wavefunctiona
    real(dp), intent(in) :: stimc(:,:,:)

    !> ground state single particle wavefunctions
    real(dp), intent(in) :: grndEigVecs(:,:,:)

    !> Resulting overlap between states
    real(dp):: S_pq

    @:ASSERT(all(shape(grndEigVecs) == shape(stimc)))
    @:ASSERT(size(grndEigVecs, dim=3) == 2)

    S_pq = sum(grndEigVecs(:,pp,1)*stimc(:,qq,2))

  end function MOoverlap


  !> Scale excitation energies by differences in occupations between filled and empty states
  subroutine wtdn(wij, occNr, win, nmatup, nmat, getia, wn_ij)

    !> K-S energies
    real(dp), intent(in) :: wij(:)

    !> occupation of states
    real(dp), intent(in) :: occNr(:,:)

    !> index array for transitions to single particle transitions
    integer, intent(in) :: win(:)

    !> number of up-up excitations
    integer, intent(in) :: nmatup

    !> number of transitions to scale
    integer, intent(in) :: nmat

    !> array of the occupied->virtual pairs
    integer, intent(in) :: getia(:,:)

    !> resulting scaled matrix
    real(dp), intent(out) :: wn_ij(:)

    integer :: ia, ii, jj, ss
    logical :: updwn
    real(dp) :: docc_ij

    !$OMP PARALLEL DO DEFAULT(SHARED) PRIVATE(ia, ii, jj, updwn, docc_ij) SCHEDULE(RUNTIME)
    do ia = 1, nmat
      call indxov(win, ia, getia, ii, jj, ss)
      updwn = (win(ia) <= nmatup)
      if(updwn) then
        docc_ij = occNr(ii,1) - occNr(jj,1)
      else
        docc_ij = occNr(ii,2) - occNr(jj,2)
      end if
      wn_ij(ia) = wij(ia) * docc_ij
    end do
    !$OMP  END PARALLEL DO

  end subroutine wtdn


  !> Multiplies the excitation supermatrix with a supervector.
  !>
  !> Note: In order not to store the entire supermatrix (nmat, nmat), the various pieces are
  !> assembled individually and multiplied directly with the corresponding part of the supervector.
  subroutine omegatvec(spin, vin, vout, wij, sym, win, nmatup, iAtomStart, stimc, grndEigVecs, &
      & occNr, getia, gamma, species0, spinW, onsMEs, orb, transChrg)

    !> logical spin polarization
    logical, intent(in) :: spin

    !> Vector to multiply with size(nmat)
    real(dp), intent(in) :: vin(:)

    !> Vector containing the result on exit size(nmat)
    real(dp), intent(out) :: vout(:)

    !> Excitation energies (wij = epsion_j - epsilon_i)
    real(dp), intent(in) :: wij(:)

    !> Symmetry flag (singlet or triplet)
    character, intent(in) :: sym

    !> Sorting index of the excitation energies.
    integer, intent(in) :: win(:)

    !> number of same-spin transitions
    integer, intent(in) :: nmatup

    !> Starting position of each atom in the list of orbitals.
    integer, intent(in) :: iAtomStart(:)

    !> overlap times eigenvector. (nOrb, nOrb)
    real(dp), intent(in) :: stimc(:,:,:)

    !> Eigenvectors (nOrb, nOrb)
    real(dp), intent(in) :: grndEigVecs(:,:,:)

    !> Occupation numbers
    real(dp), intent(in) :: occNr(:,:)

    !> DFTB gamma matrix (nAtm, nAtom)
    real(dp), intent(in) :: gamma(:,:)

    !> index array for excitations
    integer, intent(in) :: getia(:,:)

    !> Chemical species of the atoms
    integer, intent(in) :: species0(:)

    !> ground state spin constants for each species
    real(dp), intent(in) :: spinW(:)

    !> onsite matrix elements for shells (elements between s orbitals on the same shell are ignored)
    real(dp), intent(in), allocatable :: onsMEs(:,:,:,:)

    !> data type for atomic orbital information
    type(TOrbitals), intent(in) :: orb

    !> machinery for transition charges between single particle levels
    type(TTransCharges), intent(in) :: transChrg

    integer :: nmat, natom, ia

  #:if WITH_OMP
    integer :: ii, jj
  #:endif

    real(dp) :: fact
    ! somewhat ugly, but fast small arrays on stack:
    real(dp) :: otmp(size(gamma, dim=1)), gtmp(size(gamma, dim=1))
    real(dp) :: qij(size(gamma, dim=1)) ! qij Working array (used for excitation charges). (nAtom)
    real(dp) :: wnij(size(wij))
    logical :: updwn
    real(dp) :: vout_ons(size(vin))

    @:ASSERT(size(vin) == size(vout))

    nmat = size(vin)
    natom = size(gamma, dim=1)

    vout = 0.0_dp

    call wtdn(wij, occNr, win, nmatup, nmat, getia, wnij)
    wnij = sqrt(wnij) ! always used as root(wnij) after this

    ! product charges with the v*wn product, i.e. Q * v*wn
    oTmp(:) = 0.0_dp
    call transChrg%qMatVec(iAtomStart, stimc, grndEigVecs, getia, win, vin(:nmat) * wnij(:nmat),&
        & oTmp)

    if (.not.spin) then !-----------spin-unpolarized systems--------------

      if (sym == 'S') then

        call hemv(gtmp, gamma, otmp)

        ! 2 * wn * (g * Q)
        vOut(:) = 0.0_dp
        call transChrg%qVecMat(iAtomStart, stimc, grndEigVecs, getia, win, gTmp, vOut)
        vOut(:) = 2.0_dp * wnij(:) * vOut(:)

      else

        otmp = 2.0_dp * otmp * spinW(species0)

        ! wn * (o * Q)
        vOut = 0.0_dp
        call transChrg%qVecMat(iAtomStart, stimc, grndEigVecs, getia, win, oTmp, vOut)
        vOut(:) = wnij(:) * vOut(:)


      end if

    else !--------------spin-polarized systems--------

      call hemv(gtmp, gamma, otmp)

      otmp(:) = 0.0_dp

      !$OMP PARALLEL DO DEFAULT(SHARED) PRIVATE(ia,ii,jj,updwn,qij,fact) &
      !$OMP& SCHEDULE(RUNTIME) REDUCTION(+:otmp)
      do ia = 1,nmat

        updwn = (win(ia) <= nmatup)

        qij(:) = transChrg%qTransIA(ia, iAtomStart, stimc, grndEigVecs, getia, win)

        ! singlet gamma part (S)
        vout(ia) = 2.0_dp * wnij(ia) * dot_product(qij, gtmp)

        ! magnetization part (T1)
        if (updwn) then
          fact = 1.0_dp
        else
          fact =-1.0_dp
        end if
        otmp(:) = otmp(:) + fact * vin(ia) * wnij(ia) * qij(:)

      end do
      !$OMP  END PARALLEL DO

      otmp = 2.0_dp * otmp * spinW(species0)

      !$OMP PARALLEL DO DEFAULT(SHARED) PRIVATE(ia,ii,jj,updwn,qij,fact) &
      !$OMP& SCHEDULE(RUNTIME)
      do ia = 1,nmat

        qij(:) = transChrg%qTransIA(ia, iAtomStart, stimc, grndEigVecs, getia, win)

        updwn = (win(ia) <= nmatup)
        if (updwn) then
          fact = 1.0_dp
        else
          fact =-1.0_dp
        end if
        vout(ia) = vout(ia) + fact * wnij(ia) * dot_product(qij, otmp)

      end do
      !$OMP  END PARALLEL DO

    end if

    if (allocated(onsMEs)) then
      call onsiteEner(spin, sym, wnij, win, nmatup, iAtomStart, getia, species0, stimc,&
          & grndEigVecs, onsMEs, orb, vin, vout_ons)
      vout(:) = vout + vout_ons
    end if

    vout(:) = vout(:) + ( wij**2 ) * vin

  end subroutine omegatvec


  subroutine onsiteEner(spin, sym, wnij, win, nmatup, iAtomStart, getia, species0, stimc,&
      & grndEigVecs, ons_en, orb, vin, vout)

    logical, intent(in) :: spin
    character, intent(in) :: sym
    real(dp), intent(in) :: wnij(:)
    integer, intent(in) :: win(:)
    integer, intent(in) :: nmatup
    integer, intent(in) :: iAtomStart(:)
    integer, intent(in) :: getia(:,:)
    integer, intent(in) :: species0(:)
    real(dp), intent(in) :: stimc(:,:,:)
    real(dp), intent(in) :: grndEigVecs(:,:,:)
    real(dp), intent(in) :: ons_en(:,:,:,:)
    type(TOrbitals), intent(in) :: orb
    real(dp), intent(in) :: vin(:)
    real(dp), intent(out) :: vout(:)

    real(dp) :: otmp(orb%mOrb,orb%mOrb,size(species0),2)
    real(dp) :: fact
    real(dp) :: onsite(orb%mOrb,orb%mOrb,2)
    real(dp) :: qq_ij(orb%mOrb,orb%mOrb)
    logical :: updwn
    integer :: nmat, nAtom, nOrb
    integer :: ia, iAt, iSp, iSh, iOrb, ii, jj, ss, sindx(2), iSpin, nSpin
    real(dp) :: degeneracy, partTrace

    nmat = size(vin)
    nAtom = size(species0)
    nSpin = size(stimc, dim=3)

    vout(:) = 0.0_dp
    otmp(:,:,:,:)  = 0.0_dp

    fact = 1.0_dp
    if (.not.Spin) then
      if (sym == 'T') then
        fact = -1.0_dp
      end if
    end if

    do iAt = 1, nAtom
      iSp = species0(iAt)
      nOrb = orb%nOrbAtom(iAt)
      call getOnsME(orb, iSp, ons_en, nOrb, onsite)
      do ia = 1, nmat
        call indxov(win, ia, getia, ii, jj, ss)
        updwn = (win(ia) <= nmatup)
        call transDens(ii, jj, iAt, iAtomStart, nOrb, updwn, stimc, grndEigVecs, qq_ij)
        if (spin) then
          if (.not. updwn) then
            sindx = [2, 1]
          else
            sindx = [1, 2]
          end if
          do iSpin = 1, 2
            otmp(:nOrb, :nOrb, iAt, iSpin) = otmp(:nOrb, :nOrb, iAt, iSpin) + qq_ij(:nOrb, :nOrb)&
                & * wnij(ia) * vin(ia) * onsite(:nOrb, :nOrb, sindx(iSpin))
          end do
        else
          ! closed shell
          otmp(:nOrb, :nOrb, iAt, 1) = otmp(:nOrb, :nOrb, iAt, 1) + 0.5_dp &
              & * qq_ij(:nOrb, :nOrb) * wnij(ia) * vin(ia)&
              & * (onsite(:nOrb, :nOrb, 1) + fact * onsite(:nOrb, :nOrb, 2))
        end if
      end do
      ! rotational invariance corection for diagonal part
      do iSpin = 1, nSpin
        do iSh = 1, orb%nShell(iSp)
          degeneracy = real(2*orb%angShell(iSh, iSp) + 1, dp)
          partTrace = 0.0_dp
          do iOrb = orb%posShell(iSh, iSp), orb%posShell(iSh + 1, iSp) - 1
            partTrace = partTrace + otmp(iOrb, iOrb, iAt, iSpin)
          end do
          partTrace = partTrace / degeneracy
          do iOrb = orb%posShell(iSh, iSp), orb%posShell(iSh + 1, iSp) - 1
            otmp(iOrb, iOrb, iAt, iSpin) = otmp(iOrb, iOrb, iAt, iSpin) - partTrace
          end do
        end do
      end do
    end do

    do ia = 1, nmat
      call indxov(win, ia, getia, ii, jj, ss)
      updwn = (win(ia) <= nmatup)
      do iAt = 1, nAtom
        nOrb = orb%nOrbAtom(iAt)
        call transDens(ii, jj, iAt, iAtomStart, nOrb, updwn, stimc, grndEigVecs, qq_ij)
        vout(ia) = vout(ia) + 4.0_dp * wnij(ia) *&
            & sum(qq_ij(:nOrb, :nOrb) * otmp(:nOrb, :nOrb, iAt, ss))
      end do
    end do

  end subroutine onsiteEner


  !> Multiplies the supermatrix (A+B) with a given vector.
  subroutine apbw(rkm1, rhs2, wij, nmat, natom, win, nmatup, getia, iAtomStart, stimc, grndEigVecs,&
      & gamma, transChrg, species0, spinW)

    !> Resulting vector on return.
    real(dp), intent(out) :: rkm1(:)

    !> Vector, which (A+B) should act on.
    real(dp), intent(in) :: rhs2(:)

    !> Excitation energies
    real(dp), intent(in) :: wij(:)

    !> matrix dimension
    integer, intent(in) :: nmat

    !> number of atoms
    integer, intent(in) :: natom

    !> index array
    integer, intent(in) :: win(:)

    !> number of spin-up transitions
    integer, intent(in) :: nmatup

    !> array of the occupied->virtual pairs
    integer, intent(in) :: getia(:,:)

    !> Starting position of each atom in the list of orbitals.
    integer, intent(in) :: iAtomStart(:)

    !> overlap times ground state wavefunction
    real(dp), intent(in) :: stimc(:,:,:)

    !> ground state wave function coefficients
    real(dp), intent(in) :: grndEigVecs(:,:,:)

    !> gamma matrix
    real(dp), intent(in) :: gamma(:,:)

    !> machinery for transition charges between single particle levels
    type(TTransCharges), intent(in) :: transChrg

    !> central cell chemical species
    integer, intent(in) :: species0(:)

    !> ground state spin derivatives for each species
    real(dp), intent(in) :: spinW(:)

    real(dp) :: tmp(natom), gtmp(natom)
    logical :: tSpin

    @:ASSERT(size(rkm1) == nmat)

    tSpin = (nmat > nmatup)

    tmp(:) = 0.0_dp
    call transChrg%qMatVec(iAtomStart, stimc, grndEigVecs, getia, win, rhs2, tmp)

    call hemv(gtmp, gamma, tmp)

    rkm1(:) = 0.0_dp
    call transChrg%qVecMat(iAtomStart, stimc, grndEigVecs, getia, win, gTmp, rkm1)

    if (.not. tSpin) then
      rkm1(:) = 4.0_dp * rkm1(:) + wij(:) * rhs2(:)
    else
      ! gamma part
      rkm1(:) = 2.0_dp * rkm1(:) + wij(:) * rhs2(:)
      !magnetization part
      tmp(:) = 0.0_dp
      call transChrg%qMatVecDs(iAtomStart, stimc, grndEigVecs, getia, win, rhs2, tmp)
      call transChrg%qVecMatDs(iAtomStart, stimc, grndEigVecs, getia, win, 2.0_dp*tmp*spinW(species0), rkm1)
    end if

  end subroutine apbw


  !> calculating spin polarized excitations
  !> Note: the subroutine is generalized to account for spin and partial occupancy
  subroutine getSPExcitations(nOcc, nVir, grndEigVal, filling, wij, getia, getij, getab)

    !> number of occupied states per spin channel
    integer, intent(in) :: nOcc(:)

    !> number of virtual states per spin channel
    integer, intent(in) :: nVir(:)

    !> ground state eigenvalues
    real(dp), intent(in) :: grndEigVal(:,:)

    !> occupation numbers for the ground state
    real(dp), intent(in) :: filling(:,:)

    !> Kohn-Sham energy differences between empty and filled states
    real(dp), intent(out) :: wij(:)

    !> index of occ-vir pairs of KS states for the transitions in wij
    integer, intent(out) :: getia(:,:)

    !> index of occ-occ pairs of KS states for the transitions in wij
    integer, intent(out) :: getij(:,:)

    !> index of vir-vir pairs of KS states for the transitions in wij
    integer, intent(out) :: getab(:,:)

    integer :: ind, ii, jj, aa, bb, off
    integer :: norb, iSpin, nSpin

    @:ASSERT(all(shape(grndEigVal)==shape(filling)))

    norb = size(grndEigVal, dim=1)
    nSpin = size(grndEigVal, dim=2)

    ind = 0

    do iSpin = 1, nSpin
      do ii = 1, norb - 1
        do aa = ii, norb
          if (filling(ii,iSpin) > filling(aa,iSpin) + elecTolMax) then
            ind = ind + 1
            wij(ind) = grndEigVal(aa,iSpin) - grndEigVal(ii,iSpin)
            getia(ind,:) = [ii, aa, iSpin]
          end if
        end do
      end do
    end do
    
    off = 0

    do iSpin = 1, nSpin
      do ii = 1, nOcc(iSpin)
        do jj = 1, ii
          ind = jj + ((ii - 1) * ii) / 2 + off
          getij(ind,:) = [ii, jj, iSpin] 
        end do
      end do
      off = (nOcc(1) * (nOcc(1) + 1)) / 2
    end do

    off = 0

    do iSpin = 1, nSpin
      do aa = 1, norb - nOcc(iSpin)
        do bb = 1, aa 
          ind = bb + ((aa  - 1) * aa) / 2 + off 
          getab(ind,:) = [aa + nOcc(iSpin), bb + nOcc(iSpin), iSpin] 
        end do
      end do
      off = (nVir(1) * (nVir(1) + 1)) / 2
    end do

  end subroutine getSPExcitations


  !> Calculate dipole moment for transitions
  function oscillatorStrength(transd, wij, evec) result(osz)

    !> transition dipole matrix elements for each atom
    real(dp), intent(in) :: transd(:,:)

    !> energy differences between single particle states
    real(dp), intent(in) :: wij(:)

    !> excitation eigenvector
    real(dp), intent(in) :: evec(:)

    !> oscillator strength
    real(dp) :: osz

    real(dp) :: rtmp
    integer :: ii

    osz = 0.0_dp
    do ii = 1, 3
      rtmp = sum(transd(:,ii) * sqrt(wij) * evec)
      osz = osz + rtmp * rtmp
    end do
    osz = twothird * osz

  end function oscillatorStrength


  !> Transition dipoles between single particle states
  subroutine transitionDipole(transd, wij, eval, evec, tdip)

    !> transition dipole for transitions between KS states
    real(dp), intent(in) :: transd(:,:)

    !> energy differences between single particle states
    real(dp), intent(in) :: wij(:)

    !> single particle excitation eigenvalues
    real(dp), intent(in) :: eval(:)

    !> single particle eigenvectors
    real(dp), intent(in) :: evec(:,:)

    !> resulting transition dipoles
    real(dp), intent(out) :: tdip(:,:)

    real(dp) :: rtmp
    integer :: ii, ll

    tdip(:,:) = 0.0_dp
    !$OMP PARALLEL DO DEFAULT(SHARED) PRIVATE(ii,rtmp) SCHEDULE(RUNTIME)
    do ii = 1, size(evec, dim=2)
      rtmp = eval(ii)**(-0.25_dp) ! 1._dp / sqrt(sqrt(eval(ii)))
      do ll = 1, 3
        tdip(ii,ll) = sum(transd(:,ll) * sqrt(wij) * evec(:,ii)) * rtmp
      end do
    end do
    !$OMP  END PARALLEL DO

  end subroutine transitionDipole


  !> Calculate transition moments for transitions between Kohn-Sham states, including spin-flipping
  !> transitions
  subroutine calcTransitionDipoles(coord0, win, nmatup, getia, iAtomStart, stimc, grndEigVecs,&
      & snglPartTransDip)

    !> Atomic positions
    real(dp), intent(in) :: coord0(:,:)

    !> single particle transition index
    integer, intent(in) :: win(:)

    !> number of same-spin transitions
    integer, intent(in) :: nmatup

    !> index array for ground state square matrices
    integer, intent(in) :: iAtomStart(:)

    !> index array for excitation pairs
    integer, intent(in) :: getia(:,:)

    !> overlap times ground state wavefunctions
    real(dp), intent(in) :: stimc(:,:,:)

    !> ground state wavefunctions
    real(dp), intent(in) :: grndEigVecs(:,:,:)

    !> resulting transition dipoles
    real(dp), intent(out) :: snglPartTransDip(:,:)

    integer :: nxov, natom
    integer :: indm, ii, jj, ss
    real(dp), allocatable :: qij(:)
    logical :: updwn

    nxov = size(win)
    natom = size(coord0, dim=2)

    ALLOCATE(qij(natom))

    ! Calculate transition dipole elements
    do indm = 1, nxov
      call indxov(win, indm, getia, ii, jj, ss)
      updwn = (win(indm) <= nmatup)
      qij(:) = transq(ii, jj, iAtomStart, updwn, stimc, grndEigVecs)
      snglPartTransDip(indm, :) = matmul(coord0, qij)
    end do

  end subroutine calcTransitionDipoles


    !> Calculate <S^2> as a measure of spin contamination (smaller magnitudes are better, 0.5 is
  !> considered an upper threshold for reliability according to Garcia thesis)
  subroutine getExcSpin(Ssq, nmatup, getia, win, eval, evec, wij, filling, stimc, grndEigVecs)

    !> spin contamination
    real(dp), intent(out) :: Ssq(:)

    !> number of spin up excitations
    integer, intent(in) :: nmatup

    !> index for composite excitations to specific occupied and empty states
    integer, intent(in) :: getia(:,:)

    !> single particle excitation index
    integer, intent(in) :: win(:)

    !> Casida exitation energies
    real(dp), intent(in) :: eval(:)

    !> Casida excited eigenvectors
    real(dp), intent(in) :: evec(:,:)

    !> single particle excitation energies
    real(dp), intent(in) :: wij(:)

    !> occupations in ground state
    real(dp), intent(in) :: filling(:,:)

    !> Overlap times ground state eigenvectors
    real(dp), intent(in) :: stimc(:,:,:)

    !> Ground state eigenvectors
    real(dp), intent(in) :: grndEigVecs(:,:,:)

    integer:: i, k, l, m, ia, jb, ii, aa, jj, bb, ss
    integer:: nmat, nexc, nup, ndwn
    real(dp) :: rsqw, TDvnorm
    real(dp), allocatable :: TDvec(:), TDvec_sq(:)
    integer, allocatable :: TDvin(:)
    logical :: ud_ia, ud_jb
    real(dp) :: s_iaja, s_iaib, s_iajb, tmp
    real(dp) :: wnij(size(wij))

    nmat = size(evec, dim=1)
    nexc = size(Ssq)
    nup = ceiling(sum(filling(:,1)))
    ndwn = ceiling(sum(filling(:,2)))
    ALLOCATE(TDvec(nmat))
    ALLOCATE(TDvec_sq(nmat))
    ALLOCATE(TDvin(nmat))

    call wtdn(wij, filling, win, nmatup, nmat, getia, wnij)

    do i = 1, nexc
      rsqw = 1.0_dp / sqrt(sqrt(eval(i)))
      TDvec(:) = sqrt(wnij(:)) * rsqw * evec(:,i)
      TDvnorm = 1.0_dp / sqrt(sum(TDvec**2))
      TDvec(:) = TDvec(:) * TDvnorm
      TDvec_sq = TDvec**2

      ! put these transition dipoles in order of descending magnitude
      call index_heap_sort(TDvin, TDvec_sq)
      TDvin = TDvin(nmat:1:-1)
      TDvec_sq = TDvec_sq(TDvin)

      ! S_{ia,ja}
      s_iaja = 0.0_dp
      do k = 1, nmat
        ia = TDvin(k)
        call indxov(win, ia, getia, ii, aa, ss)
        ud_ia = (win(ia) <= nmatup)
        do l = 1, nmat
          jb = TDvin(l)
          call indxov(win, jb, getia, jj, bb, ss)
          ud_jb = (win(jb) <= nmatup)

          if ( (bb /= aa) .or. (ud_jb .neqv. ud_ia) ) then
            cycle
          end if

          tmp = 0.0_dp
          if (ud_ia) then
            do m = 1,ndwn
              tmp = tmp + MOoverlap(ii,m,stimc,grndEigVecs) * MOoverlap(jj,m,stimc,grndEigVecs)
            end do
          else
            do m = 1,nup
              tmp = tmp + MOoverlap(m,ii,stimc,grndEigVecs) * MOoverlap(m,jj,stimc,grndEigVecs)
            end do
          end if

          s_iaja = s_iaja + TDvec(ia)*TDvec(jb)*tmp

        end do
      end do

      ! S_{ia,ib}
      s_iaib = 0.0_dp
      do k = 1, nmat
        ia = TDvin(k)
        call indxov(win, ia, getia, ii, aa, ss)
        ud_ia = (win(ia) <= nmatup)
        do l = 1, nmat
          jb = TDvin(l)
          call indxov(win, jb, getia, jj, bb, ss)
          ud_jb = (win(jb) <= nmatup)

          if ( (ii /= jj) .or. (ud_jb .neqv. ud_ia) ) then
            cycle
          end if

          tmp = 0.0_dp
          if (ud_ia) then
            do m = 1,ndwn
              tmp = tmp + MOoverlap(aa,m,stimc,grndEigVecs) * MOoverlap(bb,m,stimc,grndEigVecs)
            end do
          else
            do m = 1,nup
              tmp = tmp + MOoverlap(m,aa,stimc,grndEigVecs) * MOoverlap(m,bb,stimc,grndEigVecs)
            end do
          end if

          s_iaib = s_iaib + TDvec(ia)*TDvec(jb)*tmp
        end do
      end do

      ! S_{ia,jb}
      s_iajb = 0.0_dp
      do k = 1, nmat
        ia = TDvin(k)
        call indxov(win, ia, getia, ii, aa, ss)
        ud_ia = (win(ia) <= nmatup)
        if (.not. ud_ia ) then
          cycle
        end if
        do l = 1, nmat
          jb = TDvin(l)
          call indxov(win, jb, getia, jj, bb, ss)
          ud_jb = (win(jb) <= nmatup)

          if ( ud_jb ) cycle

          s_iajb = s_iajb + TDvec(ia)*TDvec(jb) * MOoverlap(aa,bb,stimc,grndEigVecs)&
              & * MOoverlap(ii,jj,stimc,grndEigVecs)

        end do
      end do

      Ssq(i) =  s_iaja - s_iaib - 2.0_dp*s_iajb

    end do

  end subroutine getExcSpin


  !> Write single particle excitations to a file
  subroutine writeSPExcitations(wij, win, nmatup, getia, fdSPTrans, sposz, nxov, tSpin)

    !> single particle excitation energies
    real(dp), intent(in) :: wij(:)

    !> index array for single particle transitions
    integer, intent(in) :: win(:)

    !> number of transitions within same spin channel
    integer, intent(in) :: nmatup

    !> index from composite index to occupied and virtual single particle states
    integer, intent(in) :: getia(:,:)

    !> file descriptor for the single particle excitation data
    integer, intent(in) :: fdSPTrans

    !> single particle oscilation strengths
    real(dp), intent(in) :: sposz(:)

    !> Number of included single particle excitations to print out (assumes that win and wij are
    !> sorted so that the wanted transitions are first in the array)
    integer, intent(in) :: nxov

    !> is this a spin-polarized calculation?
    logical, intent(in) :: tSpin

    integer :: indm, m, n, s
    logical :: updwn
    character :: sign

    @:ASSERT(size(sposz)>=nxov)

    if (fdSPTrans > 0) then
      ! single particle excitations
      open(fdSPTrans, file=singlePartOut, position="rewind", status="replace")
      write(fdSPTrans,*)
      write(fdSPTrans,'(7x,a,7x,a,8x,a)') '#      w [eV]',&
          & 'Osc.Str.', 'Transition'
      write(fdSPTrans,*)
      write(fdSPTrans,'(1x,58("="))')
      write(fdSPTrans,*)
      do indm = 1, nxov
        call indxov(win, indm, getia, m, n, s)
        sign = " "
        if (tSpin) then
          updwn = (win(indm) <= nmatup)
          if (updwn) then
            sign = "U"
          else
            sign = "D"
          end if
        end if
        write(fdSPTrans,&
            & '(1x,i7,3x,f8.3,3x,f13.7,4x,i5,3x,a,1x,i5,1x,1a)')&
            & indm, Hartree__eV * wij(indm), sposz(indm), m, '->', n, sign
      end do
      write(fdSPTrans,*)
      close(fdSPTrans)
    end if

  end subroutine writeSPExcitations

  !> Excited state Mulliken charges and dipole moments written to disc
  subroutine writeExcMulliken(sym, nstat, dq, dqex, coord0, fdMulliken)

    !> symmetry label
    character, intent(in) :: sym

    !> state index
    integer, intent(in) :: nstat

    !> ground state gross charge
    real(dp), intent(in) :: dq(:)

    !> change in atomic charges from ground to excited state
    real(dp), intent(in) :: dqex(:)

    !> central cell coordinates
    real(dp), intent(in) :: coord0(:,:)

    !> file unit for Mulliken data
    integer, intent(in) :: fdMulliken

    integer :: natom, m
    real(dp) :: dipol(3), dipabs

    natom = size(dq)

    @:ASSERT(size(dq) == size(dqex))
    @:ASSERT(all(shape(coord0) == [3,nAtom]))

    ! Output of excited state Mulliken charges
    open(fdMulliken, file=excitedQOut,position="append")
    write(fdMulliken, "(a,a,i2)") "# MULLIKEN CHARGES of excited state ",&
        & sym, nstat
    write(fdMulliken, "(a,2x,A,i4)") "#", 'Natoms =',natom
    write(fdMulliken, "('#',1X,A4,T15,A)")'Atom','netCharge'
    write(fdMulliken,'("#",41("="))')
    do m = 1,  natom
      write(fdMulliken,"(i5,1x,f16.8)") m, -dq(m) - dqex(m)
    end do
    close(fdMulliken)

    ! Calculation of excited state dipole moment
    dipol(:) = -1.0_dp * matmul(coord0, dq + dqex)
    dipabs = sqrt(sum(dipol**2))

    open(fdMulliken, file=excitedDipoleOut, position="append")
    write(fdMulliken, "(a,a,i2)") "Mulliken analysis of excited state ",&
        & sym, nstat
    write(fdMulliken, '(42("="))')
    write(fdMulliken, "(a)") " "
    write(fdMulliken, "(a)") "Mulliken exc. state dipole moment [Debye]"
    write(fdMulliken, '(42("="))')
    write(fdMulliken, "(3f14.8)") (dipol(m) * au__Debye, m = 1, 3)
    write(fdMulliken, "(a)") " "
    write(fdMulliken, "(a)") "Norm of exc. state dipole moment [Debye]"
    write(fdMulliken, '(42("="))')
    write(fdMulliken, "(e20.12)") dipabs * au__Debye
    write(fdMulliken, *)
    close(fdMulliken)

  end subroutine writeExcMulliken

end module dftbp_timedep_linrespcommon<|MERGE_RESOLUTION|>--- conflicted
+++ resolved
@@ -8,29 +8,16 @@
 #:include 'common.fypp'
 
 !> Helper routines for the linear response modules.
-<<<<<<< HEAD
 module dftbp_timedep_linrespcommon
   use dftbp_common_assert
-  use dftbp_common_accuracy
-  use dftbp_math_blasroutines
-  use dftbp_math_sorting
-  use dftbp_io_message
-  use dftbp_type_commontypes
-  use dftbp_timedep_transcharges
+  use dftbp_common_accuracy, only : dp
+  use dftbp_math_blasroutines, only : elecTolMax, hemv
+  use dftbp_math_sorting, only : index_heap_sort
+  use dftbp_io_message, only : error
+  use dftbp_type_commontypes, only : TOrbitals
+  use dftbp_timedep_transcharges, only : TTransCharges, transq
   use dftbp_dftb_onsitecorrection, only : getOnsME
   use dftbp_common_constants, only: Hartree__eV, au__Debye
-=======
-module dftbp_linrespcommon
-  use dftbp_assert
-  use dftbp_accuracy, only : dp
-  use dftbp_blasroutines, only : elecTolMax, hemv
-  use dftbp_sorting, only : index_heap_sort
-  use dftbp_message, only : error
-  use dftbp_commontypes, only : TOrbitals
-  use dftbp_transcharges, only : TTransCharges, transq
-  use dftbp_onsitecorrection, only : getOnsME
-  use dftbp_constants, only: Hartree__eV, au__Debye
->>>>>>> 16ca5993
   implicit none
   
   public
