set(curdir "lib_timedep")

set(sources-fpp
  ${curdir}/linresp.F90
<<<<<<< HEAD
  ${curdir}/linresptypes.F90
  ${curdir}/linrespcommon.F90
  ${curdir}/linrespgrad.F90
=======
  ${curdir}/pprpa.F90)

if(WITH_ARPACK)
  list(APPEND sources-fpp ${curdir}/linrespgrad.F90)
endif(WITH_ARPACK)

list(APPEND sources-fpp
  ${curdir}/linrespcommon.F90
>>>>>>> 39987dbe
  ${curdir}/transcharges.F90)

set(ALL-SOURCES-FPP ${ALL-SOURCES-FPP} ${sources-fpp} PARENT_SCOPE)<|MERGE_RESOLUTION|>--- conflicted
+++ resolved
@@ -2,20 +2,10 @@
 
 set(sources-fpp
   ${curdir}/linresp.F90
-<<<<<<< HEAD
   ${curdir}/linresptypes.F90
   ${curdir}/linrespcommon.F90
   ${curdir}/linrespgrad.F90
-=======
-  ${curdir}/pprpa.F90)
-
-if(WITH_ARPACK)
-  list(APPEND sources-fpp ${curdir}/linrespgrad.F90)
-endif(WITH_ARPACK)
-
-list(APPEND sources-fpp
-  ${curdir}/linrespcommon.F90
->>>>>>> 39987dbe
+  ${curdir}/pprpa.F90
   ${curdir}/transcharges.F90)
 
 set(ALL-SOURCES-FPP ${ALL-SOURCES-FPP} ${sources-fpp} PARENT_SCOPE)