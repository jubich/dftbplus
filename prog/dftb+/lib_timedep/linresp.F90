--- conflicted
+++ resolved
@@ -108,14 +108,10 @@
     !> Initialised data structure?
     logical :: tInit = .false.
 
-<<<<<<< HEAD
+    !> for RS-linresp
+    real(dp), allocatable :: hubbUDerivUp(:), hubbUDerivDn(:)
+
   end type TLinrespini
-=======
-    !> for RS-linresp TOMAS KUBAR
-    real(dp), allocatable :: hubbUDerivUp(:), hubbUDerivDn(:)
-
-  end type linrespini
->>>>>>> 0cbfaacd
 
 
   !> Data type for linear response internal settings
@@ -150,17 +146,13 @@
     integer :: fdArnoldiDiagnosis = -1
     logical :: tPrintEigVecs
     logical :: tInit = .false.
-<<<<<<< HEAD
-  end type TLinResp
-=======
 
     !> for linear response calculations with range-separated functionals
     integer :: nMoved
     logical :: tMulliken, tCoeffs, tXplusY, tTrans, tTradip
     real(dp), allocatable :: hubbUDerivUp(:), hubbUDerivDn(:)
 
-  end type linresp
->>>>>>> 0cbfaacd
+  end type TLinResp
 
 
   !> Initialise data structure
