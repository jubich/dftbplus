--- conflicted
+++ resolved
@@ -452,10 +452,6 @@
           & this%oscillatorWindow, this%tCacheCharges, excEnergy, allExcEnergies,&
           & this%onSiteMatrixElements, shiftPerAtom, skHamCont, skOverCont, excgradient, derivator,&
           & rhoSqr, occNatural, naturalOrbs)
-<<<<<<< HEAD
-
-=======
->>>>>>> 83e650a7
     else
       call LinRespGrad_old(tSpin, this%nAtom, iAtomStart, eigVec, eigVal, sccCalc, dqAt, coords0,&
           & this%nExc, this%nStat, this%symmetry, SSqrReal, filling, species0, this%HubbardU,&
