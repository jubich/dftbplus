!--------------------------------------------------------------------------------------------------!
!  DFTB+: general package for performing fast atomistic simulations                                !
!  Copyright (C) 2006 - 2019  DFTB+ developers group                                               !
!                                                                                                  !
!  See the LICENSE file for terms of usage and distribution.                                       !
!--------------------------------------------------------------------------------------------------!

#:include 'common.fypp'

!> Linear response formulation of TD-DFTB as developed by Niehaus et al.
!>
!> The functionality of the module has some limitation:
!> * Third order does not work.
!> * Periodic system do not work yet appart from Gamma point energies.
!> * Orbital potentials or spin-orbit does not work yet.
!> * Only for closed shell or colinear spin polarization (excitation energies only in that
!>   case).
!> * Onsite corrections are not included in this version
module dftbp_linresp_module
  use dftbp_assert
  use dftbp_accuracy
  use dftbp_message
  use dftbp_commontypes
  use dftbp_slakocont
  use dftbp_fileid
  use dftbp_scc, only : TScc
  use dftbp_nonscc, only : NonSccDiff
  use dftbp_densedescr
  use dftbp_taggedoutput, only : TTaggedWriter
#:if WITH_ARPACK
  ! code is compiled with arpack available
  use dftbp_linrespgrad
#:endif
  implicit none
  private

  public :: linresp, linrespini
  public :: init, calcExcitations, addGradients


  !> Data type for initial values for linear response calculations
  type :: linrespini

    !> number of excitations to be found
    integer :: nExc

    !> Is an energy window being used?
    logical :: tEnergyWindow

    !> Is an oscillator window being used?
    logical :: tOscillatorWindow

    !> transitions to include that have energies above the single particle transition nExc
    real(dp) :: energyWindow

    !> single particle transitions to be included above the energy window if they are brighter than
    !> this state of interest
    real(dp) :: oscillatorWindow

    !> should transition charges be cached
    logical :: tCacheCharges

    !> number of excited states to find
    integer :: nStat

    !> symmetry of states being calculated
    character :: sym

    !> atom resolved Hubbard U
    real(dp), allocatable :: HubbardU(:)

    !> atom resolved spin constants
    real(dp), allocatable :: spinW(:)

    !> print excited state mulliken populations
    logical :: tMulliken

    !> Write expansion coefficients of excited states
    logical :: tCoeffs

    !> Include ground state in the excited state natural orbitals
    logical :: tGrndState

    !> Write natural orbitals for excited state
    logical :: tPrintEigVecs

    !> Write density matrix for excited state(s)
    logical :: tWriteDensityMatrix = .false.

    !> write X+Y vector sqrt(wij) / sqrt(omega) * F^ia_I
    logical :: tXplusY

    !> write single particle transitions
    logical :: tSPTrans

    !> write more detail on excited state transitions
    logical :: tTrans

    !> dipole strengths to excited states
    logical :: tTradip

    !> print state of Arnoldi solver
    logical :: tArnoldi

    !> diagnose output of Arnoldi solver
    logical :: tDiagnoseArnoldi

    !> Initialised data structure?
    logical :: tInit = .false.

  end type linrespini


  !> Data type for linear response internal settings
  type :: linresp
    integer :: nExc, nStat
    logical :: tEnergyWindow
    real(dp) :: energyWindow
    logical :: tOscillatorWindow
    real(dp) :: oscillatorWindow
    real(dp), allocatable :: onSiteMatrixElements(:,:,:,:)
    logical :: tCacheCharges
    integer :: nOcc, nVir, nAtom
    real(dp) :: nEl
    character :: symmetry
    real(dp), allocatable :: spinW(:)
    real(dp), allocatable :: HubbardU(:)
    integer :: fdXplusY = -1
    integer :: fdCoeffs = -1
    logical :: tGrndState = .true.
    integer :: fdMulliken = -1
    integer :: fdTrans = -1
    integer :: fdSPTrans = -1
    integer :: fdExc = -1
    integer :: fdTradip = -1
    logical :: tArnoldi


    !> file unit for Arnoldi solver file unit for tests on output of Arnoldi solver
    integer :: fdArnoldi = -1

    integer :: fdArnoldiDiagnosis = -1
    logical :: tPrintEigVecs
    logical :: tWriteDensityMatrix
    logical :: tInit = .false.
  end type linresp


  !> Initialise data structure
  interface init
    module procedure LinResp_init
  end interface init


  !> actually calculate excitations
  interface calcExcitations
    module procedure LinResp_calcExcitations
  end interface calcExcitations


  !> excitations plus forces and some other properties (excited
  interface addGradients
    module procedure LinResp_addGradients
  end interface addGradients

contains


  !> Initialize an internal data type for linear response excitations
  subroutine LinResp_init(this, ini, nAtom, nEl, orb, tCasidaForces, onSiteMatrixElements)

    !> data structure for linear response
    type(linresp), intent(out) :: this

    !> initial values for setting parameters
    type(linrespini), intent(inout) :: ini

    !> number of atoms in central cell
    integer, intent(in) :: nAtom

    !> number of electrons in total
    real(dp), intent(in) :: nEl

    !> data on atomic orbitals
    type(TOrbitals), intent(in) :: orb

    !> Are excited state force contributions required
    logical, intent(in) :: tCasidaForces

    !> onsite corrections if in use
    real(dp), allocatable :: onSiteMatrixElements(:,:,:,:)


#:if WITH_ARPACK
    this%nExc = ini%nExc
    this%tEnergyWindow = ini%tEnergyWindow
    this%energyWindow = ini%energyWindow
    this%tOscillatorWindow = ini%tOscillatorWindow
    this%oscillatorWindow = ini%oscillatorWindow
    this%tCacheCharges = ini%tCacheCharges
    this%nStat = ini%nStat
    this%symmetry = ini%sym

    if (this%tOscillatorWindow .and. this%OscillatorWindow <= 0.0_dp) then
      call error("Excited Oscillator window should be non-zero if used")
    end if
    if (this%tEnergyWindow .and. this%energyWindow <= 0.0_dp) then
      call error("Excited energy window should be non-zero if used")
    end if

    if (ini%tMulliken) then
      this%fdMulliken = getFileId()
    else
      this%fdMulliken = -1
    end if
    if (ini%tCoeffs) then
      this%fdCoeffs = getFileId()
    else
      this%fdCoeffs = -1
    end if
    this%tGrndState = ini%tGrndState
    if (ini%tDiagnoseArnoldi) then
      this%fdArnoldiDiagnosis = getFileId()
    else
      this%fdArnoldiDiagnosis = -1
    end if
    if (ini%tTrans) then
      this%fdTrans = getFileId()
    else
      this%fdTrans = -1
    end if
    if (ini%tSPTrans) then
      this%fdSPTrans = getFileId()
    else
      this%fdSPTrans = -1
    end if
    if (ini%tXplusY) then
      this%fdXplusY = getFileId()
    else
      this%fdXplusY = -1
    end if
    if (ini%tTradip) then
      this%fdTradip = getFileId()
    else
      this%fdTradip = -1
    end if

    this%tArnoldi = ini%tArnoldi
    this%fdArnoldi = getFileId()
    this%nAtom = nAtom
    this%nEl = nEl
    this%nOcc = ceiling(nEl / 2.0_dp)
    this%nVir = orb%nOrb - this%nOcc
    this%fdExc = getFileId() ! file for excitations

    ! Write to disc
    this%tPrintEigVecs = ini%tPrintEigVecs
    this%tWriteDensityMatrix = ini%tWriteDensityMatrix

    call move_alloc(ini%spinW, this%spinW)
    call move_alloc(ini%hubbardU, this%HubbardU)
    if (allocated(onSiteMatrixElements)) then
      allocate(this%onSiteMatrixElements(size(onSiteMatrixElements,dim=1),&
          & size(onSiteMatrixElements,dim=2), size(onSiteMatrixElements,dim=3),&
          & size(onSiteMatrixElements,dim=4)))
      this%onSiteMatrixElements(:,:,:,:) = onSiteMatrixElements
    end if
    this%tinit = .true.
#:else
    this%tinit = .false.
    call error('Internal error: Illegal routine call to LinResp_init.')
#:endif

  end subroutine LinResp_init


  !> Wrapper to call the actual linear response routine for excitation energies
  subroutine LinResp_calcExcitations(this, tSpin, denseDesc, eigVec, eigVal, SSqrReal, filling,&
      & coords0, sccCalc, dqAt, species0, iNeighbour, img2CentCell, orb, tWriteTagged, fdTagged,&
<<<<<<< HEAD
      & excEnergy, allExcEnergies, rhoSqr)
=======
      & taggedWriter, excEnergy, allExcEnergies)
>>>>>>> 0b27aad9

    !> data structure with additional linear response values
    type(linresp), intent(inout) :: this

    !> is this a spin-polarized calculation
    logical, intent(in) :: tSpin

    !> Indexing array for dense H and S
    type(TDenseDescr), intent(in) :: denseDesc

    !> ground state eigenvectors
    real(dp), intent(in) :: eigVec(:,:,:)

    !> ground state eigenvalues
    real(dp), intent(in) :: eigVal(:,:)

    !> square overlap matrix
    real(dp), intent(in) :: SSqrReal(:,:)

    !> ground state occupations
    real(dp), intent(in) :: filling(:,:)

    !> central cell atomic coordinates
    real(dp), intent(in) :: coords0(:,:)

    !> This-consistent charge module settings
    type(TScc), intent(in) :: sccCalc

    !> Gross Mulliken atomic charges for ground state
    real(dp), intent(in) :: dqAt(:)

    !> chemical type of atoms in central cell
    integer, intent(in) :: species0(:)

    !> index array for atomic neighbours
    integer, intent(in) :: img2CentCell(:)

    !> folding back to the central cell
    integer, intent(in) :: iNeighbour(0:,:)

    !> data type with atomic orbital information
    type(TOrbitals), intent(in) :: orb

    !> print tag information
    logical, intent(in) :: tWriteTagged

    !> file id for tagging information
    integer, intent(in) :: fdTagged

    !> tagged writer
    type(TTaggedWriter), intent(inout) :: taggedWriter

    !> excitation energy (only when nStat /=0, othewise set numerically 0)
    real(dp), intent(out) :: excEnergy

    !> energes of all solved states
    real(dp), intent(inout), allocatable :: allExcEnergies(:)

    !> ground state density matrix (square matrix plus spin index)
    real(dp), intent(inout), allocatable :: rhoSqr(:,:,:)

#:if WITH_ARPACK
    @:ASSERT(this%tInit)
    @:ASSERT(size(orb%nOrbAtom) == this%nAtom)

    call LinRespGrad_old(tSpin, this%nAtom, denseDesc%iAtomStart, eigVec, eigVal, sccCalc, dqAt,&
        & coords0, this%nExc, this%nStat, this%symmetry, SSqrReal, filling, species0,&
        & this%HubbardU, this%spinW, this%nEl, iNeighbour, img2CentCell, orb, tWriteTagged,&
<<<<<<< HEAD
        & fdTagged, this%fdMulliken, this%fdCoeffs, this%tGrndState, this%fdXplusY, this%fdTrans,&
        & this%fdSPTrans, this%fdTradip, this%tArnoldi, this%fdArnoldi,  this%fdArnoldiDiagnosis,&
        & this%fdExc, this%tEnergyWindow, this%energyWindow, this%tOscillatorWindow,&
        & this%oscillatorWindow, this%tCacheCharges, excEnergy, allExcEnergies,&
        & this%onSiteMatrixElements, this%tWriteDensityMatrix, rhoSqr)
=======
        & fdTagged, taggedWriter, this%fdMulliken, this%fdCoeffs, this%tGrndState, this%fdXplusY,&
        & this%fdTrans, this%fdSPTrans, this%fdTradip, this%tArnoldi, this%fdArnoldi,&
        & this%fdArnoldiDiagnosis, this%fdExc, this%tEnergyWindow, this%energyWindow,&
        & this%tOscillatorWindow, this%oscillatorWindow, this%tCacheCharges, excEnergy,&
        & allExcEnergies, this%onSiteMatrixElements)
>>>>>>> 0b27aad9

#:else
    call error('Internal error: Illegal routine call to LinResp_calcExcitations')
#:endif

  end subroutine LinResp_calcExcitations


  !> Wrapper to call linear response calculations of excitations and forces in excited states
  subroutine LinResp_addGradients(tSpin, this, iAtomStart, eigVec, eigVal, SSqrReal, filling,&
      & coords0, sccCalc, dqAt, species0, iNeighbour, img2CentCell, orb, skHamCont, skOverCont,&
      & tWriteTagged, fdTagged, taggedWriter, excEnergy, allExcEnergies, excgradient, derivator,&
      & rhoSqr, occNatural, naturalOrbs)

    !> is this a spin-polarized calculation
    logical, intent(in) :: tSpin

    !> data for the actual calculation
    type(linresp), intent(inout) :: this

    !> indexing array for ground state square matrices
    integer, intent(in) :: iAtomStart(:)

    !> ground state eigenvectors
    real(dp), intent(in) :: eigVec(:,:,:)

    !> ground state eigenvalues
    real(dp), intent(in) :: eigVal(:,:)

    !> square overlap matrix (must be symmetriezed)
    real(dp), intent(in) :: SSqrReal(:,:)

    !> ground state occupations
    real(dp), intent(in) :: filling(:,:)

    !> central cell atomic coordinates
    real(dp), intent(in) :: coords0(:,:)

    !> This-consistent charge module settings
    type(TScc), intent(in) :: sccCalc

    !> Gross atomic charges in ground state
    real(dp), intent(in) :: dqAt(:)

    !> chemical species of atoms in central cell
    integer, intent(in) :: species0(:)

    !> index array for atoms within cutoff distances
    integer, intent(in) :: iNeighbour(0:,:)

    !> folding to central cell (not really needed for non-periodic systems)
    integer, intent(in) :: img2CentCell(:)

    !> orbital data structure
    type(TOrbitals), intent(in) :: orb

    !> non-SCC H0 data
    type(OSlakoCont), intent(in) :: skHamCont

    !> overlap data
    type(OSlakoCont), intent(in) :: skOverCont

    !> method for calculating derivatives of S and H0 matrices
    class(NonSccDiff), intent(in) :: derivator

    !> ground state density matrix (square matrix plus spin index)
    real(dp), intent(in), allocatable  :: rhoSqr(:,:,:)

    !> print tag information
    logical, intent(in) :: tWriteTagged

    !> file descriptor for tagged data
    integer, intent(in) :: fdTagged

    !> Tagged writer
    type(TTaggedWriter), intent(inout) :: taggedWriter

    !> energy of particular excited state
    real(dp), intent(out) :: excenergy

    !> energes of all solved states
    real(dp), intent(inout), allocatable :: allExcEnergies(:)

    !> contribution to forces from derivative of excited state energy
    real(dp), intent(out) :: excgradient(:,:)

    !> occupations of the natural orbitals from the density matrix
    real(dp), intent(inout), allocatable :: occNatural(:)

    !> the natural orbitals of the excited state transition density matrix or the total density
    !> matrix in the excited state
    real(dp), intent(inout), allocatable :: naturalOrbs(:,:,:)

#:if WITH_ARPACK

    real(dp), allocatable :: shiftPerAtom(:), shiftPerL(:,:)

    @:ASSERT(this%tInit)
    @:ASSERT(this%nAtom == size(orb%nOrbAtom))
    @:ASSERT(allocated(occNatural) .eqv. allocated(naturalOrbs))

    allocate(shiftPerAtom(this%nAtom))
    allocate(shiftPerL(orb%mShell, this%nAtom))
    call sccCalc%getShiftPerAtom(shiftPerAtom)
    call sccCalc%getShiftPerL(shiftPerL)
    shiftPerAtom = shiftPerAtom + shiftPerL(1,:)

    if (allocated(occNatural)) then
      call LinRespGrad_old(tSpin, this%nAtom, iAtomStart, eigVec, eigVal, sccCalc, dqAt, coords0,&
          & this%nExc, this%nStat, this%symmetry, SSqrReal, filling, species0, this%HubbardU,&
          & this%spinW, this%nEl, iNeighbour, img2CentCell, orb, tWriteTagged, fdTagged,&
<<<<<<< HEAD
          & this%fdMulliken, this%fdCoeffs, this%tGrndState, this%fdXplusY, this%fdTrans,&
          & this%fdSPTrans, this%fdTradip, this%tArnoldi, this%fdArnoldi, this%fdArnoldiDiagnosis,&
          & this%fdExc, this%tEnergyWindow, this%energyWindow, this%tOscillatorWindow,&
          & this%oscillatorWindow, this%tCacheCharges, excEnergy, allExcEnergies,&
          & this%onSiteMatrixElements, this%tWriteDensityMatrix, rhoSqr, shiftPerAtom, skHamCont,&
          & skOverCont, excgradient, derivator, occNatural, naturalOrbs)
=======
          & taggedWriter, this%fdMulliken, this%fdCoeffs, this%tGrndState, this%fdXplusY,&
          & this%fdTrans, this%fdSPTrans, this%fdTradip, this%tArnoldi, this%fdArnoldi,&
          & this%fdArnoldiDiagnosis, this%fdExc, this%tEnergyWindow, this%energyWindow,&
          & this%tOscillatorWindow, this%oscillatorWindow, this%tCacheCharges, excEnergy,&
          & allExcEnergies, this%onSiteMatrixElements, shiftPerAtom, skHamCont, skOverCont,&
          & excgradient, derivator, rhoSqr, occNatural, naturalOrbs)
>>>>>>> 0b27aad9
    else
      call LinRespGrad_old(tSpin, this%nAtom, iAtomStart, eigVec, eigVal, sccCalc, dqAt, coords0,&
          & this%nExc, this%nStat, this%symmetry, SSqrReal, filling, species0, this%HubbardU,&
          & this%spinW, this%nEl, iNeighbour, img2CentCell, orb, tWriteTagged, fdTagged,&
<<<<<<< HEAD
          & this%fdMulliken, this%fdCoeffs, this%tGrndState, this%fdXplusY, this%fdTrans,&
          & this%fdSPTrans, this%fdTradip, this%tArnoldi, this%fdArnoldi, this%fdArnoldiDiagnosis,&
          & this%fdExc, this%tEnergyWindow, this%energyWindow, this%tOscillatorWindow,&
          & this%oscillatorWindow, this%tCacheCharges, excEnergy, allExcEnergies,&
          & this%onSiteMatrixElements, this%tWriteDensityMatrix, rhoSqr, shiftPerAtom, skHamCont,&
          & skOverCont, excgradient, derivator)
=======
          & taggedWriter, this%fdMulliken, this%fdCoeffs, this%tGrndState, this%fdXplusY,&
          & this%fdTrans, this%fdSPTrans, this%fdTradip, this%tArnoldi, this%fdArnoldi,&
          & this%fdArnoldiDiagnosis, this%fdExc, this%tEnergyWindow, this%energyWindow,&
          & this%tOscillatorWindow, this%oscillatorWindow, this%tCacheCharges, excEnergy,&
          & allExcEnergies, this%onSiteMatrixElements, shiftPerAtom, skHamCont, skOverCont,&
          & excgradient, derivator, rhoSqr)
>>>>>>> 0b27aad9
    end if

#:else
    call error('Internal error: Illegal routine call to LinResp_addGradients.')
#:endif

  end subroutine LinResp_addGradients

end module dftbp_linresp_module<|MERGE_RESOLUTION|>--- conflicted
+++ resolved
@@ -277,11 +277,7 @@
   !> Wrapper to call the actual linear response routine for excitation energies
   subroutine LinResp_calcExcitations(this, tSpin, denseDesc, eigVec, eigVal, SSqrReal, filling,&
       & coords0, sccCalc, dqAt, species0, iNeighbour, img2CentCell, orb, tWriteTagged, fdTagged,&
-<<<<<<< HEAD
-      & excEnergy, allExcEnergies, rhoSqr)
-=======
-      & taggedWriter, excEnergy, allExcEnergies)
->>>>>>> 0b27aad9
+      & taggedWriter, excEnergy, allExcEnergies, rhoSqr)
 
     !> data structure with additional linear response values
     type(linresp), intent(inout) :: this
@@ -350,19 +346,11 @@
     call LinRespGrad_old(tSpin, this%nAtom, denseDesc%iAtomStart, eigVec, eigVal, sccCalc, dqAt,&
         & coords0, this%nExc, this%nStat, this%symmetry, SSqrReal, filling, species0,&
         & this%HubbardU, this%spinW, this%nEl, iNeighbour, img2CentCell, orb, tWriteTagged,&
-<<<<<<< HEAD
-        & fdTagged, this%fdMulliken, this%fdCoeffs, this%tGrndState, this%fdXplusY, this%fdTrans,&
-        & this%fdSPTrans, this%fdTradip, this%tArnoldi, this%fdArnoldi,  this%fdArnoldiDiagnosis,&
-        & this%fdExc, this%tEnergyWindow, this%energyWindow, this%tOscillatorWindow,&
-        & this%oscillatorWindow, this%tCacheCharges, excEnergy, allExcEnergies,&
-        & this%onSiteMatrixElements, this%tWriteDensityMatrix, rhoSqr)
-=======
         & fdTagged, taggedWriter, this%fdMulliken, this%fdCoeffs, this%tGrndState, this%fdXplusY,&
         & this%fdTrans, this%fdSPTrans, this%fdTradip, this%tArnoldi, this%fdArnoldi,&
         & this%fdArnoldiDiagnosis, this%fdExc, this%tEnergyWindow, this%energyWindow,&
         & this%tOscillatorWindow, this%oscillatorWindow, this%tCacheCharges, excEnergy,&
-        & allExcEnergies, this%onSiteMatrixElements)
->>>>>>> 0b27aad9
+        & allExcEnergies, this%onSiteMatrixElements, this%tWriteDensityMatrix, rhoSqr)
 
 #:else
     call error('Internal error: Illegal routine call to LinResp_calcExcitations')
@@ -474,40 +462,22 @@
       call LinRespGrad_old(tSpin, this%nAtom, iAtomStart, eigVec, eigVal, sccCalc, dqAt, coords0,&
           & this%nExc, this%nStat, this%symmetry, SSqrReal, filling, species0, this%HubbardU,&
           & this%spinW, this%nEl, iNeighbour, img2CentCell, orb, tWriteTagged, fdTagged,&
-<<<<<<< HEAD
-          & this%fdMulliken, this%fdCoeffs, this%tGrndState, this%fdXplusY, this%fdTrans,&
-          & this%fdSPTrans, this%fdTradip, this%tArnoldi, this%fdArnoldi, this%fdArnoldiDiagnosis,&
-          & this%fdExc, this%tEnergyWindow, this%energyWindow, this%tOscillatorWindow,&
-          & this%oscillatorWindow, this%tCacheCharges, excEnergy, allExcEnergies,&
-          & this%onSiteMatrixElements, this%tWriteDensityMatrix, rhoSqr, shiftPerAtom, skHamCont,&
-          & skOverCont, excgradient, derivator, occNatural, naturalOrbs)
-=======
           & taggedWriter, this%fdMulliken, this%fdCoeffs, this%tGrndState, this%fdXplusY,&
           & this%fdTrans, this%fdSPTrans, this%fdTradip, this%tArnoldi, this%fdArnoldi,&
           & this%fdArnoldiDiagnosis, this%fdExc, this%tEnergyWindow, this%energyWindow,&
           & this%tOscillatorWindow, this%oscillatorWindow, this%tCacheCharges, excEnergy,&
-          & allExcEnergies, this%onSiteMatrixElements, shiftPerAtom, skHamCont, skOverCont,&
-          & excgradient, derivator, rhoSqr, occNatural, naturalOrbs)
->>>>>>> 0b27aad9
+          & allExcEnergies, this%onSiteMatrixElements, this%tWriteDensityMatrix, rhoSqr,&
+          & shiftPerAtom, skHamCont, skOverCont, excgradient, derivator, occNatural, naturalOrbs)
     else
       call LinRespGrad_old(tSpin, this%nAtom, iAtomStart, eigVec, eigVal, sccCalc, dqAt, coords0,&
           & this%nExc, this%nStat, this%symmetry, SSqrReal, filling, species0, this%HubbardU,&
           & this%spinW, this%nEl, iNeighbour, img2CentCell, orb, tWriteTagged, fdTagged,&
-<<<<<<< HEAD
-          & this%fdMulliken, this%fdCoeffs, this%tGrndState, this%fdXplusY, this%fdTrans,&
-          & this%fdSPTrans, this%fdTradip, this%tArnoldi, this%fdArnoldi, this%fdArnoldiDiagnosis,&
-          & this%fdExc, this%tEnergyWindow, this%energyWindow, this%tOscillatorWindow,&
-          & this%oscillatorWindow, this%tCacheCharges, excEnergy, allExcEnergies,&
-          & this%onSiteMatrixElements, this%tWriteDensityMatrix, rhoSqr, shiftPerAtom, skHamCont,&
-          & skOverCont, excgradient, derivator)
-=======
           & taggedWriter, this%fdMulliken, this%fdCoeffs, this%tGrndState, this%fdXplusY,&
           & this%fdTrans, this%fdSPTrans, this%fdTradip, this%tArnoldi, this%fdArnoldi,&
           & this%fdArnoldiDiagnosis, this%fdExc, this%tEnergyWindow, this%energyWindow,&
           & this%tOscillatorWindow, this%oscillatorWindow, this%tCacheCharges, excEnergy,&
-          & allExcEnergies, this%onSiteMatrixElements, shiftPerAtom, skHamCont, skOverCont,&
-          & excgradient, derivator, rhoSqr)
->>>>>>> 0b27aad9
+          & allExcEnergies, this%onSiteMatrixElements, this%tWriteDensityMatrix, rhoSqr,&
+          & shiftPerAtom, skHamCont, skOverCont, excgradient, derivator)
     end if
 
 #:else
