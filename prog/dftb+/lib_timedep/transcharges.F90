!--------------------------------------------------------------------------------------------------!
!  DFTB+: general package for performing fast atomistic simulations                                !
!  Copyright (C) 2006 - 2021  DFTB+ developers group                                               !
!                                                                                                  !
!  See the LICENSE file for terms of usage and distribution.                                       !
!--------------------------------------------------------------------------------------------------!

#:include 'common.fypp'

!> Helper routines for transition charges between levels.
<<<<<<< HEAD
module dftbp_timedep_transcharges
  use dftbp_common_assert
  use dftbp_common_accuracy
=======
module dftbp_transcharges
  use dftbp_assert
  use dftbp_accuracy, only : dp
>>>>>>> 16ca5993
  implicit none
  
  private
  public :: TTransCharges, TTransCharges_init
  public :: transq

  !> Internal data of the transition charges
  type :: TTransCharges
    private

    !> should transition charges be cached in memory or evaluated when needed?
    logical :: tCacheCharges

    !> storage if caching the occupied -> virtual transition charges
    real(dp), allocatable :: qCacheOccVir(:,:)

    !> storage if caching the occupied -> occupied transition charges
    real(dp), allocatable :: qCacheOccOcc(:,:)

    !> storage if caching the virtual -> virtual transition charges
    real(dp), allocatable :: qCacheVirVir(:,:)

    !> Number of occ-vir transitions in the cache
    integer :: nTransitions

    !> Number of atoms in the system
    integer :: nAtom

    !> Number of occ-vir transitions within the spin-up block
    integer :: nMatUp

    !> Number of occ-occ transitions within the spin-up block
    integer :: nMatUpOccOcc

    !> Number of vir-vir transitions within the spin-up block
    integer :: nMatUpVirVir

  contains

    procedure :: qTransIA =>TTransCharges_qTransIA
    procedure :: qTransIJ =>TTransCharges_qTransIJ
    procedure :: qTransAB =>TTransCharges_qTransAB
    procedure :: qMatVec => TTransCharges_qMatVec
    procedure :: qVecMat => TTransCharges_qVecMat
    procedure :: qMatVecDs => TTransCharges_qMatVecDs
    procedure :: qVecMatDs => TTransCharges_qVecMatDs

  end type TTransCharges


contains

  !> initialise the cache/on-the fly transition charge evaluator
  subroutine TTransCharges_init(this, iAtomStart, sTimesGrndEigVecs, grndEigVecs, nTrans, nMatUp,&
      & nXooUD, nXvvUD, getia, getij, getab, win, tStore)

    !> Instance
    type(TTransCharges), intent(out) :: this

    !> Starting position of each atom in the list of orbitals
    integer, intent(in) :: iAtomStart(:)

    !> Overlap times eigenvector: sum_m Smn cmi (nOrb, nOrb)
    real(dp), intent(in) :: sTimesGrndEigVecs(:,:,:)

    !> Eigenvectors (nOrb, nOrb)
    real(dp), intent(in) :: grndEigVecs(:,:,:)

    !> number of transitions in the system
    integer, intent(in) :: nTrans

    !> number of up-up occ-vir excitations
    integer, intent(in) :: nMatUp

    !> number of occ-occ excitations per spin channel
    integer, intent(in) :: nXooUD(:)

    !> number of vir-vir excitations per spin channel
    integer, intent(in) :: nXvvUD(:)

    !> should transitions be stored?
    logical, intent(in) :: tStore

    !> index array for occ-vir single particle excitations
    integer, intent(in) :: getia(:,:)

    !> index array for occ-occ single particle excitations
    integer, intent(in) :: getij(:,:)

    !> index array for vir-vir single particle excitations
    integer, intent(in) :: getab(:,:)

    !> index array for single particle excitions that are included
    integer, intent(in) :: win(:)

    integer :: ia, ij, ii, jj, kk, ab, aa, bb
    logical :: updwn

    this%nTransitions = nTrans
    this%nAtom = size(iAtomStart) - 1
    this%nMatUp = nMatUp
    this%nMatUpOccOcc = nXooUD(1)
    this%nMatUpVirVir = nXvvUD(1)

    if (tStore) then

      @:ASSERT(.not.allocated(this%qCacheOccVir))
      allocate(this%qCacheOccVir(this%nAtom, nTrans))
      @:ASSERT(.not.allocated(this%qCacheOccOcc))
      allocate(this%qCacheOccOcc(this%nAtom, sum(nXooUD)))
      @:ASSERT(.not.allocated(this%qCacheVirVir))
      allocate(this%qCacheVirVir(this%nAtom, sum(nXvvUD)))

      !!$OMP PARALLEL DO DEFAULT(SHARED) PRIVATE(ia,ii,aa,kk,updwn) SCHEDULE(RUNTIME)
      do ia = 1, nTrans
        kk = win(ia)
        ii = getia(kk,1)
        aa = getia(kk,2)
        updwn = (kk <= this%nMatUp)
        this%qCacheOccVir(:,ia) = transq(ii, aa, iAtomStart, updwn,  sTimesGrndEigVecs,&
            & grndEigVecs)
      end do
      !!$OMP  END PARALLEL DO

      !!$OMP PARALLEL DO DEFAULT(SHARED) PRIVATE(ij,ii,jj,updwn) SCHEDULE(RUNTIME)
      do ij = 1, sum(nXooUD)
        ii = getij(ij,1)
        jj = getij(ij,2)
        updwn = (ij <= nXooUD(1))
        this%qCacheOccOcc(:,ij) = transq(ii, jj, iAtomStart, updwn,  sTimesGrndEigVecs,&
             & grndEigVecs)
      enddo
      !!$OMP  END PARALLEL DO

      !!$OMP PARALLEL DO DEFAULT(SHARED) PRIVATE(ab,aa,bb,updwn) SCHEDULE(RUNTIME)
      do ab = 1, sum(nXvvUD)
        aa = getab(ab,1)
        bb = getab(ab,2)
        updwn = (ab <= nXvvUD(1))
        this%qCacheVirVir(:,ab) = transq(aa, bb, iAtomStart, updwn,  sTimesGrndEigVecs,&
            & grndEigVecs)
      end do
      !!$OMP  END PARALLEL DO

      this%tCacheCharges = .true.

    else

      this%tCacheCharges = .false.

    end if

  end subroutine TTransCharges_init


  !> returns transition charges between occ-vir single particle levels
  pure function TTransCharges_qTransIA(this, ij, iAtomStart, sTimesGrndEigVecs, grndEigVecs, getia,&
      & win) result(q)

    !> instance of the transition charge object
    class(TTransCharges), intent(in) :: this

    !> Index of transition
    integer, intent(in) :: ij

    !> Starting position of each atom in the list of orbitals
    integer, intent(in) :: iAtomStart(:)

    !> Overlap times eigenvector: sum_m Smn cmi (nOrb, nOrb)
    real(dp), intent(in) :: sTimesGrndEigVecs(:,:,:)

    !> Eigenvectors (nOrb, nOrb)
    real(dp), intent(in) :: grndEigVecs(:,:,:)

    !> index array for for single particle excitations
    integer, intent(in) :: getia(:,:)

    !> index array for single particle excitions that are included
    integer, intent(in) :: win(:)

    !> Transition charge on exit. (nAtom)
    real(dp), dimension(size(iAtomStart)-1) :: q

    logical :: updwn
    integer :: ii, jj, kk

    if (allocated(this%qCacheOccVir)) then
      q(:) = this%qCacheOccVir(:, ij)
    else
      kk = win(ij)
      ii = getia(kk,1)
      jj = getia(kk,2)
      updwn = (kk <= this%nMatUp)
      q(:) = transq(ii, jj, iAtomStart, updwn, sTimesgrndEigVecs, grndEigVecs)
    end if

  end function TTransCharges_qTransIA

  !> returns transition charges between occ-occ single particle levels
  pure function TTransCharges_qTransIJ(this, ij, iAtomStart, sTimesGrndEigVecs, grndEigVecs, getij)&
      & result(q)

    !> instance of the transition charge object
    class(TTransCharges), intent(in) :: this

    !> Index of transition
    integer, intent(in) :: ij

    !> Starting position of each atom in the list of orbitals
    integer, intent(in) :: iAtomStart(:)

    !> Overlap times eigenvector: sum_m Smn cmi (nOrb, nOrb)
    real(dp), intent(in) :: sTimesGrndEigVecs(:,:,:)

    !> Eigenvectors (nOrb, nOrb)
    real(dp), intent(in) :: grndEigVecs(:,:,:)

    !> index array for occ-occ single particle excitations
    integer, intent(in) :: getij(:,:)

    !> Transition charge on exit. (nAtom)
    real(dp), dimension(size(iAtomStart)-1) :: q

    logical :: updwn
    integer :: ii, jj

    if (allocated(this%qCacheOccOcc)) then
      q(:) = this%qCacheOccOcc(:, ij)
    else
      ii = getij(ij,1)
      jj = getij(ij,2)
      updwn = (ij <= this%nMatUpOccOcc)
      q(:) = transq(ii, jj, iAtomStart, updwn, sTimesgrndEigVecs, grndEigVecs)
    end if

  end function TTransCharges_qTransIJ

  !> returns transition charges between vir-vir single particle levels
  pure function TTransCharges_qTransAB(this, ab, iAtomStart, sTimesGrndEigVecs, grndEigVecs, getab)&
      & result(q)

    !> instance of the transition charge object
    class(TTransCharges), intent(in) :: this

    !> Index of transition
    integer, intent(in) :: ab

    !> Starting position of each atom in the list of orbitals
    integer, intent(in) :: iAtomStart(:)

    !> Overlap times eigenvector: sum_m Smn cmi (nOrb, nOrb)
    real(dp), intent(in) :: sTimesGrndEigVecs(:,:,:)

    !> Eigenvectors (nOrb, nOrb)
    real(dp), intent(in) :: grndEigVecs(:,:,:)

    !> index array for occ-occ single particle excitations
    integer, intent(in) :: getab(:,:)

    !> Transition charge on exit. (nAtom)
    real(dp), dimension(size(iAtomStart)-1) :: q

    logical :: updwn
    integer :: aa, bb

    if (allocated(this%qCacheVirVir)) then
      q(:) = this%qCacheVirVir(:, ab)
    else
      aa = getab(ab,1)
      bb = getab(ab,2)
      updwn = (ab <= this%nMatUpVirVir)
      q(:) = transq(aa, bb, iAtomStart, updwn, sTimesgrndEigVecs, grndEigVecs)
    end if

  end function TTransCharges_qTransAB


  !> Transition charges left producted with a vector Q * v
  pure subroutine TTransCharges_qMatVec(this, iAtomStart, sTimesGrndEigVecs, grndEigVecs, getia,&
      & win, vector, qProduct)

    !> instance of the transition charge object
    class(TTransCharges), intent(in) :: this

    !> Starting position of each atom in the list of orbitals
    integer, intent(in) :: iAtomStart(:)

    !> Overlap times eigenvector: sum_m Smn cmi (nOrb, nOrb)
    real(dp), intent(in) :: sTimesGrndEigVecs(:,:,:)

    !> Eigenvectors (nOrb, nOrb)
    real(dp), intent(in) :: grndEigVecs(:,:,:)

    !> index array for for single particle excitations
    integer, intent(in) :: getia(:,:)

    !> index array for single particle excitions that are included
    integer, intent(in) :: win(:)

    !> vector to product with the transition charges
    real(dp), intent(in) :: vector(:)

    !> Product on exit
    real(dp), intent(inout) :: qProduct(:)

    real(dp), allocatable :: qij(:)
    integer :: ii, jj, ij, kk
    logical :: updwn

    if (this%tCacheCharges) then

      qProduct(:) = qProduct + matmul(this%qCacheOccVir, vector)

    else

      allocate(qij(this%nAtom))

      !!$OMP PARALLEL DO DEFAULT(SHARED) PRIVATE(ij,ii,jj,kk,updwn,qij)&
      !!$OMP& SCHEDULE(RUNTIME) REDUCTION(+:qProduct)
      do ij = 1, this%nTransitions
        kk = win(ij)
        ii = getia(kk,1)
        jj = getia(kk,2)
        updwn = (kk <= this%nMatUp)
        qij(:) = transq(ii, jj, iAtomStart, updwn, sTimesGrndEigVecs, grndEigVecs)
        qProduct(:) = qProduct + qij * vector(ij)
      end do
      !!$OMP  END PARALLEL DO

      deallocate(qij)

    end if

  end subroutine TTransCharges_qMatVec


  !> Transition charges right producted with a vector v * Q
  pure subroutine TTransCharges_qVecMat(this, iAtomStart, sTimesGrndEigVecs, grndEigVecs, getia,&
      & win, vector, qProduct)

    !> instance of the transition charge object
    class(TTransCharges), intent(in) :: this

    !> Starting position of each atom in the list of orbitals
    integer, intent(in) :: iAtomStart(:)

    !> Overlap times eigenvector: sum_m Smn cmi (nOrb, nOrb)
    real(dp), intent(in) :: sTimesGrndEigVecs(:,:,:)

    !> Eigenvectors (nOrb, nOrb)
    real(dp), intent(in) :: grndEigVecs(:,:,:)

    !> index array for for single particle excitations
    integer, intent(in) :: getia(:,:)

    !> index array for single particle excitions that are included
    integer, intent(in) :: win(:)

    !> vector to product with the transition charges
    real(dp), intent(in) :: vector(:)

    !> Product on exit
    real(dp), intent(inout) :: qProduct(:)

    real(dp), allocatable :: qij(:)
    integer :: ii, jj, ij, kk
    logical :: updwn

    if (this%tCacheCharges) then

      qProduct(:) = qProduct + matmul(vector, this%qCacheOccVir)

    else

      allocate(qij(this%nAtom))

      !!$OMP PARALLEL DO DEFAULT(SHARED) PRIVATE(ij,ii,jj,kk,updwn,qij)&
      !!$OMP& SCHEDULE(RUNTIME)
      do ij = 1, this%nTransitions
        kk = win(ij)
        ii = getia(kk,1)
        jj = getia(kk,2)
        updwn = (kk <= this%nMatUp)
        qij(:) = transq(ii, jj, iAtomStart, updwn, sTimesGrndEigVecs, grndEigVecs)
        qProduct(ij) = qProduct(ij) + dot_product(qij, vector)
      end do
      !!$OMP  END PARALLEL DO

      deallocate(qij)

    end if

  end subroutine TTransCharges_qVecMat


  !> Transition charges left producted with a vector Q * v for spin up
  !> minus Transition charges left producted with a vector Q * v for spin down
  !> sum_ias q_ias V_ias delta_s,  where delta_s = 1 for spin up and delta_s = -1 for spin down
  pure subroutine TTransCharges_qMatVecDs(this, iAtomStart, sTimesGrndEigVecs, grndEigVecs, getia,&
      & win, vector, qProduct)

    !> instance of the transition charge object
    class(TTransCharges), intent(in) :: this

    !> Starting position of each atom in the list of orbitals
    integer, intent(in) :: iAtomStart(:)

    !> Overlap times eigenvector: sum_m Smn cmi (nOrb, nOrb)
    real(dp), intent(in) :: sTimesGrndEigVecs(:,:,:)

    !> Eigenvectors (nOrb, nOrb)
    real(dp), intent(in) :: grndEigVecs(:,:,:)

    !> index array for for single particle excitations
    integer, intent(in) :: getia(:,:)

    !> index array for single particle excitions that are included
    integer, intent(in) :: win(:)

    !> vector to product with the transition charges
    real(dp), intent(in) :: vector(:)

    !> Product on exit
    real(dp), intent(inout) :: qProduct(:)

    real(dp), allocatable :: qij(:)
    integer :: ii, jj, ij, kk
    logical :: updwn

    allocate(qij(this%nAtom))

    !!$OMP PARALLEL DO DEFAULT(SHARED) PRIVATE(ij,ii,jj,kk,updwn,qij)&
    !!$OMP& SCHEDULE(RUNTIME) REDUCTION(+:qProduct)
    do ij = 1, this%nTransitions
      kk = win(ij)
      ii = getia(kk,1)
      jj = getia(kk,2)
      updwn = (kk <= this%nMatUp)
      qij(:) = transq(ii, jj, iAtomStart, updwn, sTimesGrndEigVecs, grndEigVecs)
      if (updwn) then
        qProduct(:) = qProduct + qij * vector(ij)
      else
        qProduct(:) = qProduct - qij * vector(ij)
      end if
    end do
    !!$OMP  END PARALLEL DO

    deallocate(qij)

  end subroutine TTransCharges_qMatVecDs


  !> Transition charges right producted with a vector v * Q for spin up
  !> and negative transition charges right producted with a vector v * Q for spin down
  !> R_ias = delta_s sum_A q_A^(ias) V_A,  where delta_s = 1 for spin up and delta_s = -1 for spin down
  pure subroutine TTransCharges_qVecMatDs(this, iAtomStart, sTimesGrndEigVecs, grndEigVecs, getia,&
      & win, vector, qProduct)

    !> instance of the transition charge object
    class(TTransCharges), intent(in) :: this

    !> Starting position of each atom in the list of orbitals
    integer, intent(in) :: iAtomStart(:)

    !> Overlap times eigenvector: sum_m Smn cmi (nOrb, nOrb)
    real(dp), intent(in) :: sTimesGrndEigVecs(:,:,:)

    !> Eigenvectors (nOrb, nOrb)
    real(dp), intent(in) :: grndEigVecs(:,:,:)

    !> index array for for single particle excitations
    integer, intent(in) :: getia(:,:)

    !> index array for single particle excitions that are included
    integer, intent(in) :: win(:)

    !> vector to product with the transition charges
    real(dp), intent(in) :: vector(:)

    !> Product on exit
    real(dp), intent(inout) :: qProduct(:)

    real(dp), allocatable :: qij(:)
    integer :: ii, jj, ij, kk
    logical :: updwn

    allocate(qij(this%nAtom))

    !!$OMP PARALLEL DO DEFAULT(SHARED) PRIVATE(ij,ii,jj,kk,updwn,qij)&
    !!$OMP& SCHEDULE(RUNTIME)
    do ij = 1, this%nTransitions
      kk = win(ij)
      ii = getia(kk,1)
      jj = getia(kk,2)
      updwn = (kk <= this%nMatUp)
      qij(:) = transq(ii, jj, iAtomStart, updwn, sTimesGrndEigVecs, grndEigVecs)
      if (updwn) then
        qProduct(ij) = qProduct(ij) + dot_product(qij, vector)
      else
        qProduct(ij) = qProduct(ij) - dot_product(qij, vector)
      end if
    end do
    !!$OMP  END PARALLEL DO

    deallocate(qij)

  end subroutine TTransCharges_qVecMatDs


  !> Calculates atomic transition charges for a specified excitation.
  !> Calculates qij = 0.5 * (c_i S c_j + c_j S c_i) where c_i and c_j are selected eigenvectors, and
  !> S the overlap matrix.
  !> Since qij is atomic quantity (so far) the corresponding values for the atom are summed up.
  !> Note: the parameters 'updwn' were added for spin alpha and beta channels.
  pure function transq(ii, jj, iAtomStart, updwn, sTimesGrndEigVecs, grndEigVecs) result(qij)

    !> Index of inital state.
    integer, intent(in) :: ii

    !> Index of final state.
    integer, intent(in) :: jj

    !> Starting position of each atom in the list of orbitals.
    integer, intent(in) :: iAtomStart(:)

    !> up spin channel (T) or down spin channel (F)
    logical, intent(in) :: updwn

    !> Overlap times eigenvector: sum_m Smn cmi (nOrb, nOrb).
    real(dp), intent(in) :: sTimesGrndEigVecs(:,:,:)

    !> Eigenvectors (nOrb, nOrb)
    real(dp), intent(in) :: grndEigVecs(:,:,:)

    !> Transition charge on exit. (nAtom)
    real(dp) :: qij(size(iAtomStart)-1)

    integer :: kk, aa, bb, ss
    real(dp) :: qTmp(size(grndEigVecs,dim=1))

    ss = 1
    if (.not. updwn) then
      ss = 2
    end if

    qTmp(:) =  grndEigVecs(:,ii,ss) * sTimesGrndEigVecs(:,jj,ss)&
        & + grndEigVecs(:,jj,ss) * sTimesGrndEigVecs(:,ii,ss)
    do kk = 1, size(qij)
      aa = iAtomStart(kk)
      bb = iAtomStart(kk + 1) -1
      qij(kk) = 0.5_dp * sum(qTmp(aa:bb))
    end do

  end function transq


end module dftbp_timedep_transcharges<|MERGE_RESOLUTION|>--- conflicted
+++ resolved
@@ -8,15 +8,9 @@
 #:include 'common.fypp'
 
 !> Helper routines for transition charges between levels.
-<<<<<<< HEAD
 module dftbp_timedep_transcharges
   use dftbp_common_assert
-  use dftbp_common_accuracy
-=======
-module dftbp_transcharges
-  use dftbp_assert
-  use dftbp_accuracy, only : dp
->>>>>>> 16ca5993
+  use dftbp_common_accuracy, only : dp
   implicit none
   
   private
