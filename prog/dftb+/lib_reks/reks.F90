--- conflicted
+++ resolved
@@ -15,24 +15,15 @@
 !> * Onsite corrections are not included in this version
 module dftbp_reks_reks
 
-<<<<<<< HEAD
-  use dftbp_reks_rekscommon
-  use dftbp_reks_reksen
-  use dftbp_reks_reksfon
-  use dftbp_reks_reksinterface
-  use dftbp_reks_reksio
-  use dftbp_reks_reksvar
+  use dftbp_reks_rekscommon, only : checkGammaPoint, qm2udL, qmExpandL, ud2qmL
+  use dftbp_reks_reksen, only : activeOrbSwap, calcSaReksEnergy, calcWeights, constructMicrostates,&
+      & getFilling, getFockandDiag, guessNewEigvecs, setReksTargetEnergy
+  use dftbp_reks_reksfon, only : optimizeFons
+  use dftbp_reks_reksinterface, only : getReksEnProperties, getReksGradProperties,&
+      & getReksGradients, getReksStress, getStateInteraction
+  use dftbp_reks_reksio, only : printReksMicrostates, printReksSAInfo, printSaReksEnergy
+  use dftbp_reks_reksvar, only : REKS_init, reksTypes, TReksCalc, TReksInp
 
-=======
-  use dftbp_rekscommon, only : checkGammaPoint, qm2udL, qmExpandL, ud2qmL
-  use dftbp_reksen, only : activeOrbSwap, calcSaReksEnergy, calcWeights, constructMicrostates,&
-      & getFilling, getFockandDiag, guessNewEigvecs, setReksTargetEnergy
-  use dftbp_reksfon, only : optimizeFons
-  use dftbp_reksinterface, only : getReksEnProperties, getReksGradProperties, getReksGradients,&
-      & getReksStress, getStateInteraction
-  use dftbp_reksio, only : printReksMicrostates, printReksSAInfo, printSaReksEnergy
-  use dftbp_reksvar, only : REKS_init, reksTypes, TReksCalc, TReksInp
->>>>>>> 16ca5993
   implicit none
 
   private
