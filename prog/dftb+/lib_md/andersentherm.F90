!--------------------------------------------------------------------------------------------------!
!  DFTB+: general package for performing fast atomistic simulations                                !
!  Copyright (C) 2006 - 2020  DFTB+ developers group                                               !
!                                                                                                  !
!  See the LICENSE file for terms of usage and distribution.                                       !
!--------------------------------------------------------------------------------------------------!

#:include 'common.fypp'

!> Andersen thermostat
!> Two versions of the Andersen thermostat are implemented, either the global
!> re-select or per atom reselect of velocities from the Maxwell-Boltzmann
!> distribution
!> See Andersen J. Chem. Phys. 72. 2384 (1980)
module dftbp_andersentherm
  use dftbp_assert
  use dftbp_accuracy
  use dftbp_mdcommon
  use dftbp_ranlux
  use dftbp_tempprofile
  use dftbp_message
  implicit none
  private

  public :: TAndersenThermostat
  public :: init, getInitVelocities, updateVelocities, state


  !> Data for the Andersen thermostat
  type TAndersenThermostat
    private

    !> Nr. of atoms
    integer :: nAtom

    !> Random number generator
    type(TRanlux), allocatable :: pRanlux

    !> Mass of the atoms
    real(dp), allocatable :: mass(:)

    !> Temperature generator
    type(TTempProfile), pointer :: pTempProfile

    !> Rescale velocities individually?
    logical :: tRescaleIndiv

    !> Rescaling probability
    real(dp) :: wvScale

    !> MD framework
    type(TMDCommon) :: pMDFramework

  end type TAndersenThermostat


  !> Initialise thermostat object
  interface init
    module procedure AndersenThermostat_init
  end interface init


  !> Velocities at start of calculation
  interface getInitVelocities
    module procedure AndersenThermostat_getInitVelos
  end interface


  !> New atomic velocities
  interface updateVelocities
    module procedure AndersenThermostat_updateVelos
  end interface


  !> write state to disc
  interface state
    module procedure AndersenThermostat_state
  end interface

contains


  !> Creates an Andersen thermostat instance.
  subroutine AndersenThermostat_init(self, pRanlux, masses, tempProfile, &
      &rescaleIndiv, wvScale, pMDFramework)

    !> Initialised instance on exit.
    type(TAndersenThermostat), intent(out) :: self

    !> Random generator
    type(TRanlux), allocatable, intent(inout) :: pRanlux

    !> Masses of the atoms.
    real(dp), intent(in) :: masses(:)

    !> Pointer to a temperature profile object.
    type(TTempProfile), pointer, intent(in) :: tempProfile

    !> If velocities should be rescaled per atom
    logical, intent(in) :: rescaleIndiv

    !> Rescaling probability.
    real(dp), intent(in) :: wvScale

    !> Molecular dynamics general specifications
    type(TMDCommon), intent(in) :: pMDFramework

    call move_alloc(pRanlux, self%pRanlux)
    self%nAtom = size(masses)
    allocate(self%mass(self%nAtom))
    self%mass(:) = masses(:)
    self%pTempProfile => tempProfile
    self%tRescaleIndiv = rescaleIndiv
    self%wvScale = wvScale
    self%pMDFramework = pMDFramework

  end subroutine AndersenThermostat_init


  !> Returns the initial velocities.
  subroutine AndersenThermostat_getInitVelos(self, velocities)

    !> AndersenThermostat instance.
    type(TAndersenThermostat), intent(inout) :: self

    !> Contains the velocities on return.
    real(dp), intent(out) :: velocities(:,:)

    real(dp) :: kT
    integer :: ii

    @:ASSERT(all(shape(velocities) <= (/ 3, self%nAtom /)))

<<<<<<< HEAD
    call getTemperature(self%pTempProfile, kT)
    if (kT < minTemp) then
      call error("Andersen thermostat not supported at zero temperature")
    end if
=======
    call self%pTempProfile%getTemperature(kT)
>>>>>>> 04cd5e36
    do ii = 1, self%nAtom
      call MaxwellBoltzmann(velocities(:,ii), self%mass(ii), kT, self%pRanlux)
    end do
    call restFrame(self%pMDFramework, velocities, self%mass)
    call rescaleTokT(self%pMDFramework, velocities, self%mass, kT)

  end subroutine AndersenThermostat_getInitVelos


  !> Updates the provided velocities according the current temperature.
  subroutine AndersenThermostat_updateVelos(self, velocities)

    !> AndersenThermostat instance.
    type(TAndersenThermostat), intent(inout) :: self

    !> Updated velocities on exit.
    real(dp), intent(inout) :: velocities(:,:)

    real(dp) :: rescaleChance
    real(dp) :: kT
    integer :: ii

    @:ASSERT(all(shape(velocities) <= (/ 3, self%nAtom /)))

    call self%pTempProfile%getTemperature(kT)
    if (self%tRescaleIndiv) then
      do ii = 1, self%nAtom
        call getRandom(self%pRanlux, rescaleChance)
        if (rescaleChance <= self%wvScale) then
          call MaxwellBoltzmann(velocities(:,ii), self%mass(ii), kT, &
              &self%pRanlux)
        end if
      end do
      call restFrame(self%pMDFramework, velocities, self%mass)
    else
      ! all atoms re-set at random
      call getRandom(self%pRanlux, rescaleChance)
      if (rescaleChance <= self%wvScale) then
        do ii = 1, self%nAtom
          call MaxwellBoltzmann(velocities(:,ii), self%mass(ii), kT, &
              &self%pRanlux)
        end do
        call restFrame(self%pMDFramework, velocities, self%mass)
        call rescaleTokT(self%pMDFramework, velocities, self%mass, kT)
      end if
    end if

  end subroutine AndersenThermostat_updateVelos


  !> Outputs internals of thermostat
  subroutine AndersenThermostat_state(self, fd)

    !> instance of thermostat
    type(TAndersenThermostat), intent(in) :: self

    !> filehandle to write out to
    integer,intent(in) :: fd

    ! no internal state, nothing to do

  end subroutine AndersenThermostat_state

end module dftbp_andersentherm<|MERGE_RESOLUTION|>--- conflicted
+++ resolved
@@ -131,14 +131,10 @@
 
     @:ASSERT(all(shape(velocities) <= (/ 3, self%nAtom /)))
 
-<<<<<<< HEAD
-    call getTemperature(self%pTempProfile, kT)
+    call self%pTempProfile%getTemperature(kT)
     if (kT < minTemp) then
       call error("Andersen thermostat not supported at zero temperature")
     end if
-=======
-    call self%pTempProfile%getTemperature(kT)
->>>>>>> 04cd5e36
     do ii = 1, self%nAtom
       call MaxwellBoltzmann(velocities(:,ii), self%mass(ii), kT, self%pRanlux)
     end do
