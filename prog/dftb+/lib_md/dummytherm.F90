!--------------------------------------------------------------------------------------------------!
!  DFTB+: general package for performing fast atomistic simulations                                !
!  Copyright (C) 2006 - 2021  DFTB+ developers group                                               !
!                                                                                                  !
!  See the LICENSE file for terms of usage and distribution.                                       !
!--------------------------------------------------------------------------------------------------!

#:include 'common.fypp'

!> Dummy thermostat, delivers only initial velocities according to the Maxwell-Boltzmann statistics.
<<<<<<< HEAD
module dftbp_md_dummytherm
  use dftbp_common_assert
  use dftbp_common_accuracy
  use dftbp_md_mdcommon
  use dftbp_math_ranlux
=======
module dftbp_dummytherm
  use dftbp_assert
  use dftbp_accuracy, only : dp, minTemp
  use dftbp_mdcommon, only : TMDCommon, MaxwellBoltzmann, restFrame, rescaleTokT
  use dftbp_ranlux, only : TRanlux
>>>>>>> 16ca5993
  implicit none
  
  private
  public :: TDummythermostat
  public :: init, getInitVelocities, state


  !> Data for dummy thermostat
  type TDummythermostat
    private

    !> Nr. of atoms
    integer :: nAtom

    !> Temperature
    real(dp) :: kT

    !> Mass of the atoms
    real(dp), allocatable :: mass(:)

    !> Random number generator.
    type(TRanlux), allocatable :: pRanlux

    !> MD Framwork
    type(TMDCommon) :: pMDFrame
  end type TDummythermostat


  !> Initialise thermostat object
  interface init
    module procedure DummyThermostat_init
  end interface


  !> Velocities at start of calculation
  interface getInitVelocities
    module procedure DummyThermostat_getInitVelos
  end interface


  !> write state to disc
  interface state
    module procedure DummyThermostat_state
  end interface

contains


  !> Creates a DummyThermostat instance.
  subroutine DummyThermostat_init(this, kT, mass, pRanlux, pMDFrame)
    type(TDummythermostat), intent(out) :: this

    !> Initialised DummyThermostat instance on return.
    real(dp), intent(in) :: kT

    !> Temperature of the thermostat
    real(dp), intent(in) :: mass(:)

    !> Random generator
    type(TRanlux), allocatable, intent(inout) :: pRanlux

    !> thermostat object
    type(TMDCommon), intent(in) :: pMDFrame

    this%kT = kT
    this%nAtom = size(mass)
    allocate(this%mass(this%nAtom))
    this%mass = mass(:)
    call move_alloc(pRanlux, this%pRanlux)
    this%pMDFrame = pMDFrame

  end subroutine DummyThermostat_init


  !> Returns the initial velocities.
  subroutine DummyThermostat_getInitVelos(this, velocities)

    !> Thermostat instance.
    type(TDummythermostat), intent(inout) :: this

    !> Contains the velocities on return.
    real(dp), intent(out) :: velocities(:,:)

    integer :: ii

    @:ASSERT(all(shape(velocities) >= (/ 3, this%nAtom /)))

    if (this%kT > minTemp) then
      do ii = 1, this%nAtom
        call MaxwellBoltzmann(velocities(:,ii), this%mass(ii), this%kT, &
            & this%pRanlux)
      end do
      call restFrame(this%pMDFrame, velocities(:,:), this%mass)
      call rescaleTokT(this%pMDFrame, velocities(:,:), this%mass, this%kT)
    else
      velocities(:,:) = 0.0_dp
    end if

  end subroutine DummyThermostat_getInitVelos


  !> no internal state, nothing to do
  subroutine DummyThermostat_state(this, fd)

    !> thermostat object
    type(TDummythermostat), intent(in) :: this

    !> file unit
    integer,intent(in) :: fd

  end subroutine DummyThermostat_state

end module dftbp_md_dummytherm<|MERGE_RESOLUTION|>--- conflicted
+++ resolved
@@ -8,19 +8,11 @@
 #:include 'common.fypp'
 
 !> Dummy thermostat, delivers only initial velocities according to the Maxwell-Boltzmann statistics.
-<<<<<<< HEAD
 module dftbp_md_dummytherm
   use dftbp_common_assert
-  use dftbp_common_accuracy
-  use dftbp_md_mdcommon
-  use dftbp_math_ranlux
-=======
-module dftbp_dummytherm
-  use dftbp_assert
-  use dftbp_accuracy, only : dp, minTemp
-  use dftbp_mdcommon, only : TMDCommon, MaxwellBoltzmann, restFrame, rescaleTokT
-  use dftbp_ranlux, only : TRanlux
->>>>>>> 16ca5993
+  use dftbp_common_accuracy, only : dp, minTemp
+  use dftbp_md_mdcommon, only : TMDCommon, MaxwellBoltzmann, restFrame, rescaleTokT
+  use dftbp_math_ranlux, only : TRanlux
   implicit none
   
   private
