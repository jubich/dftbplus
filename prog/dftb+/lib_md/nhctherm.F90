!--------------------------------------------------------------------------------------------------!
!  DFTB+: general package for performing fast atomistic simulations                                !
!  Copyright (C) 2006 - 2021  DFTB+ developers group                                               !
!                                                                                                  !
!  See the LICENSE file for terms of usage and distribution.                                       !
!--------------------------------------------------------------------------------------------------!

#:include 'common.fypp'

!> Nose-Hoover Chain thermostat
!> Based on Martyna et al. Molecular Physics 87 no. 5 1117-1157 (1996).
module dftbp_nhctherm
<<<<<<< HEAD
  use dftbp_common_assert
  use dftbp_common_accuracy
  use dftbp_md_mdcommon
  use dftbp_math_ranlux
  use dftbp_md_tempprofile
  use dftbp_io_message
=======
  use dftbp_assert
  use dftbp_accuracy, only : dp, lc, minTemp
  use dftbp_mdcommon, only : TMDCommon, init, evalKE, restFrame, MaxwellBoltzmann, rescaleTokT
  use dftbp_ranlux, only : TRanlux
  use dftbp_tempprofile, only : TTempProfile
  use dftbp_message, only : error
>>>>>>> 16ca5993
  implicit none

  private
  public :: TNHCThermostat
  public :: init, getInitVelocities, updateVelocities, state


  !> Data for the NHC thermostat
  type TNHCThermostat
    private

    !> Nr. of atoms
    integer :: nAtom

    !> Random number generator
    type(TRanlux), allocatable :: pRanlux

    !> Mass of the atoms
    real(dp), allocatable :: mass(:)

    !> Temperature generator
    type(TTempProfile), pointer :: pTempProfile

    !> coupling strength to friction term
    real(dp) :: couplingParameter

    !> MD Framework.
    type(TMDCommon) :: pMDFrame

    !> MD timestep
    real(dp) :: deltaT

    !> order of NHC operator - eqn 29
    integer :: nyosh

    !> weight coefficients
    real(dp), allocatable :: w(:)

    !> times steps to expand propogator of NHC part of evolution operator
    integer :: nresn

    !> number of thermostat particles in chain
    integer :: nnos

    !> internal chain positions
    real(dp), allocatable :: xnose(:)

    !> internal chain velocities
    real(dp), allocatable :: vnose(:)

    !> internal chain accelerations
    real(dp), allocatable :: gnose(:)
  end type TNHCThermostat


  !> initialise thermostat
  interface init
    module procedure NHC_init
  end interface


  !> initial thermal velocities if needed
  interface getInitVelocities
    module procedure NHC_getInitVelos
  end interface


  !> update velocites acording to the thermostat
  interface updateVelocities
    module procedure NHC_updateVelos
  end interface


  !> write state of the thermostat
  interface state
    module procedure NHC_state
  end interface

contains


  !> Creates an NHC thermostat instance.
  subroutine NHC_init(this, pRanlux, masses, tempProfile, &
      & couplingParameter, pMDFrame, deltaT, npart, nys, nc, &
      & xnose, vnose, gnose)

    !> Initialised instance on exit.
    type(TNHCThermostat), intent(out) :: this

    !> Random generator.
    type(TRanlux), allocatable, intent(inout) :: pRanlux

    !> Masses of the atoms.
    real(dp), intent(in) :: masses(:)

    !> Temperature profile object.
    type(TTempProfile), pointer, intent(in) :: tempProfile

    !> Coupling parameter for the thermostat
    real(dp), intent(in) :: couplingParameter

    !> Molecular dynamics generic framework
    type(TMDCommon), intent(in) :: pMDFrame

    !> MD time step
    real(dp), intent(in) :: deltaT

    !> Short string for error returns
    character(lc) :: lcTmp

    integer, intent(in) :: npart
    integer, intent(in) :: nys
    integer, intent(in) :: nc
    real(dp), intent(in), optional :: xnose(:)
    real(dp), intent(in), optional :: vnose(:)
    real(dp), intent(in), optional :: gnose(:)

    @:ASSERT(allocated(pRanlux))
    @:ASSERT(present(xnose).eqv.present(vnose))
    @:ASSERT(present(xnose).eqv.present(gnose))
  #:block DEBUG_CODE
    if (present(xnose)) then
      @:ASSERT(size(xnose)==size(vnose))
      @:ASSERT(size(xnose)==size(gnose))
    end if
  #:endblock DEBUG_CODE

    call move_alloc(pRanlux, this%pRanlux)
    this%nAtom = size(masses)
    allocate(this%mass(this%nAtom))
    this%mass(:) = masses(:)
    this%pTempProfile => tempProfile
    this%couplingParameter = couplingParameter
    this%pMDFrame = pMDFrame
    this%deltaT = deltaT

    ! pg 1124 'For typical simulations, nc can be taken to be one.'
    this%nresn = nc
    if (this%nresn < 1) then
      call error('Nose-Hoover propogation steps must be at least 1.')
    end if

    ! particles in the chain
    this%nnos = npart
    if (this%nnos < 1) then
      call error('Nose-Hoover chains must contain at least one mass.')
    end if

    ! current choice of order
    this%nyosh = nys
    allocate(this%w(this%nyosh))
    select case (this%nyosh)
    case (3)
      this%w(1)=1.0_dp/(2.0_dp - 2.0_dp**(1.0_dp/3.0_dp))
      this%w(2)=1.0_dp-2.0_dp*this%w(1)
      this%w(3)=this%w(1)
    case (5)
      this%w(1) = 1.0_dp / (4.0_dp - 4.0_dp**(1.0_dp/3.0_dp))
      this%w(2:5) = this%w(1)
      this%w(3) = 1.0_dp - 4.0_dp*this%w(1)
    case default
      write (lcTmp, "('Order ',I0,' Nose-Hoover evolution operators are not&
          & available, only order 3 or 5.')") this%nyosh
      call error(lcTmp)
    end select
    allocate(this%xnose(this%nnos))
    allocate(this%vnose(this%nnos))
    allocate(this%gnose(this%nnos))

    ! set intial thermostat positions, velocities and forces
    if (present(xnose)) then
      this%xnose(1:this%nnos)=xnose
      this%vnose(1:this%nnos)=vnose
      this%gnose(1:this%nnos)=gnose
    else
      this%xnose(1:this%nnos)=1.0_dp
      this%vnose(1:this%nnos)=0.0_dp
      this%gnose(1:this%nnos)=0.0_dp
    end if

  end subroutine NHC_init


  !> Returns the initial velocities.
  subroutine NHC_getInitVelos(this, velocities)

    !> NHCThermostat instance.
    type(TNHCThermostat), intent(inout) :: this

    !> Contains the velocities on return.
    real(dp), intent(out) :: velocities(:,:)

    real(dp) :: kT
    integer :: ii

    @:ASSERT(all(shape(velocities) <= (/ 3, this%nAtom /)))

    call this%pTempProfile%getTemperature(kT)
    if (kT < minTemp) then
      call error("Nose-Hover thermostat not supported at zero temperature")
    end if
    do ii = 1, this%nAtom
       call MaxwellBoltzmann(velocities(:,ii), this%mass(ii), kT, this%pRanlux)
    end do
    call restFrame(this%pMDFrame, velocities, this%mass)
    call rescaleTokT(this%pMDFrame, velocities, this%mass, kT)

  end subroutine NHC_getInitVelos


  !> Updates the provided velocities according the current temperature.
  !> routines based on NHCINT from reference
  subroutine NHC_updateVelos(this, velocities)

    !> NHCThermostat instance.
    type(TNHCThermostat), intent(inout) :: this

    !> Updated velocities on exit.
    real(dp), intent(inout) :: velocities(:,:)

    integer :: nnos1, iresn, iyosh, inos
    real(dp) :: qmass(this%nnos)
    real(dp) :: wdti(this%nyosh), wdti2(this%nyosh)
    real(dp) :: wdti4(this%nyosh), wdti8(this%nyosh)
    real(dp) :: scaling, gkt, gnkt, akin, aa

    @:ASSERT(all(shape(velocities) <= (/ 3, this%nAtom /)))

    nnos1=this%nnos+1

    call this%pTempProfile%getTemperature(gkt)
    gnkt=real(this%pMDFrame%Nf,dp)*gkt

    qmass(1)=gnkt/(this%couplingParameter*this%couplingParameter)
    qmass(2:this%nnos)=gkt/(this%couplingParameter*this%couplingParameter)

    ! move to init routine
    wdti(1:this%nyosh)=this%w(1:this%nyosh)*this%deltaT/real(this%nresn,dp)
    wdti2(1:this%nyosh)=wdti(1:this%nyosh)/2.0_dp
    wdti4(1:this%nyosh)=wdti(1:this%nyosh)/4.0_dp
    wdti8(1:this%nyosh)=wdti(1:this%nyosh)/8.0_dp

    ! get the total kinetic energy
    scaling=1.0_dp
    call evalKE(akin,velocities,this%mass)
    akin = 2.0_dp * akin ! Paper defines eqn 1 without 1/2 in K.E. so scale
    ! update the forces
    this%gnose(1) = (akin-gnkt)/qmass(1)
    ! start the multiple time step procedure
    do iresn=1,this%nresn
      do iyosh=1,this%nyosh
        ! update the thermostat velocities
        this%vnose(this%nnos)=this%vnose(this%nnos) &
            & + this%gnose(this%nnos)*wdti4(iyosh)
        do inos=1, this%nnos-1
          aa=exp(-wdti8(iyosh)*this%vnose(nnos1-inos))
          this%vnose(this%nnos-inos)=this%vnose(this%nnos-inos)*aa*aa &
              & +wdti4(iyosh)*this%gnose(this%nnos-inos)*aa
        end do
        ! update the particle velocities
        aa=exp(-wdti2(iyosh)*this%vnose(1))
        scaling=scaling*aa
        ! update the forces
        this%gnose(1)=(scaling*scaling*akin-gnkt)/qmass(1)
        ! update thermostat positions
        do inos= 1, this%nnos
          this%xnose(inos)=this%xnose(inos)+this%vnose(inos)*wdti2(iyosh)
        enddo

        ! update thermostat velocities
        do inos=1, this%nnos-1
          aa=exp(-wdti8(iyosh)*this%vnose(inos+1))
          this%vnose(inos)=this%vnose(inos)*aa*aa &
              & + wdti4(iyosh)*this%gnose(inos)*aa
          this%gnose(inos+1)=(qmass(inos)*this%vnose(inos) &
              & * this%vnose(inos)-gkt)/qmass(inos+1)
        enddo

        this%vnose(this%nnos)=this%vnose(this%nnos) &
            & +this%gnose(this%nnos)*wdti4(iyosh)
      end do

    end do
    ! update particle velocities
    velocities = scaling * velocities

    ! is this needed :
    call restFrame(this%pMDFrame, velocities, this%mass)

  end subroutine NHC_updateVelos


  !> Outputs internals of thermostat
  subroutine NHC_state(this, fd)

    !> instance of thermostat
    type(TNHCThermostat), intent(in) :: this

    !> filehandle to write out to
    integer,intent(in) :: fd

    write(fd,*)'Nose-Hoover chain variables'
    write(fd,*)'x:'
    write(fd,"(3E20.10)")this%xnose
    write(fd,*)'v:'
    write(fd,"(3E20.10)")this%vnose
    write(fd,*)'g:'
    write(fd,"(3E20.10)")this%gnose

  end subroutine NHC_state

end module dftbp_nhctherm<|MERGE_RESOLUTION|>--- conflicted
+++ resolved
@@ -9,22 +9,13 @@
 
 !> Nose-Hoover Chain thermostat
 !> Based on Martyna et al. Molecular Physics 87 no. 5 1117-1157 (1996).
-module dftbp_nhctherm
-<<<<<<< HEAD
+module dftbp_md_nhctherm
   use dftbp_common_assert
-  use dftbp_common_accuracy
-  use dftbp_md_mdcommon
-  use dftbp_math_ranlux
-  use dftbp_md_tempprofile
-  use dftbp_io_message
-=======
-  use dftbp_assert
-  use dftbp_accuracy, only : dp, lc, minTemp
-  use dftbp_mdcommon, only : TMDCommon, init, evalKE, restFrame, MaxwellBoltzmann, rescaleTokT
-  use dftbp_ranlux, only : TRanlux
-  use dftbp_tempprofile, only : TTempProfile
-  use dftbp_message, only : error
->>>>>>> 16ca5993
+  use dftbp_common_accuracy, only : dp, lc, minTemp
+  use dftbp_md_mdcommon, only : TMDCommon, init, evalKE, restFrame, MaxwellBoltzmann, rescaleTokT
+  use dftbp_math_ranlux, only : TRanlux
+  use dftbp_md_tempprofile, only : TTempProfile
+  use dftbp_io_message, only : error
   implicit none
 
   private
@@ -336,4 +327,4 @@
 
   end subroutine NHC_state
 
-end module dftbp_nhctherm+end module dftbp_md_nhctherm