!--------------------------------------------------------------------------------------------------!
!  DFTB+: general package for performing fast atomistic simulations                                !
!  Copyright (C) 2006 - 2021  DFTB+ developers group                                               !
!                                                                                                  !
!  See the LICENSE file for terms of usage and distribution.                                       !
!--------------------------------------------------------------------------------------------------!

#:include 'common.fypp'

!> Implements a random generator pool, returning random generators on request. The status of the
!> subsequently returned random generators (and hence the random numbers they will produce) is
!> uniquely determined by the seed value used to initialise the random generator pool itself.
module dftbp_math_randomgenpool
#:if WITH_MPI
<<<<<<< HEAD
  use dftbp_extlibs_mpifx
#:endif
  use dftbp_common_environment
  use dftbp_common_accuracy, only : dp
  use dftbp_math_ranlux
  use dftbp_common_assert
=======
  use dftbp_mpifx, only : mpifx_bcast
#:endif
  use dftbp_environment, only : TEnvironment
  use dftbp_accuracy, only : dp
  use dftbp_ranlux, only : TRanlux, init, getRandom
  use dftbp_assert
>>>>>>> 16ca5993
  implicit none
  
  private
  public :: TRandomGenPool, init


  !> Random generator pool
  !>
  !> Note: To ensure random numbers being independent from the nr. of processes being used,
  !> all random generator pool methods must always be called collectively by all processes.
  !>
  type :: TRandomGenPool
    private

    !> random number generator for pool
    type(TRanlux), allocatable :: generator

    !> Random values that have been generated
    integer :: served = -1

    !> Compatibility to old behaviour
    logical :: oldCompat = .false.
  contains

    !> returns a random generator
    procedure :: getGenerator
  end type TRandomGenPool


  !> initialise the generator
  interface init
    module procedure RandomGenPool_init
  end interface init


  !> Size of random pool necessary in order to emulate the old global random generator.
  integer, parameter :: OLDCOMPAT_POOL_SIZE = 10

contains


  !> Intialises a random generator pool.
  subroutine RandomGenPool_init(this, env, seed, oldCompat)

    !> Instance.
    class(TRandomGenPool), intent(out) :: this

    !> Environment settings
    type(TEnvironment), intent(in) :: env

    !> Seed to use for initialisation of the random generator pool.
    !> If value is less than one, a random seed will be chosen (and passed back to the calling
    !> routine).
    integer, intent(inout) :: seed


    !> Whether the first random generator returned should deliver the same random number sequence
    !> as the old global random generator in DFTB+ (default: .false.)
    logical, intent(in), optional :: oldCompat


    !> system time if available
    integer :: timeValues(8)

    !> real temporary
    real(dp) :: rTmp

    if (env%tGlobalLead) then
      if (seed < 1) then
        call system_clock(seed)
      end if

      if (seed < 1) then
        call date_and_time(values=timeValues)
        if (timeValues(5) >= 0) then
          seed = 1000 * (60 * (60 * timeValues(5) + timeValues(6)) + timeValues(7)) + timeValues(8)
        end if
      end if

      if (seed < 1) then
        call random_seed()
        call random_number(rTmp)
        ! Make sure seed > 1
        seed = int(real(huge(seed) - 1, dp) * rTmp) + 1
      end if
    end if

  #:if WITH_MPI
    call mpifx_bcast(env%mpi%globalComm, seed)
  #:endif

    allocate(this%generator)
    call init(this%generator, 3, initSeed=seed)
    this%served = 0

    if (present(oldCompat)) then
      this%oldCompat = oldCompat
    end if

  end subroutine RandomGenPool_init


  !> Returns a random generator.
  subroutine getGenerator(this, env, randomGenerator)

    !> Instance.
    class(TRandomGenPool), intent(inout) :: this

    !> Environment settings.
    type(TEnvironment), intent(in) :: env

    !> Initialised random generator.
    type(TRanlux), allocatable, intent(out) :: randomGenerator

    integer :: seed
    real(dp) :: randomPool(OLDCOMPAT_POOL_SIZE)
    real(dp) :: rTmp

    @:ASSERT(this%served >= 0)

    ! First random generator returned needs special treatment to yield the same random numbers
    ! as the previous global random generator.
    if (this%served == 0 .and. this%oldCompat) then
      call getRandom(this%generator, randompool)
      seed = int(real(huge(seed) - 1, dp) * randompool(1)) + 1
    #:if WITH_MPI
      call mpifx_bcast(env%mpi%globalComm, seed)
    #:endif
      call move_alloc(this%generator, randomGenerator)
      allocate(this%generator)
      call init(this%generator, initSeed=seed)
    else
      call getRandom(this%generator, rTmp)
      seed = int(real(huge(seed) - 1, dp) * rTmp) + 1
    #:if WITH_MPI
      call mpifx_bcast(env%mpi%globalComm, seed)
    #:endif
      allocate(randomGenerator)
      call init(randomGenerator, initSeed=seed)
    end if
    this%served = this%served + 1

    @:ASSERT(this%served < huge(this%served))

  end subroutine getGenerator

end module dftbp_math_randomgenpool<|MERGE_RESOLUTION|>--- conflicted
+++ resolved
@@ -12,21 +12,12 @@
 !> uniquely determined by the seed value used to initialise the random generator pool itself.
 module dftbp_math_randomgenpool
 #:if WITH_MPI
-<<<<<<< HEAD
-  use dftbp_extlibs_mpifx
+  use dftbp_extlibs_mpifx, only : mpifx_bcast
 #:endif
-  use dftbp_common_environment
+  use dftbp_common_environment, only : TEnvironment
   use dftbp_common_accuracy, only : dp
-  use dftbp_math_ranlux
+  use dftbp_math_ranlux, only : TRanlux, init, getRandom
   use dftbp_common_assert
-=======
-  use dftbp_mpifx, only : mpifx_bcast
-#:endif
-  use dftbp_environment, only : TEnvironment
-  use dftbp_accuracy, only : dp
-  use dftbp_ranlux, only : TRanlux, init, getRandom
-  use dftbp_assert
->>>>>>> 16ca5993
   implicit none
   
   private
