!--------------------------------------------------------------------------------------------------!
!  DFTB+: general package for performing fast atomistic simulations                                !
!  Copyright (C) 2006 - 2021  DFTB+ developers group                                               !
!                                                                                                  !
!  See the LICENSE file for terms of usage and distribution.                                       !
!--------------------------------------------------------------------------------------------------!

#:include 'common.fypp'

#! suffix and kinds for real types
#:set REAL_KIND_PARAMS = [('real', 's'), ('dble', 'd')]

!> Contains F90 wrapper functions for some commonly used lapack calls needed in the code. The
!> interface of all LAPACK calls must be defined in the module lapack.
<<<<<<< HEAD
module dftbp_math_lapackroutines
  use dftbp_common_assert
  use dftbp_common_accuracy
  use dftbp_io_message
  use dftbp_extlibs_lapack
=======
module dftbp_lapackroutines
  use dftbp_assert
  use dftbp_accuracy, only : dp, rdp, rsp
  use dftbp_message, only : error, warning
>>>>>>> 16ca5993
  implicit none

  private
  public :: gesv, getri, getrf, sytri, sytrf, matinv, symmatinv, sytrs, larnv
  public :: hermatinv, hetri, hetrf, gesvd, potrf, trsm, getrs

  !> Computes the solution to a real system of linear equations A * X = B, where A is an N-by-N
  !> matrix and X and B are N-by-NRHS matrices
  interface gesv
    module procedure gesv_real
    module procedure gesv_dble
    module procedure gesv_dcomplex
  end interface gesv


  !> Computes the LU decomposition of a general rectangular matrix using partial pivoting with row
  !> interchanges.
  !> The decomposition has the form: A = P*L*U, where P is a permutation matrix, L is a lower
  !> triangular matrix with unit diagonal elements and U is an upper triangular matrix.
  interface getrf
    module procedure getrf_real
    module procedure getrf_dble
    module procedure getrf_complex
    module procedure getrf_dcomplex
  end interface getrf


  !> Bunch-Kaufman factorization of a symmetric matrix.
  interface sytrf
    module procedure sytrf_real, sytrf_dreal
  end interface sytrf


  !> Bunch-Kaufman factorization of a Hermitian matrix.
  interface hetrf
    module procedure hetrf_complex, hetrf_dcomplex
  end interface hetrf


  !> Inverts a symmetric matrix.
  interface sytri
    module procedure sytri_real, sytri_dreal
  end interface sytri


  !> Inverts a Hermitian matrix.
  interface hetri
    module procedure hetri_complex, hetri_dcomplex
  end interface hetri


  !> Computes the inverse of a matrix using LU factorization computed by getrf.
  interface getri
    module procedure getri_real
    module procedure getri_dble
  end interface getri


  !> Solves a system of linear equations A*X = B with a real symmetric matrix A using the
  !> factorization A = U*D*U**T or A = L*D*L**T computed by DSYTRF.
  interface sytrs
    module procedure sytrs_dble
    module procedure sytrs_real
  end interface sytrs


  !> returns a vector of random numers, either from a uniform or normal distribution
  interface larnv
    module procedure larnv_real
    module procedure larnv_dble
    module procedure larnv_cplx
    module procedure larnv_dblecplx
  end interface larnv

  !> svd decomposition of matrix A into left and right vectors and singular values U S V^dag
  interface gesvd
    module procedure sgesvd_real
    module procedure dgesvd_dble
    module procedure cgesvd_cplx
    module procedure zgesvd_dblecplx
  end interface gesvd

  interface potrf
  #:for suffix, kind in REAL_KIND_PARAMS
    module procedure ${kind}$potrf_${suffix}$
  #:endfor
  end interface potrf

  interface trsm
  #:for suffix, kind in REAL_KIND_PARAMS
    module procedure ${kind}$trsm_${suffix}$
  #:endfor
  end interface trsm


  !> Solves a system of linear equations
  !>  A * X = B  or  A**T * X = B
  !> with a general N-by-N matrix A using the LU factorization computed by getrf.
  interface getrs
    module procedure :: getrs_dble
    module procedure :: getrs1_dble
    module procedure :: getrs_real
    module procedure :: getrs1_real
  end interface getrs


  

contains


  !> Single precision version of gesv
  subroutine gesv_real(aa, bb, nEquation, nSolution, iError)

    !> Contains the coefficients on entry, the LU factorisation on exit.
    real(rsp), intent(inout) :: aa(:,:)

    !> Right hand side(s) of the linear equation on entry, solution(s) on exit.
    real(rsp), intent(inout) :: bb(:,:)

    !> The size of the problem (nr. of variables and equations). Must be only specified if different
    !> from size(aa, dim=1).
    integer, intent(in), optional :: nEquation

    !> Nr. of right hand sides (nr. of solutions). Must be only specified if different from size(b,
    !> dim=2).
    integer, intent(in), optional :: nSolution

    !> Error flag. If present, Lapack error flags are reported and noncritical errors (iError > 0)
    !> will not abort the program.
    integer, intent(out), optional :: iError
    integer :: info
    integer :: nn, nrhs, lda, ldb
    integer, allocatable :: ipiv(:)
    character(len=100) :: error_string


    lda = size(aa, dim=1)
    if (present(nEquation)) then
      @:ASSERT(nEquation >= 1 .and. nEquation <= lda)
      nn = nEquation
    else
      nn = lda
    end if
    @:ASSERT(size(aa, dim=2) >= nn)

    ldb = size(bb, dim=1)
    @:ASSERT(ldb >= nn)
    nrhs = size(bb, dim=2)
    if (present(nSolution)) then
      @:ASSERT(nSolution <= nrhs)
      nrhs = nSolution
    end if

    info = 0
    allocate(ipiv(nn))
    call sgesv(nn, nrhs, aa, lda, ipiv, bb, ldb, info)

    if (info < 0) then
99000 format ('Failure in linear equation solver sgesv,', &
          & ' illegal argument at position ',i10)
      write (error_string, 99000) info
      call error(error_string)
    else
      if (present(iError)) then
        iError = info
      elseif (info > 0) then
99010   format ('Linear dependent system in linear equation solver sgetrf,', &
            & ' info flag: ',i10)
        write (error_string, 99010) info
        call error(error_string)
      end if
    end if

  end subroutine gesv_real


  !> Double precision version of gesv
  subroutine gesv_dble(aa, bb, nEquation, nSolution, iError)

    !> Contains the coefficients on entry, the LU factorisation on exit.
    real(rdp), intent(inout) :: aa(:,:)

    !> Right hand side(s) of the linear equation on entry, solution(s) on exit.
    real(rdp), intent(inout) :: bb(:,:)

    !> The size of the problem (nr. of variables and equations). Must be only specified if different
    !> from size(aa, dim=1).
    integer, intent(in), optional :: nEquation

    !> Nr. of right hand sides (nr. of solutions). Must be only specified if different from size(b,
    !> dim=2).
    integer, intent(in), optional :: nSolution

    !> Error flag. If present, Lapack error flags are reported and noncritical errors (iError > 0)
    !> will not abort the program.
    integer, intent(out), optional :: iError

    integer :: info
    integer :: nn, nrhs, lda, ldb
    integer, allocatable :: ipiv(:)
    character(len=100) :: error_string

    lda = size(aa, dim=1)
    if (present(nEquation)) then
      @:ASSERT(nEquation >= 1 .and. nEquation <= lda)
      nn = nEquation
    else
      nn = lda
    end if
    @:ASSERT(size(aa, dim=2) >= nn)

    ldb = size(bb, dim=1)
    @:ASSERT(ldb >= nn)
    nrhs = size(bb, dim=2)
    if (present(nSolution)) then
      @:ASSERT(nSolution <= nrhs)
      nrhs = nSolution
    end if

    info = 0
    allocate(ipiv(nn))
    call dgesv(nn, nrhs, aa, lda, ipiv, bb, ldb, info)

    if (info < 0) then
99020 format ('Failure in linear equation solver dgesv,', &
          & ' illegal argument at position ',i10)
      write (error_string, 99020) info
      call error(error_string)
    else
      if (present(iError)) then
        iError = info
      elseif (info > 0) then
99030   format ('Linear dependent system in linear equation solver dgesv,', &
            & ' info flag: ',i10)
        write (error_string, 99030) info
        call error(error_string)
      end if
    end if

  end subroutine gesv_dble

  
  !> Double precision version of gesv
  subroutine gesv_dcomplex(aa, bb, nEquation, nSolution, iError)

    !> Contains the coefficients on entry, the LU factorisation on exit.
    complex(rdp), intent(inout) :: aa(:,:)

    !> Right hand side(s) of the linear equation on entry, solution(s) on exit.
    complex(rdp), intent(inout) :: bb(:,:)

    !> The size of the problem (nr. of variables and equations). Must be only specified if different
    !> from size(aa, dim=1).
    integer, intent(in), optional :: nEquation

    !> Nr. of right hand sides (nr. of solutions). Must be only specified if different from size(b,
    !> dim=2).
    integer, intent(in), optional :: nSolution

    !> Error flag. If present, Lapack error flags are reported and noncritical errors (iError > 0)
    !> will not abort the program.
    integer, intent(out), optional :: iError

    integer :: info
    integer :: nn, nrhs, lda, ldb
    integer, allocatable :: ipiv(:)
    character(len=100) :: error_string

    lda = size(aa, dim=1)
    if (present(nEquation)) then
      @:ASSERT(nEquation >= 1 .and. nEquation <= lda)
      nn = nEquation
    else
      nn = lda
    end if
    @:ASSERT(size(aa, dim=2) >= nn)

    ldb = size(bb, dim=1)
    @:ASSERT(ldb >= nn)
    nrhs = size(bb, dim=2)
    if (present(nSolution)) then
      @:ASSERT(nSolution <= nrhs)
      nrhs = nSolution
    end if

    info = 0
    allocate(ipiv(nn))
    call zgesv(nn, nrhs, aa, lda, ipiv, bb, ldb, info)

    if (info < 0) then
99020 format ('Failure in linear equation solver dgesv,', &
          & ' illegal argument at position ',i10)
      write (error_string, 99020) info
      call error(error_string)
    else
      if (present(iError)) then
        iError = info
      elseif (info > 0) then
99030   format ('Linear dependent system in linear equation solver dgesv,', &
            & ' info flag: ',i10)
        write (error_string, 99030) info
        call error(error_string)
      end if
    end if

  end subroutine gesv_dcomplex


  !> Single precision version of getrf.
  subroutine getrf_real(aa, ipiv, nRow, nColumn, iError)

    !> Matrix to decompose on entry, L and U on exit. Unit diagonal elements of L are not stored.
    real(rsp), intent(inout) :: aa(:,:)

    !> Pivot indices, row i of the matrix was interchanged with row ipiv(i).
    integer, intent(out) :: ipiv(:)

    !> Number of rows of the matrix to decomposea. (Necessary if different from the number of rows
    !> of the passed matrix)
    integer, optional, intent(in) :: nRow

    !> Number of rows of the matrix to decompose. (Necessary if different from the number of columns
    !> of the passed matrix)
    integer, optional, intent(in) :: nColumn

    !> Error flag. Zero on successfull exit. If not present, any lapack error causes program
    !> termination. If passed only fatal lapack errors with error flag < 0 cause abort.
    integer, optional, intent(out) :: iError

    integer :: mm, nn, lda, info
    character(len=100) :: error_string

    lda = size(aa, dim=1)
    nn = size(aa, dim=2)
    if (present(nRow)) then
      @:ASSERT(nRow >= 1 .and. nRow <= lda)
      mm = nRow
    else
      mm = lda
    end if
    if (present(nColumn)) then
      @:ASSERT(nColumn >= 1 .and. nColumn <= nn)
      nn = nColumn
    end if
    @:ASSERT(size(ipiv) == min(mm, nn))

    call sgetrf(mm, nn, aa, lda, ipiv, info)

    if (info < 0) then
99040 format ('Failure in LU factorisation sgetrf,', &
          & ' illegal argument at position ',i10)
      write (error_string, 99040) info
      call error(error_string)
    else
      if (present(iError)) then
        iError = info
      elseif (info > 0) then
99050   format ('Factor U is exactly zero in sgetrf,', &
            & ' info flag is ',i10)
        write (error_string, 99050) info
        call error(error_string)
      end if
    end if

  end subroutine getrf_real


  !> Double precision version of getrf.
  subroutine getrf_dble(aa, ipiv, nRow, nColumn, iError)

    !> Matrix to decompose on entry, L and U on exit. Unit diagonal elements of L are not stored.
    real(rdp), intent(inout) :: aa(:,:)

    !> Pivot indices, row i of the matrix was interchanged with row ipiv(i).
    integer, intent(out) :: ipiv(:)

    !> Number of rows of the matrix to decomposea. (Necessary if different from the number of rows
    !> of the passed matrix)
    integer, optional, intent(in) :: nRow

    !> Number of rows of the matrix to decompose. (Necessary if different from the number of columns
    !> of the passed matrix)
    integer, optional, intent(in) :: nColumn

    !> Error flag. Zero on successfull exit. If not present, any lapack error causes program
    !> termination. If passed only fatal lapack errors with error flag < 0 cause abort.
    integer, optional, intent(out) :: iError

    integer :: mm, nn, lda, info
    character(len=100) :: error_string

    lda = size(aa, dim=1)
    nn = size(aa, dim=2)
    if (present(nRow)) then
      @:ASSERT(nRow >= 1 .and. nRow <= lda)
      mm = nRow
    else
      mm = lda
    end if
    if (present(nColumn)) then
      @:ASSERT(nColumn >= 1 .and. nColumn <= nn)
      nn = nColumn
    end if
    @:ASSERT(size(ipiv) == min(mm, nn))

    call dgetrf(mm, nn, aa, lda, ipiv, info)

    if (info < 0) then
99060 format ('Failure in LU factorisation dgetrf,', &
          & ' illegal argument at position ',i10)
      write (error_string, 99060) info
      call error(error_string)
    else
      if (present(iError)) then
        iError = info
      elseif (info > 0) then
99070   format ('Factor U is exactly zero in dgetrf,', &
            & ' info flag is ',i10)
        write (error_string, 99070) info
        call error(error_string)
      end if
    end if

  end subroutine getrf_dble


  !> Complex precision version of getrf.
  subroutine getrf_complex(aa, ipiv, nRow, nColumn, iError)

    !> Matrix to decompose on entry, L and U on exit. Unit diagonal elements of L are not stored.
    complex(rsp), intent(inout) :: aa(:,:)

    !> Pivot indices, row i of the matrix was interchanged with row ipiv(i).
    integer, intent(out) :: ipiv(:)

    !> Number of rows of the matrix to decomposea. (Necessary if different from the number of rows
    !> of the passed matrix)
    integer, optional, intent(in) :: nRow

    !> Number of rows of the matrix to decompose. (Necessary if different from the number of columns
    !> of the passed matrix)
    integer, optional, intent(in) :: nColumn

    !> Error flag. Zero on successfull exit. If not present, any lapack error causes program
    !> termination. If passed only fatal lapack errors with error flag < 0 cause abort.
    integer, optional, intent(out) :: iError

    integer :: mm, nn, lda, info
    character(len=100) :: error_string

    lda = size(aa, dim=1)
    nn = size(aa, dim=2)
    if (present(nRow)) then
      @:ASSERT(nRow >= 1 .and. nRow <= lda)
      mm = nRow
    else
      mm = lda
    end if
    if (present(nColumn)) then
      @:ASSERT(nColumn >= 1 .and. nColumn <= nn)
      nn = nColumn
    end if
    @:ASSERT(size(ipiv) == min(mm, nn))

    call cgetrf(mm, nn, aa, lda, ipiv, info)

    if (info < 0) then
99045 format ('Failure in LU factorisation sgetrf,', &
          & ' illegal argument at position ',i10)
      write (error_string, 99045) info
      call error(error_string)
    else
      if (present(iError)) then
        iError = info
      elseif (info > 0) then
99055   format ('Factor U is exactly zero in sgetrf,', &
            & ' info flag is ',i10)
        write (error_string, 99055) info
        call error(error_string)
      end if
    end if

  end subroutine getrf_complex


  !> Double precision version of getrf.
  subroutine getrf_dcomplex(aa, ipiv, nRow, nColumn, iError)

    !> Matrix to decompose on entry, L and U on exit. Unit diagonal elements of L are not stored.
    complex(rdp), intent(inout) :: aa(:,:)

    !> Pivot indices, row i of the matrix was interchanged with row ipiv(i).
    integer, intent(out) :: ipiv(:)

    !> Number of rows of the matrix to decomposea. (Necessary if different from the number of rows
    !> of the passed matrix)
    integer, optional, intent(in) :: nRow

    !> Number of rows of the matrix to decompose. (Necessary if different from the number of columns
    !> of the passed matrix)
    integer, optional, intent(in) :: nColumn

    !> Error flag. Zero on successfull exit. If not present, any lapack error causes program
    !> termination. If passed only fatal lapack errors with error flag < 0 cause abort.
    integer, optional, intent(out) :: iError

    integer :: mm, nn, lda, info
    character(len=100) :: error_string

    lda = size(aa, dim=1)
    nn = size(aa, dim=2)
    if (present(nRow)) then
      @:ASSERT(nRow >= 1 .and. nRow <= lda)
      mm = nRow
    else
      mm = lda
    end if
    if (present(nColumn)) then
      @:ASSERT(nColumn >= 1 .and. nColumn <= nn)
      nn = nColumn
    end if
    @:ASSERT(size(ipiv) == min(mm, nn))

    call zgetrf(mm, nn, aa, lda, ipiv, info)

    if (info < 0) then
99065 format ('Failure in LU factorisation dgetrf,', &
          & ' illegal argument at position ',i10)
      write (error_string, 99065) info
      call error(error_string)
    else
      if (present(iError)) then
        iError = info
      elseif (info > 0) then
99075   format ('Factor U is exactly zero in dgetrf,', &
            & ' info flag is ',i10)
        write (error_string, 99075) info
        call error(error_string)
      end if
    end if

  end subroutine getrf_dcomplex


  !> Single precision version of getri.
  subroutine getri_real(aa, ipiv, nRow, iError)

    !> Matrix to decompose on entry, L and U on exit. Unit diagonal elements of L are not stored.
    real(rsp), intent(inout) :: aa(:,:)

    !> Pivot indices, as calculated by getri
    integer, intent(in) :: ipiv(:)

    !> Number of rows of the matrix to decompose. (Necessary if different from the number of rows of
    !> the passed matrix)
    integer, intent(in), optional :: nRow

    !> iError Error flag. Zero on successfull exit. If not present, any lapack error causes program
    !> termination. If present, only fatal lapack errors with error flag < 0 cause abort.
    integer, intent(out), optional :: iError

    integer :: nn, lda, info, lwork
    real(rsp), allocatable :: work(:)
    real(rsp) :: work2(1)
    character(len=100) :: error_string

    lda = size(aa, dim=1)
    if (present(nRow)) then
      @:ASSERT(nRow >= 1 .and. nRow <= lda)
      nn = nRow
    else
      nn = lda
    end if
    @:ASSERT(size(aa, dim=2) >= nn)
    @:ASSERT(size(ipiv) == nn)

    lwork = -1
    call sgetri(nn, aa, lda, ipiv, work2, lwork, info)
    lwork = int(work2(1))

    allocate(work(lwork))
    call sgetri(nn, aa, lda, ipiv, work, lwork, info)

    if (info < 0) then
99080 format ('Failure in LU factorisation (sgetri),', &
          & ' illegal argument at position ',i10)
      write (error_string, 99080) info
      call error(error_string)
    else
      if (present(iError)) then
        iError = info
      elseif (info > 0) then
99090   format ('Factor U is exactly zero in sgetri,', &
            & ' info flag is ',i10)
        write (error_string, 99090) info
        call error(error_string)
      end if
    end if

  end subroutine getri_real


  !> Double precision version of getri.
  subroutine getri_dble(aa, ipiv, nRow, iError)

    !> Matrix to decompose on entry, L and U on exit. Unit diagonal elements of L are not stored.
    real(rdp), intent(inout) :: aa(:,:)

    !> Pivot indices, as calculated by getri
    integer, intent(in) :: ipiv(:)

    !> Number of rows of the matrix to decompose. (Necessary if different from the number of rows of
    !> the passed matrix)
    integer, intent(in), optional :: nRow

    !> iError Error flag. Zero on successfull exit. If not present, any lapack error causes program
    !> termination. If present, only fatal lapack errors with error flag < 0 cause abort.
    integer, intent(out), optional :: iError

    integer :: nn, lda, info, lwork
    real(rdp), allocatable :: work(:)
    real(rdp) :: work2(1)
    character(len=100) :: error_string

    lda = size(aa, dim=1)
    if (present(nRow)) then
      @:ASSERT(nRow >= 1 .and. nRow <= lda)
      nn = nRow
    else
      nn = lda
    end if
    @:ASSERT(size(aa, dim=2) >= nn)
    @:ASSERT(size(ipiv) == nn)

    lwork = -1
    call dgetri(nn, aa, lda, ipiv, work2, lwork, info)
    lwork = int(work2(1))

    allocate(work(lwork))
    call dgetri(nn, aa, lda, ipiv, work, lwork, info)

    if (info < 0) then
99100 format ('Failure in LU factorisation (dgetri), illegal argument at&
          & position ', i10)
      write (error_string, 99100) info
      call error(error_string)
    else
      if (present(iError)) then
        iError = info
      elseif (info > 0) then
99110   format ('Factor U is exactly zero in dgetri,', &
            & ' info flag is ',i10)
        write (error_string, 99110) info
        call error(error_string)
      end if
    end if

  end subroutine getri_dble


  !> Inverts a matrix.
  subroutine matinv(aa, nRow, iError)

    !> Matrix to invert on entry, inverted matrix on exit
    real(dp), intent(inout) :: aa(:,:)

    !> Nr. of rows of the matrix (if different from size(aa, dim=1)
    integer, intent(in), optional :: nRow

    !> iError Error flag. Returns 0 on successfull operation. If this variable is not specified, any
    !> occuring error (e.g. singular matrix) stops the program.
    integer, intent(out), optional :: iError

    integer :: nn, info
    integer, allocatable :: ipiv(:)
    character(len=100) :: error_string

    nn = size(aa, dim=1)
    if (present(nRow)) then
      @:ASSERT(nRow >= 1 .and. nRow <= nn)
      nn = nRow
    end if
    @:ASSERT(size(aa, dim=2) >= nn)

    allocate(ipiv(nn))
    call getrf(aa, ipiv, nRow=nn, nColumn=nn, iError=info)
    if (info == 0) then
      call getri(aa, ipiv, nRow=nn, iError=info)
    end if

    if (present(iError)) then
      iError = info
    elseif (info /= 0) then
99120 format ('Matrix inversion failed because of error in getrf or getri.', &
          & ' Info flag: ',i10)
      write (error_string, 99120) info
      call error(error_string)
    end if

  end subroutine matinv


  !> Inverts a symmetric matrix.
  subroutine symmatinv(aa, uplo, info)

    !> Symmetric matrix to invert on entry, inverted matrix on exit.
    real(dp), intent(inout) :: aa(:,:)

    !> Upper ('U') or lower ('L') matrix. Default: 'L'.
    character, intent(in), optional :: uplo

    !> Info flag. If not specified and an error occurs, the subroutine will stop.
    integer, intent(out), optional :: info

    integer :: nn, info0
    integer, allocatable :: ipiv(:)
    character(len=100) :: error_string

    nn = size(aa, dim=1)
    allocate(ipiv(nn))
    call sytrf(aa, ipiv, uplo, info0)

    if (info0 /= 0) then
      write(error_string, "(A,I10)") "Matrix inversion failed because of &
          &error in sytrf. Info flag:", info0
      if (present(info)) then
        call warning(error_string)
        info = info0
        return
      else
        call error(error_string)
      end if
    end if

    call sytri(aa, ipiv, uplo, info0)

    if (info0 /= 0) then
      write(error_string, "(A,I10)") "Matrix inversion failed because of &
          &error in sytri. Info flag:", info0
      if (present(info)) then
        call warning(error_string)
        info = info0
      elseif (info0 /= 0) then
        call error(error_string)
      end if
    end if

  end subroutine symmatinv


  !> Inverts a Hermitian matrix.
  subroutine hermatinv(aa, uplo, info)

    !> Hermitian matrix to invert on entry, inverted matrix on exit.
    complex(dp), intent(inout) :: aa(:,:)

    !> Upper ('U') or lower ('L') matrix. Default: 'L'.
    character, intent(in), optional :: uplo

    !> Info flag. If not specified and an error occurs, the subroutine will stop.
    integer, intent(out), optional :: info

    integer :: nn, info0
    integer, allocatable :: ipiv(:)
    character(len=100) :: error_string

    nn = size(aa, dim=1)
    allocate(ipiv(nn))

    call hetrf(aa, ipiv, uplo, info0)

    if (info0 /= 0) then
      write(error_string, "(A,I10)") "Matrix inversion failed because of &
          &error in hetrf. Info flag:", info0
      if (present(info)) then
        call warning(error_string)
        info = info0
        return
      else
        call error(error_string)
      end if
    end if

    call hetri(aa, ipiv, uplo, info0)

    if (info0 /= 0) then
      write(error_string, "(A,I10)") "Matrix inversion failed because of &
          &error in hetri. Info flag:", info0
      if (present(info)) then
        call warning(error_string)
        info = info0
      elseif (info0 /= 0) then
        call error(error_string)
      end if
    end if

  end subroutine hermatinv


  !> Computes the Bunch-Kaufman factorization of a symmetric matrix (dreal).
  subroutine sytrf_real(aa, ipiv, uplo, info)

    !> Symmetric matrix
    real(rsp), intent(inout) :: aa(:,:)

    !> Interchanges of blocks on exit.
    integer, intent(out) :: ipiv(:)

    !> Signals whether upper (U) or lower (L) triangle should be used (default: lower).
    character, intent(in), optional :: uplo

    !> Info flag (0 = OK). If not set and an error occured, the subroutine stops.
    integer, intent(out), optional :: info

    integer :: nn, info0, lwork
    real(rsp), allocatable :: work(:)
    real(rsp) :: tmpwork(1)
    character :: uplo0
    character(len=100) :: error_string

    uplo0 = uploHelper(uplo)
    nn = size(aa, dim=2)
    lwork = -1
    call ssytrf(uplo0, nn, aa, nn, ipiv, tmpwork, lwork, info0)
    if (info0 == 0) then
      lwork = int(tmpwork(1))
      allocate(work(lwork))
      call ssytrf(uplo0, nn, aa, nn, ipiv, work, lwork, info0)
    end if

    if (present(info)) then
      info = info0
    elseif (info0 /= 0) then
      write(error_string, "(A,I10)") "Failure dsytrf, info: ", info0
    end if

  end subroutine sytrf_real


  !> Computes the Bunch-Kaufman factorization of a symmetric matrix (dreal).
  subroutine sytrf_dreal(aa, ipiv, uplo, info)

    !> Symmetric matrix
    real(rdp), intent(inout) :: aa(:,:)

    !> Interchanges of blocks on exit.
    integer, intent(out) :: ipiv(:)

    !> Signals whether upper (U) or lower (L) triangle should be used (default: lower).
    character, intent(in), optional :: uplo

    !> Info flag (0 = OK). If not set and an error occured, the subroutine stops.
    integer, intent(out), optional :: info

    integer :: nn, info0, lwork
    real(rdp), allocatable :: work(:)
    real(rdp) :: tmpwork(1)
    character :: uplo0
    character(len=100) :: error_string

    uplo0 = uploHelper(uplo)
    nn = size(aa, dim=2)
    lwork = -1
    call dsytrf(uplo0, nn, aa, nn, ipiv, tmpwork, lwork, info0)
    if (info0 == 0) then
      lwork = int(tmpwork(1))
      allocate(work(lwork))
      call dsytrf(uplo0, nn, aa, nn, ipiv, work, lwork, info0)
    end if

    if (present(info)) then
      info = info0
    elseif (info0 /= 0) then
      write(error_string, "(A,I10)") "Failure dsytrf, info: ", info0
    end if

  end subroutine sytrf_dreal


  !> Computes the Bunch-Kaufman factorization of a Hermitian matrix (complex).
  subroutine hetrf_complex(aa, ipiv, uplo, info)

    !> Hermitian matrix
    complex(rsp), intent(inout) :: aa(:,:)

    !> Interchanges of blocks on exit.
    integer, intent(out) :: ipiv(:)

    !> Signals whether upper (U) or lower (L) triangle should be used (default: lower).
    character, intent(in), optional :: uplo

    !> Info flag (0 = OK). If not set and an error occured, the subroutine stops.
    integer, intent(out), optional :: info

    integer :: nn, info0, lwork
    complex(rsp), allocatable :: work(:)
    complex(rsp) :: tmpwork(1)
    character :: uplo0
    character(len=100) :: error_string

    uplo0 = uploHelper(uplo)
    nn = size(aa, dim=2)
    lwork = -1
    call chetrf(uplo0, nn, aa, nn, ipiv, tmpwork, lwork, info0)
    if (info0 == 0) then
      lwork = int(tmpwork(1))
      allocate(work(lwork))
      call chetrf(uplo0, nn, aa, nn, ipiv, work, lwork, info0)
    end if

    if (present(info)) then
      info = info0
    elseif (info0 /= 0) then
      write(error_string, "(A,I10)") "Failure dsytrf, info: ", info0
    end if

  end subroutine hetrf_complex


  !> Computes the Bunch-Kaufman factorization of a Hermitian matrix (dcomplex).
  subroutine hetrf_dcomplex(aa, ipiv, uplo, info)

    !> Hermitian matrix
    complex(rdp), intent(inout) :: aa(:,:)

    !> Interchanges of blocks on exit.
    integer, intent(out) :: ipiv(:)

    !> Signals whether upper (U) or lower (L) triangle should be used (default: lower).
    character, intent(in), optional :: uplo

    !> Info flag (0 = OK). If not set and an error occured, the subroutine stops.
    integer, intent(out), optional :: info

    integer :: nn, info0, lwork
    complex(rdp), allocatable :: work(:)
    complex(rdp) :: tmpwork(1)
    character :: uplo0
    character(len=100) :: error_string

    uplo0 = uploHelper(uplo)
    nn = size(aa, dim=2)
    lwork = -1
    call zhetrf(uplo0, nn, aa, nn, ipiv, tmpwork, lwork, info0)
    if (info0 == 0) then
      lwork = int(tmpwork(1))
      allocate(work(lwork))
      call zhetrf(uplo0, nn, aa, nn, ipiv, work, lwork, info0)
    end if

    if (present(info)) then
      info = info0
    elseif (info0 /= 0) then
      write(error_string, "(A,I10)") "Failure dsytrf, info: ", info0
    end if

  end subroutine hetrf_dcomplex


  !> Computes the inverse of a symmetric matrix (real).
  subroutine sytri_real(aa, ipiv, uplo, info)

    !> Symmetric matrix to be inverted.
    real(rsp), intent(in) :: aa(:,:)

    !> Block interchanges as created by the sytrf() routine.
    integer, intent(in) :: ipiv(:)

    !> Upper ('U') or lower ('L') matrix (default: 'L')
    character, intent(in), optional :: uplo

    !> Info flag. If not present and an error occurs the subroutine stops.
    integer, intent(out), optional :: info

    integer :: info0, nn
    character :: uplo0
    real(rsp), allocatable :: work(:)
    character(len=100) :: error_string

    uplo0 = uploHelper(uplo)
    nn = size(aa, dim=1)
    allocate(work(max(1, 2 * nn)))
    call ssytri(uplo0, nn, aa, nn, ipiv, work, info0)
    if (present(info)) then
      info = info0
    elseif (info0 /= 0) then
      write(error_string, "(A,I10)") "Routine dsytri failed. Info: ", info0
      call error(error_string)
    end if

  end subroutine sytri_real


  !> Computes the inverse of a symmetric matrix (dreal).
  subroutine sytri_dreal(aa, ipiv, uplo, info)

    !> Symmetric matrix to be inverted.
    real(rdp), intent(in) :: aa(:,:)

    !> Block interchanges as created by the sytrf() routine.
    integer, intent(in) :: ipiv(:)

    !> upper or lower triangle
    character, intent(in), optional :: uplo

    !> Info flag. If not present and an error occurs the subroutine stops.
    integer, intent(out), optional :: info

    integer :: info0, nn
    character :: uplo0
    real(rdp), allocatable :: work(:)
    character(len=100) :: error_string

    uplo0 = uploHelper(uplo)
    nn = size(aa, dim=1)
    allocate(work(max(1, 2 * nn)))
    call dsytri(uplo0, nn, aa, nn, ipiv, work, info0)
    if (present(info)) then
      info = info0
    elseif (info0 /= 0) then
      write(error_string, "(A,I10)") "Routine dsytri failed. Info: ", info0
      call error(error_string)
    end if

  end subroutine sytri_dreal


  !> Computes the inverse of a Hermitian matrix (complex).
  subroutine hetri_complex(aa, ipiv, uplo, info)

    !> Symmetric matrix to be inverted.
    complex(rsp), intent(in) :: aa(:,:)

    !> Block interchanges as created by the sytrf() routine.
    integer, intent(in) :: ipiv(:)

    !> Upper ('U') or lower ('L') matrix (default: 'L')
    character, intent(in), optional :: uplo

    !> Info flag. If not present and an error occurs the subroutine stops.
    integer, intent(out), optional :: info

    integer :: info0, nn
    character :: uplo0
    complex(rsp), allocatable :: work(:)
    character(len=100) :: error_string

    uplo0 = uploHelper(uplo)
    nn = size(aa, dim=1)
    allocate(work(max(1, 2 * nn)))
    call chetri(uplo0, nn, aa, nn, ipiv, work, info0)
    if (present(info)) then
      info = info0
    elseif (info0 /= 0) then
      write(error_string, "(A,I10)") "Routine dsytri failed. Info: ", info0
      call error(error_string)
    end if

  end subroutine hetri_complex


  !> Computes the inverse of a Hermitian matrix (dreal).
  subroutine hetri_dcomplex(aa, ipiv, uplo, info)

    !> Hermitian matrix to be inverted.
    complex(rdp), intent(in) :: aa(:,:)

    !> Block interchanges as created by the sytrf() routine.
    integer, intent(in) :: ipiv(:)

    !> Upper ('U') or lower ('L') matrix (default: 'L')
    character, intent(in), optional :: uplo

    !> Info flag. If not present and an error occurs the subroutine stops.
    integer, intent(out), optional :: info

    integer :: info0, nn
    character :: uplo0
    complex(rdp), allocatable :: work(:)
    character(len=100) :: error_string

    uplo0 = uploHelper(uplo)
    nn = size(aa, dim=1)
    allocate(work(max(1, 2 * nn)))
    call zhetri(uplo0, nn, aa, nn, ipiv, work, info0)
    if (present(info)) then
      info = info0
    elseif (info0 /= 0) then
      write(error_string, "(A,I10)") "Routine dsytri failed. Info: ", info0
      call error(error_string)
    end if

  end subroutine hetri_dcomplex


  !> Single precision version of sytrs
  subroutine sytrs_real(A,B, nRow, uplo,iError)

    !> On entry, the symmetric matrix A.  If UPLO = 'U', the leading N-by-N upper triangular part of
    !> A contains the upper triangular part of the matrix A, and the strictly lower triangular part
    !> of A is not referenced.  If UPLO = 'L', the leading N-by-N lower triangular part of A
    !> contains the lower triangular part of the matrix A, and the strictly upper triangular part of
    !> A is not referenced.  On exit, the block diagonal matrix D and the multipliers used to obtain
    !> the factor U or L
    real(rsp), intent(inout) :: A(:,:)

    !> On entry, the right hand side matrix B. On exit, the solution matrix X.
    real(rsp), intent(inout) :: B(:,:)

    !> Number of rows of the matrix to decompose. (Necessary if different from the number of rows of
    !> the passed matrix)
    integer, intent(in), optional :: nRow

    !> upper or lower triangle of the matrix, defaults to lower
    character, intent(in), optional :: uplo

    !> Error flag. Zero on successfull exit. If not present, any lapack error causes program
    !> termination. If present, only fatal lapack errors with error flag < 0 cause abort.
    integer, intent(out), optional :: iError

    integer, allocatable :: ipiv(:)
    character :: iUplo
    integer :: nn, lda, ldb, info, lwork, nrhs
    real(rsp), allocatable :: work(:)
    real(rsp) :: work2(1)
    character(len=100) :: error_string

    lda = size(A, dim=1)
    if (present(nRow)) then
      @:ASSERT(nRow >= 1 .and. nRow <= lda)
      nn = nRow
    else
      nn = lda
    end if

    ldb = size(b, dim=1)
    @:ASSERT(ldb >= nn)

    if (present(uplo)) then
      iUplo = uplo
    else
      iUplo = 'L'
    end if
    @:ASSERT(iUplo == 'u' .or. iUplo == 'U' .or. iUplo == 'l' .or. iUplo == 'L')

    @:ASSERT(size(A, dim=2) >= nn)
    nrhs = size(B, dim=2)

    allocate(ipiv(nn))

    lwork = -1
    call ssytrf(iUplo, nn, A, lda, ipiv, work2, lwork, info)
    lwork = int(work2(1))
    if (info == 0) then
      allocate(work(lwork))
      call ssytrf(iUplo, nn, A, lda, ipiv, work, lwork, info)
    end if

    if (info == 0) then
      call ssytrs(iUplo, nn, nrhs, A, lda, ipiv, B, ldb, info)
    end if

    if (present(iError)) then
      iError = info
    elseif (info /= 0) then
99130 format ('Solution failed because of error in sytrf or sytrs.',&
          & ' Info flag: ',i10)
      write (error_string, 99130) info
      call error(error_string)
    end if

  end subroutine sytrs_real


  !> Double precision version of sytrs
  subroutine sytrs_dble(A,B, nRow, uplo,iError)

    !> On entry, the symmetric matrix A.  If UPLO = 'U', the leading N-by-N upper triangular part of
    !> A contains the upper triangular part of the matrix A, and the strictly lower triangular part
    !> of A is not referenced.  If UPLO = 'L', the leading N-by-N lower triangular part of A
    !> contains the lower triangular part of the matrix A, and the strictly upper triangular part of
    !> A is not referenced.  On exit, the block diagonal matrix D and the multipliers used to obtain
    !> the factor U or L
    real(rdp), intent(inout) :: A(:,:)

    !> On entry, the right hand side matrix B. On exit, the solution matrix X.
    real(rdp), intent(inout) :: B(:,:)

    !> Number of rows of the matrix to decompose. (Necessary if different from the number of rows of
    !> the passed matrix)
    integer, intent(in), optional :: nRow

    !> upper or lower triangle of the matrix, defaults to lower
    character, intent(in), optional :: uplo

    !> Error flag. Zero on successfull exit. If not present, any lapack error causes program
    !> termination. If present, only fatal lapack errors with error flag < 0 cause abort.
    integer, intent(out), optional :: iError

    integer, allocatable :: ipiv(:)
    character :: iUplo
    integer :: nn, lda, ldb, info, lwork, nrhs
    real(rdp), allocatable :: work(:)
    real(rdp) :: work2(1)
    character(len=100) :: error_string

    lda = size(A, dim=1)
    if (present(nRow)) then
      @:ASSERT(nRow >= 1 .and. nRow <= lda)
      nn = nRow
    else
      nn = lda
    end if

    ldb = size(b, dim=1)
    @:ASSERT(ldb >= nn)

    if (present(uplo)) then
      iUplo = uplo
    else
      iUplo = 'L'
    end if
    @:ASSERT(iUplo == 'u' .or. iUplo == 'U' .or. iUplo == 'l' .or. iUplo == 'L')

    @:ASSERT(size(A, dim=2) >= nn)
    nrhs = size(B, dim=2)

    allocate(ipiv(nn))

    lwork = -1
    call dsytrf(iUplo, nn, A, lda, ipiv, work2, lwork, info)
    lwork = int(work2(1))
    if (info == 0) then
      allocate(work(lwork))
      call dsytrf(iUplo, nn, A, lda, ipiv, work, lwork, info)
    end if

    if (info == 0) then
      call dsytrs(iUplo, nn, nrhs, A, lda, ipiv, B, ldb, info)
    end if

    if (present(iError)) then
      iError = info
    elseif (info /= 0) then
99130 format ('Solution failed because of error in sytrf or sytrs.',&
          & ' Info flag: ',i10)
      write (error_string, 99130) info
      call error(error_string)
    end if

  end subroutine sytrs_dble


  !> single precision version of larnv
  subroutine larnv_real(iDist,iSeed,x)

    !> choice of distribution (1: uniform (0,1), 2: uniform (-1,1), 3: normal (0,1)
    integer, intent(in) :: iDist

    !> On entry, the seed of the random number generator; the array elements must be between 0 and
    !> 4095, and ISEED(4) must be odd. On exit, the seed is updated.
    integer, intent(inout) :: iSeed(4)

    !> On exit, vector of random numbers
    real(rsp), intent(out) :: x(:)

    integer :: n

    @:ASSERT(iDist > 0)
    @:ASSERT(iDist < 4)
    @:ASSERT(all(iSeed(:) >= 0))
    @:ASSERT(all(iSeed(:) <= 4095))
    @:ASSERT(mod(iSeed(4),2) == 1)
    @:ASSERT(size(x) > 0)
    n = size(x)
    x(:) = 0.0
    call SLARNV( iDist, iSeed, n, x )
  end subroutine larnv_real


  !> double precision version of larnv
  subroutine larnv_dble(iDist,iSeed,x)

    !> choice of distribution (1: uniform (0,1), 2: uniform (-1,1), 3: normal (0,1)
    integer, intent(in) :: iDist

    !> On entry, the seed of the random number generator; the array elements must be between 0 and
    !> 4095, and ISEED(4) must be odd. On exit, the seed is updated.
    integer, intent(inout) :: iSeed(4)

    !> On exit, vector of random numbers
    real(rdp), intent(out) :: x(:)

    integer :: n

    @:ASSERT(iDist > 0)
    @:ASSERT(iDist < 4)
    @:ASSERT(all(iSeed(:) >= 0))
    @:ASSERT(all(iSeed(:) <= 4095))
    @:ASSERT(mod(iSeed(4),2) == 1)
    @:ASSERT(size(x) > 0)
    n = size(x)
    x(:) = 0.0d0
    call DLARNV( iDist, iSeed, n, x )
  end subroutine larnv_dble


  !> complex version of larnv
  subroutine larnv_cplx(iDist,iSeed,x)

    !> choice of distribution (1: uniform (0,1), 2: uniform (-1,1), 3: normal (0,1)
    integer, intent(in) :: iDist

    !> On entry, the seed of the random number generator; the array elements must be between 0 and
    !> 4095, and ISEED(4) must be odd. On exit, the seed is updated.
    integer, intent(inout) :: iSeed(4)

    !> On exit, vector of random numbers
    complex(rsp), intent(out) :: x(:)

    integer :: n

    @:ASSERT(iDist > 0)
    @:ASSERT(iDist < 4)
    @:ASSERT(all(iSeed(:) >= 0))
    @:ASSERT(all(iSeed(:) <= 4095))
    @:ASSERT(mod(iSeed(4),2) == 1)
    @:ASSERT(size(x) > 0)
    n = size(x)
    x(:) = 0.0
    call CLARNV( iDist, iSeed, n, x )
  end subroutine larnv_cplx


  !> double complex precision version of larnv
  subroutine larnv_dblecplx(iDist,iSeed,x)

    !> choice of distribution (1: uniform (0,1), 2: uniform (-1,1), 3: normal (0,1)
    integer, intent(in) :: iDist

    !> INTEGER array, dimension (4) On entry, the seed of the random number generator; the array
    !> elements must be between 0 and 4095, and ISEED(4) must be odd. On exit, the seed is updated.
    integer, intent(inout) :: iSeed(4)

    !> On exit, vector of random numbers
    complex(rdp), intent(out) :: x(:)

    integer :: n

    @:ASSERT(iDist > 0)
    @:ASSERT(iDist < 4)
    @:ASSERT(all(iSeed(:) >= 0))
    @:ASSERT(all(iSeed(:) <= 4095))
    @:ASSERT(mod(iSeed(4),2) == 1)
    @:ASSERT(size(x) > 0)
    n = size(x)
    x(:) = 0.0d0
    call ZLARNV( iDist, iSeed, n, x )
  end subroutine larnv_dblecplx


  !> real svd decomposition of matrix A into left and right vectors and singular values
  subroutine sgesvd_real(A,u,sigma,vt)

    !> matrix to decompose, warning the matrix is over-written by the routine
    real(rsp), intent(inout) :: A(:,:)

    !> first min(m,n) columns of u hold the left singular vector on return
    real(rsp), intent(out) :: u(:,:)

    !> holds the singular values on return
    real(rsp), intent(out) :: sigma(:)

    !> first min(m,n) columns of vt hold the right singular vector on return - warning this matrix
    !> is returned transpose(conjugated()) i.e. A = u.s.vt and all non-returned singular vectors are
    !> zero!
    real(rsp), intent(out) :: vt(:,:)

    integer :: n, m, mn, lda, lwork, ldu, ldvt, info
    real(rsp), allocatable :: work(:)
    character(len=100) :: error_string

    m = size(A,dim=1)
    n = size(A,dim=2)
    mn = min(m,n)
    lda = size(A,dim=1)
    ldu = size(U,dim=1)
    ldvt = size(Vt,dim=1)
    @:ASSERT(all(shape(u) == (/m,mn/)))
    @:ASSERT(all(shape(vt) == (/mn,n/)))
    @:ASSERT(size(sigma) == mn)

    lwork = max(1,3*min(m,n)+max(m,n),5*min(m,n))

    allocate(work(lwork))

    ! get only the minimum(m,n) singular vectors
    call sgesvd('S', 'S', m, n, A, lda, sigma, u, ldu, vt, ldvt, work, lwork, info)

    if (info /= 0) then
      write(error_string, "(A,I10)") "SVD failed. Info: ", info
      call error(error_string)
    end if

    deallocate(work)

  end subroutine sgesvd_real


  !> double precision svd decomposition of matrix A into left and right vectors and singular values
  subroutine dgesvd_dble(A,u,sigma,vt)

    !> matrix to decompose, warning the matrix is over-written by the routine
    real(rdp), intent(inout) :: A(:,:)

    !> first min(m,n) columns of u hold the left singular vector on return
    real(rdp), intent(out) :: u(:,:)

    !> holds the singular values on return
    real(rdp), intent(out) :: sigma(:)

    !> first min(m,n) columns of vt hold the right singular vector on return - warning this matrix
    !> is returned transpose(conjugated()) i.e. A = u.s.vt and all non-returned singular vectors are
    !> zero!
    real(rdp), intent(out) :: vt(:,:)

    integer :: n, m, mn, lda, lwork, ldu, ldvt, info
    real(rdp), allocatable :: work(:)
    character(len=100) :: error_string

    m = size(A,dim=1)
    n = size(A,dim=2)
    mn = min(m,n)
    lda = size(A,dim=1)
    ldu = size(U,dim=1)
    ldvt = size(Vt,dim=1)
    @:ASSERT(all(shape(u) == (/m,mn/)))
    @:ASSERT(all(shape(vt) == (/mn,n/)))
    @:ASSERT(size(sigma) == mn)

    lwork = max(1,3*min(m,n)+max(m,n),5*min(m,n))

    allocate(work(lwork))

    ! get only the minimum(m,n) singular vectors
    call dgesvd('S', 'S', m, n, A, lda, sigma, u, ldu, vt, ldvt, work, lwork, info)

    if (info /= 0) then
      write(error_string, "(A,I10)") "SVD failed. Info: ", info
      call error(error_string)
    end if

    deallocate(work)

  end subroutine dgesvd_dble

  !> complex svd decomposition of matrix A into left and right vectors and singular values
  subroutine cgesvd_cplx(A,u,sigma,vt)

    !> matrix to decompose, warning the matrix is over-written by the routine
    complex(rsp), intent(inout) :: A(:,:)

    !> first min(m,n) columns of u hold the left singular vector on return
    complex(rsp), intent(out) :: u(:,:)

    !> holds the singular values on return
    real(rsp), intent(out) :: sigma(:)

    !> first min(m,n) columns of vt hold the right singular vector on return - warning this matrix
    !> is returned transpose(conjugated()) i.e. A = u.s.vt and all non-returned singular vectors are
    !> zero!
    complex(rsp), intent(out) :: vt(:,:)

    integer :: n, m, mn, lda, lwork, ldu, ldvt, info
    real(rsp), allocatable :: rwork(:)
    complex(rsp), allocatable :: work(:)
    character(len=100) :: error_string

    m = size(A,dim=1)
    n = size(A,dim=2)
    mn = min(m,n)
    lda = size(A,dim=1)
    ldu = size(U,dim=1)
    ldvt = size(Vt,dim=1)
    @:ASSERT(all(shape(u) == (/m,mn/)))
    @:ASSERT(all(shape(vt) == (/mn,n/)))
    @:ASSERT(size(sigma) == mn)

    lwork = 2*min(m,n)+max(m,n)

    allocate(rwork(5*mn))
    allocate(work(lwork))

    ! get only the minimum(m,n) singular vectors
    call cgesvd('S', 'S', m, n, A, lda, sigma, u, ldu, vt, ldvt, work, lwork, rwork, info)

    if (info /= 0) then
      write(error_string, "(A,I10)") "SVD failed. Info: ", info
      call error(error_string)
    end if

    deallocate(rwork)
    deallocate(work)

  end subroutine cgesvd_cplx


  !> double complex svd decomposition of matrix A into left and right vectors and singular values
  subroutine zgesvd_dblecplx(A,u,sigma,vt)

    !> matrix to decompose, warning the matrix is over-written by the routine
    complex(rdp), intent(inout) :: A(:,:)

    !> first min(m,n) columns of u hold the left singular vector on return
    complex(rdp), intent(out) :: u(:,:)

    !> holds the singular values on return
    real(rdp), intent(out) :: sigma(:)

    !> first min(m,n) columns of vt hold the right singular vector on return - warning this matrix
    !> is returned transpose(conjugated()) i.e. A = u.s.vt and all non-returned singular vectors are
    !> zero!
    complex(rdp), intent(out) :: vt(:,:)

    integer :: n, m, mn, lda, lwork, ldu, ldvt, info
    real(rdp), allocatable :: rwork(:)
    complex(rdp), allocatable :: work(:)
    character(len=100) :: error_string

    m = size(A,dim=1)
    n = size(A,dim=2)
    mn = min(m,n)
    lda = size(A,dim=1)
    ldu = size(U,dim=1)
    ldvt = size(Vt,dim=1)
    @:ASSERT(all(shape(u) == (/m,mn/)))
    @:ASSERT(all(shape(vt) == (/mn,n/)))
    @:ASSERT(size(sigma) == mn)

    lwork = 2*min(m,n)+max(m,n)

    allocate(rwork(5*mn))
    allocate(work(lwork))

    ! get only the minimum(m,n) singular vectors
    call zgesvd('S', 'S', m, n, A, lda, sigma, u, ldu, vt, ldvt, work, lwork, rwork, info)

    if (info /= 0) then
      write(error_string, "(A,I10)") "SVD failed. Info: ", info
      call error(error_string)
    end if

    deallocate(rwork)
    deallocate(work)

  end subroutine zgesvd_dblecplx


#:for suffix, kind in REAL_KIND_PARAMS

  !> Choleskii factorization of a matrix
  subroutine ${kind}$potrf_${suffix}$(b, uplo, info)

    !> Matrix to be factorised, over-written on return
    real(r${kind}$p), intent(inout) :: b(:,:)

    !> upper or lower triangle of the matrix, defaults to lower
    character, intent(in), optional :: uplo

    !> Info flag. If not present and an error occurs, the subroutine stops.
    integer, intent(out), optional :: info

    integer :: info0, n, ldb
    character :: uplo0
    character(len=100) :: error_string

    uplo0 = uploHelper(uplo)
    n = size(b, dim=2)
    ldb = size(b, dim=1)
  @:ASSERT(ldb >= n)

    call ${kind}$potrf(uplo0, n, b, ldb, info0)
    if (present(info)) then
      info = info0
    elseif (info0 /= 0) then
      write(error_string, "(A,I10)") "Routine ${kind}$potrf failed. Info: ", info0
      call error(error_string)
    end if

  end subroutine ${kind}$potrf_${suffix}$

#:endfor


#:for suffix, kind in REAL_KIND_PARAMS

  !> solve one of the matrix equations op( A )*X = alpha*B, or X*op( A ) = alpha*B
  subroutine ${kind}$trsm_${suffix}$(side, A, B, m, n, diag, alpha, transa, uplo)

    !> matrix A on 'l'eft or 'r'ight of X
    character, intent(in) :: side

    real(r${kind}$p), intent(inout) :: A(:,:)

    real(r${kind}$p), intent(inout) :: B(:,:)

    integer, intent(in) :: m

    integer, intent(in) :: n

    !> 'U'nit triangular or 'N'ot
    character, intent(in) :: diag

    real(r${kind}$p), intent(in) :: alpha

    !> optional transpose of A matrix (defaults to 'n'), allowed choices are 'n', 'N', 't', 'T', 'c'
    !> and 'C'
    character, intent(in), optional :: transA

    !> upper or lower triangle of the matrix, defaults to lower
    character, intent(in), optional :: uplo

    integer :: lda, ldb
    character :: uplo0, iTransA

    uplo0 = uploHelper(uplo)
    lda = size(A, dim=1)
    ldb = size(B, dim=1)
  @:ASSERT(m > 0)
  @:ASSERT(n > 0)
  @:ASSERT(((side == 'r' .or. side == 'R') .and. lda > n) .or.&
      & ((side == 'l' .or. side == 'L') .and. lda > m))
  @:ASSERT(ldb >= m)
  @:ASSERT(size(B,dim=2) >= n)
  @:ASSERT(side == 'r' .or. side == 'R' .or. side == 'l' .or. side == 'L')
  @:ASSERT(diag == 'u' .or. diag == 'U' .or. diag == 'n' .or. diag == 'N')
  if (present(transa)) then
    iTransA = transA
  else
    iTransA = 'n'
  end if
  @:ASSERT(iTransA == 'n' .or. iTransA == 'N' .or. iTransA == 't'&
      & .or. iTransA == 'T' .or. iTransA == 'c' .or. iTransA == 'C')

    call ${kind}$trsm ( side, uplo, iTransa, diag, m, n, alpha, a, lda, b, ldb )

  end subroutine ${kind}$trsm_${suffix}$

#:endfor


  !> Helper function for matrix triangle options to choose optional triangle
  pure function uploHelper(uplo)

    !> upper or lower triangle of the matrix, defaults to lower if not present
    character, intent(in), optional :: uplo

    !> Resulting triangle to use
    character :: uploHelper

    if (present(uplo)) then
      uploHelper = uplo
    else
      uploHelper = "L"
    end if

  end function uploHelper


  !> Solves a system of linear equations with multiple right hand sides
  subroutine getrs_dble(amat, ipiv, bmat, trans, iError)

    !> Matrix of the linear system
    real(rdp), intent(in) :: amat(:, :)

    !> Pivot indices, row i of the matrix was interchanged with row ipiv(i).
    integer, intent(in) :: ipiv(:)

    !> Matrix of the right hand side vectors
    real(rdp), intent(inout) :: bmat(:, :)

    !> Optional transpose (defaults to 'n')
    character(len=1), intent(in), optional :: trans

    !> Error flag, zero on successful exit
    integer, intent(out), optional :: iError

    character(len=1) :: atr
    integer :: info, nn, nrhs, lda, ldb

    @:ASSERT(size(amat, 1) == size(amat, dim=2))
    @:ASSERT(size(amat, 1) == size(bmat, dim=1))
    if(present(trans)) then
      @:ASSERT(any(trans == ['n', 'N', 't', 'T', 'c', 'C']))
      atr = trans
    else
      atr = 'n'
    endif
    lda = max(1, size(amat, 1))
    ldb = max(1, size(bmat, 1))
    nn = size(amat, 2)
    nrhs = size(bmat, 2)
    call dgetrs(atr, nn, nrhs, amat, lda, ipiv, bmat, ldb, info)
    if(present(iError)) then
      iError = info
    else
      if (info /= 0) then
        call error("Failed to solve linear system by diagonal pivoting")
      end if
    endif

  end subroutine getrs_dble


  !> Solves a system of linear equations with one right hand sides
  subroutine getrs1_dble(amat, ipiv, bvec, trans, iError)

    !> Matrix of the linear system
    real(rdp), intent(in) :: amat(:, :)

    !> Pivot indices, row i of the matrix was interchanged with row ipiv(i).
    integer, intent(in) :: ipiv(:)

    !> Right hand side vector
    real(rdp), intent(inout), target :: bvec(:)

    !> optional transpose (defaults to 'n')
    character(len=1), intent(in), optional :: trans

    !> Error flag, zero on successful exit
    integer, intent(out), optional :: iError

    real(rdp), pointer :: bptr(:, :)

    bptr(1:size(bvec, 1), 1:1) => bvec(1:size(bvec, 1))
    call getrs(amat, ipiv, bptr, trans, iError)

  end subroutine getrs1_dble


  !> Solves a system of linear equations with multiple right hand sides
  subroutine getrs_real(amat, ipiv, bmat, trans, iError)

    !> Matrix of the linear system
    real(rsp), intent(in) :: amat(:, :)

    !> Pivot indices, row i of the matrix was interchanged with row ipiv(i).
    integer, intent(in) :: ipiv(:)

    !> Matrix of the right hand side vectors
    real(rsp), intent(inout) :: bmat(:, :)

    !> Optional transpose (defaults to 'n')
    character(len=1), intent(in), optional :: trans

    !> Error flag, zero on successful exit
    integer, intent(out), optional :: iError

    character(len=1) :: atr
    integer :: info, nn, nrhs, lda, ldb

    @:ASSERT(size(amat, 1) == size(amat, dim=2))
    @:ASSERT(size(amat, 1) == size(bmat, dim=1))
    if(present(trans)) then
      @:ASSERT(any(trans == ['n', 'N', 't', 'T', 'c', 'C']))
      atr = trans
    else
      atr = 'n'
    endif
    lda = max(1, size(amat, 1))
    ldb = max(1, size(bmat, 1))
    nn = size(amat, 2)
    nrhs = size(bmat, 2)
    call sgetrs(atr, nn, nrhs, amat, lda, ipiv, bmat, ldb, info)
    if(present(iError)) then
      iError = info
    else
      if (info /= 0) then
        call error("Failed to solve linear system by diagonal pivoting")
      end if
    endif

  end subroutine getrs_real


  !> Solves a system of linear equations with one right hand sides
  subroutine getrs1_real(amat, ipiv, bvec, trans, iError)

    !> Matrix of the linear system
    real(rsp), intent(in) :: amat(:, :)

    !> Pivot indices, row i of the matrix was interchanged with row ipiv(i).
    integer, intent(in) :: ipiv(:)

    !> Right hand side vector
    real(rsp), intent(inout), target :: bvec(:)

    !> Optional transpose (defaults to 'n')
    character(len=1), intent(in), optional :: trans

    !> Error flag, zero on successful exit
    integer, intent(out), optional :: iError

    real(rsp), pointer :: bptr(:, :)

    bptr(1:size(bvec, 1), 1:1) => bvec(1:size(bvec, 1))
    call getrs(amat, ipiv, bptr, trans, iError)

  end subroutine getrs1_real


end module dftbp_math_lapackroutines<|MERGE_RESOLUTION|>--- conflicted
+++ resolved
@@ -12,18 +12,11 @@
 
 !> Contains F90 wrapper functions for some commonly used lapack calls needed in the code. The
 !> interface of all LAPACK calls must be defined in the module lapack.
-<<<<<<< HEAD
 module dftbp_math_lapackroutines
   use dftbp_common_assert
-  use dftbp_common_accuracy
-  use dftbp_io_message
-  use dftbp_extlibs_lapack
-=======
-module dftbp_lapackroutines
-  use dftbp_assert
-  use dftbp_accuracy, only : dp, rdp, rsp
-  use dftbp_message, only : error, warning
->>>>>>> 16ca5993
+  use dftbp_common_accuracy, only : dp, rdp, rsp
+  use dftbp_io_message, only : error, warning
+  ! use dftbp_extlibs_lapack
   implicit none
 
   private
