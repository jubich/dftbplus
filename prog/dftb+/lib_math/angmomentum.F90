--- conflicted
+++ resolved
@@ -248,9 +248,6 @@
   end subroutine getLDual
 
 
-<<<<<<< HEAD
-end module dftbp_angmomentum
-=======
   !> Returns L_{x,y,z} in the tesseral spherical Harmonics basis used in DFTB+ for a given value of
   !> l
   subroutine localLOperators(ll, L)
@@ -345,5 +342,4 @@
 
   end subroutine localGetLOperatorsForSpecies
 
-end module angmomentum
->>>>>>> ea956589
+end module dftbp_angmomentum