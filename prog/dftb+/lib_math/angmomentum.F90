--- conflicted
+++ resolved
@@ -10,27 +10,15 @@
 !> Angular momentum related routines
 module dftbp_math_angmomentum
 #:if WITH_SCALAPACK
-<<<<<<< HEAD
   use dftbp_extlibs_scalapackfx
 #:endif
   use dftbp_common_assert
   use dftbp_common_accuracy, only : dp
   use dftbp_common_constants, only : imag
-  use dftbp_math_qm
+  use dftbp_math_qm, only : makeSimilarityTrans
   use dftbp_type_commontypes, only : TOrbitals
-  use dftbp_common_environment
-  use dftbp_type_densedescr
-=======
-  use dftbp_scalapackfx, only : scalafx_addg2l
-#:endif
-  use dftbp_assert
-  use dftbp_accuracy, only : dp
-  use dftbp_constants, only : imag
-  use dftbp_qm, only : makeSimilarityTrans
-  use dftbp_commontypes, only : TOrbitals
-  use dftbp_environment, only : TEnvironment
-  use dftbp_densedescr, only : TDenseDescr
->>>>>>> 16ca5993
+  use dftbp_common_environment, only : TEnvironment
+  use dftbp_type_densedescr, only : TDenseDescr
   implicit none
   
   private
