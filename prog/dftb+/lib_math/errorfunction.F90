--- conflicted
+++ resolved
@@ -16,13 +16,8 @@
 !>
 !> b) INTERNAL_ERFC is defined: erf(x) and erfc(x) are internally calculated by the code.
 !>
-<<<<<<< HEAD
 module dftbp_math_errorfunction
-  use dftbp_common_accuracy
-=======
-module dftbp_errorfunction
-  use dftbp_accuracy, only : dp
->>>>>>> 16ca5993
+  use dftbp_common_accuracy, only : dp
 #:if INTERNAL_ERFC
   use dftbp_math_erfcalc, only : erf, erfc
 #:endif
