!--------------------------------------------------------------------------------------------------!
!  DFTB+: general package for performing fast atomistic simulations                                !
!  Copyright (C) 2006 - 2019  DFTB+ developers group                                               !
!                                                                                                  !
!  See the LICENSE file for terms of usage and distribution.                                       !
!--------------------------------------------------------------------------------------------------!

#:include 'common.fypp'

!> Contains F90 wrapper functions for some commonly used blas calls needed in the code. The
!> interface of all BLAS calls must be defined in the module blas.
module dftbp_blasroutines
  use dftbp_assert
  use dftbp_accuracy
  use dftbp_blas
  implicit none


  !> Rank 1 update of a matrix A := alpha*x*x' + A
  !> Wrapper for the level 2 blas routine xsyr to perform the rank 1 update of the chosen triangle
  interface her
    module procedure her_real
    module procedure her_cmplx
    module procedure her_dble
    module procedure her_dblecmplx
  end interface her


  !> Rank 1 update of a matrix A := alpha*x*y' + A
  !> Wrapper for the level 2 blas routine xger to perform the rank 1 update of a general matrix
  interface ger
    module procedure ger_real
    module procedure ger_cmplx
    module procedure ger_dble
    module procedure ger_dblecmplx
  end interface ger


  !> Symmetric matrix vector multiply y := alpha*A*x + beta*y
  !> Wrapper for the level 2 blas routine
  interface hemv
    module procedure symv_real
    module procedure symv_dble
    module procedure hemv_cmplx
    module procedure hemv_dblecmplx
  end interface hemv


  !> General matrix vector multiply y := alpha*a*x + beta*y
  !> Wrapper for the level 2 blas routine
  interface gemv
    module procedure gemv_real
    module procedure gemv_dble
  end interface gemv


  !> Banded symmetric matrix vector multiply y := alpha*A*x + beta*y
  !> Wrapper for the level 2 blas routine
  interface sbmv
    module procedure sbmv_real
    module procedure sbmv_dble
  end interface sbmv


  !> Interface to SYMM routines
  !> Wrapper for the level 3 blas routine
  interface symm
    module procedure symm_real
    module procedure symm_dble
  end interface symm


  !> Interface to GEMM routines evaluates C := alpha*op( A )*op( B ) + beta*C, where op( X ) is one
  !> of op( X ) = X or op( X ) = X'

  !> Wrapper for the level 3 blas routine
  interface gemm
    module procedure gemm_real
    module procedure gemm_dble
    module procedure gemm_cmplx
    module procedure gemm_dblecmplx
  end interface gemm


  !> Wrapper for the level 3 blas routine syrk/herk to perform the rank k update of the chosen
  !> triangle of matrix C
  interface herk
  #:for IFACETYPE in [('real'), ('cmplx'), ('dble'), ('dblecmplx')]
    module procedure herk_${IFACETYPE}$
  #:endfor
  end interface herk


  !> Wrapper for the level 3 blas routine syr2k/her2k to perform the rank 2k update of the chosen
  !> triangle of matrix C
  interface her2k
  #:for IFACETYPE in [('real'), ('cmplx'), ('dble'), ('dblecmplx')]
    module procedure her2k_${IFACETYPE}$
  #:endfor
  end interface her2k


  !> Interface to HEMM routines
  !> Wrapper for the level 3 blas routine
  interface hemm
    module procedure hemm_cmplx
    module procedure hemm_dblecmplx
  end interface hemm

 !> SCAL scales a vector or matrix x by a constant: x = alpha*x where alpha is a scalar
 !> Wrapper for the level 1 blas routine (only for matrices)
  interface scal
    module procedure scal_cmplx
    module procedure scal_dblecmplx
 end interface scal

 !> Given two vectors or matrices x and y, SWAP routines return vectors y and x swapped
 !> Wrapper for the level 1 blas routine (only for matrices)
 interface swap
    module procedure swap_cmplx
    module procedure swap_dblecmplx
 end interface swap

contains


  !> Real rank 1 update of a symmetric matrix
  subroutine her_real(a,alpha,x,uplo)

    !> contains the matrix for the update
    real(rsp), intent(inout) :: a(:,:)

    !> scaling value for the update contribution
    real(rsp), intent(in) :: alpha

    !> vector of values for the update
    real(rsp), intent(in) :: x(:)

    !> optional upper, 'U', or lower 'L' triangle, defaults to lower
    character, intent(in), optional :: uplo

    integer :: n
    character :: iUplo
    @:ASSERT(size(a,dim=1) == size(a,dim=2))
    @:ASSERT(size(a,dim=1) == size(x))

    if (present(uplo)) then
      iuplo = uplo
    else
      iuplo = 'l'
    end if
    @:ASSERT(iuplo == 'u' .or. iuplo == 'U' .or. iuplo == 'l' .or. iuplo == 'L')
    n = size(x)
    call ssyr(iuplo,n,alpha,x,1,a,n)
  end subroutine her_real


  !> Complex rank 1 update of a symmetric matrix
  subroutine her_cmplx(a,alpha,x,uplo)

    !> contains the matrix for the update
    complex(rsp), intent(inout) :: a(:,:)

    !> scaling value for the update contribution
    real(rsp), intent(in) :: alpha

    !> vector of values for the update
    complex(rsp), intent(in) :: x(:)

    !> optional upper, 'U', or lower 'L' triangle, defaults to lower
    character, intent(in),optional :: uplo

    integer :: n
    character :: iuplo
    @:ASSERT(size(a,dim=1) == size(a,dim=2))
    @:ASSERT(size(a,dim=1) == size(x))

    if (present(uplo)) then
      iuplo = uplo
    else
      iuplo = 'l'
    end if
    @:ASSERT(iuplo == 'u' .or. iuplo == 'U' .or. iuplo == 'l' .or. iuplo == 'L')
    n = size(x)
    call cher(iuplo,n,alpha,x,1,a,n)
  end subroutine her_cmplx


  !> Double precision rank 1 update of a symmetric matrix
  subroutine her_dble(a,alpha,x,uplo)

    !> contains the matrix for the update
    real(rdp), intent(inout) :: a(:,:)

    !> scaling value for the update contribution
    real(rdp), intent(in) :: alpha

    !> vector of values for the update
    real(rdp), intent(in) :: x(:)

    !> optional upper, 'U', or lower 'L' triangle, defaults to lower
    character, intent(in), optional :: uplo

    character :: iuplo
    integer :: n
    @:ASSERT(size(a,dim=1) == size(a,dim=2))
    @:ASSERT(size(a,dim=1) == size(x))
    if (present(uplo)) then
      iuplo = uplo
    else
      iuplo = 'l'
    end if
    @:ASSERT(iuplo == 'u' .or. iuplo == 'U' .or. iuplo == 'l' .or. iuplo == 'L')
    n = size(x)
    call dsyr(iuplo,n,alpha,x,1,a,n)
  end subroutine her_dble


  !> Double complex rank 1 update of a symmetric matrix
  subroutine her_dblecmplx(a,alpha,x,uplo)

    !> contains the matrix for the update
    complex(rdp), intent(inout) :: a(:,:)

    !> scaling value for the update contribution
    real(rdp), intent(in) :: alpha

    !> vector of values for the update
    complex(rdp), intent(in) :: x(:)

    !> optional upper, 'U', or lower 'L' triangle, defaults to lower
    character, intent(in),optional :: uplo

    integer :: n
    character :: iuplo
    @:ASSERT(size(a,dim=1) == size(a,dim=2))
    @:ASSERT(size(a,dim=1) == size(x))
    if (present(uplo)) then
      iuplo = uplo
    else
      iuplo = 'l'
    end if
    @:ASSERT(iuplo == 'u' .or. iuplo == 'U' .or. iuplo == 'l' .or. iuplo == 'L')
    n = size(x)
    call zher(iuplo,n,alpha,x,1,a,n)
  end subroutine her_dblecmplx


  !> Real rank 1 update of a general matrix
  subroutine ger_real(a,alpha,x,y)

    !> contains the matrix for the update
    real(rsp), intent(inout) :: a(:,:)

    !> scaling value for the update contribution
    real(rsp), intent(in) :: alpha

    !> vector of values for the update
    real(rsp), intent(in) :: x(:)

    !> vector of values for the update
    real(rsp), intent(in) :: y(:)

    integer :: n, m
    @:ASSERT(size(a,dim=1) == size(x))
    @:ASSERT(size(a,dim=2) == size(y))
    m = size(x)
    n = size(y)
    call sger(m,n,alpha,x,1,y,1,a,m)
  end subroutine ger_real


  !> complex rank 1 update of a general matrix
  subroutine ger_cmplx(a,alpha,x,y)

    !> contains the matrix for the update
    complex(rsp), intent(inout) :: a(:,:)

    !> scaling value for the update contribution
    complex(rsp), intent(in) :: alpha

    !> vector of values for the update
    complex(rsp), intent(in) :: x(:)

    !> vector of values for the update
    complex(rsp), intent(in) :: y(:)

    integer :: n, m
    @:ASSERT(size(a,dim=1) == size(x))
    @:ASSERT(size(a,dim=2) == size(y))
    m = size(x)
    n = size(y)
    call cgerc(m,n,alpha,x,1,y,1,a,m)
  end subroutine ger_cmplx


  !> Double precision rank 1 update of a general matrix
  subroutine ger_dble(a,alpha,x,y)

    !> contains the matrix for the update
    real(rdp), intent(inout) :: a(:,:)

    !> scaling value for the update contribution
    real(rdp), intent(in) :: alpha

    !> vector of values for the update
    real(rdp), intent(in) :: x(:)

    !> vector of values for the update
    real(rdp), intent(in) :: y(:)

    integer :: n, m
    @:ASSERT(size(a,dim=1) == size(x))
    @:ASSERT(size(a,dim=2) == size(y))
    m = size(x)
    n = size(y)
    call dger(m,n,alpha,x,1,y,1,a,m)
  end subroutine ger_dble


  !> complex rank 1 update of a general matrix
  subroutine ger_dblecmplx(a,alpha,x,y)

    !> contains the matrix for the update
    complex(rdp), intent(inout) :: a(:,:)

    !> scaling value for the update contribution
    complex(rdp), intent(in) :: alpha

    !> vector of values for the update
    complex(rdp), intent(in) :: x(:)

    !> vector of values for the update
    complex(rdp), intent(in) :: y(:)

    integer :: n, m
    @:ASSERT(size(a,dim=1) == size(x))
    @:ASSERT(size(a,dim=2) == size(y))
    m = size(x)
    n = size(y)
    call zgerc(m,n,alpha,x,1,y,1,a,m)
  end subroutine ger_dblecmplx


  !> real symmetric matrix*vector product
  subroutine symv_real(y,a,x,uplo,alpha,beta)

    !> vector
    real(rsp), intent(inout) :: y(:)

    !> symmetric matrix
    real(rsp), intent(in) :: a(:,:)

    !> vector
    real(rsp), intent(in) :: x(:)

    !> optional upper, 'U', or lower 'L' triangle (defaults to lower)
    character, intent(in), optional :: uplo

    !> optional scaling factor (defaults to 1)
    real(rsp), intent(in), optional :: alpha

    !> optional scaling factor (defaults to 0)
    real(rsp), intent(in), optional :: beta

    integer :: n
    character :: iUplo
    real(rsp) :: iAlpha, iBeta

    if (present(uplo)) then
      iUplo = uplo
    else
      iUplo = 'L'
    end if
    if (present(alpha)) then
      iAlpha = alpha
    else
      iAlpha = 1.0_rsp
    end if
    if (present(beta)) then
      iBeta = beta
    else
      iBeta = 0.0_rsp
    end if

    @:ASSERT(size(y) == size(x))
    @:ASSERT(size(a,dim=1) == size(a,dim=2))
    @:ASSERT(size(a,dim=1) == size(x))
    @:ASSERT(iUplo == 'u' .or. iUplo == 'U' .or. iUplo == 'l' .or. iUplo == 'L')
    n = size(y)
    call ssymv( iUplo, n, iAlpha, a, n, x, 1, iBeta, y, 1 )

  end subroutine symv_real


  !> real symmetric matrix*vector product
  subroutine symv_dble(y,a,x,uplo,alpha,beta)

    !> vector
    real(rdp), intent(inout) :: y(:)

    !> symmetric matrix
    real(rdp), intent(in) :: a(:,:)

    !> vector
    real(rdp), intent(in) :: x(:)

    !> optional upper, 'U', or lower 'L' triangle (defaults to lower)
    character, intent(in), optional :: uplo

    !> optional scaling factor (defaults to 1)
    real(rdp), intent(in), optional :: alpha

    !> optional scaling factor (defaults to 0)
    real(rdp), intent(in), optional :: beta

    integer :: n
    character :: iUplo
    real(rdp) :: iAlpha, iBeta

    if (present(uplo)) then
      iUplo = uplo
    else
      iUplo = 'L'
    end if
    if (present(alpha)) then
      iAlpha = alpha
    else
      iAlpha = 1.0_rdp
    end if
    if (present(beta)) then
      iBeta = beta
    else
      iBeta = 0.0_rdp
    end if

    @:ASSERT(size(y) == size(x))
    @:ASSERT(size(a,dim=1) == size(a,dim=2))
    @:ASSERT(size(a,dim=1) == size(x))
    @:ASSERT(iUplo == 'u' .or. iUplo == 'U' .or. iUplo == 'l' .or. iUplo == 'L')
    n = size(y)
    call dsymv( iUplo, n, iAlpha, a, n, x, 1, iBeta, y, 1 )

  end subroutine symv_dble


  !> complex hermitian matrix*vector product
  subroutine hemv_cmplx(y,a,x,uplo,alpha,beta)

    !> vector
    complex(rsp), intent(inout) :: y(:)

    !> symmetric matrix
    complex(rsp), intent(in) :: a(:,:)

    !> vector
    complex(rsp), intent(in) :: x(:)

    !> optional upper, 'U', or lower 'L' triangle (defaults to lower)
    character, intent(in), optional :: uplo

    !> optional scaling factor (defaults to 1)
    complex(rsp), intent(in), optional :: alpha

    !> optional scaling factor (defaults to 0)
    complex(rsp), intent(in), optional :: beta

    integer :: n
    character :: iUplo
    complex(rsp) :: iAlpha, iBeta

    if (present(uplo)) then
      iUplo = uplo
    else
      iUplo = 'L'
    end if
    if (present(alpha)) then
      iAlpha = alpha
    else
      iAlpha = cmplx(1.0,0.0,rsp)
    end if
    if (present(beta)) then
      iBeta = beta
    else
      iBeta = cmplx(0.0,0.0,rsp)
    end if

    @:ASSERT(size(y) == size(x))
    @:ASSERT(size(a,dim=1) == size(a,dim=2))
    @:ASSERT(size(a,dim=1) == size(x))
    @:ASSERT(iUplo == 'u' .or. iUplo == 'U' .or. iUplo == 'l' .or. iUplo == 'L')
    n = size(y)
    call chemv( iUplo, n, iAlpha, a, n, x, 1, iBeta, y, 1 )

  end subroutine hemv_cmplx


  !> double complex hermitian matrix*vector product
  subroutine hemv_dblecmplx(y,a,x,uplo,alpha,beta)

    !> vector
    complex(rdp), intent(inout) :: y(:)

    !> symmetric matrix
    complex(rdp), intent(in) :: a(:,:)

    !> vector
    complex(rdp), intent(in) :: x(:)

    !> optional upper, 'U', or lower 'L' triangle (defaults to lower)
    character, intent(in), optional :: uplo

    !> optional scaling factor (defaults to 1)
    complex(rdp), intent(in), optional :: alpha

    !> optional scaling factor (defaults to 0)
    complex(rdp), intent(in), optional :: beta

    integer :: n
    character :: iUplo
    complex(rdp) :: iAlpha, iBeta

    if (present(uplo)) then
      iUplo = uplo
    else
      iUplo = 'L'
    end if
    if (present(alpha)) then
      iAlpha = alpha
    else
      iAlpha = cmplx(1.0,0.0,rdp)
    end if
    if (present(beta)) then
      iBeta = beta
    else
      iBeta = cmplx(0.0,0.0,rdp)
    end if

    @:ASSERT(size(y) == size(x))
    @:ASSERT(size(a,dim=1) == size(a,dim=2))
    @:ASSERT(size(a,dim=1) == size(x))
    @:ASSERT(iUplo == 'u' .or. iUplo == 'U' .or. iUplo == 'l' .or. iUplo == 'L')
    n = size(y)
    call zhemv( iUplo, n, iAlpha, a, n, x, 1, iBeta, y, 1 )

  end subroutine hemv_dblecmplx


  !> real matrix*vector product
  subroutine gemv_real(y,a,x,alpha,beta,trans)

    !> vector
    real(rsp), intent(inout) :: y(:)

    !> matrix
    real(rsp), intent(in) :: a(:,:)

    !> vector
    real(rsp), intent(in) :: x(:)

    !> optional scaling factor (defaults to 1)
    real(rsp), intent(in), optional :: alpha

    !> optional scaling factor (defaults to 0)
    real(rsp), intent(in), optional :: beta

    !> optional transpose (defaults to 'n'), allowed choices are 'n', 'N', 't', 'T', 'c' and 'C'
    character, intent(in), optional :: trans

    integer :: n, m
    character :: iTrans
    real(rsp) :: iAlpha, iBeta

    if (present(trans)) then
      iTrans = trans
    else
      iTrans = 'n'
    end if
    if (present(alpha)) then
      iAlpha = alpha
    else
      iAlpha = 1.0_rsp
    end if
    if (present(beta)) then
      iBeta = beta
    else
      iBeta = 0.0_rsp
    end if

    @:ASSERT(iTrans == 'n' .or. iTrans == 'N' .or. iTrans == 't' .or. iTrans == 'T' .or.&
        & iTrans == 'c' .or. iTrans == 'C')
    @:ASSERT(((size(a,dim=1) == size(y)) .and. (iTrans == 'n' .or. iTrans == 'N')) .or.&
        & (size(a,dim=1) == size(x)))
    @:ASSERT(((size(a,dim=2) == size(x)) .and. (iTrans == 'n' .or. iTrans == 'N')) .or.&
        & (size(a,dim=2) == size(y)))

    m = size(a,dim=1)
    n = size(a,dim=2)

    call sgemv( iTrans, m, n, iAlpha, a, m, x, 1, iBeta, y, 1 )

  end subroutine gemv_real


  !> double precision matrix*vector product
  subroutine gemv_dble(y,a,x,alpha,beta,trans)

    !> vector
    real(rdp), intent(inout) :: y(:)

    !> matrix
    real(rdp), intent(in) :: a(:,:)

    !> vector
    real(rdp), intent(in) :: x(:)

    !> optional scaling factor (defaults to 1)
    real(rdp), intent(in), optional :: alpha

    !> optional scaling factor (defaults to 0)
    real(rdp), intent(in), optional :: beta

    !> optional transpose (defaults to 'n'), allowed choices are 'n', 'N', 't', 'T', 'c' and 'C'
    character, intent(in), optional :: trans

    integer :: n, m
    character :: iTrans
    real(rdp) :: iAlpha, iBeta

    if (present(trans)) then
      iTrans = trans
    else
      iTrans = 'n'
    end if
    if (present(alpha)) then
      iAlpha = alpha
    else
      iAlpha = 1.0_rdp
    end if
    if (present(beta)) then
      iBeta = beta
    else
      iBeta = 0.0_rdp
    end if

    @:ASSERT(iTrans == 'n' .or. iTrans == 'N' .or. iTrans == 't' .or. iTrans == 'T' .or.&
        & iTrans == 'c' .or. iTrans == 'C')
    @:ASSERT(((size(a,dim=1) == size(y)) .and. (iTrans == 'n' .or. iTrans == 'N')) .or.&
        & (size(a,dim=1) == size(x)))
    @:ASSERT(((size(a,dim=2) == size(x)) .and. (iTrans == 'n' .or. iTrans == 'N')) .or.&
        & (size(a,dim=2) == size(y)))

    m = size(a,dim=1)
    n = size(a,dim=2)

    call dgemv( iTrans, m, n, iAlpha, a, m, x, 1, iBeta, y, 1 )

  end subroutine gemv_dble


  !> real symmetric banded matrix*vector product
  subroutine sbmv_real(y,ba,x,uplo,alpha,beta)

    !> vector
    real(rsp), intent(inout) :: y(:)

    !> banded symmetric matrix
    real(rsp), intent(in) :: ba(:,:)

    !> vector
    real(rsp), intent(in) :: x(:)

    !> optional upper, 'U', or lower 'L' triangle (defaults to lower)
    character, intent(in), optional :: uplo

    !> optional scaling factor (defaults to 1)
    real(rsp), intent(in), optional :: alpha

    !> optional scaling factor (defaults to 0)
    real(rsp), intent(in), optional :: beta

    integer :: n
    integer :: k
    character :: iUplo
    real(rsp) :: iAlpha, iBeta

    k = size(ba,dim=1) - 1

    if (present(uplo)) then
      iUplo = uplo
    else
      iUplo = 'L'
    end if
    if (present(alpha)) then
      iAlpha = alpha
    else
      iAlpha = 1.0_rsp
    end if
    if (present(beta)) then
      iBeta = beta
    else
      iBeta = 0.0_rsp
    end if

    @:ASSERT(size(y) == size(x))
    @:ASSERT(size(ba,dim=1) > 0)
    @:ASSERT(size(ba,dim=2) == size(x))
    @:ASSERT(iUplo == 'u' .or. iUplo == 'U' .or. iUplo == 'l' .or. iUplo == 'L')
    n = size(y)
    call ssbmv( iUplo, n, k, iAlpha, ba, k+1, x, 1, iBeta, y, 1 )
  end subroutine sbmv_real


  !> double precision symmetric banded matrix*vector product
  subroutine sbmv_dble(y,ba,x,uplo,alpha,beta)

    !> vector
    real(rdp), intent(inout) :: y(:)

    !> banded symmetric matrix
    real(rdp), intent(in) :: ba(:,:)

    !> vector
    real(rdp), intent(in) :: x(:)

    !> optional upper, 'U', or lower 'L' triangle (defaults to lower)
    character, intent(in), optional :: uplo

    !> optional scaling factor (defaults to 1)
    real(rdp), intent(in), optional :: alpha

    !> optional scaling factor (defaults to 0)
    real(rdp), intent(in), optional :: beta

    integer :: n
    integer :: k
    character :: iUplo
    real(rdp) :: iAlpha, iBeta

    k = size(ba,dim=1) - 1

    if (present(uplo)) then
      iUplo = uplo
    else
      iUplo = 'L'
    end if
    if (present(alpha)) then
      iAlpha = alpha
    else
      iAlpha = 1.0_rdp
    end if
    if (present(beta)) then
      iBeta = beta
    else
      iBeta = 0.0_rdp
    end if

    @:ASSERT(size(y) == size(x))
    @:ASSERT(size(ba,dim=1) > 0)
    @:ASSERT(size(ba,dim=2) == size(x))
    @:ASSERT(iUplo == 'u' .or. iUplo == 'U' .or. iUplo == 'l' .or. iUplo == 'L')
    n = size(y)
    call dsbmv( iUplo, n, k, iAlpha, ba, k+1, x, 1, iBeta, y, 1 )
  end subroutine sbmv_dble


  !> real precision symmetric matrix * general matrix multiply
  subroutine symm_real(C,side,A,B,uplo,alpha,beta,m,n)

    !> general matrix output
    real(rsp), intent(inout) :: C(:,:)

    !> symmetric matrix on 'l'eft or 'r'ight , where A is symmetric and B is general SIDE = 'L' or
    !> 'l' C := alpha*A*B + beta*C, SIDE = 'R' or 'r' C := alpha*B*A + beta*C
    character, intent(in) :: side

    !> symmetric matrix, size
    real(rsp), intent(in) :: A(:,:)

    !> general matrix
    real(rsp), intent(in) :: B(:,:)

    !> is an 'U'pper or 'L'ower triangle matrix, defaults to lower
    character, intent(in), optional :: uplo

    !> defaults to 1 if not set
    real(rsp), intent(in), optional :: alpha

    !> defaults to 0 if not set
    real(rsp), intent(in), optional :: beta

    !> specifies the number of rows of the matrix C
    integer, intent(in), optional :: m

    !> specifies the number of columns of the matrix C
    integer, intent(in), optional :: n

    integer :: lda, ldb, ldc, ka, im, in
    character :: iUplo
    real(rsp) :: iAlpha, iBeta

    if (present(uplo)) then
      iUplo = uplo
    else
      iUplo = 'L'
    end if
    if (present(alpha)) then
      iAlpha = alpha
    else
      iAlpha = 1.0_rsp
    end if
    if (present(beta)) then
      iBeta = beta
    else
      iBeta = 0.0_rsp
    end if

    lda = size(a,dim=1)
    ldb = size(b,dim=1)
    ldc = size(c,dim=1)

    @:ASSERT(iUplo == 'u' .or. iUplo == 'U' .or. iUplo == 'l' .or. iUplo == 'L')
    @:ASSERT(side == 'r' .or. side == 'R' .or. side == 'l' .or. side == 'L')

    if (present(n)) then
      in = n
    else
      in = size(C,dim=2)
    end if
    if (present(m)) then
      im = m
    else
      im = size(C,dim=1)
    end if
    if (iUplo=='l'.or.iUplo=='L') then
      ka = im
    else
      ka = in
    end if

    @:ASSERT(im>0)
    @:ASSERT(in>0)
    @:ASSERT((lda>=im).and.(iUplo=='l'.or.iUplo=='L').or.(lda>=in))
    @:ASSERT(size(a,dim=2)>=ka)
    @:ASSERT(ldb>=im)
    @:ASSERT(ldc>=im)
    @:ASSERT(size(B,dim=2)>=in)
    @:ASSERT(size(C,dim=2)>=in)

    call ssymm ( side, iUplo, im, in, iAlpha, A, lda, B, ldb, iBeta, C, ldc )

  end subroutine symm_real


  !> double precision symmetric matrix * general matrix multiply
  subroutine symm_dble(C,side,A,B,uplo,alpha,beta,m,n)

    !> general matrix output
    real(rdp), intent(inout) :: C(:,:)

    !> symmetric matrix on 'l'eft or 'r'ight , where A is symmetric and B is general SIDE = 'L' or
    !> 'l' C := alpha*A*B + beta*C, SIDE = 'R' or 'r' C := alpha*B*A + beta*C
    character, intent(in) :: side

    !> symmetric matrix, size
    real(rdp), intent(in) :: A(:,:)

    !> general matrix
    real(rdp), intent(in) :: B(:,:)

    !> is an 'U'pper or 'L'ower triangle matrix, defaults to lower
    character, intent(in), optional :: uplo

    !> defaults to 1 if not set
    real(rdp), intent(in), optional :: alpha

    !> defaults to 0 if not set
    real(rdp), intent(in), optional :: beta

    !> specifies the number of rows of the matrix C
    integer, intent(in), optional :: m

    !> specifies the number of columns of the matrix C
    integer, intent(in), optional :: n

    integer :: lda, ldb, ldc, ka, im, in
    character :: iUplo
    real(rdp) :: iAlpha, iBeta

    if (present(uplo)) then
      iUplo = uplo
    else
      iUplo = 'L'
    end if
    if (present(alpha)) then
      iAlpha = alpha
    else
      iAlpha = 1.0_rdp
    end if
    if (present(beta)) then
      iBeta = beta
    else
      iBeta = 0.0_rdp
    end if

    lda = size(a,dim=1)
    ldb = size(b,dim=1)
    ldc = size(c,dim=1)

    @:ASSERT(iUplo == 'u' .or. iUplo == 'U' .or. iUplo == 'l' .or. iUplo == 'L')
    @:ASSERT(side == 'r' .or. side == 'R' .or. side == 'l' .or. side == 'L')

    if (present(n)) then
      in = n
    else
      in = size(C,dim=2)
    end if
    if (present(m)) then
      im = m
    else
      im = size(C,dim=1)
    end if
    if (iUplo=='l'.or.iUplo=='L') then
      ka = im
    else
      ka = in
    end if

    @:ASSERT(im>0)
    @:ASSERT(in>0)
    @:ASSERT((lda>=im).and.(iUplo=='l'.or.iUplo=='L').or.(lda>=in))
    @:ASSERT(size(a,dim=2)>=ka)
    @:ASSERT(ldb>=im)
    @:ASSERT(ldc>=im)
    @:ASSERT(size(B,dim=2)>=in)
    @:ASSERT(size(C,dim=2)>=in)

    call dsymm ( side, iUplo, im, in, iAlpha, A, lda, B, ldb, iBeta, C, ldc )

  end subroutine symm_dble


  !> real matrix*matrix product
  subroutine gemm_real(C,A,B,alpha,beta,transA,transB,n,m,k)

    !> general matrix output
    real(rsp), intent(inout) :: C(:,:)

    !> symmetric matrix
    real(rsp), intent(in) :: A(:,:)

    !> general matrix
    real(rsp), intent(in) :: B(:,:)

    !> defaults to 1 if not set
    real(rsp), intent(in), optional :: alpha

    !> defaults to 0 if not set
    real(rsp), intent(in), optional :: beta

    !> optional transpose of A matrix (defaults to 'n'), allowed choices are 'n', 'N', 't', 'T', 'c'
    !> and 'C'
    character, intent(in), optional :: transA

    !> optional transpose of B matrix (defaults to 'n'), allowed choices are 'n', 'N', 't', 'T', 'c'
    !> and 'C'
    character, intent(in), optional :: transB

    !> specifies the number of columns of the matrix C
    integer, intent(in), optional :: n

    !> specifies the number of rows of the matrix C
    integer, intent(in), optional :: m

    !> specifies the internal number of elements in Op(A)_ik Op(B)_kj
    integer, intent(in), optional :: k

    integer :: lda, ldb, ldc
    integer :: in, im, ik
    character :: iTransA, iTransB
    real(rsp) :: iAlpha, iBeta

    if (present(transA)) then
      iTransA = transA
    else
      iTransA = 'n'
    end if
    if (present(transB)) then
      iTransB = transB
    else
      iTransB = 'n'
    end if

    @:ASSERT(iTransA == 'n' .or. iTransA == 'N' .or. iTransA == 't'&
        & .or. iTransA == 'T' .or. iTransA == 'c' .or. iTransA == 'C')
    @:ASSERT(iTransB == 'n' .or. iTransB == 'N' .or. iTransB == 't'&
        & .or. iTransB == 'T' .or. iTransB == 'c' .or. iTransB == 'C')

    if (present(alpha)) then
      iAlpha = alpha
    else
      iAlpha = 1.0_rsp
    end if
    if (present(beta)) then
      iBeta = beta
    else
      iBeta = 0.0_rsp
    end if

    lda = size(a,dim=1)
    ldb = size(b,dim=1)
    ldc = size(c,dim=1)

    if (present(m)) then
      im = m
    else
      if (iTransA == 'n' .or. iTransA == 'N') then
        im = size(A,dim=1)
      else
        im = size(A,dim=2)
      end if
    end if
    if (present(n)) then
      in = n
    else
      in = size(c,dim=2)
    end if
    if (present(k)) then
      ik = k
    else
      if (iTransA == 'n' .or. iTransA == 'N') then
        ik = size(A,dim=2)
      else
        ik = size(A,dim=1)
      end if
    end if

    @:ASSERT(im>0)
    @:ASSERT(in>0)
    @:ASSERT(ik>0)
    @:ASSERT(((lda>=im).and.(iTransA == 'n' .or. iTransA == 'N'))&
        & .or. (size(a,dim=2)>=im))
    @:ASSERT(ldc>=im)
    @:ASSERT(((size(b,dim=2)>=in).and.(iTransB == 'n' .or. iTransB == 'N'))&
        & .or. (ldb>=in))
    @:ASSERT(size(c,dim=2)>=in)
    @:ASSERT(((size(a,dim=2)>=ik).and.(iTransA == 'n' .or. iTransA == 'N'))&
        & .or. (lda>=ik))
    @:ASSERT(((ldb>=ik).and.(iTransB == 'n' .or. iTransB == 'N'))&
        & .or. (size(b,dim=2)>=ik))

    call sgemm(iTransA,iTransB,im,in,ik,iAlpha,A,lda,B,ldb,iBeta,C,ldc)

  end subroutine gemm_real


  !> Double precision matrix*matrix product
  subroutine gemm_dble(C,A,B,alpha,beta,transA,transB,n,m,k)

    !> general matrix output
    real(rdp), intent(inout) :: C(:,:)

    !> symmetric matrix
    real(rdp), intent(in) :: A(:,:)

    !> general matrix
    real(rdp), intent(in) :: B(:,:)

    !> defaults to 1 if not set
    real(rdp), intent(in), optional :: alpha

    !> defaults to 0 if not set
    real(rdp), intent(in), optional :: beta

    !> optional transpose of A matrix (defaults to 'n'), allowed choices are 'n', 'N', 't', 'T', 'c'
    !> and 'C'
    character, intent(in), optional :: transA

    !> optional transpose of B matrix (defaults to 'n'), allowed choices are 'n', 'N', 't', 'T', 'c'
    !> and 'C'
    character, intent(in), optional :: transB

    !> specifies the number of columns of the matrix C
    integer, intent(in), optional :: n

    !> specifies the number of rows of the matrix C
    integer, intent(in), optional :: m

    !> specifies the internal number of elements in Op(A)_ik Op(B)_kj
    integer, intent(in), optional :: k

    integer :: lda, ldb, ldc
    integer :: in, im, ik
    character :: iTransA, iTransB
    real(rdp) :: iAlpha, iBeta

    if (present(transA)) then
      iTransA = transA
    else
      iTransA = 'n'
    end if
    if (present(transB)) then
      iTransB = transB
    else
      iTransB = 'n'
    end if

    @:ASSERT(iTransA == 'n' .or. iTransA == 'N' .or. iTransA == 't'&
        & .or. iTransA == 'T' .or. iTransA == 'c' .or. iTransA == 'C')
    @:ASSERT(iTransB == 'n' .or. iTransB == 'N' .or. iTransB == 't'&
        & .or. iTransB == 'T' .or. iTransB == 'c' .or. iTransB == 'C')

    if (present(alpha)) then
      iAlpha = alpha
    else
      iAlpha = 1.0_rdp
    end if
    if (present(beta)) then
      iBeta = beta
    else
      iBeta = 0.0_rdp
    end if

    lda = size(a,dim=1)
    ldb = size(b,dim=1)
    ldc = size(c,dim=1)

    if (present(m)) then
      im = m
    else
      if (iTransA == 'n' .or. iTransA == 'N') then
        im = size(A,dim=1)
      else
        im = size(A,dim=2)
      end if
    end if
    if (present(n)) then
      in = n
    else
      in = size(c,dim=2)
    end if
    if (present(k)) then
      ik = k
    else
      if (iTransA == 'n' .or. iTransA == 'N') then
        ik = size(A,dim=2)
      else
        ik = size(A,dim=1)
      end if
    end if

    @:ASSERT(im>0)
    @:ASSERT(in>0)
    @:ASSERT(ik>0)
    @:ASSERT(((lda>=im).and.(iTransA == 'n' .or. iTransA == 'N'))&
        & .or. (size(a,dim=2)>=im))
    @:ASSERT(ldc>=im)
    @:ASSERT(((size(b,dim=2)>=in).and.(iTransB == 'n' .or. iTransB == 'N'))&
        & .or. (ldb>=in))
    @:ASSERT(size(c,dim=2)>=in)
    @:ASSERT(((size(a,dim=2)>=ik).and.(iTransA == 'n' .or. iTransA == 'N'))&
        & .or. (lda>=ik))
    @:ASSERT(((ldb>=ik).and.(iTransB == 'n' .or. iTransB == 'N'))&
        & .or. (size(b,dim=2)>=ik))

    call dgemm(iTransA,iTransB,im,in,ik,iAlpha,A,lda,B,ldb,iBeta,C,ldc)

  end subroutine gemm_dble


  !> complex matrix*matrix product
  subroutine gemm_cmplx(C,A,B,alpha,beta,transA,transB,n,m,k)

    !> general matrix output
    complex(rsp), intent(inout) :: C(:,:)

    !> symmetric matrix
    complex(rsp), intent(in) :: A(:,:)

    !> general matrix
    complex(rsp), intent(in) :: B(:,:)

    !> defaults to 1 if not set
    complex(rsp), intent(in), optional :: alpha

    !> defaults to 0 if not set
    complex(rsp), intent(in), optional :: beta

    !> optional transpose of A matrix (defaults to 'n'), allowed choices are 'n', 'N', 't', 'T', 'c'
    !> and 'C'
    character, intent(in), optional :: transA

    !> optional transpose of B matrix (defaults to 'n'), allowed choices are 'n', 'N', 't', 'T', 'c'
    !> and 'C'
    character, intent(in), optional :: transB

    !> specifies the number of columns of the matrix C
    integer, intent(in), optional :: n

    !> specifies the number of rows of the matrix C
    integer, intent(in), optional :: m

    !> specifies the internal number of elements in Op(A)_ik Op(B)_kj
    integer, intent(in), optional :: k

    integer :: lda, ldb, ldc
    integer :: in, im, ik
    character :: iTransA, iTransB
    complex(rsp) :: iAlpha, iBeta

    if (present(transA)) then
      iTransA = transA
    else
      iTransA = 'n'
    end if
    if (present(transB)) then
      iTransB = transB
    else
      iTransB = 'n'
    end if

    @:ASSERT(iTransA == 'n' .or. iTransA == 'N' .or. iTransA == 't'&
        & .or. iTransA == 'T' .or. iTransA == 'c' .or. iTransA == 'C')
    @:ASSERT(iTransB == 'n' .or. iTransB == 'N' .or. iTransB == 't'&
        & .or. iTransB == 'T' .or. iTransB == 'c' .or. iTransB == 'C')

    if (present(alpha)) then
      iAlpha = alpha
    else
      iAlpha = cmplx(1.0,0.0,rsp)
    end if
    if (present(beta)) then
      iBeta = beta
    else
      iBeta = cmplx(0.0,0.0,rsp)
    end if

    lda = size(a,dim=1)
    ldb = size(b,dim=1)
    ldc = size(c,dim=1)

    if (present(m)) then
      im = m
    else
      if (iTransA == 'n' .or. iTransA == 'N') then
        im = size(A,dim=1)
      else
        im = size(A,dim=2)
      end if
    end if
    if (present(n)) then
      in = n
    else
      in = size(c,dim=2)
    end if
    if (present(k)) then
      ik = k
    else
      if (iTransA == 'n' .or. iTransA == 'N') then
        ik = size(A,dim=2)
      else
        ik = size(A,dim=1)
      end if
    end if

    @:ASSERT(im>0)
    @:ASSERT(in>0)
    @:ASSERT(ik>0)
    @:ASSERT(((lda>=im).and.(iTransA == 'n' .or. iTransA == 'N'))&
        & .or. (size(a,dim=2)>=im))
    @:ASSERT(ldc>=im)
    @:ASSERT(((size(b,dim=2)>=in).and.(iTransB == 'n' .or. iTransB == 'N'))&
        & .or. (ldb>=in))
    @:ASSERT(size(c,dim=2)>=in)
    @:ASSERT(((size(a,dim=2)>=ik).and.(iTransA == 'n' .or. iTransA == 'N'))&
        & .or. (lda>=ik))
    @:ASSERT(((ldb>=ik).and.(iTransB == 'n' .or. iTransB == 'N'))&
        & .or. (size(b,dim=2)>=ik))

    call cgemm(iTransA,iTransB,im,in,ik,iAlpha,A,lda,B,ldb,iBeta,C,ldc)

  end subroutine gemm_cmplx


  !> Double precision matrix*matrix product
  subroutine gemm_dblecmplx(C,A,B,alpha,beta,transA,transB,n,m,k)

    !> general matrix output
    complex(rdp), intent(inout) :: C(:,:)

    !> symmetric matrix
    complex(rdp), intent(in) :: A(:,:)

    !> general matrix
    complex(rdp), intent(in) :: B(:,:)

    !> defaults to 1 if not set
    complex(rdp), intent(in), optional :: alpha

    !> defaults to 0 if not set
    complex(rdp), intent(in), optional :: beta

    !> optional transpose of A matrix (defaults to 'n'), allowed choices are 'n', 'N', 't', 'T', 'c'
    !> and 'C'
    character, intent(in), optional :: transA

    !> optional transpose of B matrix (defaults to 'n'), allowed choices are 'n', 'N', 't', 'T', 'c'
    !> and 'C'
    character, intent(in), optional :: transB

    !> specifies the number of columns of the matrix C
    integer, intent(in), optional :: n

    !> specifies the number of rows of the matrix C
    integer, intent(in), optional :: m

    !> specifies the internal number of elements in Op(A)_ik Op(B)_kj
    integer, intent(in), optional :: k

    integer :: lda, ldb, ldc
    integer :: in, im, ik
    character :: iTransA, iTransB
    complex(rdp) :: iAlpha, iBeta

    if (present(transA)) then
      iTransA = transA
    else
      iTransA = 'n'
    end if
    if (present(transB)) then
      iTransB = transB
    else
      iTransB = 'n'
    end if

    @:ASSERT(iTransA == 'n' .or. iTransA == 'N' .or. iTransA == 't'&
        & .or. iTransA == 'T' .or. iTransA == 'c' .or. iTransA == 'C')
    @:ASSERT(iTransB == 'n' .or. iTransB == 'N' .or. iTransB == 't'&
        & .or. iTransB == 'T' .or. iTransB == 'c' .or. iTransB == 'C')

    if (present(alpha)) then
      iAlpha = alpha
    else
      iAlpha = cmplx(1.0,0.0,rdp)
    end if
    if (present(beta)) then
      iBeta = beta
    else
      iBeta = cmplx(0.0,0.0,rdp)
    end if

    lda = size(a,dim=1)
    ldb = size(b,dim=1)
    ldc = size(c,dim=1)

    if (present(m)) then
      im = m
    else
      if (iTransA == 'n' .or. iTransA == 'N') then
        im = size(A,dim=1)
      else
        im = size(A,dim=2)
      end if
    end if
    if (present(n)) then
      in = n
    else
      in = size(c,dim=2)
    end if
    if (present(k)) then
      ik = k
    else
      if (iTransA == 'n' .or. iTransA == 'N') then
        ik = size(A,dim=2)
      else
        ik = size(A,dim=1)
      end if
    end if

    @:ASSERT(im>0)
    @:ASSERT(in>0)
    @:ASSERT(ik>0)
    @:ASSERT(((lda>=im).and.(iTransA == 'n' .or. iTransA == 'N'))&
        & .or. (size(a,dim=2)>=im))
    @:ASSERT(ldc>=im)
    @:ASSERT(((size(b,dim=2)>=in).and.(iTransB == 'n' .or. iTransB == 'N'))&
        & .or. (ldb>=in))
    @:ASSERT(size(c,dim=2)>=in)
    @:ASSERT(((size(a,dim=2)>=ik).and.(iTransA == 'n' .or. iTransA == 'N'))&
        & .or. (lda>=ik))
    @:ASSERT(((ldb>=ik).and.(iTransB == 'n' .or. iTransB == 'N'))&
        & .or. (size(b,dim=2)>=ik))

    call zgemm(iTransA,iTransB,im,in,ik,iAlpha,A,lda,B,ldb,iBeta,C,ldc)

  end subroutine gemm_dblecmplx


#:for LABEL, VTYPE, VPREC, NAME in [('real', 'real', 'rsp', 'ssyrk'),&
  & ('cmplx', 'complex', 'rsp', 'cherk'), ('dble', 'real', 'rdp', 'dsyrk'),&
  & ('dblecmplx', 'complex', 'rdp', 'zherk')]
  !> Rank-k update
  subroutine herk_${LABEL}$(C,A,alpha,beta,uplo,trans,n,k)

    !> contains the matrix to be updated
    ${VTYPE}$(${VPREC}$), intent(inout) :: C(:,:)

    !> contains the matrix to update
    ${VTYPE}$(${VPREC}$), intent(in) :: A(:,:)

    !> scaling value for the update contribution, defaults to 1
    real(${VPREC}$), intent(in), optional :: alpha

    !> scaling value for the original C, defaults to 0
    real(${VPREC}$), intent(in), optional :: beta

    !> optional upper, 'U', or lower 'L' triangle, defaults to lower
    character, intent(in), optional :: uplo

    !> optional transpose (defaults to 'n'), allowed choices are 'n', 'N', 't', 'T' (and 'C' or 'c'
    !> for the real cases)
    character, intent(in), optional :: trans

    !> order of the matrix C
    integer, intent(in), optional :: n

    !> internal order of A summation
    integer, intent(in), optional :: k

    integer :: lda, ldc
    integer :: in, ik
    character :: iTrans, iUplo
    real(${VPREC}$) :: iAlpha, iBeta

    if (present(uplo)) then
      iUplo = uplo
    else
      iUplo = 'L'
    end if
    @:ASSERT(iUplo == 'u' .or. iUplo == 'U' .or. iUplo == 'l' .or. iUplo == 'L')

    if (present(trans)) then
      iTrans = trans
    else
      iTrans = 'n'
    end if

    @:ASSERT(any(iTrans == ['n','N','t','T','h','C']))

    if (present(alpha)) then
      iAlpha = alpha
    else
      iAlpha = 1.0_${VPREC}$
    end if
    if (present(beta)) then
      iBeta = beta
    else
      iBeta = 0.0_${VPREC}$
    end if

    lda = size(a,dim=1)
    ldc = size(c,dim=1)

    if (present(n)) then
      in = n
    else
      in = size(c,dim=2)
    end if
    if (present(k)) then
      ik = k
    else
      if (iTrans == 'n' .or. iTrans == 'N') then
        ik = size(A,dim=2)
      else
        ik = size(A,dim=1)
      end if
    end if

    @:ASSERT(in>0)
    @:ASSERT(ik>0)
    @:ASSERT(((size(a,dim=2)>=in).and.(iTrans == 'n' .or. iTrans == 'N')) .or. (lda>=in))
    @:ASSERT(size(c,dim=2)>=in)
    @:ASSERT(((size(a,dim=2)>=ik).and.(iTrans == 'n' .or. iTrans == 'N')) .or. (lda>=ik))

    call ${NAME}$(iUplo, iTrans, in, ik, iAlpha, A, lda, iBeta, C, ldc )

  end subroutine herk_${LABEL}$
#:endfor


  #:for LABEL, VTYPE, VPREC, NAME in [('real', 'real', 'rsp', 'ssyr2k'),&
  & ('cmplx', 'complex', 'rsp', 'cher2k'), ('dble', 'real', 'rdp', 'dsyr2k'),&
  & ('dblecmplx', 'complex', 'rdp', 'zher2k')]
  !> Rank-k update
  subroutine her2k_${LABEL}$(C,A,B,alpha,beta,uplo,trans,n,k)

    !> contains the matrix to be updated
    ${VTYPE}$(${VPREC}$), intent(inout) :: C(:,:)

    !> contains the first matrix to update with
    ${VTYPE}$(${VPREC}$), intent(in) :: A(:,:)

    !> contains the second matrix to update with
    ${VTYPE}$(${VPREC}$), intent(in) :: B(:,:)

    !> scaling value for the update contribution, defaults to 1
    ${VTYPE}$(${VPREC}$), intent(in), optional :: alpha

    !> scaling value for the original C, defaults to 0
    ${VTYPE}$(${VPREC}$), intent(in), optional :: beta

    !> optional upper, 'U', or lower 'L' triangle, defaults to lower
    character, intent(in), optional :: uplo

    !> optional transpose (defaults to 'n'), allowed choices are 'n', 'N', 't', 'T' (and 'C' or 'c'
    !> for the real cases)
    character, intent(in), optional :: trans

    !> order of the matrix C
    integer, intent(in), optional :: n

    !> internal order of A summation
    integer, intent(in), optional :: k

    integer :: lda, ldb, ldc
    integer :: in, ik
    character :: iTrans, iUplo
    ${VTYPE}$(${VPREC}$) :: iAlpha, iBeta

    if (present(uplo)) then
      iUplo = uplo
    else
      iUplo = 'L'
    end if
    @:ASSERT(iUplo == 'u' .or. iUplo == 'U' .or. iUplo == 'l' .or. iUplo == 'L')

    if (present(trans)) then
      iTrans = trans
    else
      iTrans = 'n'
    end if

    @:ASSERT(any(iTrans == ['n','N','t','T','h','C']))

    if (present(alpha)) then
      iAlpha = alpha
    else
      iAlpha = 1.0_${VPREC}$
    end if
    if (present(beta)) then
      iBeta = beta
    else
      iBeta = 0.0_${VPREC}$
    end if

    lda = size(a,dim=1)
    ldb = size(b,dim=1)
    ldc = size(c,dim=1)

    if (present(n)) then
      in = n
    else
      in = size(c,dim=2)
    end if
    if (present(k)) then
      ik = k
    else
      if (iTrans == 'n' .or. iTrans == 'N') then
        ik = size(A,dim=2)
      else
        ik = size(A,dim=1)
      end if
    end if

    @:ASSERT(in>0)
    @:ASSERT(ik>0)
    @:ASSERT(((size(a,dim=2)>=in).and.(iTrans == 'n' .or. iTrans == 'N')) .or. (lda>=in))
    @:ASSERT(((size(b,dim=2)>=ik).and.(iTrans == 'n' .or. iTrans == 'N')) .or. (lda>=ik))
    @:ASSERT(size(c,dim=2)>=in)
    @:ASSERT(((size(a,dim=2)>=ik).and.(iTrans == 'n' .or. iTrans == 'N')) .or. (lda>=ik))

    call ${NAME}$(iUplo, iTrans, in, ik, iAlpha, A, lda, B, ldb, iBeta, C, ldc )

  end subroutine her2k_${LABEL}$
#:endfor


  !> single precision hermitian matrix * general matrix multiply
  subroutine hemm_cmplx(C, side, A, B, uplo, alpha, beta, m, n)

    !> general matrix output
    complex(rsp), intent(inout) :: C(:,:)

    !> symmetric matrix on 'l'eft or 'r'ight , where A is symmetric and B is general SIDE = 'L' or
    !> 'l' C := alpha*A*B + beta*C, SIDE = 'R' or 'r' C := alpha*B*A + beta*C
    character, intent(in) :: side

    !> hermitian matrix
    complex(rsp), intent(in) :: A(:,:)

    !> general matrix
    complex(rsp), intent(in) :: B(:,:)

    !> A is an 'U'pper or 'L'ower triangle matrix, defaults to lower
    character, intent(in), optional :: uplo

    !> defaults to 1 if not set
    complex(rsp), intent(in), optional :: alpha

    !> defaults to 0 if not set
    complex(rsp), intent(in), optional :: beta

    !> specifies the number of rows of the matrix C
    integer, intent(in), optional :: m

    !> specifies the number of columns of the matrix C
    integer, intent(in), optional :: n

    integer :: lda, ldb, ldc, ka, im, in
    character :: iUplo
    complex(rsp) :: iAlpha, iBeta

    if (present(uplo)) then
      iUplo = uplo
    else
      iUplo = 'L'
    end if
    if (present(alpha)) then
      iAlpha = alpha
    else
      iAlpha = (1.0_rsp, 0.0_rsp)
    end if
    if (present(beta)) then
      iBeta = beta
    else
      iBeta = (0.0_rsp, 0.0_rsp)
    end if

    lda = size(a,dim=1)
    ldb = size(b,dim=1)
    ldc = size(c,dim=1)

    @:ASSERT(iUplo == 'u' .or. iUplo == 'U' .or. iUplo == 'l' .or. iUplo == 'L')
    @:ASSERT(side == 'r' .or. side == 'R' .or. side == 'l' .or. side == 'L')

    if (present(n)) then
      in = n
    else
      in = size(C,dim=2)
    end if
    if (present(m)) then
      im = m
    else
      im = size(C,dim=1)
    end if
    if (iUplo=='l'.or.iUplo=='L') then
      ka = im
    else
      ka = in
    end if

    @:ASSERT(im>0)
    @:ASSERT(in>0)
    @:ASSERT((lda>=im).and.(iUplo=='l'.or.iUplo=='L').or.(lda>=in))
    @:ASSERT(size(a,dim=2)>=ka)
    @:ASSERT(ldb>=im)
    @:ASSERT(ldc>=im)
    @:ASSERT(size(B,dim=2)>=in)
    @:ASSERT(size(C,dim=2)>=in)

    call chemm(side, iUplo, im, in, iAlpha, A, lda, B, ldb, iBeta, C, ldc)

  end subroutine hemm_cmplx


  !> double precision hermitian matrix * general matrix multiply
  subroutine hemm_dblecmplx(C, side, A, B, uplo, alpha, beta, m, n)

    !> general matrix output
    complex(rdp), intent(inout) :: C(:,:)

    !> symmetric matrix on 'l'eft or 'r'ight , where A is symmetric and B is gen
    !> 'l' C := alpha*A*B + beta*C, SIDE = 'R' or 'r' C := alpha*B*A + beta*C
    character, intent(in) :: side

    !> hermitian matrix
    complex(rdp), intent(in) :: A(:,:)

    !> general matrix
    complex(rdp), intent(in) :: B(:,:)

    !> A is an 'U'pper or 'L'ower triangle matrix, defaults to lower
    character, intent(in), optional :: uplo

    !> defaults to 1 if not set
    complex(rdp), intent(in), optional :: alpha

    !> defaults to 0 if not set
    complex(rdp), intent(in), optional :: beta

    !> specifies the number of rows of the matrix C
    integer, intent(in), optional :: m

    !> specifies the number of columns of the matrix C
    integer, intent(in), optional :: n

    integer :: lda, ldb, ldc, ka, im, in
    character :: iUplo
    complex(rdp) :: iAlpha, iBeta

    if (present(uplo)) then
      iUplo = uplo
    else
      iUplo = 'L'
    end if
    if (present(alpha)) then
      iAlpha = alpha
    else
      iAlpha = (1.0_rdp, 0.0_rdp)
    end if
    if (present(beta)) then
      iBeta = beta
    else
      iBeta = (0.0_rdp, 0.0_rdp)
    end if

    lda = size(a,dim=1)
    ldb = size(b,dim=1)
    ldc = size(c,dim=1)

    @:ASSERT(iUplo == 'u' .or. iUplo == 'U' .or. iUplo == 'l' .or. iUplo == 'L')
    @:ASSERT(side == 'r' .or. side == 'R' .or. side == 'l' .or. side == 'L')

    if (present(n)) then
      in = n
    else
      in = size(C,dim=2)
    end if
    if (present(m)) then
      im = m
    else
      im = size(C,dim=1)
    end if
    if (iUplo=='l'.or.iUplo=='L') then
      ka = im
    else
      ka = in
    end if

    @:ASSERT(im>0)
    @:ASSERT(in>0)
    @:ASSERT((lda>=im).and.(iUplo=='l'.or.iUplo=='L').or.(lda>=in))
    @:ASSERT(size(a,dim=2)>=ka)
    @:ASSERT(ldb>=im)
    @:ASSERT(ldc>=im)
    @:ASSERT(size(B,dim=2)>=in)
    @:ASSERT(size(C,dim=2)>=in)

    call zhemm(side, iUplo, im, in, iAlpha, A, lda, B, ldb, iBeta, C, ldc)

  end subroutine hemm_dblecmplx

<<<<<<< HEAD

  !> simple precision complex matrix scaling
  subroutine scal_cmplx(a,alpha)

    !> contains the matrix to be scaled
    complex(rsp), intent(inout) :: a(:,:)

    !> scaling factor
    complex(rsp), intent(in) :: alpha

    integer :: n, m

    n = size(a, dim=1)
    m = size(a, dim=2)

    call cscal(n*m, alpha, a, 1)
  end subroutine scal_cmplx


  !> double precision complex matrix scaling
  subroutine scal_dblecmplx(a,alpha)

    !> contains the matrix to be scaled
    complex(rdp), intent(inout) :: a(:,:)

    !> scaling factor
    complex(rdp), intent(in) :: alpha

    integer :: n, m

    n = size(a, dim=1)
    m = size(a, dim=2)

    call zscal(n*m, alpha, a, 1)
  end subroutine scal_dblecmplx


  !> simple precision complex matrix swapping
  subroutine swap_cmplx(a,b)

    !> matrices to be swapped
    complex(rsp), intent(inout) :: a(:,:), b(:,:)

    integer :: n, m
    @:ASSERT(size(a,dim=1) == size(b,dim=1))
    @:ASSERT(size(a,dim=2) == size(b,dim=2))

    n = size(a, dim=1)
    m = size(a, dim=2)

    call cswap(n*m, a, 1, b, 1)
  end subroutine swap_cmplx


  !> double precision complex matrix swapping
  subroutine swap_dblecmplx(a,b)

    !> matrices to be swapped
    complex(rdp), intent(inout) :: a(:,:), b(:,:)

    integer :: n, m
    @:ASSERT(size(a,dim=1) == size(b,dim=1))
    @:ASSERT(size(a,dim=2) == size(b,dim=2))

    n = size(a, dim=1)
    m = size(a, dim=2)

    call zswap(n*m, a, 1, b, 1)
  end subroutine swap_dblecmplx

end module blasroutines
=======
end module dftbp_blasroutines
>>>>>>> 0b27aad9
<|MERGE_RESOLUTION|>--- conflicted
+++ resolved
@@ -1760,8 +1760,6 @@
 
   end subroutine hemm_dblecmplx
 
-<<<<<<< HEAD
-
   !> simple precision complex matrix scaling
   subroutine scal_cmplx(a,alpha)
 
@@ -1831,7 +1829,4 @@
     call zswap(n*m, a, 1, b, 1)
   end subroutine swap_dblecmplx
 
-end module blasroutines
-=======
-end module dftbp_blasroutines
->>>>>>> 0b27aad9
+end module dftbp_blasroutines