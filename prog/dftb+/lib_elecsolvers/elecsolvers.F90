--- conflicted
+++ resolved
@@ -8,19 +8,11 @@
 #:include 'common.fypp'
 
 !> Contains computer environment settings
-<<<<<<< HEAD
 module dftbp_elecsolvers_elecsolvers
   use dftbp_common_accuracy, only : dp, lc
   use dftbp_common_assert
   use dftbp_elecsolvers_elecsolvertypes, only : electronicSolverTypes
-  use dftbp_elecsolvers_elsisolver
-=======
-module dftbp_elecsolvers
-  use dftbp_accuracy, only : dp, lc
-  use dftbp_assert
-  use dftbp_elecsolvertypes, only : electronicSolverTypes
-  use dftbp_elsisolver, only : TElsiSolver, TElsiSolverInp
->>>>>>> 16ca5993
+  use dftbp_elecsolvers_elsisolver, only : TElsiSolver, TElsiSolverInp
   implicit none
 
   private
