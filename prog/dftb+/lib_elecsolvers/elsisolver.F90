--- conflicted
+++ resolved
@@ -8,7 +8,6 @@
 #:include 'common.fypp'
 
 !> Contains the interface to the ELSI solvers
-<<<<<<< HEAD
 module dftbp_elecsolvers_elsisolver
 #:if WITH_MPI
   use dftbp_extlibs_mpifx
@@ -17,49 +16,30 @@
   use dftbp_common_environment, only : TEnvironment, globalTimers
   use dftbp_common_globalenv, only : stdOut
   use dftbp_elecsolvers_elecsolvertypes, only : electronicSolverTypes
-  use dftbp_extlibs_elsiiface
-  use dftbp_elecsolvers_elsicsc
-  use dftbp_type_densedescr
-  use dftbp_dftb_periodic
-  use dftbp_type_orbitals
+  use dftbp_extlibs_elsiiface, only : elsi_rw_handle, elsi_handle
+  use dftbp_elecsolvers_elsicsc, only : TElsiCsc
+  use dftbp_type_densedescr, only : TDenseDescr
+  use dftbp_dftb_periodic, only : TNeighbourList
+  !use dftbp_type_orbitals
   use dftbp_io_message, only : error, warning, cleanshutdown
   use dftbp_type_commontypes, only : TParallelKS, TOrbitals
   use dftbp_dftb_energytypes, only : TEnergies
   use dftbp_dftb_etemp, only : fillingTypes
-  use dftbp_dftb_sparse2dense
+  !use dftbp_dftb_sparse2dense
   use dftbp_common_assert
   use dftbp_dftb_spin, only : ud2qm
   use dftbp_math_angmomentum, only : getLOnsite
   use dftbp_dftb_spinorbit, only : addOnsiteSpinOrbitHam, getOnsiteSpinOrbitEnergy
   use dftbp_dftb_potentials, only : TPotentials
   use dftbp_common_version, only : TVersion
-=======
-module dftbp_elsisolver
-  use dftbp_accuracy, only : dp, lc
-  use dftbp_environment, only : TEnvironment, globalTimers
-  use dftbp_globalenv, only : stdOut
-  use dftbp_elecsolvertypes, only : electronicSolverTypes
-  use dftbp_elsiiface, only : elsi_rw_handle, elsi_handle
-  use dftbp_elsicsc, only : TElsiCsc
-  use dftbp_densedescr, only : TDenseDescr
-  use dftbp_periodic, only : TNeighbourList
-  use dftbp_message, only : error, warning, cleanshutdown
-  use dftbp_commontypes, only : TParallelKS, TOrbitals
-  use dftbp_energytypes, only : TEnergies
-  use dftbp_etemp, only : fillingTypes
-  use dftbp_assert
-  use dftbp_spin, only : ud2qm
-  use dftbp_angmomentum, only : getLOnsite
-  use dftbp_spinorbit, only : addOnsiteSpinOrbitHam, getOnsiteSpinOrbitEnergy
-  use dftbp_potentials, only : TPotentials
-  use dftbp_version, only : TVersion
 #:if WITH_MPI
-  use dftbp_mpifx, only : MPI_SUM, mpifx_allreduceip
-  use dftbp_sparse2dense, only : unpackHPauliBlacs, unpackHSHelicalRealBlacs, unpackHSRealBlacs,&
-      & packRhoHelicalCplxBlacs, packRhoCplxBlacs, unpackSPauliBlacs, packRhoPauliBlacs,&
-      & packRhoHelicalRealBlacs, packRhoRealBlacs, unpackHSHelicalCplxBlacs, unpackHSCplxBlacs,&
-      & packRhoHelicalRealBlacs, packRhoRealBlacs, packERhoPauliBlacs
-  use dftbp_elsiiface, only : elsi_get_version, elsi_finalize, elsi_reinit, elsi_init,&
+  use dftbp_extlibs_mpifx, only : MPI_SUM, mpifx_allreduceip
+  use dftbp_dftb_sparse2dense, only : unpackHPauliBlacs,&
+      & unpackHSHelicalRealBlacs, unpackHSRealBlacs, packRhoHelicalCplxBlacs, packRhoCplxBlacs,&
+      & unpackSPauliBlacs, packRhoPauliBlacs, packRhoHelicalRealBlacs, packRhoRealBlacs,&
+      & unpackHSHelicalCplxBlacs, unpackHSCplxBlacs, packRhoHelicalRealBlacs, packRhoRealBlacs,&
+      & packERhoPauliBlacs
+  use dftbp_extlibs_elsiiface, only : elsi_get_version, elsi_finalize, elsi_reinit, elsi_init,&
       & elsi_set_mpi_global, elsi_set_sing_check, elsi_set_mpi, elsi_set_csc_blk,&
       & elsi_set_zero_def, elsi_set_sparsity_mask, elsi_set_blacs, elsi_init_rw, elsi_set_rw_blacs,&
       & elsi_set_elpa_solver, elsi_set_omm_flavor, elsi_set_omm_n_elpa, elsi_set_omm_tol,&
@@ -76,12 +56,9 @@
       & elsi_dm_real, elsi_write_mat_real_sparse, elsi_dm_real_sparse
   !use dftbp_elsiiface, only : elsi_get_MP_elsi_get_version, elsi_setup_MP_elsi_finalize
       !& elsi_setup_MP_elsi_reinit, elsi_setup_MP_elsi_init, elsi_setup_MP_elsi_set_mpi_global,&
-      !& elsi_setup_MP_elsi_illcond_check, elsi_setup_MP_elsi_set_mpi
-      
-  use dftbp_elsicsc, only : TElsiCsc_init
-#:endif
-
->>>>>>> 16ca5993
+      !& elsi_setup_MP_elsi_illcond_check, elsi_setup_MP_elsi_set_mpi    
+  use dftbp_elecsolvers_elsicsc, only : TElsiCsc_init
+#:endif  
   implicit none
   
   private
