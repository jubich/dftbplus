--- conflicted
+++ resolved
@@ -15,19 +15,11 @@
 !> Caveat All folding and unfolding routines assume, that the CSR matrices have the same sparsity
 !> structure as the internal sparse matrices. The CSR matrices must be created using the
 !> createEquivCSR routines.
-<<<<<<< HEAD
 module dftbp_transport_matconv
   use dftbp_common_assert
-  use dftbp_common_accuracy
+  use dftbp_common_accuracy, only : dp
   use dftbp_common_constants, only : pi
   use dftbp_type_commontypes, only : TOrbitals
-=======
-module dftbp_matconv
-  use dftbp_assert
-  use dftbp_accuracy, only : dp
-  use dftbp_constants, only : pi
-  use dftbp_commontypes, only : TOrbitals
->>>>>>> 16ca5993
   use libnegf, only: r_CSR, z_CSR, r_DNS, z_DNS, create, destroy
   implicit none
   
