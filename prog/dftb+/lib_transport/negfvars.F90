--- conflicted
+++ resolved
@@ -5,17 +5,9 @@
 !  See the LICENSE file for terms of usage and distribution.                                       !
 !--------------------------------------------------------------------------------------------------!
 
-<<<<<<< HEAD
 module dftbp_transport_negfvars
   use dftbp_common_accuracy, only : dp, mc, lc
-  use dftbp_type_commontypes
-  use dftbp_type_wrappedintr
-  use dftbp_extlibs_xmlf90
-=======
-module dftbp_negfvars
-  use dftbp_accuracy, only : dp, mc, lc
-  use dftbp_wrappedintr, only : TWrappedInt1
->>>>>>> 16ca5993
+  use dftbp_type_wrappedintr, only : TWrappedInt1
   implicit none
   
   private
