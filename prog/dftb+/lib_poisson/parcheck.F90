!--------------------------------------------------------------------------------------------------!
!  DFTB+: general package for performing fast atomistic simulations                                !
!  Copyright (C) 2006 - 2021  DFTB+ developers group                                               !
!                                                                                                  !
!  See the LICENSE file for terms of usage and distribution.                                       !
!--------------------------------------------------------------------------------------------------!

!**************************************************************************
!  Copyright (c) 2004 by Univ. Rome 'Tor Vergata'. All rights reserved.   *
!  Authors: A. Pecchia, L. Latessa, A. Di Carlo                           *
!                                                                         *
!  Permission is hereby granted to use, copy or redistribute this program * 
!  under the LGPL licence.                                                *
!**************************************************************************

#:include "error.fypp"

module dftbp_poisson_parcheck

<<<<<<< HEAD
  use dftbp_common_accuracy, only : lc, dp
  use dftbp_common_constants
  use dftbp_io_message, only : warning
  use dftbp_poisson_parameters
  use dftbp_poisson_structure, only : natoms, x, boxsiz, period, period_dir
  use dftbp_poisson_mpi_poisson, only : id0, numprocs
  use dftbp_common_globalenv, only : stdOut
=======
  use dftbp_accuracy, only : lc, dp
  use dftbp_constants, only : hartree__eV, Bohr__AA
  use dftbp_message, only : warning
  use parameters, only : cluster, DoGate, gatedir, ncdim, ncont, verbose, localBC, mixed,&
      & overrideBC, contdir, iatc, dr_cont, poissbox, iatm, mu, poissBC, Efermi, Rmin_ins,&
      & Rmin_gate, dr_eps, GateLength_l, deltaR_max, DoCilGate, DoPoisson, eps_r, gate, &
      & GateLength_t, initPot, OxLength, PoissAcc, foundbox
  use structure, only : natoms, x, boxsiz, period, period_dir
  use mpi_poisson, only : id0, numprocs
  use dftbp_globalenv, only : stdOut
>>>>>>> 16ca5993

  implicit none
  
  private
  public :: check_poisson_box, check_contacts, check_localbc
  public :: check_parameters, write_parameters, check_biasdir

  !> Verbosity threashold
  integer, parameter :: VBT=30

contains
 ! ---------------------------------------------------------------------------
 ! Perform parameters checks
 ! ---------------------------------------------------------------------------
 subroutine check_poisson_box(iErr)

   integer, intent(out), optional :: iErr

   integer i

   if (present(iErr)) then
     iErr = 0
   end if

   if(period) then
      !checks that the latt vect are directed along x,y,z
      !if (boxsiz(1,2).ne.0.d0 .or. boxsiz(1,3).ne. 0.d0 .or. boxsiz(2,3).ne. 0.d0) then
      !   call error('ERROR: Supercell box is not compatible with Poisson solver')
      !end if   
      !
      if (.not.FoundBox) then
         PoissBox(:,:)=boxsiz(:,:)
         if (verbose > VBT) then
            call warning('Box for Poisson not Found: Setting equal to supercell box')
            do i=1,3
               write(stdOut,'(a,i1,a,f20.10)') " L(",i,")",boxsiz(i,i)
            end do
         end if
      else
         do i = 1, 3
            if (period_dir(i)) then
               PoissBox(i,i) = boxsiz(i,i)
            endif
         enddo
      end if
   else
      if (.not.FoundBox) then
        if (verbose > VBT) then
          call warning('Box for Poisson not Found')
        end if
        @:ERROR_HANDLING(iErr, -1, 'No way to build box for Poisson')
      end if
   end if


   !if(period.and.DoGate) then
   !   if (verbose > VBT) then
   !      if (id0) write(stdOut,*) 'Periodic system is not compatible with Gate'
   !      if (id0) write(stdOut,*) 'Periodicity set to F'
   !   end if
   !   period=.false.
   !endif

 end subroutine check_poisson_box

 
 subroutine check_biasdir(iErr)

   integer, intent(out), optional :: iErr

   integer i,m

   if (present(iErr)) then
     iErr = 0
   end if

   if (.not.cluster) then
     !-OLD Bias,BiasDir compatibility -----------------
     if (ncont.eq.2) then
       !if(mu(ni(1)).eq.0.d0) mu(ni(1))=0.d0
       !if(mu(nf(1)).eq.0.d0) mu(nf(1))=bias
       if (contdir(1).ne.contdir(2)) then
         if (localBC(1).eq.0) then
           @:ERROR_HANDLING(iErr, -1,&
               & 'Local BC should be used when contacts are in different directions')
         endif
         if(DoCilGate) then
           @:ERROR_HANDLING(iErr, -2,&
               & 'Contacts must be in the same direction when using cylindrical gate')
         endif
       end if
     endif

     ! ------------------------------------------------
     ! Find oriented direction of contact m 
     do m = 1, ncont
       i = contdir(m)
       if ( x(i,iatc(1,m)).lt.x(i,1) ) then
         contdir(m) = -contdir(m)
       end if
     end do
   endif
   !---------------------------------------------------
   ! Find periodic directions (where there are no contacts)
   if (period) then
      period_dir(:)=.true.
      do i=1,ncont
         period_dir(abs(contdir(i)))=.false.
      enddo
      if (DoGate) period_dir(gatedir)=.false.
      do i=1,3
         if (overrideBC(2*i).ne.0) then
            period_dir(i)=.false.
         endif
      enddo
   else
      period_dir(:)=.false.
   end if
   
   if (period_dir(3) .and. numprocs>1) then
     @:ERROR_HANDLING(iErr, -3,&
         & 'Periodicity along z is incompatible with grid parallelization strategy')
   end if

 end subroutine check_biasdir

 subroutine check_parameters()

   if(OxLength.lt.GateLength_l) OxLength=GateLength_l
   if(Rmin_ins.lt.Rmin_gate) Rmin_ins=Rmin_gate
   if(dr_eps.lt.0.5d0) dr_eps = 0.5d0


   ! Check nPoles ----------------------------------------
   ! if (Temp.gt.0.and.nPoles.eq.0) nPoles=3
   ! LmbMax=2.d0*pi*kb*Temp*nPoles

 end subroutine check_parameters

   !-------WRITE DOWN FEEDBACK ABOUT INPUT FILE -------------------!
 subroutine write_parameters()

   integer i
   
   if (id0.and.verbose.gt.40) then
      
      !if (DoTransport.or.DoGreenDens) then
      !   write(stdOut,*) 'Conversion factor Ang/a.u.',Bohr__AA
      !   write(stdOut,*) 'Conversion factor eV/a.u.',hartree__eV
      !   write(stdOut,*) "Delta for Green's function=",delta*hartree__eV
      !end if
 
      !if (DoGreenDens) then
      !   write(stdOut,*) 'Contour integration parameters:'
      !   write(stdOut,'(a4,4(i4))') 'Np=',Np(1),Np(2),Np(3)
      !   write(stdOut,*) 'nPoles=',nPoles,' LmbMax=',LmbMax*hartree__eV
      !   write(stdOut,*) 'N_omega=',N_omega
      !   write(stdOut,*) "ReadOld Surface Green=",Readold
      !end if 

      !if (DoTransport) then
      !   write(stdOut,*) 'Temperature for electronic distribution=',Temp
      !endif

      if (DoPoisson) then
        write(stdOut,'(a,3(f10.4),a)') ' Input PoissonBox=',PoissBox(1,1)*Bohr__AA,&
            & PoissBox(2,2)*Bohr__AA, PoissBox(3,3)*Bohr__AA, '  A'
         write(stdOut,*) 'PoissAcc=',PoissAcc
         if(initPot) then
            write(stdOut,*) 'Bulk Boundary Potential:    Yes'
         else
            write(stdOut,*) 'Bulk Boundary Potential:    No'
         endif
   
         write(stdOut,*) 'Atomic cutoff radius=', deltaR_max*Bohr__AA,'A'
         
         if (DoGate) then
            write(stdOut,*) 'Gate: Planar'
            write(stdOut,*) 'Gate bias=',gate*hartree__eV,'V'
            write(stdOut,*) 'Gate length l=',GateLength_l*Bohr__AA,'A'
            write(stdOut,*) 'Gate length t=',GateLength_t*Bohr__AA,'A'
            write(stdOut,*) 'Gate distance=',Rmin_Gate*Bohr__AA,'A'
         endif
         if (DoCilGate) then
            write(stdOut,*) 'Gate: Cylindrical'
            write(stdOut,*) 'Gate bias=',gate*hartree__eV,'V'
            write(stdOut,*) 'Gate length=',GateLength_l*Bohr__AA,'A'
            write(stdOut,*) 'Oxide length=',OxLength*Bohr__AA,'A'
            write(stdOut,*) 'Inner gate radius=',Rmin_Gate*Bohr__AA,'A'
            write(stdOut,*) 'Inner oxide radius=',Rmin_Ins*Bohr__AA,'A'
            write(stdOut,*) 'Dielectric constant of gate insulator=',eps_r
            write(stdOut,*) 'Smoothing of eps_r=',(eps_r-1.d0)/(dr_eps*Bohr__AA)
         end if
         if (any(localBC.gt.0)) then
            do i=1,ncont
               if (localBC(i).eq.1) write(stdOut,*) 'Local Boundary Conditions= Circular'
               if (localBC(i).eq.2) write(stdOut,*) 'Local Boundary Conditions= Squared'
               write(stdOut,'(a9,i2,a2,f8.3,a1)') ' dR_cont(',i,')=',dR_cont(i)*Bohr__AA,'A'
            enddo
         endif
         write(stdOut,*)
      endif

      
   end if

 end subroutine write_parameters

 subroutine check_localbc()
   
   integer :: m, err

   err = 0
   mixed = .false.

   if (any(localBC.gt.0)) then
      do m=1,ncont
         PoissBC(m)=1 ! Sets Mixed BC on this contact
         select case(contdir(m))   
         case(-1)
            if (overrideBC(1).eq.2) err = 1
            if (overrideBC(1).eq.1) then
               err = 2
               overrideBC(1) = 2
            endif
            mixed(1) = .true.
         case(1) 
            if (overrideBC(2).eq.2) err = 1
            if (overrideBC(2).eq.1) then
               err = 2
               overrideBC(2) = 2
            endif   
            mixed(2) = .true.
         case(-2)
            if (overrideBC(3).eq.2) err = 1
            if (overrideBC(3).eq.1) then
               err = 2
               overrideBC(3) = 2
            endif
            mixed(3) = .true.
         case(2)           
            if (overrideBC(4).eq.2) err = 1
            if (overrideBC(4).eq.1) then
               err = 2
               overrideBC(4) = 2
            endif
            mixed(4) = .true.
         case(-3)
            if (overrideBC(5).eq.2) err = 1
            if (overrideBC(5).eq.1) then
               err = 2
               overrideBC(5) = 2
            endif
            mixed(5) = .true.
         case(3)
            if (overrideBC(6).eq.2) err = 1
            if (overrideBC(6).eq.1) then
               err = 2
               overrideBC(6) = 2
            endif
            mixed(6) = .true.
         end select

      enddo
   endif
   if (err.eq.1 .and. id0) then
      write(stdOut,*)
      write(stdOut,*) 'ERROR: BoundaryRegion{} sets a Dirichlet BC'
      write(stdOut,*) '       not compatible with overrideDefaultBC=Neumann'
   endif
   if (err.eq.2 .and. id0) then
      write(stdOut,*)
      write(stdOut,*) 'WARNING: '
      write(stdOut,*) 'BoundaryRegion{} sets a mixed Neumann/Dirichlet BC'
      write(stdOut,*) 'User setting OverrideDefaultBC = Dirichlet'
      write(stdOut,*) 'has been disregarded !'
      write(stdOut,*)
   endif

 end subroutine check_localbc


 !--- WRITE INFOS ABOUT THE CONTACT STRUCTURES ---------------
 subroutine check_contacts(iErr)

   integer, intent(out), optional :: iErr

   integer i,ncdim_max

   if (present(iErr)) then
     iErr = 0
   end if

   if(cluster) then
      if (id0) then
          write(stdOut,'(1x,a)',advance='NO') 'System Type: UNCONTACTED '
          if(period) then
             write(stdOut,'(a)',advance='NO') 'PERIODIC '
          else
             write(stdOut,'(a)',advance='NO') 'CLUSTER '
          endif
          write(stdOut,*) 'STRUCTURE'
          write(stdOut,'(1x,a,I3)') 'periodicity direction:',contdir(1)
      endif  
   endif


   if(id0.and.verbose.gt.50) then      
      write(stdOut,'(a)') 'CENTRAL REGION'
      write(stdOut,'(1x,a,2I6)') 'Atom start - end = ',iatm(1), iatm(2)
      write(stdOut,*)
   endif

   
   if(.not.cluster) then

      do i=1,ncont

         ! CHECK CONTACTS  
         if(iatc(3,i).lt.iatc(1,i)) then 
            iatc(3,i)=iatc(1,i)
         endif

         ! Initialize end of contact blocks ------------------
         !ncdim(i)=ind(iatc(2,i)+1)-ind(iatc(1,i))
         !mbound_end(i)=ind(iatc(3,i))-ind(iatc(1,i))

         !if (iatc(3,i).eq.iatc(1,i)) then
         !   mbound_end(i)=0
         !else
         !   mbound_end(i)=ind(iatc(3,i)+1)-ind(iatc(1,i))   
         !endif
         ! ---------------------------------------------------

         write(stdOut,'(a,I3)') 'CONTACT #',i
         write(stdOut,'(1x,a,2I6)') 'Atom start - end = ',iatc(3,i), iatc(2,i)
         write(stdOut,'(1x,a,I3)') 'direction:',contdir(i)
         write(stdOut,*) 'Fermi Level=',Efermi(i)*hartree__eV,'eV'
         write(stdOut,*) 'mu=',mu(i)*hartree__eV,'V'
         write(stdOut,*) 

      end do !ncont
   endif !cluster


   ncdim_max=maxval(ncdim)

   !-----CHECK IF SYSTEM STRUCTURE IS CONSISTENT-------!
   if (.not.cluster) then
     do i=1,ncont
       if (iatc(1,i).lt.iatm(2)) then
         @:ERROR_HANDLING(iErr, -1,&
             & 'The contacts MUST be defined after the scattering region')
       end if
     enddo
   endif
   if ((iatm(2)-iatm(1)+1).gt.natoms) then
     @:ERROR_HANDLING(iErr, -2, 'The number of atoms in the scattering region is higer than&
         & the total number of atoms')
   endif
   if (DoGate) then
     if (gatedir.ne.2) then
       @:ERROR_HANDLING(iErr, -3, 'Gate direction must be along y')
     end if
     if(any(abs(contdir(:)).eq.gatedir)) then
       @:ERROR_HANDLING(iErr, -4, 'Gate direction along contacts!?')
     end if
   endif

 end subroutine check_contacts


end module dftbp_poisson_parcheck<|MERGE_RESOLUTION|>--- conflicted
+++ resolved
@@ -17,26 +17,16 @@
 
 module dftbp_poisson_parcheck
 
-<<<<<<< HEAD
   use dftbp_common_accuracy, only : lc, dp
-  use dftbp_common_constants
+  use dftbp_common_constants, only : hartree__eV, Bohr__AA
   use dftbp_io_message, only : warning
-  use dftbp_poisson_parameters
+  use dftbp_poisson_parameters, only : cluster, DoGate, gatedir, ncdim, ncont, verbose, localBC,&
+      & mixed, overrideBC, contdir, iatc, dr_cont, poissbox, iatm, mu, poissBC, Efermi, Rmin_ins,&
+      & Rmin_gate, dr_eps, GateLength_l, deltaR_max, DoCilGate, DoPoisson, eps_r, gate, &
+      & GateLength_t, initPot, OxLength, PoissAcc, foundbox
   use dftbp_poisson_structure, only : natoms, x, boxsiz, period, period_dir
   use dftbp_poisson_mpi_poisson, only : id0, numprocs
   use dftbp_common_globalenv, only : stdOut
-=======
-  use dftbp_accuracy, only : lc, dp
-  use dftbp_constants, only : hartree__eV, Bohr__AA
-  use dftbp_message, only : warning
-  use parameters, only : cluster, DoGate, gatedir, ncdim, ncont, verbose, localBC, mixed,&
-      & overrideBC, contdir, iatc, dr_cont, poissbox, iatm, mu, poissBC, Efermi, Rmin_ins,&
-      & Rmin_gate, dr_eps, GateLength_l, deltaR_max, DoCilGate, DoPoisson, eps_r, gate, &
-      & GateLength_t, initPot, OxLength, PoissAcc, foundbox
-  use structure, only : natoms, x, boxsiz, period, period_dir
-  use mpi_poisson, only : id0, numprocs
-  use dftbp_globalenv, only : stdOut
->>>>>>> 16ca5993
 
   implicit none
   
