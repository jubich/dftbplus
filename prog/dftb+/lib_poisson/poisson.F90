!--------------------------------------------------------------------------------------------------!
!  DFTB+: general package for performing fast atomistic simulations                                !
!  Copyright (C) 2006 - 2021  DFTB+ developers group                                               !
!                                                                                                  !
!  See the LICENSE file for terms of usage and distribution.                                       !
!--------------------------------------------------------------------------------------------------!

!**************************************************************************
!  Copyright (c) 2004 by Univ. Rome 'Tor Vergata'. All rights reserved.   *
!  Authors: A. Pecchia, L. Latessa, A. Di Carlo                           *
!                                                                         *
!  Permission is hereby granted to use, copy or redistribute this program *
!  under the LGPL licence.                                                *
!**************************************************************************
#:include "common.fypp"
#:include "error.fypp"

<<<<<<< HEAD
module dftbp_poisson_poisson

  use dftbp_common_constants, only : pi, hartree__eV, Bohr__AA
  use dftbp_poisson_gallocation
  use dftbp_poisson_parameters
  use dftbp_poisson_structure
  use dftbp_poisson_parcheck
  use dftbp_poisson_gewald
  use dftbp_poisson_bulkpot
  use dftbp_poisson_fancybc
  use dftbp_poisson_mpi_poisson
  use dftbp_common_globalenv, only : stdOut
  use dftbp_common_accuracy, only : lc, dp
  use dftbp_common_environment, only : TEnvironment, globalTimers
=======
module poisson

  use dftbp_constants, only : pi, hartree__eV, Bohr__AA
  use gallocation, only : log_gallocate, log_gdeallocate, writePoissMemInfo, writePoissPeakInfo
  use parameters, only : MAXNCONT, PoissBox, base_atom1, base_atom2, bias_dEf, biasdir, bufferBox,&
      & cluster, cntr_cont, cntr_gate, contdir, delta, deltaR_max, dmin, do_renorm, DoCilGate,&
      & DoGate, DoPoisson, DOS, DoTip, dR_cont, dr_eps, Efermi, eps_r, etb, fictcont, fixed_renorm,&
      & FoundBox, gate, gatedir, GateLength_l, GateLength_t, iatc, iatm, init_defaults, InitPot,&
      & LmbMax, localBC, maxiter, maxpoissiter, mbound_end, mixed, mu, ncdim, ncont, nf, ni,&
      & overrBulkBC, overrideBC, OxLength, PoissAcc, poissBC, PoissBounds, PoissPlane, R_cont,&
      & racc, ReadBulk, Readold, Rmin_Gate, Rmin_Ins, SaveHS, SaveNNList, SavePOT, scratchfolder,&
      & set_accuracy, set_builtin, set_cluster, set_cont_indeces, set_contdir, set_dopoisson,&
      & set_fermi, set_mol_indeces, set_ncont, set_poissonbox, set_poissongrid, set_potentials,&
      & set_scratch, set_temperature, set_verbose, telec, temp, tip_atom, tipbias, verbose, x0, y0,&
      & z0
  use structure, only : dqmat, init_charges, init_skdata, init_structure, izp, lmax, natoms,&
      & period, uhubb, renorm, x, initlatvecs, period_dir, boxsiz
  use parcheck, only: check_biasdir, check_contacts, check_localbc, check_parameters,&
      & check_poisson_box, write_parameters
  use gewald, only : getalpha, rezvol, long_pot, short_pot
  use bulkpot, only : super_array, create_phi_bulk, readbulk_pot, compbulk_pot, destroy_phi_bulk
  use fancybc, only : bndyc, coef, coef_cilgate, coef_gate, coef_tip, gate_bound,&
      & cilgate_bound, tip_bound, local_bound
  use mpi_poisson, only : active_id, id0, numprocs, id
#:if WITH_MPI
  use mpi_poisson, only : global_comm, poiss_comm, poiss_mpi_init, poiss_mpi_split, mpifx_gatherv
#:endif
  use dftbp_globalenv, only : stdOut
  use dftbp_accuracy, only : lc, dp
  use dftbp_environment, only : TEnvironment, globalTimers
>>>>>>> 16ca5993
  implicit none
  
  private
  ! from parameters
  public :: MAXNCONT
  public :: verbose, biasdir, gatedir, contdir, ncont, ni, nf
  public :: iatc, iatm, ncdim, mbound_end, maxiter, localBC, poissBC
  public :: overrideBC, overrBulkBC, maxpoissiter
  public :: Temp, telec, deltaR_max, LmbMax, gate
  public :: GateLength_l, GateLength_t, OxLength, Efermi
  public :: bias_dEf, Rmin_Ins, Rmin_Gate, dr_eps
  public :: eps_r, cntr_gate, tip_atom, base_atom1, base_atom2, tipbias
  public :: DOS, delta, racc, PoissAcc, dmin, PoissBox, PoissBounds
  public :: PoissPlane,mu,cntr_cont,R_cont,dR_cont,x0,y0,z0,bufferBox
  public :: etb ,cluster ,SavePot ,SaveNNList,SaveHS,FictCont,FoundBox,DoPoisson
  public :: Readold,InitPot,DoGate,DoCilGate,DoTip,ReadBulk,mixed
  public :: do_renorm, fixed_renorm
  public :: scratchfolder
  public :: init_defaults
  public :: set_verbose, set_scratch, set_contdir, set_cluster
  public :: set_fermi, set_potentials, set_builtin
  public :: set_temperature, set_ncont, set_mol_indeces, set_cont_indeces
  public :: set_dopoisson, set_poissonbox, set_poissongrid, set_accuracy
  ! from structure
  public :: init_structure, init_charges, init_skdata
  public :: natoms, dQmat, lmax, uhubb, izp, period
  ! from parcheck
  public :: check_poisson_box, check_contacts, check_localbc
  public :: check_parameters, write_parameters, check_biasdir
  ! from mpi_poisson
#:if WITH_MPI
  public :: poiss_mpi_init, poiss_mpi_split, global_comm, poiss_comm
#:endif
  public :: id0, active_id, numprocs
  ! from io
  public :: init_poissbox, mudpack_drv, save_pot, rho, n_alpha
  public :: poiss_getlatvecs, poiss_updcoords, poiss_savepotential, poiss_freepoisson

  !> Verbosity threashold
  integer, parameter :: VBT=30

  real(kind=dp), ALLOCATABLE, DIMENSION (:,:,:) :: rhs_
  real(kind=dp), ALLOCATABLE, DIMENSION (:,:,:) :: phi_
  integer :: niter_ = 1


 contains

 !------------------------------------------------------------------------------
 subroutine poiss_freepoisson()

   if (active_id) then
     call finalize_mudpack()
   endif

   if(allocated(x)) call log_gdeallocate(x)
   if(allocated(izp)) call log_gdeallocate(izp)
   if(allocated(dQmat)) call log_gdeallocate(dQmat)
   if(allocated(uhubb)) call log_gdeallocate(uhubb)
   if(allocated(lmax)) call log_gdeallocate(lmax)
   if(allocated(renorm)) call log_gdeallocate(renorm)
   if (id0) then
     call writePoissPeakInfo(stdOut)
     call writePoissMemInfo(stdOut)
   endif

 end subroutine poiss_freepoisson

 ! -----------------------------------------------------------------------------
 subroutine poiss_savepotential(env)

   !> Environment settings
   type(TEnvironment), intent(inout) :: env

   real(kind=dp), DIMENSION(3,1) :: fakegrad
   real(kind=dp), DIMENSION(1,1) :: fakeshift
   integer :: PoissFlag

   call env%globalTimer%startTimer(globalTimers%poisson)

   if (active_id) then

     if(.not.SavePot) return

     write(stdOut,"('>> Saving Poisson output in potential.dat')")

     PoissFlag=2

     call  mudpack_drv(env, PoissFlag,fakeshift,fakegrad)

   endif

   call env%globalTimer%stopTimer(globalTimers%poisson)

 end subroutine poiss_savepotential

 !------------------------------------------------------------------------------

 ! Returns the lattice vectors used to initialize the solver.
 !
 ! Since the poisson solver is currently not able to cope with lattice vector changes
 ! this routine can help to find out, whether the lattice vectors it knows about are
 ! the correct ones.
 !
 subroutine poiss_getlatvecs(latvecs)
   real(dp), intent(out) :: latvecs(:,:)

   latvecs(:,:) = initlatvecs

 end subroutine poiss_getlatvecs

 !------------------------------------------------------------------------------
 subroutine poiss_updcoords(x0)
   real(dp), dimension(:,:), intent(in) :: x0

   if (active_id) then
     x = x0
     do_renorm = .true.
   endif

 end subroutine poiss_updcoords

 ! -----------------------------------------------------------------------------
 subroutine init_poissbox(iErr)

  !> Error code, 0 if no problems
  integer, intent(out), optional :: iErr

  integer :: i,m,s,f
  real(kind=dp) :: bound(MAXNCONT)
  real(kind=dp) :: tmp,Lx, xmax, xmin
  integer :: tmpdir(3)
  character, parameter :: dir(3) = ['x', 'y', 'z']

  if (present(iErr)) then
    iErr = 0
  end if

  !*******************************************************************************
  ! 1. Set Poisson Box
  !*******************************************************************************

  !  e.g.: x direction
  !                     +++++++++++++++++++++++
  !            ---------+---------------------+---------
  ! <--- contdir(1)=-1 |+C1|    MOLECULE   |C2+| contdir(2)=1 --->
  !            ---------+---------------------+---------
  !                     +++++++++++++++++++++++
  !  ------------------------------------------------------------------>x

  ! The first check is used to decide the position of the molecular atoms
  ! with respect to contact 1.
  ! The idea is to define the Poisson box from the atoms closer to the
  ! molecule, e.g. :
  !           +++++++++++++++++++
  !  ---------+-----------------+---------
  !     C1   |+|    MOLECULE   |+|   C2
  !  ---------+-----------------+---------
  !           +++++++++++++++++++
  !
  ! The box is cut in the middle between the contact and molecule atoms
  ! closer to the boundary. Note that in this way it's easier to  reload
  ! chunks of periodic potentials from bulk calculations (GP: patch from Stan)
  ! If a buffer length for the box is defined, then the box boundary are shifted
  ! inside the contact region, according to the buffer parameter
  ! (can be used to reproduce old default settings)

  do m = 1, ncont
     f=abs(contdir(m))
     if (contdir(m).gt.0) then
       xmax = maxval(x(f,iatm(1):iatm(2)))
       xmin = minval(x(f,iatc(3,m):iatc(2,m)))
       if (xmin > xmax) then
         bound(m) = 0.5_dp * (xmax + xmin) + bufferBox
       else
         @:FORMATTED_ERROR_HANDLING(iErr, -1, "(A,I0)",&
             & "Device and contact atoms overlap at contact", m)
       end if
     else
       xmin = minval(x(f,iatm(1):iatm(2)))
       xmax = maxval(x(f,iatc(3,m):iatc(2,m)))
       if (xmin > xmax) then
         bound(m) = 0.5_dp * (xmax + xmin) - bufferBox
       else
         @:FORMATTED_ERROR_HANDLING(iErr, -2, "(A,I0)",&
             & "Device and contact atoms overlap at contact", m)
       end if
     end if
  end do

  tmpdir(:) = 0
  !check if there are two or more contacts in the same direction
  do m=1,ncont
     f=abs(contdir(m))
     do s=m+1,ncont
        if( f.eq.abs(contdir(s)) .and. contdir(m).eq.-contdir(s) ) then
           PoissBox(f,f)= abs(bound(s) -  bound(m)) !set PoissonBox to the direction of m and s

           PoissBounds(f,2) = max(bound(s),bound(m))
           PoissBounds(f,1) = min(bound(s),bound(m))

           tmpdir(f)=1
        endif
        if (contdir(m).eq.contdir(s).and.bound(s).ne.bound(m)) then
          @:ERROR_HANDLING(iErr, -3, 'Contacts in the same direction must be aligned')
        endif
     enddo
     ! Adjust PoissonBox if there are no facing contacts
     if(tmpdir(f).eq.0) then

        if (contdir(m).gt.0) then
           !fparm((f*2)-1) = bound(m) - PoissBox(f,f)
           PoissBounds(f,1) = min( bound(m) - PoissBox(f,f), &
                              minval(x(f,1:iatm(2)))-2.d0*deltaR_max )
           PoissBounds(f,2) = bound(m)
        else
           !fparm((f*2))   = bound(m) + PoissBox(f,f)
           PoissBounds(f,2) = max( bound(m) + PoissBox(f,f), &
                              maxval(x(f,1:iatm(2)))+2.d0*deltaR_max )
           PoissBounds(f,1) = bound(m)
        end if
        PoissBox(f,f) = PoissBounds(f,2)-PoissBounds(f,1)
        tmpdir(f)=1
     endif

  enddo

  !------------------------------------------------------
  ! Range of the remaining spatial variables
  !------------------------------------------------------
  do i = 1, 3
     if (period_dir(i)) then
        PoissBox(i,i) = boxsiz(i,i)
     endif
  end do

  ! set bounds (PoissBox)
  ! Set PoissonBox in the directions where there are no facing contacts
  do i = 1, 3

     f=iatm(2)
     if (tmpdir(i) .eq. 0) then

        tmp=(maxval(x(i,1:f))-minval(x(i,1:f))+2.d0*deltaR_max)

        if(any(localBC.gt.0)) then
           tmp = tmp - 2.d0*deltaR_max + 2.d0*maxval(dR_cont)
        endif

        if (.not.period_dir(i).and.PoissBox(i,i).le.tmp) PoissBox(i,i) = tmp

        Lx= maxval(x(i,1:f))+minval(x(i,1:f))

        PoissBounds(i,2) = ( Lx+PoissBox(i,i) )/2.d0
        PoissBounds(i,1) = ( Lx-PoissBox(i,i) )/2.d0

     end if

  end do

  !-------------------------------
  ! Checking Poisson Box
  !---- ---------------------------
  do i=1,3
    if(PoissBox(i,i) .le. 0.0_dp) then
      @:FORMATTED_ERROR_HANDLING(iErr, -4, '(A,A)', 'PoissBox negative along ', dir(i))
    end if
  enddo


  !-------------------------------
  ! Checking for gate dimension
  !-------------------------------
  if (DoGate) then
     biasdir = abs(contdir(1))
     if (((PoissBox(gatedir,gatedir))/2.d0).le.Rmin_Gate) then
       @:ERROR_HANDLING(iErr, -5, 'Gate Distance too large')
     end if
  endif

  if (DoCilGate) then

     biasdir = abs(contdir(1))

     if (abs(bound(2)-bound(1)).le.(OxLength+dr_eps)) then
       @:ERROR_HANDLING(iErr, -6, 'Gate insulator is longer than Poisson box!')
     end if

     do i = 1,3
        if (i.eq.biasdir) then
          cycle
        end if
        if (((PoissBox(i,i))/2.d0).le.Rmin_Gate) then
          @:ERROR_HANDLING(iErr, -7, 'Gate transversal section is bigger than Poisson box!')
        end if
      end do
  end if

  !---------------------------------------
  ! Gate geometry mid point definition
  !---------------------------------------
  if (DoGate.or.DoCilGate) then
     do i = 1,3
        cntr_gate(i) = ( PoissBounds(i,2) + PoissBounds(i,1) )/2.d0
     end do
  end if

 end subroutine init_poissbox

!> This subroutine is a driver for the mudpack (c) solver (see mud3.f) *
subroutine mudpack_drv(env, SCC_in, V_L_atm, grad_V, iErr)

  !> Environment settings
  type(TEnvironment), intent(inout) :: env

  !> Control flag:
  integer, intent(in) :: SCC_in

  !> Outputs of subroutine "shift_Ham"
  real(kind=dp), intent(inout) :: V_L_atm(:,:)

  !> Output of subroutine "grad_V"
  real(kind=dp), intent(out) :: grad_V(:,:)

  !> Error return
  integer, intent(out), optional :: iErr

 integer, parameter :: GetPOT=0            !potential in SCC
 integer, parameter :: GetGRAD=1           !atomic shift component of gradient
 integer, parameter :: SavePOT=2           !SAVE CHR AND POTENTIAL
 integer, parameter :: CLEAN=3             !DEALLOCATE PHI_ AND WORK

!Internal variables

 real(kind=dp) :: dlx,dly,dlz
 integer :: i,m,s
 integer :: worksize, ncycles, err
 integer :: iparm(23),mgopt(4)

 real(kind=dp) :: fparm(8)

 real(kind=dp), ALLOCATABLE, DIMENSION (:) :: work
 Type(super_array), ALLOCATABLE, DIMENSION(:) :: bulk

 integer :: isx, jsy, ksz

 integer :: na,nb,nc, cont_mem
 character(50) :: BCinfo
 !e.g.: tmpdir (1) = 0 if there aren't two or more contacts in the same "x direction"

 if (present(iErr)) then
   iErr = 0
 end if

 iparm = 0

 if (SCC_in.ne.3) then

    do i = 1,3
       fparm(2*i) =   PoissBounds(i,2)
       fparm(2*i-1) = PoissBounds(i,1)
    end do

    !**********************************************************************************
    ! 2. Setting number of equally spaced grid points in each interval defining the box
    !**********************************************************************************
    ! number of point per axis: nx = ixp*(2**(iex-1))+1
    ! ixp+1 are the number of points in the coarsest grid
    ! iparm(8) = ixp
    ! iparm(11)= iex
    ! iparm(14)= nx

    iparm(8) = 2
    iparm(9) = 2
    iparm(10) = 2

    if (cluster.and.period) then
       if (period_dir(1)) iparm(8) = 3
       if (period_dir(2)) iparm(9) = 3
       if (period_dir(3)) iparm(10) = 3
    endif

    do i = 1,50
       iparm(11) = i
       iparm(14) = iparm(8)*(2**(iparm(11) - 1)) + 1
       if (((fparm(2) - fparm(1))/(iparm(14) - 1)).le.dmin(1)) then
          dlx = (fparm(2) - fparm(1))/(iparm(14) - 1)
          exit
       end if
    end do
    do i = 1,50
       iparm(12) = i
       iparm(15) = iparm(9)*(2**(iparm(12) - 1)) + 1
       if (((fparm(4) - fparm(3))/(iparm(15) -1)).le.dmin(2)) then
          dly = (fparm(4) - fparm(3))/(iparm(15) -1)
          exit
       end if
    end do
    do i = 1,50
       iparm(13) = i
       iparm(16) = iparm(10)*(2**(iparm(13) - 1)) + 1
       if (((fparm(6) - fparm(5))/(iparm(16) - 1)).le.dmin(3)) then
          dlz = (fparm(6) - fparm(5))/(iparm(16) - 1)
          exit
       end if
    end do

    if (niter_.eq.1.and.verbose.gt.30) then
       write(stdOut,'(73("-"))')
       write(stdOut,*) "Poisson Box internally adjusted:"
       write(stdOut,'(a,f12.5,f12.5,a11,l3)') ' x range=',PoissBounds(1,1)*Bohr__AA,&
            PoissBounds(1,2)*Bohr__AA,'; Periodic:',period_dir(1)
       write(stdOut,'(a,f12.5,f12.5,a11,l3)') ' y range=',PoissBounds(2,1)*Bohr__AA,&
            PoissBounds(2,2)*Bohr__AA,'; Periodic:',period_dir(2)
       write(stdOut,'(a,f12.5,f12.5,a11,l3)') ' z range=',PoissBounds(3,1)*Bohr__AA,&
            PoissBounds(3,2)*Bohr__AA,'; Periodic:',period_dir(3)

       write(stdOut,*) 'Mesh details:'
       write(stdOut,'(a,f10.3,a,i4,a,f9.5)') ' Lx=',PoissBox(1,1)*Bohr__AA,&
            '  nx=',iparm(14),'   dlx=',dlx*Bohr__AA
       write(stdOut,'(a,f10.3,a,i4,a,f9.5)') ' Ly=',PoissBox(2,2)*Bohr__AA,&
            '  ny=',iparm(15),'   dly=',dly*Bohr__AA
       write(stdOut,'(a,f10.3,a,i4,a,f9.5)') ' Lz=',PoissBox(3,3)*Bohr__AA,&
            '  nz=',iparm(16),'   dlz=',dlz*Bohr__AA
       write(stdOut,'(73("-"))')
    endif

    !--------------------------
    ! Relaxation method used
    !--------------------------

    iparm(19) = 0           !0 => Gauss-Siedel method
    isx = 0                 !
    jsy = 0                 ! => relaxation method num. 0
    ksz = 0                 !
    iparm(20) = 0           !To set only for methods num. 8,9,10

    worksize = (iparm(14) + 2)*(iparm(15) + 2)*(iparm(16) +2)*(12+isx+jsy+ksz)
    iparm(21) = worksize

    x0=(fparm(2)+fparm(1))/2.d0
    y0=(fparm(4)+fparm(3))/2.d0
    z0=(fparm(6)+fparm(5))/2.d0


    ! Special settings for mud3sp solver --------------------------------
    !if(cluster.and.period) then
    !   iparm(19) = 0 ! Gauss-Siedel
    !   worksize = 7*(iparm(14) + 2)*(iparm(15) + 2)*(iparm(16) +2)/2
    !   iparm(20) = worksize
    !endif
    ! -------------------------------------------------------------------

 end if !(SCC_in.ne.3)
 !**********************************************************************************
 ! 3. Allocate space for phi_,rhs_ and work
 !**********************************************************************************
 if (id0 .and. .not.allocated(phi_)) then
    call log_gallocate(phi_,iparm(14),iparm(15),iparm(16))
    phi_(:,:,:) = 0.d0
 end if
 if (id0 .and. .not.allocated(rhs_)) then
    call log_gallocate(rhs_,iparm(14),iparm(15),iparm(16))
    rhs_(:,:,:) = 0.d0
 end if

 !**********************************************************************************
 ! 4. solve Poisson or compute atomic potentials
 !**********************************************************************************
 select case(SCC_in)

 !/////////////////////////////////////////////////////////////////
case(GetPOT)     !Poisson called in order to calculate potential in SCC
 !/////////////////////////////////////////////////////////////////

   !**********************************************************************************
   ! 5.  Setting boundary conditions, iparm(2..7)
   !**********************************************************************************
   ! Default Setting for cluster or PBC in transverse directions
   ! flags BC on x=xa plane  !  0 = Periodic
   ! flags BC on x=xb plane  !  1 = Dirichlet
   ! flags BC on y=yc plane  !  2 = Mixed
   iparm(2) = 2 - 2*booltoint(period_dir(1))
   iparm(3) = 2 - 2*booltoint(period_dir(1))
   iparm(4) = 2 - 2*booltoint(period_dir(2))
   iparm(5) = 2 - 2*booltoint(period_dir(2))
   iparm(6) = 2 - 2*booltoint(period_dir(3))
   iparm(7) = 2 - 2*booltoint(period_dir(3))

   ! PoissBC = 0 for Dirichlet, 1 for Neumann
   do m = 1, ncont
      select case(contdir(m))
      case(-1)
         iparm(2) = 1+PoissBC(m)
      case(1)
         iparm(3) = 1+PoissBC(m)
      case(-2)
         iparm(4) = 1+PoissBC(m)
      case(2)
         iparm(5) = 1+PoissBC(m)
      case(-3)
         iparm(6) = 1+PoissBC(m)
      case(3)
         iparm(7) = 1+PoissBC(m)
      end select
    end do

    ! PLANAR GATE
    if (DoGate) then
       select case(GateDir)
       case(1)
         iparm(2) = 2
         iparm(3) = 2
       case(2)
         iparm(4) = 2
         iparm(5) = 2
       case(3)
         iparm(6) = 2
         iparm(7) = 2
       end select
    end if

    ! SETTING PBC or CLUSTER CALCULATIONS
    ! 3D Periodic Boundary cond are handled fixing 2 faces with Ewalds sums
    if (cluster) then
       iparm(2) = 1 - booltoint(period_dir(1))   ! if periodic => 0
       iparm(3) = 1 - booltoint(period_dir(1))   ! else        => 1
       iparm(4) = 1 - booltoint(period_dir(2))
       iparm(5) = 1 - booltoint(period_dir(2))
       iparm(6) = 1 - booltoint(period_dir(3))
       iparm(7) = 1 - booltoint(period_dir(3))

       if (period) then
          ! override Dirichlet on 2 opposite faces with smallest area
          na = iparm(14)
          nb = iparm(15)
          nc = iparm(16)
          overrideBC( 2*minloc( (/nb*nc,na*nc,na*nb/),1 )-1 ) = 1
          overrideBC( 2*minloc( (/nb*nc,na*nc,na*nb/),1 )   ) = 1
       end if

    end if

    if(overrideBC(1).ne.0) iparm(2) = overrideBC(1)
    if(overrideBC(2).ne.0) iparm(3) = overrideBC(2)
    if(overrideBC(3).ne.0) iparm(4) = overrideBC(3)
    if(overrideBC(4).ne.0) iparm(5) = overrideBC(4)
    if(overrideBC(5).ne.0) iparm(6) = overrideBC(5)
    if(overrideBC(6).ne.0) iparm(7) = overrideBC(6)


    if(id0.and.niter_.eq.1.and.verbose.gt.VBT) then
      write(stdOut,*) 'Boundary Conditions:'
      BCinfo = 'x: '//boundary2string(iparm(2),mixed(1))
      if (overrideBC(1).ne.0) BCinfo = trim(BCinfo)//' (overridden)'
      BCinfo = trim(BCinfo)//'  '//boundary2string(iparm(3),mixed(2))
      if (overrideBC(2).ne.0) BCinfo = trim(BCinfo)//' (overridden)'
      write(stdOut,*) trim(BCinfo)

      BCinfo = 'y: '//boundary2string(iparm(4),mixed(3))
      if (overrideBC(3).ne.0) BCinfo = trim(BCinfo)//' (overridden)'
      BCinfo = trim(BCinfo)//'  '//boundary2string(iparm(5),mixed(4))
      if (overrideBC(4).ne.0) BCinfo = trim(BCinfo)//' (overridden)'
      write(stdOut,*) trim(BCinfo)

      BCinfo = 'z: '//boundary2string(iparm(6),mixed(5))
      if (overrideBC(5).ne.0) BCinfo = trim(BCinfo)//' (overridden)'
      BCinfo = trim(BCinfo)//'  '//boundary2string(iparm(7),mixed(6))
      if (overrideBC(6).ne.0) BCinfo = trim(BCinfo)//' (overridden)'
      write(stdOut,*) trim(BCinfo)
    endif

    !------------------------------------------
    ! Setting initial guess for potential
    !------------------------------------------

    if (niter_.eq.1) then
       iparm(17) = 0           !no initial guess is provided
    else
       iparm(17) = 1           !previous phi_ provided as initial guess
    end if

    !------------------------------------------------------------------------
    ! Max num of cycles executed between the finest and coarsest grid levels
    !------------------------------------------------------------------------

    iparm(18) = MaxPoissIter

    !---------------------------------------------
    ! maximum relative error tolerance accepted
    !---------------------------------------------

    fparm(7) = PoissAcc

   !-----------------------------------
   ! Selection for multigrid options
   !-----------------------------------

    mgopt(1) = 0                            !Default multigrid with w-cycles

    !--------------------------------------------------------------------------
    if (cluster.and.period .and. niter_.eq.1) then
      call env%globalTimer%startTimer(globalTimers%poissonEwald)
      if (id0) then
        call set_phi_periodic(phi_,iparm,fparm)
      end if
      call env%globalTimer%stopTimer(globalTimers%poissonEwald)
    end if
    !--------------------------------------------------------------------------
    if (ncont.gt.0) then

      allocate(bulk(ncont))
       call create_phi_bulk(bulk,iparm,dlx,dly,dlz,cont_mem)

       if(InitPot.and.id0.and.niter_.eq.1.and.verbose.gt.VBT) then
         write(stdOut,*) 'Bulk Potential Info:'
         do m = 1,ncont
            write(stdOut,*) 'contact',m
            if (bulk(m)%doEwald) then
               write(stdOut,*) 'BC = all periodic solved with Ewalds on two planes'
            endif
            write(stdOut,*) 'x: '//boundary2string(bulk(m)%iparm(2))//'  '&
                            //boundary2string(bulk(m)%iparm(3))
            write(stdOut,*) 'y: '//boundary2string(bulk(m)%iparm(4))//'  '&
                            //boundary2string(bulk(m)%iparm(5))
            write(stdOut,*) 'z: '//boundary2string(bulk(m)%iparm(6))//'  '&
                            //boundary2string(bulk(m)%iparm(7))
         enddo
       endif

       if(id0.and.niter_.eq.1.and.verbose.gt.VBT) then
         write(stdOut,*) 'Memory required for Poisson:', &
                          (2*size(phi_)+iparm(21)+cont_mem)*8.d0/1d6,'Mb'

         write(stdOut,'(73("-"))')
       endif

       ! -----------------------------------------------------------------------
       ! Bulk boundary conditions setup
       ! -----------------------------------------------------------------------
       if (InitPot) then

         if (ReadBulk) then
           !Read old bulk potential
           call env%globalTimer%startTimer(globalTimers%poissonBulkRead)
           call readbulk_pot(bulk)
           call env%globalTimer%stopTimer(globalTimers%poissonBulkRead)
         else
           !Compute bulk potential
           call env%globalTimer%startTimer(globalTimers%poissonBulkCalc)
           call compbulk_pot(bulk,iparm,fparm)
           ReadBulk=.true.
           call env%globalTimer%stopTimer(globalTimers%poissonBulkCalc)
         end if

       else
         if(id0.and.verbose.gt.VBT) write(stdOut,*) 'No bulk potential'
       endif

    else
       ! allocate fake bulk to avoid problems
       allocate(bulk(0))
    endif

    !write(stdOut,*) 'debug bulk potential'
    !do m=1,ncont
    !  call write_super_array(bulk(m))
    !  call save_bulkpot(bulk,m)
    !enddo

    ! -----------------------------------------------------------------------
    ! Simple boundary conditions setup
    ! -----------------------------------------------------------------------

    do m=1,ncont

      na = bulk(m)%iparm(14)
      nb = bulk(m)%iparm(15)
      nc = bulk(m)%iparm(16)

      bulk(m)%val(1:na,1:nb,1:nc) = bulk(m)%val(1:na,1:nb,1:nc) + mu(m)

      if (contdir(m).gt.0) then
         s = iparm(abs(contdir(m))+13)
      else
         s = 1
      end if

      ! Dirichlet BC
      if (id0) then
        select case(abs(contdir(m)))
        case(1)
          do i = 1, nb
            phi_(s,1:na,i) = bulk(m)%val(1:na,i,1)
          enddo
        case(2)
          do i = 1, nb
             phi_(i,s,1:na) = bulk(m)%val(1:na,i,1)
          enddo
        case(3)
          do i = 1, nb
             phi_(1:na,i,s) = bulk(m)%val(1:na,i,1)
          enddo
        end select
      endif

    enddo

    !*********************************************************************************
    ! Charge density evaluation on the grid points
    !*********************************************************************************

    call set_rhs(env, iparm,fparm,dlx,dly,dlz,rhs_,bulk)


    !*********************************************************************************
    !----------------------------------------------------------------------------------

    !**********************************************************************************
    ! 6.  Solving Poisson equation
    !**********************************************************************************
    if (id0) then

      call log_gallocate(work,worksize)

      call env%globalTimer%startTimer(globalTimers%poissonSoln)
      do i = 0,1
        iparm(1) = i

        if (DoGate) then
           call mud3(iparm,fparm,work,coef_gate,bndyc,rhs_,phi_,mgopt,err)
        elseif (DoCilGate) then
           call mud3(iparm,fparm,work,coef_cilgate,bndyc,rhs_,phi_,mgopt,err)
        elseif (DoTip) then
           call mud3(iparm,fparm,work,coef_tip,bndyc,rhs_,phi_,mgopt,err)
        elseif (cluster.and.period) then
           call mud3(iparm,fparm,work,coef,bndyc,rhs_,phi_,mgopt,err)
        else
           call mud3(iparm,fparm,work,coef,bndyc,rhs_,phi_,mgopt,err)
        end if

        worksize = iparm(22)

        if (err.ne.0.and.err.ne.9) then
          if(err.gt.0) then
            @:FORMATTED_ERROR_HANDLING(iErr, err, "(A,I0)", 'Fatal Error in poisson solver:', err)
          end if
        end if
        if (err.eq.9) then
          call log_gdeallocate(work)
          call log_gallocate(work,worksize)
        end if
      end do

      call env%globalTimer%stopTimer(globalTimers%poissonSoln)

      if (err.lt.-1) then
        write(stdOut,*) 'Non-fatal Error in poisson solver:',err
      endif

      ncycles = iparm(23)
      call log_gdeallocate(work)
    end if

    if (id0) then
      if (verbose.gt.30) then
        write(stdOut,'(1x,73("-"))')
        write(stdOut,*) 'Relative Poisson Error =',fparm(8)
        write(stdOut,'(a,i3,a,i3)') ' Number of cycles executed =',ncycles,'/',iparm(18)
        write(stdOut,'(1x,73("-"))')
        flush(6)
      end if

      if (err.eq.-1 .or. ncycles.eq.iparm(18)) then
        @:ERROR_HANDLING(iErr, -1, 'Convergence in Poisson solver not obtained')
      end if

    end if

    !--------------------------------------------
    ! Shift of the Hamiltonian matrix elements
    !--------------------------------------------
    if (id0) then
      call env%globalTimer%startTimer(globalTimers%poissonShifts)
      call shift_Ham(iparm,fparm,dlx,dly,dlz,phi_,bulk,V_L_atm)
      call env%globalTimer%stopTimer(globalTimers%poissonShifts)
    end if

    call destroy_phi_bulk(bulk)

    deallocate(bulk,stat=err)

 !//////////////////////////////////////////////////////////////////////
case(GetGRAD)    ! Poisson called in order to calculate atomic shift gradient
 !//////////////////////////////////////////////////////////////////////

   if (id0) call gradient_V(phi_,iparm,fparm,dlx,dly,dlz,grad_V)


 !////////////////////////////////////////////////////////////////////////
case(SavePOT)    ! Poisson called in order to save potential and charge density
 !////////////////////////////////////////////////////////////////////////

    if (id0) call save_pot(iparm,fparm,dlx,dly,dlz,phi_,rhs_)

 !///////////////////////////////////////////
case(CLEAN)       ! Deallocate Poisson variables
 !///////////////////////////////////////////

   call finalize_mudpack()
   return

 end select

  niter_ = niter_ + 1

end subroutine Mudpack_drv


!> Finalizes Mudpack
!>
!> It does the same as calling mudpack_drv() with the CLEAN(=3) choice, but does not require
!> the unnecessary arguments of that routine.
!>
subroutine finalize_mudpack()

  if (allocated(phi_)) call log_gdeallocate(phi_)
  if (allocated(rhs_)) call log_gdeallocate(rhs_)
  niter_ = 1

end subroutine finalize_mudpack

!%%%%%%%%%%%%%%%%%%%%%%%%%%%%%%%%%%%%%%%%%%%%%%%%%%%%%%%%%%%%%%%%%%%%%%%%%%%%
!%%%%%%%%%%%%%%%%%%%%%%%%%%%%%%%%%%%%%%%%%%%%%%%%%%%%%%%%%%%%%%%%%%%%%%%%%%%%
!%%%%%%%%%%%%%%%%%%%%%%%%%%%%%%%%%%%%%%%%%%%%%%%%%%%%%%%%%%%%%%%%%%%%%%%%%%%%


subroutine set_rhs(env, iparm, fparm, dlx, dly, dlz, rhs, bulk)

  !> Environment settings
  type(TEnvironment), intent(inout) :: env

  integer :: iparm(23)
  real(kind=dp) :: fparm(8),dlx,dly,dlz
  real(kind=dp), dimension(:,:,:) :: rhs
  type(super_array) :: bulk(:)

 #:if WITH_MPI
  !---------------------------------------------------------------------
  ! MPI parallelization of the r.h.s. assembly (charge density)
  ! This is done slicing the grid along the z-direction, iparm(16)
  ! Parallelization is done along z since this corresponds to the slowest
  ! index in rhs(:,:,:), therefore gather is done on a contiguus vector
  !
  !---------------------------------------------------------------------
  integer :: i, npid, iparm_tmp(23)
  real(kind=dp) :: fparm_tmp(8)
  real(kind=dp), ALLOCATABLE, DIMENSION (:,:,:) :: rhs_par
  integer, ALLOCATABLE, DIMENSION (:) :: istart,iend,dim_rhs

  if (numprocs > 1) then

    call log_gallocate(dim_rhs,numprocs)
    call log_gallocate(istart,numprocs)
    call log_gallocate(iend,numprocs)

    ! z points per processor
    npid = int(iparm(16)/numprocs)

    ! set start/end and size handled by each processor
    do i = 1,numprocs
      istart(i) = (i-1)*npid+1
      if (i .ne. numprocs) then
         iend(i) = i*npid
      else
         iend(i) = iparm(16)
      endif
      dim_rhs(i) = iparm(14)*iparm(15)*(iend(i)-istart(i)+1)
    end do
    ! Define a subproblem with appropriate iparm_tmp
    iparm_tmp = iparm
    fparm_tmp = fparm

    iparm_tmp(16) = iend(id+1) - istart(id+1) + 1
    fparm_tmp(5) = fparm(5) + (istart(id+1)-1)*dlz
    fparm_tmp(6) = fparm(5) + (iend(id+1)-1)*dlz

    ! Allocate space for local rhs.
    call log_gallocate(rhs_par,iparm_tmp(14),iparm_tmp(15),iparm_tmp(16))
    !---------------------------------------------------------------------

    call env%globalTimer%startTimer(globalTimers%poissonDensity)

    !! Set a renormalization volume for grid projection

    if (do_renorm) then
      call renormalization_volume(iparm_tmp,fparm_tmp,dlx,dly,dlz,fixed_renorm)
      do_renorm = .false.
    endif

    call charge_density(iparm_tmp,fparm_tmp,dlx,dly,dlz,rhs_par)

    if (DoGate) then
       call gate_bound(iparm_tmp,fparm_tmp,dlx,dly,dlz,rhs_par)
    endif

    if (DoCilGate) then
       call cilgate_bound(iparm_tmp,fparm_tmp,dlx,dly,dlz,rhs_par)
    endif

    if (DoTip) then
       call tip_bound(iparm_tmp,fparm_tmp,dlx,dly,dlz,rhs_par)
    endif

    call env%globalTimer%stopTimer(globalTimers%poissonDensity)

    ! gather all partial results on lead node 0
    call mpifx_gatherv(poiss_comm, rhs_par, rhs, dim_rhs)

    call log_gdeallocate(rhs_par)
    call log_gdeallocate(dim_rhs)
    call log_gdeallocate(istart)
    call log_gdeallocate(iend)

  else

 #:endif

    if (do_renorm) then
      call renormalization_volume(iparm,fparm,dlx,dly,dlz,fixed_renorm)
      do_renorm = .false.
    endif

    call charge_density(iparm,fparm,dlx,dly,dlz,rhs)

    if (DoGate) then
      call gate_bound(iparm,fparm,dlx,dly,dlz,rhs)
    endif

    if (DoCilGate) then
      call cilgate_bound(iparm,fparm,dlx,dly,dlz,rhs)
    endif

    if (DoTip) then
      call tip_bound(iparm,fparm,dlx,dly,dlz,rhs)
    endif

 #:if WITH_MPI
  endif
 #:endif

  if (any(localBC.gt.0)) then
    call local_bound(iparm,fparm,x,rhs,bulk)
  endif

end subroutine set_rhs

!%%%%%%%%%%%%%%%%%%%%%%%%%%%%%%%%%%%%%%%%%%%%%%%%%%%%%%%%%%%%%%%%%%%%%%%%%%%%%%%%%%%%%
subroutine renormalization_volume(iparm, fparm, dlx, dly, dlz, fixed)

  implicit none

  integer :: iparm(23)
  real(kind=dp) :: fparm(8)
  real(kind=dp) :: dlx, dly, dlz
  logical, intent(in) :: fixed

  !Internal variables

  real(kind=dp) :: xi(3), deltaR
  integer :: i, j, k, atom, rag(3)
  integer :: ragx, ragy, ragz, npx, npy, npz

  real(kind=dp) :: dl(3), xmin(3), xmax(3)
  integer :: imin(3),imax(3), ii, jj, kk, l, nsh
  real(kind=dp), allocatable, dimension(:,:) :: tau
  ! Perform almost the same operations of charge_density, estimates
  ! for each atom the renormalization factors (inverse of exponential
  ! spherical shell volume), to cancel out
  ! discretization and truncation errors (this runs on contact atoms
  ! as well)

  dl(1)=dlx; dl(2)=dly; dl(3)=dlz;

  do i = 1,3
    if (period_dir(i)) then
      rag(i) = 1
    else
      rag(i) = 0
    end if
  end do

  ! define aliases
  ragx = rag(1); ragy = rag(2); ragz = rag(3)
  npx = iparm(14)-ragx; npy = iparm(15)-ragy; npz = iparm(16)-ragz

  ! Strategy: along periodic direction we need to avoid the double counting
  ! introduced by the last grid-point that should fold on the first.
  ! for this reason on periodic dir we compute the point mod(np-1).

  tau = 3.2d0 * uhubb

  if (.not.(allocated(renorm))) call log_gallocate(renorm,maxval(lmax)+1,natoms)
  renorm = 0.0

  if (fixed) then
    ! This implement the old formula 8pi/tau**3
    do atom = 1, natoms
       nsh = lmax(izp(atom))+1
      do l = 1, nsh
        renorm(l,atom) = (8.d0*Pi)/(tau(l,izp(atom))**3)
      enddo
    enddo
  else

    do atom = 1, natoms !istart(id+1), iend(id+1)

      nsh = lmax(izp(atom))+1

      ! Set boundaries of a box around the atom
      xmin(:) = x(:,atom) - deltaR_max
      xmax(:) = x(:,atom) + deltaR_max

      ! Cut atomic box out of PoissonBox
      do i=1,3
        imin(i) = nint( (xmin(i) - fparm(2*i-1))/dl(i) ) !+ 1
        imax(i) = nint( (xmax(i) - fparm(2*i-1))/dl(i) ) !+ 1
        ! GP In non periodic directions DO NOT cut at boundaries. In this way we
        ! ensure the right renormalization volume also for atoms lying close
        ! to boundaries. The lines commented below are the corresponding ones
        ! from the projection subroutine
        ! ----------------------------------------------------------
        ! in non periodic directions cut at PoissonBox boundaries
        !if (.not.period_dir(i)) then
        !  imin(i) = max( 0, imin(i) )
        !  imax(i) = min( iparm(13+i)-1, imax(i) )
        !endif
        ! -----------------------------------------------------------
      enddo

      ! compute the charge density on the grid points
      do i = imin(1),imax(1)
        xi(1) = fparm(1) + i*dlx
        ii=modulo(i, npx) + 1
        do j = imin(2),imax(2)
          xi(2) = fparm(3) + j*dly
          jj=modulo(j, npy) + 1
          do k = imin(3),imax(3)
            xi(3) = fparm(5) + k*dlz
            kk=modulo(k, npz) + 1

            !Compute distance from atom
            deltaR = sqrt(dot_product(xi-x(:,atom),xi-x(:,atom)))
            ! add charge density contrib
            do l = 1, nsh
              renorm(l,atom) = renorm(l,atom) + exp(-tau(l,izp(atom))*deltaR) *dlx*dly*dlz
            enddo

          end do
        end do
      end do
    end do
  endif

  !Inverting total volume to calculate the renormalization factors
  renorm = 1.d0/renorm

end subroutine renormalization_volume
!%%%%%%%%%%%%%%%%%%%%%%%%%%%%%%%%%%%%%%%%%%%%%%%%%%%%%%%%%%%%%%%%%%%%%%%%%%%%%%%%%%%%%
subroutine charge_density(iparm,fparm,dlx,dly,dlz,rhs)

 implicit none

 integer :: iparm(23)
 real(kind=dp) :: fparm(8)
 real(kind=dp) :: dlx,dly,dlz
 real(kind=dp) :: rhs(:,:,:)

 !Internal variables

 real(kind=dp) :: xi(3),deltaR
 integer :: i,j,k,atom, rag(3)
 integer :: ragx, ragy, ragz, npx, npy, npz

 real(kind=dp) :: tmp,dl(3),xmin(3),xmax(3)
 integer :: imin(3),imax(3), ii, jj, kk, l, nsh
 real(kind=dp), allocatable, dimension(:,:) :: tau

 rhs(:,:,:)=0.d0

 dl(1)=dlx; dl(2)=dly; dl(3)=dlz;

 do i = 1,3
    if (period_dir(i)) then
       rag(i) = 1
    else
       rag(i) = 0
    end if
 end do

 ! define aliases
 ragx = rag(1); ragy = rag(2); ragz = rag(3)
 npx = iparm(14)-ragx; npy = iparm(15)-ragy; npz = iparm(16)-ragz


 !call distribute_atoms(1, natoms, 1, istart, iend, dims, displ)

 ! Strategy: along periodic direction we need to avoid the double counting
 ! introduced by the last grid-point that should fold on the first.
 ! for this reason on periodic dir we compute the point mod(np-1).

 ! Set for each shell a renormalization term which correctly
 ! takes into account cutoff of exponential as well
 tau = 3.2d0 * uhubb

 do atom = 1, natoms !istart(id+1), iend(id+1)
    tmp=0.d0
    ! project the atom on the primitive cell
    !patom=mod(atom-1,natoms)+1
    nsh = lmax(izp(atom))+1

    ! Set boundaries of a box around the atom
    xmin(:) = x(:,atom) - deltaR_max
    xmax(:) = x(:,atom) + deltaR_max

    ! Cut atomic box out of PoissonBox
    do i=1,3
       imin(i) = nint( (xmin(i) - fparm(2*i-1))/dl(i) ) !+ 1
       imax(i) = nint( (xmax(i) - fparm(2*i-1))/dl(i) ) !+ 1
       ! in non periodic directions cut at PoissonBox boundaries
       if (.not.period_dir(i)) then
          imin(i) = max( 0, imin(i) )
          imax(i) = min( iparm(13+i)-1, imax(i) )
       endif
    enddo

    ! compute the charge density on the grid points
    do i = imin(1),imax(1)

       xi(1) = fparm(1) + i*dlx
       ii=modulo(i, npx) + 1

       do j = imin(2),imax(2)

          xi(2) = fparm(3) + j*dly
          jj=modulo(j, npy) + 1

          do k = imin(3),imax(3)

             xi(3) = fparm(5) + k*dlz
             kk=modulo(k, npz) + 1

             !Compute distance from atom
             deltaR = sqrt(dot_product(xi-x(:,atom),xi-x(:,atom)))
             ! add charge density contrib
             do l = 1, nsh
               !tmp=3.2d0*uhubb(l,izp(atom))
               rhs(ii,jj,kk) = rhs(ii,jj,kk) - 4.d0 * Pi * renorm(l,atom) *&
                   & dQmat(l,atom) * exp(-tau(l,izp(atom))*deltaR)
               !note: rhs contains -4*pi in normalization term:
               !Volume renormalization is in renorm and includes discretization and
               !truncation error, or it is the usual 8pi/tau**3 depending on options
             enddo

          end do
       end do
    end do
 end do


 ! Copy the ragged periodic copy
 if (period_dir(1)) rhs(npx+ragx,:,:) = rhs(1,:,:)
 if (period_dir(2)) rhs(:,npy+ragy,:) = rhs(:,1,:)
 if (period_dir(3)) rhs(:,:,npz+ragz) = rhs(:,:,1)

end subroutine charge_density


!%%%%%%%%%%%%%%%%%%%%%%%%%%%%%%%%%%%%%%%%%%%%%%%%%%%%%%%%%%%%%%%%%%%%%%%%%%%
function boundary2string(typ,local) result(str)
   integer :: typ
   character(10) :: str
   logical, optional :: local

   select case(typ)
   case(0)
       str=' Periodic '
   case(1)
       str='Dirichlet'
   case(2)
      str='  Neumann '
      if (present(local)) then
        if (local) then
           str='    Mixed '
        endif
      endif
   end select

end function boundary2string


!%%%%%%%%%%%%%%%%%%%%%%%%%%%%%%%%%%%%%%%%%%%%%%%%%%%%%%%%%%%%%%%%%%%%%%%%%%%
Subroutine shift_Ham(iparm,fparm,dlx,dly,dlz,phi,phi_bulk,V_atm)

  integer, intent(in) :: iparm(23)
  real(kind=dp), intent(in) :: fparm(8)
  real(kind=dp), intent(in) :: dlx,dly,dlz
  real(kind=dp), intent(in) :: phi(:,:,:)
  type(super_array), intent(in) :: phi_bulk(:)
  real(kind=dp), dimension(:,:), intent(inout) :: V_atm

  !Internal variables

  integer :: i,j,k,atm,f,s,pl
  real(kind=dp) :: g,Norm,xi(3),deltaR, vol, V_tmp, expgr
  integer :: m,a,b,c

  real(dp) :: dl(3), xmin(3), xmax(3), xhlp(3), dla, dlb, dlc
  integer :: imin(3), imax(3), n_cell(3), ii, jj, kk, rag(3)
  integer :: ncx,ncy,ncz, npx, npy, npz, nsh,l

  dl(1)=dlx; dl(2)=dly; dl(3)=dlz;

  do i = 1,3
     if (period_dir(i)) then
        n_cell(i) = nint(PoissBox(i,i)/boxsiz(i,i)) + 2
        rag(i) = 1
     else
        n_cell(i) = 0
        rag(i) = 0
     end if
  end do

  ! NOTE: DO NOT INITIALIZE V_atm = 0 here

  ! define aliases
  ncx = n_cell(1); ncy = n_cell(2); ncz = n_cell(3)
  npx = iparm(14)-rag(1); npy = iparm(15)-rag(2); npz = iparm(16)-rag(3)

  atoms: do atm = 1, iatm(2)

     xhlp(:)=x(:,atm)
     do while (xhlp(1).lt.fparm(1))
        xhlp(1)=xhlp(1)+PoissBox(1,1)
     enddo
     do while (xhlp(1).gt.fparm(2))
        xhlp(1)=xhlp(1)-PoissBox(1,1)
     enddo
     do while (xhlp(2).lt.fparm(3))
        xhlp(2)=xhlp(2)+PoissBox(2,2)
     enddo
     do while (xhlp(2).gt.fparm(4))
        xhlp(2)=xhlp(2)-PoissBox(2,2)
     enddo
     do while (xhlp(3).lt.fparm(5))
        xhlp(3)=xhlp(3)+PoissBox(3,3)
     enddo
     do while (xhlp(3).gt.fparm(6))
        xhlp(3)=xhlp(3)-PoissBox(3,3)
     enddo

     ! Set boundaries of a box around the atom
     xmin(:) = xhlp(:) - deltaR_max
     xmax(:) = xhlp(:) + deltaR_max

     ! Cut out box out of PoissonBox imin imax start from 0
     do i=1,3
        imin(i) = nint( (xmin(i) - fparm(2*i-1))/dl(i) ) !+ 1
        imax(i) = nint( (xmax(i) - fparm(2*i-1))/dl(i) ) !+ 1
        if (.not.period_dir(i)) then
           imin(i) = max( 0, imin(i) )
           imax(i) = min( iparm(13+i)-1, imax(i) )
        endif
     enddo

     nsh = lmax(izp(atm))+1
     shells: do l = 1, nsh
        g = 3.2d0*uhubb(l,izp(atm))
        vol = dlx*dly*dlz
        Norm=0.d0
        V_tmp = 0.d0

        do i = imin(1),imax(1)

           xi(1) = fparm(1) + i*dlx
           ii=mod(i + ncx*npx, npx) + 1

           do j = imin(2),imax(2)

              xi(2) = fparm(3) + j*dly
              jj=mod(j + ncy*npy, npy) + 1

              do k = imin(3),imax(3)
                 !Compute point coordinates

                 xi(3) = fparm(5) + k*dlz
                 kk=mod(k + ncz*npz, npz) + 1

                 ! Compute distance from atom
                 deltaR = sqrt(dot_product(xi-xhlp, xi-xhlp))
                 if (deltaR.gt.deltaR_max) then
                    cycle
                 else
                   expgr = exp(-g*deltaR)
                   V_tmp = V_tmp - phi(ii,jj,kk)*expgr*vol
                   !(Normalization g**3*dlx*dly*dlz/(8.0*pi) included in Norm)
                   Norm = Norm + expgr*vol
                 end if
              end do
           end do
        end do

        !-------------------------------------------------------------------------------
        ! Hamiltonian shifts correction with contacts bulk-potential or bias
        !-------------------------------------------------------------------------------
        do m = 1, ncont

           s=sign(1,contdir(m))
           f=(s-1)/2

           a=phi_bulk(m)%a
           b=phi_bulk(m)%b
           c=phi_bulk(m)%c

           dla=phi_bulk(m)%dla
           dlb=phi_bulk(m)%dlb
           dlc=phi_bulk(m)%dlc

           vol = dla*dlb*dlc

           if(abs( xhlp(c)-fparm( 2*c + f ) ).lt.deltaR_max) then
           !We add the shift due to 2nd PL, too. This is consistent
           !with the calculation of chrge density which uses both
           !contact PLs
           do pl = 1,2
              do i = 1,phi_bulk(m)%iparm(14)
                 do j = 1,phi_bulk(m)%iparm(15)
                    do k = 2,phi_bulk(m)%iparm(16)

                       xi(a) = fparm( 2*a-1 ) +   (i - 1)*dla
                       xi(b) = fparm( 2*b-1 ) +   (j - 1)*dlb
                       !This line is modified to include 2nd PL
                       xi(c) = fparm( 2*c+f ) + s*(k - 1)*dlc +s*(pl-1)*phi_bulk(m)%L_PL


                       ! This is relying on the fact that the grid of the contact bulk
                       ! potential is ordered from the device outwards.

                       deltaR = sqrt(dot_product(xi-xhlp, xi-xhlp))
                       if (deltaR.gt.deltaR_max) then
                          cycle
                       else
                          expgr = exp(-g*deltaR)
                          V_tmp = V_tmp - phi_bulk(m)%val(i,j,k)*expgr*vol
                          Norm = Norm + expgr*vol
                       end if
                    end do
                 end do
              end do
           end do

           end if

        end do
        !------------------------------------------------------------------------------
        V_atm(l,atm)= V_tmp/Norm

     end do shells
  end do atoms

  ! biasshift here
  do m = 1, ncont
     do atm=iatc(3,m),iatc(2,m)
        do l = 1, lmax(izp(atm))+1
           V_atm(l,atm) = V_atm(l,atm) - mu(m)
        end do
     end do
  end do

end subroutine shift_Ham

!%%%%%%%%%%%%%%%%%%%%%%%%%%%%%%%%%%%%%%%%%%%%%%%%%%%%%%%%%%%%%%%%%%%%%%%%%%%%%%%%%%%%%%

subroutine gradient_V(phi,iparm,fparm,dlx,dly,dlz,grad_V)

  real(kind=dp), intent(in) :: phi(:,:,:)
  integer, intent(in) :: iparm(23)
  real(kind=dp), intent(in) :: fparm(8)
  real(kind=dp), intent(in) :: dlx,dly,dlz
  real(kind=dp), intent(inout), dimension(:,:) :: grad_V


  integer :: i,j,k,atm, l, nsh
  real(kind=dp) :: xi(3),g,deltaR,tmp_Gr(3)

  real(dp) :: dl(3), xmin(3), xmax(3), tmp, Norm
  integer :: imin(3), imax(3), n_cell(3), ii, jj, kk
  integer :: ncx,ncy,ncz, ragx, ragy, ragz, npx, npy, npz, rag(3)

  grad_V = 0.0_dp

  dl(1)=dlx; dl(2)=dly; dl(3)=dlz;

  do i = 1,3
     if (period_dir(i)) then
        n_cell(i) = nint(PoissBox(i,i)/boxsiz(i,i)) + 2
        rag(i) = 1
     else
        n_cell(i) = 0
        rag(i) = 0
     end if
  end do

  ! define aliases
  ragx = rag(1); ragy = rag(2); ragz = rag(3)
  ncx = n_cell(1); ncy = n_cell(2); ncz = n_cell(3)
  npx = iparm(14)-ragx; npy = iparm(15)-ragy; npz = iparm(16)-ragz

  do atm = iatm(1),iatm(2)

     ! Set boundaries of a box around the atom
     xmin(:) = x(:,atm) - deltaR_max
     xmax(:) = x(:,atm) + deltaR_max

     ! Cut out box out of PoissonBox
     do i=1,3
        imin(i) = int( (xmin(i) - fparm(2*i-1))/dl(i) ) !+ 1
        imax(i) = int( (xmax(i) - fparm(2*i-1))/dl(i) ) !+ 1
        if (.not.period_dir(i)) then
           imin(i) = max( 0, imin(i) )
           imax(i) = min( iparm(13+i)-1, imax(i) )
        endif
     enddo

     nsh = lmax(izp(atm))+1
     do l = 1, nsh
       g = 3.2d0*uhubb(l,izp(atm))
       tmp_Gr = 0.d0
       Norm = 0.d0

       do i = imin(1),imax(1)

          xi(1) = fparm(1) + i*dlx
          ii=mod(i + ncx*npx, npx) + 1

          do j = imin(2),imax(2)

             xi(2) = fparm(3) + j*dly
             jj=mod(j + ncy*npy, npy) + 1

             do k = imin(3),imax(3)
                !Compute point coordinates

                xi(3) = fparm(5) + k*dlz
                kk=mod(k + ncz*npz, npz) + 1

                ! Compute distance from atom

                deltaR = sqrt(dot_product(xi(:)-x(:,atm), xi(:)-x(:,atm)))
                if (deltaR.gt.deltaR_max .or. deltaR.eq.0.d0) then
                   cycle
                else

                   tmp= exp(-g*deltaR)/deltaR
                   tmp_Gr = tmp_Gr + tmp*(xi(:)-x(:,atm))*phi(ii,jj,kk)

                   Norm = Norm + exp(-g*deltaR)
                   !(Normalization g**3*dlx*dly*dlz/(8.0*pi) included in Norm)
                end if
             end do
          end do
       end do

       grad_V(:,atm)= grad_V(:,atm)+ tmp_gr(:)*g*dQmat(l,atm)/Norm

     end do
  end do

end subroutine gradient_V


subroutine save_pot(iparm,fparm,dlx,dly,dlz,phi,rhs)

  integer, intent(in) :: iparm(23)
  real(kind=dp), intent(in) :: fparm(8)
  real(kind=dp), intent(in) :: dlx,dly,dlz
  real(kind=dp), intent(in) :: phi(:,:,:)
  real(kind=dp), intent(in) :: rhs(:,:,:)

  integer :: i,j,k,nx_fix,ny_fix,nz_fix,FixDir, fp
  real(kind=dp) :: xi,yj,zk
  real(kind=dp) :: z_min_gate, z_max_gate, z_min_ox, z_max_ox

  FixDir=int(PoissPlane(1))

  if (verbose.gt.70) then
    if(id0) write(stdOut,'(1x,a)') 'Saving charge density and potential ...'
  endif

  ! Saving 3D potential and density
  !--------------------------------------------
  if (id0.and.(FixDir.eq.0)) then
     open(newunit=fp,file='box3d.dat')
     write(fp,*) iparm(14),iparm(15),iparm(16)
     close(fp)

     open(newunit=fp,file='Xvector.dat')
     do i = 1,iparm(14)
        xi = fparm(1) + (i - 1)*dlx
        xi = xi*Bohr__AA
        write(fp,'(E17.8)',ADVANCE='NO') xi
     end do
     close(fp)

     open(newunit=fp,file='Yvector.dat')
     do j = 1,iparm(15)
        yj = fparm(3) + (j - 1)*dly
        yj = yj*Bohr__AA
        write(fp,'(E17.8)',ADVANCE='NO') yj
     end do
     close(fp)

     open(newunit=fp,file='Zvector.dat')
     do k = 1,iparm(16)
        zk = fparm(5) + (k - 1)*dlz
        zk = zk*Bohr__AA
        write(fp,'(E17.8)',ADVANCE='NO') zk
     end do
     close(fp)

     open(newunit=fp,file='potential.dat')
     do i = 1,iparm(14)
        do j = 1,iparm(15)
           do k = 1,iparm(16)
              write(fp,'(E17.8)') phi(i,j,k)*hartree__eV
           end do
        end do
     end do
     close(fp)

     open(newunit=fp,file='charge_density.dat')
     do i = 1,iparm(14)
        do j = 1,iparm(15)
           do k = 1,iparm(16)
              write(fp,'(E17.8)') rhs(i,j,k)/(-4.d0*Pi)
           end do
        end do
     end do
     close(fp)

  endif

  !--------------------------------------------
  ! Saving just on a plane of the Poisson box
  !--------------------------------------------

  if (id0.and.(FixDir.ne.0)) then

    select case(FixDir)
    case(1)
      nx_fix = nint(((fparm(2)-fparm(1))*PoissPlane(2))/dlx) + 1
      open(newunit=fp,file='pot2D.dat')
      do j = 1,iparm(15)
        yj = fparm(3) + (j - 1)*dly
        do k = 1,iparm(16)
           zk = fparm(5) + (k - 1)*dlz
           write(fp,'(E17.8,E17.8,E17.8)') yj*Bohr__AA, zk*Bohr__AA, phi(nx_fix&
               &,j,k)*hartree__eV

         end do
       end do
       close(fp)

       open(newunit=fp,file='chr2D.dat')
       do j = 1,iparm(15)
         yj = fparm(3) + (j - 1)*dly
         do k = 1,iparm(16)
           zk = fparm(5) + (k - 1)*dlz
           write(fp,'(E17.8,E17.8,E17.8)') yj*Bohr__AA, zk*Bohr__AA, rhs(nx_fix&
               &,j,k)/(-4.0*4.0*atan(1.d0))

         end do
       end do
       close(fp)

       open(newunit=fp,file='box2d.dat')
       write(fp,'(I6,I6)') iparm(15),iparm(16)
       close(fp)

     case(2)
       ny_fix = nint(((fparm(4)-fparm(3))*PoissPlane(2))/dly) + 1
       open(newunit=fp,file='pot2D.dat')
       do i = 1,iparm(14)
         xi = fparm(1) + (i - 1)*dlx
         do k = 1,iparm(16)
           zk = fparm(5) + (k - 1)*dlz
           write(fp,'(E17.8,E17.8,E17.8)') xi*Bohr__AA, zk*Bohr__AA, phi(i,ny_fix,k)*hartree__eV
         end do
       end do
       close(fp)

       open(newunit=fp,file='chr2D.dat')
       do i = 1,iparm(14)
         xi = fparm(1) + (i - 1)*dlx
         do k = 1,iparm(16)
           zk = fparm(5) + (k - 1)*dlz
           write(fp,'(E17.8,E17.8,E17.8)')  xi*Bohr__AA, zk*Bohr__AA, rhs(i&
               &,ny_fix,k)/(-4.0*4.0*atan(1.d0))

         end do
       end do
       close(fp)

       open(fp,file='box2d.dat')
       write(fp,'(I6,I6)') iparm(14),iparm(16)
       close(fp)

     case(3)
       nz_fix = nint(((fparm(6)-fparm(5))*PoissPlane(2))/dlz) + 1
       open(fp,file='pot2D.dat')
       do i = 1,iparm(14)
         xi = fparm(1) + (i - 1)*dlx
         do j = 1,iparm(15)
           yj = fparm(3) + (j - 1)*dly
           write(fp,'(E17.8,E17.8,E17.8)') xi*Bohr__AA, yj*Bohr__AA, phi(i,j&
               &,nz_fix)*hartree__eV

         end do
       end do
       close(fp)

       open(newunit=fp,file='chr2D.dat')
       do i = 1,iparm(14)
         xi = fparm(1) + (i - 1)*dlx
         do j = 1,iparm(15)
           yj = fparm(3) + (j - 1)*dly
           write(fp,'(E17.8,E17.8,E17.8)') xi*Bohr__AA, yj*Bohr__AA, rhs(i,j&
               &,nz_fix)/(-4.0*4.0*atan(1.d0))

         end do
       end do
       close(fp)

       open(newunit=fp,file='box2d.dat')
       write(fp,'(I6,I6)') iparm(14),iparm(15)
       close(fp)

     end select
   end if

   !-----------------------------
   ! Saving gate geometry data
   !-----------------------------

   if (id0.and.DoCilGate) then
     z_min_gate = cntr_gate(biasdir) - GateLength_l/2.d0
     z_max_gate = cntr_gate(biasdir) + GateLength_l/2.d0
     z_min_ox = cntr_gate(biasdir) - OxLength/2.d0
     z_max_ox = cntr_gate(biasdir) + OxLength/2.d0
     open(newunit=fp,file='gate.dat')
     write(fp,'(i2)') biasdir
     write(fp,'(E17.8,E17.8)') z_min_gate*Bohr__AA,z_max_gate*Bohr__AA
     write(fp,'(E17.8,E17.8)') z_min_ox*Bohr__AA,z_max_ox*Bohr__AA
     write(fp,'(E17.8,E17.8)') Rmin_Gate*Bohr__AA,Rmin_Ins*Bohr__AA
     write(fp,'(E17.8,E17.8)') cntr_gate(1)*Bohr__AA,cntr_gate(2)*Bohr__AA,cntr_gate(3)*Bohr__AA
     close(fp)
   end if

   if (id0.and.DoGate) then
     open(newunit=fp,file='gate.dat')
     write(fp,'(i2)') gatedir, biasdir

     z_min_gate = cntr_gate(biasdir) - GateLength_l/2.d0
     z_max_gate = cntr_gate(biasdir) + GateLength_l/2.d0
     write(fp,'(E17.8,E17.8)') z_min_gate*Bohr__AA,z_max_gate*Bohr__AA

     do i=1,3
       if (i.ne.gatedir .and. i.ne.biasdir) exit
     enddo
     z_min_gate = cntr_gate(i) - GateLength_t/2.d0
     z_max_gate = cntr_gate(i) + GateLength_t/2.d0
     write(fp,'(E17.8,E17.8)') z_min_gate*Bohr__AA,z_max_gate*Bohr__AA

     z_min_ox = cntr_gate(gatedir) - OxLength/2.d0
     z_max_ox = cntr_gate(gatedir) + OxLength/2.d0
     write(fp,'(E17.8,E17.8)') z_min_ox*Bohr__AA,z_max_ox*Bohr__AA
     write(fp,'(E17.8,E17.8)') Rmin_Gate*Bohr__AA,Rmin_Ins*Bohr__AA
     write(fp,'(E17.8,E17.8)') cntr_gate(1)*Bohr__AA,cntr_gate(2)*Bohr__AA,cntr_gate(3)*Bohr__AA
     close(fp)
   end if

 end subroutine save_pot
 !%%%%%%%%%%%%%%%%%%%%%%%%%%%%%%%%%%%%%%%%%%%%%%%%%%%%%%%%%%%%%%%%%%%%%%%%%
 !%%%%%%%%%%%%%%%%%%%%%%%%%%%%%%%%%%%%%%%%%%%%%%%%%%%%%%%%%%%%%%%%%%%%%%%%%%
 ! Perform a standard gamma-functional calculation for periodic systems
 !%%%%%%%%%%%%%%%%%%%%%%%%%%%%%%%%%%%%%%%%%%%%%%%%%%%%%%%%%%%%%%%%%%%%%%%%%%
 subroutine set_phi_periodic(phi, iparm, fparm)
   real(dp), dimension(:,:,:) :: phi
   integer, dimension(:) :: iparm
   real(dp), dimension(:) :: fparm

   real(dp) :: distR(3), deltaQ, uhatm, sh_pot, lng_pot
   real(dp) :: basis(3,3), recbasis(3,3), vol, alpha, tol
   integer :: i,j,k,l, nx,ny,nz, atom, nsh, ml, stepx, stepy, stepz
   real(dp) :: xi, yj, zk, dlx, dly, dlz

   dlx = (fparm(2) - fparm(1))/(iparm(14) - 1)
   dly = (fparm(4) - fparm(3))/(iparm(15) - 1)
   dlz = (fparm(6) - fparm(5))/(iparm(16) - 1)

   basis(1,1) = fparm(2)-fparm(1)
   basis(1,2) = 0.0_dp
   basis(1,3) = 0.0_dp
   basis(2,1) = 0.0_dp
   basis(2,2) = fparm(4)-fparm(3)
   basis(2,3) = 0.0_dp
   basis(3,1) = 0.0_dp
   basis(3,2) = 0.0_dp
   basis(3,3) = fparm(6)-fparm(5)

   CALL REZVOL(basis,recbasis,vol)
   ! choose good convergence parameter alpha
   alpha = getalpha(basis)

   nx=iparm(14)
   ny=iparm(15)
   nz=iparm(16)

   ml = minloc( (/ny*nz,nx*nz,nx*ny/), 1 )

   select case(ml)
   case(1)
      stepx = nx - 1
      stepy = 1
      stepz = 1
   case(2)
      stepx = 1
      stepy = ny - 1
      stepz = 1
   case(3)
      stepx = 1
      stepy = 1
      stepz = nz - 1
   end select

   tol = 1.0d-5

   do k = 1, nz, stepz
     zk = fparm(1) + (k-1)*dlz
     do j = 1, ny, stepy
       yj = fparm(1) + (k-1)*dly
       do i = 1, nx, stepx
         xi = fparm(1) + (k-1)*dlx
         do atom = iatm(1), iatm(2)

            distR(1) = xi - x(1,atom)
            distR(2) = yj - x(2,atom)
            distR(3) = zk - x(3,atom)

            nsh = lmax(izp(atom))+1

            ! Compute L-independent part:
            call long_pot(distR,basis,recbasis,alpha,vol,tol,lng_pot)
            ! total atomic charge
            deltaQ = sum(dQmat(1:nsh,atom) )
            phi(i,j,k) = phi(i,j,k) + deltaQ*lng_pot

            ! compute L-dependent part:
            do l = 1, nsh
               deltaQ = dQmat(l,atom)
               uhatm = uhubb(l,izp(atom))

               call short_pot(distR,basis,uhatm,deltaQ,tol,sh_pot)

               !OMP CRITICAL
               phi(i,j,k) = phi(i,j,k) - sh_pot
               !OMP END CRITICAL
            end do

         end do
       end do
     end do
   end do


 end subroutine set_phi_periodic



 !%%%%%%%%%%%%%%%%%%%%%%%%%%%%%%%%%%%%%%%%%%%%%%%%%%%%%%%%%%%%%%%%%%%%%%%%%%%
 ! CALL - BACK functions used by libmesh poisson
 !%%%%%%%%%%%%%%%%%%%%%%%%%%%%%%%%%%%%%%%%%%%%%%%%%%%%%%%%%%%%%%%%%%%%%%%%%%%

 real(dp) function rho(xx1,yy1,zz1)

   real(dp) :: xx1, yy1, zz1
   real(dp) :: xx, yy, zz
   real(dp) :: deltaR, tau
   integer :: atom, nsh, l


   xx=xx1+PoissBounds(1,1)
   yy=yy1+PoissBounds(2,1)
   zz=zz1+PoissBounds(3,1)

   rho = 0.d0
   if (.not.period) then

      do atom = 1,natoms

         deltaR = sqrt((xx - x(1,atom))**2 + (yy - x(2,atom))**2 + (zz - x(3,atom))**2)
         if (deltaR.gt.deltaR_max) then
            cycle
         else

           nsh = lmax(izp(atom))+1
           do l = 1, nsh
             tau = 3.2d0*uhubb(l,izp(atom))

             rho = rho - 0.5d0* dQmat(l,atom) * (tau)**3 * exp(-tau*deltaR)
             ! written this way rho contains -4*pi factor
           end do
         end if

      end do

   else !Periodic structure

      write(stdOut,*) 'periodic poisson not yet implemented'

   end if

   rho=-rho/4.d0/Pi  !now rho is really charge density

 end function rho
 !%%%%%%%%%%%%%%%%%%%%%%%%%%%%%%%%%%%%%%%%%%%%%%%%%%%%%%%%%%%%%%%%%%%%%%%%%%%
 real(dp) function n_alpha(atom,xx1,yy1,zz1)

   integer :: atom
   real(dp) :: xx1,yy1,zz1

   real(dp) :: xx,yy,zz,g
   real(dp) :: deltaR
   integer :: l, nsh

   xx=xx1+PoissBounds(1,1)
   yy=yy1+PoissBounds(2,1)
   zz=zz1+PoissBounds(3,1)

   n_alpha=0.d0

   deltaR = sqrt((xx - x(1,atom))**2 + (yy - x(2,atom))**2 + (zz - x(3,atom))**2)
   if (deltaR.lt.deltaR_max) then

      nsh = lmax(izp(atom))+1
      do l = 1, nsh
         g = 3.2d0*uhubb(l,izp(atom))
         n_alpha  = (g**3)*exp(-g*deltaR)
         n_alpha  = n_alpha/8.d0/Pi
      enddo
   end if

 end function n_alpha
 !%%%%%%%%%%%%%%%%%%%%%%%%%%%%%%%%%%%%%%%%%%%%%%%%%%%%%%%%%%%%%%%%%%%%%%%%%%%

 function booltoint(bool)
   logical bool
   integer booltoint

   booltoint = 0
   if (bool) booltoint = 1

 end function booltoint

end module dftbp_poisson_poisson



!!$   subroutine libmesh_drv(ndim,V_orb,V_atm)
!!$
!!$      integer :: ndim
!!$      real(dp) :: V_orb(*),V_atm(*)
!!$
!!$      !local variables:
!!$      integer :: i,nn,orb,atm,m,periodic(3)
!!$      real(dp) :: Lx,Ly,Lz,bc_pot_value(2)
!!$      real(dp), ALLOCATABLE, DIMENSION(:) :: X_atm,Y_atm,Z_atm
!!$
!!$      nn=natoms
!!$
!!$      V_orb(1:ndim)=0.d0
!!$
!!$      call log_gallocate(X_atm,nn)
!!$      call log_gallocate(Y_atm,nn)
!!$      call log_gallocate(Z_atm,nn)
!!$
!!$      do i=1,nn
!!$         X_atm(i)=x(1,i)-PoissBounds(1,1);
!!$         Y_atm(i)=x(2,i)-PoissBounds(2,1);
!!$         Z_atm(i)=x(3,i)-PoissBounds(3,1);
!!$      enddo
!!$
!!$      Lx=PoissBox(1,1)
!!$      Ly=PoissBox(2,2)
!!$      Lz=PoissBox(3,3)
!!$
!!$      bc_pot_value(1)=mu(1)
!!$      bc_pot_value(2)=mu(2)
!!$
!!$      do i=1,3
!!$         if(period_dir(i)) then
!!$            periodic(i)=1;
!!$         else
!!$            periodic(i)=0;
!!$         endif
!!$      enddo
!!$
!!$      if(id0.and.verbose.gt.VBT) call set_clock
!!$
!!$      call libmesh_entry(nn, ndim, ind, Lx, Ly, Lz, X_atm, Y_atm, Z_atm, &
!!$                         bc_pot_value,periodic,V_orb)
!!$
!!$      if(id0.and.verbose.gt.VBT) call write_message('libmesh done')
!!$      if(id0.and.verbose.gt.VBT) call write_clock(stdOut)
!!$
!!$      call log_gdeallocate(X_atm)
!!$      call log_gdeallocate(Y_atm)
!!$      call log_gdeallocate(Z_atm)
!!$
!!$      ! Add up all orbital shifts to get atom shift
!!$      V_atm(1:nn) = 0.d0
!!$      do atm = iatm(1),iatm(2)
!!$         do orb = ind(atm)+1,ind(atm+1)
!!$            V_atm(atm) = V_atm(atm) + V_orb(orb)
!!$         end do
!!$         V_atm(atm) = V_atm(atm)/(ind(atm+1)-ind(atm))
!!$      end do
!!$
!!$      ! biasshift here so it is like ExtShift
!!$      do m = 1, ncont
!!$         do atm=iatc(3,m),iatc(2,m)
!!$            do orb = ind(atm) + 1,ind(atm + 1)
!!$               V_orb(orb) = -mu(m)
!!$               V_atm(atm) = V_atm(atm) + V_orb(orb)
!!$            end do
!!$            V_atm(atm) = V_atm(atm)/(ind(atm+1)-ind(atm))
!!$         end do
!!$      end do
!!$
!!$      return
!!$
!!$   end subroutine libmesh_drv<|MERGE_RESOLUTION|>--- conflicted
+++ resolved
@@ -15,53 +15,39 @@
 #:include "common.fypp"
 #:include "error.fypp"
 
-<<<<<<< HEAD
 module dftbp_poisson_poisson
 
   use dftbp_common_constants, only : pi, hartree__eV, Bohr__AA
-  use dftbp_poisson_gallocation
-  use dftbp_poisson_parameters
-  use dftbp_poisson_structure
-  use dftbp_poisson_parcheck
-  use dftbp_poisson_gewald
-  use dftbp_poisson_bulkpot
-  use dftbp_poisson_fancybc
-  use dftbp_poisson_mpi_poisson
+  use dftbp_poisson_gallocation, only : log_gallocate, log_gdeallocate, writePoissMemInfo,&
+      & writePoissPeakInfo
+  use dftbp_poisson_parameters, only : MAXNCONT, PoissBox, base_atom1, base_atom2, bias_dEf,& 
+      & biasdir, bufferBox, cluster, cntr_cont, cntr_gate, contdir, delta, deltaR_max, dmin,&
+      & do_renorm, DoCilGate, DoGate, DoPoisson, DOS, DoTip, dR_cont, dr_eps, Efermi, eps_r, etb,&
+      & fictcont, fixed_renorm, FoundBox, gate, gatedir, GateLength_l, GateLength_t, iatc, iatm,&
+      & init_defaults, InitPot, LmbMax, localBC, maxiter, maxpoissiter, mbound_end, mixed, mu,&
+      & ncdim, ncont, nf, ni, overrBulkBC, overrideBC, OxLength, PoissAcc, poissBC, PoissBounds,&
+      & PoissPlane, R_cont, racc, ReadBulk, Readold, Rmin_Gate, Rmin_Ins, SaveHS, SaveNNList,&
+      & SavePOT, scratchfolder, set_accuracy, set_builtin, set_cluster, set_cont_indeces,&
+      & set_contdir, set_dopoisson, set_fermi, set_mol_indeces, set_ncont, set_poissonbox,&
+      & set_poissongrid, set_potentials, set_scratch, set_temperature, set_verbose, telec, temp,&
+      & tip_atom, tipbias, verbose, x0, y0, z0
+  use dftbp_poisson_structure, only : dqmat, init_charges, init_skdata, init_structure, izp, lmax,&
+      & natoms, period, uhubb, renorm, x, initlatvecs, period_dir, boxsiz
+  use dftbp_poisson_parcheck, only: check_biasdir, check_contacts, check_localbc, check_parameters,&
+      & check_poisson_box, write_parameters
+  use dftbp_poisson_gewald, only : getalpha, rezvol, long_pot, short_pot
+  use dftbp_poisson_bulkpot, only : super_array, create_phi_bulk, readbulk_pot, compbulk_pot,&     
+      & destroy_phi_bulk
+  use dftbp_poisson_fancybc, only : bndyc, coef, coef_cilgate, coef_gate, coef_tip, gate_bound,&
+      & cilgate_bound, tip_bound, local_bound
+  use dftbp_poisson_mpi_poisson, only : active_id, id0, numprocs, id
+#:if WITH_MPI
+  use dftbp_poisson_mpi_poisson, only : global_comm, poiss_comm, poiss_mpi_init, poiss_mpi_split,&
+      & mpifx_gatherv
+#:endif
   use dftbp_common_globalenv, only : stdOut
   use dftbp_common_accuracy, only : lc, dp
   use dftbp_common_environment, only : TEnvironment, globalTimers
-=======
-module poisson
-
-  use dftbp_constants, only : pi, hartree__eV, Bohr__AA
-  use gallocation, only : log_gallocate, log_gdeallocate, writePoissMemInfo, writePoissPeakInfo
-  use parameters, only : MAXNCONT, PoissBox, base_atom1, base_atom2, bias_dEf, biasdir, bufferBox,&
-      & cluster, cntr_cont, cntr_gate, contdir, delta, deltaR_max, dmin, do_renorm, DoCilGate,&
-      & DoGate, DoPoisson, DOS, DoTip, dR_cont, dr_eps, Efermi, eps_r, etb, fictcont, fixed_renorm,&
-      & FoundBox, gate, gatedir, GateLength_l, GateLength_t, iatc, iatm, init_defaults, InitPot,&
-      & LmbMax, localBC, maxiter, maxpoissiter, mbound_end, mixed, mu, ncdim, ncont, nf, ni,&
-      & overrBulkBC, overrideBC, OxLength, PoissAcc, poissBC, PoissBounds, PoissPlane, R_cont,&
-      & racc, ReadBulk, Readold, Rmin_Gate, Rmin_Ins, SaveHS, SaveNNList, SavePOT, scratchfolder,&
-      & set_accuracy, set_builtin, set_cluster, set_cont_indeces, set_contdir, set_dopoisson,&
-      & set_fermi, set_mol_indeces, set_ncont, set_poissonbox, set_poissongrid, set_potentials,&
-      & set_scratch, set_temperature, set_verbose, telec, temp, tip_atom, tipbias, verbose, x0, y0,&
-      & z0
-  use structure, only : dqmat, init_charges, init_skdata, init_structure, izp, lmax, natoms,&
-      & period, uhubb, renorm, x, initlatvecs, period_dir, boxsiz
-  use parcheck, only: check_biasdir, check_contacts, check_localbc, check_parameters,&
-      & check_poisson_box, write_parameters
-  use gewald, only : getalpha, rezvol, long_pot, short_pot
-  use bulkpot, only : super_array, create_phi_bulk, readbulk_pot, compbulk_pot, destroy_phi_bulk
-  use fancybc, only : bndyc, coef, coef_cilgate, coef_gate, coef_tip, gate_bound,&
-      & cilgate_bound, tip_bound, local_bound
-  use mpi_poisson, only : active_id, id0, numprocs, id
-#:if WITH_MPI
-  use mpi_poisson, only : global_comm, poiss_comm, poiss_mpi_init, poiss_mpi_split, mpifx_gatherv
-#:endif
-  use dftbp_globalenv, only : stdOut
-  use dftbp_accuracy, only : lc, dp
-  use dftbp_environment, only : TEnvironment, globalTimers
->>>>>>> 16ca5993
   implicit none
   
   private
