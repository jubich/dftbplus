!--------------------------------------------------------------------------------------------------!
!  DFTB+: general package for performing fast atomistic simulations                                !
!  Copyright (C) 2006 - 2021  DFTB+ developers group                                               !
!                                                                                                  !
!  See the LICENSE file for terms of usage and distribution.                                       !
!--------------------------------------------------------------------------------------------------!

#:include 'common.fypp'

!> Implements dynamic neighbour list with iterator.
!>
!> The dynamic neighbour list does not store the entire neighbour list, but creates it on the fly,
!> allowing for a low memory footprint for large neighbour lists (at the cost of speed).
!>
<<<<<<< HEAD
module dftbp_type_dynneighlist
  use dftbp_common_accuracy
  use dftbp_common_assert
  use dftbp_type_latpointiter
  use dftbp_io_message
=======
module dftbp_dynneighlist
  use dftbp_assert
  use dftbp_accuracy, only : dp
  use dftbp_latpointiter, only : TLatPointIter, TLatPointIter_init
  use dftbp_message , only : error
>>>>>>> 16ca5993
  implicit none
  
  private
  public :: TDynNeighList, TDynNeighList_init
  public :: TNeighIterator, TNeighIterator_init
  

  !> Dynamic neighbour list
  type :: TDynNeighList
    private

    !> Cutoff for neighbour generation
    real(dp) :: cutoff

    !> Nr. of atoms
    integer :: nAtom

    !> Coordinates of atoms (folded into unit cell, if periodic)
    real(dp), allocatable :: coords0(:,:)

    !> Whether system is periodic
    logical :: tPeriodic

    !> Lattice vectors, if system is periodic
    real(dp), allocatable :: latVecs(:,:)

    !> Inverse lattice vectors, if system is periodic
    real(dp), allocatable :: invLatVecs(:,:)

  contains
    procedure :: updateLatVecs => TDynNeighList_updateLatVecs
    procedure :: updateCoords => TDynNeighList_updateCoords
    procedure :: updateCutoff => TDynNeighList_updateCutoff
  end type TDynNeighList


  !> Iterator over a dynamic neighbour list
  type :: TNeighIterator
    private

    !> Pointer to the original neighbour list
    type(TDynNeighList), pointer :: neighList

    !> Lattice point generator (if system is periodic)
    type(TLatPointIter), allocatable :: latPointGen

    !> Whether system is periodic
    logical :: tPeriodic

    !> Lattice vectors, if system is periodic
    real(dp), allocatable :: latVecs(:,:)

    !> Number of atoms
    integer :: nAtom

    !> Atom for which neighbours are returned by the iterator
    integer :: iAtom1

    !> Coordinates of the atom
    real(dp) :: coordsAtom1(3)

    !> Neighbour atom to be returned as next
    integer :: iAtom2

    !> Current cell shift vector (if system is periodic)
    real(dp) :: cellVec(3)

    !> Square of the cutoff radius
    real(dp) :: cutoff2

    !> Whether iterator has finished
    logical :: tFinished

  contains
    procedure :: getNextNeighbours => TNeighIterator_getNextNeighbours
  end type TNeighIterator


contains

  !> Initializes a dynamic neighbour list.
  subroutine TDynNeighList_init(this, cutoff, nAtom, tPeriodic)

    !> Initialized instance on exit.
    type(TDynNeighList), intent(out) :: this

    !> Cutoff up to which the neighbours should be generated
    real(dp), intent(in) :: cutoff

    !> Nr. of atoms in the system.
    integer, intent(in) :: nAtom

    !> Whether the system is periodic
    logical, intent(in) :: tPeriodic

    this%cutoff = cutoff
    this%nAtom = nAtom
    this%tPeriodic = tPeriodic
    allocate(this%coords0(3, this%nAtom))
    if (this%tPeriodic) then
      allocate(this%latVecs(3, 3))
      allocate(this%invLatVecs(3, 3))
    end if

  end subroutine TDynNeighList_init


  !> Updates the lattice vectors.
  !>
  !> This routine should be only called, if the neighbour list was initialized for a periodic
  !> system.
  !>
  subroutine TDynNeighList_updateLatVecs(this, latVecs, invLatVecs)

    !> Instance.
    class(TDynNeighList), intent(inout) :: this

    !> New lattice vectors.
    real(dp), intent(in) :: latVecs(:,:)

    !> Inverse lattice vectors.
    real(dp), intent(in) :: invLatVecs(:,:)

    @:ASSERT(this%tPeriodic)

    this%latVecs(:,:) = latVecs
    this%invLatVecs(:,:) = invLatVecs

  end subroutine TDynNeighList_updateLatVecs


  !> Updates the coordiantes.
  subroutine TDynNeighList_updateCoords(this, coords)

    !> Instance.
    class(TDynNeighList), intent(inout) :: this

    !> New coordinates.
    real(dp), intent(in) :: coords(:,:)

    this%coords0(:,:) = coords

  end subroutine TDynNeighList_updateCoords


  !> Updates real space cutoff
  subroutine TDynNeighList_updateCutoff(this, cutoff)

    !> Instance
    class(TDynNeighList), intent(inout) :: this

    !> New cutoff
    real(dp), intent(in) :: cutoff

    this%cutoff = cutoff

  end subroutine TDynNeighList_updateCutoff


  !> Initializes an iterator for the dynamic neighbours of a given atom.
  subroutine TNeighIterator_init(this, neighList, iAtom, includeSelf)

    !> Initialized instance on exit.
    type(TNeighIterator), intent(out) :: this

    !> Dynamic neighbour list containing the basic data
    type(TDynNeighList), pointer, intent(in) :: neighList

    !> Index of the atom for which the neighbours should be generated.
    integer, intent(in) :: iAtom

    !> Whether the atom itself should be also returned as first neighbour (default: false)
    logical, intent(in), optional :: includeSelf

    logical :: includeSelf0

    if (present(includeSelf)) then
      includeSelf0 = includeSelf
    else
      includeSelf0 = .false.
    end if

    this%neighList => neighList
    this%cutoff2 = this%neighList%cutoff**2
    this%nAtom = this%neighList%nAtom
    this%tPeriodic = this%neighList%tPeriodic

    this%cellVec(:) = 0.0_dp
    this%iAtom1 = iAtom
    this%coordsAtom1(:) = this%neighList%coords0(:,iAtom)
    if (includeSelf0) then
      this%iAtom2 = this%iAtom1
    else
      this%iAtom2 = this%iAtom1 + 1
    end if

    if (this%tPeriodic) then
      this%latVecs = this%neighList%latVecs
      allocate(this%latPointGen)
      call TLatPointIter_init(this%latPointGen, this%latVecs, this%neighList%invLatVecs,&
          & this%neighList%cutoff, posExtension=1, negExtension=1, excludeOrigin=.true.)
    end if

    this%tFinished = .false.

  end subroutine TNeighIterator_init


  !> Returns the next group of neighbours.
  subroutine TNeighIterator_getNextNeighbours(this, nNeighbourSK, coords, dists, img2CentCell)

    !> Instance.
    class(TNeighIterator), intent(inout) :: this

    !> Nr. of neighbours to return on entry, nr. of neighbours found on exit. When entry and exit
    !> values differ, the iterator has finished and can not return any more neighbours.
    integer, intent(inout) :: nNeighbourSK

    !> Coordinates of the neighbours. Shape: (3, nNeighbourSK)
    real(dp), intent(out), optional :: coords(:,:)

    !> Distances of the neighbours. Shape: (nNeighbourSK)
    real(dp), intent(out), optional :: dists(:)

    !> Correspoinding images of the neighbours in the central cell. Shape: (nNeighbourSK)
    integer, intent(out), optional :: img2CentCell(:)

    real(dp) :: neighCoords(3)
    real(dp) :: coordsTmp(3, nNeighbourSK), distsTmp(nNeighbourSK)
    integer :: img2CentCellTmp(nNeighbourSK)
    real(dp) :: dist2
    integer :: maxNeighs

    maxNeighs = nNeighbourSK
    nNeighbourSK = 0
    if (this%tFinished) then
      return
    end if

    do while (nNeighbourSK < maxNeighs)
      if (this%iAtom2 > this%nAtom) then
        if (this%tPeriodic) then
          call this%latPointGen%getNextPoint(this%cellVec, this%tFinished)
          this%cellVec = matmul(this%latVecs, this%cellVec)
        else
          this%tFinished = .true.
        end if
        if (this%tFinished) then
          exit
        end if
        this%iAtom2 = this%iAtom1
      end if

      neighCoords(:) = this%neighList%coords0(:, this%iAtom2) + this%cellVec
      dist2 = sum((this%coordsAtom1 - neighCoords)**2)
      if (dist2 <= this%cutoff2) then
        nNeighbourSK = nNeighbourSK + 1
        coordsTmp(:,nNeighbourSK) = neighCoords
        distsTmp(nNeighbourSK) = dist2
        img2CentCellTmp(nNeighbourSK) = this%iAtom2
      end if
      this%iAtom2 = this%iAtom2 + 1
    end do

    if (present(coords)) then
      coords(:,1:nNeighbourSK) = coordsTmp(:,1:nNeighbourSK)
    end if
    if (present(dists)) then
      dists(1:nNeighbourSK) = sqrt(distsTmp(1:nNeighbourSK))
    end if
    if (present(img2CentCell)) then
      img2CentCell(1:nNeighbourSK) = img2CentCellTmp(1:nNeighbourSK)
    end if

  end subroutine TNeighIterator_getNextNeighbours


end module dftbp_type_dynneighlist<|MERGE_RESOLUTION|>--- conflicted
+++ resolved
@@ -12,19 +12,11 @@
 !> The dynamic neighbour list does not store the entire neighbour list, but creates it on the fly,
 !> allowing for a low memory footprint for large neighbour lists (at the cost of speed).
 !>
-<<<<<<< HEAD
 module dftbp_type_dynneighlist
-  use dftbp_common_accuracy
+  use dftbp_common_accuracy, only : dp
   use dftbp_common_assert
-  use dftbp_type_latpointiter
-  use dftbp_io_message
-=======
-module dftbp_dynneighlist
-  use dftbp_assert
-  use dftbp_accuracy, only : dp
-  use dftbp_latpointiter, only : TLatPointIter, TLatPointIter_init
-  use dftbp_message , only : error
->>>>>>> 16ca5993
+  use dftbp_type_latpointiter, only : TLatPointIter, TLatPointIter_init
+  use dftbp_io_message, only : error
   implicit none
   
   private
