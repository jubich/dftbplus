!--------------------------------------------------------------------------------------------------!
!  DFTB+: general package for performing fast atomistic simulations                                !
!  Copyright (C) 2006 - 2021  DFTB+ developers group                                               !
!                                                                                                  !
!  See the LICENSE file for terms of usage and distribution.                                       !
!--------------------------------------------------------------------------------------------------!

#:include 'common.fypp'

!> Contains type for representing the data stored in the old SK-file format and subroutines to read
!> that data from file.
<<<<<<< HEAD
module dftbp_type_oldskdata
  use dftbp_common_assert
  use dftbp_common_accuracy
  use dftbp_common_constants
  use dftbp_dftb_repspline, only : TRepSplineIn
  use dftbp_dftb_reppoly, only : TRepPolyIn
  use dftbp_io_message
  use dftbp_dftb_rangeseparated, only : TRangeSepSKTag
=======
module dftbp_oldskdata
  use dftbp_assert
  use dftbp_accuracy, only : dp, lc
  use dftbp_constants, only : amu__au
  use dftbp_repspline, only : TRepSplineIn
  use dftbp_reppoly, only : TRepPolyIn
  use dftbp_message, only : error
  use dftbp_rangeseparated, only : TRangeSepSKTag
>>>>>>> 16ca5993
  implicit none
  
  private
  public :: TOldSKData, readFromFile, readSplineRep


  !> Represents the Slater-Koster data in an SK file.
  type TOldSKData

    !> Grid separation
    real(dp) :: dist

    !> Nr. of grid points
    integer :: nGrid

    !> Atomic eigenvalues.
    real(dp) :: skSelf(4)

    !> Hubbard Us
    real(dp) :: skHubbU(4)

    !> Occupations
    real(dp) :: skOcc(4)

    !> Mass of the atom
    real(dp) :: mass

    !> Table for H
    real(dp), allocatable :: skHam(:,:)

    !> Table for S
    real(dp), allocatable :: skOver(:,:)
  end type TOldSKData


  !> Reads the data from an SK-file.
  interface readFromFile
    module procedure OldSKData_readFromFile
  end interface readFromFile


  !> Reads the repulsive from an open file
  interface readSplineRep
    module procedure OldSKData_readSplineRep
  end interface readSplineRep


  !> nr. of interactions in the SK-file
  integer, parameter :: nSKInter = 20

  !> nr. of ints. in old SK-file
  integer, parameter :: nSKInterOld = 10


  !> Mapping between old (spd) and new (spdf) interactions in the SK-table
  integer, parameter :: iSKInterOld(nSKInterOld) &
      & = (/8, 9, 10, 13, 14, 15, 16, 18, 19, 20/)

contains


  !> Reads the data from an SK-file.
  subroutine OldSKData_readFromFile(skData, fileName, homo, iSp1, iSp2, repSplineIn, repPolyIn,&
      & rangeSepSK)

    !> Contains the content of the SK-file on exit
    type(TOldSKData), intent(out) :: skData

    !> Name of the file to read the data from
    character(len=*), intent(in) :: fileName

    !> Is it a homonuclear SK-file?
    logical, intent(in) :: homo

    !> Index of 1st interacting species (for error messages only)
    integer, intent(in), optional :: iSp1

    !> Index of 2nd interacting species (for error messages only)
    integer, intent(in), optional :: iSp2

    !> Repulsive spline part of the SK-file.
    type(TRepSplineIn), intent(out), optional :: repSplineIn

    !> Repulsive polynomial part of the SK-file.
    type(TRepPolyIn), intent(out), optional :: repPolyIn

    !> Reads rangeseparation parameter from SK file
    type(TRangeSepSKTag), intent(inout), optional :: rangeSepSK

    integer :: file
    character(lc) :: chDummy

    !> extended format for f orbitals
    logical :: tExtended

    integer :: nShell
    integer :: ii, iGrid
    real(dp) :: rDummy
    real(dp) :: coeffs(2:9), polyCutoff
    integer :: iostat

    @:ASSERT(present(repSplineIn) .eqv. present(iSp1))
    @:ASSERT(present(iSp1) .eqv. present(iSp2))

    open(newunit=file, file=fileName, status="old", action="read", iostat=iostat)
    call checkIoError(iostat, fileName, "Unable to open file")
    rewind(file)

    read (file, '(A1)', iostat=iostat) chDummy
    call checkIoError(iostat, fileName, "Unable to read 1st line")
    if (chDummy == '@') then
      tExtended = .true.
      nShell = 4
    else
      tExtended = .false.
      nShell = 3
      rewind(file)
    end if

    read (file,*, iostat=iostat) skData%dist, skData%nGrid
    call checkIoError(iostat, fileName, "Unable to read 1st data line")
    skData%nGrid = skData%nGrid - 1
    if (homo) then
      skData%skSelf(nShell+1:) = 0.0_dp;
      skData%skHubbU(nShell+1:) = 0.0_dp;
      skData%skOcc(nShell+1:) = 0.0_dp;
      read (file,*, iostat=iostat) (skData%skSelf(ii), ii = nShell, 1, -1), &
          &rDummy, &
          &(skData%skHubbU(ii), ii = nShell, 1, -1),&
          &(skData%skOcc(ii), ii = nShell, 1, -1)
      call checkIoError(iostat, fileName, "Unable to read 2nd data line")
      read (file,*, iostat=iostat) skData%mass, (coeffs(ii), ii = 2, 9), &
          &polyCutoff, rDummy, (rDummy, ii = 12, 20)
      call checkIoError(iostat, fileName, "Unable to read 3rd data line")
      skData%mass = skData%mass * amu__au  !convert to atomic units
    else
      read (file,*, iostat=iostat) rDummy, (coeffs(ii), ii = 2, 9),&
          & polyCutoff, (rDummy, ii = 11, 20)
      call checkIoError(iostat, fileName, "Unable to read 1st data line")
    end if

    if (present(repPolyIn)) then
      repPolyIn%polyCoeffs(:) = coeffs(:)
      repPolyIn%cutoff = polyCutoff
    end if

    allocate(skData%skHam(skData%nGrid, nSKInter))
    allocate(skData%skOver(skData%nGrid, nSKInter))
    skData%skHam(:,:) = 0.0_dp
    skData%skOver(:,:) = 0.0_dp
    do iGrid = 1, skData%nGrid
      if (tExtended) then
        read (file, *, iostat=iostat) &
            &(skData%skHam(iGrid, ii), ii = 1, nSKInter), &
            &(skData%skOver(iGrid, ii), ii = 1, nSKInter)
        call checkIoError(iostat, fileName, "Reading error for integrals")
      else
        read(file,*, iostat=iostat) &
            &(skData%skHam(iGrid, iSKInterOld(ii)), ii = 1, nSKInterOld), &
            &(skData%skOver(iGrid, iSKInterOld(ii)), ii = 1, nSKInterOld)
        call checkIoError(iostat, fileName, "Reading error for integrals")
      end if
    end do

    if (.not. present(repSplineIn)) then
      close(file)
      return
    end if

    call readSplineRep(file, fileName, repSplineIn, iSp1, iSp2)

    !> Read range separation parameter
    if (present(rangeSepSK)) then
       call readRangeSep(file, fileName, rangeSepSK)
    end if


    close(file)

  end subroutine OldSKData_readFromFile


  !> Reads the repulsive from an open file.
  subroutine OldSKData_readsplinerep(fp, fname, repsplinein, isp1, isp2)
    !! File identifier.
    integer, intent(in) :: fp
    !! Name of the file (for printing help messages).
    character(*), intent(in) :: fname
    !! Input structure for the spline repulsives
    type(TRepSplinein), intent(inout) :: repsplinein
    !! Index of the first species in the repulsive (for messages)
    integer, intent(in), optional :: isp1
    !! Index of the second species in the repulsive (for messsages)
    integer, intent(in), optional :: isp2

    integer :: iostat
    integer :: nint, ii, jj
    character(lc) :: chdummy
    logical :: hasspline
    real(dp), allocatable :: xend(:)

    ! Look for spline
    do
      read(fp, '(A)', iostat=iostat) chdummy
      if (iostat /= 0) then
        hasspline = .false.
        exit
      elseif (chdummy == "Spline") then
        hasspline = .true.
        exit
      end if
    end do

    if (.not. hasspline) then
      write(chdummy, "(A,A,A)") "No spline repulsive found in file '",&
          & trim(fname), "'"
      call error(chdummy)
    end if

    read(fp, *, iostat=iostat) nint, repsplinein%cutoff
    call checkioerror(iostat, fname, "Error in reading nint and cutoff")
    read(fp, *, iostat=iostat) (repsplinein%expcoeffs(ii), ii = 1, 3)
    call checkioerror(iostat, fname, "Error in reading exponential coeffs")
    allocate(repsplinein%xstart(nint))
    allocate(repsplinein%spcoeffs(4, nint - 1))
    allocate(xend(nint))

    do jj = 1, nint - 1
      read(fp, *, iostat=iostat) repsplinein%xstart(jj), xend(jj),&
          & (repsplinein%spcoeffs(ii,jj), ii = 1, 4)
      call checkioerror(iostat, fname, "Error in reading spline coeffs")
    end do
    read(fp, *, iostat=iostat) repsplinein%xstart(nint), xend(nint),&
        & (repsplinein%spLastCoeffs(ii), ii = 1, 6)
    call checkioerror(iostat, fname, "Error in reading last spline coeffs")
    repsplinein%cutoff = xend(nint)
    ! Check on consistenty
    do jj = 2, nint
      if (abs(xend(jj-1) - repsplinein%xstart(jj)) > 1e-8_dp) then
        if (present(isp1) .and. present(isp2)) then
          write(chdummy, "(A,I2,A,I2,A)") "Repulsive not continuous for species&
              & pair ", isp1, "-", isp2, "."
        else
          write(chdummy, "(A)") "Repulsive not continuous."
        end if
        call error(chdummy)
      end if
    end do

  end subroutine OldSKData_readsplinerep


  !> Reads the RangeSep data from an open file.
  subroutine readRangeSep(fp, fname, rangeSepSK)

    !> File identifier
    integer, intent(in) :: fp
 
    !> File name
    character(*), intent(in) :: fname
 
    !> Rangesep data
    type(TRangeSepSKTag), intent(inout) :: rangeSepSK

    integer :: iostat
    character(lc) :: chdummy
    real(dp) :: omega
    logical :: hasRangeSep

    !> Seek rangesep part in SK file
    do
      read(fp, '(A)', iostat=iostat) chdummy
      if (iostat /= 0) then
        hasRangeSep = .false.
        exit
      elseif (chdummy == "RangeSep") then
        hasRangeSep = .true.
        exit
      end if
    end do
    
    if ( .not. hasRangeSep) then
      write(chdummy, "(A,A,A)") "RangeSep extension tag not found in file '",&
          & trim(fname), "'"
      call error(chdummy)
    end if

    read(fp, *, iostat=iostat) chdummy, omega
    call checkioerror(iostat, fname, "Error in reading range-sep method and range-sep parameter")

    if (chdummy /= "LC") then
      write(chdummy, "(A,A,A)") "Unknown range-separation method in SK file '", trim(fname), "'"
      call error(chdummy)
    end if

    if (omega < 0.0_dp) then 
      write(chdummy, "(A)") "Range-separation parameter is negative"
      call error(chdummy)
   end if

   rangeSepSK%omega = omega

  end subroutine ReadRangeSep


  !> Checks for IO errors and prints message.
  subroutine checkIOError(iostat, fname, msg)

    !> Flag of the IO operation.
    integer, intent(in) :: iostat

    !> Name of the file.
    character(*), intent(in) :: fname

    !> Message to print if IO operation flag is non-zero.
    character(*), intent(in) :: msg

    if (iostat /= 0) then
      call error("IO error in file '" // trim(fname) // "': " // trim(msg))
    end if

  end subroutine checkIOError

end module dftbp_type_oldskdata<|MERGE_RESOLUTION|>--- conflicted
+++ resolved
@@ -9,25 +9,14 @@
 
 !> Contains type for representing the data stored in the old SK-file format and subroutines to read
 !> that data from file.
-<<<<<<< HEAD
 module dftbp_type_oldskdata
   use dftbp_common_assert
-  use dftbp_common_accuracy
-  use dftbp_common_constants
+  use dftbp_common_accuracy, only : dp, lc
+  use dftbp_common_constants, only : amu__au
   use dftbp_dftb_repspline, only : TRepSplineIn
   use dftbp_dftb_reppoly, only : TRepPolyIn
-  use dftbp_io_message
+  use dftbp_io_message, only : error
   use dftbp_dftb_rangeseparated, only : TRangeSepSKTag
-=======
-module dftbp_oldskdata
-  use dftbp_assert
-  use dftbp_accuracy, only : dp, lc
-  use dftbp_constants, only : amu__au
-  use dftbp_repspline, only : TRepSplineIn
-  use dftbp_reppoly, only : TRepPolyIn
-  use dftbp_message, only : error
-  use dftbp_rangeseparated, only : TRangeSepSKTag
->>>>>>> 16ca5993
   implicit none
   
   private
