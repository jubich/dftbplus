--- conflicted
+++ resolved
@@ -9,16 +9,6 @@
 
 !> Contains type for representing the data stored in the old SK-file format and subroutines to read
 !> that data from file.
-<<<<<<< HEAD
-module oldskdata
-  use assert
-  use accuracy
-  use constants
-  use repspline, only : TRepSplineIn
-  use reppoly, only : TRepPolyIn
-  use message
-  use rangeseparated, only : TRangeSepSKTag
-=======
 module dftbp_oldskdata
   use dftbp_assert
   use dftbp_accuracy
@@ -26,7 +16,7 @@
   use dftbp_repspline, only : TRepSplineIn
   use dftbp_reppoly, only : TRepPolyIn
   use dftbp_message
->>>>>>> 4d795c89
+  use dftbp_rangeseparated, only : TRangeSepSKTag
   implicit none
   private
 
