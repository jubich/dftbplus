!--------------------------------------------------------------------------------------------------!
!  DFTB+: general package for performing fast atomistic simulations                                !
!  Copyright (C) 2018  DFTB+ developers group                                                      !
!                                                                                                  !
!  See the LICENSE file for terms of usage and distribution.                                       !
!--------------------------------------------------------------------------------------------------!

#:include 'common.fypp'

!> Contains type for representing the data stored in the old SK-file format and subroutines to read
!> that data from file.
<<<<<<< HEAD
module dftbp_oldskdata
  use dftbp_assert
  use dftbp_accuracy
  use dftbp_constants
  use dftbp_repspline, only : TRepSplineIn
  use dftbp_reppoly, only : TRepPolyIn
  use dftbp_fileid
  use dftbp_message
=======
module oldskdata
  use assert
  use accuracy
  use constants
  use repspline, only : TRepSplineIn
  use reppoly, only : TRepPolyIn
  use message
>>>>>>> ea956589
  implicit none
  private

  public :: TOldSKData, readFromFile, readSplineRep


  !> Represents the Slater-Koster data in an SK file.
  type TOldSKData

    !> Grid separation
    real(dp) :: dist

    !> Nr. of grid points
    integer :: nGrid

    !> Atomic eigenvalues.
    real(dp) :: skSelf(4)

    !> Hubbard Us
    real(dp) :: skHubbU(4)

    !> Occupations
    real(dp) :: skOcc(4)

    !> Mass of the atom
    real(dp) :: mass

    !> Table for H
    real(dp), allocatable :: skHam(:,:)

    !> Table for S
    real(dp), allocatable :: skOver(:,:)
  end type TOldSKData


  !> Reads the data from an SK-file.
  interface readFromFile
    module procedure OldSKData_readFromFile
  end interface readFromFile


  !> Reads the repulsive from an open file
  interface readSplineRep
    module procedure OldSKData_readSplineRep
  end interface readSplineRep


  !> nr. of interactions in the SK-file
  integer, parameter :: nSKInter = 20

  !> nr. of ints. in old SK-file
  integer, parameter :: nSKInterOld = 10


  !> Mapping between old (spd) and new (spdf) interactions in the SK-table
  integer, parameter :: iSKInterOld(nSKInterOld) &
      & = (/8, 9, 10, 13, 14, 15, 16, 18, 19, 20/)

contains


  !> Reads the data from an SK-file.
  subroutine OldSKData_readFromFile(skData, fileName, homo, iSp1, iSp2, &
      &repSplineIn, repPolyIn)

    !> Contains the content of the SK-file on exit
    type(TOldSKData), intent(out) :: skData

    !> Name of the file to read the data from
    character(len=*), intent(in) :: fileName

    !> Is it a homonuclear SK-file?
    logical, intent(in) :: homo

    !> Index of 1st interacting species (for error messages only)
    integer, intent(in), optional :: iSp1

    !> Index of 2nd interacting species (for error messages only)
    integer, intent(in), optional :: iSp2

    !> Repulsive spline part of the SK-file.
    type(TRepSplineIn), intent(out), optional :: repSplineIn

    !> Repulsive polynomial part of the SK-file.
    type(TRepPolyIn), intent(out), optional :: repPolyIn

    integer :: file
    character(lc) :: chDummy
    logical :: tExtended
    integer :: nShell
    integer :: ii, iGrid
    real(dp) :: rDummy
    real(dp) :: coeffs(2:9), polyCutoff
    integer :: iostat

    @:ASSERT(present(repSplineIn) .eqv. present(iSp1))
    @:ASSERT(present(iSp1) .eqv. present(iSp2))

    open(newunit=file, file=fileName, status="old", action="read", iostat=iostat)
    call checkIoError(iostat, fileName, "Unable to open file")
    rewind(file)

    read (file, '(A1)', iostat=iostat) chDummy
    call checkIoError(iostat, fileName, "Unable to read 1st line")
    if (chDummy == '@') then
      tExtended = .true.
      nShell = 4
    else
      tExtended = .false.
      nShell = 3
      rewind(file)
    end if

    read (file,*, iostat=iostat) skData%dist, skData%nGrid
    call checkIoError(iostat, fileName, "Unable to read 1st data line")
    skData%nGrid = skData%nGrid - 1
    if (homo) then
      skData%skSelf(nShell+1:) = 0.0_dp;
      skData%skHubbU(nShell+1:) = 0.0_dp;
      skData%skOcc(nShell+1:) = 0.0_dp;
      read (file,*, iostat=iostat) (skData%skSelf(ii), ii = nShell, 1, -1), &
          &rDummy, &
          &(skData%skHubbU(ii), ii = nShell, 1, -1),&
          &(skData%skOcc(ii), ii = nShell, 1, -1)
      call checkIoError(iostat, fileName, "Unable to read 2nd data line")
      read (file,*, iostat=iostat) skData%mass, (coeffs(ii), ii = 2, 9), &
          &polyCutoff, rDummy, (rDummy, ii = 12, 20)
      call checkIoError(iostat, fileName, "Unable to read 3rd data line")
      skData%mass = skData%mass * amu__au  !convert to atomic units
    else
      read (file,*, iostat=iostat) rDummy, (coeffs(ii), ii = 2, 9),&
          & polyCutoff, (rDummy, ii = 11, 20)
      call checkIoError(iostat, fileName, "Unable to read 1st data line")
    end if

    if (present(repPolyIn)) then
      repPolyIn%polyCoeffs(:) = coeffs(:)
      repPolyIn%cutoff = polyCutoff
    end if

    allocate(skData%skHam(skData%nGrid, nSKInter))
    allocate(skData%skOver(skData%nGrid, nSKInter))
    skData%skHam(:,:) = 0.0_dp
    skData%skOver(:,:) = 0.0_dp
    do iGrid = 1, skData%nGrid
      if (tExtended) then
        read (file, *, iostat=iostat) &
            &(skData%skHam(iGrid, ii), ii = 1, nSKInter), &
            &(skData%skOver(iGrid, ii), ii = 1, nSKInter)
        call checkIoError(iostat, fileName, "Reading error for integrals")
      else
        read(file,*, iostat=iostat) &
            &(skData%skHam(iGrid, iSKInterOld(ii)), ii = 1, nSKInterOld), &
            &(skData%skOver(iGrid, iSKInterOld(ii)), ii = 1, nSKInterOld)
        call checkIoError(iostat, fileName, "Reading error for integrals")
      end if
    end do

    if (.not. present(repSplineIn)) then
      close(file)
      return
    end if

    call readSplineRep(file, fileName, repSplineIn, iSp1, iSp2)
    close(file)

  end subroutine OldSKData_readFromFile


  !> Reads the repulsive from an open file.
  subroutine OldSKData_readsplinerep(fp, fname, repsplinein, isp1, isp2)
    !! File identifier.
    integer, intent(in) :: fp
    !! Name of the file (for printing help messages).
    character(*), intent(in) :: fname
    !! Input structure for the spline repulsives
    type(trepsplinein), intent(inout) :: repsplinein
    !! Index of the first species in the repulsive (for messages)
    integer, intent(in), optional :: isp1
    !! Index of the second species in the repulsive (for messsages)
    integer, intent(in), optional :: isp2

    integer :: iostat
    integer :: nint, ii, jj
    character(lc) :: chdummy
    logical :: hasspline
    real(dp), allocatable :: xend(:)

    ! Look for spline
    do
      read(fp, '(A)', iostat=iostat) chdummy
      if (iostat /= 0) then
        hasspline = .false.
        exit
      elseif (chdummy == "Spline") then
        hasspline = .true.
        exit
      end if
    end do

    if (.not. hasspline) then
      write(chdummy, "(A,A,A)") "No spline repulsive found in file '",&
          & trim(fname), "'"
      call error(chdummy)
    end if

    read(fp, *, iostat=iostat) nint, repsplinein%cutoff
    call checkioerror(iostat, fname, "Error in reading nint and cutoff")
    read(fp, *, iostat=iostat) (repsplinein%expcoeffs(ii), ii = 1, 3)
    call checkioerror(iostat, fname, "Error in reading exponential coeffs")
    allocate(repsplinein%xstart(nint))
    allocate(repsplinein%spcoeffs(4, nint - 1))
    allocate(xend(nint))

    do jj = 1, nint - 1
      read(fp, *, iostat=iostat) repsplinein%xstart(jj), xend(jj),&
          & (repsplinein%spcoeffs(ii,jj), ii = 1, 4)
      call checkioerror(iostat, fname, "Error in reading spline coeffs")
    end do
    read(fp, *, iostat=iostat) repsplinein%xstart(nint), xend(nint),&
        & (repsplinein%spLastCoeffs(ii), ii = 1, 6)
    call checkioerror(iostat, fname, "Error in reading last spline coeffs")
    repsplinein%cutoff = xend(nint)
    ! Check on consistenty
    do jj = 2, nint
      if (abs(xend(jj-1) - repsplinein%xstart(jj)) > 1e-8_dp) then
        if (present(isp1) .and. present(isp2)) then
          write(chdummy, "(A,I2,A,I2,A)") "Repulsive not continuous for species&
              & pair ", isp1, "-", isp2, "."
        else
          write(chdummy, "(A)") "Repulsive not continuous."
        end if
        call error(chdummy)
      end if
    end do

  end subroutine OldSKData_readsplinerep


  !> Checks for IO errors and prints message.
  subroutine checkIOError(iostat, fname, msg)

    !> Flag of the IO operation.
    integer, intent(in) :: iostat

    !> Name of the file.
    character(*), intent(in) :: fname

    !> Message to print if IO operation flag is non-zero.
    character(*), intent(in) :: msg

    if (iostat /= 0) then
      call error("IO error in file '" // trim(fname) // "': " // trim(msg))
    end if

  end subroutine checkIOError

end module dftbp_oldskdata<|MERGE_RESOLUTION|>--- conflicted
+++ resolved
@@ -9,24 +9,13 @@
 
 !> Contains type for representing the data stored in the old SK-file format and subroutines to read
 !> that data from file.
-<<<<<<< HEAD
 module dftbp_oldskdata
   use dftbp_assert
   use dftbp_accuracy
   use dftbp_constants
   use dftbp_repspline, only : TRepSplineIn
   use dftbp_reppoly, only : TRepPolyIn
-  use dftbp_fileid
   use dftbp_message
-=======
-module oldskdata
-  use assert
-  use accuracy
-  use constants
-  use repspline, only : TRepSplineIn
-  use reppoly, only : TRepPolyIn
-  use message
->>>>>>> ea956589
   implicit none
   private
 
