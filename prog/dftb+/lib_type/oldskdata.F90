!--------------------------------------------------------------------------------------------------!
!  DFTB+: general package for performing fast atomistic simulations                                !
!  Copyright (C) 2018  DFTB+ developers group                                                      !
!                                                                                                  !
!  See the LICENSE file for terms of usage and distribution.                                       !
!--------------------------------------------------------------------------------------------------!

#:include 'common.fypp'

!> Contains type for representing the data stored in the old SK-file format and subroutines to read
!> that data from file.
module oldskdata
  use assert
  use accuracy
  use constants
  use repspline, only : TRepSplineIn
  use reppoly, only : TRepPolyIn
  use message
  use rangeseparated, only : TRangeSepSKTag
  implicit none
  private

  public :: TOldSKData, readFromFile, readSplineRep


  !> Represents the Slater-Koster data in an SK file.
  type TOldSKData

    !> Grid separation
    real(dp) :: dist

    !> Nr. of grid points
    integer :: nGrid

    !> Atomic eigenvalues.
    real(dp) :: skSelf(4)

    !> Hubbard Us
    real(dp) :: skHubbU(4)

    !> Occupations
    real(dp) :: skOcc(4)

    !> Mass of the atom
    real(dp) :: mass

    !> Table for H
    real(dp), allocatable :: skHam(:,:)

    !> Table for S
    real(dp), allocatable :: skOver(:,:)
  end type TOldSKData


  !> Reads the data from an SK-file.
  interface readFromFile
    module procedure OldSKData_readFromFile
  end interface readFromFile


  !> Reads the repulsive from an open file
  interface readSplineRep
    module procedure OldSKData_readSplineRep
  end interface readSplineRep


  !> nr. of interactions in the SK-file
  integer, parameter :: nSKInter = 20

  !> nr. of ints. in old SK-file
  integer, parameter :: nSKInterOld = 10


  !> Mapping between old (spd) and new (spdf) interactions in the SK-table
  integer, parameter :: iSKInterOld(nSKInterOld) &
      & = (/8, 9, 10, 13, 14, 15, 16, 18, 19, 20/)

contains


  !> Reads the data from an SK-file.
  subroutine OldSKData_readFromFile(skData, fileName, homo, iSp1, iSp2, &
      &repSplineIn, repPolyIn, rangeSepSK)

    !> Contains the content of the SK-file on exit
    type(TOldSKData), intent(out) :: skData

    !> Name of the file to read the data from
    character(len=*), intent(in) :: fileName

    !> Is it a homonuclear SK-file?
    logical, intent(in) :: homo

    !> Index of 1st interacting species (for error messages only)
    integer, intent(in), optional :: iSp1

    !> Index of 2nd interacting species (for error messages only)
    integer, intent(in), optional :: iSp2

    !> Repulsive spline part of the SK-file.
    type(TRepSplineIn), intent(out), optional :: repSplineIn

    !> Repulsive polynomial part of the SK-file.
    type(TRepPolyIn), intent(out), optional :: repPolyIn

<<<<<<< HEAD
    !> Reads rangeseparation parameter from SK file
    type(TRangeSepSKTag), intent(inout), optional :: rangeSepSK

    integer, save :: file = -1
=======
    integer :: file
>>>>>>> 31b62ae8
    character(lc) :: chDummy
    logical :: tExtended
    integer :: nShell
    integer :: ii, iGrid
    real(dp) :: rDummy
    real(dp) :: coeffs(2:9), polyCutoff
    integer :: iostat

    @:ASSERT(present(repSplineIn) .eqv. present(iSp1))
    @:ASSERT(present(iSp1) .eqv. present(iSp2))

    open(newunit=file, file=fileName, status="old", action="read", iostat=iostat)
    call checkIoError(iostat, fileName, "Unable to open file")
    rewind(file)

    read (file, '(A1)', iostat=iostat) chDummy
    call checkIoError(iostat, fileName, "Unable to read 1st line")
    if (chDummy == '@') then
      tExtended = .true.
      nShell = 4
    else
      tExtended = .false.
      nShell = 3
      rewind(file)
    end if

    read (file,*, iostat=iostat) skData%dist, skData%nGrid
    call checkIoError(iostat, fileName, "Unable to read 1st data line")
    skData%nGrid = skData%nGrid - 1
    if (homo) then
      skData%skSelf(nShell+1:) = 0.0_dp;
      skData%skHubbU(nShell+1:) = 0.0_dp;
      skData%skOcc(nShell+1:) = 0.0_dp;
      read (file,*, iostat=iostat) (skData%skSelf(ii), ii = nShell, 1, -1), &
          &rDummy, &
          &(skData%skHubbU(ii), ii = nShell, 1, -1),&
          &(skData%skOcc(ii), ii = nShell, 1, -1)
      call checkIoError(iostat, fileName, "Unable to read 2nd data line")
      read (file,*, iostat=iostat) skData%mass, (coeffs(ii), ii = 2, 9), &
          &polyCutoff, rDummy, (rDummy, ii = 12, 20)
      call checkIoError(iostat, fileName, "Unable to read 3rd data line")
      skData%mass = skData%mass * amu__au  !convert to atomic units
    else
      read (file,*, iostat=iostat) rDummy, (coeffs(ii), ii = 2, 9),&
          & polyCutoff, (rDummy, ii = 11, 20)
      call checkIoError(iostat, fileName, "Unable to read 1st data line")
    end if

    if (present(repPolyIn)) then
      repPolyIn%polyCoeffs(:) = coeffs(:)
      repPolyIn%cutoff = polyCutoff
    end if

    allocate(skData%skHam(skData%nGrid, nSKInter))
    allocate(skData%skOver(skData%nGrid, nSKInter))
    skData%skHam(:,:) = 0.0_dp
    skData%skOver(:,:) = 0.0_dp
    do iGrid = 1, skData%nGrid
      if (tExtended) then
        read (file, *, iostat=iostat) &
            &(skData%skHam(iGrid, ii), ii = 1, nSKInter), &
            &(skData%skOver(iGrid, ii), ii = 1, nSKInter)
        call checkIoError(iostat, fileName, "Reading error for integrals")
      else
        read(file,*, iostat=iostat) &
            &(skData%skHam(iGrid, iSKInterOld(ii)), ii = 1, nSKInterOld), &
            &(skData%skOver(iGrid, iSKInterOld(ii)), ii = 1, nSKInterOld)
        call checkIoError(iostat, fileName, "Reading error for integrals")
      end if
    end do

    if (.not. present(repSplineIn)) then
      close(file)
      return
    end if

    call readSplineRep(file, fileName, repSplineIn, iSp1, iSp2)

    !> Read rangeseparation parameter
    if(present(rangeSepSK)) then
       call readRangeSep(file, fileName, rangeSepSK)
    end if


    close(file)

  end subroutine OldSKData_readFromFile


  !> Reads the repulsive from an open file.
  subroutine OldSKData_readsplinerep(fp, fname, repsplinein, isp1, isp2)
    !! File identifier.
    integer, intent(in) :: fp
    !! Name of the file (for printing help messages).
    character(*), intent(in) :: fname
    !! Input structure for the spline repulsives
    type(trepsplinein), intent(inout) :: repsplinein
    !! Index of the first species in the repulsive (for messages)
    integer, intent(in), optional :: isp1
    !! Index of the second species in the repulsive (for messsages)
    integer, intent(in), optional :: isp2

    integer :: iostat
    integer :: nint, ii, jj
    character(lc) :: chdummy
    logical :: hasspline
    real(dp), allocatable :: xend(:)

    ! Look for spline
    do
      read(fp, '(A)', iostat=iostat) chdummy
      if (iostat /= 0) then
        hasspline = .false.
        exit
      elseif (chdummy == "Spline") then
        hasspline = .true.
        exit
      end if
    end do

    if (.not. hasspline) then
      write(chdummy, "(A,A,A)") "No spline repulsive found in file '",&
          & trim(fname), "'"
      call error(chdummy)
    end if

    read(fp, *, iostat=iostat) nint, repsplinein%cutoff
    call checkioerror(iostat, fname, "Error in reading nint and cutoff")
    read(fp, *, iostat=iostat) (repsplinein%expcoeffs(ii), ii = 1, 3)
    call checkioerror(iostat, fname, "Error in reading exponential coeffs")
    allocate(repsplinein%xstart(nint))
    allocate(repsplinein%spcoeffs(4, nint - 1))
    allocate(xend(nint))

    do jj = 1, nint - 1
      read(fp, *, iostat=iostat) repsplinein%xstart(jj), xend(jj),&
          & (repsplinein%spcoeffs(ii,jj), ii = 1, 4)
      call checkioerror(iostat, fname, "Error in reading spline coeffs")
    end do
    read(fp, *, iostat=iostat) repsplinein%xstart(nint), xend(nint),&
        & (repsplinein%spLastCoeffs(ii), ii = 1, 6)
    call checkioerror(iostat, fname, "Error in reading last spline coeffs")
    repsplinein%cutoff = xend(nint)
    ! Check on consistenty
    do jj = 2, nint
      if (abs(xend(jj-1) - repsplinein%xstart(jj)) > 1e-8_dp) then
        if (present(isp1) .and. present(isp2)) then
          write(chdummy, "(A,I2,A,I2,A)") "Repulsive not continuous for species&
              & pair ", isp1, "-", isp2, "."
        else
          write(chdummy, "(A)") "Repulsive not continuous."
        end if
        call error(chdummy)
      end if
    end do

  end subroutine OldSKData_readsplinerep


  !> Reads the RangeSep data from an open file.
  subroutine readRangeSep(fp, fname, rangeSepSK)

    !> File identifier
    integer, intent(in) :: fp
 
    !> File name
    character(*), intent(in) :: fname
 
    !> Rangesep data
    type(TRangeSepSKTag), intent(inout) :: rangeSepSK

    integer :: iostat
    integer :: nint, ii, jj
    character(lc) :: chdummy
    real(dp) :: omega
    logical :: hasRangeSep
    real(dp), allocatable :: xend(:)

    !> Seek rangesep part in SK file
    do
      read(fp, '(A)', iostat=iostat) chdummy
      if (iostat /= 0) then
        hasRangeSep = .false.
        exit
      elseif (chdummy == "RangeSep") then
        hasRangeSep = .true.
        exit
      end if
    end do
    
    if ( .not. hasRangeSep) then
      write(chdummy, "(A,A,A)") "RangeSep extension tag not found in file '",&
          & trim(fname), "'"
      call error(chdummy)
    end if

    read(fp, *, iostat=iostat) chdummy, omega
    call checkioerror(iostat, fname, "Error in reading range-sep method and range-sep parameter")

    if (chdummy == "LC") then
       rangeSepSK%type = "LCDFTB"
    else
       write(chdummy, "(A)") "Unknown range-separation method"
       call error(chdummy)
    end if
    if (omega < 0.0_dp) then 
      write(chdummy, "(A)") "Range-separation parameter is negative"
      call error(chdummy)
   end if

   rangeSepSK%omega = omega

  end subroutine ReadRangeSep


  !> Checks for IO errors and prints message.
  subroutine checkIOError(iostat, fname, msg)

    !> Flag of the IO operation.
    integer, intent(in) :: iostat

    !> Name of the file.
    character(*), intent(in) :: fname

    !> Message to print if IO operation flag is non-zero.
    character(*), intent(in) :: msg

    if (iostat /= 0) then
      call error("IO error in file '" // trim(fname) // "': " // trim(msg))
    end if

  end subroutine checkIOError

end module oldskdata<|MERGE_RESOLUTION|>--- conflicted
+++ resolved
@@ -103,14 +103,10 @@
     !> Repulsive polynomial part of the SK-file.
     type(TRepPolyIn), intent(out), optional :: repPolyIn
 
-<<<<<<< HEAD
     !> Reads rangeseparation parameter from SK file
     type(TRangeSepSKTag), intent(inout), optional :: rangeSepSK
 
-    integer, save :: file = -1
-=======
     integer :: file
->>>>>>> 31b62ae8
     character(lc) :: chDummy
     logical :: tExtended
     integer :: nShell
