!--------------------------------------------------------------------------------------------------!
!  DFTB+: general package for performing fast atomistic simulations                                !
!  Copyright (C) 2006 - 2021  DFTB+ developers group                                               !
!                                                                                                  !
!  See the LICENSE file for terms of usage and distribution.                                       !
!--------------------------------------------------------------------------------------------------!

!> Contains some widely used types (at the moment only TOrbitals)
<<<<<<< HEAD
module dftbp_type_commontypes
  use dftbp_type_orbitals
  use dftbp_type_parallelks
=======
module dftbp_commontypes
  use dftbp_orbitals, only : TOrbitals
  use dftbp_parallelks, only : TParallelKS, TParallelKS_init
>>>>>>> 16ca5993
  implicit none
  
  private
  public :: TOrbitals
  public :: TParallelKS, TParallelKS_init

end module dftbp_type_commontypes<|MERGE_RESOLUTION|>--- conflicted
+++ resolved
@@ -6,15 +6,9 @@
 !--------------------------------------------------------------------------------------------------!
 
 !> Contains some widely used types (at the moment only TOrbitals)
-<<<<<<< HEAD
 module dftbp_type_commontypes
-  use dftbp_type_orbitals
-  use dftbp_type_parallelks
-=======
-module dftbp_commontypes
-  use dftbp_orbitals, only : TOrbitals
-  use dftbp_parallelks, only : TParallelKS, TParallelKS_init
->>>>>>> 16ca5993
+  use dftbp_type_orbitals, only : TOrbitals
+  use dftbp_type_parallelks, only : TParallelKS, TParallelKS_init
   implicit none
   
   private
