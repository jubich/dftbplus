!--------------------------------------------------------------------------------------------------!
!  DFTB+: general package for performing fast atomistic simulations                                !
!  Copyright (C) 2017  DFTB+ developers group                                                      !
!                                                                                                  !
!  See the LICENSE file for terms of usage and distribution.                                       !
!--------------------------------------------------------------------------------------------------!

#:include 'common.fypp'

!> Contains data type representing the input data for DFTB
module inputdata_module
  use assert
  use accuracy
  use typegeometry
  use message
  use dispersions, only : DispersionInp
  use linresp_module, only : linrespini
  use slakocont
  use commontypes
  use repcont
  use linkedlist
  use xlbomd_module
  use ipisocket, only : IpiSocketCommInp
  use pmlocalisation, only : TPipekMezeyInp
  use libnegf_vars
  use poisson_vars
  implicit none
  private
  save

  public :: control, TGeometry, slater, inputData, XLBOMDInp, TParallelOpts
  public :: TBlacsOpts
  public :: init, destruct


  !> Contains Blacs specific options.
  type :: TBlacsOpts

    !> Block size for matrix rows.
    integer :: rowBlockSize

    !> Block size for matrix columns.
    integer :: colBlockSize

    !> Number of processor groups
    integer :: nGroups

  end type TBlacsOpts


  !> Contains the parallel options
  type :: TParallelOpts

    !> Blacs options
    type(TBlacsOpts) :: blacsOpts

  end type TParallelOpts


  !> Main control data for program as extracted by the parser
  type control

    !> random number generator seed
    integer :: iSeed       = 0

    !> maximum force for geometry convergence
    real(dp) :: maxForce    = 0.0_dp

    !> SCC calculation?
    logical :: tScc        = .false.

    !> l-shell resolved SCC
    logical :: tOrbResolved = .false.

    !> SCC tolerance
    real(dp) :: sccTol      = 0.0_dp

    !> Read starting charges from disc
    logical :: tReadChrg   = .false.

    !> should probably be packaged
    logical :: tGeoOpt     = .false.

    !> coordinate optimisation
    logical :: tCoordOpt   = .false.

    !> maximum line search step for atoms
    real(dp) :: maxAtomDisp = 0.2_dp

    !> should probably be packaged
    logical :: tLatOpt     = .false.

    !> Fix angles during lattice optimisation
    logical :: tLatOptFixAng = .false.

    !> Fix lengths of specified vectors
    logical :: tLatOptFixLen(3) = .false.

    !> Isotropically scale instead
    logical :: tLatOptIsotropic = .false.

    !> maximum possible linesearch step
    real(dp) :: maxLatDisp = 0.2_dp

    !> add new geometries at the end of files
    logical :: tAppendGeo  = .false.

    !> use converged SCC forces only
    logical :: tConvrgForces = .true.

    !> geometry step
    integer :: iGeoOpt     = 0

    !> used for gDIIS
    real(dp) :: deltaGeoOpt = 0.0_dp

    !> used for gDIIS
    integer :: iGenGeoOpt = 0

    !> internal variable for requirement of Mulliken analysis
    logical :: tMulliken   = .false.

    !> printout of Mulliken
    logical :: tPrintMulliken   = .false.

    !> Localise electronic states
    logical :: tLocalise   = .false.

    type(TPipekMezeyInp), allocatable :: pipekMezeyInp

    !> printing of atom resolved energies
    logical :: tAtomicEnergy = .false.

    !> print eigenvectors to disc
    logical :: tPrintEigVecs  = .false.

    !> text file of eigenvectors?
    logical :: tPrintEigVecsTxt = .false.

    !> project eigenvectors spatially
    logical :: tProjEigenvecs = .false.

    !> Evaluate forces
    logical :: tForces     = .false.

    !> force evaluation method
    integer :: forceType

    !> Output forces
    logical :: tPrintForces = .false.

    !> method for calculating derivatives
    integer :: iDerivMethod = 0

    !> 1st derivative finite difference step
    real(dp) :: deriv1stDelta = 0.0_dp


    !> Molecular dynamics
    logical :: tMD         = .false.

    !> Finite difference derivatives calculation?
    logical :: tDerivs     = .false.

    !> Should central cell coordinates be output?
    logical :: tShowFoldedCoord

    real(dp) :: nrChrg        = 0.0_dp
    real(dp) :: nrSpinPol     = 0.0_dp
    logical :: tSpin         = .false.
    logical :: tSpinSharedEf = .false.
    logical :: tSpinOrbit    = .false.
    logical :: tDualSpinOrbit = .false.
    logical :: t2Component   = .false.

    !> initial spin pattern
    real(dp), allocatable :: initialSpins(:,:)

    !> initial charges
    real(dp), allocatable :: initialCharges(:)
    logical :: tDFTBU        = .false.
    integer :: iSolver       = 0
    integer :: iMixSwitch    = 0
    integer :: maxIter       = 0
    real(dp) :: almix         = 0.0_dp
    integer :: iGenerations  = 0
    logical :: tFromStart    = .true.
    real(dp) :: broydenOmega0 = 0.01_dp
    real(dp) :: broydenMinWeight = 1.0_dp
    real(dp) :: broydenMaxWeight = 1.0e5_dp
    real(dp) :: broydenWeightFac = 1.0e-2_dp
    real(dp) :: andersonInitMixing = 0.01_dp
    integer :: andersonNrDynMix = 0
    real(dp), allocatable :: andersonDynMixParams(:,:)
    real(dp) :: andersonOmega0 = 1.0e-2_dp
    integer :: nrMoved       = 0
    integer, allocatable :: indMovedAtom(:)
    integer :: nrConstr      = 0
    integer, allocatable :: conAtom(:)
    real(dp), allocatable :: conVec(:,:)
    character(lc) :: outFile       = ''

    !> do we have MD velocities
    logical :: tReadMDVelocities = .false.

    !> initial MD velocities
    real(dp), allocatable :: initialVelocities(:,:)
    real(dp) :: deltaT        = 0.0_dp

    real(dp) :: tempAtom      = 0.0_dp
    integer :: iThermostat   = 0

    !> whether to initialize internal state of the Nose-Hoover thermostat from input
    logical :: tInitNHC = .false.
    real(dp), allocatable :: xnose(:)
    real(dp), allocatable :: vnose(:)
    real(dp), allocatable :: gnose(:)


    !> whether to shift to a co-moving frame for MD
    logical :: tMDstill
    logical :: tRescale = .false.
    integer, allocatable :: tempMethods(:)
    integer, allocatable :: tempSteps(:)
    real(dp), allocatable :: tempValues(:)
    logical :: tSetFillingTemp = .false.

    real(dp) :: tempElec      = 0.0_dp
    logical :: tFixEf        = .false.
    real(dp) :: Ef(2)         = 0.0_dp
    logical :: tFillKSep     = .false.
    integer :: iDistribFn    = 0
    real(dp) :: wvScale       = 0.0_dp

    !> default chain length for Nose-Hoover
    integer :: nh_npart      = 3

    !> default order of NH integration
    integer :: nh_nys        = 3

    !> default multiple time steps for N-H propagation
    integer :: nh_nc         = 1

    integer :: maxRun        = -2


    !> second derivative finite difference step
    real(dp) :: deriv2ndDelta    = 0.0_dp

    integer :: nKPoint       = 0
    real(dp), allocatable :: kPoint(:,:)
    real(dp), allocatable :: kWeight(:)


    !> cell presure if periodic
    real(dp) :: pressure       = 0.0_dp
    logical :: tBarostat = .false.

    !> use isotropic scaling if barostatting
    logical :: tIsotropic = .true.
    real(dp) :: BarostatStrength = 0.0_dp


    !> read atomic masses from the input not the SK data
    real(dp), allocatable :: masses(:)


    !> spin constants
    real(dp), allocatable :: spinW(:,:,:)

    !> customised Hubbard U values
    real(dp), allocatable :: hubbU(:,:)

    !> spin-orbit constants
    real(dp), allocatable :: xi(:,:)


    !> choice of the DFTB+U functional
    integer :: DFTBUfunc     = 0

    !> list of U-J for species
    real(dp), allocatable :: UJ(:,:)

    !> How many U-J for each species
    integer, allocatable :: nUJ(:)

    !> number of l-values of U-J for each block
    integer, allocatable :: niUJ(:,:)

    !> l-values of U-J for each block
    integer, allocatable :: iUJ(:,:,:)


    !> Number of external charges
    integer :: nExtChrg = 0

    !> external charge values and locations
    real(dp), allocatable :: extChrg(:,:)

    !> finite charge width if needed
    real(dp), allocatable :: extChrgBlurWidth(:)


    !> External homogeneous electric field
    logical :: tEField = .false.

    !> time dependent field in MD
    logical :: tTDEfield = .false.

    !> strength
    real(dp) :: EFieldStrength = 0.0_dp

    !> direction
    real(dp) :: EfieldVector(3)

    !> frequency of time dependent field
    real(dp) :: EfieldOmega

    !> relative phase of field
    integer :: EfieldPhase = 0


    !> Projection of eigenvectors
    type(listIntR1) :: iAtInRegion
    logical, allocatable :: tShellResInRegion(:)
    logical, allocatable :: tOrbResInRegion(:)
    character(lc), allocatable :: RegionLabel(:)


    !> H short range damping
    logical :: tDampH = .false.
    real(dp) :: dampExp = 0.0_dp


    !> Old repulsive
    logical :: useBuggyRepSum


    !> Old kinetic energy stress contribution in MD
    logical :: useBuggyKEStress = .false.


    !> Ewald alpha
    real(dp) :: ewaldAlpha = 0.0_dp


    !> Various options
    logical :: tWriteTagged = .false.

    !> Nr. of SCC iterations without restart info
    integer :: restartFreq  = 20
    logical :: tWriteDetailedXML = .false.
    logical :: tWriteResultsTag = .false.
    logical :: tWriteDetailedOut = .true.
    logical :: tWriteBandDat = .true.
    logical :: oldSKInter = .false.
    logical :: tWriteHS = .false.
    logical :: tWriteRealHS = .false.
    logical :: tMinMemory = .false.

    !> potential shifts are read from file
    logical :: tReadShift = .false.
    !> use Poisson solver for electrostatics
    logical :: tPoisson = .false.


    !> Dispersion related stuff
    type(DispersionInp), allocatable :: dispInp


    !> Local potentials
    real(dp), allocatable :: chrgConstr(:,:)
    real(dp), allocatable :: thirdOrderOn(:,:)


    !> 3rd order
    real(dp), allocatable :: hubDerivs(:,:)
    logical :: t3rd, t3rdFull


    !> XLBOMD
    type(XLBOMDInp), allocatable :: xlbomd

    type(linrespini) :: lrespini

    !> socket communication
    type(IpiSocketCommInp), allocatable :: socketInput

    type(TParallelOpts), allocatable :: parallelOpts
  end type control


  !> Atomistic geometry and boundary conditions of the system
  type geometry
    integer :: nrAtoms         = 0
    logical :: tPeriodic       = .false.
    logical :: tFracCoord      = .false.
    integer, allocatable :: types(:)
    real(dp), allocatable :: coords(:, :)
    integer :: nrTypes         = 0
    real(dp), allocatable :: origo(:)
    real(dp), allocatable :: latVecs(:, :)
    character(mc), allocatable :: speciesName(:)
  end type geometry


  !> Slater-Koster data
  type slater
    real(dp), allocatable :: skSelf(:, :)
    real(dp), allocatable :: skHubbU(:, :)
    real(dp), allocatable :: skOcc(:, :)
    real(dp), allocatable :: mass(:)

    type(OSlakoCont), allocatable :: skHamCont
    type(OSlakoCont), allocatable :: skOverCont
    type(ORepCont), allocatable :: repCont
    type(TOrbitals), allocatable :: orb
  end type slater

  !> container for data needed by libNEGF
  type TNEGFInfo
    type(TNEGFTunDos) :: tundos  !Transport section informations
    type(TNEGFGreenDensInfo) :: greendens  !NEGF solver section informations
  end type TNEGFInfo


  !> container for input data constituents
  type inputData
    type(control) :: ctrl
    type(TGeometry) :: geom
    type(slater) :: slako
    type(TTransPar) :: transpar
    type(TNEGFInfo) :: ginfo
    type(TPoissonInfo) :: poisson
    logical :: tInitialized = .false.
  end type inputData


  !> Initialise the input data
  interface init
    module procedure InputData_init
  end interface init


  !> destroy input data for variables that do not go out of scope
  interface destruct
    module procedure InputData_destruct
  end interface destruct

<<<<<<< HEAD
  public :: control, TGeometry, slater, inputData, XLBOMDInp
  public :: TNEGFInfo
  public :: init, destruct

  !> Solver types (used like an enumerator)
  integer, parameter, public :: solverQR = 1
  integer, parameter, public :: solverDAC = 2
  integer, parameter, public :: solverRR1 = 3
  integer, parameter, public :: solverRR2 = 4
  integer, parameter, public :: solverGF = 5
  integer, parameter, public :: onlyTransport = 6

=======
>>>>>>> 475e500f
contains


  !> Mark data structure as initialised
  subroutine InputData_init(self)
    type(inputData), intent(out) :: self

    self%tInitialized = .true.

  end subroutine InputData_init


  !> destructor for parts that are not cleaned up when going out of scope
  subroutine InputData_destruct(self)
    type(inputData), intent(inout) :: self

    call Control_destruct(self%ctrl)

  end subroutine InputData_destruct


  !> destructor for parts that are not cleaned up when going out of scope
  subroutine Control_destruct(self)
    type(control), intent(inout) :: self

    if (allocated(self%tShellResInRegion)) then
      call destruct(self%iAtInRegion)
    end if

  end subroutine Control_destruct

end module inputdata_module<|MERGE_RESOLUTION|>--- conflicted
+++ resolved
@@ -29,6 +29,7 @@
   save
 
   public :: control, TGeometry, slater, inputData, XLBOMDInp, TParallelOpts
+  public :: TNEGFInfo
   public :: TBlacsOpts
   public :: init, destruct
 
@@ -447,11 +448,6 @@
     module procedure InputData_destruct
   end interface destruct
 
-<<<<<<< HEAD
-  public :: control, TGeometry, slater, inputData, XLBOMDInp
-  public :: TNEGFInfo
-  public :: init, destruct
-
   !> Solver types (used like an enumerator)
   integer, parameter, public :: solverQR = 1
   integer, parameter, public :: solverDAC = 2
@@ -460,8 +456,6 @@
   integer, parameter, public :: solverGF = 5
   integer, parameter, public :: onlyTransport = 6
 
-=======
->>>>>>> 475e500f
 contains
 
 
