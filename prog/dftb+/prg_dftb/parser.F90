!--------------------------------------------------------------------------------------------------!
!  DFTB+: general package for performing fast atomistic simulations                                !
!  Copyright (C) 2017  DFTB+ developers group                                                      !
!                                                                                                  !
!  See the LICENSE file for terms of usage and distribution.                                       !
!--------------------------------------------------------------------------------------------------!

#:include 'common.fypp'

!> Fills the derived type with the input parameters from an HSD or an XML file.
module parser
  use globalenv
  use assert
  use accuracy
  use constants
  use inputdata_module
  use typegeometryhsd
  use hsdparser, only : dumpHSD, dumpHSDAsXML, getNodeHSDName
  use hsdutils
  use hsdutils2
  use charmanip
  use message
  use linkedlist
  use fileid
  use unitconversion
  use inputconversion
  use oldcompat
  use lapackroutines, only : matinv
  use periodic
  use simplealgebra, only: cross3, determinant33
  use dispersions
  use slakocont
  use slakoeqgrid
  use repcont
  use repspline
  use reppoly
  use commontypes
  use oldskdata
  use xmlf90
#:if WITH_SOCKETS
  use ipisocket, only : IPI_PROTOCOLS
<<<<<<< HEAD
  use wrappedintrinsics
  use poisson_vars
  use libnegf_vars
=======
#:endif
>>>>>>> 9a108827
  implicit none

  private

  public :: parseHsdInput, parserVersion


  ! Default file names

  !> Main HSD input file
  character(len=*), parameter :: hsdInputName = "dftb_in.hsd"

  !> XML input file
  character(len=*), parameter :: xmlInputName = "dftb_in.xml"

  !> Processed HSD input
  character(len=*), parameter :: hsdProcInputName = "dftb_pin.hsd"

  !> Processed  XML input
  character(len=*), parameter :: xmlProcInputName = "dftb_pin.xml"

  !> Tag at the head of the input document tree
  character(len=*), parameter :: rootTag = "dftb_in"


  !> Version of the current parser
  integer, parameter :: parserVersion = 5


  !> Version of the oldest parser for which compatibility is still maintained
  integer, parameter :: minVersion = 1


  !> Container type for parser related flags.
  type TParserFlags

    !> stop after parsing?
    logical :: tStop

    !> Continue despite unprocessed nodes
    logical :: tIgnoreUnprocessed

    !> XML output?
    logical :: tWriteXML

    !> HSD output?
    logical :: tWriteHSD
  end type TParserFlags

  type(fnode), pointer  :: nodeVE, nodeBP

contains


  !> Parse input from an HSD/XML file
  subroutine parseHsdInput(input)

    !> Returns initialised input variables on exit
    type(inputData), intent(out) :: input

    type(fnode), pointer :: hsdTree
    type(fnode), pointer :: root, tmp, hamNode, child, dummy
    type(TParserflags) :: parserFlags
    logical :: tHSD, missing

    write(stdOut, "(/, A, /)") "***  Parsing and initializing"

    ! Read in the input
    call readHSDOrXML(hsdInputName, xmlInputName, rootTag, hsdTree, tHSD, &
        &missing)

    !! If input is missing return
    if (missing) then
      call error("No input file found.")
    end if

    write(stdout, '(A,1X,I0,/)') 'Parser version:', parserVersion
    if (tHSD) then
      write(stdout, "(A)") "Interpreting input file '" // hsdInputName // "'"
    else
      write(stdout, "(A)") "Interpreting input file '" // xmlInputName //  "'"
    end if
    write(stdout, "(A)") repeat("-", 80)

    ! Get the root of all evil ;-)
    call getChild(hsdTree, rootTag, root)

    ! Handle parser options
    call getChildValue(root, "ParserOptions", dummy, "", child=child, &
        &list=.true., allowEmptyValue=.true., dummyValue=.true.)
    call readParserOptions(child, root, parserFlags)

    ! Read in the different blocks

    ! Atomic geometry and boundary conditions
    call getChild(root, "Geometry", tmp)
    call readGeometry(tmp, input)

    ! Read in transport and modify geometry if only contact calculation
    call getChild(root, "Transport", dummy, requested=.false.)

    if (associated(dummy)) then
      call readTransportGeometry(dummy, input%geom, input%transpar)
    end if

    ! electronic Hamiltonian
    call getChildValue(root, "Hamiltonian", hamNode)
    call readHamiltonian(hamNode, input%ctrl, input%geom, input%slako)

    ! Geometry driver
    call getChildValue(root, "Driver", tmp, "", child=child, allowEmptyValue=.true.)
    call readDriver(tmp, child, input%geom, input%ctrl)

    ! excited state options
    call getChildValue(root, "ExcitedState", dummy, "", child=child, list=.true., &
        & allowEmptyValue=.true., dummyValue=.true.)
    call readExcited(child, input%ctrl)

    ! Analysis of properties
    call getChildValue(root, "Analysis", dummy, "", child=child, list=.true., &
        & allowEmptyValue=.true., dummyValue=.true.)
    call readAnalysis(child, input%ctrl, input%geom, input%slako%orb, input%transpar, &
        & input%ginfo%tundos)
    
    ! Options for calculation
    call getChildValue(root, "Options", dummy, "", child=child, list=.true., &
        & allowEmptyValue=.true., dummyValue=.true.)
    call readOptions(child, input%ctrl)

    ! Read W values if needed by Hamitonian or excited state calculation
    call readSpinConstants(hamNode, input%geom, input%slako, input%ctrl)

    call readParallel(root, input%ctrl%parallelOpts)

    ! input data strucutre has been initialised
    input%tInitialized = .true.

    ! Issue warning about unprocessed nodes
    call warnUnprocessedNodes(root, parserFlags%tIgnoreUnprocessed)

    ! Dump processed tree in HSD and XML format
    if (tIoProc .and. parserFlags%tWriteHSD) then
      call dumpHSD(hsdTree, hsdProcInputName)
      write(stdout, '(/,/,A)') "Processed input in HSD format written to '" &
          &// hsdProcInputName // "'"
    end if
    if (tIoProc .and. parserFlags%tWriteXML) then
      call dumpHSDAsXML(hsdTree, xmlProcInputName)
      write(stdout, '(A,/)') "Processed input in XML format written to '" &
          &// xmlProcInputName // "'"
    end if

    ! Stop, if only parsing is required
    if (parserFlags%tStop) then
      call error("Keyword 'StopAfterParsing' is set to Yes. Stopping.")
    end if

    call destroyNode(hsdTree)

  end subroutine parseHsdInput


  !> Read in parser options (options not passed to the main code)
  subroutine readParserOptions(node, root, flags)

    !> Node to get the information from
    type(fnode), pointer :: node

    !> Root of the entire tree (in case it needs to be converted, for example because of compability
    !> options)
    type(fnode), pointer :: root

    !> Contains parser flags on exit.
    type(TParserFlags), intent(out) :: flags

    integer :: inputVersion
    type(fnode), pointer :: child

    ! Check if input needs compatibility conversion.
    call getChildValue(node, "ParserVersion", inputVersion, parserVersion, &
        &child=child)
    if (inputVersion < 1 .or. inputVersion > parserVersion) then
      call detailedError(child, "Invalid parser version (" // i2c(inputVersion)&
          &// ")")
    elseif (inputVersion < minVersion) then
      call detailedError(child, &
          &"Sorry, no compatibility mode for parser version " &
          &// i2c(inputVersion) // " (too old)")
    elseif (inputVersion /= parserVersion) then
      write(stdout, "(A,I2,A,I2,A)") "***  Converting input from version ", &
          &inputVersion, " to version ", parserVersion, " ..."
      call convertOldHSD(root, inputVersion, parserVersion)
      write(stdout, "(A,/)") "***  Done."
    end if

    call getChildValue(node, "WriteHSDInput", flags%tWriteHSD, .true.)
    call getChildValue(node, "WriteXMLInput", flags%tWriteXML, .false.)
    if (.not. (flags%tWriteHSD .or. flags%tWriteXML)) then
      call detailedWarning(node, &
          &"WriteHSDInput and WriteXMLInput both turned off. You are not&
          & guaranteed" &
          &// newline // &
          &" to able to obtain the same results with a later version of the&
          & code!")
    end if
    call getChildValue(node, "StopAfterParsing", flags%tStop, .false.)

    call getChildValue(node, "IgnoreUnprocessedNodes", &
        &flags%tIgnoreUnprocessed, .false.)

  end subroutine readParserOptions


  !> Read in Geometry
  subroutine readGeometry(node, input)

    !> Node to get the information from
    type(fnode), pointer :: node

    !> Input structure to be filled
    type(inputData), intent(inout) :: input

    type(fnode), pointer :: value, child
    type(string) :: buffer

    call getChildValue(node, "", value, child=child)
    call getNodeName(value, buffer)
    select case (char(buffer))
    case ("genformat")
      call readTGeometryGen(value, input%geom)
    case default
      call setUnprocessed(value)
      call readTGeometryHSD(child, input%geom)
    end select

  end subroutine readGeometry


  !> Read in driver properties
  subroutine readDriver(node, parent, geom, ctrl)

    !> Node to get the information from
    type(fnode), pointer :: node

    !> Parent of node (for error messages)
    type(fnode), pointer :: parent

    !> Control structure to be filled
    type(TGeometry), intent(in) :: geom

    !> Nr. of atoms in the system
    type(control), intent(inout) :: ctrl

    type(fnode), pointer :: child, child2, child3, value, value2, field

    type(string) :: buffer, buffer2, modifier
    character(lc) :: sTmp

    ctrl%tGeoOpt = .false.
    ctrl%tCoordOpt = .false.
    ctrl%tLatOpt = .false.

    ctrl%iGeoOpt = 0
    ctrl%tMD = .false.
    ctrl%iThermostat = 0
    ctrl%tForces = .false.
    ctrl%tSetFillingTemp = .false.

    call getNodeName2(node, buffer)
    driver: select case (char(buffer))
    case ("")
      continue
    case ("none")
      continue
    case ("steepestdescent")
      ! Steepest downhill optimisation

      ctrl%iGeoOpt = 1
      ctrl%tForces = .true.
      ctrl%restartFreq = 1

      call getChildValue(node, "LatticeOpt", ctrl%tLatOpt, .false.)
      if (ctrl%tLatOpt) then
        call getChildValue(node, "Pressure", ctrl%pressure, 0.0_dp, &
            & modifier=modifier, child=child)
        call convertByMul(char(modifier), pressureUnits, child, &
            & ctrl%pressure)
        call getChildValue(node, "FixAngles", ctrl%tLatOptFixAng, .false.)
        if (ctrl%tLatOptFixAng) then
          call getChildValue(node, "FixLengths", ctrl%tLatOptFixLen, &
              & (/.false.,.false.,.false./))
        else
          call getChildValue(node, "Isotropic", ctrl%tLatOptIsotropic, .false.)
        end if
        call getChildValue(node, "MaxLatticeStep", ctrl%maxLatDisp, 0.2_dp)
      end if
      call getChildValue(node, "MovedAtoms", buffer2, "1:-1", child=child, &
          &multiple=.true.)
      call convAtomRangeToInt(char(buffer2), geom%speciesNames, geom%species, &
          &child, ctrl%indMovedAtom)

      ctrl%nrMoved = size(ctrl%indMovedAtom)
      ctrl%tCoordOpt = (ctrl%nrMoved /= 0)
      if (ctrl%tCoordOpt) then
        call getChildValue(node, "MaxAtomStep", ctrl%maxAtomDisp, 0.2_dp)
      end if
      call getChildValue(node, "MaxForceComponent", ctrl%maxForce, 1e-4_dp, &
          &modifier=modifier, child=field)
      call convertByMul(char(modifier), forceUnits, field, ctrl%maxForce)
      call getChildValue(node, "MaxSteps", ctrl%maxRun, 200)
      call getChildValue(node, "StepSize", ctrl%deltaT, 100.0_dp, &
          &modifier=modifier, child=field)
      call convertByMul(char(modifier), timeUnits, field, ctrl%deltaT)
      call getChildValue(node, "OutputPrefix", buffer2, "geo_end")
      ctrl%outFile = unquote(char(buffer2))
      call getChildValue(node, "AppendGeometries", ctrl%tAppendGeo, .false.)
      call getChildValue(node, "ConvergentForcesOnly", ctrl%tConvrgForces, &
          & .true.)
      call readGeoConstraints(node, ctrl, geom%nAtom)
      if (ctrl%tLatOpt) then
        if (ctrl%nrConstr/=0) then
          call error("Lattice optimisation and constraints currently&
              & incompatible.")
        end if
        if (ctrl%nrMoved/=0.and.ctrl%nrMoved<geom%nAtom) then
          call error("Subset of optimising atoms not currently possible with&
              & lattice optimisation.")
        end if
      end if
      ctrl%tGeoOpt = ctrl%tLatOpt .or. ctrl%tCoordOpt

    case ("conjugategradient")
      ! Conjugate gradient location optimisation

      ctrl%iGeoOpt = 2
      ctrl%tForces = .true.
      ctrl%restartFreq = 1
      call getChildValue(node, "LatticeOpt", ctrl%tLatOpt, .false.)
      if (ctrl%tLatOpt) then
        call getChildValue(node, "Pressure", ctrl%pressure, 0.0_dp, &
            & modifier=modifier, child=child)
        call convertByMul(char(modifier), pressureUnits, child, &
            & ctrl%pressure)
        call getChildValue(node, "FixAngles", ctrl%tLatOptFixAng, .false.)
        if (ctrl%tLatOptFixAng) then
          call getChildValue(node, "FixLengths", ctrl%tLatOptFixLen, &
              & (/.false.,.false.,.false./))
        else
          call getChildValue(node, "Isotropic", ctrl%tLatOptIsotropic, .false.)
        end if
        call getChildValue(node, "MaxLatticeStep", ctrl%maxLatDisp, 0.2_dp)
      end if
      call getChildValue(node, "MovedAtoms", buffer2, "1:-1", child=child, &
          &multiple=.true.)
      call convAtomRangeToInt(char(buffer2), geom%speciesNames, geom%species, &
          &child, ctrl%indMovedAtom)

      ctrl%nrMoved = size(ctrl%indMovedAtom)
      ctrl%tCoordOpt = (ctrl%nrMoved /= 0)
      if (ctrl%tCoordOpt) then
        call getChildValue(node, "MaxAtomStep", ctrl%maxAtomDisp, 0.2_dp)
      end if
      call getChildValue(node, "MaxForceComponent", ctrl%maxForce, 1e-4_dp, &
          &modifier=modifier, child=field)
      call convertByMul(char(modifier), forceUnits, field, ctrl%maxForce)
      call getChildValue(node, "MaxSteps", ctrl%maxRun, 200)
      call getChildValue(node, "OutputPrefix", buffer2, "geo_end")
      ctrl%outFile = unquote(char(buffer2))
      call getChildValue(node, "AppendGeometries", ctrl%tAppendGeo, .false.)
      call getChildValue(node, "ConvergentForcesOnly", ctrl%tConvrgForces, &
          & .true.)
      call readGeoConstraints(node, ctrl, geom%nAtom)
      if (ctrl%tLatOpt) then
        if (ctrl%nrConstr/=0) then
          call error("Lattice optimisation and constraints currently&
              & incompatible.")
        end if
        if (ctrl%nrMoved/=0.and.ctrl%nrMoved<geom%nAtom) then
          call error("Subset of optimising atoms not currently possible with&
              & lattice optimisation.")
        end if
      end if
      ctrl%tGeoOpt = ctrl%tLatOpt .or. ctrl%tCoordOpt

    case("gdiis")
      ! Gradient DIIS optimisation, only stable in the quadratic region

      ctrl%iGeoOpt = 3
      ctrl%tForces = .true.
      ctrl%restartFreq = 1
      call getChildValue(node, "alpha", ctrl%deltaGeoOpt, 1.0E-1_dp)
      call getChildValue(node, "Generations", ctrl%iGenGeoOpt, 8)
      call getChildValue(node, "LatticeOpt", ctrl%tLatOpt, .false.)
      if (ctrl%tLatOpt) then
        call getChildValue(node, "Pressure", ctrl%pressure, 0.0_dp, &
            & modifier=modifier, child=child)
        call convertByMul(char(modifier), pressureUnits, child, &
            & ctrl%pressure)
        call getChildValue(node, "FixAngles", ctrl%tLatOptFixAng, .false.)
        if (ctrl%tLatOptFixAng) then
          call getChildValue(node, "FixLengths", ctrl%tLatOptFixLen, &
              & (/.false.,.false.,.false./))
        else
          call getChildValue(node, "Isotropic", ctrl%tLatOptIsotropic, .false.)
        end if
        call getChildValue(node, "MaxLatticeStep", ctrl%maxLatDisp, 0.2_dp)
      end if
      call getChildValue(node, "MovedAtoms", buffer2, "1:-1", child=child, &
          &multiple=.true.)
      call convAtomRangeToInt(char(buffer2), geom%speciesNames, geom%species, &
          &child, ctrl%indMovedAtom)

      ctrl%nrMoved = size(ctrl%indMovedAtom)
      ctrl%tCoordOpt = (ctrl%nrMoved /= 0)
      call getChildValue(node, "MaxForceComponent", ctrl%maxForce, 1e-4_dp, &
          &modifier=modifier, child=field)
      call convertByMul(char(modifier), forceUnits, field, ctrl%maxForce)
      call getChildValue(node, "MaxSteps", ctrl%maxRun, 200)
      call getChildValue(node, "OutputPrefix", buffer2, "geo_end")
      ctrl%outFile = unquote(char(buffer2))
      call getChildValue(node, "AppendGeometries", ctrl%tAppendGeo, .false.)
      call getChildValue(node, "ConvergentForcesOnly", ctrl%tConvrgForces, &
          & .true.)
      call readGeoConstraints(node, ctrl, geom%nAtom)
      if (ctrl%tLatOpt) then
        if (ctrl%nrConstr/=0) then
          call error("Lattice optimisation and constraints currently&
              & incompatible.")
        end if
        if (ctrl%nrMoved/=0.and.ctrl%nrMoved<geom%nAtom) then
          call error("Subset of optimising atoms not currently possible with&
              & lattice optimisation.")
        end if
      end if
      ctrl%tGeoOpt = ctrl%tLatOpt .or. ctrl%tCoordOpt

    case("secondderivatives")
      ! currently only numerical derivatives of forces is implemented

      ctrl%tDerivs = .true.
      ctrl%tForces = .true.
      call getChildValue(node, "Atoms", buffer2, "1:-1", child=child, &
          &multiple=.true.)
      call convAtomRangeToInt(char(buffer2), geom%speciesNames, geom%species, &
          &child, ctrl%indMovedAtom)
      ctrl%nrMoved = size(ctrl%indMovedAtom)
      if (ctrl%nrMoved == 0) then
        call error("No atoms specified for derivatives calculation.")
      end if
      call getChildValue(node, "Delta", ctrl%deriv2ndDelta, 1.0E-4_dp, &
          & modifier=modifier, child=field)
      call convertByMul(char(modifier), lengthUnits, field, ctrl%deriv2ndDelta)
      ctrl%tConvrgForces = .true.

    case ("velocityverlet")
      ! molecular dynamics

      ctrl%tForces = .true.
      ctrl%tMD = .true.

      call getChildValue(node, "MDRestartFrequency", ctrl%restartFreq, 1)
      call getChildValue(node, "MovedAtoms", buffer2, "1:-1", child=child, &
          &multiple=.true.)
      call convAtomRangeToInt(char(buffer2), geom%speciesNames, geom%species,&
          &child, ctrl%indMovedAtom)
      ctrl%nrMoved = size(ctrl%indMovedAtom)
      if (ctrl%nrMoved == 0) then
        call error("No atoms specified for molecular dynamics.")
      end if
      call readInitialVelocities(node, ctrl, geom%nAtom)

      call getChildValue(node, "KeepStationary", ctrl%tMDstill,.true.)
      if (ctrl%tMDstill .and. geom%nAtom == 1) then
        call error("Removing translational freedom with only one atom not&
            & possible.")
      end if

      call getChildValue(node, "TimeStep", ctrl%deltaT, modifier=modifier, &
          &child=field)
      call convertByMul(char(modifier), timeUnits, field, ctrl%deltaT)

      call getChildValue(node, "Thermostat", value, child=child)
      call getNodeName(value, buffer2)

      call getChildValue(node, "ConvergentForcesOnly", ctrl%tConvrgForces, &
          & .true.)

      thermostat: select case(char(buffer2))
      case ("berendsen")
        ctrl%iThermostat = 2
        ! Read temperature or temperature profiles
        call getChildValue(value, "Temperature", value2, modifier=modifier, &
            &child=child2)
        call getNodeName(value2, buffer)

        select case(char(buffer))
        case (textNodeName)
          call readTemperature(child2, ctrl)
        case ("temperatureprofile")
          call readTemperatureProfile(value2, char(modifier), ctrl)
        case default
          call detailedError(value2, "Invalid method name.")
        end select

        !call getChildValue(value, "CouplingStrength", ctrl%wvScale)
        call getChild(value, "CouplingStrength", child=child2, &
            & requested=.false.)
        if (associated(child2)) then
          call getChildValue(child2, "", ctrl%wvScale)
          call getChild(value, "Timescale",child=child2,modifier=modifier,&
              &requested=.false.)
          if (associated(child2)) call error("Only Coupling strength OR &
              &Timescale can be set for Berendsen thermostats.")
        else
          call getChild(value, "Timescale",child=child2,modifier=modifier,&
              &requested=.false.)
          if (associated(child2)) then
            call getChildValue(child2, "", ctrl%wvScale, &
                & modifier=modifier, child=child3)
            call convertByMul(char(modifier), timeUnits, child3, &
                & ctrl%wvScale)
            ctrl%wvScale = ctrl%deltaT / ctrl%wvScale
          else
            call error("Either CouplingStrength or Timescale must be set&
                & for Berendsen thermostats.")
          end if
        end if

        call getChildValue(value, "AdaptFillingTemp", ctrl%tSetFillingTemp, &
            &.false.)

      case ("nosehoover")
        ctrl%iThermostat = 3
        ! Read temperature or temperature profiles
        call getChildValue(value, "Temperature", value2, modifier=modifier, &
            &child=child2)
        call getNodeName(value2, buffer)

        select case(char(buffer))
        case (textNodeName)
          call readTemperature(child2, ctrl)
        case ("temperatureprofile")
          call readTemperatureProfile(value2, char(modifier), ctrl)
        case default
          call detailedError(value2, "Invalid method name.")
        end select

        call getChildValue(value, "CouplingStrength", ctrl%wvScale, &
            & modifier=modifier, child=field)
        call convertByMul(char(modifier), freqUnits, field, ctrl%wvScale)

        call getChildValue(value, "ChainLength", ctrl%nh_npart, 3)
        call getChildValue(value, "Order", ctrl%nh_nys, 3)
        call getChildValue(value, "IntegratorSteps", ctrl%nh_nc, 1)

        call getChild(value, "Restart",  child=child3, requested=.false.)
        if (associated(child3)) then
          allocate(ctrl%xnose(ctrl%nh_npart))
          allocate(ctrl%vnose(ctrl%nh_npart))
          allocate(ctrl%gnose(ctrl%nh_npart))
          call getChildValue(child3,"x",ctrl%xnose)
          call getChildValue(child3,"v",ctrl%vnose)
          call getChildValue(child3,"g",ctrl%gnose)
          ctrl%tInitNHC = .true.
        else
          ctrl%tInitNHC = .false.
        end if

        call getChildValue(value, "AdaptFillingTemp", ctrl%tSetFillingTemp, &
            &.false.)

      case ("andersen")
        ctrl%iThermostat = 1
        ! Read temperature or temperature profiles
        call getChildValue(value, "Temperature", value2, modifier=modifier, &
            &child=child2)
        call getNodeName(value2, buffer)

        select case(char(buffer))
        case (textNodeName)
          call readTemperature(child2, ctrl)
        case ("temperatureprofile")
          call readTemperatureProfile(value2, char(modifier), ctrl)
        case default
          call detailedError(value2, "Invalid method name.")
        end select

        call getChildValue(value, "ReselectProbability", ctrl%wvScale, &
            &child=child3)
        if (ctrl%wvScale <= 0.0_dp .or. ctrl%wvScale > 1.0_dp) then
          call detailedError(child3, &
              &"ReselectProbability must be in the range (0,1]!")
        end if
        call getChildValue(value, "ReselectIndividually", ctrl%tRescale)
        call getChildValue(value, "AdaptFillingTemp", ctrl%tSetFillingTemp, &
            &.false.)

      case ("none")
        ctrl%iThermostat = 0
        allocate(ctrl%tempSteps(1))
        allocate(ctrl%tempValues(1))

        if (ctrl%tReadMDVelocities) then
          ! without a thermostat, if we know the initial velocities, we do not
          ! need a temperature, so just set it to something 'safe'
          ctrl%tempAtom = minTemp
        else
          call getChildValue(value, "InitialTemperature", ctrl%tempAtom, &
              &modifier=modifier, child=field)
          if (ctrl%tempAtom < 0.0_dp) then
            call detailedError(field, "Negative temperature")
          end if
          call convertByMul(char(modifier), energyUnits, field, ctrl%tempAtom)
          if (ctrl%tempAtom < minTemp) then
            ctrl%tempAtom = minTemp
          end if
        end if
      case default
        call getNodeHSDName(value, buffer2)
        call detailedError(child, "Invalid thermostat '" // char(buffer) // "'")
      end select thermostat

      if (ctrl%maxRun < -1) then
        call getChildValue(node, "Steps", ctrl%maxRun)
      end if

      call getChildValue(node, "OutputPrefix", buffer2, "geo_end")
      ctrl%outFile = unquote(char(buffer2))

      if (geom%tPeriodic) then

        call getChild(node, "Barostat", child, requested=.false.)
        if (.not. associated(child)) then
          call setChild(node, "Barostat", child)
          ctrl%tBarostat = .false.
          ctrl%pressure = 0.0_dp
          ctrl%BarostatStrength = 0.0_dp
        else
          if (ctrl%nrMoved /= geom%nAtom) then
            call error("Dynamics for a subset of atoms is not currently&
                & possible when using a barostat")
          end if
          call getChildValue(child, "Pressure", ctrl%pressure, &
              & modifier=modifier, child=child2)
          call convertByMul(char(modifier), pressureUnits, child2, &
              & ctrl%pressure)
          call getChild(child, "Coupling", child=child2, requested=.false.)
          if (associated(child2)) then
            call getChildValue(child2, "", ctrl%BarostatStrength)
            call getChild(child, "Timescale",child=child2,modifier=modifier,&
                &requested=.false.)
            if (associated(child2)) call error("Only Coupling strength OR &
                &Timescale can be set for Barostatting.")
          else
            call getChild(child, "Timescale",child=child2,modifier=modifier,&
                &requested=.false.)
            if (associated(child2)) then
              call getChildValue(child2, "", ctrl%BarostatStrength, &
                  & modifier=modifier, child=child3)
              call convertByMul(char(modifier), timeUnits, child3, &
                  & ctrl%BarostatStrength)
              ctrl%BarostatStrength = ctrl%deltaT / ctrl%BarostatStrength
            else
              call error("Either Coupling strength or Timescale must be set&
                  & for Barostatting.")
            end if
          end if
          call getChildValue(child, "Isotropic", ctrl%tIsotropic, .true.)
          ctrl%tBarostat = .true.
        end if
      end if

      call readXlbomdOptions(node, ctrl%xlbomd)

      call getInputMasses(node, geom, ctrl%masses)

    case ("socket")
      ! external socket control of the run (once initialised from input)
#:if WITH_SOCKETS
      ctrl%tForces = .true.
      allocate(ctrl%socketInput)
      call getChild(node, 'File', child=child2, requested=.false.)
      call getChild(node, 'Host', child=child3, requested=.false.)
      if (associated(child2) .eqv. associated(child3)) then
        call error('Either Host or File (but not both) must be set for socket&
            & communication')
      end if

      ! File communiation
      if (associated(child2)) then
        call getChildValue(child2, "", buffer2)
        ctrl%socketInput%host = unquote(char(buffer2))
        ! zero it to signal to initprogram to use a unix file
        ctrl%socketInput%port = 0
      else
        call getChildValue(child3, "", buffer2)
        ctrl%socketInput%host = unquote(char(buffer2))
        call getChildValue(node, "Port", ctrl%socketInput%port, child=field)
        if (ctrl%socketInput%port <= 0) then
          call detailedError(field, "Invalid port number")
        end if
      end if

      call getChildValue(node, "Protocol", value, "i-PI", child=child)
      call getNodeName(value, buffer)
      select case(char(buffer))
      case("i-pi")
        ctrl%socketInput%protocol = IPI_PROTOCOLS%IPI_1
        ! want a file path
        if (ctrl%socketInput%port == 0) then
          call getChildValue(node, "Prefix", buffer2, "/tmp/ipi_")
          sTmp = unquote(char(buffer2))
          ctrl%socketInput%host = trim(sTmp) // trim(ctrl%socketInput%host)
        end if

      case default
        call detailedError(child, "Invalid protocol '" // char(buffer) // "'")
      end select
      call getChildValue(node, "Verbosity", ctrl%socketInput%verbosity, 0)
      call getChildValue(node, "MaxSteps", ctrl%maxRun, 200)

#:else
      call detailedError(node, "Program had been compiled without socket support")
#:endif

    case default
      call getNodeHSDName(node, buffer)
      call detailedError(parent, "Invalid driver '" // char(buffer) // "'")

    end select driver

  end subroutine readDriver


  !> Extended lagrangian options
  subroutine readXlbomdOptions(node, input)

    !> node in the input tree
    type(fnode), pointer :: node

    !> extracted settings on exit
    type(XlbomdInp), allocatable, intent(out) :: input

    type(fnode), pointer :: pXlbomd, pXlbomdFast, pRoot, pChild
    integer :: nKappa
    logical :: tXlbomdFast

    call getChild(node, 'Xlbomd', pXlbomd, requested=.false.)
    call getChild(node, 'XlbomdFast', pXlbomdFast, requested=.false.)
    if (.not. (associated(pXlbomd) .or. associated(pXlbomdFast))) then
      return
    end if
    if (associated(pXlbomd) .and. associated(pXlbomdFast)) then
      call detailedError(pXlbomdFast, "Blocks 'Xlbomd' and 'XlbomdFast' are&
          & mutually exclusive")
    end if
    if (associated(pXlbomdFast)) then
      tXlbomdFast = .true.
      pRoot => pXlbomdFast
    else
      tXlbomdFast = .false.
      pRoot => pXlbomd
    end if
    allocate(input)
    call getChildValue(pRoot, 'IntegrationSteps', input%nKappa, 5, child=pChild)
    ! Workaround for nagfor 6.1 as the derived type in the array comparison
    ! is not recognized as such
    nKappa = input%nKappa
    if (all([5, 6, 7] /= nKappa)) then
      call detailedError(pChild, 'Invalid number of integration steps (must be&
          & 5, 6 or 7)')
    end if
    call getChildValue(pRoot, 'PreSteps', input%nPreSteps, 0)

    ! Since inverse Jacobian is not enabled, we can set FullSccSteps
    ! to its minimal value (no averaging of inverse Jacobians is done)
    !call getChildValue(child, 'FullSccSteps', input%nFullSccSteps, &
    !    & input%nKappa + 1, child=child2)
    input%nFullSccSteps = input%nKappa + 1
    !if (input%nFullSccSteps < input%nKappa + 1) then
    !  call detailedError(child2, 'Nr. of full SCC steps must be greater by&
    !      & one than integration steps')
    !end if

    if (tXlbomdFast) then
      call getChildValue(pRoot, 'TransientSteps', input%nTransientSteps, 10)
      input%minSccIter = 1
      input%maxSccIter = 1
      ! Dummy value as minSccIter and maxSccIter have been set to 1.
      input%sccTol = 1e-5_dp
      call getChildValue(pRoot, 'Scale', input%scale, 1.0_dp, child=pChild)
      if (input%scale <= 0.0_dp .or. input%scale > 1.0_dp) then
        call detailedError(pChild, 'Scaling value must be in the interval&
            & (0.0, 1.0]')
      end if

      !! Inverse Jacobian is experimental feature so far.
      !call getChildValue(child, "UseJacobianKernel", &
      !    & input%useInverseJacobian, .false.)
      !if (input%useInverseJacobian) then
      !  call getChildValue(child, "ReadJacobianKernel", &
      !      & input%readInverseJacobian, .false.)
      !end if
      input%useInverseJacobian = .false.
      input%readInverseJacobian = .false.
    else
      input%nTransientSteps = 0
      call getChildValue(pRoot, 'MinSccIterations', input%minSCCIter, 1)
      call getChildValue(pRoot, 'MaxSccIterations', input%maxSCCIter, 200)
      if (input%maxSCCIter <= 0) then
        call detailedError(pRoot,"MaxSccIterations must be >= 1");
      end if
      call getChildValue(pRoot, 'SccTolerance', input%sccTol, 1e-5_dp)
      input%scale = 1.0_dp
      input%useInverseJacobian = .false.
      input%readInverseJacobian = .false.
    end if

  end subroutine readXlbomdOptions


  !> Reads geometry constraints.
  subroutine readGeoConstraints(node, ctrl, nAtom)

    !> Node to get the information from
    type(fnode), pointer :: node

    !> Control structure to be filled
    type(control), intent(inout) :: ctrl

    !> Nr. of atoms in the system
    integer, intent(in) :: nAtom

    type(fnode), pointer :: value, child
    type(string) :: buffer
    type(listIntR1) :: intBuffer
    type(listRealR1) :: realBuffer

    call getChildValue(node, "Constraints", value, "", child=child, &
        &allowEmptyValue=.true.)
    call getNodeName2(value, buffer)
    if (char(buffer) == "") then
      ctrl%nrConstr = 0
    else
      call init(intBuffer)
      call init(realBuffer)
      call getChildValue(child, "", 1, intBuffer, 3, realBuffer)
      ctrl%nrConstr = len(intBuffer)
      allocate(ctrl%conAtom(ctrl%nrConstr))
      allocate(ctrl%conVec(3, ctrl%nrConstr))
      call asVector(intBuffer, ctrl%conAtom)
      if (.not.all(ctrl%conAtom<=nAtom)) then
        call detailedError(node,"Non-existent atom specified in constraint")
      end if
      call asArray(realBuffer, ctrl%conVec)
      call destruct(intBuffer)
      call destruct(realBuffer)
    end if

  end subroutine readGeoConstraints


  !> Reads MD velocities
  subroutine readInitialVelocities(node, ctrl, nAtom)

    !> Node to get the information from
    type(fnode), pointer :: node

    !> Control structure to be filled
    type(control), intent(inout) :: ctrl

    !> Total number of all atoms
    integer, intent(in) :: nAtom

    type(fnode), pointer :: value, child
    type(string) :: buffer, modifier
    type(listRealR1) :: realBuffer
    integer :: nVelocities
    real(dp), allocatable :: tmpVelocities(:,:)

    call getChildValue(node, "Velocities", value, "", child=child, &
        & modifier=modifier, allowEmptyValue=.true.)
    call getNodeName2(value, buffer)
    if (char(buffer) == "") then
      ctrl%tReadMDVelocities = .false.
    else
      call init(realBuffer)
      call getChildValue(child, "", 3, realBuffer, modifier=modifier)
      nVelocities = len(realBuffer)
      if (nVelocities /= nAtom) then
        call detailedError(node, "Incorrect number of specified velocities: " &
            & // i2c(3*nVelocities) // " supplied, " &
            & // i2c(3*nAtom) // " required.")
      end if
      allocate(tmpVelocities(3, nVelocities))
      call asArray(realBuffer, tmpVelocities)
      if (len(modifier) > 0) then
        call convertByMul(char(modifier), VelocityUnits, child, &
            & tmpVelocities)
      end if
      call destruct(realBuffer)
      allocate(ctrl%initialVelocities(3, ctrl%nrMoved))
      ctrl%initialVelocities(:,:) = tmpVelocities(:,ctrl%indMovedAtom(:))
      ctrl%tReadMDVelocities = .true.
    end if

  end subroutine readInitialVelocities


  !> Reads atomic masses from input file, eventually overwriting those in the SK files
  subroutine getInputMasses(node, geo, masses)

    !> relevant node of input data
    type(fnode), pointer :: node

    !> geometry object, which contains atomic species information
    type(TGeometry), intent(in) :: geo

    !> masses to be returned
    real(dp), allocatable, intent(out) :: masses(:)

    type(fnode), pointer :: child, child2, child3, val
    type(fnodeList), pointer :: children
    integer, allocatable :: pTmpI1(:)
    type(string) :: buffer, modifier
    real(dp) :: rTmp
    integer :: ii, jj, iAt

    call getChildValue(node, "Masses", val, "", child=child, allowEmptyValue=.true.,&
        & dummyValue=.true., list=.true.)

    ! Read individual atom specifications
    call getChildren(child, "Mass", children)
    if (getLength(children) == 0) then
      return
    end if

    allocate(masses(geo%nAtom))
    masses(:) = -1.0_dp
    do ii = 1, getLength(children)
      call getItem1(children, ii, child2)
      call getChildValue(child2, "Atoms", buffer, child=child3, multiple=.true.)
      call convAtomRangeToInt(char(buffer), geo%speciesNames, geo%species, child3, pTmpI1)
      call getChildValue(child2, "MassPerAtom", rTmp, modifier=modifier, child=child)
      call convertByMul(char(modifier), massUnits, child, rTmp)
      do jj = 1, size(pTmpI1)
        iAt = pTmpI1(jj)
        if (masses(iAt) >= 0.0_dp) then
          call detailedWarning(child3, "Previous setting for the mass  of atom" // i2c(iAt) //&
              & " overwritten")
        end if
        masses(iAt) = rTmp
      end do
      deallocate(pTmpI1)
    end do
    call destroyNodeList(children)

  end subroutine getInputMasses


  !> Reads Hamiltonian
  subroutine readHamiltonian(node, ctrl, geo, slako)

    !> Node to get the information from
    type(fnode), pointer :: node

    !> Control structure to be filled
    type(control), intent(inout) :: ctrl

    !> Geometry structure to be filled
    type(TGeometry), intent(in) :: geo

    !> Slater-Koster structure to be filled
    type(slater), intent(inout) :: slako

    type(string) :: buffer

    call getNodeName(node, buffer)
    select case (char(buffer))
    case ("dftb")
      call readDFTBHam(node, ctrl, geo, slako)
    case default
      call detailedError(node, "Invalid Hamiltonian")
    end select

  end subroutine readHamiltonian


  !> Reads DFTB-Hamiltonian
  subroutine readDFTBHam(node, ctrl, geo, slako)

    !> Node to get the information from
    type(fnode), pointer :: node

    !> Control structure to be filled
    type(control), intent(inout) :: ctrl

    !> Geometry structure to be filled
    type(TGeometry), intent(in) :: geo

    !> Slater-Koster structure to be filled
    type(slater), intent(inout) :: slako

    type(fnode), pointer :: value, value2, child, child2, child3, field
    type(fnodeList), pointer :: children
    type(string) :: buffer, buffer2, modifier
    type(listInt) :: li
    type(listIntR1) :: li1
    type(listRealR1) :: lr1
    type(listInt), allocatable :: liN(:)
    type(listIntR1), allocatable :: li1N(:)
    type(listReal), allocatable :: lrN(:)
    type(listCharLc), allocatable :: skFiles(:,:)
    type(listString) :: lStr
    type(listIntR1), allocatable :: angShells(:)
    type(listRealR2) :: lCharges
    type(listRealR1) :: lBlurs
    logical, allocatable :: repPoly(:,:)
    integer :: iSp1, iSp2, iSh1, ii, jj, kk, ind
    character(lc) :: prefix, suffix, separator, elem1, elem2, strTmp
    character(lc) :: errorStr
    logical :: tLower, tExist
    real(dp), allocatable :: kpts(:,:)
    integer, allocatable :: tmpI1(:)
    integer, allocatable :: pTmpI1(:)
    real(dp), allocatable :: tmpR1(:)
    real(dp), allocatable :: tmpR2(:,:)
    real(dp) :: rTmp, rTmp3(3)
    integer, allocatable :: iTmpN(:)
    real(dp) :: coeffsAndShifts(3, 4)
    integer :: nShell, skInterMeth
    character(1) :: tmpCh
    logical :: tShellIncl(4), tFound
    integer :: angShell(maxL+1), angShellOrdered(maxL+1)
    integer :: fp, iErr
    logical :: tBadIntegratingKPoints
    integer :: nElem

    ! Read in maximal angular momenta or selected shells
    do ii = 1, maxL+1
      angShellOrdered(ii) = ii - 1
    end do
    call getChild(node, "MaxAngularMomentum", child)
    allocate(angShells(geo%nSpecies))
    do iSp1 = 1, geo%nSpecies
      call init(angShells(iSp1))
      call getChildValue(child, geo%speciesNames(iSp1), value, child=child2)
      call getNodeName(value, buffer)
      select case(char(buffer))
      case("selectedshells")
        call init(lStr)
        call getChildValue(value, "", lStr)
        do ii = 1, len(lStr)
          call get(lStr, strTmp, ii)
          strTmp = tolower(unquote(trim(strTmp)))
          if (len_trim(strTmp) > 4 .or. len_trim(strTmp) < 1) then
            call detailedError(value, "Invalid shell selection '" &
                &// trim(strTmp) &
                &// "'. Nr. of selected shells must be between 1 and 4.")
          end if
          tShellIncl(:) = .false.
          nShell = len_trim(strTmp)
          do jj = 1, nShell
            tmpCh = strTmp(jj:jj)
            tFound = .false.
            do kk = 1, size(orbitalNames)
              if (tmpCh == trim(orbitalNames(kk))) then
                if (tShellIncl(kk)) then
                  call detailedError(value, "Double selection of the same shell&
                      & '" // tmpCh // "' in shell selection block '" &
                      &// trim(strTmp) // "'")
                end if
                tShellIncl(kk) = .true.
                angShell(jj) = kk - 1
                tFound = .true.
                exit
              end if
            end do
            if (.not. tFound) then
              call detailedError(value, "Invalid shell name '" // tmpCh // "'")
            end if
          end do
          call append(angShells(iSp1), angShell(1:nShell))
        end do
        call destruct(lStr)

      case(textNodeName)
        call getChildValue(child2, "", buffer)
        strTmp = unquote(char(buffer))
        do jj = 1, size(orbitalNames)
          if (trim(strTmp) == trim(orbitalNames(jj))) then
            call append(angShells(iSp1), angShellOrdered(:jj))
          end if
        end do
        if (len(angShells(iSp1)) < 1) then
          call detailedError(child2, "Invalid orbital name '" // &
              &trim(strTmp) // "'")
        end if

      case default
        call getNodeHSDName(value, buffer)
        call detailedError(child2, "Invalid shell specification method '" //&
            & char(buffer) // "'")
      end select
    end do

    ! Orbitals and angular momenta for the given shells (once the SK files will contain the full
    ! information about the basis, this will be moved to the SK reading routine).
    allocate(slako%orb)
    allocate(slako%orb%nShell(geo%nSpecies))
    allocate(slako%orb%nOrbSpecies(geo%nSpecies))
    allocate(slako%orb%nOrbAtom(geo%nAtom))
    slako%orb%mOrb = 0
    slako%orb%mShell = 0
    do iSp1 = 1, geo%nSpecies
      slako%orb%nShell(iSp1) = 0
      slako%orb%nOrbSpecies(iSp1) = 0
      do ii = 1, len(angShells(iSp1))
        call intoArray(angShells(iSp1), angShell, nShell, ii)
        slako%orb%nShell(iSp1) = slako%orb%nShell(iSp1) + nShell
        do jj = 1, nShell
          slako%orb%nOrbSpecies(iSp1) = slako%orb%nOrbSpecies(iSp1) &
              &+ 2 * angShell(jj) + 1
        end do
      end do
    end do
    slako%orb%mShell = maxval(slako%orb%nShell)
    slako%orb%mOrb = maxval(slako%orb%nOrbSpecies)
    slako%orb%nOrbAtom(:) = slako%orb%nOrbSpecies(geo%species(:))
    slako%orb%nOrb = sum(slako%orb%nOrbAtom)

    allocate(slako%orb%angShell(slako%orb%mShell, geo%nSpecies))
    allocate(slako%orb%iShellOrb(slako%orb%mOrb, geo%nSpecies))
    allocate(slako%orb%posShell(slako%orb%mShell+1, geo%nSpecies))
    slako%orb%angShell(:,:) = 0
    do iSp1 = 1, geo%nSpecies
      ind = 1
      iSh1 = 1
      do ii = 1, len(angShells(iSp1))
        call intoArray(angShells(iSp1), angShell, nShell, ii)
        do jj = 1, nShell
          slako%orb%posShell(iSh1, iSp1) = ind
          slako%orb%angShell(iSh1, iSp1) = angShell(jj)
          slako%orb%iShellOrb(ind:ind+2*angShell(jj), iSp1) = iSh1
          ind = ind + 2 * angShell(jj) + 1
          iSh1 = iSh1 + 1
        end do
        slako%orb%posShell(iSh1, iSp1) = ind
      end do
    end do

    ! Slater-Koster files
    allocate(skFiles(geo%nSpecies, geo%nSpecies))
    do iSp1 = 1, geo%nSpecies
      do iSp2 = 1, geo%nSpecies
        call init(skFiles(iSp2, iSp1))
      end do
    end do
    call getChildValue(node, "SlaterKosterFiles", value, child=child)
    call getNodeName(value, buffer)
    select case(char(buffer))
    case ("type2filenames")
      call getChildValue(value, "Prefix", buffer2, "")
      prefix = unquote(char(buffer2))
      call getChildValue(value, "Suffix", buffer2, "")
      suffix = unquote(char(buffer2))
      call getChildValue(value, "Separator", buffer2, "")
      separator = unquote(char(buffer2))
      call getChildValue(value, "LowerCaseTypeName", tLower, .false.)
      do iSp1 = 1, geo%nSpecies
        if (tLower) then
          elem1 = tolower(geo%speciesNames(iSp1))
        else
          elem1 = geo%speciesNames(iSp1)
        end if
        do iSp2 = 1, geo%nSpecies
          if (tLower) then
            elem2 = tolower(geo%speciesNames(iSp2))
          else
            elem2 = geo%speciesNames(iSp2)
          end if
          strTmp = trim(prefix) // trim(elem1) // trim(separator) &
              &// trim(elem2) // trim(suffix)
          call append(skFiles(iSp2, iSp1), strTmp)
          inquire(file=strTmp, exist=tExist)
          if (.not. tExist) then
            call detailedError(value, "SK file with generated name '" &
                &// trim(strTmp) // "' does not exist.")
          end if
        end do
      end do
    case default
      call setUnprocessed(value)
      do iSp1 = 1, geo%nSpecies
        do iSp2 = 1, geo%nSpecies
          strTmp = trim(geo%speciesNames(iSp1)) // "-" &
              &// trim(geo%speciesNames(iSp2))
          call init(lStr)
          call getChildValue(child, trim(strTmp), lStr, child=child2)
          if (len(lStr) /= len(angShells(iSp1)) * len(angShells(iSp2))) then
            call detailedError(child2, "Incorrect number of Slater-Koster &
                &files")
          end if
          do ii = 1, len(lStr)
            call get(lStr, strTmp, ii)
            inquire(file=strTmp, exist=tExist)
            if (.not. tExist) then
              call detailedError(child2, "SK file '" // trim(strTmp) &
                  &// "' does not exist'")
            end if
            call append(skFiles(iSp2, iSp1), strTmp)
          end do
          call destruct(lStr)
        end do
      end do
    end select

    ! Which repulsive is defined by polynomial? (Default: None)
    allocate(repPoly(geo%nSpecies, geo%nSpecies))
    call getChildValue(node, "PolynomialRepulsive", value, "", child=child, &
        &list=.true., allowEmptyValue=.true., dummyValue=.true.)
    call getNodeName2(value, buffer)
    select case (char(buffer))
    case ("")
      repPoly(:,:) = .false.
    case("setforall")
      call getChildValue(value, "", repPoly(1,1))
      repPoly(:,:) = repPoly(1,1)
    case default
      do iSp1 = 1, geo%nSpecies
        do iSp2 = 1, geo%nSpecies
          strTmp = trim(geo%speciesNames(iSp1)) // "-" &
              &// trim(geo%speciesNames(iSp2))
          call getChildValue(child, trim(strTmp), repPoly(iSp2, iSp1), .false.)
        end do
      end do
      if (.not. all(repPoly .eqv. transpose(repPoly))) then
        call detailedError(value, "Assymetric definition (both A-B and B-A must&
            & be defined for using polynomial repulsive)")
      end if
    end select

    call getChildValue(node, "OrbitalResolvedSCC", ctrl%tOrbResolved, .false.)
    call getChildValue(node, "OldSKInterpolation", ctrl%oldSKInter, .false.)
    if (ctrl%oldSKInter) then
      skInterMeth = skEqGridOld
    else
      skInterMeth = skEqGridNew
    end if
    call readSKFiles(skFiles, geo%nSpecies, slako, slako%orb, &
        &angShells, ctrl%tOrbResolved, skInterMeth, repPoly)

    do iSp1 = 1, geo%nSpecies
      call destruct(angShells(iSp1))
      do iSp2 = 1, geo%nSpecies
        call destruct(skFiles(iSp2, iSp1))
      end do
    end do
    deallocate(angShells)
    deallocate(skFiles)
    deallocate(repPoly)

    ! SCC parameters
    call getChildValue(node, "SCC", ctrl%tSCC, .false.)
    ifSCC: if (ctrl%tSCC) then
      call getChildValue(node, "ReadInitialCharges", ctrl%tReadChrg, .false.)
      if (.not. ctrl%tReadChrg) then
        call getInitialCharges(node, geo, ctrl%initialCharges)
      end if
      call getChildValue(node, "SCCTolerance", ctrl%sccTol, 1.0e-5_dp)
      call getChildValue(node, "Mixer", value, "Broyden", child=child)
      call getNodeName(value, buffer)
      select case(char(buffer))

      case ("broyden")
        ctrl%iMixSwitch = 3
        call getChildValue(value, "MixingParameter", ctrl%almix, 0.2_dp)
        call getChildValue(value, "InverseJacobiWeight", ctrl%broydenOmega0, &
            &0.01_dp)
        call getChildValue(value, "MinimalWeight", ctrl%broydenMinWeight, &
            &1.0_dp)
        call getChildValue(value, "MaximalWeight", ctrl%broydenMaxWeight, &
            &1.0e5_dp)
        call getChildValue(value, "WeightFactor", ctrl%broydenWeightFac, &
            &1.0e-2_dp)

      case ("anderson")
        ctrl%iMixSwitch = 2
        call getChildValue(value, "MixingParameter", ctrl%almix, 0.05_dp)
        call getChildValue(value, "Generations", ctrl%iGenerations, 4)
        call getChildValue(value, "InitMixingParameter", &
            &ctrl%andersonInitMixing, 0.01_dp)
        call getChildValue(value, "DynMixingParameters", value2, "", &
            &child=child, allowEmptyValue=.true.)
        call getNodeName2(value2, buffer2)
        if (char(buffer2) == "") then
          ctrl%andersonNrDynMix = 0
        else
          call init(lr1)
          call getChildValue(child, "", 2, lr1, child=child2)
          if (len(lr1) < 1) then
            call detailedError(child2, "At least one dynamic mixing parameter&
                & must be defined.")
          end if
          ctrl%andersonNrDynMix = len(lr1)
          allocate(ctrl%andersonDynMixParams(2, ctrl%andersonNrDynMix))
          call asArray(lr1, ctrl%andersonDynMixParams)
          call destruct(lr1)
        end if
        call getChildValue(value, "DiagonalRescaling", ctrl%andersonOmega0, &
            &1.0e-2_dp)

      case ("simple")
        ctrl%iMixSwitch = 1
        call getChildValue(value, "MixingParameter", ctrl%almix, 0.05_dp)

      case("diis")
        ctrl%iMixSwitch = 4
        call getChildValue(value, "InitMixingParameter", ctrl%almix, 0.2_dp)
        call getChildValue(value, "Generations", ctrl%iGenerations, 6)
        call getChildValue(value, "UseFromStart", ctrl%tFromStart, .true.)
      case default
        call getNodeHSDName(value, buffer)
        call detailedError(child, "Invalid mixer '" // char(buffer) // "'")
      end select

      ! Elstner gamma damping for X-H interactions
      call getChildValue(node, "DampXH", ctrl%tDampH, .false.)
      if (ctrl%tDampH) then
        call getChildValue(node, "DampXHExponent", ctrl%dampExp)
      end if

      if (geo%tPeriodic) then
        call getChildValue(node, "EwaldParameter", ctrl%ewaldAlpha, 0.0_dp)
      end if

      ! spin
      call getChildValue(node, "SpinPolarisation", value, "", child=child, &
          &allowEmptyValue=.true.)
      call getNodeName2(value, buffer)
      select case(char(buffer))
      case ("")
        ctrl%tSpin = .false.
        ctrl%t2Component = .false.
        ctrl%nrSpinPol = 0.0_dp

      case ("colinear")
        ctrl%tSpin = .true.
        ctrl%t2Component = .false.
        call getChildValue(value, 'UnpairedElectrons', ctrl%nrSpinPol, 0.0_dp)
        call getChildValue(value, 'RelaxTotalSpin', ctrl%tSpinSharedEf, .false.)
        if (.not. ctrl%tReadChrg) then
          call getInitialSpins(value, geo, 1, ctrl%initialSpins)
        end if

      case ("noncolinear")
        ctrl%tSpin = .true.
        ctrl%t2Component = .true.
        if (.not. ctrl%tReadChrg) then
          call getInitialSpins(value, geo, 3, ctrl%initialSpins)
        end if

      case default
        call getNodeHSDName(value, buffer)
        call detailedError(child, "Invalid spin polarisation type '" //&
            & char(buffer) // "'")
      end select

      ctrl%tMulliken = .true.

    end if ifSCC

    ! External electric field
    call getChildValue(node, "ElectricField", value, "", child=child, &
        &allowEmptyValue=.true., dummyValue=.true., list=.true.)

    ! external applied field
    call getChild(child, "External",child2,requested=.false.)
    if (associated(child2)) then
      call getChildValue(child2, "Strength", ctrl%EFieldStrength, &
          & modifier=modifier, child=child3)
      call convertByMul(char(modifier), EFieldUnits, child3, &
          & ctrl%EFieldStrength)
      call getChildValue(child2, "Direction", ctrl%EfieldVector)
      if (sum(ctrl%EfieldVector**2) < 1e-8_dp) then
        call detailedError(child2,"Vector too small")
      else
        ctrl%EfieldVector = ctrl%EfieldVector/sqrt(sum(ctrl%EfieldVector**2))
      end if
      ctrl%tEField = .true.
      ctrl%tMulliken = .true.
      call getChildValue(child2, "Frequency", ctrl%EFieldOmega, 0.0_dp, &
          & modifier=modifier, child=child3)
      call convertByMul(char(modifier), freqUnits, child3, &
          & ctrl%EFieldOmega)
      if (ctrl%EFieldOmega > 0.0) then
        ctrl%EFieldOmega = 2.0_dp * pi * ctrl%EFieldOmega !angular frequency
        ctrl%tTDEfield = .true.
      else
        ctrl%tTDEfield = .false.
        ctrl%EFieldOmega = 0.0_dp
      end if
      ctrl%EfieldPhase = 0
      if (ctrl%tTDEfield) then
        call getChildValue(child2, "Phase", ctrl%EfieldPhase, 0)
      end if
    else
      ctrl%tEField = .false.
    end if

    ! Point charges present
    call getChildren(child, "PointCharges", children)
    if (getLength(children) > 0) then

      if (.not.ctrl%tSCC) then
        call error("External charges can only be used in an SCC calculation")
      end if
      call init(lCharges)
      if (.not. geo%tPeriodic) then
        call init(lBlurs)
      end if
      fp = getFileId()
      ctrl%nExtChrg = 0
      do ii = 1, getLength(children)
        call getItem1(children, ii, child2)
        call getChildValue(child2, "CoordsAndCharges", value, &
            &modifier=modifier, child=child3)
        call getNodeName(value, buffer)
        select case(char(buffer))
        case (textNodeName)
          call init(lr1)
          call getChildValue(child3, "", 4, lr1, modifier=modifier)
          allocate(tmpR2(4, len(lr1)))
          call asArray(lr1, tmpR2)
          ctrl%nExtChrg = ctrl%nExtChrg + len(lr1)
          call destruct(lr1)
        case ("directread")
          call getChildValue(value, "Records", ind)
          call getChildValue(value, "File", buffer2)
          allocate(tmpR2(4, ind))
          open(fp, file=unquote(char(buffer2)), form="formatted", &
              &status="old", action="read", iostat=iErr)
          if (iErr /= 0) then
            call detailedError(value, "Could not open file '" &
                &// trim(unquote(char(buffer2))) // "' for direct reading" )
          end if
          read(fp, *, iostat=iErr) tmpR2
          if (iErr /= 0) then
            call detailedError(value, "Error during direct reading '" &
                &// trim(unquote(char(buffer2))) // "'")
          end if
          close(fp)
          ctrl%nExtChrg = ctrl%nExtChrg + ind
        case default
          call detailedError(value, "Invalid block name")
        end select
        call convertByMul(char(modifier), lengthUnits, child3, tmpR2(1:3,:))
        call append(lCharges, tmpR2)
        if (.not. geo%tPeriodic) then
          call getChildValue(child2, "GaussianBlurWidth", rTmp, 0.0_dp, &
              &modifier=modifier, child=child3)
          if (rTmp < 0.0_dp) then
            call detailedError(child3, "Gaussian blur width may not be &
                &negative")
          end if
          call convertByMul(char(modifier), lengthUnits, child3, rTmp)
          allocate(tmpR1(size(tmpR2, dim=2)))
          tmpR1(:) = rTmp
          call append(lBlurs, tmpR1)
          deallocate(tmpR1)
        end if
        deallocate(tmpR2)
      end do

      allocate(ctrl%extChrg(4, ctrl%nExtChrg))
      ind = 1
      do ii = 1, len(lCharges)
        call intoArray(lCharges, ctrl%extChrg(:, ind:), nElem, ii)
        ind = ind + nElem
      end do
      call destruct(lCharges)

      if (.not. geo%tPeriodic) then
        allocate(ctrl%extChrgBlurWidth(ctrl%nExtChrg))
        ind = 1
        do ii = 1, len(lBlurs)
          call intoArray(lBlurs, ctrl%extChrgBlurWidth(ind:), nElem, ii)
          ind = ind + nElem
        end do
        call destruct(lBlurs)
      end if
    else
      ctrl%nExtChrg = 0
    end if
    call destroyNodeList(children)

    call getChild(node, "SpinOrbit", child, requested=.false.)
    if (.not. associated(child)) then
      ctrl%tSpinOrbit = .false.
      allocate(ctrl%xi(0,0))
    else
      if (ctrl%tSpin .and. .not. ctrl%t2Component) then
        call error("Spin-orbit coupling incompatible with collinear spin.")
      end if

      ctrl%tSpinOrbit = .true.
      ctrl%t2Component = .true.

      call getChildValue(child, "Dual", ctrl%tDualSpinOrbit, .true.)

      allocate(ctrl%xi(slako%orb%mShell,geo%nSpecies))
      ctrl%xi = 0.0_dp
      do iSp1 = 1, geo%nSpecies
        call getChildValue(child, geo%speciesNames(iSp1), &
            & ctrl%xi(:slako%orb%nShell(iSp1),iSp1), modifier=modifier, &
            & child=child2 )
        call convertByMul(char(modifier), energyUnits, child2, &
            & ctrl%xi(:slako%orb%nShell(iSp1),iSp1))
      end do
    end if

    ! Solver
    call getChildValue(node, "Eigensolver", value, "RelativelyRobust")
    call getNodeName(value, buffer)
    select case(char(buffer))
    case ("qr")
      ctrl%iSolver = 1
    case ("divideandconquer")
      ctrl%iSolver = 2
    case ("relativelyrobust")
      ctrl%iSolver = 3
    end select

    ! Filling (temperature only read, if AdaptFillingTemp was not set for the selected MD
    ! thermostat.)
    call getChildValue(node, "Filling", value, "Fermi", child=child)
    call getNodeName(value, buffer)

    select case (char(buffer))
    case ("fermi")
      ctrl%iDistribFn = 0 ! Fermi function
    case ("methfesselpaxton")
      ! Set the order of the Methfessel-Paxton step function approximation, defaulting to 2
      call getChildValue(value, "Order", ctrl%iDistribFn, 2)
      if (ctrl%iDistribFn < 1) then
        call getNodeHSDName(value, buffer)
        write(errorStr, "(A,A,A,I4)")"Unsuported filling mode for '", &
            & char(buffer),"' :",ctrl%iDistribFn
        call detailedError(child, errorStr)
      end if
    case default
      call getNodeHSDName(value, buffer)
      call detailedError(child, "Invalid filling method '" //char(buffer)// "'")
    end select

    if (.not. ctrl%tSetFillingTemp) then
      call getChildValue(value, "Temperature", ctrl%tempElec, 0.0_dp, &
          &modifier=modifier, child=field)
      call convertByMul(char(modifier), energyUnits, field, ctrl%tempElec)
      if (ctrl%tempElec < minTemp) then
        ctrl%tempElec = minTemp
      end if
    end if

    call getChild(value, "FixedFermiLevel", child=child2, modifier=modifier, &
        & requested=.false.)
    if (associated(child2)) then
      if (ctrl%tSpin .and. .not.ctrl%t2Component) then
        call getChildValue(child2, "", ctrl%Ef(:2), &
            & modifier=modifier, child=child3)
      else
        call getChildValue(child2, "", ctrl%Ef(:1), &
            & modifier=modifier, child=child3)
      end if
      call convertByMul(char(modifier), energyUnits, child3, &
          & ctrl%Ef)
      ctrl%tFixEf = .true.
    else
      ctrl%tFixEf = .false.
    end if

    if (geo%tPeriodic .and. .not.ctrl%tFixEf) then
      call getChildValue(value, "IndependentKFilling", ctrl%tFillKSep, .false.)
    end if

    ! Charge
    call getChildValue(node, "Charge", ctrl%nrChrg, 0.0_dp)

    ! Assume SCC can has usual default number of steps if needed
    tBadIntegratingKPoints = .false.

    ! K-Points
    if (geo%tPeriodic) then
      call getChildValue(node, "KPointsAndWeights", value, child=child, &
          &modifier=modifier)
      call getNodeName(value, buffer)
      select case(char(buffer))

      case ("supercellfolding")
        tBadIntegratingKPoints = .false.
        if (len(modifier) > 0) then
          call detailedError(child, "No modifier is allowed, if the &
              &SupercellFolding scheme is used.")
        end if
        call getChildValue(value, "", coeffsAndShifts)
        if (abs(determinant33(coeffsAndShifts(:,1:3))) - 1.0_dp < -1e-6_dp) then
          call detailedError(value, "Determinant of the supercell matrix must &
              &be greater than 1")
        end if
        if (any(abs(modulo(coeffsAndShifts(:,1:3) + 0.5_dp, 1.0_dp) - 0.5_dp) &
            &> 1e-6_dp)) then
          call detailedError(value, "The components of the supercell matrix &
              &must be integers.")
        end if
        if (.not.ctrl%tSpinOrbit) then
          call getSuperSampling(coeffsAndShifts(:,1:3), modulo(coeffsAndShifts(:,4), 1.0_dp),&
              & ctrl%kPoint, ctrl%kWeight, reduceByInversion=.true.)
        else
          call getSuperSampling(coeffsAndShifts(:,1:3), modulo(coeffsAndShifts(:,4), 1.0_dp),&
              & ctrl%kPoint, ctrl%kWeight, reduceByInversion=.false.)
        end if
        ctrl%nKPoint = size(ctrl%kPoint, dim=2)

      case ("klines")
        ! probably unable to integrate charge for SCC
        tBadIntegratingKPoints = .true.
        call init(li1)
        call init(lr1)
        call getChildValue(value, "", 1, li1, 3, lr1)
        if (len(li1) < 1) then
          call detailedError(value, "At least one line must be specified.")
        end if
        allocate(tmpI1(len(li1)))
        allocate(kpts(3, 0:len(lr1)))
        call asVector(li1, tmpI1)
        call asArray(lr1, kpts(:,1:len(lr1)))
        kpts(:,0) = (/ 0.0_dp, 0.0_dp, 0.0_dp /)
        call destruct(li1)
        call destruct(lr1)
        if (any(tmpI1 < 0)) then
          call detailedError(value, "Interval steps must be greater equal to &
              &zero.")
        end if
        ctrl%nKPoint = sum(tmpI1)
        if (ctrl%nKPoint < 1) then
          call detailedError(value, "Sum of the interval steps must be greater &
              &than zero.")
        end if
        ii = 1
        do while (tmpI1(ii) == 0)
          ii = ii + 1
        end do
        allocate(ctrl%kPoint(3, ctrl%nKPoint))
        allocate(ctrl%kWeight(ctrl%nKPoint))
        ind = 1
        do jj = ii, size(tmpI1)
          if (tmpI1(jj) == 0) then
            cycle
          end if
          rTmp3 = (kpts(:,jj) - kpts(:,jj-1)) / real(tmpI1(jj), dp)
          do kk = 1, tmpI1(jj)
            ctrl%kPoint(:,ind) = kpts(:,jj-1) + real(kk, dp) * rTmp3
            ind = ind + 1
          end do
        end do
        ctrl%kWeight(:) = 1.0_dp
        if (len(modifier) > 0) then
          select case (tolower(char(modifier)))
          case ("relative")
          case ("absolute")
            ctrl%kPoint(:,:) =  matmul(transpose(geo%latVecs), ctrl%kPoint)
            kpts(:,:) = matmul(transpose(geo%latVecs), kpts)
          case default
            call detailedError(child, "Invalid modifier: '" // char(modifier) &
                &// "'")
          end select
        end if
        deallocate(tmpI1)
        deallocate(kpts)
        if (ctrl%tSCC .and. ctrl%maxIter /= 1) then
          write(errorStr, "(A,I3)") "SCC cycle with k-lines probably will&
              & not converge, SCC iterations set to:", ctrl%maxIter
          call warning(errorStr)
        end if
        if (ctrl%tSCC .and. .not.ctrl%tReadChrg) then
          call warning("It is strongly suggested you use the&
              & ReadInitialCharges option.")
        end if

      case (textNodeName)

        ! no idea, but assume user knows what they are doing
        tBadIntegratingKPoints = .false.

        call init(lr1)
        call getChildValue(child, "", 4, lr1, modifier=modifier)
        if (len(lr1) < 1) then
          call detailedError(child, "At least one k-point must be defined.")
        end if
        ctrl%nKPoint = len(lr1)
        allocate(kpts(4, ctrl%nKPoint))
        call asArray(lr1, kpts)
        call destruct(lr1)
        if (len(modifier) > 0) then
          select case (tolower(char(modifier)))
          case ("relative")
            continue
          case ("absolute")
            kpts(1:3,:) =  matmul(transpose(geo%latVecs), kpts(1:3,:))
          case default
            call detailedError(child, "Invalid modifier: '" // char(modifier) &
                &// "'")
          end select
        end if
        allocate(ctrl%kPoint(3, ctrl%nKPoint))
        allocate(ctrl%kWeight(ctrl%nKPoint))
        ctrl%kPoint(:,:) = kpts(1:3, :)
        ctrl%kWeight(:) = kpts(4, :)
        deallocate(kpts)
      case default
        call detailedError(value, "Invalid K-point scheme")
      end select
    end if

    if (ctrl%tSCC) then
      if (tBadIntegratingKPoints) then
        ii = 1
      else
        ii = 100
      end if
      call getChildValue(node, "MaxSCCIterations", ctrl%maxIter, ii)
    end if

    call getChild(node, "OrbitalPotential", child, requested=.false.)
    if (.not. associated(child)) then
      ctrl%tDFTBU = .false.
      ctrl%DFTBUfunc = 0
    else
      call getChildValue(child, "Functional", buffer, "fll")
      select case(tolower(char(buffer)))
      case ("fll")
        ctrl%DFTBUfunc = 1 ! change this to get value from DFTB+U module named variables to avoid
        ! ambiguity
      case ("psic")
        ctrl%DFTBUfunc = 2
      case default
        call detailedError(child,"Unknown orbital functional :"// char(buffer))
      end select

      allocate(ctrl%nUJ(geo%nSpecies))
      ctrl%nUJ = 0

      ! to hold list of U-J values for each atom
      allocate(lrN(geo%nSpecies))
      ! to hold count of U-J values for each atom
      allocate(liN(geo%nSpecies))
      ! to hold list of shells for each U-J block of values
      allocate(li1N(geo%nSpecies))

      do iSp1 = 1, geo%nSpecies
        call init(lrN(iSp1))
        call init(liN(iSp1))
        call init(li1N(iSp1))
        call getChildren(child, trim(geo%speciesNames(iSp1)), children)
        ctrl%nUJ(iSp1) = getLength(children)
        do ii = 1, ctrl%nUJ(iSp1)
          call getItem1(children, ii, child2)

          call init(li)
          call getChildValue(child2,"Shells",li)
          allocate(pTmpI1(len(li)))
          call asArray(li,pTmpI1)
          call append(li1N(iSp1),pTmpI1)
          call append(liN(iSp1),size(pTmpI1))
          deallocate(pTmpI1)
          call destruct(li)

          call getChildValue(child2, "uj", rTmp, 0.0_dp, modifier=modifier, &
              & child=child3)
          call convertByMul(char(modifier), energyUnits, child3, rTmp)
          if (rTmp < 0.0_dp) then
            write(errorStr,"(F12.8)")rTmp
            call detailedError(child2,"Negative value of U-J:"//errorStr)
          end if
          if (rTmp <= 1.0E-10_dp) then
            write(errorStr,"(F12.8)")rTmp
            call detailedError(child2,"Invalid value of U-J, too small: " &
                & //errorStr)
          end if
          call append(lrN(iSp1),rTmp)
        end do
      end do

      do iSp1 = 1, geo%nSpecies
        ctrl%nUJ(iSp1) = len(lrN(iSp1))
      end do
      allocate(ctrl%UJ(maxval(ctrl%nUJ),geo%nSpecies))
      ctrl%UJ = 0.0_dp
      allocate(ctrl%niUJ(maxval(ctrl%nUJ),geo%nSpecies))
      ctrl%niUJ = 0
      do iSp1 = 1, geo%nSpecies
        call asArray(lrN(iSp1),ctrl%UJ(1:len(lrN(iSp1)),iSp1))
        allocate(iTmpN(len(liN(iSp1))))
        call asArray(liN(iSp1),iTmpN)
        ctrl%niUJ(1:len(liN(iSp1)),iSp1) = iTmpN(:)
        deallocate(iTmpN)
        call destruct(lrN(iSp1))
        call destruct(liN(iSp1))
      end do
      allocate(ctrl%iUJ(maxval(ctrl%niUJ),maxval(ctrl%nUJ),geo%nSpecies))
      ctrl%iUJ = 0
      do iSp1 = 1, geo%nSpecies
        do ii = 1, ctrl%nUJ(iSp1)
          allocate(iTmpN(ctrl%niUJ(ii,iSp1)))
          call get(li1N(iSp1),iTmpN,ii)
          ctrl%iUJ(1:ctrl%niUJ(ii,iSp1),ii,iSp1) = iTmpN(:)
          deallocate(iTmpN)
        end do
        call destruct(li1N(iSp1))
      end do

      deallocate(li1N)
      deallocate(lrN)
      deallocate(liN)

      ! sanity check time
      allocate(iTmpN(slako%orb%mShell))
      do iSp1 = 1, geo%nSpecies
        iTmpN = 0
        ! loop over number of blocks for that species
        do ii = 1, ctrl%nUJ(iSp1)
          iTmpN(ctrl%iUJ(1:ctrl%niUJ(ii,iSp1),ii,iSp1)) = &
              & iTmpN(ctrl%iUJ(1:ctrl%niUJ(ii,iSp1),ii,iSp1)) + 1
        end do
        if (any(iTmpN(:)>1)) then
          write(stdout, *)'Multiple copies of shells present in OrbitalPotential!'
          write(stdout, "(A,A3,A,I2)") &
              & 'The count for the occurance of shells of species ', &
              & trim(geo%speciesNames(iSp1)),' are:'
          write(stdout, *)iTmpN(1:slako%orb%nShell(iSp1))
          stop
        end if
      end do
      deallocate(iTmpN)

      ctrl%tDFTBU = .true.

    end if

    if (ctrl%tDFTBU .and. .not. ctrl%tSpin) then
      call error("DFTB+U only supported for spin polarised calculations.")
    end if

    ! Dispersion
    call getChildValue(node, "Dispersion", value, "", child=child, &
        &allowEmptyValue=.true., dummyValue=.true.)
    if (associated(value)) then
      allocate(ctrl%dispInp)
      call readDispersion(child, geo, ctrl%dispInp)
    end if
    if (ctrl%tLatOpt .and. .not. geo%tPeriodic) then
      call error("Lattice optimization only applies for periodic structures.")
    end if

    ! Third order stuff
    ctrl%t3rd = .false.
    ctrl%t3rdFull = .false.
    if (ctrl%tSCC) then
      call getChildValue(node, "ThirdOrder", ctrl%t3rd, .false.)
      call getChildValue(node, "ThirdOrderFull", ctrl%t3rdFull, .false.)
      if (ctrl%t3rd .and. ctrl%t3rdFull) then
        call detailedError(node, "You must choose either ThirdOrder or&
            & ThirdOrderFull")
      end if
      if (ctrl%t3rd .and. ctrl%tOrbResolved) then
        call error("Only full third-order DFTB is compatible with orbital&
            & resolved SCC")
      end if
      if (ctrl%t3rd .or. ctrl%t3rdFull) then
        call getChild(node, 'HubbardDerivs', child, requested=.true.)
        allocate(ctrl%HubDerivs(slako%orb%mShell, geo%nSpecies))
        ctrl%hubDerivs(:,:) = 0.0_dp
        do iSp1 = 1, geo%nSpecies
          nShell = slako%orb%nShell(iSp1)
          if (ctrl%tOrbResolved) then
            call getChildValue(child, geo%speciesNames(iSp1),&
                & ctrl%hubDerivs(1:nShell, iSp1))
          else
            call getChildValue(child, geo%speciesNames(iSp1),&
                & ctrl%hubDerivs(1, iSp1))
            ctrl%hubDerivs(2:nShell, iSp1) = ctrl%hubDerivs(1, iSp1)
          end if
        end do
        if (ctrl%t3rd) then
          allocate(ctrl%thirdOrderOn(geo%nAtom, 2))
          ctrl%thirdOrderOn(:,1) = 0.0_dp
          ctrl%thirdOrderOn(:,2) = ctrl%hubDerivs(1, geo%species)
        end if
      end if
    end if

    call readDifferentiation(node, ctrl)

    if (ctrl%tSCC) then ! Force type
      call getChildValue(node, "ForceEvaluation", buffer, "Traditional", &
          & child=child)
      select case (tolower(unquote(char(buffer))))
      case("traditional")
        ctrl%forceType = 0
      case("dynamicst0")
        ctrl%forceType = 2
      case("dynamics")
        ctrl%forceType = 3
      case default
        call detailedError(child, "Invalid force evaluation method.")
      end select
    else
      ctrl%forceType = 0
    end if

    call readCustomisedHubbards(node, geo, slako%orb, ctrl%tOrbResolved, ctrl%hubbU)

  contains


    !> Reads inital charges
    subroutine getInitialCharges(node, geo, initCharges)

      !> relevant node in input tree
      type(fnode), pointer :: node

      !> geometry, including atomic type information
      type(TGeometry), intent(in) :: geo

      !> initial atomic charges
      real(dp), allocatable :: initCharges(:)

      type(fnode), pointer :: child, child2, child3, val
      type(fnodeList), pointer :: children
      integer, allocatable :: pTmpI1(:)
      type(string) :: buffer
      real(dp) :: rTmp
      integer :: ii, jj, iAt

      call getChildValue(node, "InitialCharges", val, "", child=child, &
          &allowEmptyValue=.true., dummyValue=.true., list=.true.)

      ! Read either all atom charges, or individual atom specifications
      call getChild(child, "AllAtomCharges", child2, requested=.false.)
      if (associated(child2)) then
        allocate(initCharges(geo%nAtom))
        call getChildValue(child2, "", initCharges)
      else
        call getChildren(child, "AtomCharge", children)
        if (getLength(children) > 0) then
          allocate(initCharges(geo%nAtom))
          initCharges = 0.0_dp
        end if
        do ii = 1, getLength(children)
          call getItem1(children, ii, child2)
          call getChildValue(child2, "Atoms", buffer, child=child3, &
              &multiple=.true.)
          call convAtomRangeToInt(char(buffer), geo%speciesNames, &
              &geo%species, child3, pTmpI1)
          call getChildValue(child2, "ChargePerAtom", rTmp)
          do jj = 1, size(pTmpI1)
            iAt = pTmpI1(jj)
            if (initCharges(iAt) /= 0.0_dp) then
              call detailedWarning(child3, "Previous setting for the charge &
                  &of atom" // i2c(iAt) // " overwritten")
            end if
            initCharges(iAt) = rTmp
          end do
          deallocate(pTmpI1)
        end do
        call destroyNodeList(children)
      end if

    end subroutine getInitialCharges


    !> Reads initial spins
    subroutine getInitialSpins(node, geo, nSpin, initSpins)

      !> relevant node in input data
      type(fnode), pointer :: node

      !> geometry, including atomic information
      type(TGeometry), intent(in) :: geo

      !> number of spin channels
      integer, intent(in) :: nSpin

      !> initial spins on return
      real(dp), allocatable :: initSpins(:,:)

      type(fnode), pointer :: child, child2, child3, val
      type(fnodeList), pointer :: children
      integer, allocatable :: pTmpI1(:)
      type(string) :: buffer
      real(dp), allocatable :: rTmp(:)
      integer :: ii, jj, iAt

      @:ASSERT(nSpin == 1 .or. nSpin == 3)

      call getChildValue(node, "InitialSpins", val, "", child=child, &
          &allowEmptyValue=.true., dummyValue=.true., list=.true.)

      ! Read either all atom spins, or individual spin specifications
      call getChild(child, "AllAtomSpins", child2, requested=.false.)
      if (associated(child2)) then
        allocate(initSpins(nSpin, geo%nAtom))
        call getChildValue(child2, "", initSpins)
      else
        call getChildren(child, "AtomSpin", children)
        if (getLength(children) > 0) then
          allocate(initSpins(nSpin, geo%nAtom))
          initSpins = 0.0_dp
        end if
        allocate(rTmp(nSpin))
        do ii = 1, getLength(children)
          call getItem1(children, ii, child2)
          call getChildValue(child2, "Atoms", buffer, child=child3, &
              &multiple=.true.)
          call convAtomRangeToInt(char(buffer), geo%speciesNames, &
              &geo%species, child3, pTmpI1)
          call getChildValue(child2, "SpinPerAtom", rTmp)
          do jj = 1, size(pTmpI1)
            iAt = pTmpI1(jj)
            if (any(initSpins(:,iAt) /= 0.0_dp)) then
              call detailedWarning(child3, "Previoius setting for the spin &
                  &of atom" // i2c(iAt) // " overwritten")
            end if
            initSpins(:,iAt) = rTmp
          end do
          deallocate(pTmpI1)
        end do
        deallocate(rTmp)
        call destroyNodeList(children)
      end if

    end subroutine getInitialSpins


    !> Reads numerical differentiation method to be used
    subroutine readDifferentiation(node, ctrl)

      !> relevant node in input tree
      type(fnode), pointer, intent(in) :: node

      !> control structure to fill
      type(control), intent(inout) :: ctrl


      !> default of a reasonable choice for round off when using a second order finite difference
      !> formula
      real(dp), parameter :: defDelta = epsilon(1.0_dp)**0.25_dp

      type(string) :: buffer
      type(fnode), pointer :: val, child

      call getChildValue(node, "Differentiation", val, "FiniteDiff",&
          & child=child)
      call getNodeName(val, buffer)
      select case (char(buffer))
      case ("finitediff")
        ctrl%iDerivMethod = 1
        call getChildValue(val, "Delta", ctrl%deriv1stDelta, defDelta,&
            & modifier=modifier, child=child)
        call convertByMul(char(modifier), lengthUnits, child,&
            & ctrl%deriv1stDelta)
      case ("richardson")
        ctrl%iDerivMethod = 2
      case default
        call getNodeHSDName(val, buffer)
        call detailedError(child, "Invalid derivative calculation '" &
            & // char(buffer) // "'")
      end select

    end subroutine readDifferentiation

  end subroutine readDFTBHam


  !> Reads Slater-Koster files
  !> Should be replaced with a more sophisticated routine, once the new SK-format has been
  !> established
  subroutine readSKFiles(skFiles, nSpecies, slako, orb, angShells, orbRes, skInterMeth, repPoly)

    !> List of SK file names to read in for every interaction
    type(ListCharLc), intent(inout) :: skFiles(:,:)

    !> Nr. of species in the system
    integer, intent(in) :: nSpecies

    !> Data type for slako information
    type(slater), intent(inout) :: slako

    !> Information about the orbitals in the system
    type(TOrbitals), intent(in) :: orb

    !> For every species, a list of rank one arrays. Each array contains the angular momenta to pick
    !> from the appropriate SK-files.
    type(listIntR1), intent(inout) :: angShells(:)

    !> Are the Hubbard Us different for each l-shell?
    logical, intent(in) :: orbRes

    !> Method of the sk interpolation
    integer, intent(in) :: skInterMeth

    !> is this a polynomial or spline repulsive?
    logical, intent(in) :: repPoly(:,:)

    integer :: iSp1, iSp2, nSK1, nSK2, iSK1, iSK2, ind, nInt, iSh1
    integer :: angShell(maxL+1), nShell
    logical :: readRep, readAtomic
    character(lc) :: fileName
    real(dp), allocatable, target :: skHam(:,:), skOver(:,:)
    real(dp) :: dist
    type(TOldSKData), allocatable :: skData12(:,:), skData21(:,:)
    type(OSlakoEqGrid), allocatable :: pSlakoEqGrid1, pSlakoEqGrid2
    type(TRepSplineIn) :: repSplineIn1, repSplineIn2
    type(TRepPolyIn) :: repPolyIn1, repPolyIn2
    type(ORepSpline), allocatable :: pRepSpline
    type(ORepPoly), allocatable :: pRepPoly

    @:ASSERT(size(skFiles, dim=1) == size(skFiles, dim=2))
    @:ASSERT((size(skFiles, dim=1) > 0) .and. (size(skFiles, dim=1) == nSpecies))
    @:ASSERT(all(shape(repPoly) == shape(skFiles)))

    allocate(slako%skSelf(orb%mShell, nSpecies))
    allocate(slako%skHubbU(orb%mShell, nSpecies))
    allocate(slako%skOcc(orb%mShell, nSpecies))
    allocate(slako%mass(nSpecies))
    slako%skSelf(:,:) = 0.0_dp
    slako%skHubbU(:,:) = 0.0_dp
    slako%skOcc(:,:) = 0.0_dp

    allocate(slako%skHamCont)
    call init(slako%skHamCont, nSpecies)
    allocate(slako%skOverCont)
    call init(slako%skOverCont, nSpecies)
    allocate(slako%repCont)
    call init(slako%repCont, nSpecies)

    write(stdout, "(A)") "Reading SK-files:"
    lpSp1: do iSp1 = 1, nSpecies
      nSK1 = len(angShells(iSp1))
      lpSp2: do iSp2 = iSp1, nSpecies
        nSK2 = len(angShells(iSp2))
        allocate(skData12(nSK2, nSK1))
        allocate(skData21(nSK1, nSK2))
        ind = 1
        do iSK1 = 1, nSK1
          do iSK2 = 1, nSK2
            readRep = (iSK1 == 1 .and. iSK2 == 1)
            readAtomic = (iSp1 == iSp2 .and. iSK1 == iSK2)
            call get(skFiles(iSp2, iSp1), fileName, ind)
            write(stdout, "(2X,A)") trim(fileName)
            if (readRep .and. repPoly(iSp2, iSp1)) then
              call readFromFile(skData12(iSK2,iSK1), fileName, readAtomic, &
                  &repPolyIn=repPolyIn1)
            elseif (readRep) then
              call readFromFile(skData12(iSK2,iSK1), fileName, readAtomic, &
                  &iSp1, iSp2, repSplineIn=repSplineIn1)
            else
              call readFromFile(skData12(iSK2,iSK1), fileName, readAtomic)
            end if
            ind = ind + 1
          end do
        end do
        if (iSp1 == iSp2) then
          skData21 = skData12
          if (repPoly(iSp1, iSp2)) then
            repPolyIn2 = repPolyIn1
          else
            repSplineIn2 = repSplineIn1
          end if
          ind = 1
          do iSK1 = 1, nSK1
            call intoArray(angShells(iSp1), angShell, nShell, iSK1)
            do iSh1 = 1, nShell
              slako%skSelf(ind, iSp1) = &
                  &skData12(iSK1,iSK1)%skSelf(angShell(iSh1)+1)
              slako%skOcc(ind:ind, iSp1) = &
                  &skData12(iSK1,iSK1)%skOcc(angShell(iSh1)+1)
              slako%skHubbU(ind, iSp1) = &
                  &skData12(iSK1,iSK1)%skHubbU(angShell(iSh1)+1)
              ind = ind + 1
            end do
          end do
          if (.not. orbRes) then
            slako%skHubbU(2:,iSp1) = slako%skHubbU(1,iSp1)
          end if
          slako%mass(iSp1) = skData12(1,1)%mass
        else
          ind = 1
          do iSK2 = 1, nSK2
            do iSK1 = 1, nSK1
              readRep = (iSK1 == 1 .and. iSK2 == 1)
              call get(sKFiles(iSp1, iSp2), fileName, ind)
              if (readRep .and. repPoly(iSp1, iSp2)) then
                call readFromFile(skData21(iSK1,iSK2), fileName, readAtomic, &
                    &repPolyIn=repPolyIn2)
              elseif (readRep) then
                call readFromFile(skData21(iSK1,iSK2), fileName, readAtomic, &
                    &iSp2, iSp1, repSplineIn=repSplineIn2)
              else
                call readFromFile(skData21(iSK1,iSK2), fileName, readAtomic)
              end if
              ind = ind + 1
            end do
          end do
        end if

        ! Check for SK and repulsive consistentcy
        call checkSKCompElec(skData12, skData21, iSp1, iSp2)
        if (repPoly(iSp1, iSp2)) then
          call checkSKCompRepPoly(repPolyIn1, repPolyIn2, iSp1, iSp2)
        else
          call checkSKCompRepSpline(repSplineIn1, repSplineIn2, iSp1, iSp2)
        end if

        ! Create full H/S table for all interactions of iSp1-iSp2
        nInt = getNSKIntegrals(iSp1, iSp2, orb)
        allocate(skHam(size(skData12(1,1)%skHam, dim=1), nInt))
        allocate(skOver(size(skData12(1,1)%skOver, dim=1), nInt))
        call getFullTable(skHam, skOver, skData12, skData21, angShells(iSp1), &
            &angShells(iSp2))

        ! Add H/S tables to the containers for iSp1-iSp2
        dist = skData12(1,1)%dist
        allocate(pSlakoEqGrid1, pSlakoEqGrid2)
        call init(pSlakoEqGrid1, dist, skHam, skInterMeth)
        call init(pSlakoEqGrid2, dist, skOver, skInterMeth)
        call addTable(slako%skHamCont, pSlakoEqGrid1, iSp1, iSp2)
        call addTable(slako%skOverCont, pSlakoEqGrid2, iSp1, iSp2)
        deallocate(skHam)
        deallocate(skOver)
        if (iSp1 /= iSp2) then
          ! Heteronuclear interactions: the same for the reverse interaction
          allocate(skHam(size(skData12(1,1)%skHam, dim=1), nInt))
          allocate(skOver(size(skData12(1,1)%skOver, dim=1), nInt))
          call getFullTable(skHam, skOver, skData21, skData12, angShells(iSp2),&
              &angShells(iSp1))
          allocate(pSlakoEqGrid1, pSlakoEqGrid2)
          call init(pSlakoEqGrid1, dist, skHam, skInterMeth)
          call init(pSlakoEqGrid2, dist, skOver, skInterMeth)
          call addTable(slako%skHamCont, pSlakoEqGrid1, iSp2, iSp1)
          call addTable(slako%skOverCont, pSlakoEqGrid2, iSp2, iSp1)
          deallocate(skHam)
          deallocate(skOver)
        end if
        deallocate(skData12)
        deallocate(skData21)

        ! Add repulsives to the containers.
        if (repPoly(iSp2, iSp1)) then
          allocate(pRepPoly)
          call init(pRepPoly, repPolyIn1)
          call addRepulsive(slako%repCont, pRepPoly, iSp1, iSp2)
          deallocate(pRepPoly)
        else
          allocate(pRepSpline)
          call init(pRepSpline, repSplineIn1)
          call addRepulsive(slako%repCont, pRepSpline, iSp1, iSp2)
          deallocate(pRepSpline)
          deallocate(repSplineIn1%xStart)
          deallocate(repSplineIn1%spCoeffs)
        end if
        if (iSp1 /= iSp2) then
          if (repPoly(iSp1, iSp2)) then
            allocate(pRepPoly)
            call init(pRepPoly, repPolyIn2)
            call addRepulsive(slako%repCont, pRepPoly, iSp2, iSp1)
            deallocate(pRepPoly)
          else
            allocate(pRepSpline)
            call init(pRepSpline, repSplineIn2)
            call addRepulsive(slako%repCont, pRepSpline, iSp2, iSp1)
            deallocate(pRepSpline)
            deallocate(repSplineIn2%xStart)
            deallocate(repSplineIn2%spCoeffs)
          end if
        end if
      end do lpSp2
    end do lpSp1
    write(stdout, "(A)") "Done."

  end subroutine readSKFiles


  !> Checks if the provided set of SK-tables for a the interactions A-B and B-A are consistent.
  subroutine checkSKCompElec(skData12, skData21, sp1, sp2)

    !> Slater-Koster integral set for the interaction A-B
    type(TOldSKData), intent(in), target :: skData12(:,:)

    !> Slater-Koster integral set for the interaction B-A
    type(TOldSKData), intent(in), target :: skData21(:,:)

    !> Species number for A (for error messages)
    integer, intent(in) :: sp1

    !> Species number for B (for error messages)
    integer, intent(in) :: sp2

    integer :: iSK1, iSK2, nSK1, nSK2
    integer :: nGrid
    real(dp) :: dist
    type(TOldSKData), pointer :: pSK12, pSK21
    character(lc) :: errorStr

    nSK1 = size(skData12, dim=2)
    nSK2 = size(skData12, dim=1)

    @:ASSERT(size(skData21, dim=1) == nSK1)
    @:ASSERT(size(skData21, dim=2) == nSK2)

    nGrid = skData12(1,1)%nGrid
    dist = skData12(1,1)%dist

    ! All SK files should have the same grid separation and table length
    nGrid = skData12(1,1)%nGrid
    dist = skData12(1,1)%dist
    do iSK1 = 1, nSK1
      do iSK2 = 1, nSK2
        pSK12 => skData12(iSK2, iSK1)
        pSK21 => skData21(iSK1, iSK2)

        if (pSK12%dist /= dist .or. pSK21%dist /= dist) then
          write (errorStr, "(A,I2,A,I2)") "Incompatible SK grid separations &
              &for species ", sp1, ", ", sp2
          call error(errorStr)
        end if
        if (pSK12%nGrid /= nGrid .or. pSK21%nGrid /= nGrid) then
          write (errorStr, "(A,I2,A,I2)") "Incompatible SK grid lengths for &
              &species pair ", sp1, ", ", sp2
          call error(errorStr)
        end if
      end do
    end do

  end subroutine checkSKCompElec


  !> Checks if the provided repulsive splines for A-B and B-A are compatible
  subroutine checkSKCompRepSpline(repIn1, repIn2, sp1, sp2)

    !> Repulsive spline for interaction A-B
    type(TRepSplineIn), intent(in) :: repIn1

    !> Repulsive spline for interaction B-A
    type(TRepSplineIn), intent(in) :: repIn2

    !> Number of species A (for error messages only)
    integer, intent(in) :: sp1

    !> Number of species B (for error messages only)
    integer, intent(in) :: sp2


    !> Tolerance for the agreement in the repulsive data
    real(dp), parameter :: tolRep = 1.0e-8_dp


    !> string for error return
    character(lc) :: errorStr

    ! Repulsives for A-B and B-A should be the same
    if (size(repIn1%xStart) /= size(repIn2%xStart)) then
      write(errorStr, "(A,I2,A,I2,A)") "Incompatible nr. of repulsive &
          &intervals for species pair ", sp1, "-", sp2, "."
      call error(errorStr)
    end if
    if (maxval(abs(repIn1%xStart - repIn2%xStart)) > tolRep) then
      write(errorStr, "(A,I2,A,I2,A)") "Incompatible repulsive spline &
          &intervals for species pair ", sp1, "-", sp2, "."
      call error(errorStr)
    end if
    if (maxval(abs(repIn1%spCoeffs - repIn2%spCoeffs)) > tolRep &
        &.or. maxval(abs(repIn1%spLastCoeffs - repIn2%spLastCoeffs)) &
        &> tolRep) then
      write(errorStr, "(A,I2,A,I2,A)") "Incompatible repulsive spline &
          &coefficients for species pair ", sp1, "-", sp2, "."
      call error(errorStr)
    end if
    if (maxval(abs(repIn1%expCoeffs - repIn2%expCoeffs)) > tolRep) then
      write(errorStr, "(A,I2,A,I2,A)") "Incompatible repulsive spline &
          &exp. coefficients for species pair ", sp1, "-", sp2, "."
      call error(errorStr)
    end if
    if (abs(repIn1%cutoff - repIn2%cutoff) > tolRep) then
      write(errorStr, "(A,I2,A,I2,A)") "Incompatible repulsive spline &
          &cutoffs for species pair ", sp1, "-", sp2, "."
      call error(errorStr)
    end if

  end subroutine checkSKCompRepSpline


  !> Checks if repulsive polynomials for A-B and B-A are compatible
  subroutine checkSKCompRepPoly(repIn1, repIn2, sp1, sp2)

    !> Repulsive polynomial for interaction A-B
    type(TRepPolyIn), intent(in) :: repIn1

    !> Repulsive polynomial for interaction B-A
    type(TRepPolyIn), intent(in) :: repIn2

    !> Number of species A (for error messages only)
    integer, intent(in) :: sp1

    !> Number of species B (for error messages only)
    integer, intent(in) :: sp2


    !> for error string return
    character(lc) :: errorStr

    if (any(repIn1%polyCoeffs /= repIn2%polyCoeffs)) then
      write(errorStr, "(A,I2,A,I2,A)") "Incompatible repulsive polynomial &
          &coefficients  for the species pair ", sp1, "-", sp2, "."
      call error(errorStr)
    end if
    if (repIn1%cutoff /= repIn2%cutoff) then
      write(errorStr, "(A,I2,A,I2,A)") "Incompatible repulsive cutoffs  &
          &for the species pair ", sp1, "-", sp2, "."
      call error(errorStr)
    end if

  end subroutine checkSKCompRepPoly


  !> Returns the nr. of Slater-Koster integrals necessary to describe the interactions between two
  !> species
  pure function getNSKIntegrals(sp1, sp2, orb) result(nInt)

    !> Index of the first species
    integer, intent(in) :: sp1

    !> Index of the second species
    integer, intent(in) :: sp2

    !> Information about the orbitals in the system
    type(TOrbitals), intent(in) :: orb

    !> Nr. of Slater-Koster interactions
    integer :: nInt

    integer :: iSh1, iSh2

    nInt = 0
    do iSh1 = 1, orb%nShell(sp1)
      do iSh2 = 1, orb%nShell(sp2)
        nInt = nInt + min(orb%angShell(iSh2, sp2), orb%angShell(iSh1, sp1)) + 1
      end do
    end do

  end function getNSKIntegrals


  !> Creates from the columns of the Slater-Koster files for A-B and B-A a full table for A-B,
  !> containing all integrals.
  subroutine getFullTable(skHam, skOver, skData12, skData21, angShells1, &
      &angShells2)

    !> Resulting table of H integrals
    real(dp), intent(out) :: skHam(:,:)

    !> Resulting table of S integrals
    real(dp), intent(out) :: skOver(:,:)

    !> Contains all SK files describing interactions for A-B
    type(TOldSKData), intent(in), target :: skData12(:,:)

    !> Contains all SK files describing interactions for B-A
    type(TOldSKData), intent(in), target :: skData21(:,:)

    !> Angular momenta to pick from the SK-files for species A
    type(listIntR1), intent(inout) :: angShells1

    !> Angular momenta to pick from the SK-files for species B
    type(listIntR1), intent(inout) :: angShells2

    integer :: ind, iSK1, iSK2, iSh1, iSh2, nSh1, nSh2, l1, l2, lMin, lMax, mm
    integer :: angShell1(maxL+1), angShell2(maxL+1)
    real(dp), pointer :: pHam(:,:), pOver(:,:)


    !> Maps (mm, l1, l2 ) onto an element in the SK table.
    !> l2 >= l1 (l1 = 0, 1, ...; l2 = 0, 1, ...), m <= l1.
    integer, parameter :: skMap(0:maxL, 0:maxL, 0:maxL) &
        &= reshape((/&
        &20, 0,  0,  0,  19,  0,  0,  0,  18,  0,  0,  0,  17,  0,  0,  0,&
        & 0, 0,  0,  0,  15, 16,  0,  0,  13, 14,  0,  0,  11, 12,  0,  0,&
        & 0, 0,  0,  0,   0,  0,  0,  0,   8,  9, 10,  0,   5,  6,  7,  0,&
        & 0, 0,  0,  0,   0,  0,  0,  0,   0,  0,  0,  0,   1,  2,  3,  4/),&
        &(/maxL + 1, maxL + 1, maxL + 1/))

    ind = 1
    do iSK1 = 1, len(angShells1)
      call intoArray(angShells1, angShell1, nSh1, iSK1)
      do iSh1 = 1, nSh1
        l1 = angShell1(iSh1)
        do iSK2 = 1, len(angShells2)
          call intoArray(angShells2, angShell2, nSh2, iSK2)
          do iSh2 = 1, nSh2
            l2 = angShell2(iSh2)
            if (l1 <= l2) then
              pHam => skData12(iSK2,iSK1)%skHam
              pOver => skData12(iSK2,iSK1)%skOver
              lMin = l1
              lMax = l2
            else
              pHam => skData21(iSK1,iSK2)%skHam
              pOver => skData21(iSK1,iSK2)%skOver
              lMin = l2
              lMax = l1
            end if
            do mm = 0, lMin
              ! Safety check, if array size are appropriate
              @:ASSERT(all(shape(skHam) >= (/ size(pHam, dim=1), ind /)))
              @:ASSERT(all(shape(skOver) >= (/ size(pOver, dim=1), ind /)))
              @:ASSERT(size(pHam, dim=1) == size(pOver, dim=1))
              skHam(:,ind) = pHam(:,skMap(mm,lMax,lMin))
              skOver(:,ind) = pOver(:,skMap(mm,lMax,lMin))
              ind = ind + 1
            end do
          end do
        end do
      end do
    end do

  end subroutine getFullTable


  !> Reads the option block
  subroutine readOptions(node, ctrl)

    !> Node to parse
    type(fnode), pointer :: node

    !> Control structure to fill
    type(control), intent(inout) :: ctrl

    type(fnode), pointer :: child

    call getChildValue(node, "WriteAutotestTag", ctrl%tWriteTagged, .false.)
    call getChildValue(node, "WriteDetailedXML", ctrl%tWriteDetailedXML, &
        &.false.)
    call getChildValue(node, "WriteResultsTag", ctrl%tWriteResultsTag, &
        &.false.)
    call getChildValue(node, "WriteDetailedOut", ctrl%tWriteDetailedOut, &
        &.true.)

    if (.not.(ctrl%tMD.or.ctrl%tGeoOpt)) then
      if (ctrl%tSCC) then
        call getChildValue(node, "RestartFrequency", ctrl%restartFreq, 20)
      else
        ctrl%restartFreq = 0
      end if
    end if
    call getChildValue(node, "RandomSeed", ctrl%iSeed, 0, child=child)
    if (ctrl%iSeed < 0) then
      call detailedError(child, "Random seed must be greater or equal zero")
    end if
    call getChildValue(node, "WriteHS", ctrl%tWriteHS, .false.)
    call getChildValue(node, "WriteRealHS", ctrl%tWriteRealHS, .false.)
    call getChildValue(node, "MinimiseMemoryUsage", ctrl%tMinMemory, .false., child=child)
    if (ctrl%tMinMemory) then
      call detailedWarning(child, "Memory minimisation is not working currently, normal calculation&
          & will be used instead")
    end if
    call getChildValue(node, "ShowFoldedCoords", ctrl%tShowFoldedCoord, .false.)
  #:if DEBUG > 0
    call getChildValue(node, "TimingVerbosity", ctrl%timingLevel, 2)
  #:else
    call getChildValue(node, "TimingVerbosity", ctrl%timingLevel, 0)
  #:endif

  end subroutine readOptions


  !> Reads in dispersion related settings
  subroutine readDispersion(node, geo, input)

    !> Node to parse
    type(fnode), pointer :: node

    !> geometry, including atomic information
    type(TGeometry), intent(in) :: geo

    !> dispersion data on exit
    type(DispersionInp), intent(out) :: input

    type(fnode), pointer :: dispModel
    type(string) :: buffer

    call getChildValue(node, "", dispModel)
    call getNodeName(dispModel, buffer)
    select case (char(buffer))
    case ("slaterkirkwood")
      allocate(input%slakirk)
      call readDispSlaKirk(dispModel, geo, input%slakirk)
    case ("lennardjones")
      allocate(input%uff)
      call readDispVdWUFF(dispModel, geo, input%uff)
    case ("dftd3")
#:if WITH_DFTD3
      allocate(input%dftd3)
      call readDispDFTD3(dispModel, input%dftd3)
#:else
      call detailedError(node, "Program had been compiled without DFTD3 support")
#:endif
    case default
      call detailedError(node, "Invalid dispersion model name.")
    end select

  end subroutine readDispersion


  !> Reads in the dispersion input data for the Slater-Kirkwood dispersion modell.
  subroutine readDispSlaKirk(node, geo, input)

    !> Node to process
    type(fnode), pointer :: node

    !> Geometry of the current system
    type(TGeometry), intent(in) :: geo

    !> Contains the input for the dispersion module on exit
    type(DispSlaKirkInp), intent(out) :: input

    type(fnode), pointer :: value, value2, child, child2, child3
    type(string) :: buffer, modif, modif2, modifs(3)
    real(dp), allocatable :: tmpR2(:,:), tmp2R2(:,:), rCutoffs(:)
    real(dp) :: mCutoff, rTmp
    integer :: iAt1, iAt2f, iSp1, iSp2, iNeigh
    integer, allocatable :: nNeighs(:)
    real(dp), allocatable :: cellVec(:,:), rCellVec(:,:)
    real(dp), allocatable :: coords(:,:)
    integer, allocatable :: img2CentCell(:), iCellVec(:)
    integer :: nAllAtom
    type(TNeighborList) :: neighs

    allocate(tmpR2(3, geo%nAtom))
    allocate(input%polar(geo%nAtom))
    allocate(input%rWaals(geo%nAtom))
    allocate(input%charges(geo%nAtom))
    call getChildValue(node, "PolarRadiusCharge", value, child=child, &
        &modifier=modif)
    call getNodeName(value, buffer)
    select case (char(buffer))
    case (textNodeName)
      call getChildValue(child, "", tmpR2, modifier=modif)
      if (len(modif) > 0) then
        call splitModifier(char(modif), child, modifs)
        call convertByMul(char(modifs(1)), volumeUnits, child, tmpR2(1,:),&
            &.false.)
        call convertByMul(char(modifs(2)), lengthUnits, child, tmpR2(2,:),&
            &.false.)
        call convertByMul(char(modifs(3)), chargeUnits, child, tmpR2(3,:),&
            &.false.)
      end if

    case ("hybriddependentpol")
      if (len(modif) > 0) then
        call detailedError(child, "PolarRadiusCharge is not allowed to carry &
            &a modifier, if the HybridDependentPol method is used.")
      end if
      allocate(rCutoffs(geo%nSpecies))
      allocate(tmp2R2(13, geo%nSpecies))
      do iSp1 = 1, geo%nSpecies
        call getChildValue(value, geo%speciesNames(iSp1), value2, &
            &child=child2, dummyValue=.true.)
        call getChildValue(child2, "CovalentRadius", rCutoffs(iSp1), &
            &modifier=modif2, child=child3)
        call convertByMul(char(modif2), lengthUnits, child3, &
            &rCutoffs(iSp1))
        call getChildValue(child2, "HybridPolarisations", tmp2R2(:, iSp1), &
            &modifier=modif2, child=child3)
        if (len(modif2) > 0) then
          call splitModifier(char(modif2), child, modifs)
          call convertByMul(char(modifs(1)), volumeUnits, child, &
              &tmp2R2(1:6, iSp1), .false.)
          call convertByMul(char(modifs(2)), lengthUnits, child, &
              &tmp2R2(7:12, iSp1), .false.)
          call convertByMul(char(modifs(3)), chargeUnits, child, &
              &tmp2R2(13, iSp1), .false.)
        end if
      end do
      mCutoff = 2.0_dp * maxval(rCutoffs)
      if (geo%tPeriodic) then
        call getCellTranslations(cellVec, rCellVec, geo%latVecs, &
            & geo%recVecs2p, mCutoff)
      else
        allocate(cellVec(3, 1))
        allocate(rCellVec(3, 1))
        cellVec(:, 1) = (/ 0.0_dp, 0.0_dp, 0.0_dp /)
        rCellVec(:, 1) = (/ 0.0_dp, 0.0_dp, 0.0_dp /)
      end if
      call init(neighs, geo%nAtom, 10)
      if (geo%tPeriodic) then
        ! Make some guess for the nr. of all interacting atoms
        nAllAtom = int((real(geo%nAtom, dp)**(1.0_dp/3.0_dp) + 3.0_dp)**3)
      else
        nAllAtom = geo%nAtom
      end if
      allocate(coords(3, nAllAtom))
      allocate(img2CentCell(nAllAtom))
      allocate(iCellVec(nAllAtom))
      call updateNeighborList(coords, img2CentCell, iCellVec, neighs, &
          &nAllAtom, geo%coords, mCutoff, rCellVec)
      allocate(nNeighs(geo%nAtom))
      nNeighs(:) = 0
      do iAt1 = 1, geo%nAtom
        iSp1 = geo%species(iAt1)
        do iNeigh = 1, neighs%nNeighbor(iAt1)
          iAt2f = img2CentCell(neighs%iNeighbor(iNeigh, iAt1))
          iSp2 = geo%species(iAt2f)
          rTmp = rCutoffs(iSp1) + rCutoffs(iSp2)
          if (neighs%neighDist2(iNeigh, iAt1) <= rTmp**2) then
            nNeighs(iAt1) = nNeighs(iAt1) + 1
            nNeighs(iAt2f) = nNeighs(iAt2f) + 1
          end if
        end do
      end do
      do iAt1 = 1, geo%nAtom
        iSp1 = geo%species(iAt1)
        if (nNeighs(iAt1) <= 4 ) then
          tmpR2(1, iAt1) = tmp2R2(1+nNeighs(iAt1), iSp1)
          tmpR2(2, iAt1) = tmp2R2(7+nNeighs(iAt1), iSp1)
        else
          tmpR2(1, iAt1) = tmp2R2(6, iSp1)
          tmpR2(2, iAt1) = tmp2R2(12, iSp1)
        end if
        tmpR2(3, iAt1) = tmp2R2(13, iSp1)
      end do

    case default
      call detailedError(value, "Invalid method for PolarRadiusCharge.")
    end select

    input%polar(:) = tmpR2(1,:)
    input%rWaals(:) = tmpR2(2,:)
    input%charges(:) = tmpR2(3,:)

  end subroutine readDispSlaKirk


  !> Reads in initialization data for the UFF dispersion model
  subroutine readDispVdWUFF(node, geo, input)

    !> Node to process
    type(fnode), pointer :: node

    !> Geometry of the system
    type(TGeometry), intent(in) :: geo

    !> Filled input structure on exit
    type(DispUffInp), intent(out) :: input

    type(string) :: buffer
    type(fnode), pointer :: child, value, child2
    integer :: iSp
    logical :: found

    call getChildValue(node, "Parameters", value, child=child)
    allocate(input%distances(geo%nSpecies))
    allocate(input%energies(geo%nSpecies))
    call getNodeName(value, buffer)
    select case(char(buffer))
    case("uffparameters")
      do iSp = 1, geo%nSpecies
        call getUffValues(geo%speciesNames(iSp), input%distances(iSp), &
            &input%energies(iSp), found)
        if (.not. found) then
          call detailedError(value, "UFF parameters for species '" // geo&
              &%speciesNames(iSp) // "' not found.")
        end if
      end do
    case default
      call setUnprocessed(value)
      do iSp = 1, geo%nSpecies
        call getChild(child, geo%speciesNames(iSp), child2)
        call getChildValue(child2, "Distance", input%distances(iSp), &
            &modifier=buffer)
        call convertByMul(char(buffer), lengthUnits, child, &
            &input%distances(iSp))
        call getChildValue(child2, "Energy", input%energies(iSp), &
            &modifier=buffer)
        call convertByMul(char(buffer), energyUnits, child, &
            &input%energies(iSp))
      end do
    end select

  end subroutine readDispVdWUFF

#:if WITH_DFTD3


  !> Reads in initialization data for the DFTD3 dispersion module.
  subroutine readDispDFTD3(node, input)

    !> Node to process.
    type(fnode), pointer :: node

    !> Filled input structure on exit.
    type(DispDftD3Inp), intent(out) :: input

    type(fnode), pointer :: child, childval
    type(string) :: buffer

    call getChildValue(node, "Damping", childval, default="BeckeJohnson", &
        & child=child)
    call getNodeName(childval, buffer)
    select case (char(buffer))
    case ("beckejohnson")
      input%tBeckeJohnson = .true.
      call getChildValue(childval, "a1", input%a1, default=0.5719_dp)
      call getChildValue(childval, "a2", input%a2, default=3.6017_dp)
      ! Alpha is not used in BJ-damping, however, there are unused terms,
      ! which are calculated with alpha nevertheless, so set the default
      ! as found in dftd3 code.
      input%alpha6 = 14.0_dp
    case ("zerodamping")
      input%tBeckeJohnson = .false.
      call getChildValue(childval, "sr6", input%sr6)
      ! Although according to the documentation, this parameter is not used
      ! when calculating zero damping, results do change, when this parameter
      ! is changed. We set it to the value found in dftd3 code
      input%sr8 = 1.0_dp
      call getChildValue(childval, "alpha6", input%alpha6, default=14.0_dp)
    case default
      call getNodeHSDName(childval, buffer)
      call detailedError(child, "Invalid damping method '" // char(buffer) &
          & // "'")
    end select
    call getChildValue(node, "s6", input%s6, default=1.0_dp)
    call getChildValue(node, "s8", input%s8, default=0.5883_dp)
    call getChildValue(node, "cutoff", input%cutoff, default=sqrt(9000.0_dp), &
        & modifier=buffer, child=child)
    call convertByMul(char(buffer), lengthUnits, child, input%cutoff)
    call getChildValue(node, "cutoffcn", input%cutoffCN, default=40.0_dp, &
        & modifier=buffer, child=child)
    call convertByMul(char(buffer), lengthUnits, child, input%cutoffCN)
    call getChildValue(node, "threebody", input%threebody, default=.false.)
    input%numgrad = .false.

  end subroutine readDispDFTD3

#:endif


  !> reads in value of temperature for MD with sanity checking of the input
  subroutine readTemperature(node, ctrl)

    !> data to parse
    type(fnode), pointer :: node

    !> control data coming back
    type(control), intent(inout) :: ctrl

    type(string) :: modifier

    allocate(ctrl%tempSteps(1))
    allocate(ctrl%tempValues(1))
    allocate(ctrl%tempMethods(1))
    ctrl%tempMethods(1) = 1
    ctrl%tempSteps(1) = 1
    call getChildValue(node, "", ctrl%tempValues(1), modifier=modifier)
    call convertByMul(char(modifier), energyUnits, node, ctrl%tempValues(1))
    if (ctrl%tempValues(1) < 0.0_dp) then
      call detailedError(node, "Negative temperature.")
    end if
    if (ctrl%tempValues(1) < minTemp) then
      ctrl%tempValues(1) = minTemp
    end if

  end subroutine readTemperature


  !> reads a temperature profile for MD with sanity checking of the input
  subroutine readTemperatureProfile(node, modifier, ctrl)

    !> parser node contaning the relevant part of the user input
    type(fnode), pointer :: node

    !> unit modifier for the profile
    character(len=*), intent(in) :: modifier

    !> Control structure to populate
    type(control), intent(inout) :: ctrl


    !> Names of thermal profiles
    character(len=*), parameter :: tempMethodNames(3) = (/ 'constant   ', &
        &'linear     ', 'exponential' /)

    type(listString) :: ls
    type(listIntR1) :: li1
    type(listRealR1) :: lr1
    character(len=20), allocatable :: tmpC1(:)
    integer :: ii, jj

    call init(ls)
    call init(li1)
    call init(lr1)
    call getChildValue(node, "", ls, 1, li1, 1, lr1)
    if (len(ls) < 1) then
      call detailedError(node, "At least one annealing step must be &
          &specified.")
    end if
    allocate(tmpC1(len(ls)))
    allocate(ctrl%tempSteps(len(li1)))
    allocate(ctrl%tempValues(len(lr1)))
    call asArray(ls, tmpC1)
    call asVector(li1, ctrl%tempSteps)
    call asVector(lr1, ctrl%tempValues)
    call destruct(ls)
    call destruct(li1)
    call destruct(lr1)
    allocate(ctrl%tempMethods(size(tmpC1)))
    lp2: do ii = 1, size(tmpC1)
      do jj = 1, size(tempMethodNames)
        if (trim(tmpC1(ii)) == tolower(trim(tempMethodNames(jj)))) then
          ctrl%tempMethods(ii) = jj
          cycle lp2
        end if
      end do
      call detailedError(node, "Invalid annealing method name '" &
          &// trim(tmpC1(ii)) // "'.")
    end do lp2

    if (any(ctrl%tempSteps < 0)) then
      call detailedError(node, "Step values must not be negative.")
    end if

    ii = sum(ctrl%tempSteps)
    if (ii < 1) then
      call detailedError(node, "Sum of steps in the profile must be &
          &greater than zero.")
    end if
    ctrl%maxRun = ii - 1

    if (any(ctrl%tempValues < 0.0_dp)) then
      call detailedError(node, "Negative temperature.")
    end if

    call convertByMul(modifier, energyUnits, node, ctrl%tempValues)
    if (any(ctrl%tempValues < minTemp)) then
      ctrl%tempValues = max(ctrl%tempValues, minTemp)
    end if
    deallocate(tmpC1)

  end subroutine readTemperatureProfile


  !> Reads the excited state data block
  subroutine readExcited(node, ctrl)

    !> Node to parse
    type(fnode), pointer :: node

    !> Control structure to fill
    type(control), intent(inout) :: ctrl

    type(fnode), pointer :: child
  #:if WITH_ARPACK
    type(fnode), pointer :: child2
    type(string) :: buffer
    type(string) :: modifier
  #:endif

    ! Linear response stuff
    call getChild(node, "Casida", child, requested=.false.)

#:if not WITH_ARPACK

    if (associated(child)) then
      call detailedError(child, 'This DFTB+ binary has been compiled without support for linear&
          & response calculations (requires the ARPACK/ngARPACK library).')
    end if

#:else

    if (associated(child)) then

      ctrl%lrespini%tInit = .true.

      if (ctrl%tSpin) then
        ctrl%lrespini%sym = ' '
      else
        call getChildValue(child, "Symmetry", buffer, child=child2)
        select case (unquote(char(buffer)))
        case ("Singlet" , "singlet")
          ctrl%lrespini%sym = 'S'
        case ("Triplet" , "triplet")
          ctrl%lrespini%sym = 'T'
        case ("Both" , "both")
          ctrl%lrespini%sym = 'B'
        case default
          call detailedError(child2, "Invalid symmetry value '"  // char(buffer) // &
              & "' (must be 'Singlet', 'Triplet' or 'Both').")
        end select
      end if

      call getChildValue(child, "NrOfExcitations", ctrl%lrespini%nexc)

      call getChild(child, "StateOfInterest", child2, requested=.false.)
      if (.not. associated(child2)) then
        ctrl%lrespini%nstat = 0
        call setChildValue(child, "StateOfInterest", 0)
      else
        call getChildValue(child2, "", buffer)
        if (tolower(unquote(char(buffer))) == "brightest") then
          if (ctrl%lrespini%sym /= "S" .or. ctrl%tSpin) then
            call detailedError(child2, "Brightest mode only allowed for spin unpolarised singlet&
                & excitations.")
          end if
          ctrl%lrespini%nstat = -1
        else
          call getChildValue(child2, "", ctrl%lrespini%nstat)
          if (ctrl%lrespini%nstat > ctrl%lrespini%nexc) then
            call detailedError(child2, "Invalid value, must be within range of NrOfExcitations")
          elseif (ctrl%lrespini%sym == "B" .and. ctrl%lrespini%nstat /= 0) then
            call detailedError(child2, "You cannot specify a particular excited state if symmetry&
                & is 'B'")
          end if
        end if
      end if

      call getChildValue(child, "EnergyWindow", ctrl%lrespini%energyWindow, 0.0_dp, &
          & modifier=modifier, child=child2)
      ctrl%lrespini%tEnergyWindow = ctrl%lrespini%energyWindow /= 0.0_dp
      call convertByMul(char(modifier), energyUnits, child2, ctrl%lrespini%energyWindow)
      call getChildValue(child, "OscillatorWindow", ctrl%lrespini%oscillatorWindow, 0.0_dp, &
          & modifier=modifier,  child=child2)
      ctrl%lrespini%tOscillatorWindow = ctrl%lrespini%oscillatorWindow /= 0.0_dp
      call convertByMul(char(modifier), dipoleUnits, child2, ctrl%lrespini%oscillatorWindow)
      call getChildValue(child, "WriteMulliken", ctrl%lrespini%tMulliken, default=.false.)
      call getChildValue(child, "WriteCoefficients", ctrl%lrespini%tCoeffs, default=.false.)
      ctrl%lrespini%tGrndState = .false.
      if (ctrl%lrespini%tCoeffs) then
        call getChildValue(child, "TotalStateCoeffs", ctrl%lrespini%tGrndState, .false.)
      end if
      call getChildValue(child, "WriteEigenvectors", ctrl%lrespini%tPrintEigVecs, .false.)
      call getChildValue(child, "WriteXplusY", ctrl%lrespini%tXplusY, default=.false.)
      call getChildValue(child, "WriteSPTransitions", ctrl%lrespini%tSPTrans, default=.false.)
      call getChildValue(child, "WriteTransitions", ctrl%lrespini%tTrans, default=.false.)
      call getChildValue(child, "WriteTransitionDipole", ctrl%lrespini%tTradip, default=.false.)
      call getChildValue(child, "WriteStatusArnoldi", ctrl%lrespini%tArnoldi, default=.false.)
      call getChildValue(child, "TestArnoldi", ctrl%lrespini%tDiagnoseArnoldi, default=.false.)

    end if

#:endif

  end subroutine readExcited


  !> Reads the analysis block
  subroutine readAnalysis(node, ctrl, geo, orb, transpar, tundos)

    !> Node to parse
    type(fnode), pointer :: node

    !> Control structure to fill
    type(control), intent(inout) :: ctrl

    !> Geometry of the system
    type(TGeometry), intent(in) :: geo

    !> Orbital 
    type(TOrbitals), intent(in) :: orb

    !> Transport parameters
    type(TTransPar), intent(inout) :: transpar

    !> Tunneling and Dos parameters
    type(TNEGFTunDos), intent(inout) :: tundos

    type(fnode), pointer :: val, child, child2, child3
    type(fnodeList), pointer :: children
    integer, allocatable :: pTmpI1(:)
    type(string) :: buffer
    integer :: nReg, iReg
    character(lc) :: strTmp
    type(listRealR1) :: lr1
    logical :: tPipekDense

    call getChildValue(node, "ProjectStates", val, "", child=child, &
        & allowEmptyValue=.true., list=.true.)
    call getChildren(child, "Region", children)
    nReg = getLength(children)
    ctrl%tProjEigenvecs = (nReg > 0)
    if (ctrl%tProjEigenvecs) then
      allocate(ctrl%tShellResInRegion(nReg))
      allocate(ctrl%tOrbResInRegion(nReg))
      allocate(ctrl%RegionLabel(nReg))
      call init(ctrl%iAtInRegion)
      do iReg = 1, nReg
        call getItem1(children, iReg, child2)
        call getChildValue(child2, "Atoms", buffer, child=child3, &
            &multiple=.true.)
        call convAtomRangeToInt(char(buffer), geo%speciesNames, &
            &geo%species, child3, pTmpI1)
        call append(ctrl%iAtInRegion, pTmpI1)
        call getChildValue(child2, "ShellResolved", &
            & ctrl%tShellResInRegion(iReg), .false., child=child3)
        if (ctrl%tShellResInRegion(iReg)) then
          if (.not. all(geo%species(pTmpI1) == geo%species(pTmpI1(1)))) then
            call detailedError(child3, "Shell resolved PDOS only allowed for &
                &regions where all atoms belong to the same species")
          end if
        end if
        call getChildValue(child2, "OrbitalResolved", &
            & ctrl%tOrbResInRegion(iReg), .false., child=child3)
        if (ctrl%tOrbResInRegion(iReg)) then
          if (.not. all(geo%species(pTmpI1) == geo%species(pTmpI1(1)))) then
            call detailedError(child3, "Orbital resolved PDOS only allowed for &
                &regions where all atoms belong to the same species")
          end if
        end if
        deallocate(pTmpI1)
        write(strTmp, "('region',I0)") iReg
        call getChildValue(child2, "Label", buffer, trim(strTmp))
        ctrl%RegionLabel(iReg) = unquote(char(buffer))
      end do
    end if

    call getChild(node, "Localise", child=val, requested=.false.)
    if (associated(val)) then
      ctrl%tLocalise = .true.
      call getChild(val, "PipekMezey", child=child2, requested=.false.)
      if (associated(child2)) then
        allocate(ctrl%pipekMezeyInp)
        associate(inp => ctrl%pipekMezeyInp)
          call getChildValue(child2, "Tollerance", inp%tolerance, 1.0E-4_dp)
          call getChildValue(child2, "MaxIterations", inp%maxIter, 100)
          if (.not. geo%tPeriodic) then
            call getChildValue(child2, "Dense", tPipekDense, .false.)
            if (.not. tPipekDense) then
              call init(lr1)
              call getChild(child2, "SparseTollerances", child=child3, requested=.false.)
              if (associated(child3)) then
                call getChildValue(child3, "", 1, lr1)
                if (len(lr1) < 1) then
                  call detailedError(child2, "Missing values of tollerances.")
                end if
                allocate(inp%sparseTols(len(lr1)))
                call asVector(lr1, inp%sparseTols)
              else
                allocate(inp%sparseTols(4))
                inp%sparseTols = [0.1_dp, 0.01_dp, 1.0E-6_dp, 1.0E-12_dp]
                call setChildValue(child2, "Tollerances", inp%sparseTols)
              end if
              call destruct(lr1)
            end if
          end if
        end associate
      else
        call detailedError(val, "No localisation method chosen")
      end if
    end if

    call getChildValue(node, "MullikenAnalysis", ctrl%tPrintMulliken, .true.)
    call getChildValue(node, "AtomResolvedEnergies", ctrl%tAtomicEnergy, &
        &.false.)
    call getChildValue(node, "WriteEigenvectors", ctrl%tPrintEigVecs, .false.)

    if (ctrl%tPrintEigVecs .or. ctrl%lrespini%tPrintEigVecs) then
      call getChildValue(node, "EigenvectorsAsTxt", ctrl%tPrintEigVecsTxt, &
          & .false.)
    end if
    call getChildValue(node, "WriteBandOut", ctrl%tWriteBandDat, .true.)
    call getChildValue(node, "CalculateForces", ctrl%tPrintForces, .false.)

    call getChild(node, "TunnelingAndDOS", child, requested=.false.)
    if (associated(child)) then
      if (.not.transpar%defined) then
        call error("Block TunnelingAndDos requires Transport block.")
      end if
      call readTunAndDos(child, orb, geo, tundos, transpar, ctrl%tempElec)
    else
      if (transpar%tDephasingVE) &
        call readElPh(nodeVE, tundos%elph, geo, orb, transpar)
      if (transpar%tDephasingBP) &
        call readDephasingBP(nodeBP, tundos%bp, geo, orb, transpar)
    endif

  end subroutine readAnalysis


  !> Reads W values if required by settings in the Hamiltonian or the excited state
  subroutine readSpinConstants(hamNode, geo, slako, ctrl)

    !> node for Hamitonian data
    type(fnode), pointer :: hamNode

    !> geometry of the system
    type(TGeometry), intent(in) :: geo

    !> Slater-Koster structure
    type(slater), intent(in) :: slako

    !> control structure
    type(control), intent(inout) :: ctrl

    type(fnode), pointer :: child
    logical :: tLRNeedsSpinConstants, tOrbResolvedW
    integer :: iSp1

    tLRNeedsSpinConstants = .false.

    if (ctrl%lrespini%tInit) then
      select case (ctrl%lrespini%sym)
      case ("T", "B", " ")
        tLRNeedsSpinConstants = .true.
      case ("S")
        tLRNeedsSpinConstants = .false.
      case default
      end select
    end if

    if (tLRNeedsSpinConstants .or. ctrl%tSpin) then
      allocate(ctrl%spinW(slako%orb%mShell, slako%orb%mShell, geo%nSpecies))
      ctrl%spinW(:,:,:) = 0.0_dp

      call getChild(hamNode, "SpinConstants", child)
      if (.not.ctrl%tOrbResolved) then
        call getChildValue(child, "ShellResolvedSpin", tOrbResolvedW, .false.)
      else
        tOrbResolvedW = .true.
      end if

      if (tOrbResolvedW) then
        ! potentially unique values for each shell
        do iSp1 = 1, geo%nSpecies
          call getChildValue(child, geo%speciesNames(iSp1),&
              & ctrl%spinW(:slako%orb%nShell(iSp1), :slako%orb%nShell(iSp1), iSp1))
        end do
      else
        ! only one value per atom
        do iSp1 = 1, geo%nSpecies
          call getChildValue(child, geo%speciesNames(iSp1),ctrl%spinW(1, 1, iSp1))
          ctrl%spinW(:slako%orb%nShell(iSp1), :slako%orb%nShell(iSp1), iSp1) =&
              & ctrl%spinW(1, 1, iSp1)
        end do
      end if
    end if

  end subroutine readSpinConstants


  !> Reads customised Hubbard U values that over-ride the SK file values
  subroutine readCustomisedHubbards(node, geo, orb, tShellResolvedScc, hubbU)

    !> input data to parse
    type(fnode), pointer, intent(in) :: node

    !> geometry of the system
    type(TGeometry), intent(in) :: geo

    !> atomic orbital information
    type(TOrbitals), intent(in) :: orb

    !> is this a shell resolved calculation, or only one U value per atom
    logical, intent(in) :: tShellResolvedScc

    !> hubbard U values on exit
    real(dp), allocatable, intent(out) :: hubbU(:,:)

    type(fnode), pointer :: child, child2
    integer :: iSp1

    call getChild(node, "CustomisedHubbards", child, requested=.false.)
    if (associated(child)) then
      allocate(hubbU(orb%mShell, geo%nSpecies))
      hubbU(:,:) = 0.0_dp
      do iSp1 = 1, geo%nSpecies
        call getChild(child, geo%speciesNames(iSp1), child2, requested=.false.)
        if (.not. associated(child2)) then
          cycle
        end if
        if (tShellResolvedScc) then
          call getChildValue(child2, "", hubbU(:orb%nShell(iSp1), iSp1))
        else
          call getChildValue(child2, "", hubbU(1, iSp1))
          hubbU(:orb%nShell(iSp1), iSp1) = hubbU(1, iSp1)
        end if
      end do
    end if

  end subroutine readCustomisedHubbards

  !!* Read geometry information for transport calculation
  subroutine readTransportGeometry(root, geom, tp)
    type(fnode), pointer :: root
    type(TGeometry), intent(inout) :: geom
    type(TTransPar), intent(inout) :: tp

    type(fnode), pointer :: pGeom, pDevice, pNode, pTask, pTaskType
    type(string) :: buffer, modif
    type(fnode), pointer :: pTmp, field
    type(fnodeList), pointer :: pNodeList
    integer :: ii, contact
    real(dp) :: acc, contactRange(2), sep
    type(listInt) :: li                                                     !DAR
    
    tp%defined = .true.
    tp%tPeriodic1D = .not. geom%tPeriodic
    call getChild(root, "Device", pDevice)
    call getChildValue(pDevice, "AtomRange", tp%idxdevice)
    call getChild(pDevice, "FirstLayerAtoms", pTmp, requested=.false.)
    call readFirstLayerAtoms(pTmp, tp%PL, tp%nPLs, tp%idxdevice)
    !DAR begin
    call getChild(pDevice, "ContactPLs", pTmp, requested=.false.)           
    if (associated(pTmp)) then
      call init(li)
      call getChildValue(pTmp, "", li)
      allocate(tp%cblk(len(li)))
      call asArray(li,tp%cblk)
      call destruct(li)
    end if
    !DAR end
        
    if (.not.associated(pTmp)) then
      call setChildValue(pDevice, "FirstLayerAtoms", tp%PL)
    end if
    !! Note: we parse first the task because we need to know it to defined the
    !! mandatory contact entries. On the other hand we need to wait that
    !! contacts are parsed to resolve the name of the contact for task =
    !! contacthamiltonian
    call getChildValue(root, "Task", pTaskType, child=pTask, default='uploadcontacts')
    call getNodeName(pTaskType, buffer)
    call getChildren(root, "Contact", pNodeList)

    tp%ncont = getLength(pNodeList)

    if (tp%ncont < 2) then
      call detailedError(pGeom, "At least two contacts must be defined")
    end if

    allocate(tp%contacts(tp%ncont))
    !! Parse contact geometry

    call readContacts(pNodeList, tp%contacts, geom, (buffer .eq. "uploadcontacts"))

    select case (char(buffer))

    case ("contacthamiltonian")
      tp%taskUpload = .false.
      call getChildValue(pTaskType, "ContactId", buffer, child=pTmp)
      contact = getContactByName(tp%contacts(:)%name, tolower(trim(unquote(char(buffer)))), pTmp)
      tp%taskContInd = contact
      tp%contacts(contact)%output = "shiftcont_" // trim(tp%contacts(contact)%name) // ".dat"
      if (.not. geom%tPeriodic) then
        call getChildValue(pTaskType, "ContactSeparation", sep, 1000.0_dp,&
            & modifier=modif, child=field)
        call convertByMul(char(modif),lengthUnits,field,sep)
      end if
      tp%tPeriodic1D = .not. geom%tPeriodic
      !ginfo%transport%cdir(1) = ginfo%transport%cdir(contact)
      call reduceGeometry(tp%contacts(contact)%lattice, &
                          &tp%contacts(contact)%idxrange, sep, geom)
      !ginfo%transport%ncont = 0
      !ginfo%transport%device = (/ 1, geom%nAtom /)

    case ("uploadcontacts")
      tp%taskUpload = .true.

    case default
      call getNodeHSDName(pTaskType, buffer)
      call detailedError(pTask, "Invalid task '" // char(buffer) // "'")

   end select

   call destroyNodeList(pNodeList)

   contains

     ! Reduce the geometry for the contact calculation
     subroutine reduceGeometry(contactVec, contactRange, sep, geom)
       real(dp), intent(in) :: contactVec(3)
       integer, intent(in) :: contactRange(2)
       real(dp), intent(in) :: sep
       type(TGeometry), intent(inout) :: geom
    
       real(dp) :: contUnitVec(3), dots(3), newLatVecs(3, 3), newOrigin(3)
       real(dp) :: minProj, maxProj
       logical :: mask(3)
       integer :: ind, ii
    
       if (geom%tPeriodic) then
         contUnitVec = contactVec / sqrt(sum(contactVec**2, dim=1))
         dots = abs(matmul(contUnitVec, geom%latVecs))
         mask = (abs(dots - sqrt(sum(geom%latVecs, dim=1)**2)) < 1e-8_dp)
         if (count(mask) /= 1) then
           call error("Too many lattice vectors parallel to the contact")
         end if
         ind = 1
         do while (.not. mask(ind))
           ind = ind + 1
         end do
         newLatVecs = geom%latVecs
         newLatVecs(:,ind) = 2.0_dp * contactVec
         newOrigin = geom%origin
       else
         newLatVecs(:,1) = 2.0_dp * contactVec
         mask = abs(contactVec) > 1e-8_dp
         ind = 1
         do while (.not. mask(ind))
           ind = ind + 1
         end do
         newLatVecs(modulo(ind+1,3)+1, 2) = -newLatVecs(ind,1)
         newLatVecs(ind,2) = 0.0_dp !newLatVecs(modulo(ind+1,3)+1, 1)
         newLatVecs(modulo(ind-1,3)+1, 2) = 0.0_dp
         call cross3(newLatVecs(:,3), newLatVecs(:,1), newLatVecs(:,2))
         newLatVecs(:,2) = newLatVecs(:,2) / sqrt(sum(newLatVecs(:,2)**2))
         newLatVecs(:,3) = newLatVecs(:,3) / sqrt(sum(newLatVecs(:,3)**2))
         newOrigin = 0.0_dp
       end if
       call reduce(geom, contactRange(1), contactRange(2))
       if (.not. geom%tPeriodic) then
         do ii = 2, 3
           minProj = 0_dp !minval(matmul(newLatVecs(:,ii), geom%coords))
           maxProj = 0_dp !maxval(matmul(newLatVecs(:,ii), geom%coords))
           newLatVecs(:,ii) = ((maxProj - minProj) + sep) * newLatVecs(:,ii)
         end do
       end if
       call setLattice(geom, newOrigin, newLatVecs)
    
     end subroutine reduceGeometry

  end subroutine readTransportGeometry


  subroutine readFirstLayerAtoms(pnode, pls, npl, idxdevice, check)
    logical, optional :: check
    type(fnode), pointer, intent(in) :: pnode
    integer :: idxdevice(2)
    integer, allocatable :: pls(:)
    integer :: npl
  
    type(listInt) :: li
    logical :: checkidx

    checkidx = .true.
    if (present(check)) checkidx = check
    
    if (associated(pnode)) then
        call init(li)
        call getChildValue(pnode, "", li)
        npl = len(li)
        allocate(pls(npl))
        call asArray(li, pls)
        call destruct(li)
        if (checkidx) then
          if (any(pls < idxdevice(1) .or. &
                  pls > idxdevice(2))) then
             call detailedError(pnode, "First layer atoms must be between " &
               &// i2c(idxdevice(1)) // " &
               & and " // i2c(idxdevice(2)) // ".")
          end if
        end if
      else
         npl = 1
         allocate(pls(npl))
         pls = (/ 1 /)
      end if

  end subroutine readFirstLayerAtoms

  subroutine readGreensFunction(pNode, greendens, transpar, tempelec)
    type(TNEGFGreenDensInfo), intent(inout) :: greendens
    type(TTransPar), intent(inout) :: transpar                  !DAR in -> inout
    real(dp), intent(in) :: tempelec

    type(fnode), pointer :: pGeom, pDevice, pNode, pTask, pTaskType
    type(fnodeList), pointer :: pNodeList
    type(fnode), pointer :: pTmp, field, child1, child2
    real(dp) :: Estep
    integer :: defValue, ii
    type(string) :: buffer, modif
    logical :: realAxisConv, equilibrium

    type(listInt) :: li                                                     !DAR
    type(listReal) :: fermiBuffer

    greendens%defined = .true.

    if (.not. transpar%defined) then
      !! Fermi level: in case of colinear spin we accept two values 
      !! (up and down)
      call init(fermiBuffer)
      call getChildValue(pNode, "FermiLevel", fermiBuffer, modifier=modif)
      if (len(fermiBuffer) .eq. 1 .or. len(fermiBuffer) .eq. 2) then
        call asArray(fermiBuffer, greendens%oneFermi)
      else
        call detailedError(pNode, &
            & "FermiLevel accepts 1 or 2 (for colinear spin) values")
      end if
      call destruct(fermiBuffer)
      call convertByMul(char(modif), energyUnits, pNode, greendens%oneFermi)

      call getChild(pNode, "FirstLayerAtoms", pTmp, requested=.false.)
      call readFirstLayerAtoms(pTmp, greendens%PL, greendens%nPLs,&
                                &transpar%idxdevice, check = .false.)
      if (.not.associated(pTmp)) then
        call setChildValue(pNode, "FirstLayerAtoms", greendens%PL)
      end if
      call getChild(pNode, "ContactPLs", pTmp, requested=.false.)
      if (associated(pTmp)) then
        call init(li)
        call getChildValue(pTmp, "", li)
        allocate(transpar%cblk(len(li)))
        call asArray(li,transpar%cblk)
        call destruct(li)
      end if
      if (transpar%ncont > 0) then
        allocate(greendens%kbT(transpar%ncont))
        greendens%kbT = tempelec
      end if  
      do ii = 1, transpar%ncont
        if (transpar%contacts(ii)%kbT .ge. 0.0_dp) then
          greendens%kbT(ii) = transpar%contacts(ii)%kbT
        end if   
      enddo          
    else
      allocate(greendens%kbT(1))
      greendens%kbT(:) = tempelec ! default value
    end if

    call getChildValue(pNode, "LocalCurrents", greendens%doLocalCurr, .false.)
    call getChildValue(pNode, "Verbosity", greendens%verbose, 51)
    call getChildValue(pNode, "Delta", greendens%delta, &
        & 1.0e-5_dp, modifier=modif, child=field)
    call convertByMul(char(modif), energyUnits, field, &
        &greendens%delta)
    call getChildValue(pNode, "SaveSurfaceGFs", greendens%saveSGF, .true.)
    call getChildValue(pNode, "ReadSurfaceGFs", greendens%readSGF, &
        & .false.)
    call getChildValue(pNode, "ContourPoints", greendens%nP(1:2), &
        & [ 20, 20 ])
    call getChildValue(pNode, "EnclosedPoles",  greendens%nPoles, 3)
    call getChildValue(pNode, "LowestEnergy", greendens%enLow, &
        & -2.0_dp, modifier=modif, child=field)
    call convertByMul(char(modif), energyUnits, field, &
        & greendens%enLow)
    call getChildValue(pNode, "FermiCutoff", greendens%nkT, 10)
      ! Fermi energy had not been set by other means yet

      ! Non equilibrium integration along real axis:
      ! The code will perform the integration if the number of points is larger
      ! than zero, no matter if there's bias or not.
      ! Therefore I restored the default on the energy step, as it works at zero
      ! bias and it scales flawlessy with increasing bias
      ! It is still allowed to directly set the number of points, if prefered 
      ! libNEGF only wants the number of points in input
      call getChild(pNode, "RealAxisPoints", child1, requested=.false.)
      call getChild(pNode, "RealAxisStep", child2, requested=.false., &
          & modifier=buffer)
      realAxisConv = .false.
      ! Set a bool to verify if all contacts are at the same potential (if so,
      ! no points are needed)
      equilibrium = .true.
      do ii = 2, transpar%ncont
        if (transpar%contacts(1)%potential .ne. transpar%contacts(ii)%potential &
           & .or. transpar%contacts(1)%kbT .ne. transpar%contacts(ii)%kbT ) then
           equilibrium = .false.
        end if
      end do

      ! Both Points and Step cannot be specified
      if  (associated (child1) .and. associated(child2)) then
        call detailedError(child1, "RealAxisPoints and RealAxisStep " &
                            &// " cannot be specified together.")
      ! If only one is specified, take it as valid value
      else if (associated(child1)) then
        call getChildValue(pNode, "RealAxisPoints", greendens%nP(3))
      else if (associated(child2)) then
        call getChildValue(pNode, "RealAxisStep", Estep, child=child2, &
             & modifier=modif)
        call convertByMul(char(modif), energyUnits, child2, Estep)
        realAxisConv = .true.
      ! If the system is under equilibrium we set the number of 
      ! points to zero
      else if (equilibrium) then
        call getChildValue(pNode, "RealAxisPoints", greendens%nP(3), &
          & 0, child=child1)
      else 
        !Default is a point every 1500H
        call getChildValue(pNode, "RealAxisStep", Estep, 6.65e-4_dp, &
                          &modifier=modif, child=child2)
        realAxisConv = .true.
      end if
      ! RealAxisConv means that we have a step and we convert it in a number 
      ! of points
      if (realAxisConv) then
        defValue = int(1.0_dp/Estep &
          & * (maxval(transpar%contacts(:)%potential) &
          & - minval(transpar%contacts(:)%potential) + &
          & 2 * greendens%nKT * maxval(greendens%kbT)))
        greendens%nP(3) = defvalue
        !call getChildValue(pNode, "RealAxisPoints", greendens%nP(3), &
        !    & defvalue, child=child1)
      end if
    

  end subroutine readGreensFunction

  !! Read in Poisson related data
  subroutine readPoisson(pNode, poisson, tPeriodic, tPeriodic1D)
    type(fnode), pointer :: pNode
    type(TPoissonInfo), intent(inout) :: poisson
    logical, intent(in) :: tPeriodic, tPeriodic1D

    type(fnode), pointer :: pTmp, pTmp2, pChild, field
    type(string) :: buffer, modif
    character(lc) :: strTmp
    real(dp) :: denstol, gatelength_l
    integer :: ii, ibc, bctype
    logical :: needsPoissonBox

    poisson%defined = .true.
    needsPoissonBox = (.not. tPeriodic) .or. tPeriodic1D
    if (needsPoissonBox) then
      call getChildValue(pNode, "PoissonBox", poisson%poissBox, &
          & modifier=modif, child=field)
      call convertByMul(char(modif), lengthUnits, field, &
          & poisson%poissBox)
    end if
    poisson%foundBox = needsPoissonBox
    call getChildValue(pNode, "MinimalGrid", poisson%poissGrid, &
        & [ 0.5_dp, 0.5_dp, 0.5_dp ], modifier=modif, child=field)
    call convertByMul(char(modif), lengthUnits, field, &
        & poisson%poissGrid)
    call getChildValue(pNode, "ExactRenorm", poisson%exactRenorm, .false.)
    call getChild(pNode, "AtomDensityCutoff", pTmp, requested=.false., &
        & modifier=modif)
    call getChild(pNode, "AtomDensityTolerance", pTmp2, requested=.false.)
    if (associated(pTmp) .and. associated(pTmp2)) then
      call detailedError(pNode, "Either one of the tags AtomDensityCutoff or&
          & AtomDensityTolerance can be specified.")
    else if (associated(pTmp)) then
      call getChildValue(pTmp, "", poisson%maxRadAtomDens, modifier=modif)
      call convertByMul(char(modif), lengthUnits, pTmp, &
          &poisson%maxRadAtomDens)
      if (poisson%maxRadAtomDens <= 0.0_dp) then
        call detailedError(pTmp2, "Atom density cutoff must be > 0")
      end if
    else
      call getChildValue(pNode, "AtomDensityTolerance", denstol, 1e-6_dp, &
          & child=pTmp2)
      if (denstol <= 0.0_dp) then
        call detailedError(pTmp2, "Atom density tolerance must be > 0")
      end if
      ! Negative value to signalize automatic determination
      poisson%maxRadAtomDens = -denstol
    end if

    call getChildValue(pNode, "CutoffCheck", poisson%cutoffcheck,&
        & .true.)
    call getChildValue(pNode, "Verbosity", poisson%verbose, 51)
    call getChildValue(pNode, "SavePotential", poisson%savePotential,&
        & .false.)
    call getChildValue(pNode, "PoissonAccuracy", poisson%poissAcc,&
        & 1.0e-6_dp)
    call getChildValue(pNode, "BuildBulkPotential", poisson%bulkBC,&
        & .true.)
    call getChildValue(pNode, "ReadOldBulkPotential", &
        & poisson%readBulkPot, .false.)
    call getChildValue(pNode, "RecomputeAfterDensity",&
        & poisson%solvetwice, .false.)
    call getChildValue(pNode, "MaxPoissonIterations",&
        & poisson%maxPoissIter, 60)
    
    call getChild(pNode, "OverrideDefaultBC", pTmp, requested=.false.)
    poisson%overrideBC(:) = 0
    if (associated(pTmp)) then
      call getPoissonBoundaryConditionOverrides(pTmp, [ 1, 2 ], &
          & poisson%overrideBC)
    end if
    
    call getChildValue(pNode, "OverrideBulkBC", pTmp, "none")
    poisson%overrBulkBC(:) = -1
    if (associated(pNode)) then
      call getPoissonBoundaryConditionOverrides(pTmp, [ 0, 1, 2 ], &
          & poisson%overrBulkBC)
    end if

    call getChildValue(pNode, "BoundaryRegion", pTmp, "global")
    call getNodeName(pTmp, buffer)
    select case(char(buffer))
    case ("global")
      poisson%localBCType = "G"
    case ("square")
      poisson%localBCType = "S"
      call getChildValue(pTmp, "BufferLength", poisson%bufferLocBC, &
          &9.0_dp, modifier=modif, child=field)
      call convertByMul(char(modif), lengthUnits, field, &
          & poisson%bufferLocBC)
    case ("circle")
      poisson%localBCType = "C"
      call getChildValue(pTmp, "BufferLength", poisson%bufferLocBC, &
          &9.0_dp, modifier=modif, child=field)
      call convertByMul(char(modif), lengthUnits, field, poisson%bufferLocBC)
    case default
      call getNodeHSDName(pTmp, buffer)
      call detailedError(pTmp, "Invalid boundary region type '" &
          &// char(buffer) // "'")
    end select

    call getChildValue(pNode, "BoxBufferLength", poisson%bufferBox, &
         &0.0_dp, modifier=modif, child=field)
    call convertByMul(char(modif), lengthUnits, field, poisson%bufferBox)
    if (poisson%bufferBox.lt.0.0_dp) then
      call detailedError(pNode, "BoxBufferLength must be a positive number")
    endif

    ! PARSE GATE OPTIONS
    call getChildValue(pNode,"Gate",pTmp2,"none",child=pChild)
    call getNodeName(pTmp2, buffer)

    select case(char(buffer))
    case ("none")
      poisson%gateType = "N"
    case ("planar")
      poisson%gateType = "P"
      call getChildValue(pTmp2, "GateLength", poisson%gateLength_l,&
          & 0.0_dp, modifier= modif, child=field)
      call convertByMul(char(modif), lengthUnits, field, &
          &poisson%gateLength_l)
      
      gatelength_l = poisson%gateLength_l !avoids a warning on intents
      call getChildValue(pTmp2, "GateLength_l", poisson%gateLength_l, &
          & gateLength_l, modifier=modif, child=field)
      call convertByMul(char(modif), lengthUnits, field, &
          &poisson%gateLength_l)

      call getChildValue(pTmp2, "GateLength_t", poisson%gateLength_t, &
          &poisson%gateLength_l, modifier=modif, child=field)
      call convertByMul(char(modif), lengthUnits, field, &
          &poisson%gateLength_t)

      call getChildValue(pTmp2, "GateDistance", poisson%gateRad, &
          &0.0_dp, modifier=modif, child=field)
      call convertByMul(char(modif), lengthUnits, field, &
          &poisson%gateRad)

      call getChildValue(pTmp2, "GatePotential", poisson%gatepot, &
          &0.0_dp, modifier=modif, child=field)
      call convertByMul(char(modif), energyUnits, field, &
          &poisson%gatepot)
      
      call getChildValue(pTmp2, "GateDirection", poisson%gatedir, 2)
      
    case ("cylindrical")
      poisson%gateType = "C"
      call getChildValue(pTmp2, "GateLength",poisson%gateLength_l,&
          & 0.0_dp, modifier= modif, child=field)
      call convertByMul(char(modif), lengthUnits, field, &
          &poisson%gateLength_l)

      call getChildValue(pTmp2, "GateRadius", poisson%gateRad, &
          &0.0_dp, modifier=modif, child=field)
      call convertByMul(char(modif), lengthUnits, field, &
          &poisson%gateRad)

      call getChildValue(pTmp2, "GatePotential", poisson%gatepot, &
          &0.0_dp, modifier=modif, child=field)
      call convertByMul(char(modif), lengthUnits, field, &
          &poisson%gatepot)

      call getChildValue(pTmp2, "InsulatorLength", poisson%insLength, &
          &0.0_dp, modifier=modif, child=field)
      call convertByMul(char(modif), lengthUnits, field, &
          &poisson%insLength)
      
      call getChildValue(pTmp2, "InsulatorRadius", poisson%insRad, &
          &0.0_dp, modifier=modif, child=field)
      call convertByMul(char(modif), lengthUnits, field, &
          &poisson%insRad)
      
      call getChildValue(pTmp2, "Kappa", poisson%eps_r, 1.0_dp)

      call getChildValue(pTmp2, "TransitionLength", poisson%dr_eps, &
          &0.0_dp, modifier=modif, child=field)
      call convertByMul(char(modif), lengthUnits, field, &
          &poisson%dr_eps)
       
    case default
      call getNodeHSDName(pTmp2, buffer)
      call detailedError(pTmp2, "Invalid gate type '" &
          &// char(buffer) // "'")

    end select
    
    call getChildValue(pNode, "MaxParallelNodes", poisson%maxNumNodes, 1)

  end subroutine readPoisson


  subroutine getPoissonBoundaryConditionOverrides(pNode, availableConditions, &
        & overrideBC)
    type(fnode), pointer, intent(in) :: pNode
    integer, intent(in) :: availableConditions(:)
    integer, intent(inout) :: overrideBC(:)

    integer, parameter :: PERIODIC_BC = 0
    integer, parameter :: DIRICHLET_BC = 1
    integer, parameter :: NEUMANN_BC = 2
    character(10), parameter :: bcstr(0:2) = &
        & [ character(10) :: "Periodic", "Dirichlet", "Neumann" ]
    integer :: bctype, iBC
    integer :: faceBC, oppositeBC
    integer :: ii
    type(listString) :: lStr
    type(fnode), pointer :: pNode2, pChild
    character(lc) :: strTmp
    
    do iBC = 1, size(availableConditions)
      bctype = availableConditions(iBC)
      call getChild(pNode, trim(bcstr(bctype)), pNode2, requested=.false.)
      if (associated(pNode2)) then
        call init(lStr)
        call getChildValue(pNode2, "boundaries", lStr, child=pChild)
        if (len(lStr).gt.6) then
          call detailedError(pChild,"boundaries must be 6 or less")
        end if
        do ii = 1, len(lStr)
          call get(lStr, strTmp, ii)
          select case(trim(strTmp))
          case("x")
            overrideBC(1) = bctype
            overrideBC(2) = bctype              
          case("xmin")
            overrideBC(1) = bctype             
          case("xmax")
            overrideBC(2) = bctype
          case("y")
            overrideBC(3) = bctype
            overrideBC(4) = bctype              
          case("ymin")
            overrideBC(3) = bctype
          case("ymax")             
            overrideBC(4) = bctype
          case("z")
            overrideBC(5) = bctype 
            overrideBC(6) = bctype
          case("zmin")
            overrideBC(5) = bctype             
          case("zmax")
            overrideBC(6) = bctype
          end select
        end do
        call destruct(lStr)
      end if
    end do

    ! If face is set to periodic, opposite one should be the same
    do ii = 1, 3
      faceBC = overrideBC(2 * ii)
      oppositeBC = overrideBC(2 * ii - 1)
      if (faceBC == PERIODIC_BC &
          & .and. oppositeBC /= faceBC) then
        call detailedError(pChild, &
            & "periodic override must be set both min max")
      end if
    end do

  end subroutine getPoissonBoundaryConditionOverrides
  
  ! Sanity checking of atom ranges and returning contact vector and direction.
  subroutine getContactVector(atomrange, geom, id, pContact, acc, &
      &contactVec, contactDir)
    integer, intent(in) :: atomrange(2)
    type(TGeometry), intent(in) :: geom
    integer, intent(in) :: id
    type(fnode), pointer :: pContact
    real(dp), intent(in) :: acc
    real(dp), intent(out) :: contactVec(3)
    integer, intent(out) :: contactDir

    integer :: iStart, iStart2, iEnd
    logical :: mask(3)

    !! Sanity check for the atom ranges
    iStart = atomrange(1)
    iEnd = atomrange(2)
    if (iStart < 1 .or. iEnd < 1 .or. iStart > geom%nAtom &
        &.or. iEnd > geom%nAtom .or. iEnd < iStart) then
      call detailedError(pContact, "Invalid atom range '" // i2c(iStart) &
          &// " " // i2c(iEnd) // "', values should be between " // i2c(1) &
          &// " and " // i2c(geom%nAtom) // ".")
    end if
    if (mod(iEnd - iStart + 1, 2) /= 0) then
      call detailedError(pContact, "Nr. of atoms in the contact must be even")
    end if

    ! Determining contact vector
    iStart2 = iStart + (iEnd - iStart + 1) / 2
    contactVec = geom%coords(:,iStart) - geom%coords(:,iStart2)
    if (any(sqrt(sum(&
        &(geom%coords(:,iStart:iStart2-1) - geom%coords(:,iStart2:iEnd) &
        &- spread(contactVec, dim=2, ncopies=iStart2-iStart))**2, dim=1)) &
        &> acc)) then
      write(stdout,*) 'coords:', geom%coords(:,iStart)
      write(stdout,*) 'coords:', geom%coords(:,iStart2)
      write(stdout,*) 'Contact Vector:', contactVec(1:3)
      write(stdout,*) iStart,iStart2,iEnd
      write(stdout,*) 'X:'
      write(stdout,*) ((geom%coords(1,iStart:iStart2-1)&
          & - geom%coords(1,iStart2:iEnd)&
          & - spread(contactVec(1), dim=1, ncopies=iStart2-iStart)))
      write(stdout,*) 'Y:'
      write(stdout,*) ((geom%coords(2,iStart:iStart2-1)&
          & - geom%coords(2,iStart2:iEnd) &
          & - spread(contactVec(2), dim=1, ncopies=iStart2-iStart)))
      write(stdout,*) 'Z:'
      write(stdout,*) ((geom%coords(3,iStart:iStart2-1)&
          & - geom%coords(3,iStart2:iEnd) &
          &- spread(contactVec(3), dim=1, ncopies=iStart2-iStart)))
      call error("Contact " // i2c(id) &
          &// " does not consist of two rigidly shifted layers")
    end if

    ! Determine to which axes it is parallel.
    mask = (abs(abs(contactVec)  - sqrt(sum(contactVec**2))) < 1.0e-8_dp)
    if (count(mask) /= 1) then
      call warning("Contact vector " // i2c(id) // " not parallel to any&
          & of the coordinate axis.")
      contactDir = 0
    else
      ! Workaround for bug in Intel compiler (can not use index function)
      contactDir = 1
      do while (.not. mask(contactDir))
        contactDir = contactDir + 1
      end do
    end if

  end subroutine getContactVector

  !> Read Electron-Phonon blocks (for density and/or current calculation)   
  subroutine readElPh(node, elph, geom, orb, tp)
    type(fnode), pointer :: node
    type(TElPh), intent(inout) :: elph
    type(TGeometry), intent(in) :: geom
    type(TTransPar), intent(in) :: tp
    type(TOrbitals), intent(in) :: orb

    
    type(string) :: buffer, method1, method2, modif
    type(fnode), pointer :: val, child, child2, child3, child4, field
    type(fnodeList), pointer :: children
    integer :: norbs, ii, jj, iAt
    integer :: atm_range(2)
    real(dp) :: tmp, rTmp
    integer, allocatable :: tmpI1(:)
    real(dp), allocatable :: atmCoupling(:)
    logical :: block_model, semilocal_model

    write(stdout,"('Vibronic dephasing model is being red')")

    call getNodeName2(node, method1)

    select case(char(method1))

    case ("")
      continue
    case ("local")
      !! Allocate coupling array 
      norbs = 0
      if (tp%defined) then
        atm_range(1) = tp%idxdevice(1)
        atm_range(2) = tp%idxdevice(2)
      else
        atm_range(1) = 1
        atm_range(2) = geom%nAtom
      endif
      do ii=atm_range(1), atm_range(2)       
         norbs = norbs + orb%nOrbAtom(ii)
      enddo
      allocate(elph%coupling(norbs))
      elph%coupling(:) = 0.d0
      !! Only local el-ph model is defined (elastic for now)
      elph%defined = .true.
      elph%model = 1
      call getChildValue(node, "MaxNumIter", elph%scba_niter, default=100)
      call getChildValue(node, "atomBlock", block_model, default=.false.)
      call getChildValue(node, "semiLocal", semilocal_model, default=.false.)
      if (block_model) then
        elph%model = 2
        elph%orbsperatm = orb%nOrbAtom(atm_range(1):atm_range(2))
      endif
      if (semilocal_model) then
        elph%model = 3
        elph%orbsperatm = orb%nOrbAtom(atm_range(1):atm_range(2))
      endif
      !! 2 modes support, constant or specified per each orbital
      call getChildValue(node, "Coupling", val, "", child=child, &
          & allowEmptyValue=.true., modifier=modif, dummyValue=.true., list=.false.)

      call getNodeName(val, method2)

      select case (char(method2))
      case ("allorbitals")  
        call getChild(child, "AllOrbitals", child2, requested=.false.)
        !if (associated(child2)) then
        call getChildValue(child2, "", elph%coupling, child=field)
        call convertByMul(char(modif), energyUnits, field, elph%coupling)
        !endif
        !if (.not.done)
      case ("atomcoupling")
        call getChild(child, "AtomCoupling", child2, requested=.false.)
        !if (associated(child3)) then
        allocate(atmCoupling(atm_range(2)-atm_range(1)+1))
        atmCoupling = 0.d0
        call getChildren(child2, "AtomList", children)
        do ii = 1, getLength(children)
          call getItem1(children, ii, child3)
          call getChildValue(child3, "Atoms", buffer, child=child4, &
              &multiple=.true.)
          call convAtomRangeToInt(char(buffer), geom%speciesNames, &
              &geom%species, child4, tmpI1)
          call getChildValue(child3, "Value", rTmp, child=field)
          call convertByMul(char(modif), energyUnits, field, rTmp)
          do jj=1, size(tmpI1)
            iAt = tmpI1(jj)
            if (atmCoupling(iAt) /= 0.0_dp) then
              call detailedWarning(child3, "Previous setting for el-ph coupling &
                  &of atom" // i2c(iAt) // " overwritten")
            end if
            atmCoupling(iAt) = rTmp
          enddo
        enddo
        ! Transform atom coupling in orbital coupling
        norbs = 0
        do ii=atm_range(1), atm_range(2)
          elph%coupling(norbs + 1:norbs + orb%nOrbAtom(ii)) = atmCoupling(ii)
          norbs = norbs + orb%nOrbAtom(ii)
        enddo
        deallocate(atmCoupling)
        !endif
        !if (.not.done) then
      case ("constant")    
        call getChildValue(child, "Constant", tmp, child=field)
        call convertByMul(char(modif), energyUnits, field, tmp)
        elph%coupling = tmp
        !endif
      case default
        call detailedError(node, "El-Ph Coupling definition unknown")
      end select
    case default
      call detailedError(node, "Vibronic dephasing model unknown")
    end select

  end subroutine readElPh

  !-----------------------------------------------------------------------------
  !DAR begin - readDephasingBP
  !-----------------------------------------------------------------------------
  !> Read Buettiker probe dephasing blocks (for density and/or current calculation)   
  subroutine readDephasingBP(node, elph, geom, orb, tp)
    type(fnode), pointer :: node
    type(TElPh), intent(inout) :: elph
    type(TGeometry), intent(in) :: geom
    type(TTransPar), intent(inout) :: tp
    type(TOrbitals), intent(in) :: orb

    
    type(string) :: buffer, method1, method2, modif
    type(fnode), pointer :: val, child, child2, child3, child4, field
    type(fnodeList), pointer :: children
    integer :: norbs, ii, jj, iAt
    integer :: atm_range(2)
    real(dp) :: tmp, rTmp
    integer, allocatable :: tmpI1(:)
    real(dp), allocatable :: atmCoupling(:)
    logical :: block_model, semilocal_model

    write(stdout,"('BP dephasing model is being red')")

    call getNodeName2(node, method1)

    if(char(method1).eq.'zerocurrent') tp%tZeroCurrent=.true.

    select case(char(method1))

    case ("")
      continue
    case ("zeropotential","zerocurrent")
      !! Allocate coupling array 
      norbs = 0
      if (tp%defined) then
        atm_range(1) = tp%idxdevice(1)
        atm_range(2) = tp%idxdevice(2)
      else
        atm_range(1) = 1
        atm_range(2) = geom%nAtom
      endif
      do ii=atm_range(1), atm_range(2)
        norbs = norbs + orb%nOrbAtom(ii)
      enddo
      allocate(elph%coupling(norbs))
      elph%coupling(:) = 0.d0
      !! Only local bp model is defined (elastic for now)
      elph%defined = .true.
      elph%model = 1
      call getChildValue(node, "MaxNumIter", elph%scba_niter, default=100)
      call getChildValue(node, "atomBlock", block_model, default=.false.)
      call getChildValue(node, "semiLocal", semilocal_model, default=.false.)
      if (block_model) then
        elph%model = 2
        elph%orbsperatm = orb%nOrbAtom(atm_range(1):atm_range(2))
      endif
      if (semilocal_model) then
        elph%model = 3
        elph%orbsperatm = orb%nOrbAtom(atm_range(1):atm_range(2))
      endif
      !! 2 modes support, constant or specified per each orbital
      call getChildValue(node, "Coupling", val, "", child=child, &
          & allowEmptyValue=.true., modifier=modif, dummyValue=.true., list=.false.)

      call getNodeName(val, method2)

      select case (char(method2))
      case ("allorbitals")  
        call getChild(child, "AllOrbitals", child2, requested=.false.)
        !if (associated(child2)) then
        call getChildValue(child2, "", elph%coupling, child=field)
        call convertByMul(char(modif), energyUnits, field, elph%coupling)
        !endif
        !if (.not.done)
      case ("atomcoupling")
        call getChild(child, "AtomCoupling", child2, requested=.false.)
        !if (associated(child3)) then
        allocate(atmCoupling(atm_range(2)-atm_range(1)+1))
        atmCoupling = 0.d0
        call getChildren(child2, "AtomList", children)
        do ii = 1, getLength(children)
          call getItem1(children, ii, child3)
          call getChildValue(child3, "Atoms", buffer, child=child4, &
              &multiple=.true.)
          call convAtomRangeToInt(char(buffer), geom%speciesNames, &
              &geom%species, child4, tmpI1)
          call getChildValue(child3, "Value", rTmp, child=field)
          call convertByMul(char(modif), energyUnits, field, rTmp)
          do jj=1, size(tmpI1)
            iAt = tmpI1(jj)
            if (atmCoupling(iAt) /= 0.0_dp) then
              call detailedWarning(child3, "Previous setting for BP coupling &
                  &of atom" // i2c(iAt) // " overwritten")
            end if
            atmCoupling(iAt) = rTmp
          enddo
        enddo
        ! Transform atom coupling in orbital coupling
        norbs = 0
        do ii=atm_range(1), atm_range(2)
          elph%coupling(norbs + 1:norbs + orb%nOrbAtom(ii)) = atmCoupling(ii)
          norbs = norbs + orb%nOrbAtom(ii)
        enddo
        deallocate(atmCoupling)
        !endif
        !if (.not.done) then
      case ("constant")    
        call getChildValue(child, "Constant", tmp, child=field)
        call convertByMul(char(modif), energyUnits, field, tmp)
        elph%coupling = tmp
        !endif
      case default
        call detailedError(node, "BP Coupling definition unknown")
      end select
    case default
      call detailedError(node, "BP dephasing model unknown")
    end select

  end subroutine readDephasingBP
  !-----------------------------------------------------------------------------
  !DAR end
  !-----------------------------------------------------------------------------


  !!* Read Tunneling and Dos options from analysis block
  !!* tundos is the container to be filled
  !!* ncont is needed for contact option allocation
  subroutine readTunAndDos(root, orb, geo, tundos, transpar, tempElec)
    type(fnode), pointer :: root
    type(TOrbitals), intent(in) :: orb
    type(TGeometry), intent(in) :: geo
    type(TNEGFTunDos), intent(inout) :: tundos
    type(TTransPar), intent(inout) :: transpar
    real(dp), intent(in) :: tempElec

    type(fnode), pointer :: pTmp, field
    type(fnode), pointer :: pGeom, pDevice, pNode
    type(fnodeList), pointer :: pNodeList
    integer :: ii, jj, ind, ncont, nKT
    real(dp) :: eRange(2), eRangeDefault(2) 
    type(string) :: buffer, modif
    type(WrappedInt1), allocatable :: iAtInRegion(:)
    logical, allocatable :: tShellResInRegion(:)
    character(lc), allocatable :: regionLabelPrefixes(:)
    type(listReal) :: temperature 

    tundos%defined = .true.
    ncont = transpar%ncont
    call getChildValue(root, "Verbosity", tundos%verbose, 51)
    call getChildValue(root, "WriteLDOS", tundos%writeLDOS, .true.)
    call getChildValue(root, "WriteTunn", tundos%writeTunn, .true.)
   
    ! Read Temperature. Can override contact definition
    allocate(tundos%kbT(ncont))
    call getChild(root, "ContactTemperature", pTmp, modifier=modif, requested=.false.)
    if (associated(pTmp)) then
      call init(temperature)
      call getChildValue(pTmp, "", temperature)
      if (len(temperature) .ne. ncont) then
        call detailedError(root, "ContactTemperature does not match the number of contacts")
      end if
      call asArray(temperature, tundos%kbT)
      call destruct(temperature)
      call convertByMul(char(modif), energyUnits, pTmp, tundos%kbT)
    else
      do ii = 1, ncont    
        if (transpar%contacts(ii)%kbT >= 0) then   
          tundos%kbT(ii) = transpar%contacts(ii)%kbT
        else   
          tundos%kbT(ii) = tempElec
        end if
      end do
    end if

    ! Parsing of energy range
    ! If the calculation is in equilibrium (all potentials to 0.0)
    ! then an energy range and step must be specified (it is assumed
    ! that the user use this filed to calculate a DOS or T(E) )
    ! If the calculation is out of equilibrium, a default similar to
    ! GreensFunction RealAxisStep is set to ensure that the current 
    ! can be calculated without manually specify the energy parameters.

    if (all(transpar%contacts(:)%potential.eq.0.0)) then
      ! No default meaningful
      call getChildValue(root, "EnergyRange", eRange, modifier=modif,&
      & child=field)
      call convertByMul(char(modif), energyUnits, field, eRange)
      call getChildValue(root, "EnergyStep", tundos%estep,&
      & modifier=modif, child=field)
      call convertByMul(char(modif), energyUnits, field, tundos%estep)
    else
      ! Default meaningful
      ! nKT is set to GreensFunction default, i.e. 10
      ! I avoid an explicit nKT option because I find it confusing here 
      ! (it makes sense only out of equilibrium)
      ! Emin = min(-mu); Emax=max(-mu) where mu is Vi-min(Efi)
      ! Note: if Efi != min(Efi) a built in potential is added in poisson
      ! to aling the leads, we don't need to include it here
      nKT = 10
      eRangeDefault(1) = minval(-1.0*transpar%contacts(:)%potential) + &
                        & minval(1.0*transpar%contacts(:)%eFermi(1)) -   &
                        & nKT * maxval(tundos%kbT)   
      eRangeDefault(2) = maxval(-1.0*transpar%contacts(:)%potential) + &
                        & minval(transpar%contacts(:)%eFermi(1)) +   &
                        & nKT * maxval(tundos%kbT)   
      call getChildValue(root, "EnergyStep", tundos%estep, 6.65e-4_dp, &
                          &modifier=modif, child=field)
      call convertByMul(char(modif), energyUnits, field, tundos%estep)
      call getChildValue(root, "EnergyRange", eRange, eRangeDefault, &
                          modifier=modif, child=field)
      call convertByMul(char(modif), energyUnits, field, eRange)
    end if

    call getChildValue(root, "ElPh", pTmp, "", &
                      &allowEmptyValue=.true.)
    if (associated(pTmp)) then
      call readElPh(pTmp, tundos%elph, geo, orb, transpar)
    endif

    if (transpar%tDephasingVE) then
      call readElPh(nodeVE, tundos%elph, geo, orb, transpar)
    end if     
    if (transpar%tDephasingBP) then
      call readDephasingBP(nodeBP, tundos%bp, geo, orb, transpar)
    end if      

    tundos%emin = eRange(1)
    tundos%emax = eRange(2)
    ! Terminal currents
    call getChild(root, "TerminalCurrents", pTmp, requested=.false.)
      if (associated(pTmp)) then
        call getChildren(pTmp, "EmitterCollector", pNodeList)
        allocate(tundos%ni(getLength(pNodeList)))
        allocate(tundos%nf(getLength(pNodeList)))
        do ii = 1, getLength(pNodeList)
          call getItem1(pNodeList, ii, pNode)
          call getEmitterCollectorByName(pNode, tundos%ni(ii),&
              & tundos%nf(ii), transpar%contacts(:)%name)
        end do
        call destroyNodeList(pNodeList)
      else
        allocate(tundos%ni(ncont-1) )
        allocate(tundos%nf(ncont-1) )
        call setChild(root, "TerminalCurrents", pTmp)
        ind = 1
        do ii = 1, 1
          do jj = ii + 1, ncont
            call setChildValue(pTmp, "EmitterCollector", &
                &(/ transpar%contacts(ii)%name, transpar%contacts(jj)%name /))
            tundos%ni(ind) = ii
            tundos%nf(ind) = jj
            ind = ind + 1
          end do
        end do
      end if
      call getChildValue(root, "Delta", tundos%delta, &
          &1.0e-5_dp, modifier=modif, child=field)
      call convertByMul(char(modif), energyUnits, field, &
          &tundos%delta)
      call getChildValue(root, "BroadeningDelta", tundos%broadeningDelta, &
          &0.0_dp, modifier=modif, child=field)
      call convertByMul(char(modif), energyUnits, field, &
          &tundos%broadeningDelta)

      call getChildren(root, "Region", pNodeList)
      call readPDOSRegions(pNodeList, geo, iAtInRegion, tShellResInRegion, &
          & regionLabelPrefixes)
      call destroyNodeList(pNodeList)
      call transformPdosRegionInfo(iAtInRegion, tShellResInRegion, &
          & regionLabelPrefixes, orb, geo%species, tundos%dosOrbitals, &
          & tundos%dosLabels)

  end subroutine readTunAndDos

 
  !!* Read bias information, used in Analysis and Green's function eigensolver 
  subroutine readContacts(pNodeList, contacts, geom, upload)
    type(ContactInfo), allocatable, dimension(:), intent(inout) :: contacts
    type(fnodeList), pointer :: pNodeList
    type(TGeometry), intent(in) :: geom
    logical, intent(in) :: upload

    real(dp) :: acc
    integer :: ncont, ii, jj
    type(fnode), pointer :: field, pNode, pTmp, pWide
    type(string) :: buffer, modif

    type(listReal) :: fermiBuffer

    write(stdout,"('Contacts:')")

    ncont = size(contacts)
    do ii = 1,ncont
      contacts(ii)%wideBand = .false.
      contacts(ii)%wideBandDos = 0.0

      call getItem1(pNodeList, ii, pNode)
      call getChildValue(pNode, "Id", buffer, child=pTmp)
      buffer = tolower(trim(unquote(char(buffer))))
      if (len(buffer) > mc) then
        call detailedError(pTmp, "Contact id may not be longer than " &
            &// i2c(mc) // " characters.")
      end if
      contacts(ii)%name = char(buffer)
      if (any(contacts(1:ii-1)%name == contacts(ii)%name)) then
        call detailedError(pTmp, "Contact id '" // trim(contacts(ii)%name) &
            &//  "' already in use")
      end if

      call getChildValue(pNode,"ShiftAccuracy",acc, 1e-5_dp, modifier=modif&
          &, child=field)
      call convertByMul(char(modif),lengthUnits,field,acc)
      call getChildValue(pNode, "AtomRange", contacts(ii)%idxrange, child=pTmp)
      !if (acc > 1.0_dp) then
      !  contactVecs(:,ii) = (/ 0.d0, 0.d0, acc /)
      !  ginfo%transport%cdir(ii) = 3
      !else
      call getContactVector(contacts(ii)%idxrange, geom, ii, pTmp, acc, &
                              & contacts(ii)%lattice, contacts(ii)%dir)
      !endif
      contacts(ii)%length = sqrt(sum(contacts(ii)%lattice**2))
      ! Contact temperatures. A negative default is used so it is quite clear
      ! when the user sets a different value. In such a case 
      ! this overrides values defined in Filling block
      call getChild(pNode,"Temperature", field, requested=.false.)
      if (associated(field)) then
         call getChildValue(pNode, "Temperature", contacts(ii)%kbT,&
                         &0.0_dp, modifier=modif, child=field)
         call convertByMul(char(modif), energyUnits, field, contacts(ii)%kbT)
      else
         contacts(ii)%kbT = -1.0_dp ! -1.0 simply means 'not defined'  
       end if

      if (upload) then
        call getChildValue(pNode, 'potential', contacts(ii)%potential,&
                            &0.0_dp, modifier=modif, child=field)
        call convertByMul(char(modif), energyUnits, field, contacts(ii)%potential)
        call getChildValue(pNode, "wideBand", contacts(ii)%wideBand, .false.)
        if (contacts(ii)%wideBand) then
          call getChildValue(pNode, 'LevelSpacing', contacts(ii)%wideBandDos, &
                             &0.735_dp, modifier=modif, child=field) 
          call convertByMul(char(modif), energyUnits, field,&
                              &contacts(ii)%wideBandDos) 
          !WideBandApproximation is defined as energy spacing between levels
          !In the code the inverse value (Density of states) is used
          !Convert the negf input value. Default is 20.e eV
          contacts(ii)%wideBandDos = 1.d0 / contacts(ii)%wideBandDos
        end if
        !! Fermi level: in case of colinear spin we accept two values 
        !! (up and down)
        call init(fermiBuffer)
        call getChildValue(pNode, "FermiLevel", fermiBuffer, modifier=modif)
        if (len(fermiBuffer) .eq. 1 .or. len(fermiBuffer) .eq. 2) then
          call asArray(fermiBuffer, contacts(ii)%eFermi)
        else
          call detailedError(pNode, &
            & "FermiLevel accepts 1 or 2 (for colinear spin) values")
        end if
        call destruct(fermiBuffer)
        call convertByMul(char(modif), energyUnits, pNode, contacts(ii)%eFermi)
        !DAR begin - readContacts   
        call getChildValue(pNode, "WriteSelfenergy", contacts(ii)%tWriteSelfEnergy, .false.)
        call getChildValue(pNode, "ReadSelfenergy", contacts(ii)%tReadSelfEnergy, .false.)
        call getChildValue(pNode, "WriteSurfaceGF", contacts(ii)%tWriteSurfaceGF, .false.)
        call getChildValue(pNode, "ReadSurfaceGF", contacts(ii)%tReadSurfaceGF, .false.)
        !write(stdout,"('Name of contact ',I0,' : ',A)")ii,contacts(ii)%name
        !write(stdout,"('   AtomRange           = ',I6,I6)")contacts(ii)%idxrange
        !write(stdout,"('   Temperature         = ',F12.6)")contacts(ii)%kbT
        !write(stdout,"('   Potential           = ',F12.6)")contacts(ii)%potential
        !write(stdout,"('   tWideBand           = ',L12)")contacts(ii)%wideBand
        !write(stdout,"('   LevelSpacing        = ',F12.6)")contacts(ii)%wideBandDos
        !write(stdout,"('   FermiLevel          = ',F12.6)")contacts(ii)%eFermi
        !write(stdout,"('   tWriteSelfEnergy    = ',L12)")contacts(ii)%tWriteSelfEnergy
        !write(stdout,"('   tReadSelfEnergy     = ',L12)")contacts(ii)%tReadSelfEnergy
        !write(stdout,"('   tWriteSurfaceGF     = ',L12)")contacts(ii)%tWriteSurfaceGF
        !write(stdout,"('   tReadSurfaceGF      = ',L12)")contacts(ii)%tReadSurfaceGF
        !DAR end
      end if

    end do

  end subroutine readContacts

  ! Read in Fermi levels
  subroutine getFermiLevels(pNode, eFermis, nodeModifier)
    type(fnode), pointer :: pNode
    real(dp), intent(out) :: eFermis(:)
    type(string), intent(in) :: nodeModifier

    real(dp) :: eFermi
    type(fnode), pointer :: pChild
    type(string) :: modifier

    call getChild(pNode, "SetForAll", pChild, requested=.false.)
    if (associated(pChild)) then
      call getChildValue(pChild, "", eFermi)
      call convertByMul(char(nodeModifier), energyUnits, pNode, eFermi)
      eFermis(:) = eFermi
    else
      call getChildValue(pNode, "", eFermis, modifier=modifier,&
          & child=pChild)
      call convertByMul(char(modifier), energyUnits, pChild, eFermis)
    end if

  end subroutine getFermiLevels

  ! Get contacts for terminal currents by name
  subroutine getEmitterCollectorByName(pNode, emitter, collector, contactNames)
    type(fnode), pointer :: pNode
    integer, intent(out) :: emitter, collector
    character(len=*), intent(in) :: contactNames(:)

    type(listString) :: lString
    character(len=mc) :: buffer
    integer :: ind
    logical :: tFound

    call init(lString)
    call getChildValue(pNode, "", lString)
    if (len(lString) /= 2) then
      call detailedError(pNode, "You must provide two contacts")
    end if
    call get(lString, buffer, 1)
    emitter = getContactByName(contactNames, buffer, pNode)
    call get(lString, buffer, 2)
    collector = getContactByName(contactNames, buffer, pNode)
    call destruct(lString)

  end subroutine getEmitterCollectorByName

  ! Getting the contact by name
  function getContactByName(contactNames, contName, pNode) result(contact)
    character(len=*), intent(in) :: contactNames(:)
    character(len=*), intent(in) :: contName
    type(fnode), pointer :: pNode
    integer :: contact

    logical :: tFound

    tFound = .false.
    do contact = 1, size(contactNames)
      tFound = (contactNames(contact) == contName)
      if (tFound) then
        exit
      end if
    end do
    if (.not. tFound) then
      print*,"Available Contact Names:"
      print*,contactNames
      call detailedError(pNode, "Invalid collector contact name '" &
          &// trim(contName) // "'")
    end if

  end function getContactByName

  
  subroutine readPDOSRegions(children, geo, iAtInregion, tShellResInRegion, &
      & regionLabels)
    type(fnodeList), pointer :: children
    type(TGeometry), intent(in) :: geo
    type(WrappedInt1), allocatable, intent(out) :: iAtInRegion(:)
    logical, allocatable, intent(out) :: tShellResInRegion(:)
    character(lc), allocatable, intent(out) :: regionLabels(:)

    integer :: nReg, iReg
    integer, allocatable :: tmpI1(:)
    type(fnode), pointer :: child, child2
    type(string) :: buffer
    character(lc) :: strTmp

    nReg = getLength(children)
    allocate(tShellResInRegion(nReg))
    allocate(regionLabels(nReg))
    allocate(iAtInRegion(nReg))
    do iReg = 1, nReg
      call getItem1(children, iReg, child)
      call getChildValue(child, "Atoms", buffer, child=child2, &
          & multiple=.true.)
      call convAtomRangeToInt(char(buffer), geo%speciesNames, &
          & geo%species, child2, tmpI1)
      iAtInRegion(iReg)%data = tmpI1      
      call getChildValue(child, "ShellResolved", &
          & tShellResInRegion(iReg), .false., child=child2)
      if (tShellResInRegion(iReg)) then
        if (.not. all(geo%species(tmpI1) == geo%species(tmpI1(1)))) then
          call detailedError(child2, "Shell resolved PDOS can only summed up &
              & over atoms of the same type")
        end if
      end if
      write(strTmp, "('region',I0)") iReg
      call getChildValue(child, "Label", buffer, trim(strTmp))
      regionLabels(iReg) = unquote(char(buffer))
    end do
    
  end subroutine readPDOSRegions


  !> Reads the parallel block.
  subroutine readParallel(root, parallelOpts)

    !> Root node eventually containing the current block
    type(fnode), pointer, intent(in) :: root

    !> Parallel settings
    type(TParallelOpts), allocatable, intent(out) :: parallelOpts

    type(fnode), pointer :: node

    call getChild(root, "Parallel", child=node, requested=.false.)
    if (withMpi .and. .not. associated(node)) then
      call setChild(root, "Parallel", node)
    end if
    if (associated(node)) then
      if (.not. withMpi) then
        call detailedWarning(node, "Settings will be read but ignored (compiled without MPI&
            & support)")
      end if
      allocate(parallelOpts)
      call getChildValue(node, "Groups", parallelOpts%nGroup, 1)
      call readBlacs(node, parallelOpts%blacsOpts)
    end if

  end subroutine readParallel


  !> Reads the blacs block.
  subroutine readBlacs(root, blacsOpts)

    !> Root node eventually containing the current block
    type(fnode), pointer, intent(in) :: root

    !> Blacs settings
    type(TBlacsOpts), intent(inout) :: blacsOpts

    type(fnode), pointer :: node

    call getChild(root, "Blacs", child=node, requested=.false.)
    if (withScalapack .and. .not. associated(node)) then
      call setChild(root, "Blacs", node)
    end if
    if (associated(node)) then
      if (.not. withScalapack) then
        call detailedWarning(node, "Settings will be read but ignored (compiled without SCALAPACK&
            & support)")
      end if
      call getChildValue(node, "BlockSize", blacsOpts%blockSize, 32)
    end if

  end subroutine readBlacs


end module parser<|MERGE_RESOLUTION|>--- conflicted
+++ resolved
@@ -39,13 +39,10 @@
   use xmlf90
 #:if WITH_SOCKETS
   use ipisocket, only : IPI_PROTOCOLS
-<<<<<<< HEAD
+#:endif
   use wrappedintrinsics
   use poisson_vars
   use libnegf_vars
-=======
-#:endif
->>>>>>> 9a108827
   implicit none
 
   private
