--- conflicted
+++ resolved
@@ -1536,30 +1536,8 @@
         call getChildValue(node, "EwaldTolerance", ctrl%tolEwald, 1.0e-9_dp)
       end if
 
-<<<<<<< HEAD
       ctrl%tMulliken = .true.
-=======
       call readHCorrection(node, geo, ctrl)
-
-      ! spin
-      call getChildValue(node, "SpinPolarisation", value, "", child=child, &
-          &allowEmptyValue=.true.)
-      call getNodeName2(value, buffer)
-      select case(char(buffer))
-      case ("")
-        ctrl%tSpin = .false.
-        ctrl%t2Component = .false.
-        ctrl%nrSpinPol = 0.0_dp
-
-      case ("colinear")
-        ctrl%tSpin = .true.
-        ctrl%t2Component = .false.
-        call getChildValue(value, 'UnpairedElectrons', ctrl%nrSpinPol, 0.0_dp)
-        call getChildValue(value, 'RelaxTotalSpin', ctrl%tSpinSharedEf, .false.)
-        if (.not. ctrl%tReadChrg) then
-          call getInitialSpins(value, geo, 1, ctrl%initialSpins)
-        end if
->>>>>>> 1539adbf
 
     end if ifSCC
 
