!--------------------------------------------------------------------------------------------------!
!  DFTB+: general package for performing fast atomistic simulations                                !
!  Copyright (C) 2017  DFTB+ developers group                                                      !
!                                                                                                  !
!  See the LICENSE file for terms of usage and distribution.                                       !
!--------------------------------------------------------------------------------------------------!

#:include 'common.fypp'

!!* The main dftb+ program
program dftbplus
  use assert
  use constants
  use io
  use initprogram
  use inputdata_module
  use nonscc
  use eigenvects
  use repulsive
  use etemp
  use populations
  use densitymatrix
  use forces
  use stress
  use lapackroutines, only : matinv ! reguired to calculate lattice derivs
  ! from stress tensors
  use simplealgebra, only : determinant33 ! required for cell volumes
  use taggedoutput
  use scc
  use externalcharges
  use mixer
  use geoopt
  use numderivs2
  use spin
  use dftbplusu
  use fileid
  use formatout
  use mdcommon
  use energies
  use potentials
  use orbitalequiv
  use parser
  use sparse2dense, only : unpackHS, packHS, packERho, iPackHS,&
      & blockSymmetrizeHS, blockHermitianHS
  use blasroutines, only : symm, hemm
  use hsdutils
  use charmanip
  use shift
  use spinorbit
  use angmomentum
  use elecconstraints
  use pmlocalisation
  use linresp_module
!  use emfields
  use mainio
  use xmlf90
  implicit none

  !! Revision control strings
  character(len=*), parameter :: RELEASE_VERSION = '17.1'
  integer, parameter :: RELEASE_YEAR = 2017

  type(inputData), allocatable  :: input             ! Contains the parsed input

  integer                  :: nk, nSpin2, nK2, iSpin2, iK2
  complex(dp), allocatable :: HSqrCplx(:,:,:,:), SSqrCplx(:,:), HSqrCplx2(:,:)
  real(dp),    allocatable :: HSqrReal(:,:,:), SSqrReal(:,:), HSqrReal2(:,:)
  real(dp),    allocatable :: eigen(:,:,:), eigen2(:,:,:)
  real(dp), allocatable    :: rhoPrim(:,:)
  real(dp), allocatable    :: iRhoPrim(:,:)
  real(dp), allocatable    :: ERhoPrim(:), ERhoPrim2(:)
  real(dp), allocatable    :: h0(:)

  ! variables for derivatives using the Hellmann-Feynman theorem:
  real(dp), allocatable    :: hprime(:,:) ! for derivatives of H wrt external
  real(dp), allocatable    :: potentialDerivative(:,:) ! for derivatives of V
  real(dp), allocatable    :: dipoleTmp(:,:) ! temporary dipole data

  real(dp), allocatable    :: filling(:,:,:)
  real(dp), allocatable :: Eband(:), TS(:), E0(:), Eold

  type(TEnergies), allocatable :: energy
  type(TPotentials), allocatable :: potential

  real(dp), allocatable    :: derivs(:,:),repulsiveDerivs(:,:),totalDeriv(:,:)
  real(dp), allocatable    :: chrgForces(:,:)
  real(dp), allocatable    :: excitedDerivs(:,:) ! excited state force addition

  ! Stress tensors for various contribution in periodic calculations
  real(dp) :: elecStress(3,3), repulsiveStress(3,3), kineticStress(3,3)
  real(dp) :: dispStress(3,3), totalStress(3,3)

  ! Derivatives of lattice vectors in periodic calculations
  real(dp) :: elecLatDeriv(3,3), repulsiveLatDeriv(3,3)
  real(dp) :: dispLatDeriv(3,3), totalLatDeriv(3,3)
  ! derivative of cell volume wrt to lattice vectors, needed for pV term
  real(dp) :: derivCellVol(3,3)

  real(dp) :: dipoleMoment(3)

  integer                  :: ii, jj

  logical                  :: tConverged

  logical, parameter       :: tDensON2 = .false.  ! O(N^2) density mtx creation
  logical, parameter       :: tAppendDetailedOut = .false.

  real(dp) :: cellPressure

  !! Variables for the geometry optimization
  integer :: iGeoStep                      !* Geometry steps so far
  integer :: iLatGeoStep                   !* Lattice geometry steps so far
  logical :: tGeomEnd                      !* Do we have the final geometry?
  logical :: tCoordEnd                     !* Has this completed?
  logical :: tCoordStep                    !* do we take an optimization step
  !* on the lattice or the internal coordinates if optimizing both in a
  !* periodic geometry
  real(dp) :: invLatVec(3,3)
  real(dp), allocatable, target :: coord0Fold(:,:) !* Folded coords (3, nAtom)
  real(dp), pointer :: pCoord0Out(:,:)  ! Coordinates to print out
  real(dp), allocatable :: new3Coord(:,:)     !* New coordinates returned by
  !* the MD routines
  real(dp) :: tmpLatVecs(9), newLatVecs(9) !* lattice vectors returned by
  ! the optimizer
  real(dp) :: tmpLat3Vecs(3,3)
  real(dp), allocatable :: velocities(:,:) !* MD velocities
  real(dp), allocatable :: movedVelo(:,:)  !* MD velocities for moved atoms
  real(dp), allocatable :: movedAccel(:,:) !* MD acceleration for moved atoms
  real(dp), allocatable :: movedMass(:,:)  !* Mass of the moved atoms
  real(dp) :: kT                           !* MD instantaneous thermal energy

  real(dp) :: Efield(3), absEfield !* external electric field

  real(dp) :: diffGeo                      !* Difference between last calculated
  !* and new geometry.

  !!* Loop variables
  integer :: iSCCIter, iSpin, iAtom, iNeigh

  integer :: fdAutotest  !!* File descriptor for the tagged writer
  integer :: fdUser    !!* File descriptor for the human readable output
  integer :: fdBand    !!* File descriptor for the band structure output
  integer :: fdEigvec  !!* File descriptor for the eigenvector output
  integer :: fdResultsTag !!* File descriptor for detailed.tag
  integer :: fdMD      !!* File descriptor for extra MD output
  integer :: fdHessian !!* File descriptor for numerical Hessian

  !!* Name of the human readable file
  character(*), parameter :: autotestTag = "autotest.tag"
  character(*), parameter :: userOut = "detailed.out"
  character(*), parameter :: bandOut = "band.out"
  character(*), parameter :: mdOut = "md.out"
  character(*), parameter :: resultsTag = "results.tag"
  character(*), parameter :: hessianOut = "hessian.out"


  real(dp) :: sccErrorQ, diffElec
  real(dp), allocatable :: tmpDerivs(:)
  real(dp), allocatable :: tmpMatrix(:,:)
  real(dp), allocatable :: orbitalL(:,:,:), orbitalLPart(:,:,:)
  real(dp), allocatable    :: rVecTemp(:)
  character(lc) :: lcTmp

  character(lc) :: tmpStr  !!* temporary character variable

  real(dp), pointer :: pDynMatrix(:,:)

  logical :: tWriteRestart = .false. !* flag to write out geometries (and
  !* charge data if scc) when moving atoms about - in the case of conjugate
  !* gradient/steepest descent the geometries are written anyway
  integer :: minSCCIter                   !* Minimal number of SCC iterations

  logical :: tStopSCC, tStopDriver   ! if scf/geometry driver should be stopped
  integer :: iSh1, iSp1

  real(dp), allocatable :: shift3rd(:)
  real(dp), allocatable :: orbresshift3rd(:,:)

  real(dp), allocatable :: dqAtom(:) ! net charge on each atom

  real(dp), allocatable :: rhoSqrReal(:,:,:) ! density matrix

  ! Natural orbitals for excited state density matrix, if requested
  real(dp), allocatable :: naturalOrbs(:,:,:), occNatural(:,:)

  real(dp), allocatable :: invJacobian(:,:)

  real(dp) :: localisation ! locality measure for the wavefunction

  integer :: nFilledLev ! temporary variable for number of occupied levels

  integer :: nSpinHams  ! Nr. of different spin Hamiltonians
  integer :: sqrHamSize  ! Size of the sqr Hamiltonian

  call printDFTBHeader(RELEASE_VERSION, RELEASE_YEAR)
  write(stdOut, '(/A/)') "***  Parsing and initializing"

  !! Parse input and set the variables in the local scope according the input.
  !! These variables are defined in the initprogram module.

  allocate(input)
  call parseHSDInput(input)
  write(stdOut, "(/A)") "Starting initialization..."
  write(stdOut, "(A80)") repeat("-", 80)
  call initProgramVariables(input)
  deallocate(input)
  write(stdOut, *)

  elecStress = 0.0_dp
  repulsiveStress = 0.0_dp
  kineticStress = 0.0_dp
  dispStress = 0.0_dp
  totalStress = 0.0_dp
  elecLatDeriv = 0.0_dp
  repulsiveLatDeriv = 0.0_dp
  dispLatDeriv = 0.0_dp
  totalLatDeriv = 0.0_dp
  derivCellVol = 0.0_dp

  call initTaggedWriter()
  if (tWriteAutotest) then
    call initOutputFile(autotestTag, fdAutotest)
  end if
  if (tWriteResultsTag) then
    call initOutputFile(resultsTag, fdResultsTag)
  end if
  if (tWriteBandDat) then
    call initOutputFile(bandOut, fdBand)
  end if
  fdEigvec = getFileId()
  if (tDerivs) then
    call initOutputFile(hessianOut, fdHessian)
  end if
  if (tWriteDetailedOut) then
    call initOutputFile(userOut, fdUser)
  end if
  if (tMD) then
    call initOutputFile(mdOut, fdMD)
  end if

  allocate(rhoPrim(0, nSpin))
  allocate(h0(0))
  allocate(iRhoPrim(0, nSpin))

  allocate(excitedDerivs(0, 0))

  if (tForces) then
    allocate(ERhoPrim(0))
    allocate(ERhoPrim2(0))
  end if

  if (tForces) then
    allocate(derivs(3,nAtom))
    allocate(repulsiveDerivs(3,nAtom))
    allocate(totalDeriv(3,nAtom))
    if (tExtChrg) then
      allocate(chrgForces(3, nExtChrg))
    end if
    if (tLinResp) then
      deallocate(excitedDerivs)
      allocate(excitedDerivs(3, nAtom))
    end if
  end if

  allocate(energy)
  call init(energy,nAtom)

  allocate(potential)
  call init(potential, orb, nAtom, nSpin)
  allocate(shift3rd(nAtom))
  allocate(orbresshift3rd(orb%mShell,nAtom))

  ! Nr. of independent spin Hamiltonians
  select case (nSpin)
  case (1)
    nSpinHams = 1
    sqrHamSize = nOrb
  case (2)
    nSpinHams = 2
    sqrHamSize = nOrb
  case (4)
    nSpinHams = 1
    sqrHamSize = 2 * nOrb
  end select

  allocate(TS(nSpinHams))
  allocate(E0(nSpinHams))
  allocate(Eband(nSpinHams))
  allocate(eigen(sqrHamSize, nKPoint, nSpinHams))
  allocate(eigen2(sqrHamSize, nKPoint, nSpinHams))
  allocate(filling(sqrHamSize, nKpoint, nSpinHams))

  allocate(coord0Fold(3, nAtom))
  if (tShowFoldedCoord) then
    pCoord0Out => coord0Fold
  else
    pCoord0Out => coord0
  end if


  if (tMD.or.tDerivs) then
    allocate(new3Coord(3, nMovedAtom))
  end if

  if (tCoordOpt) then
    allocate(tmpDerivs(size(tmpCoords)))
  else
    allocate(tmpDerivs(0))
  end if

  if ((tMulliken .and. tSpinOrbit) .or. tImHam) then
    allocate(orbitalL(3,orb%mShell,nAtom))
    orbitalL = 0.0_dp
  else
    allocate(orbitalL(0,0,0))
  end if

  if ((tMulliken .and. tSpinOrbit) .and. .not.  tDualSpinOrbit) then
    allocate(orbitalLPart(3,orb%mShell,nAtom))
    orbitalLPart = 0.0_dp
  else
    allocate(orbitalLPart(0,0,0))
  end if
  eigen(:,:,:) = 0.0_dp
  eigen2(:,:,:) = 0.0_dp

  if (tStoreEigvecs) then
    nSpin2 = 1
    nK2 = 1
  else
    nSpin2 = nSpin
    nK2 = nKPoint
  end if

  ! If only H/S should be printed, no allocation for square HS is needed
  if (.not. (tWriteRealHS .or. tWriteHS)) then
    if (t2Component) then
      allocate(HSqrCplx(sqrHamSize, sqrHamSize, nK2, 1))
      allocate(SSqrCplx(sqrHamSize, sqrHamSize))
    elseif (tRealHS) then
      allocate(HSqrReal(sqrHamSize, sqrHamSize, nSpin2))
      if (any(forceType == [ 1, 2, 3 ])) then
        allocate(HSqrReal2(sqrHamSize, sqrHamSize))
      end if
      allocate(SSqrReal(sqrHamSize, sqrHamSize))
    else
      allocate(HSqrCplx(sqrHamSize, sqrHamSize, nK2, nSpin2))
      if (any(forceType == [ 1, 2, 3 ])) then
        allocate(HSqrCplx2(sqrHamSize, sqrHamSize))
      end if
      allocate(SSqrCplx(sqrHamSize, sqrHamSize))
    end if
  end if

  allocate(rhoSqrReal(0,0,0))
  allocate(dqAtom(0))
  if (tLinResp) then
    deallocate(dqAtom)
    allocate(dqAtom(nAtom))
    if (tLinRespZVect) then
      deallocate(rhoSqrReal)
      allocate(rhoSqrReal(sqrHamSize, sqrHamSize, nSpin))
    end if
  end if

  if (tLinResp .and. tPrintExcitedEigVecs) then
    ALLOCATE(naturalOrbs(nOrb, nOrb, 1))
    ALLOCATE(occNatural(nOrb, 1))
    naturalOrbs(:,:,:) = 0.0_dp
    occNatural(:,:) = 0.0_dp
  end if

  if (tMD) then
    allocate(velocities(3,nAtom))
    allocate(movedVelo(3, nMovedAtom))
    allocate(movedAccel(3, nMovedAtom))
    allocate(movedMass(3, nMovedAtom))
    movedMass(:,:) = spread(mass(indMovedAtom),1,3)
    velocities(:,:) = 0.0_dp
  end if


!!!!!!!!!!!!!!!!!!!!!!!!!!!!!!!!!!!!!!!!!!!!!!!!!!!!!!!!!!!!!!!!!!!!!!!!!
  !! Geometry loop
!!!!!!!!!!!!!!!!!!!!!!!!!!!!!!!!!!!!!!!!!!!!!!!!!!!!!!!!!!!!!!!!!!!!!!!!!

  tGeomEnd = nGeoSteps == 0

  tCoordStep = .false.
  if (tCoordOpt) then
    tCoordStep = .true.
    tCoordEnd = .false.
  end if

  iGeoStep = 0
  iLatGeoStep = 0
  tStopDriver = .false.

  if (tSCC) then
    if (tDFTBU) then
      minSCCIter = 2
    else
      if (nSpin == 1) then
        minSCCIter = 1
      else
        minSCCIter = 2
      end if
    end if
  else
    minSCCIter = 1
  end if

  if (tXlbomd) then
    call xlbomdIntegrator%setDefaultSCCParameters(minSCCiter, nSCCiter, sccTol)
  end if

  lpGeomOpt: do while (iGeoStep <= nGeoSteps)

    if (tSocket) then
      call socket%receive(coord0, tmpLat3Vecs)
      if (tPeriodic) then
        latVec(:,:) = tmpLat3Vecs
        cellVol = determinant33(latVec)
        recVec2p = latVec(:,:)
        call matinv(recVec2p)
        recVec2p = reshape(recVec2p, (/3, 3/), order=(/2, 1/))
        recVec = 2.0_dp * pi * recVec2p
        recCellVol = determinant33(recVec)

        if (tSCC) then
          call updateLatVecs_SCC(latVec, recVec, cellVol)
          mCutoff = max(mCutoff, getSCCCutoff())
        end if
        if (tDispersion) then
          call dispersion%updateLatVecs(latVec)
          mCutoff = max(mCutoff, dispersion%getRCutoff())
        end if
        call getCellTranslations(cellVec, rCellVec, latVec, recVec2p, &
            & mCutoff)
      end if
    end if

    if (restartFreq > 0 .and. (tGeoOpt .or. tMD)) then
      tWriteRestart = (iGeoStep == nGeoSteps .or. &
          & (mod(iGeoStep, restartFreq) == 0 ))
    else
      tWriteRestart = .false.
    end if

    if (tMD .and. tWriteRestart) then
      call writeMdOut1(fdMd, mdOut, iGeoStep, pMDIntegrator)
    end if
    
    !! Write out geometry information
    write(stdOut, '(/, A)') repeat('-', 80)
    if (tCoordOpt .and. tLatOpt) then
      write(stdOut, "(/, A, I0, A, I0,/)") '***  Geometry step: ', iGeoStep, ', Lattice step: ',&
          & iLatGeoStep
    else
      write(stdOut, "(/, A, I0, /)") '***  Geometry step: ', iGeoStep
    end if


    if (tPeriodic) then
      invLatVec = transpose(latVec)
      call matinv(invLatVec)
      CellVol = abs(determinant33(latVec))

      ! derivative of pV term in Gibbs energy
      if (tStress.and.pressure/=0.0_dp) then
        call derivDeterminant33(derivCellVol,latVec)
        derivCellVol(:,:) = pressure * derivCellVol(:,:)
      end if

    end if

    !! Save old coordinates and fold coords to unit cell
    coord0Fold(:,:) = coord0
    if (tPeriodic) then
      call foldCoordToUnitCell(coord0Fold, latVec, recVec2p)
    end if

    !! Initialize neighborlists
    call updateNeighborListAndSpecies(coord, species, img2CentCell, iCellVec, &
        &neighborList, nAllAtom, coord0Fold, species0, mCutoff, rCellVec)
    nAllOrb = sum(orb%nOrbSpecies(species(1:nAllAtom)))

    !! Calculate neighborlist for SK and repulsive calculation
    call getNrOfNeighborsForAll(nNeighbor, neighborList, skRepCutoff)

    !! Reallocate Hamiltonian and overlap based on the new neighbor list
    call reallocateHS(ham, over, iPair, neighborList%iNeighbor, nNeighbor, &
        &orb, img2CentCell)

    !! Reallocate density matrixes if necessary
    if (size(ham, dim=1) > size(rhoPrim, dim=1)) then
      deallocate(H0)
      allocate(H0(size(ham,dim=1)))
      deallocate(rhoPrim)
      allocate(rhoPrim(size(ham,dim=1),nSpin))
      if (tImHam) then
        deallocate(iRhoPrim)
        allocate(iRhoPrim(size(ham,dim=1),nSpin))
        deallocate(iHam)
        allocate(iHam(size(ham,dim=1),nSpin))
      end if
      if (tForces) then
        deallocate(ERhoPrim)
        allocate(ERhoPrim(size(ham,dim=1)))
        deallocate(ERhoPrim2)
        allocate(ERhoPrim2(size(ham, dim=1)))
      end if
    end if

    !! (Re)Initialize mixer
    if (tSCC) then
      call reset(pChrgMixer, nMixElements)
    end if

    !! Notify various modules about coordinate changes
    if (tSCC) then
      call updateCoords_SCC(coord, species, neighborList, img2CentCell)
    end if
    if (tDispersion) then
      call dispersion%updateCoords(neighborList, img2CentCell, coord, &
          & species0)
    end if
    if (t3rdFull) then
      call thirdOrd%updateCoords(neighborList, species)
    end if

    !! Build non-scc Hamiltonian and overlap
    call buildH0(H0, skHamCont, atomEigVal, coord, nNeighbor,&
        &  neighborList%iNeighbor, species, iPair, orb)
    call buildS(over, skOverCont, coord, nNeighbor, neighborList%iNeighbor,&
        & species, iPair, orb)

    !! Adapt electron temperature to MD, if necessary
    if (tSetFillingTemp) then
      call getTemperature(temperatureProfile, tempElec)
    end if

    if (tXlbomd) then
      call xlbomdIntegrator%getSCCParameters(minSCCIter, nSCCiter, sccTol)
    end if

    if (tSCC .and. (.not. tAppendDetailedOut)) then
      write(stdOut, "(A5, A18, A18, A18)") "iSCC", " Total electronic ", &
          & "  Diff electronic ", "     SCC error    "
    end if

    tConverged = .false.

    energy%ETotal = 0.0_dp
    energy%atomTotal(:) = 0.0_dp

    !! Calculate repulsive energy
    call getERep(energy%atomRep, coord, nNeighbor, neighborList%iNeighbor, &
        &species, pRepCont, img2CentCell)
    energy%Erep = sum(energy%atomRep)
    if (tDispersion) then
      call dispersion%getEnergies(energy%atomDisp)
      energy%eDisp = sum(energy%atomDisp)
    else
      energy%atomDisp(:) = 0.0_dp
    end if

    potential%extAtom = 0.0_dp
    potential%extShell = 0.0_dp
    potential%extBlock = 0.0_dp


    if (tEField) then
      Efield(:) = EFieldStrength * EfieldVector(:)
      if (tTDEfield) then
        Efield(:) = Efield(:) &
            & * sin(EfieldOmega*deltaT*real(iGeoStep+EfieldPhase,dp))
      end if
      absEfield = sqrt(sum(Efield**2))
      if (tPeriodic) then
        do iAtom = 1, nAtom
          do iNeigh = 1, nNeighbor(iAtom)
            ii = neighborList%iNeighbor(iNeigh,iAtom)
            if (iCellVec(ii) /= 0) then ! overlap between atom in central
              !  cell and non-central cell
              if (abs(dot_product(cellVec(:,iCellVec(ii)),EfieldVector))&
                  & /= 0.0_dp) then ! component of electric field projects
                ! onto vector between cells
                write(tmpStr, "(A, I0, A, I0, A)") 'Interaction between atoms ', iAtom, ' and ',&
                    & img2centcell(ii),&
                    & ' crosses the saw-tooth discontinuity in the electric field.'
                call error(tmpStr)
              end if
            end if
          end do
        end do
        do iAtom = 1, nAtom
          potential%extAtom(iAtom,1)=dot_product(coord0Fold(:,iAtom),Efield)
        end do
      else
        do iAtom = 1, nAtom
          potential%extAtom(iAtom,1)=dot_product(coord(:,iAtom),Efield)
        end do
      end if
    else
      Efield = 0.0_dp
    end if

    call total_shift(potential%extShell, potential%extAtom, orb, species)
    call total_shift(potential%extBlock, potential%extShell, orb, species)

!!!!!!!!!!!!!!!!!!!!!!!!!!!!!!!!!!!!!!!!!!!!!!!!!!!!!!!!!!!!!!!!!!!!!!!!!!!
    !! SCC-loop
!!!!!!!!!!!!!!!!!!!!!!!!!!!!!!!!!!!!!!!!!!!!!!!!!!!!!!!!!!!!!!!!!!!!!!!!!!!
    iSCCIter = 1
    tStopSCC = .false.

    lpSCC: do while (iSCCiter <= nSCCIter)
      rhoPrim(:,:) = 0.0_dp
      if (tImHam) then
        iRhoPrim(:,:) = 0.0_dp
      end if

      ham(:,:) = 0.0_dp
      do ii = 1, size(H0)
        ham(ii,1) = h0(ii)
      end do

      !! Build various contribution to the Hamiltonian

      ! Reset this in case DFTB+U terms are added to
      ! potential%iorbitalBlock later in loop:
      potential%iorbitalBlock = 0.0_dp
      if (tDualSpinOrbit) then
        call shiftLS(potential%iorbitalBlock,xi,orb,species)
      end if

      if (.not. tSCC) then
        tConverged = .true.
        potential%intBlock = 0.0_dp
      else
        chargePerShell(:,:,:) = 0.0_dp ! hack for the moment to get charge
        ! and magnetization
        do iAtom = 1, nAtom
          iSp1 = species(iAtom)
          do iSh1 = 1, orb%nShell(iSp1)
            chargePerShell(iSh1,iAtom,1:nSpin) = &
                & chargePerShell(iSh1,iAtom,1:nSpin) + &
                & sum(qInput(orb%posShell(iSh1,iSp1): &
                & orb%posShell(iSh1+1,iSp1)-1,iAtom,1:nSpin),dim=1)
          end do
        end do

        potential%intAtom = 0.0_dp
        potential%intShell = 0.0_dp
        potential%intBlock = 0.0_dp
        call updateCharges_SCC(qInput, q0, orb, species, &
            &neighborList%iNeighbor, img2CentCell)
        call getShiftPerAtom(potential%intAtom)
        call getShiftPerL(potential%intShell)

        if (t3rdFull) then
          call thirdOrd%updateCharges(species0, neighborList, qInput, q0,&
              & img2CentCell, orb)
          call thirdOrd%getShiftPerAtom(shift3rd)
          potential%intAtom(:,1) = potential%intAtom(:,1) + shift3rd
          call thirdOrd%getShiftPerShell(orbresshift3rd)
          potential%intShell(:,:,1) = potential%intShell(:,:,1)&
              & + orbresshift3rd(:,:)
        end if

        call total_shift(potential%intShell, potential%intAtom, orb, species)
        !! Build spin contribution (if necessary)
        if (tSpin) then
          call addSpinShift(potential%intShell,chargePerShell,species,orb,spinW)
        end if

        call total_shift(potential%intBlock, potential%intShell, orb, species)

        if (tDFTBU) then !! Apply LDA+U correction (if necessary)
          potential%orbitalBlock = 0.0_dp
          if (tImHam) then
            call shift_DFTBU(potential%orbitalBlock,potential%iorbitalBlock, &
                & qBlockIn, qiBlockIn, species,orb, nDFTBUfunc, &
                & UJ, nUJ, niUJ, iUJ)
          else
            call shift_DFTBU(potential%orbitalBlock,qBlockIn,species,orb, &
                & nDFTBUfunc, UJ, nUJ, niUJ, iUJ)
          end if
          potential%intBlock = potential%intBlock + potential%orbitalBlock
        end if

      end if

      potential%intBlock = potential%intBlock + potential%extBlock

      call add_shift(ham,over,nNeighbor, neighborList%iNeighbor, &
          & species,orb,iPair,nAtom,img2CentCell,potential%intBlock)

      if (tImHam) then
        iHam = 0.0_dp
        call add_shift(iHam,over,nNeighbor, neighborList%iNeighbor, &
            & species,orb,iPair,nAtom,img2CentCell,potential%iorbitalBlock)
        iHam(:,:) = 2.0_dp*iHam(:,:)
      end if

      ! hack due to not using Pauli-type structure for diagonalisation
      ! etc.
      if (nSpin > 1) then
        ham(:,:) = 2.0_dp * ham
      end if

      if (nSpin /= 4) then

        if (nSpin == 2) then
          call qm2ud(ham)
        end if

        if (tWriteRealHS .or. tWriteHS) then
          ! Write out matrices if necessary and quit.
          if (tImHam) then
            call writeHS(tWriteHS, tWriteRealHS, ham, over, &
                & neighborList%iNeighbor, nNeighbor, iAtomStart, iPair, &
                & img2CentCell, kPoint, iCellVec, cellVec, iHam=iHam)
          else
            call writeHS(tWriteHS, tWriteRealHS, ham, over, &
                & neighborList%iNeighbor, nNeighbor, iAtomStart, iPair, &
                & img2CentCell, kPoint, iCellVec, cellVec)
          end if
          write(stdOut, "(A)") "Hamilton/Overlap written, exiting program."
          stop
        end if

        spinDiag: do iSpin = 1, nSpin
          if (tStoreEigvecs) then
            iSpin2 = 1
          else
            iSpin2 = iSpin
          end if

          ! Solve eigenproblem for real or complex Hamiltionian
          if (tRealHS) then
            call diagonalize(HSqrReal(:,:,iSpin2), SSqrReal, eigen(:,1,iSpin), ham(:,iSpin), over,&
                & neighborList%iNeighbor, nNeighbor, iAtomStart, iPair, img2CentCell, solver, 'V')
            if (tStoreEigvecs) then
              call reset(storeEigvecsReal(iSpin), [sqrHamSize, sqrHamSize])
              call push(storeEigvecsReal(iSpin), HSqrReal(:,:,iSpin2))
            end if
          else
            do nk = 1, nKPoint
              if (tStoreEigvecs) then
                iK2 = 1
              else
                iK2 = nK
              end if
              call diagonalize(HSqrCplx(:,:,iK2,iSpin2), SSqrCplx, eigen(:,nk,iSpin), ham(:,iSpin),&
                  & over,kPoint(:,nk), neighborList%iNeighbor, nNeighbor, iCellVec, cellVec,&
                  & iAtomStart, iPair, img2CentCell, solver, 'V')
              if (tStoreEigvecs) then
                call reset(storeEigvecsCplx(iSpin), [sqrHamSize, sqrHamSize])
                call push(storeEigvecsCplx(iSpin), HSqrCplx(:,:,iK2,iSpin2))
              end if
            end do
          end if
        end do spinDiag

        call getFillingsAndBandEnergies(eigen, nEl, nSpin, tempElec, kWeight, tSpinSharedEf,&
            & tFillKSep, tFixEf, iDistribFn, Ef, filling, Eband, TS, E0)

        ! Create density matrices
        spinDensMat: do iSpin = 1, nSpin
          if (tStoreEigvecs) then
            iSpin2 = 1
          else
            iSpin2 = iSpin
          end if

          if (tRealHS) then
            if (tStoreEigvecs) then
              call get(storeEigvecsReal(iSpin), HSqrReal(:,:,iSpin2))
            end if

            if (tDensON2) then
              call makeDensityMatrix(SSqrReal, HSqrReal(:,:,iSpin2), filling(:,1,iSpin),&
                  & neighborlist%iNeighbor, nNeighbor, orb, iAtomStart, img2CentCell)
            else
              call makeDensityMatrix(SSqrReal, HSqrReal(:,:,iSpin2), filling(:,1,iSpin))
            end if

            if (tLinResp .and. tLinRespZVect) then
              rhoSqrReal(:,:,iSpin) = SSqrReal
            end if

            call packHS(rhoPrim(:,iSpin), SSqrReal, neighborlist%iNeighbor, nNeighbor, orb%mOrb,&
                  & iAtomStart, iPair, img2CentCell)

            ! Store density matrix for later use if using linear response
            if (tLinResp .and. tForces) then
              rhoSqrReal(:,:,iSpin) = SSqrReal
            end if

          else

            do nk = 1, nKPoint
              if (tStoreEigvecs) then
                iK2 = 1
                call get(storeEigvecsCplx(iSpin), HSqrCplx(:,:,iK2, iSpin2))
              else
                iK2 = nK
              end if

              if (tDensON2) then
                call makeDensityMatrix(SSqrCplx, HSqrCplx(:,:,iK2,iSpin2), filling(:,nK,iSpin),&
                    & neighborlist%iNeighbor, nNeighbor, orb, iAtomStart, img2CentCell)
              else
                call makeDensityMatrix(SSqrCplx, HSqrCplx(:,:,iK2,iSpin2), filling(:,nK,iSpin))
              end if
              call packHS(rhoPrim(:,iSpin), SSqrCplx, kPoint(:,nK), kWeight(nk),&
                  & neighborList%iNeighbor, nNeighbor, orb%mOrb, iCellVec, cellVec, iAtomStart,&
                  & iPair, img2CentCell)
            end do
          end if
        end do spinDensMat

        if (tWriteBandDat) then
          call writeBandOut(fdBand, bandOut, eigen, filling, kWeight)
        end if
        

        call ud2qm(rhoPrim)

      else !  (nSpin == 4) then

        if (tRealHS) then
          if (tImHam) then
            call diagonalize(HSqrCplx(:,:,1,1), SSqrCplx, eigen(:,1,1), ham, over,&
                & neighborList%iNeighbor, nNeighbor, iAtomStart, iPair, img2CentCell, solver, 'V', &
                & iHam=iHam)
          else if (tSpinOrbit) then
            call diagonalize(HSqrCplx(:,:,1,1), SSqrCplx, eigen(:,1,1), ham, over,&
                & neighborList%iNeighbor, nNeighbor, iAtomStart, iPair, img2CentCell, solver, 'V', &
                & xi,orb,species)
          else
            call diagonalize(HSqrCplx(:,:,1,1), SSqrCplx, eigen(:,1,1), ham, over,&
                & neighborList%iNeighbor, nNeighbor, iAtomStart, iPair, img2CentCell, solver, 'V')
          end if
          if (tStoreEigvecs) then
            call reset(storeEigvecsCplx(1), [sqrHamSize, sqrHamSize])
            call push(storeEigvecsCplx(1), HSqrCplx(:,:,1,1))
          end if
        else
          do nk = 1, nKPoint
            if (tStoreEigvecs) then
              iK2 = 1
            else
              iK2 = nK
            end if
            if (tImHam) then
              call diagonalize(HSqrCplx(:,:,iK2,1), SSqrCplx, eigen(:,nk,1), ham, over,&
                  & kPoint(:,nk), neighborList%iNeighbor, nNeighbor, iCellVec, cellVec, iAtomStart,&
                  & iPair, img2CentCell, solver, 'V', iHam=iHam)
            else if (tSpinOrbit) then
              call diagonalize(HSqrCplx(:,:,iK2,1), SSqrCplx, eigen(:,nK,1), ham, over,&
                  & kPoint(:,nK), neighborList%iNeighbor, nNeighbor, iCellVec, cellVec, iAtomStart,&
                  & iPair, img2CentCell, solver, 'V', xi,orb,species)
            else
              call diagonalize(HSqrCplx(:,:,iK2,1), SSqrCplx, eigen(:,nK,1), ham, over,&
                  & kPoint(:,nK), neighborList%iNeighbor, nNeighbor, iCellVec, cellVec, iAtomStart,&
                  & iPair, img2CentCell, solver, 'V')
            end if
            if (tStoreEigvecs) then
              call reset(storeEigvecsCplx(1), [sqrHamSize, sqrHamSize])
              call push(storeEigvecsCplx(1), HSqrCplx(:,:,iK2,1))
            end if
          end do
        end if

        call getFillingsAndBandEnergies(eigen, nEl, nSpin, tempElec, kWeight, tSpinSharedEf,&
            & tFillKSep, tFixEf, iDistribFn, Ef, filling, Eband, TS, E0)

        ! Pauli structure of eigenvectors
        filling(:,1:nKPoint,1) = 2.0_dp * filling(:,1:nKPoint,1)

        SSqrCplx = 0.0_dp
        if (tSpinOrbit) then
          energy%atomLS = 0.0_dp
          if (.not.tDualSpinOrbit) then
            allocate(rVecTemp(nAtom))
          end if
        end if
        if (tImHam .and. tMulliken) then
          orbitalL = 0.0_dp
        end if
        nkLoop4: do nk = 1, nKPoint
          if (tStoreEigvecs) then
            iK2 = 1
            call get(storeEigvecsCplx(1), HSqrCplx(:,:,iK2,1))
          else
            iK2 = nK
          end if
          if (tDensON2) then
            call error("Currently missing.")
          else
            call makeDensityMatrix(SSqrCplx, HSqrCplx(:,:,iK2,1), &
                &filling(:,nK,1))
          end if

          if (tSpinOrbit .and. .not. tDualSpinOrbit) then
            rVecTemp = 0.0_dp
            call getEnergySpinOrbit(rVecTemp,SSqrCplx,iAtomStart, &
                & xi, orb, species)
            energy%atomLS = energy%atomLS + kWeight(nk)*rVecTemp
            if (tMulliken) then
              orbitalLPart = 0.0_dp
              call getL(orbitalLPart,SSqrCplx,iAtomStart, orb, species)
              orbitalL = orbitalL + kWeight(nk) * orbitalLPart
            end if
          end if

          if (tRealHS) then
            call packHS(rhoPrim(:,:), SSqrCplx, neighborlist%iNeighbor, &
                &nNeighbor, orb%mOrb, iAtomStart, iPair, img2CentCell)
            if (tImHam) then
              call iPackHS(iRhoPrim(:,:), SSqrCplx, neighborlist%iNeighbor, &
                  &nNeighbor, orb%mOrb, iAtomStart, iPair, img2CentCell)
            end if
          else
            call packHS(rhoPrim, SSqrCplx, kPoint(:,nK), &
                &kWeight(nk), neighborList%iNeighbor, nNeighbor, orb%mOrb, &
                &iCellVec, cellVec, iAtomStart, iPair, img2CentCell)
            if (tImHam) then
              call iPackHS(iRhoPrim, SSqrCplx, kPoint(:,nK), &
                  & kWeight(nk), neighborlist%iNeighbor, &
                  & nNeighbor, orb%mOrb, iCellVec, cellVec, iAtomStart, &
                  & iPair, img2CentCell)
            end if
          end if

        end do nkLoop4
        if (tSpinOrbit .and. .not. tDualSpinOrbit) then
          deallocate(rVecTemp)
          energy%ELS = sum(energy%atomLS(:))
        end if
        filling(:,1:nKPoint,1) = 0.5_dp * filling(:,1:nKPoint,1)

        if (tWriteBandDat) then
          call writeBandOut(fdBand, bandOut, eigen, filling, kWeight)
        end if

      end if ! end of nSpin == 4 case


      !!!!!!!!!!!!!!!!!!!!!!!!!!!!!!!!!!!!!!!!!!!!!!!!!!!!!!!!!!!!!!!!!!!
      !! Mulliken analysis
      !!!!!!!!!!!!!!!!!!!!!!!!!!!!!!!!!!!!!!!!!!!!!!!!!!!!!!!!!!!!!!!!!!!

      if (tMulliken) then
        qOutput(:,:,:) = 0.0_dp
        do iSpin = 1, nSpin
          call mulliken(qOutput(:,:,iSpin), over, rhoPrim(:,iSpin), &
              &orb, neighborList%iNeighbor, nNeighbor, img2CentCell, iPair)
        end do
      end if

      if (tImHam) then
        qiBlockOut(:,:,:,:) = 0.0_dp
        energy%atomLS = 0.0_dp
        do iSpin = 1, nSpin
          call skewMulliken(qiBlockOut(:,:,:,iSpin), over, iRhoPrim(:,iSpin), &
              &orb, neighborList%iNeighbor, nNeighbor, img2CentCell, iPair)
        end do
        call getL(orbitalL,qiBlockOut,orb,species)
        if (tDualSpinOrbit) then
          call getEnergySpinOrbit(energy%atomLS,qiBlockOut,xi,orb,species)
          energy%ELS = sum(energy%atomLS(:))
        end if
        qBlockOut(:,:,:,:) = 0.0_dp
      end if

      if (tDFTBU) then
        qBlockOut(:,:,:,:) = 0.0_dp
        do iSpin = 1, nSpin
          call mulliken(qBlockOut(:,:,:,iSpin), over, rhoPrim(:,iSpin), &
              &orb, neighborList%iNeighbor, nNeighbor, img2CentCell, iPair)
        end do
      end if

      ! Note: if XLBOMD is active, potential created with ingoing charges
      ! is needed later, therefore it should not be zeroed out.
      if (tSCC .and. .not. tXlbomd) then

        potential%intAtom = 0.0_dp
        potential%intShell = 0.0_dp
        potential%intBlock = 0.0_dp

        chargePerShell(:,:,:) = 0.0_dp ! hack for the moment to get charge
        ! and magnetization
        do iAtom = 1, nAtom
          iSp1 = species(iAtom)
          do iSh1 = 1, orb%nShell(iSp1)
            chargePerShell(iSh1,iAtom,1:nSpin) = &
                & chargePerShell(iSh1,iAtom,1:nSpin) + &
                & sum(qOutput(orb%posShell(iSh1,iSp1): &
                & orb%posShell(iSh1+1,iSp1)-1,iAtom,1:nSpin),dim=1)
          end do
        end do

        ! recalculate the SCC shifts for the output charge.

        !! SCC contribution is calculated with the output charges.
        call updateCharges_SCC(qOutput, q0, orb, species, &
            &neighborList%iNeighbor, img2CentCell)

        call getShiftPerAtom(potential%intAtom)
        call getShiftPerL(potential%intShell)
        if (t3rdFull) then
          call thirdOrd%updateCharges(species0, neighborList, qOutput, q0,&
              & img2CentCell, orb)
          call thirdOrd%getShiftPerAtom(shift3rd)
          potential%intAtom(:,1) = potential%intAtom(:,1) + shift3rd
          call thirdOrd%getShiftPerShell(orbresshift3rd)
          potential%intShell(:,:,1) = potential%intShell(:,:,1)&
              & + orbresshift3rd(:,:)
        end if

        call total_shift(potential%intShell, potential%intAtom, orb, species)

        !! Build spin contribution (if necessary)
        if (tSpin) then
          call addSpinShift(potential%intShell,chargePerShell,species,orb,spinW)
        end if

        call total_shift(potential%intBlock, potential%intShell, orb, species)
      end if


      !! Calculate energies

      ! non-SCC part
      energy%EnonSCC = 0.0_dp
      energy%atomNonSCC(:) = 0.0_dp

      call mulliken(energy%atomNonSCC(:), rhoPrim(:,1), H0,orb,&
          &neighborList%iNeighbor, nNeighbor, img2CentCell, iPair)
      energy%EnonSCC =  sum(energy%atomNonSCC)

      if (tEfield) then ! energy in external field
        energy%atomExt = -sum( q0(:, :, 1) - qOutput(:, :, 1),dim=1) &
            & * potential%extAtom(:,1)
        energy%Eext =  sum(energy%atomExt)
      else
        energy%Eext = 0.0_dp
        energy%atomExt = 0.0_dp
      end if

      if (tSCC) then
        if (tXlbomd) then
          call getEnergyPerAtom_SCC_Xlbomd(species, orb, qOutput, q0, &
              & energy%atomSCC)
        else
          call getEnergyPerAtom_SCC(energy%atomSCC)
        end if
        energy%eSCC = sum(energy%atomSCC)
        if (t3rdFull) then
          if (tXlbomd) then
            call thirdOrd%getEnergyPerAtomXlbomd(qOutput, q0, species, orb,&
                & energy%atom3rd)
          else
            call thirdOrd%getEnergyPerAtom(energy%atom3rd)
          end if
          energy%e3rd = sum(energy%atom3rd)
        end if

        if (nSpin > 1) then
          energy%atomSpin(:) = 0.5_dp * sum(sum(potential%intShell(:,:,2:nSpin)&
              & * chargePerShell(:,:,2:nSpin), dim=1),dim=2)
          energy%Espin = sum(energy%atomSpin)
        else
          energy%atomSpin(:) = 0.0_dp
          energy%eSpin = 0.0_dp
        end if
      end if


      potential%iorbitalBlock = 0.0_dp
      if (tDualSpinOrbit) then
        call shiftLS(potential%iorbitalBlock,xi,orb,species)
      end if

      if (tDFTBU) then
        energy%atomDftbu(:) = 0.0_dp
        if (.not. tImHam) then
          call E_DFTBU(energy%atomDftbu,qBlockOut,species,orb, &
              & nDFTBUfunc, UJ, nUJ, niUJ, iUJ)
        else
          call E_DFTBU(energy%atomDftbu,qBlockOut,species,orb, &
              & nDFTBUfunc, UJ, nUJ, niUJ, iUJ, qiBlockOut)
        end if
        energy%Edftbu = sum(energy%atomDftbu(:))
        potential%orbitalBlock = 0.0_dp

        if (tImHam) then
          call shift_DFTBU(potential%orbitalBlock,potential%iorbitalBlock, &
              & qBlockOut,qiBlockOut, species,orb, nDFTBUfunc, UJ, nUJ, niUJ, &
              & iUJ)
        else
          call shift_DFTBU(potential%orbitalBlock,qBlockOut,species,orb, &
              & nDFTBUfunc, UJ, nUJ, niUJ, iUJ)
        end if
      else
        energy%Edftbu = 0.0_dp
      end if


      energy%Eelec = energy%EnonSCC + energy%ESCC + energy%Espin &
          & + energy%ELS + energy%Edftbu + energy%Eext + energy%e3rd

      energy%atomElec(:) = energy%atomNonSCC(:) &
          & + energy%atomSCC(:) + energy%atomSpin(:) + energy%atomDftbu(:) &
          & + energy%atomLS(:) + energy%atomExt(:) + energy%atom3rd(:)

      energy%atomTotal(:) = energy%atomElec(:) + energy%atomRep(:) + &
          & energy%atomDisp(:)

      energy%Etotal = energy%Eelec + energy%Erep + energy%eDisp
      energy%EMermin = energy%Etotal - sum(TS)
      energy%EGibbs = energy%EMermin + cellVol * pressure

      !! Stop SCC if appropriate stop file is present (We need this query here
      !! since the following block contains a check iSCCIter /= nSCCIter)
      inquire(file=fStopSCC, exist=tStopSCC)
      if (tStopSCC) then
        write(stdOut, "(3A)") "Stop file '" // fStopSCC // "' found."
        nSCCIter = iSCCIter
        write(stdOut, "(A)") "Setting max number of scc cycles to current cycle."
      end if


      !! Mix charges
      if (tSCC) then
        qOutRed = 0.0_dp
        if (nSpin == 2) then
          call qm2ud(qOutput)
          if (tDFTBU) then
            call qm2ud(qBlockOut)
          end if
        end if
        call OrbitalEquiv_reduce(qOutput, iEqOrbitals, orb, &
            & qOutRed(1:nIneqOrb))
        if (tDFTBU) then
          call AppendBlock_reduce( qBlockOut, iEqBlockDFTBU, orb, &
              & qOutRed )
          if (tImHam) then
            call AppendBlock_reduce( qiBlockOut, iEqBlockDFTBULS, orb, &
                & qOutRed, skew=.true. )
          end if
        end if
        if (nSpin == 2) then
          call ud2qm(qOutput)
          if (tDFTBU) then
            call ud2qm(qBlockOut)
          end if
        end if

        qDiffRed(:) = qOutRed(:) - qInpRed(:)
        sccErrorQ = maxval(abs(qDiffRed))

        tConverged = (sccErrorQ < sccTol) .and. &
            & (iSCCiter >= minSCCIter .or. tReadChrg .or. iGeoStep > 0)
        if ((.not. tConverged) .and. iSCCiter /= nSCCiter) then
          !! Avoid mixing of spin unpolarised density for spin polarised
          !! cases, this is only a problem in iteration 1, as there is
          !! only the (spin unpolarised!) atomic input density at that
          !! point. (Unless charges had been initialized externally)
          if ((iSCCIter + iGeoStep) == 1 .and. (nSpin > 1.or.tDFTBU) &
              & .and. .not.tReadChrg) then
            qInput(:,:,:) = qOutput(:,:,:)
            qInpRed(:) = qOutRed(:)
            if (tDFTBU) then
              qBlockIn(:,:,:,:) = qBlockOut(:,:,:,:)
              if (tSpinOrbit) then
                qiBlockIn(:,:,:,:) = qiBlockOut(:,:,:,:)
              end if
            end if
          else
            call mix(pChrgMixer, qInpRed, qDiffRed)
            call OrbitalEquiv_expand(qInpRed(1:nIneqOrb), iEqOrbitals, &
                & orb, qInput)
            if (tDFTBU) then
              qBlockIn = 0.0_dp
              call Block_expand( qInpRed ,iEqBlockDFTBU, orb, &
                  & qBlockIn, species0, nUJ, niUJ, iUJ, orbEquiv=iEqOrbitals )
              if (tSpinOrbit) then
                call Block_expand( qInpRed ,iEqBlockDFTBULS, orb, &
                    & qiBlockIn, species0, nUJ, niUJ, iUJ, skew=.true. )
              end if
            end if
            if (nSpin == 2) then
              call ud2qm(qInput)
              if (tDFTBU) then
                call ud2qm(qBlockIn)
              end if
            end if
          end if
        end if
      end if

      if (tSCC) then
        if (iSCCiter > 1) then
          diffElec = energy%Eelec - Eold
        else
          diffElec = 0.0_dp
        end if
        Eold = energy%Eelec
      end if
      
      if (tWriteDetailedOut) then
        call writeDetailedOut1(fdUser, userOut, tAppendDetailedOut, iDistribFn, nGeoSteps,&
            & iGeoStep, tMD, tDerivs, tCoordOpt, tLatOpt, iLatGeoStep, iSccIter, energy, diffElec,&
            & sccErrorQ, indMovedAtom, pCoord0Out, q0, qInput, qOutput, eigen, filling, orb,&
            & species, tDFTBU, tImHam, tPrintMulliken, orbitalL, qBlockOut, Ef, Eband, TS, E0,&
            & pressure, cellVol, tAtomicEnergy, tDispersion, tEField, tPeriodic, nSpin, tSpinOrbit,&
            & tScc)
      end if

      if (tSCC) then
        if (tDFTBU) then
          write(stdOut, "(I5,E18.8,E18.8,E18.8)") iSCCIter, energy%Eelec, diffElec, sccErrorQ
        else
          write(stdOut, "(I5,E18.8,E18.8,E18.8)") iSCCIter, energy%Eelec, diffElec, sccErrorQ
        end if
      end if


      !! Not writing any restarting info if not converged and minimal number of
      !! SCC iterations not done.
      if (restartFreq > 0 .and. .not.(tMD .or. tGeoOpt .or. tDerivs) .and. nSCCIter > 1) then
        if (tConverged .or. ((iSCCIter >= minSCCIter &
            & .or. tReadChrg .or. iGeoStep > 0) &
            &.and. (iSCCIter == nSCCIter .or. mod(iSCCIter, restartFreq) ==&
            & 0))) then
          if (tMulliken.and.tSCC) then
            if (tDFTBU) then
              if (tSpinOrbit) then
                call writeQToFile(qInput, fChargeIn, orb, qBlockIn, qiBlockIn)
              else
                call writeQToFile(qInput, fChargeIn, orb, qBlockIn)
              end if
            else
              call writeQToFile(qInput, fChargeIn, orb)
            end if
            print "('>> Charges saved for restart in ',A)", fChargeIn
          end if
        end if
      end if

      if (tConverged) then
        exit lpSCC
      end if

      iSCCIter = iSCCIter + 1

    end do lpSCC

    !! Linear response
    energy%Eexcited = 0.0_dp
    excitedDerivs = 0.0_dp
    if (tLinResp) then
      @:ASSERT(.not. t3rd .and. tRealHS)
      dqAtom = sum( qOutput(:,:,1) - q0(:,:,1) , dim=1)
      call unpackHS(SSqrReal, over, neighborList%iNeighbor, nNeighbor,&
          & iAtomStart, iPair, img2CentCell)
      call blockSymmetrizeHS(SSqrReal, iAtomStart)
      if (tForces) then
        @:ASSERT(.not. tPeriodic)
        do iSpin = 1, nSpin
          call blockSymmetrizeHS(rhoSqrReal(:,:,iSpin), iAtomStart)
        end do
      end if
      if (tWriteAutotest) then
        open(fdAutotest, file=autotestTag, position="append")
      end if

      if (tLinRespZVect) then
        if (tPrintExcitedEigVecs) then

          call addGradients(tSpin, lresp, iAtomStart, &
              & HSqrReal, eigen(:,1,:), SSqrReal, filling(:,1,:), coord0, &
              & dqAtom, species0, neighborList%iNeighbor, &
              & img2CentCell, orb, skHamCont, skOverCont, tWriteAutotest, &
              & fdAutotest, energy%Eexcited, tForces, excitedDerivs, &
              & nonSccDeriv, rhoSqrReal, occNatural=occNatural(:,1), &
              & naturalOrbs=naturalOrbs(:,:,1))

          call writeEigvecs(fdEigvec, runId, nAtom, nSpin, neighborList, &
              & nNeighbor, iAtomStart, iPair, img2CentCell, orb, species, &
              & speciesName, over, naturalOrbs(:,:,1:1), SSqrReal, &
              & fileName="excitedOrbs")

        else
          call addGradients(tSpin, lresp, iAtomStart, &
              & HSqrReal, eigen(:,1,:), SSqrReal, filling(:,1,:), coord0, &
              & dqAtom, species0, neighborList%iNeighbor, &
              & img2CentCell, orb, skHamCont, skOverCont, tWriteAutotest, &
              & fdAutotest, energy%Eexcited, tForces, excitedDerivs, &
              & nonSccDeriv, rhoSqrReal)
        end if
      else
        call calcExcitations(tSpin, lresp, iAtomStart,&
            & HSqrReal, eigen(:,1,:), SSqrReal, filling(:,1,:), coord0,&
            & dqAtom, species0, neighborList%iNeighbor,&
            & img2CentCell, orb, tWriteAutotest, fdAutotest, energy%Eexcited)
      end if
      energy%Etotal = energy%Etotal + energy%Eexcited
      energy%EMermin = energy%EMermin + energy%Eexcited
      energy%EGibbs = energy%EGibbs + energy%Eexcited
      if (tWriteAutotest) then
        close(fdAutotest)
      end if
    end if

    if (tXlbomd) then
      if (xlbomdIntegrator%needsInverseJacobian()) then
        write(stdOut, "(A)") ">> Updating XLBOMD Inverse Jacobian"
        allocate(invJacobian(nIneqOrb, nIneqOrb))
        call getInverseJacobian(pChrgMixer, invJacobian)
        call xlbomdIntegrator%setInverseJacobian(invJacobian)
        deallocate(invJacobian)
      end if

      call xlbomdIntegrator%getNextCharges(qOutRed(1:nIneqOrb), &
          & qInpRed(1:nIneqOrb))
      call OrbitalEquiv_expand(qInpRed(1:nIneqOrb), iEqOrbitals, orb, qInput)
      if (tDFTBU) then
        qBlockIn = 0.0_dp
        call Block_expand(qInpRed ,iEqBlockDFTBU, orb, qBlockIn, species0, nUJ, &
            & niUJ, iUJ, orbEquiv=iEqOrbitals)
        if (tSpinOrbit) then
          call Block_expand(qInpRed ,iEqBlockDFTBULS, orb, qiBlockIn, species0, &
              & nUJ, niUJ, iUJ, skew=.true.)
        end if
      end if
      if (nSpin == 2) then
        call ud2qm(qInput)
        if (tDFTBU) then
          call ud2qm(qBlockIn)
        end if
      end if
    end if

    if (tPrintEigVecs) then
      if (tRealHS) then
        if (nSpin == 4) then
          if (tStoreEigvecs) then
            call writeEigvecs(fdEigvec, runId, nAtom, nSpin, neighborList,&
                & nNeighbor, cellVec, iCellVec, iAtomStart, iPair, &
                & img2CentCell, orb, species, speciesName, over, &
                & reshape([0.0_dp,0.0_dp,0.0_dp],(/3,1/)), HSqrCplx, SSqrCplx,&
                & storeEigvecsCplx)
          else
            call writeEigvecs(fdEigvec, runId, nAtom, nSpin, neighborList,&
                & nNeighbor, cellVec, iCellVec, iAtomStart, iPair, &
                & img2CentCell, orb, species, speciesName, over, &
                & reshape([0.0_dp,0.0_dp,0.0_dp],(/3,1/)), HSqrCplx, SSqrCplx)
          end if
        else
          if (tStoreEigvecs) then
            call writeEigvecs(fdEigvec, runId, nAtom, nSpin, neighborList, &
                &nNeighbor, iAtomStart, iPair, img2CentCell, orb, species, &
                &speciesName, over, HSqrReal, SSqrReal, storeEigvecsReal)
          else
            call writeEigvecs(fdEigvec, runId, nAtom, nSpin, neighborList, &
                &nNeighbor, iAtomStart, iPair, img2CentCell, orb, species, &
                &speciesName, over, HSqrReal, SSqrReal)
          end if
        end if
      else
        if (tStoreEigvecs) then
          call writeEigvecs(fdEigvec, runId, nAtom, nSpin, neighborList, &
              &nNeighbor, cellVec, iCellVec, iAtomStart, iPair, img2CentCell,&
              &orb, species, speciesName, over, kpoint, HSqrCplx, SSqrCplx, &
              &storeEigvecsCplx)
        else
          call writeEigvecs(fdEigvec, runId, nAtom, nSpin, neighborList,&
              &nNeighbor, cellVec, iCellVec, iAtomStart, iPair, img2CentCell,&
              &orb, species, speciesName, over, kpoint, HSqrCplx, SSqrCplx)
        end if
      end if
    end if




    if (tProjEigenvecs) then
      if (.not.tRealHS .or. (nSpin == 4)) then
        if (tStoreEigvecs) then
          call writeProjEigvecs(regionLabels, fdProjEig, eigen, nSpin, neighborList, &
              & nNeighbor, cellVec, iCellVec, iAtomStart, iPair, &
              & img2CentCell, orb, over, kpoint, kWeight, HSqrCplx, &
              & SSqrCplx, iOrbRegion, storeEigvecsCplx)
        else
          call writeProjEigvecs(regionLabels, fdProjEig, eigen, nSpin, neighborList, &
              & nNeighbor, cellVec, iCellVec, iAtomStart, iPair, &
              & img2CentCell, orb, over, kpoint, kWeight, HSqrCplx, &
              & SSqrCplx, iOrbRegion)
        end if
      else
        if (tStoreEigvecs) then
          call writeProjEigvecs(regionLabels, fdProjEig, eigen, nSpin, neighborList, &
              & nNeighbor, iAtomStart, iPair, img2CentCell, orb, over, &
              & HSqrReal, SSqrReal, iOrbRegion, storeEigvecsReal)
        else
          call writeProjEigvecs(regionLabels, fdProjEig, eigen, nSpin, neighborList, &
              & nNeighbor, iAtomStart, iPair, img2CentCell, orb, over, &
              & HSqrReal, SSqrReal, iOrbRegion)
        end if
      end if
    end if

    if (tGeoOpt .or. tMD) then
      if (iGeoStep == 0) then
        write (lcTmp, "(A,A)") trim(geoOutFile), ".gen"
        call clearFile(trim(lcTmp))
        write (lcTmp, "(A,A)") trim(geoOutFile), ".xyz"
        call clearFile(trim(lcTmp))
      end if
      write (lcTmp, "(A,A)") trim(geoOutFile), ".xyz"
    end if

    if (tGeoOpt) then
      if (.not. tAppendGeo) then
        call clearFile(trim(lcTmp))
      end if
      if (tLatOpt) then
        write (tmpStr, "(A, I0, A, I0)") '** Geometry step: ', iGeoStep, ', Lattice step: ',&
            & iLatGeoStep
      else
        write(tmpStr,"(A, I0)") 'Geometry Step: ', iGeoStep
      end if
      ! save geometry in gen format
      call writeGenGeometry()

      if (tPrintMulliken) then
        if (nSpin == 4) then
          allocate(tmpMatrix(3,nAtom))
          do jj = 1, nAtom
            do ii = 1, 3
              tmpMatrix(ii,jj) = sum(qOutput(:,jj,ii+1))
            end do
          end do
          ! convert by the inverse of the scaling used in writeXYZFormat :
          tmpMatrix(:,:) = tmpMatrix(:,:) * au__fs / (1000_dp * Bohr__AA)
          call writeXYZFormat(trim(lcTmp), pCoord0Out, species0, speciesName, &
              &charges=sum(qOutput(:,:,1),dim=1), velocities = tmpMatrix, &
              & comment=trim(tmpStr))
          deallocate(tmpMatrix)
        else
          call writeXYZFormat(trim(lcTmp), pCoord0Out, species0, speciesName, &
              &charges=sum(qOutput(:,:,1),dim=1),comment=trim(tmpStr))
        end if
      else
        call writeXYZFormat(trim(lcTmp), pCoord0Out, species0, speciesName, &
            &comment=trim(tmpStr))
      end if
    end if

    write(stdOut, *)
    write(stdOut, format2U) "Total Energy", energy%Etotal,"H", Hartree__eV * energy%Etotal,"eV"
    write(stdOut, format2U) "Total Mermin free energy", energy%EMermin, "H",&
        & Hartree__eV * energy%EMermin,"eV"

    if (tDipole) then
      dipoleMoment(:) = 0.0_dp
      do iAtom = 1, nAtom
        dipoleMoment(:) = dipoleMoment(:) &
            & + sum(q0(:, iAtom, 1) - qOutput(:, iAtom, 1)) * coord(:,iAtom)
      end do

    #:call DEBUG_CODE
      ! extra test for the potential in the code, does the dipole from
      ! charge positions match the derivative of energy wrt an external E field?
      allocate(hprime(size(h0),1))
      allocate(dipoleTmp(size(qOutput,dim=1),nAtom))
      allocate(potentialDerivative(nAtom,1))
      write(stdOut, "(A)", advance='no') 'Hellmann Feynman dipole:'
      do ii = 1, 3 ! loop over directions
        potentialDerivative = 0.0_dp
        potentialDerivative(:,1) = -coord(ii,:) ! Potential from dH/dE
        hprime = 0.0_dp
        dipoleTmp = 0.0_dp
        call add_shift(hprime,over,nNeighbor, neighborList%iNeighbor, &
            & species,orb,iPair,nAtom,img2CentCell,potentialDerivative)
        ! evaluate <psi| dH/dE | psi>
        call mulliken(dipoleTmp, hprime(:,1), rhoPrim(:,1), &
            &orb, neighborList%iNeighbor, nNeighbor, img2CentCell, iPair)
        ! add nuclei term for derivative wrt E
        do iAtom = 1, nAtom
          dipoleTmp(1,iAtom) = dipoleTmp(1,iAtom) &
              & + sum(q0(:,iAtom,1))*coord0(ii,iAtom)
        end do
        write(stdOut, "(F12.8)", advance='no') sum(dipoleTmp)
      end do
      write(stdOut, *) " au"
      deallocate(potentialDerivative)
      deallocate(hprime)
      deallocate(dipoleTmp)
    #:endcall DEBUG_CODE
    else
      dipoleMoment(:) = 0.0_dp
    end if

    !! Calculate energy weighted density matrix
    if (tForces) then

      !if (tXLBOMD) then
      !  if (nSpin == 4 .or. tDFTBU) then
      !    call warning("XLBOMD does not work correctly with noncollinear spin&
      !        & or DFTB+U so far. Your forces will be incorrect !!!")
      !
      !  end if
      !  ! Rebuild Hamiltonian
      !  ! (ONLY WORKS FOR SCC AND SPIN BUT NOT FOR DFTB+U as the only
      !  ! those shift vectors are updated from qOutput)
      !  ham(:,:) = 0.0_dp
      !  ham(:,1) = h0
      !  call add_shift(ham, over, nNeighbor, neighborList%iNeighbor, &
      !      & species, orb, iPair, nAtom, img2CentCell, &
      !      & potential%intBlock + potential%extBlock)
      !end if

      !! Calculate the identity part of the energy weighted density matrix
      ERhoPrim(:) = 0.0_dp

      if (nSpin == 4) then
        do nK = 1, nKPoint
          ! get eigenvectors out o storage if neccessary
          if (tStoreEigvecs) then
            iK2 = 1
            call get(storeEigvecsCplx(1), HSqrCplx(:,:,iK2, 1))
          else
            iK2 = nK
          end if

          if (tDensON2) then
            call error("Currently missing.")
          else
            call makeDensityMatrix(SSqrCplx, HSqrCplx(:,:,iK2,1), &
                &filling(:,nk,1), eigen(:,nk,1))
          end if
          if (tRealHS) then
            call packERho(ERhoPrim(:), SSqrCplx, neighborList%iNeighbor, &
                &nNeighbor, orb%mOrb, iAtomStart, iPair, img2CentCell)
          else
            call packERho(ERhoPrim(:), SSqrCplx, kPoint(:,nk), &
                &kWeight(nk), neighborList%iNeighbor, nNeighbor, orb%mOrb, &
                &iCellVec, cellVec, iAtomStart, iPair, img2CentCell)
          end if
        end do
      else
        if (tRealHS) then
          do iSpin = 1, nSpin

            if (tStoreEigvecs) then
              iSpin2 = 1
              call get(storeEigvecsReal(mod(iSpin,3)), &
                  & HSqrReal(:,:,mod(iSpin2,3)))
            else
              iSpin2 = iSpin
            end if

            ! Build energy weighted density matrix
            if (tDensON2) then
              call makeDensityMatrix(SSqrReal, HSqrReal(:,:,iSpin2), &
                  &filling(:,1,iSpin), eigen(:,1,iSpin), &
                  & neighborlist%iNeighbor, nNeighbor, orb, iAtomStart, &
                  & img2CentCell)
            else
              select case (forceType)
              case(0)
                ! Original (nonconsistent) scheme
                call makeDensityMatrix(SSqrReal, HSqrReal(:,:,iSpin2), &
                    & filling(:,1,iSpin), eigen(:,1,iSpin))
              case(1)
                ! Recreate eigenvalues for a consistent energy weighted
                ! density matrix (yields, however, incorrect forces for XLBOMD)
                call diagonalize(HSqrReal2, SSqrReal, &
                    & eigen2(:,1,iSpin), ham(:,iSpin), over, &
                    & neighborList%iNeighbor, nNeighbor, &
                    & iAtomStart, iPair, img2CentCell, solver, 'N')
                call makeDensityMatrix(SSqrReal, HSqrReal(:,:,iSpin2), &
                    & filling(:,1,iSpin), eigen2(:,1,iSpin))
              case(2)
                !! Correct force for XLBOMD for T=0K (DHD)
                !! Eigenvectors stored in HSqrReal are overwritten
                call unpackHS(SSqrReal, ham(:,iSpin), neighborlist%iNeighbor, &
                    & nNeighbor, iAtomStart, iPair, img2CentCell)
                call blockSymmetrizeHS(SSqrReal, iAtomStart)
                call makeDensityMatrix(HSqrReal2, HSqrReal(:,:,iSpin2), &
                    &filling(:,1,iSpin))
                ! D H
                call symm(HSqrReal(:,:,iSpin2), "L", HSqrReal2, SSqrReal)
                ! (D H) D
                call symm(SSqrReal, "R", HSqrReal2, HSqrReal(:,:,iSpin2), &
                    &alpha=0.5_dp)
              case(3)
                ! Correct force for XLBOMD for T <> 0K (DHS^-1 + S^-1HD)
                ! Eigenvectors stored in HSqrReal are overwritten
                call makeDensityMatrix(SSqrReal, HSqrReal(:,:,iSpin2), &
                    &filling(:,1,iSpin))
                call unpackHS(HSqrReal2, ham(:,iSpin), &
                    & neighborlist%iNeighbor, nNeighbor, iAtomStart, iPair, &
                    & img2CentCell)
                call blocksymmetrizeHS(HSqrReal2, iAtomStart)
                call symm(HSqrReal(:,:,iSpin2), "L", SSqrReal, HSqrReal2)
                call unpackHS(SSqrReal, over, neighborlist%iNeighbor, &
                    & nNeighbor, iAtomStart, iPair, img2CentCell)
                call symmatinv(SSqrReal)
                call symm(HSqrReal2, "R", SSqrReal, HSqrReal(:,:,iSpin2), &
                    & alpha=0.5_dp)
                SSqrReal = HSqrReal2 + transpose(HSqrReal2)
              end select
            end if
            call packHS(ERhoPrim, SSqrReal, neighborList%iNeighbor, &
                &nNeighbor, orb%mOrb, iAtomStart, iPair, img2CentCell)
          end do
        else
          do iSpin = 1, nSpin
            if (tStoreEigvecs) then
              iSpin2 = 1
            else
              iSpin2 = iSpin
            end if

            do nK = 1, nKPoint
              !! Calculate eigenvectors, if necessary. Eigenvectors for the last
              !! spin in the last k-points are still there, so use those
              !! directly
              if (tStoreEigvecs) then
                iK2 = 1
                call get(storeEigvecsCplx(iSpin), HSqrCplx(:,:,iK2, iSpin2))
              else
                iK2 = nK
              end if

              if (tDensON2) then
                call makeDensityMatrix(SSqrCplx, HSqrCplx(:,:,iK2,iSpin2), &
                    &filling(:,nK,iSpin), eigen(:,nK, iSpin), &
                    &neighborlist%iNeighbor, nNeighbor, orb, iAtomStart,&
                    &img2CentCell)
              else
                select case (forceType)
                case(0)
                  ! Original (nonconsistent) scheme
                  call makeDensityMatrix(SSqrCplx, HSqrCplx(:,:,iK2,iSpin2), &
                      &filling(:,nK,iSpin), eigen(:,nK, iSpin))
                case (1)
                  call error("Force type 1 not implemented for complex H")
                case(2)
                  !! Correct force for XLBOMD for T=0K (DHD)
                  !! Eigenvectors stored in HSqrCplx are overwritten
                  call makeDensityMatrix(HSqrCplx2, HSqrCplx(:,:,iK2,iSpin2), &
                      &filling(:,nK,iSpin))
                  call unpackHS(SSqrCplx, ham(:,iSpin), kPoint(:,nK), &
                      & neighborlist%iNeighbor, nNeighbor, iCellVec, cellVec, &
                      & iAtomStart, iPair, img2CentCell)
                  call blockHermitianHS(SSqrCplx, iAtomStart)
                  call hemm(HSqrCplx(:,:,iK2,iSpin2), "L", HSqrCplx2, SSqrCplx)
                  call hemm(SSqrCplx, "R", HSqrCplx2, &
                      & HSqrCplx(:,:,iK2,iSpin2), alpha=(0.5_dp, 0.0_dp))
                case(3)
                  ! Correct force for XLBOMD for T <> 0K (DHS^-1 + S^-1HD)
                  ! Eigenvectors stored in HSqrReal are overwritten
                  call makeDensityMatrix(SSqrCplx, HSqrCplx(:,:,iK2,iSpin2), &
                      &filling(:,nK,iSpin))
                  call unpackHS(HSqrCplx2, ham(:,iSpin), kPoint(:,nK), &
                      & neighborlist%iNeighbor, nNeighbor, iCellVec, cellVec, &
                      & iAtomStart, iPair, img2CentCell)
                  call blockHermitianHS(HSqrCplx2, iAtomStart)
                  call hemm(HSqrCplx(:,:,iK2,iSpin2), "L", SSqrCplx, HSqrCplx2)
                  call unpackHS(SSqrCplx, over, kPoint(:,nK), &
                      & neighborlist%iNeighbor, nNeighbor, iCellVec, cellVec, &
                      & iAtomStart, iPair, img2CentCell)
                  call hermatinv(SSqrCplx)
                  call hemm(HSqrCplx2, "R", SSqrCplx, &
                      & HSqrCplx(:,:,iK2,iSpin2), alpha=(0.5_dp, 0.0_dp))
                  SSqrCplx = HSqrCplx2 + transpose(conjg(HSqrCplx2))
                end select
              end if
              call packHS(ERhoPrim(:), SSqrCplx, kPoint(:,nk), &
                  &kWeight(nk), neighborList%iNeighbor, nNeighbor, orb%mOrb, &
                  &iCellVec, cellVec, iAtomStart, iPair, img2CentCell)
            end do
          end do
        end if
      end if

      derivs(:,:) = 0.0_dp
      if (tExtChrg) then
        chrgForces(:,:) = 0.0_dp
      end if

      if (.not. (tSCC.or.tEField)) then ! no external or internal potentials
        if (tImHam) then
          call derivative_shift(derivs, nonSccDeriv, rhoPrim, iRhoPrim,&
              & erhoPrim, skHamCont, skOverCont, coord, species, &
              & neighborList%iNeighbor, nNeighbor, img2CentCell, iPair, orb,&
              & potential%intBlock, potential%iorbitalBlock)
        else
          call derivative_nonscc(derivs, nonSccDeriv, rhoPrim(:,1), ERhoPrim,&
              & skHamCont, skOverCont, coord, species, neighborList%iNeighbor,&
              & nNeighbor, img2CentCell, iPair, orb)
        end if
      else
        if (tSCC) then
          potential%intBlock = potential%intBlock + potential%extBlock
        else
          potential%intBlock = potential%extBlock
        end if

        if (tDFTBU) then
          potential%intBlock = potential%orbitalBlock + potential%intBlock
        end if

        if (tImHam) then
          call derivative_shift(derivs, nonSccDeriv, rhoPrim, iRhoPrim,&
              & erhoPrim, skHamCont, skOverCont, coord, species,&
              & neighborList%iNeighbor, nNeighbor, img2CentCell, iPair, orb,&
              & potential%intBlock, potential%iorbitalBlock)
        else
          call derivative_shift(derivs, nonSccDeriv, rhoPrim, erhoPrim,&
              & skHamCont, skOverCont, coord, species, neighborList%iNeighbor,&
              & nNeighbor, img2CentCell, iPair, orb, potential%intBlock)
        end if

        ! add double counting terms in force :
        if (tExtChrg) then
          if (tXlbomd) then
            call error("XLBOMD does not work with external charges yet!")
            !call addForceDCSCC_XLBOMD(species, orb, neighborList%iNeighbor, &
            !    & img2CentCell, coord, qOutput, q0, derivs)
          else
            call addForceDCSCC(derivs, species, neighborList%iNeighbor, &
                & img2CentCell, coord, chrgForces)
          end if
        elseif (tSCC) then
          if (tXlbomd) then
            call addForceDCSCC_Xlbomd(species, orb, neighborList%iNeighbor, &
                & img2CentCell, coord, qOutput, q0, derivs)
          else
            call addForceDCSCC(derivs, species, neighborList%iNeighbor, &
                & img2CentCell, coord)
          end if
        end if
        if (tEField) then
          do ii = 1, 3
            derivs(ii,:) = derivs(ii,:) - &
                & sum(q0(:, :, 1)-qOutput(:,:,1),dim=1)*EField(ii)
          end do
        end if
        if (t3rdFull) then
          if (tXlbomd) then
            call thirdOrd%addGradientDcXlbomd(neighborList, species, coord, &
                & img2CentCell, qOutput, q0, orb, derivs)
          else
            call thirdOrd%addGradientDc(neighborList, species, coord, &
                & img2CentCell, derivs)
          end if
        end if
      end if

      call getERepDeriv(repulsiveDerivs, coord, nNeighbor, &
          &neighborList%iNeighbor, species,pRepCont, img2CentCell)

      totalDeriv(:,:) = repulsiveDerivs(:,:) + derivs(:,:)

      if (tLinResp) then
        totalDeriv(:,:) = totalDeriv(:,:) + excitedDerivs(:,:)
      end if

      if (tDispersion) then
        call dispersion%addGradients(totalDeriv)
      end if

      if (tStress) then
        repulsiveStress = 0.0_dp
        elecStress = 0.0_dp
        dispStress = 0.0_dp
        call getRepulsiveStress(repulsiveStress, coord, nNeighbor, &
            & neighborList%iNeighbor, species, img2CentCell, pRepCont, CellVol)
        if (tSCC) then
          if (tImHam) then
            call getBlockiStress(elecStress, nonSccDeriv, rhoPrim, iRhoPrim,&
                & ERhoPrim, skHamCont, skOverCont, coord, species,&
                & neighborList%iNeighbor, nNeighbor, img2CentCell, iPair, orb,&
                & potential%intBlock, potential%iorbitalBlock, CellVol)
          else
            call getBlockStress(elecStress, nonSccDeriv, rhoPrim, ERhoPrim,&
                & skHamCont, skOverCont, coord, species, neighborList%iNeighbor,&
                & nNeighbor, img2CentCell, iPair, orb, potential%intBlock,&
                & cellVol)
          end if

          call addStressDCSCC(elecStress,species,neighborList%iNeighbor, &
              & img2CentCell,coord)

        else
          if (tImHam) then
            call getBlockiStress(elecStress, nonSccDeriv, rhoPrim, iRhoPrim,&
                & ERhoPrim, skHamCont, skOverCont, coord, species, &
                & neighborList%iNeighbor, nNeighbor, img2CentCell, iPair, orb,&
                & potential%intBlock, potential%iorbitalBlock, cellVol)
          else
            call getNonSCCStress(elecStress, nonSccDeriv, rhoPrim(:,1),&
                & ERhoPrim, skHamCont, skOverCont, coord, species,&
                & neighborList%iNeighbor, nNeighbor, img2CentCell, iPair, orb,&
                & cellVol)
          end if
        end if

        if (tDispersion) then
          call dispersion%getStress(dispStress)
          dispLatDeriv = -CellVol * matmul(dispStress,invLatVec)
        end if

        if (tEField) then
          elecLatDeriv = 0.0_dp
          call cart2frac(coord0,latVec)
          do iAtom = 1, nAtom
            do ii = 1, 3
              do jj = 1, 3
                elecLatDeriv(jj,ii) =  elecLatDeriv(jj,ii) - &
                    & sum(q0(:, iAtom, 1)-qOutput(:,iAtom,1),dim=1) &
                    & * EField(ii) * coord0(jj,iAtom)
              end do
            end do
          end do
          call frac2cart(coord0,latVec)
          elecStress = elecStress &
              & -matmul(elecLatDeriv,transpose(latVec))/CellVol
        end if

        totalStress = repulsiveStress + elecStress + dispStress

        cellPressure = ( totalStress(1,1) + totalStress(2,2) &
            & + totalStress(3,3) )/3.0_dp

        repulsiveLatDeriv = -CellVol * matmul(repulsiveStress,invLatVec)
        elecLatDeriv = -CellVol * matmul(elecStress,invLatVec)
        totalLatDeriv = repulsiveLatDeriv + elecLatDeriv + dispLatDeriv

        write(stdOut, format2Ue) 'Volume', cellVol, 'au^3', (Bohr__AA**3) * cellVol, 'A^3'

      end if

    end if

    ! MD case includes atomic kinetic energy contribution, so print that later
    if (tStress .and. .not. tMD) then
      write(stdOut, format2Ue) 'Pressure', cellPressure, 'au', cellPressure * au__pascal, 'Pa'
      if (pressure /= 0.0_dp) then
        write(stdOut, format2U) "Gibbs free energy", energy%EGibbs, 'H',&
            & Hartree__eV * energy%EGibbs, 'eV'
      end if
    end if

    if (tWriteDetailedOut) then
      call writeDetailedOut2(fdUser, tScc, tConverged, tXlbomd, tLinResp, tGeoOpt, tMD,&
          & tPrintForces, tStress, tPeriodic, energy, totalStress, totalLatDeriv, totalDeriv, &
          & chrgForces, indMovedAtom, cellVol, cellPressure, geoOutFile)
    end if

    if (tScc .and. .not. tXlbomd .and. .not. tConverged) then
      if (tConvrgForces) then
        call error("SCC is NOT converged, maximal SCC iterations exceeded")
      else
        call warning("SCC is NOT converged, maximal SCC iterations exceeded")
      end if
    end if


    if (tForces) then
      !! Set force components along constraint vectors zero
      do ii = 1, nGeoConstr
        iAtom = conAtom(ii)
        totalDeriv(:,iAtom) = totalDeriv(:,iAtom) &
            &- conVec(:,ii) * dot_product(conVec(:,ii), totalDeriv(:,iAtom))
      end do

      if (tCoordOpt) then
        tmpDerivs(1:nMovedCoord) = reshape(totalDeriv(:,indMovedAtom),(/ nMovedCoord /))
        write(stdOut, "(A, ':', T30, E20.6)") "Maximal force component", maxval(abs(tmpDerivs))
      end if

      if (tLatOpt) then
        ! Only include the derivCellVol contribution if not MD, as the barostat
        ! would otherwise take care of this, hence add it here rather than to
        ! totalLatDeriv itself
        tmpLat3Vecs(:,:) = totalLatDeriv + derivCellVol
        tmpLatVecs(1:9) = reshape(tmpLat3Vecs, [9])

        if (tLatOptFixAng) then ! project forces to be along original lattice
          tmpLat3Vecs = tmpLat3Vecs * normOrigLatVec
          tmpLatVecs(:) = 0.0_dp
          if (any(tLatOptFixLen)) then
            tmpLatVecs(:) = 0.0_dp
            do ii = 1, 3
              if (.not.tLatOptFixLen(ii)) then
                tmpLatVecs(ii) = sum(tmpLat3Vecs(:,ii))
              end if
            end do
          else
            tmpLatVecs(1:3) = sum(tmpLat3Vecs,dim=1)
          end if
        elseif (tLatOptIsotropic) then
          tmpLat3Vecs = tmpLat3Vecs * normOrigLatVec
          tmpLatVecs(:) = 0.0_dp
          tmpLatVecs(1) = sum(tmpLat3Vecs)
        end if
        write(stdOut, format1Ue) "Maximal Lattice force component", maxval(abs(tmpLatVecs)), 'au'
      end if

      if (tSocket) then
<<<<<<< HEAD
        ! stress was computed above in the force evaluation block
        call socket%send(energy%EMermin, -totalDeriv, totalStress * cellVol)
=======
        ! stress was computed above in the force evaluation block or is 0 if aperiodic
        call socket%send(energy%ETotal - sum(TS), -totalDeriv, &
            & totalStress * cellVol)
>>>>>>> d1c4c2e4
      end if

      !! If geometry minimizer finished and the last calculated geometry is the
      !! minimal one (not necessary the case, depends on the optimizer!)
      !! -> we are finished.
      !! Otherwise we have to recalc everything in the converged geometry.

      if (tGeomEnd) then
        exit lpGeomOpt
      else
        if (tWriteRestart .and. tMulliken .and. tSCC .and. .not. tDerivs .and. nSCCIter > 1) then
          if (tDFTBU) then
            if (tSpinOrbit) then
              call writeQToFile(qInput, fChargeIn, orb, qBlockIn, qiBlockIn)
            else
              call writeQToFile(qInput, fChargeIn, orb, qBlockIn)
            end if
          else
            call writeQToFile(qInput, fChargeIn, orb)
          end if
          print "('>> Charges saved for restart in ',A)", fChargeIn
        end if
        if (tDerivs) then
          call next(derivDriver, new3Coord, totalDeriv(:,indMovedAtom), tGeomEnd)
          coord0(:,indMovedAtom) = new3Coord(:,:)
          if (tGeomEnd) exit lpGeomOpt
        elseif (tGeoOpt) then
          if (tCoordStep) then
            call next(pGeoCoordOpt, energy%EMermin, tmpDerivs, tmpCoords,tCoordEnd)
            if (.not.tLatOpt) tGeomEnd = tCoordEnd
          else
            call next(pGeoLatOpt, energy%EGibbs, tmpLatVecs, newLatVecs,tGeomEnd)
            if (tLatOptFixAng) then ! optimization uses scaling factor of
              !  lattice vectors
              if (any(tLatOptFixLen)) then
                do ii = 3, 1, -1
                  if (.not.tLatOptFixLen(ii)) then
                    newLatVecs(3*ii-2:3*ii) =  newLatVecs(ii)*origLatVec(:,ii)
                  else
                    newLatVecs(3*ii-2:3*ii) =  origLatVec(:,ii)
                  end if
                end do
              else
                newLatVecs(7:9) =  newLatVecs(3)*origLatVec(:,3)
                newLatVecs(4:6) =  newLatVecs(2)*origLatVec(:,2)
                newLatVecs(1:3) =  newLatVecs(1)*origLatVec(:,1)
              end if
            else if (tLatOptIsotropic) then ! optimization uses scaling factor
              !  unit cell
              do ii = 3,1, -1 ! loop downwards as reusing newLatVecs
                newLatVecs(3*ii-2:3*ii) =  newLatVecs(1)*origLatVec(:,ii)
              end do
            end if
            iLatGeoStep = iLatGeoStep + 1
          end if
        elseif(tMD) then
          movedAccel(:,:) = -totalDeriv(:,indMovedAtom) / movedMass
          call next(pMDIntegrator, movedAccel ,new3Coord, movedVelo)
          if (allocated(temperatureProfile)) then
            call next(temperatureProfile)
          end if
          call evalKE(energy%Ekin, movedVelo, movedMass(1,:))
          call evalkT(pMDFrame, kT, movedVelo, movedMass(1,:))
          velocities(:, indMovedAtom) = movedVelo(:,:)
          energy%EMerminKin = energy%EMermin + energy%Ekin
          energy%EGibbsKin = energy%EGibbs + energy%Ekin
          if (tWriteRestart) then
            write(tmpStr, "(A, I0)") 'MD iter: ', iGeoStep
            ! save geometry in gen format
            call writeGenGeometry()
            if (tMulliken) then
              call writeXYZFormat(trim(lcTmp), pCoord0Out, species0, &
                  &speciesName, charges=sum(qOutput(:,:,1), dim=1),&
                  &velocities=velocities, comment=trim(tmpStr))
            else
              call writeXYZFormat(trim(lcTmp), pCoord0Out, species0, &
                  &speciesName, velocities=velocities, &
                  &comment=trim(tmpStr))
            end if
          end if

          if (tStress) then

            ! contribution from kinetic energy in MD, now that velocities for
            ! this geometry step are available
            call getKineticStress(kineticStress, mass, species0, velocities, &
                & CellVol)

            totalStress = totalStress + kineticStress
            cellPressure = ( totalStress(1,1) + totalStress(2,2) &
                & + totalStress(3,3) )/3.0_dp

            totalLatDeriv = -CellVol * matmul(totalStress,invLatVec)
          end if

          if (tSetFillingTemp) then
            write(stdOut, format2U) 'Electronic Temperature:', tempElec, 'H',&
                & tempElec/Boltzmann, 'K'
          end if
          if (tEfield) then
            write(stdOut, format1U1e) 'External E field', absEField, 'au',&
                & absEField * au__V_m, 'V/m'
          end if
          write(stdOut, format2U) "MD Temperature:", kT, "H", kT / Boltzmann, "K"
          write(stdOut, format2U) "MD Kinetic Energy", energy%Ekin, "H",&
              & Hartree__eV * energy%Ekin, "eV"
          write(stdOut, format2U) "Total MD Energy", energy%EMerminKin, "H", &
              & Hartree__eV * energy%EMerminKin, "eV"
          if (tPeriodic) then
            write(stdOut, format2Ue) 'Pressure', cellPressure, 'au', cellPressure * au__pascal, 'Pa'
            if (pressure /= 0.0_dp) then
              write(stdOut, format2U) 'Gibbs free energy including KE', energy%EGibbsKin, 'H',&
                  & Hartree__eV * energy%EGibbsKin,'eV'
            end if
          end if

          if (tWriteDetailedOut) then
            call writeDetailedOut3(fdUser, tPrintForces, tSetFillingTemp, tPeriodic, tStress,&
                & totalStress, totalLatDeriv, energy, tempElec, pressure, cellPressure, kT)
          end if
        end if
        
        if (tGeomEnd.and.tGeoOpt) then
          diffGeo = 0.0_dp
          if (tLatOpt) then
            diffGeo = max( maxval(abs(reshape(latVec,(/9/))- newLatVecs)), &
                & diffGeo)
          end if

          if (tCoordOpt) then
            diffGeo = max(maxval(abs(reshape(coord0(:,indMovedAtom), &
                & (/nMovedCoord/))- tmpCoords)),diffGeo)
          end if
          if (diffGeo < tolSameDist) then
            tGeomEnd = .true.
            exit lpGeomOpt
          end if
        end if

        if (.not. tGeomEnd .and. .not. tSocket) then
          if (tGeoOpt) then
            if (tCoordStep) then
              if (tCoordEnd) then
                diffGeo = maxval(abs(reshape(coord0(:,indMovedAtom), &
                    & (/nMovedCoord/))- tmpCoords))
                if (diffGeo < tolSameDist) then
                  tCoordStep = .false.
                  if (tLatOpt) then
                    tCoordEnd = .false.
                  end if
                end if
              end if
              if (nMovedCoord > 0) then
                ! Workaround for NAG
                !coord0(:,indMovedAtom) = reshape(tmpCoords(:), (/3, nMovedAtom&
                !    &/))
                do ii = 1, nMovedAtom
                  coord0(:,indMovedAtom(ii)) = tmpCoords((ii-1)*3+1:ii*3)
                end do
              end if
            else
              call cart2frac(coord0,latVec)
              latVec = reshape(newLatVecs, (/3,3/))
              call frac2cart(coord0,latVec)
              recVec2p = latVec(:,:)
              call matinv(recVec2p)
              recVec2p = reshape(recVec2p, (/3, 3/), order=(/2, 1/))
              recVec = 2.0_dp * pi * recVec2p
              CellVol = abs(determinant33(latVec))
              recCellVol = abs(determinant33(recVec))
              if (tSCC) then
                call updateLatVecs_SCC(latVec, recVec, CellVol)
                mCutoff = max(mCutoff, getSCCCutoff())
              end if
              if (tDispersion) then
                call dispersion%updateLatVecs(latVec)
                mCutoff = max(mCutoff, dispersion%getRCutoff())
              end if
              call getCellTranslations(cellVec, rCellVec, latVec, recVec2p, &
                  & mCutoff)
              if (tCoordOpt) then
                tCoordStep = .true.
                tCoordEnd = .false.
                tmpCoords(1:nMovedCoord) = reshape(coord0(:, indMovedAtom), &
                    & (/ nMovedCoord /))
                call reset(pGeoCoordOpt, tmpCoords)
              end if
            end if
          elseif (tMD) then

            coord0(:,indMovedAtom) = new3Coord(:,:)

            if (tBarostat) then ! apply a Barostat
              call rescale(pMDIntegrator,coord0,latVec,totalStress)
              !cellVol = abs(determinant33(latVec))
              recVec2p = latVec(:,:)
              call matinv(recVec2p)
              recVec2p = reshape(recVec2p, (/3, 3/), order=(/2, 1/))
              recVec = 2.0_dp * pi * recVec2p
              recCellVol = abs(determinant33(recVec))
              if (tSCC) then
                call updateLatVecs_SCC(latVec, recVec, CellVol)
                mCutoff = max(mCutoff, getSCCCutoff())
              end if
              if (tDispersion) then
                call dispersion%updateLatVecs(latVec)
                mCutoff = max(mCutoff, dispersion%getRCutoff())
              end if
              call getCellTranslations(cellVec, rCellVec, latVec, recVec2p, &
                  & mCutoff)
            end if

            if (tWriteRestart) then
              if (tPeriodic) then
                cellVol = abs(determinant33(latVec))
                energy%EGibbs = energy%EMermin + pressure * cellVol
              end if
              call writeMdOut2(fdMd, tStress, tBarostat, tLinResp, tEField, tFixEf, tPrintMulliken,&
                  & tDipole, energy, latVec, cellVol, cellPressure, pressure, kT, absEField,&
                  & dipoleMoment, qOutput, q0)
            end if
          end if
        end if
      end if
    end if

    if (tWriteDetailedOut) then
      call writeDetailedOut4(fdUser, tMD, energy, kT)
    end if

    !! Stop reading of initial charges/block populations again
    tReadChrg = .false.

    !! Stop SCC if appropriate stop file is present
    if (.not. tStopSCC) then
      inquire(file=fStopDriver, exist=tStopDriver)
      if (tStopDriver) then
        write(stdOut, "(3A)") "Stop file '" // fStopDriver // "' found."
      end if
    end if
    if (tStopSCC .or. tStopDriver) then
      nGeoSteps = iGeoStep
      write(stdOut, "(A)") "Setting max number of geometry steps to current step number."
    end if

    iGeoStep = iGeoStep + 1
  end do lpGeomOpt

  if (tSocket) then
    call socket%shutdown()
  end if

  tGeomEnd = tMD .or. tGeomEnd .or. tDerivs

  if (tWriteDetailedOut) then
    call writeDetailedOut5(fdUser, tGeoOpt, tGeomEnd, tMd, tDerivs, tEField, tDipole, absEField,&
        & dipoleMoment)
  end if

  if (tGeoOpt) then
    if (tGeomEnd) then
      write(stdOut, "(/, A)") "Geometry converged"
    else
      call warning("!!! Geometry did NOT converge!")
    end if
  elseif (tMD) then
    if (tGeomEnd) then
      write(stdOut, "(/, A)") "Molecular dynamics completed"
    else
      call warning("!!! Molecular dynamics terminated abnormally!")
    end if
  elseif (tDerivs) then
    if (tGeomEnd) then
      write(stdOut, "(/, A)") "Second derivatives completed"
    else
      call warning("!!! Second derivatives terminated abnormally!")
    end if
  end if

  if (tMD) then
    call writeMdOut3(fdMd)
    write(stdOut, "(2A)") 'MD information accumulated in ', mdOut
  end if

  if (tDerivs) then
    call getHessianMatrix(derivDriver, pDynMatrix)
    write(stdOut, "(2A)") 'Hessian matrix written to ', hessianOut
    call writeHessianOut(fdHessian, hessianOut, pDynMatrix)
  else
    nullify(pDynMatrix)
  end if

  if (tLocalise) then ! warning the canonical DFTB ground state
                      ! orbitals are over-written after this point :
    if (tPipekMezey) then

      if (tStoreEigvecs) then
        call error("Pipek-Mezey localisation not implemented for stored &
            &eigenvectors")
      end if

      if (nSpin > 2) then
        call error("Pipek-Mezey localisation not implemented for &
            &non-colinear DFTB")
      end if

      if (any( abs(mod(filling,real(3-nSpin,dp))) > elecTolMax)) then
        call warning("Fractional occupations present for electron &
            &localisation")
      end if

      if (tRealHS) then

        call unpackHS(SSqrReal,over,neighborList%iNeighbor, nNeighbor, &
            &iAtomStart, iPair, img2CentCell)
        do iSpin = 1, nSpin
          nFilledLev = floor(nEl(iSpin)/real(3-nSpin,dp))
          localisation = PipekMezeyLocalisation(HSqrReal(:,1:nFilledLev,iSpin),&
              & SSqrReal,iAtomStart)

          write(stdOut, *) 'Original localisation', localisation

          if (tPipekDense) then
            call PipekMezey(HSqrReal(:,1:nFilledLev,iSpin), SSqrReal, &
                & iAtomStart,PipekTol,PipekMaxIter)
          else
            do ii = 1, size(sparsePipekTols)
              call PipekMezey(HSqrReal(:,1:nFilledLev,iSpin), SSqrReal, &
                  & iAtomStart,PipekTol,PipekMaxIter,sparsePipekTols(ii))
            end do
          end if

          localisation = PipekMezeyLocalisation(HSqrReal(:,1:nFilledLev,iSpin),&
              & SSqrReal,iAtomStart)

          write(stdOut, "(A, E20.12)") 'Final localisation ', localisation

        end do

        call writeEigvecs(fdEigvec, runId, nAtom, nSpin, neighborList, &
            & nNeighbor, iAtomStart, iPair, img2CentCell, orb, species, &
            & speciesName, over, HSqrReal, SSqrReal, fileName="localOrbs")

      else

        do iSpin = 1, nSpin

          nFilledLev = floor(nEl(iSpin)/real(3-nSpin,dp))

          localisation = sum(PipekMezeyLocalisation( &
              & HSqrCplx(:,:nFilledLev,:,iSpin), SSqrCplx, over, kpoint, &
              & kweight, neighborList%iNeighbor, nNeighbor, iCellVec, cellVec, &
              & iAtomStart, iPair, img2CentCell))

          write(stdOut, "(A, E20.12)") 'Original localisation', localisation

          call PipekMezey(HSqrCplx(:,:nFilledLev,:,iSpin), SSqrCplx, &
              & over, kpoint, kweight, neighborList%iNeighbor, nNeighbor, &
              & iCellVec, cellVec, iAtomStart, iPair, img2CentCell, PipekTol, &
              & PipekMaxIter)

          localisation = sum(PipekMezeyLocalisation( &
              & HSqrCplx(:,:nFilledLev,:,iSpin), SSqrCplx, over, kpoint, &
              & kweight, neighborList%iNeighbor, nNeighbor, iCellVec, cellVec, &
              & iAtomStart, iPair, img2CentCell))

          write(stdOut, "(A, E20.12)") 'Final localisation', localisation

        end do

        call writeEigvecs(fdEigvec, runId, nAtom, nSpin, neighborList, &
            & nNeighbor, cellVec, iCellVec, iAtomStart, iPair, img2CentCell, &
            & orb, species, speciesName, over, kpoint, HSqrCplx, SSqrCplx, &
            & fileName="localOrbs")

      end if

    end if
  end if

  if (tWriteAutotest) then
    if (tPeriodic) then
      cellVol = abs(determinant33(latVec))
      energy%EGibbs = energy%EMermin + pressure * cellVol
    end if
    call writeAutotestTag(fdAutotest, autotestTag, tPeriodic, cellVol, tMulliken, qOutput,&
        & totalDeriv, chrgForces, tLinResp, excitedDerivs, tStress, totalStress, pDynMatrix,&
        & energy%EMermin, pressure, energy%EGibbs, coord0, tLocalise, localisation)
  end if
  if (tWriteResultsTag) then
    call writeResultsTag(fdResultsTag, resultsTag, energy, tAtomicEnergy, totalDeriv, chrgForces,&
        & tStress, totalStress, pDynMatrix, tScc, iSccIter, tConverged, tPrintMulliken, qOutput,&
        & q0, eigen, filling, Ef, nEl, tPeriodic, cellVol)
  end if
  if (tWriteDetailedXML) then
    call writeDetailedXml(runId, speciesName, species0, pCoord0Out, tPeriodic, latVec, tRealHS,&
        & nKPoint, nSpin, size(eigen, dim=1), nOrb, kPoint, kWeight, filling, occNatural)
  end if
  
  call destructProgramVariables()

contains

  ! Invokes the writing routines for the Hamiltonian and overlap matrices.
  subroutine writeHS(tWriteHS, tWriteRealHS, ham, over, iNeighbor, &
      &nNeighbor, iAtomStart, iPair, img2CentCell, kPoint, iCellVec, &
      &cellVec, iHam)
    logical, intent(in) :: tWriteHS, tWriteRealHS
    real(dp), intent(in) :: ham(:,:), over(:)
    integer, intent(in) :: iNeighbor(0:,:), nNeighbor(:)
    integer, intent(in) :: iAtomStart(:), iPair(0:,:), img2CentCell(:)
    real(dp), intent(in) :: kPoint(:,:)
    integer, intent(in) :: iCellVec(:)
    real(dp), intent(in) :: cellVec(:,:)
    real(dp), intent(in), optional :: iHam(:,:)

    integer :: iS, nSpin

    nSpin = size(ham, dim=2)

    if (tWriteRealHS) then
      do iS = 1, nSpin
        call writeSparse("hamreal" // i2c(iS) // ".dat", ham(:,iS), iNeighbor, &
            &nNeighbor, iAtomStart, iPair, img2CentCell, iCellVec, cellVec)
        if (present(iHam)) then
          call writeSparse("hamimag" // i2c(iS) // ".dat", iHam(:,iS),&
              & iNeighbor, nNeighbor, iAtomStart, iPair, img2CentCell,iCellVec,&
              & cellVec)
        end if
      end do
      call writeSparse("overreal.dat", over, iNeighbor, &
          &nNeighbor, iAtomStart, iPair, img2CentCell, iCellVec, cellVec)
    end if
    if (tWriteHS) then
      if (tRealHS) then
        do iS = 1, nSpin
          call writeSparseAsSquare("hamsqr" // i2c(iS) // ".dat", ham(:,iS), &
              &iNeighbor, nNeighbor, iAtomStart, iPair, img2CentCell)
        end do
        call writeSparseAsSquare("oversqr.dat", over, iNeighbor, nNeighbor, &
            &iAtomStart, iPair, img2CentCell)
      else
        do iS = 1, nSpin
          call writeSparseAsSquare("hamsqr" // i2c(iS) // ".dat", ham(:,iS), &
              &kPoint, iNeighbor, nNeighbor, iAtomStart, iPair, img2CentCell, &
              &iCellVec, cellVec)
        end do
        call writeSparseAsSquare("oversqr.dat", over, kPoint, iNeighbor, &
            &nNeighbor, iAtomStart, iPair, img2CentCell, iCellVec, cellVec)
      end if
    end if

  end subroutine writeHS


  !> Calculates electron fillings and resulting band energy terms.
  !!
  subroutine getFillingsAndBandEnergies(eigvals, nElectrons, nSpinBlocks, tempElec, kWeights,&
      & tSpinSharedEf, tFillKSep, tFixEf, iDistribFn, Ef, fillings, Eband, TS, E0)

    !> Eigenvalue of each level, kpoint and spin channel
    real(dp), intent(in) :: eigvals(:,:,:)

    !> Nr. of electrons for each spin channel
    real(dp), intent(in) :: nElectrons(:)

    !> Nr. of spin blocks in the Hamiltonian (1 - spin avg, 2 - colinear, 4 - non-colinear)
    integer, intent(in) :: nSpinBlocks

    !> Electronic temperature
    real(dp), intent(in) :: tempElec

    !> Weight of the k-points.
    real(dp), intent(in) :: kWeights(:)

    !> Whether for colinear spin a common Fermi level for both spin channels should be used
    logical, intent(in) :: tSpinSharedEf

    !> Whether each K-point should be filled separately (individual Fermi-level for each k-point)
    logical, intent(in) ::  tFillKSep

    !> Whether fixed Fermi level(s) should be used. (No charge conservation!)
    logical, intent(in) :: tFixEf

    !> Selector for the distribution function
    integer, intent(in) :: iDistribFn

    !> Fixed Fermi levels on entry, if tFixEf is .true., otherwise the Fermi levels found for the
    !! given number of electrons on exit
    real(dp), intent(inout) :: Ef(:)

    !> Fillings
    real(dp), intent(out) :: fillings(:,:,:)

    !> Band energies
    real(dp), intent(out) :: Eband(:)

    !> Band entropies
    real(dp), intent(out) :: TS(:)

    !> Band energies extrapolated to zero Kelvin
    real(dp), intent(out) :: E0(:)

    real(dp) :: EbandTmp(1), TSTmp(1), E0Tmp(1)
    real(dp) :: EfTmp
    real(dp) :: nElecFill(2)
    integer :: nSpinHams, nKPoints
    integer :: iS, iK

    nKPoints = size(fillings, dim=2)
    nSpinHams = size(fillings, dim=3)

    if (nSpinBlocks == 1) then
      ! Filling functions assume one electron per level, but for spin unpolarised we have two
      nElecFill(1) = nElectrons(1) / 2.0_dp
    else
      nElecFill(1:nSpinHams) = nElectrons(1:nSpinHams)
    end if

    if (tFixEf) then
      ! Fixed Fermi level for each spin channel
      do iS = 1, nSpinHams
        call electronFill(Eband(iS:iS), fillings(:,:,iS:iS), TS(iS:iS), E0(iS:iS), Ef(iS),&
            & eigvals(:,:,iS:iS), tempElec, iDistribFn, kWeights)
      end do
    else if (nSpinHams == 2 .and. tSpinSharedEf) then
      ! Common Fermi level across two colinear spin channels
      call Efilling(Eband, Ef(1), TS, E0, fillings, eigvals, sum(nElecFill), tempElec, kWeights,&
          & iDistribFn)
      Ef(2) = Ef(1)
    else if (tFillKSep) then
      ! Every spin channel and every k-point filled up individually.
      Eband(:) = 0.0_dp
      Ef(:) = 0.0_dp
      TS(:) = 0.0_dp
      E0(:) = 0.0_dp
      do iS = 1, nSpinHams
        do iK = 1, nKPoints
          call Efilling(EbandTmp, EfTmp, TSTmp, E0Tmp, fillings(:, iK:iK, iS:iS),&
              & eigvals(:, iK:iK, iS:iS), nElecFill(iS), tempElec, [1.0_dp], iDistribFn)
          Eband(iS) = Eband(iS) + EbandTmp(1) * kWeights(iK)
          Ef(iS) = Ef(iS) + EfTmp * kWeights(iK)
          TS(iS) = TS(iS) + TSTmp(1) * kWeights(iK)
          E0(iS) = E0(iS) + E0Tmp(1) * kWeights(iK)
        end do
      end do
    else
      ! Every spin channel (but no the k-points) filled up individually
      do iS = 1, nSpinHams
        call Efilling(Eband(iS:iS), Ef(iS), TS(iS:iS), E0(iS:iS), fillings(:,:,iS:iS),&
            & eigvals(:,:,iS:iS), nElecFill(iS), tempElec, kWeights, iDistribFn)
      end do
    end if

    if (nSpinBlocks == 1) then
      ! Prefactor 2 for spin unpolarised calculations
      Eband(:) = 2.0_dp * Eband
      E0(:) = 2.0_dp * E0
      TS(:) = 2.0_dp * TS
      fillings(:,:,:) = 2.0_dp * fillings
    end if

  end subroutine getFillingsAndBandEnergies


  !> Write out geometry in gen format if needed
  subroutine writeGenGeometry()
    character(lc) :: lcTmpLocal
    if (tGeoOpt .or. tMD) then
      if (tWriteRestart) then
        write (lcTmpLocal, "(A,A)") trim(geoOutFile), ".gen"
        call clearFile(trim(lcTmpLocal))
        if (tPeriodic) then
          call writeGenFormat(trim(lcTmpLocal), pCoord0Out, species0, speciesName, &
              &latVec, tFracCoord)
        else
          call writeGenFormat(trim(lcTmpLocal), coord0, species0, speciesName)
        end if
      end if
    end if
  end subroutine writeGenGeometry



end program dftbplus<|MERGE_RESOLUTION|>--- conflicted
+++ resolved
@@ -1920,14 +1920,9 @@
       end if
 
       if (tSocket) then
-<<<<<<< HEAD
-        ! stress was computed above in the force evaluation block
-        call socket%send(energy%EMermin, -totalDeriv, totalStress * cellVol)
-=======
         ! stress was computed above in the force evaluation block or is 0 if aperiodic
         call socket%send(energy%ETotal - sum(TS), -totalDeriv, &
             & totalStress * cellVol)
->>>>>>> d1c4c2e4
       end if
 
       !! If geometry minimizer finished and the last calculated geometry is the
