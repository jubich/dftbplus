!--------------------------------------------------------------------------------------------------!
!  DFTB+: general package for performing fast atomistic simulations                                !
!  Copyright (C) 2018  DFTB+ developers group                                                      !
!                                                                                                  !
!  See the LICENSE file for terms of usage and distribution.                                       !
!--------------------------------------------------------------------------------------------------!

#:include 'common.fypp'

!> Global variables and initialization for the main program.
module initprogram
  use omp_lib
  use mainio, only : initOutputFile
  use assert
  use globalenv
  use environment
  use scalapackfx
  use inputdata_module
  use densedescr
  use solvertypes
  use constants
  use periodic
  use accuracy
  use intrinsicpr
  use shortgamma
  use coulomb
  use message
  use mixer
  use simplemixer
  use andersonmixer
  use broydenmixer
  use diismixer

  use geoopt
  use conjgrad
  use steepdesc
  use gdiis
  use lbfgs

  use randomgenpool
  use ranlux
  use mdcommon
  use mdintegrator
  use velocityverlet
  use thermostat
  use dummytherm
  use andersentherm
  use berendsentherm
  use nhctherm
  use tempprofile
  use numderivs2
  use lapackroutines
  use simplealgebra
  use nonscc
  use scc
  use h5correction
  use sccinit
  use slakocont
  use repcont
  use spin, only: Spin_getOrbitalEquiv, ud2qm, qm2ud
  use dftbplusu
  use dispersions
  use thirdorder_module
  use linresp_module
  use stress
  use orbitalequiv
  use commontypes
  use sorting, only : heap_sort
  use linkedlist
  use xlbomd_module
  use timeprop_module
  use etemp, only : Fermi
#:if WITH_SOCKETS
  use mainio, only : receiveGeometryFromSocket
  use ipisocket
#:endif
  use elstatpot
  use pmlocalisation
  use energies
  use potentials
  use taggedoutput
  use formatout
#:if WITH_TRANSPORT
  use libnegf_vars
  use negf_int
  use poisson_init
#:endif
  implicit none

  !> Tagged output files (machine readable)
  character(*), parameter :: autotestTag = "autotest.tag"

  !> Detailed user output
  character(*), parameter :: userOut = "detailed.out"

  !> band structure and filling information
  character(*), parameter :: bandOut = "band.out"

  !> File accumulating data during an MD run
  character(*), parameter :: mdOut = "md.out"

  !> Machine readable tagged output
  character(*), parameter :: resultsTag = "results.tag"

  !> Second derivative of the energy with respect to atomic positions
  character(*), parameter :: hessianOut = "hessian.out"

  !> file name prefix for charge data
  character(*), parameter :: fCharges = "charges"

  !> file to stop code during geometry driver
  character(*), parameter :: fStopDriver = "stop_driver"

  !> file to stop code during scc cycle
  character(*), parameter :: fStopSCC = "stop_scc"

  !> file name for shift data
  character(*), parameter :: fShifts = "shifts.dat"

  !> Is the calculation SCC?
  logical :: tSccCalc

  !> SCC module internal variables
  type(TScc), allocatable :: sccCalc

  !> nr. of atoms
  integer :: nAtom

  !> nr. of all (boundary condition images and original) atoms
  integer :: nAllAtom

  !> nr. of original atom in central cell
  integer, allocatable :: Img2CentCell(:)

  !> nr of different types (nAtom)
  integer :: nType


  !> data type for atomic orbital information
  type(TOrbitals), target :: orb

  !> nr. of orbitals in the system
  integer :: nOrb

  !> nr. of orbitals for all atoms
  integer :: nAllOrb

  !> types of the atoms (nAllAtom)
  integer, allocatable :: species(:)

  !> type of the atoms (nAtom)
  integer, allocatable, target :: species0(:)

  !> Coords of the atoms (3, nAllAtom)
  real(dp), allocatable :: coord(:,:)

  !> Coords in central cell (3, nAtom)
  real(dp), allocatable, target :: coord0(:,:)

  !> temporary coordinates
  real(dp), allocatable :: tmpCoords(:)

  !> temporary weights
  real(dp), allocatable :: tmpWeight(:)

  !> temporary array of coords (3,:)
  real(dp), allocatable :: tmp3Coords(:,:)


  !> if calculation is periodic
  logical :: tPeriodic

  !> Should central cell coordinates be output?
  logical :: tShowFoldedCoord


  !> How to calculate forces
  integer :: forceType

  !> are atomic coordinates fractional?
  logical :: tFracCoord

  !> Tolerance for SCC cycle
  real(dp) :: sccTol


  !> lattice vectors as columns
  real(dp), allocatable, target :: latVec(:,:)

  !> reciprocal lattice vectors as columns
  real(dp), allocatable, target :: recVec(:,:)


  !> original lattice vectors used for optimizing
  real(dp) :: origLatVec(3,3)

  !> normalized vectors in those directions
  real(dp) :: normOrigLatVec(3,3)


  !> reciprocal vectors in 2 pi units
  real(dp), allocatable :: invLatVec(:,:)

  !> cell volume
  real(dp) :: CellVol

  !> reciprocal cell volume
  real(dp) :: recCellVol

  !> translation vecs for interacting image cells (3, nImgCell + 1)
  real(dp), allocatable :: cellVec(:,:)

  !> cell vectors in absolute units
  real(dp), allocatable :: rCellVec(:,:)

  !> index in cellVec for each atom
  integer, allocatable :: iCellVec(:)


  !> ADT for neighbour parameters
  type(TNeighbourList), allocatable, save :: neighbourList

  !> nr. of neighbours for atoms out to max interaction distance (excluding Ewald terms)
  integer, allocatable :: nNeighbourSK(:)

  !> nr. of neighbours for atoms within Erep interaction distance (usually short)
  integer, allocatable :: nNeighbourRep(:)

  !> H/S sparse matrices indexing array for atomic blocks
  integer, allocatable :: iSparseStart(:,:)

  !> Hubbard Us (orbital, atom)
  real(dp), allocatable, target :: hubbU(:,:)

  !> self energy (orbital, atom)
  real(dp), allocatable :: atomEigVal(:,:)

  !> reference n_0 charges for each atom
  real(dp), allocatable :: referenceN0(:,:)

  !> list of atomic masses
  real(dp), allocatable :: mass(:)

  !> list of atomic masses for each species
  real(dp), allocatable :: speciesMass(:)

  !> Raw H^0 hamiltonian data
  type(OSlakoCont) :: skHamCont

  !> Raw overlap hamiltonian data
  type(OSlakoCont) :: skOverCont

  !> Repulsive interaction raw data
  type(ORepCont) :: pRepCont

  !> Cut off distance for Slater-Koster interactions
  real(dp) :: skCutOff

  !> Cut off distance for repulsive interactions
  real(dp) :: repCutOff

  !> longest range of interactions for which neighbours are required
  real(dp) :: mCutOff

  !> Sparse hamiltonian matrix
  real(dp), allocatable :: ham(:,:)

  !> imaginary part of the Hamiltonian
  real(dp), allocatable :: iHam(:,:)

  !> Charge per atomic shell (shell, atom, spin channel)
  real(dp), allocatable :: chargePerShell(:,:,:)

  !> sparse overlap
  real(dp), allocatable :: over(:)


  !> nr. of K-points
  integer :: nKPoint

  !> K-points
  real(dp), allocatable :: kPoint(:,:)

  !> weight of the K-Points
  real(dp), allocatable :: KWeight(:)


  !> external pressure if periodic
  real(dp) :: extPressure

  !> Barostat used if MD and periodic
  logical :: tBarostat

  !> Barostat coupling strength
  real(dp) :: BarostatStrength


  !> H and S are real
  logical :: tRealHS


  !> nr. of electrons
  real(dp), allocatable :: nEl(:)

  !> Nr. of all electrons if neutral
  real(dp) :: nEl0


  !> Spin W values
  real(dp), allocatable :: spinW(:,:,:)

  !> Spin orbit constants
  real(dp), allocatable :: xi(:,:)


  !> is this a DFTB+U calculation?
  logical :: tDFTBU

  !> Choice of orbital functional
  integer :: nDFTBUfunc

  !> list of U-J for species
  real(dp), allocatable :: UJ(:,:)

  !> How many U-J for each species
  integer, allocatable :: nUJ(:)

  !> number of l-values of U-J for each block
  integer, allocatable :: niUJ(:,:)

  !> l-values of U-J for each block
  integer, allocatable :: iUJ(:,:,:)


  !> electron temperature
  real(dp) :: tempElec

  !> If K points should filled separately
  logical :: tFillKSep

  !> Fix Fermi energy at specified value
  logical :: tFixEf

  !> Fermi energy per spin
  real(dp), allocatable :: Ef(:)

  !> Filling temp updated by MD.
  logical :: tSetFillingTemp

  !> Choice of electron distribution function, defaults to Fermi
  integer :: iDistribFn = 0

  !> atomic kinetic temperature
  real(dp) :: tempAtom

  !> MD stepsize
  real(dp) :: deltaT


  !> eigensolver
  integer :: solver

  !> maximal number of SCC iterations
  integer :: maxSccIter


  !> is this a spin polarized calculation?
  logical :: tSpin

  !> Number of spin components, 1 is unpolarised, 2 is polarised, 4 is noncolinear / spin-orbit
  integer :: nSpin

  !> is there spin-orbit coupling
  logical :: tSpinOrbit

  !> Use block like dual representation for spin orbit
  logical :: tDualSpinOrbit

  !> Is there a complex hamiltonian contribution in real space
  logical :: tImHam

  !> is this a two component calculation (spin orbit or non-collinear spin)
  logical :: t2Component

  !> Common Fermi level accross spin channels
  logical :: tSpinSharedEf


  !> Geometry optimization needed?
  logical :: tGeoOpt

  !> optimize coordinates inside unit cell (periodic)?
  logical :: tCoordOpt

  !> optimize lattice constants?
  logical :: tLatOpt

  !> Fix angles between lattice vectors when optimizing?
  logical :: tLatOptFixAng

  !> Fix length of specified lattice vectors when optimizing?
  logical :: tLatOptFixLen(3)

  !> Optimise lattice isotropically
  logical :: tLatOptIsotropic

  !> Is this a MD calculation?
  logical :: tMD

  !> Is this a derivatives calc?
  logical :: tDerivs

  !> Do we need Mulliken charges?
  logical :: tMulliken

  !> Electrostatic potentials if requested
  type(TElStatPotentials), allocatable :: esp

  !> Calculate localised orbitals?
  logical :: tLocalise

  !> Do we need to show Mulliken charges?
  logical :: tPrintMulliken

  !> calculate an electric dipole?
  logical :: tDipole

  !> Do we need atom resolved E?
  logical :: tAtomicEnergy

  !> Print out eigenvectors?
  logical :: tPrintEigVecs

  !> Store eigenvectors as a text file
  logical :: tPrintEigVecsTxt

  !> Print eigenvector projections?
  logical :: tProjEigenvecs

  !> Do we need forces?
  logical :: tForces

  !> Is the contribution from an excited state needed for the forces
  logical :: tCasidaForces

  !> are forces being returned
  logical :: tPrintForces

  !> Number of moved atoms
  integer :: nMovedAtom

  !> Index of the moved atoms
  integer, allocatable :: indMovedAtom(:)

  !> Nr. of moved coordinates
  integer :: nMovedCoord

  !> Nr. of geo movements to do
  integer :: nGeoSteps

  !> Index of constrained atoms
  integer, allocatable :: conAtom(:)

  !> Constraint vectors
  real(dp), allocatable :: conVec(:,:)

  !> Pipek-Mezey localisation calculator
  type(TPipekMezey), allocatable :: pipekMezey

  !> use commands from socket communication to control the run
  logical :: tSocket

  !> socket details
#:if WITH_SOCKETS
  type(IpiSocketComm), allocatable :: socket
#:endif

  !> File containing output geometry
  character(lc) :: geoOutFile

  !> Append geometries in the output?
  logical :: tAppendGeo

  !> Only use converged forces if SCC
  logical :: tUseConvergedForces

  !> labels of atomic species
  character(mc), allocatable :: speciesName(:)

  !> General geometry optimizer
  type(OGeoOpt), allocatable :: pGeoCoordOpt

  !> Geometry optimizer for lattice consts
  type(OGeoOpt), allocatable :: pGeoLatOpt

  !> Charge mixer
  type(OMixer), allocatable :: pChrgMixer

  !> MD Framework
  type(OMDCommon), allocatable :: pMDFrame

  !> MD integrator
  type(OMDIntegrator), allocatable :: pMDIntegrator

  !> Temperature profile driver in MD
  type(OTempProfile), allocatable, target :: temperatureProfile

  !> geometry optimiser
  type(OnumDerivs), allocatable, target :: derivDriver

  !> reference neutral atomic occupations
  real(dp), allocatable :: q0(:, :, :)

  !> shell resolved neutral reference
  real(dp), allocatable :: qShell0(:,:)

  !> input charges (for potentials)
  real(dp), allocatable :: qInput(:, :, :)

  !> output charges
  real(dp), allocatable :: qOutput(:, :, :)

  !> input Mulliken block charges (diagonal part == Mulliken charges)
  real(dp), allocatable :: qBlockIn(:, :, :, :)

  !> Output Mulliken block charges
  real(dp), allocatable :: qBlockOut(:, :, :, :)

  !> Imaginary part of input Mulliken block charges
  real(dp), allocatable :: qiBlockIn(:, :, :, :)

  !> Imaginary part of output Mulliken block charges
  real(dp), allocatable :: qiBlockOut(:, :, :, :)

  !> input charges packed into unique equivalence elements
  real(dp), allocatable :: qInpRed(:)

  !> output charges packed into unique equivalence elements
  real(dp), allocatable :: qOutRed(:)

  !> charge differences packed into unique equivalence elements
  real(dp), allocatable :: qDiffRed(:)

  !> Orbital equivalence relations
  integer, allocatable :: iEqOrbitals(:,:,:)

  !> nr. of inequivalent orbitals
  integer :: nIneqOrb

  !> nr. of elements to go through the mixer - may contain reduced orbitals and also orbital blocks
  !> (if tDFTBU)
  integer :: nMixElements

  !> Orbital equivalency for orbital blocks
  integer, allocatable :: iEqBlockDFTBU(:,:,:,:)

  !> Orbital equivalency for orbital blocks with spin-orbit
  integer, allocatable :: iEqBlockDFTBULS(:,:,:,:)

  ! External charges

  !> If external charges must be considered
  logical :: tExtChrg

  !> Nr. of external charges
  integer :: nExtChrg


  !> external electric field
  logical :: tEField = .false.

  !> field strength
  real(dp) :: EFieldStrength = 0.0_dp

  !> field direction
  real(dp) :: EfieldVector(3) = 0.0_dp

  !> time dependent
  logical :: tTDEfield = .false.

  !> angular frequency
  real(dp) :: EfieldOmega = 0.0_dp

  !> phase of field at step 0
  integer :: EfieldPhase = 0


  !> Partial density of states (PDOS) projection regions
  type(listIntR1), save :: iOrbRegion

  !> PDOS region labels
  type(listCharLc), save :: regionLabels

  !> Third order DFTB
  logical :: t3rd

  !> Full 3rd order or only atomic site
  logical :: t3rdFull

  !> data structure for 3rd order
  type(ThirdOrder), allocatable :: thirdOrd


  !> Calculate Casida linear response excitations
  logical :: tLinResp

  !> calculate Z vector for excited properties
  logical :: tLinRespZVect

  !> Print eigenvectors
  logical :: tPrintExcitedEigVecs = .false.

  !> data type for linear response
  type(linresp), save :: lresp

  !> If initial charges/dens mtx. from external file.
  logical :: tReadChrg

  !> Whether potential shifts are read from file
  logical :: tReadShifts

  !> Whether potential shifts are read from file
  logical :: tWriteShifts

  !> should charges written to disc be in ascii or binary format?
  logical :: tWriteChrgAscii

  !> produce tagged output?
  logical :: tWriteAutotest

  !> Produce detailed.xml
  logical :: tWriteDetailedXML

  !> Produce detailed.tag
  logical :: tWriteResultsTag

  !> Produce detailed.out
  logical :: tWriteDetailedOut

  !> Produce band.dat
  logical :: tWriteBandDat

  !> Should HS (square) be printed?
  logical :: tWriteHS

  !> Should HS (sparse) be printed?
  logical :: tWriteRealHS

  !> Program run id
  integer :: runId

  !> Frequency for saving restart info
  integer :: restartFreq

  !> If dispersion should be calculated
  logical :: tDispersion

  !> dispersion data and calculations
  class(DispersionIface), allocatable :: dispersion

  !> Can stress be calculated? - start by assuming it can
  logical :: tStress = .true.

  !> should XLBOMD be used in MD
  logical :: tXlbomd

  !> XLBOMD related parameters
  type(Xlbomd), allocatable :: xlbomdIntegrator

  !> Differentiation method for (H^0,S)
  type(NonSccDiff), save :: nonSccDeriv

  !> Whether lattice has changed since last geometry iteration
  logical :: tLatticeChanged

  !> Whether atomic coordindates have changed since last geometry iteration
  logical :: tCoordsChanged

  !> First guess for nr. of neighbors.
  integer, parameter :: nInitNeighbor = 40

  !> Dense matrix descriptor for H and S
  type(TDenseDescr) :: denseDesc

  !> MD velocities
  real(dp), allocatable :: velocities(:,:)

  !> MD velocities for moved atoms
  real(dp), allocatable :: movedVelo(:,:)

  !> MD acceleration for moved atoms
  real(dp), allocatable :: movedAccel(:,:)

  !> Mass of the moved atoms
  real(dp), allocatable :: movedMass(:,:)

  !> Sparse storage of density matrix
  real(dp), allocatable :: rhoPrim(:,:)

  !> Imaginary part of density matrix in sparse storage
  real(dp), allocatable :: iRhoPrim(:,:)

  !> Energy weighted density matrix
  real(dp), allocatable :: ERhoPrim(:)

  !> Non-SCC part of the hamiltonian in sparse storage
  real(dp), allocatable :: h0(:)

  !> electronic filling
  real(dp), allocatable :: filling(:,:,:)

  !> band structure energy
  real(dp), allocatable :: Eband(:)

  !> entropy of electrons at temperature T
  real(dp), allocatable :: TS(:)

  !> zero temperature electronic energy
  real(dp), allocatable :: E0(:)

  !> Square dense hamiltonian storage for cases with k-points
  complex(dp), allocatable :: HSqrCplx(:,:)

  !> Square dense overlap storage for cases with k-points
  complex(dp), allocatable :: SSqrCplx(:,:)

  !> Complex eigenvectors
  complex(dp), allocatable :: eigvecsCplx(:,:,:)

  !> Square dense hamiltonian storage
  real(dp), allocatable :: HSqrReal(:,:)

  !> Square dense overlap storage
  real(dp), allocatable :: SSqrReal(:,:)

  !> Real eigenvectors
  real(dp), allocatable :: eigvecsReal(:,:,:)

  !> Eigenvalues
  real(dp), allocatable :: eigen(:,:,:)

  !> density matrix
  real(dp), allocatable :: rhoSqrReal(:,:,:)

  !> Total energy components
  type(TEnergies) :: energy

  !> Potentials for orbitals
  type(TPotentials) :: potential

  !> Energy derivative with respect to atomic positions
  real(dp), allocatable :: derivs(:,:)

  !> Forces on any external charges
  real(dp), allocatable :: chrgForces(:,:)

  !> excited state force addition
  real(dp), allocatable :: excitedDerivs(:,:)

  !> dipole moments when available
  real(dp), allocatable :: dipoleMoment(:)

  !> Coordinates to print out
  real(dp), pointer :: pCoord0Out(:,:)

  !> Folded coords (3, nAtom)
  real(dp), allocatable, target :: coord0Fold(:,:)

  !> New coordinates returned by the MD routines
  real(dp), allocatable :: newCoords(:,:)

  !> Orbital angular momentum
  real(dp), allocatable :: orbitalL(:,:,:)

  !> Natural orbitals for excited state density matrix, if requested
  real(dp), allocatable, target :: occNatural(:)

  !> Dynamical (Hessian) matrix
  real(dp), pointer :: pDynMatrix(:,:)

  !> File descriptor for the human readable output
  integer :: fdDetailedOut

  !> File descriptor for extra MD output
  integer :: fdMD

  !> Contains (iK, iS) tuples to be processed in parallel by various processor groups
  type(TParallelKS) :: parallelKS

  !> Electron dynamics
  type(TElecDynamics) :: elecDyn
  logical :: tElectronDynamics

  private :: createRandomGenerators

#:if WITH_TRANSPORT
  !> Transport variables
  !> Container for the atomistic structure for poisson
  type(TPoissonStructure) :: poissStr
  type(TTransPar) :: transpar
  type(TNEGFInfo) :: ginfo

#:endif

  !> Whether contact Hamiltonians are uploaded
  !> Synonym for G.F. calculation of density
  logical :: tUpload

  !> Whether contact Hamiltonians are computed
  logical :: tContCalc

  !> Whether Poisson solver is invoked
  logical :: tPoisson

  !> Whether recompute Poisson after every SCC
  logical :: tPoissonTwice

  !> Calculate terminal tunneling and current
  logical :: tTunn

  !> True if we use any part of Negf (green solver, landauer etc.)
  logical :: tNegf

  !> Whether local currents are computed
  logical :: tLocalCurrents

  !> True if LDOS is stored on separate files for k-points
  logical :: writeLDOS

  !> True if Tunneling is stored on separate files
  logical :: writeTunn

  !> Holds spin-dependent electrochemical potentials of contacts
  !> This is because libNEGF is not spin-aware
  real(dp), allocatable :: mu(:,:)

  !> Variables for Transport NEGF/Poisson solver
  !> Tunneling, local DOS and current
  real(dp), allocatable :: tunneling(:,:), ldos(:,:), current(:,:)
  real(dp), allocatable :: leadCurrents(:)

  !> Poisson Derivatives (forces)
  real(dp), allocatable :: poissonDerivs(:,:)

  !> Shell-resolved Potential shifts uploaded from contacts
  real(dp), allocatable :: shiftPerLUp(:,:)

  !> Orbital-resolved charges uploaded from contacts
  real(dp), allocatable :: chargeUp(:,:,:)

  !> Details of energy interval for tunneling used in output
  real(dp) :: Emin, Emax, Estep

  !> Electrostatics type (either gammafunctional or poisson)
  integer :: electrostatics

  !> list of atoms in the central cell (or device region if transport)
  integer, allocatable :: iAtInCentralRegion(:)

contains


  !> Initializes the variables in the module based on the parsed input
  subroutine initProgramVariables(input, env)

    !> Holds the parsed input data.
    type(inputData), intent(inout), target :: input

    !> Environment settings
    type(TEnvironment), intent(inout) :: env

    ! Mixer related local variables
    integer :: nGeneration
    real(dp) :: mixParam

    !> mixer number
    integer :: iMixer

    !> simple mixer (if used)
    type(OSimpleMixer), allocatable :: pSimpleMixer

    !> Anderson mixer (if used)
    type(OAndersonMixer), allocatable :: pAndersonMixer

    !> Broyden mixer (if used)
    type(OBroydenMixer), allocatable :: pBroydenMixer

    !> DIIS mixer (if used)
    type(ODIISMixer), allocatable :: pDIISMixer

    ! Geometry optimizer related local variables

    !> Conjugate gradient driver
    type(OConjGrad), allocatable :: pConjGrad

    !> Steepest descent driver
    type(OSteepDesc), allocatable :: pSteepDesc

    !> Conjugate gradient driver
    type(OConjGrad), allocatable :: pConjGradLat

    !> Steepest descent driver
    type(OSteepDesc), allocatable :: pSteepDescLat

    !> gradient DIIS driver
    type(ODIIS), allocatable :: pDIIS

    !> lBFGS driver for geometry  optimisation
    type(TLbfgs), allocatable :: pLbfgs

    !> lBFGS driver for lattice optimisation
    type(TLbfgs), allocatable :: pLbfgsLat

    ! MD related local variables
    type(OThermostat), allocatable :: pThermostat
    type(ODummyThermostat), allocatable :: pDummyTherm
    type(OAndersenThermostat), allocatable :: pAndersenTherm
    type(OBerendsenThermostat), allocatable :: pBerendsenTherm
    type(ONHCThermostat), allocatable :: pNHCTherm

    type(OVelocityVerlet), allocatable :: pVelocityVerlet
    type(OTempProfile), pointer :: pTempProfile

    type(ORanlux), allocatable :: randomInit, randomThermostat
    integer :: iSeed

    integer :: ind, ii, jj, kk, iS, iAt, iSp, iSh, iOrb
    integer :: iStart, iEnd

    ! Dispersion
    type(DispSlaKirk), allocatable :: slaKirk
    type(DispUFF), allocatable :: uff
  #:if WITH_DFTD3
    type(DispDftD3), allocatable :: dftd3
  #:endif

    ! H5 correction
    type(H5Corr), allocatable :: pH5Correction
    logical :: tHHRepulsion

    character(lc) :: tmpStr
    integer, allocatable :: tmpir1(:)

    character(lc) :: strTmp, strTmp2

    !> flag to check for first cycle through a loop
    logical :: tFirst

    !> Nr. of Hamiltonians to diagonalise independently
    integer :: nIndepHam

    real(dp) :: rTmp

    !> Flag if some files do exist or not
    logical :: tExist

    ! Orbital equivalency for SCC and Spin
    integer, allocatable :: iEqOrbSCC(:,:,:), iEqOrbSpin(:,:,:)
    ! Orbital equivalency for orbital potentials
    integer, allocatable :: iEqOrbDFTBU(:,:,:)

    ! Damped interactions
    logical, allocatable, target :: tDampedShort(:)
    type(ThirdOrderInp) :: thirdInp

    ! PDOS stuff
    integer :: iReg, nAtomRegion, nOrbRegion, iTmp
    integer, allocatable :: iAtomRegion(:)
    integer :: valshape(1)

    !> Is SCC cycle initialised
    type(TSccInp), allocatable :: sccInp

    !> Used for indexing linear response
    integer :: homoLoc(1)

    !> Whether seed was randomly created
    logical :: tRandomSeed

    !> First guess for nr. of neighbours.
    integer, parameter :: nInitNeighbour = 40

    !> Is the check-sum for charges read externally be used?
    logical :: tSkipChrgChecksum

    @:ASSERT(input%tInitialized)

    write(stdOut, "(/, A)") "Starting initialization..."
    write(stdOut, "(A80)") repeat("-", 80)

    call env%initGlobalTimer(input%ctrl%timingLevel, "DFTB+ running times", stdOut)
    call env%globalTimer%startTimer(globalTimers%globalInit)

    ! Basic variables
    tSccCalc = input%ctrl%tScc
    tDFTBU = input%ctrl%tDFTBU
    tSpin = input%ctrl%tSpin
    if (tSpin) then
      nSpin = 2
    else
      nSpin = 1
    end if
    nIndepHam = nSpin

    tSpinSharedEf = input%ctrl%tSpinSharedEf
    tSpinOrbit = input%ctrl%tSpinOrbit
    tDualSpinOrbit = input%ctrl%tDualSpinOrbit
    t2Component = input%ctrl%t2Component

    if (t2Component) then
      nSpin = 4
      nIndepHam = 1
    end if

    if (nSpin /= 2 .and. tSpinSharedEf) then
      call error("Colinear spin polarization required for shared Ef over spin channels")
    end if

    nAtom = input%geom%nAtom
    nType = input%geom%nSpecies
    orb = input%slako%orb
    nOrb = orb%nOrb
    tPeriodic = input%geom%tPeriodic

    ! Brillouin zone sampling
    if (tPeriodic) then
      nKPoint = input%ctrl%nKPoint
      allocate(kPoint(3, nKPoint))
      allocate(kWeight(nKPoint))
      @:ASSERT(all(shape(kPoint) == shape(input%ctrl%KPoint)))
      @:ASSERT(all(shape(kWeight) == shape(input%ctrl%kWeight)))
      kPoint(:,:) = input%ctrl%KPoint(:,:)
      if (sum(input%ctrl%kWeight(:)) < epsilon(1.0_dp)) then
        call error("Sum of k-point weights should be greater than zero!")
      end if
      kWeight(:) = input%ctrl%kWeight / sum(input%ctrl%kWeight)
    else
      nKPoint = 1
      allocate(kPoint(3, nKPoint))
      allocate(kWeight(nKpoint))
      kPoint(:,1) = 0.0_dp
      kWeight(1) = 1.0_dp
    end if

    if ((.not. tPeriodic) .or. (nKPoint == 1 .and. all(kPoint(:, 1) == [0.0_dp, 0.0_dp, 0.0_dp])))&
        & then
      tRealHS = .true.
    else
      tRealHS = .false.
    end if

    #:if WITH_MPI
      call env%initMpi(input%ctrl%parallelOpts%nGroup)
    #:endif

    #:if WITH_SCALAPACK
      call initScalapack(input%ctrl%parallelOpts%blacsOpts, nAtom, nOrb, t2Component, env)
    #:endif
    call TParallelKS_init(parallelKS, env, nKPoint, nIndepHam)

    sccTol = input%ctrl%sccTol
    tShowFoldedCoord = input%ctrl%tShowFoldedCoord
    if (tShowFoldedCoord .and. .not. tPeriodic) then
      call error("Folding coordinates back into the central cell is meaningless for molecular&
          & boundary conditions!")
    end if
    tFracCoord = input%geom%tFracCoord
    solver = input%ctrl%iSolver
    if (tSccCalc) then
      maxSccIter = input%ctrl%maxIter
    else
      maxSccIter = 1
    end if


    if (tPeriodic) then
      tLatticeChanged = .true.
      allocate(latVec(3, 3))
      @:ASSERT(all(shape(input%geom%latVecs) == shape(latVec)))
      latVec(:,:) = input%geom%latVecs(:,:)
      allocate(recVec(3, 3))
      allocate(invLatVec(3, 3))
      invLatVec = latVec(:,:)
      call matinv(invLatVec)
      invLatVec = reshape(invLatVec, (/3, 3/), order=(/2, 1/))
      recVec = 2.0_dp * pi * invLatVec
      CellVol = abs(determinant33(latVec))
      recCellVol = abs(determinant33(recVec))
    else
      allocate(latVec(0, 0))
      allocate(recVec(0, 0))
      allocate(invLatVec(0, 0))
      CellVol = 0.0_dp
      recCellVol = 0.0_dp
      tLatticeChanged = .false.
    end if

    ! Slater-Koster tables
    skHamCont = input%slako%skHamCont
    skOverCont = input%slako%skOverCont
    pRepCont = input%slako%repCont

    allocate(atomEigVal(orb%mShell, nType))
    @:ASSERT(size(input%slako%skSelf, dim=1) == orb%mShell)
    @:ASSERT(size(input%slako%skSelf, dim=2) == size(atomEigVal, dim=2))
    atomEigVal(:,:) = input%slako%skSelf(1:orb%mShell, :)

    @:ASSERT(size(input%slako%skOcc, dim=1) >= orb%mShell)
    allocate(referenceN0(orb%mShell, nType))
    referenceN0(:,:) = input%slako%skOcc(1:orb%mShell, :)
    @:ASSERT(size(input%slako%mass) == nType)
    allocate(speciesMass(nType))
    speciesMass(:) = input%slako%mass(:)

    ! Spin W's !'
    if (allocated(input%ctrl%spinW)) then
      allocate(spinW(orb%mShell, orb%mShell, nType))
      spinW(:,:,:) = 0.0_dp
      do iSp = 1, nType
        do jj = 1, orb%nShell(iSp)
          do kk = 1, orb%nShell(iSp)
            spinW(jj, kk, iSp) = input%ctrl%spinW(jj, kk, iSp)
          end do
        end do
      end do
    end if

    if (tSpinOrbit) then
      allocate(xi(orb%mShell,nType))
      xi(:,:) = 0.0_dp
      do iSp=1,nType
        do jj=1, orb%nShell(iSp)
          xi(jj,iSp)=input%ctrl%xi(jj,iSp)
        end do
      end do
    end if

    ! DFTB+U parameters
    if (tDFTBU) then
      nDFTBUfunc = input%ctrl%DFTBUfunc
      allocate(UJ(size(input%ctrl%UJ,dim=1),size(input%ctrl%UJ,dim=2)))
      allocate(nUJ(size(input%ctrl%nUJ)))
      allocate(niUJ(size(input%ctrl%niUJ,dim=1),size(input%ctrl%niUJ,dim=2)))
      allocate(iUJ(size(input%ctrl%iUJ,dim=1), size(input%ctrl%iUJ,dim=2),&
          & size(input%ctrl%iUJ,dim=3)))

      UJ(:,:) = input%ctrl%UJ(:,:)
      nUJ(:) = input%ctrl%nUJ(:)
      niUJ(:,:) = input%ctrl%niUJ(:,:)
      iUJ(:,:,:) = input%ctrl%iUJ(:,:,:)
      do iSp = 1, nType
        do jj = 1, nUJ(iSp)
          if (niUJ(jj,iSp)>1) then
            call heap_sort(iUJ(1:niUJ(jj,iSp),jj,iSp))
          end if
        end do
      end do
    else
      allocate(UJ(0,0))
      allocate(nUJ(0))
      allocate(niUJ(0,0))
      allocate(iUJ(0,0,0))
    end if

    ! Cut-offs from SlaKo and repulsive
    skCutOff = max(getCutOff(skHamCont), getCutOff(skOverCont))
    repCutOff = getCutOff(pRepCont)
    mCutOff = max(skCutOff, repCutOff)

    ! Get species names and output file
    geoOutFile = input%ctrl%outFile
    allocate(speciesName(size(input%geom%speciesNames)))
    speciesName(:) = input%geom%speciesNames(:)

    do iSp = 1, nType
      do jj = iSp+1, nType
        if (speciesName(iSp) == speciesName(jj)) then
          write(tmpStr,"('Duplicate identical species labels in the geometry: ',A)")speciesName(iSp)
          call error(tmpStr)
        end if
      end do
    end do

    ! Initialise the SCC module (the two copies of the Hubbard Us are rather
    ! artifical, since the copy for the main program is only used for dumping
    ! into the tagged format for autotest)
    allocate(hubbU(orb%mShell, nType))
    @:ASSERT(size(input%slako%skHubbU, dim=1) >= orb%mShell)
    @:ASSERT(size(input%slako%skHubbU, dim=2) == nType)
    hubbU(:,:) = input%slako%skHubbU(1:orb%mShell, :)
    if (allocated(input%ctrl%hubbU)) then
      where (input%ctrl%hubbU > 0.0_dp)
        hubbU = input%ctrl%hubbU
      end where
    end if
    if (tSccCalc) then
      allocate(sccInp)
      allocate(sccCalc)
      sccInp%orb => orb
      if (tPeriodic) then
        sccInp%latVecs = latVec
        sccInp%recVecs = recVec
        sccInp%volume = CellVol
      end if
      sccInp%hubbU = hubbU
      allocate(tDampedShort(nType))
      if (input%ctrl%tDampH) then
        tDampedShort = (speciesMass < 3.5_dp * amu__au)
        !tDampedShort(:) = (speciesName == "H" .or. speciesName == "h")
      else
        tDampedShort(:) = .false.
      end if
      sccInp%tDampedShort = tDampedShort
      sccInp%dampExp = input%ctrl%dampExp

      ! H5 correction
      if (input%ctrl%h5SwitchedOn) then
        if (.not. any(speciesMass < 3.5_dp * amu__au)) then
          call error("H5 correction used without H atoms present")
        end if
        if (any(tDampedShort)) then
          call error("H5 correction is not compatible with X-H damping")
        end if
        allocate(pH5Correction)
        call H5Corr_init(pH5Correction, speciesName, input%ctrl%h5RScale, input%ctrl%h5WScale,&
            & input%ctrl%h5ElementPara)
        sccInp%h5Correction = pH5Correction
      end if

      nExtChrg = input%ctrl%nExtChrg
      tExtChrg = (nExtChrg > 0)
      if (tExtChrg) then
        if (.not.tSccCalc) then
          call error("External charges can only be used in an SCC calculation")
        end if
        tStress = .false. ! Stress calculations not allowed
        @:ASSERT(size(input%ctrl%extChrg, dim=1) == 4)
        @:ASSERT(size(input%ctrl%extChrg, dim=2) == nExtChrg)
        sccInp%extCharges = input%ctrl%extChrg
        if (allocated(input%ctrl%extChrgBlurWidth)) then
          sccInp%blurWidths = input%ctrl%extChrgblurWidth
          if (any(sccInp%blurWidths < 0.0_dp)) then
            call error("Gaussian blur widths for charges may not be negative")
          end if
        end if
      end if
      if (allocated(input%ctrl%chrgConstr)) then
        @:ASSERT(all(shape(input%ctrl%chrgConstr) == (/ nAtom, 2 /)))
        if (any(abs(input%ctrl%chrgConstr(:,2)) > epsilon(1.0_dp))) then
          sccInp%chrgConstraints = input%ctrl%chrgConstr
        end if
      end if

      if (allocated(input%ctrl%thirdOrderOn)) then
        @:ASSERT(tSccCalc)
        @:ASSERT(all(shape(input%ctrl%thirdOrderOn) == (/ nAtom, 2 /)))
        sccInp%thirdOrderOn = input%ctrl%thirdOrderOn
      end if

      sccInp%ewaldAlpha = input%ctrl%ewaldAlpha
      sccInp%tolEwald = input%ctrl%tolEwald
      call initialize(sccCalc, env, sccInp)
      deallocate(sccInp)

      ! Longest cut-off including the softening part of gamma
      mCutOff = max(mCutOff, sccCalc%getCutOff())

      if (input%ctrl%t3rd .and. input%ctrl%tOrbResolved) then
        call error("Onsite third order DFTB only compatible with orbital non resolved SCC")
      end if

      ! Initialize full 3rd order module
      t3rd = input%ctrl%t3rd
      t3rdFull = input%ctrl%t3rdFull
      if (t3rdFull) then
        @:ASSERT(tSccCalc)
        thirdInp%orb => orb
        thirdInp%hubbUs = hubbU
        thirdInp%hubbUDerivs = input%ctrl%hubDerivs
        allocate(thirdInp%damped(nType))
        thirdInp%damped(:) = tDampedShort
        thirdInp%dampExp = input%ctrl%dampExp
        thirdInp%shellResolved = input%ctrl%tOrbResolved
        allocate(thirdOrd)
        call ThirdOrder_init(thirdOrd, thirdInp)
        mCutOff = max(mCutOff, thirdOrd%getCutOff())
      end if
    end if

    ! Initial coordinates
    allocate(coord0(3, nAtom))
    @:ASSERT(all(shape(coord0) == shape(input%geom%coords)))
    coord0(:,:) = input%geom%coords(:,:)
    tCoordsChanged = .true.

    allocate(species0(nAtom))
    @:ASSERT(all(shape(species0) == shape(input%geom%species)))
    species0(:) = input%geom%species(:)

    allocate(mass(nAtom))
    mass = speciesMass(species0)
    if (allocated(input%ctrl%masses)) then
      @:ASSERT(size(input%ctrl%masses) == nAtom)
      where (input%ctrl%masses >= 0.0_dp)
        mass = input%ctrl%masses
      end where
    end if

    if (tPeriodic) then
      ! Make some guess for the nr. of all interacting atoms
      nAllAtom = int((real(nAtom, dp)**(1.0_dp/3.0_dp) + 3.0_dp)**3)
    else
      nAllAtom = nAtom
    end if
    allocate(coord(3, nAllAtom))
    allocate(species(nAllAtom))
    allocate(img2CentCell(nAllAtom))
    allocate(iCellVec(nAllAtom))

    ! Intialize Hamilton and overlap
    tImHam = tDualSpinOrbit .or. (tSpinOrbit .and. tDFTBU) ! .or. tBField
    if (tSccCalc) then
      allocate(chargePerShell(orb%mShell,nAtom,nSpin))
    else
       allocate(chargePerShell(0,0,0))
    end if
    allocate(ham(0, nSpin))
    if (tImHam) then
      allocate(iHam(0, nSpin))
    end if
    allocate(over(0))
    allocate(iSparseStart(0, nAtom))

    if (nSpin == 4) then
      allocate(nEl(1))
      allocate(Ef(1))
    else
      allocate(nEl(nSpin))
      allocate(Ef(nSpin))
    end if

    nEl0 = 0.0_dp
    do ii = 1, nAtom
      nEl0 = nEl0 + sum(input%slako%skOcc(1:orb%nShell(species0(ii)), species0(ii)))
    end do
    nEl(:) = 0.0_dp
    if (nSpin == 1 .or. nSpin == 4) then
      nEl(1) = nEl0 - input%ctrl%nrChrg
      if(ceiling(nEl(1)) > 2.0_dp*nOrb) then
        call error("More electrons than basis functions!")
      end if
    else
      nEl(1) = 0.5_dp * (nEl0 - input%ctrl%nrChrg + input%ctrl%nrSpinPol)
      nEl(2) = 0.5_dp * (nEl0 - input%ctrl%nrChrg - input%ctrl%nrSpinPol)
      if (any(ceiling(nEl(:)) > nOrb)) then
        call error("More electrons than basis functions!")
      end if
    end if

    if (.not.all(nEl(:) >= 0.0_dp)) then
      call error("Less than 0 electrons!")
    end if

    iDistribFn = input%ctrl%iDistribFn
    tempElec = input%ctrl%tempElec
    tFixEf = input%ctrl%tFixEf
    if (allocated(input%ctrl%Ef)) then
      Ef(:) = input%ctrl%Ef
    else
      Ef(:) = 0.0_dp
    end if
    tSetFillingTemp = input%ctrl%tSetFillingTemp
    tFillKSep = input%ctrl%tFillKSep
    tempAtom = input%ctrl%tempAtom
    deltaT = input%ctrl%deltaT


    ! Create equivalency relations
    if (tSccCalc) then
      allocate(iEqOrbitals(orb%mOrb, nAtom, nSpin))
      allocate(iEqOrbSCC(orb%mOrb, nAtom, nSpin))
      call sccCalc%getOrbitalEquiv(orb, species0, iEqOrbSCC)
      if (nSpin == 1) then
        iEqOrbitals(:,:,:) = iEqOrbSCC(:,:,:)
      else
        allocate(iEqOrbSpin(orb%mOrb, nAtom, nSpin))
        call Spin_getOrbitalEquiv(orb, species0, iEqOrbSpin)
        call OrbitalEquiv_merge(iEqOrbSCC, iEqOrbSpin, orb, iEqOrbitals)
        deallocate(iEqOrbSpin)
      end if
      deallocate(iEqOrbSCC)
      nIneqOrb = maxval(iEqOrbitals)
      nMixElements = nIneqOrb
      if (tDFTBU) then
        allocate(iEqOrbSpin(orb%mOrb, nAtom, nSpin))
        allocate(iEqOrbDFTBU(orb%mOrb, nAtom, nSpin))
        call DFTBplsU_getOrbitalEquiv(iEqOrbDFTBU,orb, species0, nUJ, niUJ, iUJ)
        call OrbitalEquiv_merge(iEqOrbitals, iEqOrbDFTBU, orb, iEqOrbSpin)
        iEqOrbitals(:,:,:) = iEqOrbSpin(:,:,:)
        nIneqOrb = maxval(iEqOrbitals)
        deallocate(iEqOrbSpin)
        deallocate(iEqOrbDFTBU)
        allocate(iEqBlockDFTBU(orb%mOrb, orb%mOrb, nAtom, nSpin))
        call DFTBU_blockIndx(iEqBlockDFTBU, nIneqOrb, orb, species0, nUJ, niUJ, iUJ)
        nMixElements = max(nMixElements,maxval(iEqBlockDFTBU)) ! as
        !  iEqBlockDFTBU does not include diagonal elements, so in the case of
        !  a purely s-block DFTB+U calculation, maxval(iEqBlockDFTBU) would
        !  return 0
        if (tImHam) then
          allocate(iEqBlockDFTBULS(orb%mOrb, orb%mOrb, nAtom, nSpin))
          call DFTBU_blockIndx(iEqBlockDFTBULS, nMixElements, orb, species0, nUJ, niUJ, iUJ)
          nMixElements = max(nMixElements,maxval(iEqBlockDFTBULS))
        end if
      end if
    else
      nIneqOrb = nOrb
      nMixElements = 0
    end if

    ! Initialize mixer
    ! (at the moment, the mixer does not need to know about the size of the
    ! vector to mix.)
    if (tSccCalc) then
      allocate(pChrgMixer)
      iMixer = input%ctrl%iMixSwitch
      nGeneration = input%ctrl%iGenerations
      mixParam = input%ctrl%almix
      select case (iMixer)
      case (mixerSimple)
        allocate(pSimplemixer)
        call init(pSimpleMixer, mixParam)
        call init(pChrgMixer, pSimpleMixer)
      case (mixerAnderson)
        allocate(pAndersonMixer)
        if (input%ctrl%andersonNrDynMix > 0) then
          call init(pAndersonMixer, nGeneration, mixParam, input%ctrl%andersonInitMixing,&
              & input%ctrl%andersonDynMixParams, input%ctrl%andersonOmega0)
        else
          call init(pAndersonMixer, nGeneration, mixParam, input%ctrl%andersonInitMixing,&
              & omega0=input%ctrl%andersonOmega0)
        end if
        call init(pChrgMixer, pAndersonMixer)
      case (mixerBroyden)
        allocate(pBroydenMixer)
        call init(pBroydenMixer, maxSccIter, mixParam, input%ctrl%broydenOmega0,&
            & input%ctrl%broydenMinWeight, input%ctrl%broydenMaxWeight, input%ctrl%broydenWeightFac)
        call init(pChrgMixer, pBroydenMixer)
      case(mixerDIIS)
        allocate(pDIISMixer)
        call init(pDIISMixer,nGeneration, mixParam, input%ctrl%tFromStart)
        call init(pChrgMixer, pDIISMixer)
      case default
        call error("Unknown charge mixer type.")
      end select
    end if

    ! initialise in cases where atoms move
    tGeoOpt = input%ctrl%tGeoOpt
    tCoordOpt = input%ctrl%tCoordOpt
    tLatOpt = (input%ctrl%tLatOpt .and. tPeriodic)
    if (tLatOpt) then
      if (tExtChrg) then
        ! Stop as not sure, what to do with the coordinates of the
        ! external charges, when the lattice changes.
        call error("External charges and lattice optimisation can not be used together.")
      end if
    end if
    if (tLatOpt) then
      tLatOptFixAng = input%ctrl%tLatOptFixAng
      tLatOptFixLen = input%ctrl%tLatOptFixLen
      tLatOptIsotropic = input%ctrl%tLatOptIsotropic
      if (tLatOptFixAng .or. any(tLatOptFixLen) .or. tLatOptIsotropic) then
        origLatVec(:,:) = latVec(:,:)
        do ii = 1, 3
           normOrigLatVec(:,ii) = origLatVec(:,ii) / sqrt(sum(origLatVec(:,ii)**2))
        end do
      end if
    end if
    extPressure = input%ctrl%pressure
    tBarostat = input%ctrl%tBarostat
    BarostatStrength = input%ctrl%BarostatStrength

  #:if WITH_SOCKETS
    tSocket = allocated(input%ctrl%socketInput)
    if (tSocket) then
      input%ctrl%socketInput%nAtom = nAtom
      call initSocket(env, input%ctrl%socketInput, tPeriodic, coord0, latVec, socket,&
          & tCoordsChanged, tLatticeChanged)
      tForces = .true.
      tGeoOpt = .false.
      tMD = .false.
    end if
  #:else
    tSocket = .false.
  #:endif

    tAppendGeo = input%ctrl%tAppendGeo
    tUseConvergedForces = (input%ctrl%tConvrgForces .and. tSccCalc) ! no point if not SCC
    tMD = input%ctrl%tMD
    tDerivs = input%ctrl%tDerivs
    tPrintMulliken = input%ctrl%tPrintMulliken
    tEField = input%ctrl%tEfield ! external electric field
    tMulliken = input%ctrl%tMulliken .or. tPrintMulliken .or. tEField .or. tFixEf
    tAtomicEnergy = input%ctrl%tAtomicEnergy
    tPrintEigVecs = input%ctrl%tPrintEigVecs
    tPrintEigVecsTxt = input%ctrl%tPrintEigVecsTxt

    tPrintForces = input%ctrl%tPrintForces
    tForces = input%ctrl%tForces .or. tPrintForces
    if (tForces) then
      tCasidaForces = input%ctrl%tCasidaForces
    else
      tCasidaForces = .false.
    end if
    if (tSccCalc) then
      forceType = input%ctrl%forceType
    else
      if (input%ctrl%forceType /= forceOrig) then
        call error("Invalid force evaluation method for non-SCC calculations.")
      end if
    end if
    if (forceType == forceDynT0 .and. tempElec > minTemp) then
       call error("This ForceEvaluation method requires the electron temperature to be zero")
    end if
    if (tForces) then
      select case(input%ctrl%iDerivMethod)
      case (1)
        ! set step size from input
        if (input%ctrl%deriv1stDelta < epsilon(1.0_dp)) then
          write(tmpStr, "(A,E12.4)") 'Too small value for finite difference step :',&
              & input%ctrl%deriv1stDelta
          call error(tmpStr)
        end if
        call NonSccDiff_init(nonSccDeriv, diffTypes%finiteDiff, input%ctrl%deriv1stDelta)
      case (2)
        call NonSccDiff_init(nonSccDeriv, diffTypes%richardson)
      end select
    end if

  #:if WITH_TRANSPORT
    ! whether tunneling is computed
    tTunn = input%ginfo%tundos%defined

    ! Do we use any part of negf (solver, tunnelling etc.)?
    tNegf = (solver .eq. solverGF) .or. tTunn

    if (tNegf .and. env%mpi%nGroup > 1) then
      call error("At the moment NEGF solvers cannot be used for multiple processor groups")
    end if

  #:else

    tTunn = .false.
    tNegf = .false.

  #:endif

    ! temporary disables for various issues with NEGF
    if (tNegf) then
      if (tSpin) then
        call error("Spin polarization temporarily disabled for transport calculations.")
      end if
      if (tDFTBU) then
        call error("Orbital potentials temporarily disabled for transport calculations.")
      end if
      if (tExtChrg) then
        call error("External charges temporarily disabled for transport calculations&
            & (electrostatic gates are available).")
      end if
    end if


    ! requires stress to already be possible and it being a periodic calculation
    ! with forces
    tStress = (tPeriodic .and. tForces .and. .not.tNegf .and. tStress)

    nMovedAtom = input%ctrl%nrMoved
    nMovedCoord = 3 * nMovedAtom

    if (input%ctrl%maxRun == -1) then
      nGeoSteps = huge(1) - 1
      ! Workaround:PGI 17.10 -> do i = 0, huge(1) executes 0 times
      ! nGeoSteps = huge(1)
    else
      nGeoSteps = input%ctrl%maxRun
    end if

    if (nMovedAtom > 0) then
      allocate(indMovedAtom(size(input%ctrl%indMovedAtom)))
      indMovedAtom(:) = input%ctrl%indMovedAtom(:)
    else
      allocate(indMovedAtom(0))
    end if

    allocate(pGeoCoordOpt)
    if (tCoordOpt) then
      allocate(tmpCoords(nMovedCoord))
      tmpCoords(1:nMovedCoord) = reshape(coord0(:, indMovedAtom), (/ nMovedCoord /))
      select case (input%ctrl%iGeoOpt)
      case(optSD)
        allocate(tmpWeight(nMovedCoord))
        tmpWeight(1:nMovedCoord) = 0.5_dp * deltaT**2 / reshape(spread(mass(indMovedAtom), 1, 3),&
            & (/nMovedCoord/))
        allocate(pSteepDesc)
        call init(pSteepDesc, size(tmpCoords), input%ctrl%maxForce, input%ctrl%maxAtomDisp,&
            & tmpWeight )
        deallocate(tmpWeight)
        call init(pGeoCoordOpt, pSteepDesc)
      case (optCG)
        allocate(pConjGrad)
        call init(pConjGrad, size(tmpCoords), input%ctrl%maxForce, input%ctrl%maxAtomDisp)
        call init(pGeoCoordOpt, pConjGrad)
      case (optDIIS)
        allocate(pDIIS)
        call init(pDIIS, size(tmpCoords), input%ctrl%maxForce, input%ctrl%deltaGeoOpt,&
            & input%ctrl%iGenGeoOpt)
        call init(pGeoCoordOpt, pDIIS)
      case (optLBFGS)
        allocate(pLbfgs)
        call TLbfgs_init(pLbfgs, size(tmpCoords), input%ctrl%maxForce, tolSameDist,&
            & input%ctrl%maxAtomDisp, input%ctrl%lbfgsInp%memory)
        call init(pGeoCoordOpt, pLbfgs)
      end select
      call reset(pGeoCoordOpt, tmpCoords)
    end if

    allocate(pGeoLatOpt)
    if (tLatOpt) then
      select case (input%ctrl%iGeoOpt)
      case(optSD)
        allocate(tmpWeight(9))
        tmpWeight = 1.0_dp
        allocate(pSteepDescLat)
        call init(pSteepDescLat, 9, input%ctrl%maxForce, input%ctrl%maxLatDisp, tmpWeight)
        deallocate(tmpWeight)
        call init(pGeoLatOpt, pSteepDescLat)
      case(optCG, optDIIS) ! use CG lattice for both DIIS and CG
        allocate(pConjGradLat)
        call init(pConjGradLat, 9, input%ctrl%maxForce, input%ctrl%maxLatDisp)
        call init(pGeoLatOpt, pConjGradLat)
      case (4)
        allocate(pLbfgsLat)
        call TLbfgs_init(pLbfgsLat, 9, input%ctrl%maxForce, tolSameDist, input%ctrl%maxLatDisp,&
            & input%ctrl%lbfgsInp%memory)
        call init(pGeoLatOpt, pLbfgsLat)
      end select
      if (tLatOptIsotropic ) then
        ! optimization uses scaling factor of unit cell
        call reset(pGeoLatOpt, (/1.0_dp,0.0_dp,0.0_dp,0.0_dp,0.0_dp,0.0_dp,0.0_dp,0.0_dp,0.0_dp/))
      else if (tLatOptFixAng) then
        ! optimization uses scaling factor of lattice vectors
        call reset( pGeoLatOpt, (/1.0_dp,1.0_dp,1.0_dp,0.0_dp,0.0_dp,0.0_dp,0.0_dp,0.0_dp,0.0_dp/))
      else
        call reset( pGeoLatOpt, reshape(latVec, (/ 9 /)) )
      end if
    end if

    if (.not.(tGeoOpt.or.tMD.or.tSocket)) then
      nGeoSteps = 0
    end if

    ! Initialize constraints
    if (input%ctrl%nrConstr > 0) then
      allocate(conAtom(input%ctrl%nrConstr))
      allocate(conVec(3, input%ctrl%nrConstr))
      conAtom(:) = input%ctrl%conAtom
      conVec(:,:) = input%ctrl%conVec
      do ii = 1, input%ctrl%nrConstr
        conVec(:,ii) = conVec(:,ii) / sqrt(sum(conVec(:,ii)**2))
      end do
    end if

    ! Dispersion
    tHHRepulsion = .false.
    tDispersion = allocated(input%ctrl%dispInp)
    if (tDispersion) then
      if (allocated(input%ctrl%dispInp%slakirk)) then
        tStress = .false.
        if (tLatOpt) then
          call error("Sorry, lattice optimisation and Slater-Kirkwood type dispersion can not be&
              & used together")
        end if
        if (tBarostat) then
          call error("Sorry, barostatic MD and Slater-Kirkwood type dispersion can not be used&
              & together")
        end if
        allocate(slaKirk)
        if (tPeriodic) then
          call DispSlaKirk_init(slaKirk, input%ctrl%dispInp%slakirk, latVec)
        else
          call DispSlaKirk_init(slaKirk, input%ctrl%dispInp%slakirk)
        end if
        call move_alloc(slaKirk, dispersion)

      elseif (allocated(input%ctrl%dispInp%uff)) then
        allocate(uff)
        if (tPeriodic) then
          call DispUff_init(uff, input%ctrl%dispInp%uff, nAtom, species0, latVec)
        else
          call DispUff_init(uff, input%ctrl%dispInp%uff, nAtom)
        end if
        call move_alloc(uff, dispersion)

    #:if WITH_DFTD3
      elseif (allocated(input%ctrl%dispInp%dftd3)) then
        allocate(dftd3)
        tHHRepulsion = input%ctrl%dispInp%dftd3%hhrepulsion
        if (tHHRepulsion .and. .not. any(speciesMass < 3.5_dp * amu__au)) then
          call error("H-H repulsion correction used without H atoms present")
        end if
        if (tPeriodic) then
          call DispDftD3_init(dftd3, input%ctrl%dispInp%dftd3, nAtom, species0, speciesName, latVec)
        else
          call DispDftD3_init(dftd3, input%ctrl%dispInp%dftd3, nAtom, species0, speciesName)
        end if
        call move_alloc(dftd3, dispersion)
    #:endif
      end if
      mCutOff = max(mCutOff, dispersion%getRCutOff())

    end if

    if (input%ctrl%nrChrg == 0.0_dp .and. (.not.tPeriodic) .and. tMulliken) then
      tDipole = .true.
    else
      tDipole = .false.
    end if

    if (allocated(input%ctrl%elStatPotentialsInp)) then
      if (.not.tSccCalc) then
        call error("Electrostatic potentials only available for SCC calculations")
      end if
      allocate(esp)
      call TElStatPotentials_init(esp, input%ctrl%elStatPotentialsInp, tEField .or. tExtChrg)
    end if

    tLocalise = input%ctrl%tLocalise
    if (tLocalise .and. (nSpin > 2 .or. t2Component)) then
      call error("Localisation of electronic states currently unsupported for non-collinear and&
          & spin orbit calculations")
    end if
    if (allocated(input%ctrl%pipekMezeyInp)) then
      allocate(pipekMezey)
      call initialise(pipekMezey, input%ctrl%pipekMezeyInp)
    end if
    tLocalise = allocated(pipekMezey)

    ! Linear response
    tLinResp = input%ctrl%lrespini%tInit

    if (tLinResp) then

      ! input sanity checking
    #:if not WITH_ARPACK
      call error("This binary has been compiled without support for linear response calculations.")
    #:endif
      if (.not. tSccCalc) then
        call error("Linear response excitation requires SCC=Yes")
      end if
      if (nspin > 2) then
        call error("Linear reponse does not work with non-colinear spin polarization yet")
      elseif (tSpin .and. tCasidaForces) then
        call error("excited state relaxation is not implemented yet for spin-polarized systems")
      elseif (tPeriodic .and. tCasidaForces) then
        call error("excited state relaxation is not implemented yet periodic systems")
      elseif (tPeriodic .and. .not.tRealHS) then
        call error("Linear response only works with non-periodic or gamma-point molecular crystals")
      elseif (tSpinOrbit) then
        call error("Linear response does not support spin orbit coupling at the moment.")
      elseif (tDFTBU) then
        call error("Linear response does not support LDA+U yet")
      elseif (input%ctrl%tOrbResolved) then
        call error("Linear response does not support orbital resolved scc yet")
      end if
      if (tempElec > 0.0_dp .and. tCasidaForces) then
        write(tmpStr, "(A,E12.4,A)")"Excited state forces are not implemented yet for fractional&
            & occupations, kT=", tempElec/Boltzmann,"K"
        call warning(tmpStr)
      end if

      if (input%ctrl%lrespini%nstat == 0) then
        if (tCasidaForces) then
          call error("Excited forces only available for StateOfInterest non zero.")
        end if
        if (input%ctrl%lrespini%tPrintEigVecs .or. input%ctrl%lrespini%tCoeffs) then
          call error("Excited eigenvectors only available for StateOfInterest non zero.")
        end if
      end if
      if (input%ctrl%lrespini%energyWindow < 0.0_dp) then
        call error("Negative energy window for excitations")
      end if

      ! Hubbard U and spin constants for excitations (W only needed for triplet/spin polarised)
      allocate(input%ctrl%lrespini%HubbardU(nType))
      allocate(input%ctrl%lrespini%spinW(nType))
      input%ctrl%lrespini%HubbardU = 0.0_dp
      input%ctrl%lrespini%spinW = 0.0_dp

      ! calculate linear response Gamma values from HOAO shell Hubbard U (non
      ! shell resolved)
      do iSp = 1, nType
        homoLoc = maxloc(atomEigVal(:orb%nShell(iSp), iSp),&
            & mask=input%slako%skOcc(:orb%nShell(iSp), iSp) > 0.0_dp)
        input%ctrl%lrespini%HubbardU(iSp) = hubbU(homoLoc(1), iSp)
      end do

      ! and atomic HOAO spin W value if needed
      input%ctrl%lrespini%spinW(:) = 0.0_dp
      select case(input%ctrl%lrespini%sym)
      case("S")
        ! Singlet case, no need for spin constants
      case("T","B"," ")
        ! triplet or spin-polarised
        do iSp = 1, nType
          homoLoc = maxloc(atomEigVal(:orb%nShell(iSp), iSp),&
              & mask=input%slako%skOcc(:orb%nShell(iSp), iSp) > 0.0_dp)
          input%ctrl%lrespini%spinW(iSp) = spinW(homoLoc(1), homoLoc(1), iSp)
        end do
      case default
        call error("Unknown excitation type requested")
      end select

      tPrintExcitedEigVecs = input%ctrl%lrespini%tPrintEigVecs
      tLinRespZVect = (input%ctrl%lrespini%tMulliken .or. tCasidaForces .or.&
          & input%ctrl%lrespini%tCoeffs .or. tPrintExcitedEigVecs)

      call init(lresp, input%ctrl%lrespini, nAtom, nEl(1), orb, tCasidaForces)

    end if

    iSeed = input%ctrl%iSeed
    tRandomSeed = (iSeed < 1)
    ! Note: This routine may not be called multiple times. If you need further random generators,
    ! extend the routine and create them within this call.
    call createRandomGenerators(env, iSeed, randomInit, randomThermostat)

    call getRandom(randomInit, rTmp)
    runId = int(real(huge(runId) - 1, dp) * rTmp) + 1


    ! MD stuff
    if (tMD) then
      ! Create MD framework.
      allocate(pMDFrame)
      call init(pMDFrame, nMovedAtom, nAtom, input%ctrl%tMDstill)

      ! Create temperature profile, if thermostat is not the dummy one
      if (input%ctrl%iThermostat /= 0) then
        allocate(temperatureProfile)
        call init(temperatureProfile, input%ctrl%tempMethods, input%ctrl%tempSteps,&
            & input%ctrl%tempValues)
        pTempProfile => temperatureProfile
      else
        nullify(pTempProfile)
      end if

      ! Create thermostat
      allocate(pThermostat)
      select case (input%ctrl%iThermostat)
      case (0) ! No thermostat
        allocate(pDummyTherm)
        call init(pDummyTherm, tempAtom, mass(indMovedAtom), randomThermostat, pMDFrame)
        call init(pThermostat, pDummyTherm)
      case (1) ! Andersen thermostat
        allocate(pAndersenTherm)
        call init(pAndersenTherm, randomThermostat, mass(indMovedAtom), pTempProfile,&
            & input%ctrl%tRescale, input%ctrl%wvScale, pMDFrame)
        call init(pThermostat, pAndersenTherm)
      case (2) ! Berendsen thermostat
        allocate(pBerendsenTherm)
        call init(pBerendsenTherm, randomThermostat, mass(indMovedAtom), pTempProfile,&
            & input%ctrl%wvScale, pMDFrame)
        call init(pThermostat, pBerendsenTherm)
      case (3) ! Nose-Hoover-Chain thermostat
        allocate(pNHCTherm)
        if (input%ctrl%tInitNHC) then
          call init(pNHCTherm, randomThermostat, mass(indMovedAtom), pTempProfile,&
              & input%ctrl%wvScale, pMDFrame, input%ctrl%deltaT, input%ctrl%nh_npart,&
              & input%ctrl%nh_nys, input%ctrl%nh_nc, input%ctrl%xnose, input%ctrl%vnose,&
              & input%ctrl%gnose)
        else
          call init(pNHCTherm, randomThermostat, mass(indMovedAtom), pTempProfile,&
              & input%ctrl%wvScale, pMDFrame, input%ctrl%deltaT, input%ctrl%nh_npart,&
              & input%ctrl%nh_nys, input%ctrl%nh_nc)
        end if
        call init(pThermostat, pNHCTherm)
      end select

      ! Create MD integrator
      allocate(pVelocityVerlet)
      if (input%ctrl%tReadMDVelocities) then
        if (tBarostat) then
          call init(pVelocityVerlet, deltaT, coord0(:,indMovedAtom), pThermostat,&
              & input%ctrl%initialVelocities, BarostatStrength, extPressure, input%ctrl%tIsotropic)
        else
          call init(pVelocityVerlet, deltaT, coord0(:,indMovedAtom), pThermostat,&
              & input%ctrl%initialVelocities)
        end if
      else
        if (tBarostat) then
          call init(pVelocityVerlet, deltaT, coord0(:,indMovedAtom), pThermostat, BarostatStrength,&
              & extPressure, input%ctrl%tIsotropic)
        else
          call init(pVelocityVerlet, deltaT, coord0(:,indMovedAtom), pThermostat)
        end if
      end if
      allocate(pMDIntegrator)
      call init(pMDIntegrator, pVelocityVerlet)
    end if

    ! Check for extended Born-Oppenheimer MD
    tXlbomd = allocated(input%ctrl%xlbomd)
    if (tXlbomd) then
      if (input%ctrl%iThermostat /= 0) then
        call error("XLBOMD does not work with thermostats yet")
      elseif (tBarostat) then
        call error("XLBOMD does not work with barostats yet")
      elseif (nSpin /= 1 .or. tDFTBU) then
        call error("XLBOMD does not work for spin or DFTB+U yet")
      elseif (forceType /= forceDynT0 .and. forceType /= forceDynT) then
        call error("Force evaluation method incompatible with XLBOMD")
      elseif (iDistribFn /= Fermi) then
        call error("Filling function incompatible with XLBOMD")
      end if
      allocate(xlbomdIntegrator)
      call Xlbomd_init(xlbomdIntegrator, input%ctrl%xlbomd, nIneqOrb)
    end if

    if (tDerivs) then
      allocate(tmp3Coords(3,nMovedAtom))
      tmp3Coords = coord0(:,indMovedAtom)
      call create(derivDriver, tmp3Coords, input%ctrl%deriv2ndDelta)
      coord0(:,indMovedAtom) = tmp3Coords
      deallocate(tmp3Coords)
      nGeoSteps = 2 * 3 * nMovedAtom - 1
    end if

    if (tEField) then
      EFieldStrength = input%ctrl%EFieldStrength
      EfieldVector(:) = input%ctrl%EfieldVector(:)
      tTDEfield = input%ctrl%tTDEfield
      EfieldOmega = input%ctrl%EfieldOmega
      EfieldPhase = input%ctrl%EfieldPhase
      if (tTDEfield .and. .not. tMD) then
        call error ("Time dependent electric fields only possible for MD!")
      end if
      ! parser should catch all of these:
      @:ASSERT(.not.tTDEfield .or. tMD)
    else
      tEField = .false.
      EFieldStrength = 0.0_dp
      EfieldVector(:) = 0.0_dp
      tTDEfield = .false.
      EfieldOmega = 0.0_dp
      EfieldPhase = 0
    end if

    ! Allocate charge arrays
    if (tMulliken) then ! automatically true if tSccCalc
      allocate(q0(orb%mOrb, nAtom, nSpin))
      q0(:,:,:) = 0.0_dp

      allocate(qShell0(orb%mShell, nAtom))
      qShell0(:,:) = 0.0_dp
    else
      allocate(q0(0,0,0))
      allocate(qShell0(0,0))
    end if

    allocate(qInput(orb%mOrb, nAtom, nSpin))
    allocate(qOutput(orb%mOrb, nAtom, nSpin))
    qInput(:,:,:) = 0.0_dp
    qOutput(:,:,:) = 0.0_dp

    if (tDFTBU) then
      allocate(qBlockIn(orb%mOrb, orb%mOrb, nAtom, nSpin))
      allocate(qBlockOut(orb%mOrb, orb%mOrb, nAtom, nSpin))
      qBlockIn(:,:,:,:) = 0.0_dp
      qBlockOut(:,:,:,:) = 0.0_dp
      if (tImHam) then
        allocate(qiBlockIn(orb%mOrb, orb%mOrb, nAtom, nSpin))
        qiBlockIn(:,:,:,:) = 0.0_dp
      end if
    end if

    if (tImHam) then
      allocate(qiBlockOut(orb%mOrb, orb%mOrb, nAtom, nSpin))
      qiBlockOut(:,:,:,:) = 0.0_dp
    end if

    if (tSccCalc) then
      allocate(qDiffRed(nMixElements))
      allocate(qInpRed(nMixElements))
      allocate(qOutRed(nMixElements))
      qDiffRed = 0.0_dp
      qInpRed = 0.0_dp
      qOutRed = 0.0_dp
    end if

    ! Initialize Mulliken charges
    if (tMulliken .or. tLinResp) then
      call initQFromShellChrg(q0, referenceN0, species0, orb)
    end if

    tReadChrg = input%ctrl%tReadChrg

    tReadShifts = input%ctrl%tReadShifts
    tWriteShifts = input%ctrl%tWriteShifts
    ! Both temporarily removed until debugged:
    @:ASSERT(.not. tReadShifts)
    @:ASSERT(.not. tWriteShifts)

    tWriteChrgAscii = input%ctrl%tWriteChrgAscii

    if (tReadChrg) then
      tSkipChrgChecksum = input%ctrl%tSkipChrgChecksum .or. tNegf
    else
      tSkipChrgChecksum = .false.
    end if

    if (tSccCalc) then
      do iAt = 1, nAtom
        iSp = species0(iAt)
        do iSh = 1, orb%nShell(iSp)
          qShell0 (iSh,iAt) = sum(q0(orb%posShell(iSh,iSp):orb%posShell(iSh+1,iSp)-1,iAt,1))
        end do
      end do
      if (tReadChrg) then
        if (tDFTBU) then
          if (nSpin == 2) then
            if (tFixEf .or. input%ctrl%tSkipChrgChecksum) then
              ! do not check charge or magnetisation from file
              call initQFromFile(qInput, fCharges, input%ctrl%tReadChrgAscii, orb, qBlock=qBlockIn)
            else
              call initQFromFile(qInput, fCharges, input%ctrl%tReadChrgAscii, orb, nEl = sum(nEl),&
                  & magnetisation=nEl(1)-nEl(2), qBlock=qBlockIn)
            end if
          else
            if (tImHam) then
              if (tFixEf .or. input%ctrl%tSkipChrgChecksum) then
                ! do not check charge or magnetisation from file
                call initQFromFile(qInput, fCharges, input%ctrl%tReadChrgAscii, orb,&
                    & qBlock=qBlockIn,qiBlock=qiBlockIn)
              else
                call initQFromFile(qInput, fCharges, input%ctrl%tReadChrgAscii, orb, nEl = nEl(1),&
                    & qBlock=qBlockIn,qiBlock=qiBlockIn)
              end if
            else
              if (tFixEf .or. input%ctrl%tSkipChrgChecksum) then
                ! do not check charge or magnetisation from file
                call initQFromFile(qInput, fCharges, input%ctrl%tReadChrgAscii, orb,&
                    & qBlock=qBlockIn)
              else
                call initQFromFile(qInput, fCharges, input%ctrl%tReadChrgAscii, orb, nEl = nEl(1),&
                    & qBlock=qBlockIn)
              end if
            end if
          end if
        else
          ! hack again caused by going from up/down to q and M
          if (nSpin == 2) then
            if (tFixEf .or. input%ctrl%tSkipChrgChecksum) then
              ! do not check charge or magnetisation from file
              call initQFromFile(qInput, fCharges, input%ctrl%tReadChrgAscii, orb)
            else
              call initQFromFile(qInput, fCharges, input%ctrl%tReadChrgAscii, orb, nEl = sum(nEl),&
                  & magnetisation=nEl(1)-nEl(2))
            end if
          else
            if (tFixEf .or. input%ctrl%tSkipChrgChecksum) then
              ! do not check charge or magnetisation from file
              call initQFromFile(qInput, fCharges, input%ctrl%tReadChrgAscii, orb)
            else
              call initQFromFile(qInput, fCharges, input%ctrl%tReadChrgAscii, orb, nEl = nEl(1))
            end if
          end if
        end if
      else
        if (allocated(input%ctrl%initialCharges)) then
          if (abs(sum(input%ctrl%initialCharges) - input%ctrl%nrChrg) > 1e-4_dp) then
            write(strTmp, "(A,G13.6,A,G13.6,A,A)") "Sum of initial charges does not match specified&
                & total charge. (", sum(input%ctrl%initialCharges), " vs. ", input%ctrl%nrChrg,&
                & ") ", "Your initial charge distribution will be rescaled."
            call warning(strTmp)
          end if
          call initQFromAtomChrg(qInput, input%ctrl%initialCharges, referenceN0, species0,&
              & speciesName, orb)
        else
          qInput(:,:,:) = q0
        end if
        if (.not. input%ctrl%tSkipChrgChecksum) then
          ! Rescaling to ensure correct number of electrons in the system
          qInput(:,:,1) = qInput(:,:,1) *  sum(nEl) / sum(qInput(:,:,1))
        end if

        select case (nSpin)
        case (1)
          ! nothing to do
        case (2)
          if (allocated(input%ctrl%initialSpins)) then
            do ii = 1, nAtom
              ! does not actually matter if additional spin polarization pushes
              ! charges to <0 as the initial charges are not mixed in to later
              ! iterations
              qInput(1:orb%nOrbAtom(ii),ii,2) = qInput(1:orb%nOrbAtom(ii),ii,1)&
                  & * input%ctrl%initialSpins(1,ii) / sum(qInput(1:orb%nOrbAtom(ii),ii,1))
            end do
          else
            if (.not. input%ctrl%tSkipChrgChecksum) then
              do ii = 1, nAtom
                qInput(1:orb%nOrbAtom(ii),ii,2) = qInput(1:orb%nOrbAtom(ii),ii,1)&
                    & * (nEl(1)-nEl(2))/sum(qInput(:,:,1))
              end do
            end if
          end if
        case (4)
          if (tSpin) then
            if (.not. allocated(input%ctrl%initialSpins)) then
              call error("Missing initial spins!")
            end if
            if (any(shape(input%ctrl%initialSpins)/=(/3,nAtom/))) then
              call error("Incorrect shape initialSpins array!")
            end if
            ! Rescaling to ensure correct number of electrons in the system
            if (.not. input%ctrl%tSkipChrgChecksum) then
              do ii = 1, nAtom
                do jj = 1, 3
                  qInput(1:orb%nOrbAtom(ii),ii,jj+1) = qInput(1:orb%nOrbAtom(ii),ii,1)&
                      & * input%ctrl%initialSpins(jj,ii) / sum(qInput(1:orb%nOrbAtom(ii),ii,1))
                end do
              end do
            end if
          end if
        end select
        if (tDFTBU) then
          qBlockIn = 0.0_dp
          do iS = 1, nSpin
            do iAt = 1, nAtom
              iSp = species0(iAt)
              do iSh = 1, orb%nShell(iSp)
                iStart = orb%posShell(iSh,iSp)
                iEnd = orb%posShell(iSh+1,iSp)-1
                rTmp = sum(qInput(iStart:iEnd,iAt,iS))
                rTmp = rTmp / real(iEnd+1-iStart,dp)
                do ii = iStart, iEnd
                  qBlockIn(ii,ii,iAt,iS) = rTmp
                end do
              end do
            end do
          end do
          if (tImHam) then
            qiBlockIn = 0.0_dp
          end if
        end if
      end if

      qInpRed = 0.0_dp
      if (nSpin == 2) then
        call qm2ud(qInput)
        if (tDFTBU) then
          call qm2ud(qBlockIn)
        end if
      end if

      call OrbitalEquiv_reduce(qInput, iEqOrbitals, orb, qInpRed(1:nIneqOrb))
      if (tDFTBU) then
        call AppendBlock_reduce(qBlockIn, iEqBlockDFTBU, orb, qInpRed )
        if (tImHam) then
          call AppendBlock_reduce(qiBlockIn, iEqBlockDFTBULS, orb, qInpRed, skew=.true. )
        end if
      end if

      if (nSpin == 2) then
        call ud2qm(qInput)
        if (tDFTBU) then
          call ud2qm(qBlockIn)
        end if
      end if
    end if

    ! Initialise images (translations)
    if (tPeriodic) then
      call getCellTranslations(cellVec, rCellVec, latVec, invLatVec, mCutOff)
    else
      allocate(cellVec(3, 1))
      allocate(rCellVec(3, 1))
      cellVec(:,1) = [0.0_dp, 0.0_dp, 0.0_dp]
      rCellVec(:,1) = [0.0_dp, 0.0_dp, 0.0_dp]
    end if

    ! Initialize neighbourlist.
    allocate(neighbourList)
    call init(neighbourList, nAtom, nInitNeighbour)
    allocate(nNeighbourSK(nAtom))
    allocate(nNeighbourRep(nAtom))

    ! Set various options
    tWriteAutotest = env%tGlobalMaster .and. input%ctrl%tWriteTagged
    tWriteDetailedXML = env%tGlobalMaster .and. input%ctrl%tWriteDetailedXML
    tWriteResultsTag = env%tGlobalMaster .and. input%ctrl%tWriteResultsTag
    tWriteDetailedOut = env%tGlobalMaster .and. input%ctrl%tWriteDetailedOut
    tWriteBandDat = env%tGlobalMaster .and. input%ctrl%tWriteBandDat
    tWriteHS = input%ctrl%tWriteHS
    tWriteRealHS = input%ctrl%tWriteRealHS

    ! Check if stopfiles already exist and quit if yes
    inquire(file=fStopSCC, exist=tExist)
    if (tExist) then
      call error("Stop file '" // fStopSCC // "' already present at startup")
    end if
    inquire(file=fStopDriver, exist=tExist)
    if (tExist) then
      call error("Stop file '" // fStopDriver // "' already present at startup")
    end if

    restartFreq = input%ctrl%restartFreq

    call getDenseDescCommon(orb, nAtom, t2Component, denseDesc)

  #:if WITH_TRANSPORT
    if (tLatOpt .and. ( solver == solverGF .or. solver == solverOnlyTransport)) then
      call error("Lattice optimisation currently incompatible with transport calculations")
    end if
    call initTransport(env, input)
  #:else
    tPoisson = .false.
    tNegf = .false.
  #:endif

    tWriteBandDat = tWriteBandDat .and. .not. tNegf

    if (tNegf) then
      if (tDispersion) then
        call error("Dispersion not currently avalable with transport calculations")
      end if
      if (tLinResp) then
        call error("Linear response is not compatible with transport calculations")
      end if
      if (nSpin > 2) then
        call error("Non-colinear spin not currently compatible with transport calculations")
      end if
    end if

    if (env%tGlobalMaster) then
      call initOutputFiles(env, tWriteAutotest, tWriteResultsTag, tWriteBandDat, tDerivs,&
          & tWriteDetailedOut, tMd, tGeoOpt, geoOutFile, fdDetailedOut, fdMd, esp)
    end if

    if (tPoisson) then
      electrostatics = poisson
    else
      electrostatics = gammaf
    end if

  #:if WITH_SCALAPACK
    associate (blacsOpts => input%ctrl%parallelOpts%blacsOpts)
      call getDenseDescBlacs(env, blacsOpts%blockSize, blacsOpts%blockSize, denseDesc)
    end associate
  #:endif

    call initArrays(env, tForces, tExtChrg, tLinResp, tLinRespZVect, tMd, tMulliken, tSpinOrbit,&
        & tImHam, tWriteRealHS, tWriteHS, t2Component, tRealHS, tPrintExcitedEigvecs, tDipole, orb,&
        & nAtom, nMovedAtom, nKPoint, nSpin, nExtChrg, indMovedAtom, mass, denseDesc, rhoPrim, h0,&
        & iRhoPrim, excitedDerivs, ERhoPrim, derivs, chrgForces, energy, potential, TS, E0, Eband,&
        & eigen, filling, coord0Fold, newCoords, orbitalL, HSqrCplx, SSqrCplx, eigvecsCplx,&
        & HSqrReal, SSqrReal, eigvecsReal, rhoSqrReal, chargePerShell, occNatural, velocities,&
        & movedVelo, movedAccel, movedMass, dipoleMoment)

  #:if WITH_TRANSPORT
    ! note, this has the side effect of setting up module variable transpar as copy of
    ! input%transpar
    call initTransportArrays(tUpload, tPoisson, input%transpar, species0, orb, nAtom, nSpin,&
        & shiftPerLUp, chargeUp, poissonDerivs)
    if (tContCalc) then
      ! geometry is reduced to contacts only
      allocate(iAtInCentralRegion(nAtom))
    else
      allocate(iAtInCentralRegion(transpar%idxdevice(2)))
    end if
  #:else
    allocate(iAtInCentralRegion(nAtom))
  #:endif
    ! atoms in central cell/device region/all atoms depending on boundary conditions
    do iAt = 1, size(iAtInCentralRegion)
      iAtInCentralRegion(iAt) = iAt
    end do

    if (tShowFoldedCoord) then
      pCoord0Out => coord0Fold
    else
      pCoord0Out => coord0
    end if


    ! Projection of eigenstates onto specific regions of the system
    tProjEigenvecs = input%ctrl%tProjEigenvecs
    if (tProjEigenvecs) then
      call init(iOrbRegion)
      call init(regionLabels)
      do iReg = 1, size(input%ctrl%tShellResInRegion)
        call elemShape(input%ctrl%iAtInRegion, valshape, iReg)
        nAtomRegion = valshape(1)
        allocate(iAtomRegion(nAtomRegion))
        call intoArray(input%ctrl%iAtInRegion, iAtomRegion, iTmp, iReg)
        if (input%ctrl%tOrbResInRegion(iReg) .or. input%ctrl%tShellResInRegion(iReg)) then

          if (input%ctrl%tOrbResInRegion(iReg)) then
            iSp = species0(iAtomRegion(1)) ! all atoms the same in the region
            @:ASSERT(all(species0(iAtomRegion) == iSp))
            nOrbRegion = nAtomRegion
            ! Create orbital index.
            allocate(tmpir1(nOrbRegion))
            do iOrb = 1, orb%nOrbSpecies(iSp)
              tmpir1 = 0
              ind = 1
              do iAt = 1, nAtomRegion
                tmpir1(ind) = denseDesc%iAtomStart(iAt) + iOrb - 1
                ind = ind + 1
              end do
              call append(iOrbRegion, tmpir1)
              write(tmpStr, "(A,'.',I0,'.',I0,'.out')")trim(input%ctrl%RegionLabel(iReg)),&
                  & orb%iShellOrb(iOrb,iSp), iOrb-orb%posShell(orb%iShellOrb(iOrb,iSp),iSp)&
                  & -orb%angShell(orb%iShellOrb(iOrb,iSp),iSp)
              call append(regionLabels, tmpStr)
            end do
            deallocate(tmpir1)
          end if

          if (input%ctrl%tShellResInRegion(iReg)) then
            iSp = species0(iAtomRegion(1)) ! all atoms the same in the region
            @:ASSERT(all(species0(iAtomRegion) == iSp))
            ! Create a separate region for each shell. It will contain
            ! the orbitals of that given shell for each atom in the region.
            do iSh = 1, orb%nShell(iSp)
              nOrbRegion = nAtomRegion * (orb%posShell(iSh + 1, iSp) - orb%posShell(iSh, iSp))
              ind = 1
              ! Create orbital index.
              allocate(tmpir1(nOrbRegion))
              do ii = 1, nAtomRegion
                iAt = iAtomRegion(ii)
                do jj = orb%posShell(iSh, iSp), orb%posShell(iSh + 1, iSp) - 1
                  tmpir1(ind) = denseDesc%iAtomStart(iAt) + jj - 1
                  ind = ind + 1
                end do
              end do
              call append(iOrbRegion, tmpir1)
              deallocate(tmpir1)
              write(tmpStr, "(A,'.',I0,'.out')")trim(input%ctrl%RegionLabel(iReg)), iSh
              call append(regionLabels, tmpStr)
            end do
          end if

        else
          ! We take all orbitals from all atoms.
          nOrbRegion = 0
          do ii = 1, nAtomRegion
            nOrbRegion = nOrbRegion + orb%nOrbAtom(iAtomRegion(ii))
          end do
          ind = 1
          allocate(tmpir1(nOrbRegion))
          ! Create an index of the orbitals
          do ii = 1, nAtomRegion
            iAt = iAtomRegion(ii)
            do jj = 1, orb%nOrbAtom(iAt)
              tmpir1(ind) = denseDesc%iAtomStart(iAt) + jj - 1
              ind = ind + 1
            end do
          end do
          call append(iOrbRegion, tmpir1)
          deallocate(tmpir1)
          write(tmpStr, "(A,'.out')") trim(input%ctrl%RegionLabel(iReg))
          call append(regionLabels, tmpStr)
        end if
        deallocate(iAtomRegion)
      end do
    end if

  #:if WITH_MPI
    if (env%mpi%nGroup > 1) then
      write(stdOut, "('MPI processes: ',T30,I0,' (split into ',I0,' groups)')")&
          & env%mpi%globalComm%size, env%mpi%nGroup
    else
      write(stdOut, "('MPI processes:',T30,I0)") env%mpi%globalComm%size
    end if
  #:endif

    write(stdOut, "('OpenMP threads: ', T30, I0)") omp_get_max_threads()

  #:if WITH_MPI
    if (omp_get_max_threads() > 1 .and. .not. input%ctrl%parallelOpts%tOmpThreads) then
      write(stdOut, *)
      call error("You must explicitely enable OpenMP threads (UseOmpThreads = Yes) if you wish to&
          & run an MPI-parallelised binary with OpenMP threads. If not, make sure that the&
          & environment variable OMP_NUM_THREADS is set to 1.")
      write(stdOut, *)
    end if
  #:endif

  #:if WITH_SCALAPACK
    write(stdOut, "('BLACS orbital grid size:', T30, I0, ' x ', I0)")env%blacs%orbitalGrid%nRow,&
        & env%blacs%orbitalGrid%nCol
    write(stdOut, "('BLACS atom grid size:', T30, I0, ' x ', I0)")env%blacs%atomGrid%nRow,&
        & env%blacs%atomGrid%nCol
  #:endif

    if (tRandomSeed) then
      write(stdOut, "(A,':',T30,I14)") "Chosen random seed", iSeed
    else
      write(stdOut, "(A,':',T30,I14)") "Specified random seed", iSeed
    end if

    if (input%ctrl%tMD) then
      select case(input%ctrl%iThermostat)
      case (0)
        if (tBarostat) then
          write(stdOut, "('Mode:',T30,A,/,T30,A)") 'MD without scaling of velocities',&
              & '(a.k.a. "NPE" ensemble)'
        else
          write(stdOut, "('Mode:',T30,A,/,T30,A)") 'MD without scaling of velocities',&
              & '(a.k.a. NVE ensemble)'
        end if
      case (1)
        if (tBarostat) then
          write(stdOut, "('Mode:',T30,A,/,T30,A)")&
              & "MD with re-selection of velocities according to temperature",&
              & "(a.k.a. NPT ensemble using Andersen thermostating + Berensen barostat)"
        else
          write(stdOut, "('Mode:',T30,A,/,T30,A)")&
              & "MD with re-selection of velocities according to temperature",&
              & "(a.k.a. NVT ensemble using Andersen thermostating)"
        end if
      case(2)
        if (tBarostat) then
          write(stdOut, "('Mode:',T30,A,/,T30,A)")&
              & "MD with scaling of velocities according to temperature",&
              & "(a.k.a. 'not' NVP ensemble using Berendsen thermostating and barostat)"
        else
          write(stdOut, "('Mode:',T30,A,/,T30,A)")&
              & "MD with scaling of velocities according to temperature",&
              & "(a.k.a. 'not' NVT ensemble using Berendsen thermostating)"
        end if
      case(3)
        if (tBarostat) then
          write(stdOut, "('Mode:',T30,A,/,T30,A)")"MD with scaling of velocities according to",&
              & "Nose-Hoover-Chain thermostat + Berensen barostat"
        else
          write(stdOut, "('Mode:',T30,A,/,T30,A)")"MD with scaling of velocities according to",&
              & "Nose-Hoover-Chain thermostat"
        end if

      case default
        call error("Unknown thermostat mode")
      end select
    elseif (tGeoOpt) then
      if (allocated(conAtom)) then
        strTmp = "with constraints"
      else
        strTmp = ""
      end if
      select case (input%ctrl%iGeoOpt)
      case (optSD)
        write(stdOut, "('Mode:',T30,A)")'Steepest descent' // trim(strTmp)
      case (2)
        write(stdOut, "('Mode:',T30,A)") 'Conjugate gradient relaxation' // trim(strTmp)
      case (3)
        write(stdOut, "('Mode:',T30,A)") 'Modified gDIIS relaxation' // trim(strTmp)
      case (4)
        write(stdout, "('Mode:',T30,A)") 'LBFGS relaxation' // trim(strTmp)
      case default
        call error("Unknown optimisation mode")
      end select
    elseif (tDerivs) then
      write(stdOut, "('Mode:',T30,A)") "2nd derivatives calculation"
      write(stdOut, "('Mode:',T30,A)") "Calculated for atoms:"
      write(stdOut, *) indMovedAtom
    elseif (tSocket) then
      write(stdOut, "('Mode:',T30,A)") "Socket controlled calculation"
    else
      write(stdOut, "('Mode:',T30,A)") "Static calculation"
    end if

    if (tSccCalc) then
      write(stdOut, "(A,':',T30,A)") "Self consistent charges", "Yes"
      write(stdOut, "(A,':',T30,E14.6)") "SCC-tolerance", sccTol
      write(stdOut, "(A,':',T30,I14)") "Max. scc iterations", maxSccIter
      if (input%ctrl%tOrbResolved) then
         write(stdOut, "(A,':',T30,A)") "Shell resolved Hubbard", "Yes"
      else
         write(stdOut, "(A,':',T30,A)") "Shell resolved Hubbard", "No"
      end if
      if (tDFTBU) then
        write(stdOut, "(A,':',T35,A)")"Orbitally dependant functional", "Yes"
        write(stdOut, "(A,':',T30,A)")"Orbital functional", trim(plusUFunctionals%names(nDFTBUfunc))
      end if
    else
      write(stdOut, "(A,':',T30,A)") "Self consistent charges", "No"
    end if

    select case (nSpin)
    case(1)
      write(stdOut, "(A,':',T30,A)") "Spin polarisation", "No"
      write(stdOut, "(A,':',T30,F12.6,/,A,':',T30,F12.6)") "Nr. of up electrons", 0.5_dp*nEl(1),&
          & "Nr. of down electrons", 0.5_dp*nEl(1)
    case(2)
      write(stdOut, "(A,':',T30,A)") "Spin polarisation", "Yes"
      write(stdOut, "(A,':',T30,F12.6,/,A,':',T30,F12.6)") "Nr. of up electrons", nEl(1),&
          & "Nr. of down electrons", nEl(2)
    case(4)
      write(stdOut, "(A,':',T30,A)") "Non-collinear calculation", "Yes"
      write(stdOut, "(A,':',T30,F12.6)") "Nr. of electrons", nEl(1)
    end select

    if (tPeriodic) then
      write(stdOut, "(A,':',T30,A)") "Periodic boundaries", "Yes"
      if (tLatOpt) then
        write(stdOut, "(A,':',T30,A)") "Lattice optimisation", "Yes"
        write(stdOut, "(A,':',T30,f12.6)") "Pressure", extPressure
      end if
    else
      write(stdOut, "(A,':',T30,A)") "Periodic boundaries", "No"
    end if

    select case (solver)
    case(solverQR)
      write (strTmp, "(A)") "Standard"
    case(solverDAC)
      write (strTmp, "(A)") "Divide and Conquer"
    case(solverRR)
      write (strTmp, "(A)") "Relatively robust"
    case(solverGF)
      write (strTmp, "(A)") "Green's functions"
    case(solverOnlyTransport)
      write (strTmp, "(A)") "Transport Only (no energies)"
    case default
      call error("Unknown eigensolver!")
    end select
    write(stdOut, "(A,':',T30,A)") "Diagonalizer", trim(strTmp)

    if (tSccCalc) then
      select case (iMixer)
      case(mixerSimple)
        write (strTmp, "(A)") "Simple"
      case(mixerAnderson)
        write (strTmp, "(A)") "Anderson"
      case(mixerBroyden)
        write (strTmp, "(A)") "Broyden"
      case(mixerDIIS)
        write (strTmp, "(A)") "DIIS"
      end select
      write(stdOut, "(A,':',T30,A,' ',A)") "Mixer", trim(strTmp), "mixer"
      write(stdOut, "(A,':',T30,F14.6)") "Mixing parameter", mixParam
      write(stdOut, "(A,':',T30,I14)") "Maximal SCC-cycles", maxSccIter
      select case (iMixer)
      case(mixerAnderson)
        write(stdOut, "(A,':',T30,I14)") "Nr. of chrg. vectors to mix", nGeneration
      case(mixerBroyden)
        write(stdOut, "(A,':',T30,I14)") "Nr. of chrg. vec. in memory", nGeneration
      case(mixerDIIS)
        write(stdOut, "(A,':',T30,I14)") "Nr. of chrg. vectors to mix", nGeneration
      end select
    end if

    if (tCoordOpt) then
      write(stdOut, "(A,':',T30,I14)") "Nr. of moved atoms", nMovedAtom
    end if
    if (tGeoOpt) then
      write(stdOut, "(A,':',T30,I14)") "Max. nr. of geometry steps", nGeoSteps
      write(stdOut, "(A,':',T30,E14.6)") "Force tolerance", input%ctrl%maxForce
      if (input%ctrl%iGeoOpt == optSD) then
        write(stdOut, "(A,':',T30,E14.6)") "Step size", deltaT
      end if
    end if

    if (tForces) then
      select case (forceType)
      case(forceOrig)
        strTmp = "Traditional"
      case(forceDynT0)
        strTmp = "Dynamics, zero electronic temp."
      case(forceDynT)
        strTmp = "Dynamics, finite electronic temp."
      end select
      write(stdOut, "(A,':',T30,A)") "Force evaluation method", trim(strTmp)
    end if

    tFirst = .true.
    if (allocated(conAtom)) then
      do ii = 1, nAtom
        do jj = 1, size(conAtom)
          if (conAtom(jj) == ii) then
            if (tFirst) then
              write(strTmp, "(A,':')") "Geometry constraints"
              tFirst = .false.
            else
              write(strTmp, "(A)") ""
            end if
            write(stdOut, "(A,T30,'At',I4,': ',3F10.6)") trim(strTmp), ii, (conVec(kk,jj), kk=1,3)
          end if
        end do
      end do
    end if

    if (.not.input%ctrl%tSetFillingTemp) then
      write(stdOut, "(A,':',T30,E14.6)") "Electronic temperature", tempElec
    end if
    if (tMD) then
      write(stdOut, "(A,':',T30,E14.6)") "Time step", deltaT
      if (input%ctrl%iThermostat == 0 .and. .not.input%ctrl%tReadMDVelocities) then
        write(stdOut, "(A,':',T30,E14.6)") "Temperature", tempAtom
      end if
      if (input%ctrl%tRescale) then
        write(stdOut, "(A,':',T30,E14.6)") "Rescaling probability", input%ctrl%wvScale
      end if
    end if

    if (tSccCalc) then
      if (input%ctrl%tReadChrg) then
        write (strTmp, "(A,A,A)") "Read in from '", trim(fCharges), "'"
      else
        write (strTmp, "(A,E11.3,A)") "Set automatically (system chrg: ", input%ctrl%nrChrg, ")"
      end if
      write(stdOut, "(A,':',T30,A)") "Initial charges", trim(strTmp)
    end if

    do iSp = 1, nType
      if (iSp == 1) then
        write (strTmp, "(A,':')") "Included shells"
      else
        write (strTmp, "(A)") ""
      end if
      do jj = 1, orb%nShell(iSp)
        if (jj == 1) then
          strTmp2 = trim(orbitalNames(orb%angShell(jj, iSp) + 1))
        else
          strTmp2 = trim(strTmp2) // ", " // trim(orbitalNames(orb%angShell(jj, iSp) + 1))
        end if
      end do
      write(stdOut, "(A,T29,A2,':  ',A)") trim(strTmp), trim(speciesName(iSp)), trim(strTmp2)
    end do

    if (tPeriodic) then
      do ii = 1, nKPoint
        if (ii == 1) then
          write(strTmp, "(A,':')") "K-points and weights"
        else
          write(strTmp, "(A)") ""
        end if
        write(stdOut, "(A,T28,I6,':',3F10.6,3X,F10.6)") trim(strTmp), ii,&
            & (kPoint(jj, ii), jj=1, 3), kWeight(ii)
      end do
      write(stdout,*)
      do ii = 1, nKPoint
        if (ii == 1) then
          write(strTmp, "(A,':')") "K-points in absolute space"
        else
          write(strTmp, "(A)") ""
        end if
        write(stdout, "(A,T28,I6,':',3F10.6)") trim(strTmp), ii, matmul(invLatVec,kPoint(:,ii))
      end do
      write(stdout, *)
    end if

    if (tDispersion) then
      select type (dispersion)
      type is (DispSlaKirk)
        write(stdOut, "(A)") "Using Slater-Kirkwood dispersion corrections"
      type is (DispUff)
        write(stdOut, "(A)") "Using Lennard-Jones dispersion corrections"
    #:if WITH_DFTD3
      type is (DispDftD3)
        write(stdOut, "(A)") "Using DFT-D3 dispersion corrections"
    #:endif
      class default
        call error("Unknown dispersion model - this should not happen!")
      end select
    end if

    if (tSccCalc) then
      ! Have the SK values of U been replaced?
      if (allocated(input%ctrl%hubbU)) then
        strTmp = ""
        tFirst = .true.
        do iSp = 1, nType
          if (all(input%ctrl%hubbU(1:orb%nShell(iSp), iSp) == 0.0_dp)) then
            cycle
          end if
          do jj = 1, orb%nShell(iSp)
            if (tFirst) then
              write(strTmp, "(A,':')") "Non-default Hubbard U"
              tFirst = .false.
            else
              write(strTmp, "(A)") ""
            end if
            write(stdOut, "(A,T30,A2,2X,I1,'(',A1,'): ',E14.6)") trim(strTmp), speciesName(iSp),&
                & jj, orbitalNames(orb%angShell(jj, iSp)+1), hubbU(jj, iSp)
          end do
        end do
      end if
    end if

    tFirst = .true.
    if (tSpin) then
      do iSp = 1, nType
        do jj = 1, orb%nShell(iSp)
          do kk = 1, orb%nShell(iSp)
            if (tFirst) then
              write(strTmp, "(A,':')") "Spin coupling constants"
              tFirst = .false.
            else
              write(strTmp, "(A)") ""
            end if
            write(stdOut, "(A,T30,A2,2X,I1,'(',A1,')-',I1,'(',A1,'): ',E14.6)")trim(strTmp),&
                & speciesName(iSp), jj, orbitalNames(orb%angShell(jj, iSp)+1), kk,&
                & orbitalNames(orb%angShell(kk, iSp)+1), spinW(kk, jj, iSp)
          end do
        end do
      end do
    end if

    tFirst = .true.
    if (tSpinOrbit) then
      if (tDualSpinOrbit) then
        write(stdOut, "(A)")"Dual representation spin orbit"
      end if
      do iSp = 1, nType
        do jj = 1, orb%nShell(iSp)
          if (tFirst) then
            write(strTmp, "(A,':')") "Spin orbit constants"
            tFirst = .false.
          else
            write(strTmp, "(A)") ""
          end if
          write(stdOut, "(A,T30,A2,2X,I1,'(',A1,'): ',E14.6)")trim(strTmp), speciesName(iSp),&
                & jj, orbitalNames(orb%angShell(jj, iSp)+1), xi(jj, iSp)
          if (xi(jj, iSp) /= 0.0_dp .and. orb%angShell(jj, iSp) == 0) then
            call error("Program halt due to non-zero s-orbital spin-orbit coupling constant!")
          end if
        end do
      end do
    end if

    if (tSccCalc) then
      if (t3rdFull) then
        write(stdOut, "(A,T30,A)") "Full 3rd order correction", "Yes"
        if (input%ctrl%tOrbResolved) then
          write(stdOut, "(A,T30,A)") "Orbital-resolved 3rd order", "Yes"
          write(stdOut, "(A30)") "Shell-resolved Hubbard derivs:"
          write(stdOut, "(A)") "        s-shell   p-shell   d-shell   f-shell"
          do iSp = 1, nType
            write(stdOut, "(A3,A3,4F10.4)") "  ", trim(speciesName(iSp)),&
                & input%ctrl%hubDerivs(:orb%nShell(iSp),iSp)
          end do
        end if
      end if

      if (any(tDampedShort)) then
        write(stdOut, "(A,T30,A)") "Damped SCC", "Yes"
        ii = count(tDampedShort)
        write(strTmp, "(A,I0,A)") "(A,T30,", ii, "(A,1X))"
        write(stdOut, strTmp) "Damped species(s):", pack(speciesName, tDampedShort)
        deallocate(tDampedShort)
      end if

      if (input%ctrl%h5SwitchedOn) then
        write(stdOut, "(A,T30,A)") "H-bond correction:", "H5"
      end if
      if (tHHRepulsion) then
        write(stdOut, "(A,T30,A)") "H-H repulsion correction:", "H5"
      end if
    end if

    write(stdOut, "(A,':')") "Extra options"
    if (tPrintMulliken) then
      write(stdOut, "(T30,A)") "Mulliken analysis"
    end if
    if (tPrintForces .and. .not. (tMD .or. tGeoOpt .or. tDerivs)) then
      write(stdOut, "(T30,A)") "Force calculation"
    end if
    if (tPrintEigVecs) then
      write(stdOut, "(T30,A)") "Eigenvector printing"
    end if
    if (tExtChrg) then
      write(stdOut, "(T30,A)") "External charges specified"
    end if

    if (tEField) then
      if (tTDEfield) then
        write(stdOut, "(T30,A)") "External electric field specified"
        write(stdOut, "(A,':',T30,E14.6)") "Angular frequency", EfieldOmega
      else
        write(stdOut, "(T30,A)") "External static electric field specified"
      end if
      write(stdOut, "(A,':',T30,E14.6)") "Field strength", EFieldStrength
      write(stdOut, "(A,':',T30,3F9.6)") "Direction", EfieldVector
      if (tPeriodic) then
        call warning("Saw tooth potential used for periodic geometry - make sure there is a vacuum&
            & region!")
      end if
    end if

    if (tDFTBU) then
      do iSp = 1, nType
        if (nUJ(iSp)>0) then
          write(strTmp, "(A,':')") "U-J coupling constants"
          write(stdOut, "(A,T25,A2)")trim(strTmp), speciesName(iSp)
          do jj = 1, nUJ(iSp)
            write(strTmp, "(A,I1,A)")'(A,',niUJ(jj,iSp),'I2,T25,A,F6.4)'
            write(stdOut, trim(strTmp))'Shells:',iUJ(1:niUJ(jj,iSp),jj,iSp),'UJ:', UJ(jj,iSp)
          end do
        end if
      end do

    end if

    select case (forceType)
    case(forceOrig)
      write(stdOut, "(A,T30,A)") "Force type", "original"
    case(forceDynT0)
      write(stdOut, "(A,T30,A)") "Force type", "erho with re-diagonalized eigenvalues"
      write(stdOut, "(A,T30,A)") "Force type", "erho with DHD-product (T_elec = 0K)"
    case(forceDynT)
      write(stdOut, "(A,T30,A)") "Force type", "erho with S^-1 H D (Te <> 0K)"
    end select

    if (tSpinOrbit .and. tDFTBU .and. .not. tDualSpinOrbit)  then
      call error("Only dual spin orbit currently supported for orbital potentials")
    end if

    if (.not.tStress) then
      if (tBarostat) then
        call error("Sorry, MD with a barostat requires stress evaluation")
      end if
      if (tLatOpt) then
        call error("Sorry, lattice optimization requires stress tensor evaluation")
      end if
    end if

    if (tSpinOrbit .and. (tWriteHS .or.(tWriteRealHS.and..not.tDualSpinOrbit))) then
      call error("Writing of Hamiltonian currently not possible with spin orbit coupling enabled.")
    end if

    if (tLinResp) then
      if (tDFTBU) then
        call error("Linear response is not compatible with Orbitally dependant functionals yet")
      end if

      if (tForces .and. nSpin > 1) then
        call error("Linear response is not available for spin polarised forces yet")
      end if

      if (t2Component) then
        call error("Linear response is not compatibile with this spinor Hamiltonian")
      end if

      if (tStress) then
        call error("Excited state stresses not implemented")
      end if

      if (.not.tRealHS) then
        call error("Linear response does not support k-points")
      end if

   end if

   ! Electron dynamics stuff
   tElectronDynamics = allocated(input%ctrl%elecDynInp)
   if (tElectronDynamics) then

     if (t2Component) then
       call error("Electron dynamics is not compatibile with this spinor Hamiltonian")
     end if

     if (.not.tRealHS) then
       call error("Electron dynamics does not support k-points")
    end if

     if (withMpi) then
       call error("Electron dynamics does not work with MPI yet")
     end if

<<<<<<< HEAD
     if (tFixEf) then
       call error("Electron dynamics does not work with fixed Fermi levels yet")
     end if

     if (tSpinSharedEf) then
       call error("Electron dynamics does not work with spin shared Fermi levels yet")
     end if

     call TElecDynamics_init(elecDyn, input%ctrl%elecDynInp, tWriteAutotest, autotestTag)

=======
     call TElecDynamics_init(elecDyn, input%ctrl%elecDynInp, speciesName, tWriteAutotest, autotestTag)
>>>>>>> 99f852d4
   end if

    call env%globalTimer%stopTimer(globalTimers%globalInit)

  end subroutine initProgramVariables


  !> Clean up things that do not automatically get removed on going out of scope
  subroutine destructProgramVariables()

    if (tProjEigenvecs) then
      call destruct(iOrbRegion)
      call destruct(RegionLabels)
    end if

  end subroutine destructProgramVariables


  !> Creates all random generators needed in the code.
  !!
  subroutine createRandomGenerators(env, seed, randomInit, randomThermostat)

    !> Environment settings
    type(TEnvironment), intent(in) :: env

    !> Global seed used for initialisation of the random generator pool. If less than one, random
    !! initialisation of the seed will occur.
    integer, intent(inout) :: seed

    !> Random generator for initprogram.
    type(ORanlux), allocatable, intent(out) :: randomInit

    !> Random generator for the actual thermostat.
    type(ORanlux), allocatable, intent(out) :: randomThermostat

    type(ORandomGenPool) :: randGenPool

    call init(randGenPool, env, seed, oldCompat=.true.)

    ! DO NOT CHANGE the ORDER of calls below, as this will destroy backwards compatibility and
    ! reproduciblity of random number sequences in the code. If further random generators are needed
    ! *append* similar getGenerator() calls. All random generators used within the code must be
    ! generated here.
    call randGenPool%getGenerator(env, randomThermostat)
    call randGenPool%getGenerator(env, randomInit)

  end subroutine createRandomGenerators

#:if WITH_SOCKETS
  !> Initializes the socket and recieves and broadcasts initial geometry.
  subroutine initSocket(env, socketInput, tPeriodic, coord0, latVec, socket, tCoordsChanged,&
      & tLatticeChanged)

    !> Environment settings.
    type(TEnvironment), intent(in) :: env

    !> Input data for the socket.
    type(IpiSocketCommInp), intent(inout) :: socketInput

    !> Is the system periodic?
    logical, intent(in) :: tPeriodic

    !> Received atom coordinates in the unit cell.
    real(dp), intent(inout) :: coord0(:,:)

    !> Received lattice vectors
    real(dp), intent(inout) :: latVec(:,:)

    !> Initialised socket.
    type(IpiSocketComm), allocatable, intent(out) :: socket

    !> Whether coordinates has been changed
    logical, intent(out) :: tCoordsChanged

    !> Whether lattice vectors has been changed
    logical, intent(out) :: tLatticeChanged

    logical :: tDummy

    if (env%tGlobalMaster) then
      write(stdOut, "(A,1X,A)") "Initialising for socket communication to host",&
          & trim(socketInput%host)
      socket = IpiSocketComm(socketInput)
    end if
    call receiveGeometryFromSocket(env, socket, tPeriodic, coord0, latVec, tCoordsChanged,&
        & tLatticeChanged, tDummy)

  end subroutine initSocket
#:endif

#:if WITH_TRANSPORT
  subroutine initTransport(env, input)
    type(TEnvironment), intent(in) :: env
    type(inputData), intent(in) :: input

    !> Whether transport has been initialized
    logical :: tInitialized, tAtomsOutside
    integer :: iSpin, isz
    integer :: nSpinChannels

    ! These two checks are redundant, I check if they are equal
    if (input%poisson%defined .neqv. input%ctrl%tPoisson) then
      call error("Mismatch in ctrl and ginfo fields")
    end if
    tPoisson = input%poisson%defined
    tPoissonTwice = input%poisson%solveTwice

    tUpload = input%transpar%taskUpload
    ! NOTE: originally EITHER 'contact calculations' OR 'upload' was possible
    !       introducing 'TransportOnly' option the logic is bit more
    !       involved: Contacts are not uploded in case of non-scc calculations
    if (solver == solverOnlyTransport .and. .not.tSccCalc) then
      tUpload = .false.
    end if

    ! contact calculation (complementary to Upload)
    tContCalc = input%transpar%defined .and. .not.tUpload .and. .not.tTunn
    ! whether local currents are computed
    tLocalCurrents = input%ginfo%greendens%doLocalCurr

    if (nSpin <=2) then
      nSpinChannels = nSpin
    else
      nSpinChannels = 1
    endif

    associate(transpar=>input%transpar, greendens=>input%ginfo%greendens)
      ! Non colinear spin not yet supported
      ! Include the built-in potential as in negf init, but the whole
      ! scc only works for
      ! calculation without spin (poisson does not support spin dependent
      ! built in potentials)
      if (transpar%ncont > 0) then
        allocate(mu(transpar%ncont, nSpinChannels))
        mu = 0.0_dp
        do iSpin = 1, nSpinChannels
          mu(1:transpar%ncont, iSpin) = minval(transpar%contacts(1:transpar%ncont)%eFermi(iSpin))&
               & - transpar%contacts(1:transpar%ncont)%potential
        end do
      else
        allocate(mu(1, nSpinChannels))
        mu(1,1:nSpinChannels) = greendens%oneFermi(1:nSpinChannels)
      end if

    end associate

    if (tPoisson) then
      poissStr%nAtom = nAtom
      poissStr%nSpecies = nType
      poissStr%specie0 => species0
      poissStr%x0 => coord0
      poissStr%nel = nEl0
      poissStr%isPeriodic = tPeriodic
      if (tPeriodic) then
        poissStr%latVecs(:,:) = latVec(:,:)
      else
        poissStr%latVecs(:,:) = 0.0_dp
      end if
      poissStr%tempElec = tempElec
      call poiss_init(poissStr, orb, hubbU, input%poisson, input%transpar, env%mpi%globalComm,&
          & tInitialized)
      if (.not. tInitialized) then
        call error("Poisson solver not initialized")
      end if
    end if

    if (tNegf) then
      write(stdOut,*) 'init negf'
      if (size(DenseDesc%iAtomStart) /= nAtom+1) then
        call error('Internal error: DenseDesc not created')
      end if

      ! Some sanity checks and initialization of GDFTB/NEGF
      call negf_init(input%transpar, input%ginfo%greendens, input%ginfo%tundos, env%mpi%globalComm,&
          & tempElec, solver)

      ginfo = input%ginfo

      if (allocated(input%ctrl%indMovedAtom)) then
        tAtomsOutside = any(input%ctrl%indMovedAtom < input%transpar%idxdevice(1))&
            & .or. any(input%ctrl%indMovedAtom > input%transpar%idxdevice(2))
        if (tAtomsOutside) then
          call error("There are moving atoms specified outside of the device region")
        end if
      end if

      if (input%ctrl%tLatOpt) then
        call error("Lattice optimization is not currently possible with transport")
      end if

    end if

    transpar = input%transpar

    !Write Dos and tunneling on separate files?
    writeTunn = ginfo%tundos%writeTunn
    writeLDOS = ginfo%tundos%writeLDOS

  end subroutine initTransport

#:endif

  !> Initialises (clears) output files.
  subroutine initOutputFiles(env, tWriteAutotest, tWriteResultsTag, tWriteBandDat, tDerivs,&
      & tWriteDetailedOut, tMd, tGeoOpt, geoOutFile, fdDetailedOut, fdMd, esp)

    !> Environment
    type(TEnvironment), intent(inout) :: env

    !> Should tagged regression test data be printed
    logical, intent(in) :: tWriteAutotest

    !> Write tagged output for machine readable results
    logical, intent(in) :: tWriteResultsTag

    !> Band structure and fillings
    logical, intent(in) :: tWriteBandDat

    !> Finite different second derivatives
    logical, intent(in) :: tDerivs

    !> Write detail on the calculation to file
    logical, intent(in) :: tWriteDetailedOut

    !> Is this a molecular dynamics calculation
    logical, intent(in) :: tMd

    !> Are atomic coodinates being optimised
    logical, intent(in) :: tGeoOpt

    !> Filename for geometry output
    character(*), intent(in) :: geoOutFile

    !> File unit for detailed.out
    integer, intent(out) :: fdDetailedOut

    !> File unit for information during molecular dynamics
    integer, intent(out) :: fdMd

    !> Electrostatic potentials if requested
    type(TElStatPotentials), allocatable, intent(inout) :: esp

    call initTaggedWriter()
    if (tWriteAutotest) then
      call initOutputFile(autotestTag)
    end if
    if (tWriteResultsTag) then
      call initOutputFile(resultsTag)
    end if
    if (tWriteBandDat) then
      call initOutputFile(bandOut)
    end if
    if (tDerivs) then
      call initOutputFile(hessianOut)
    end if
    if (tWriteDetailedOut) then
      call initOutputFile(userOut, fdDetailedOut)
      call env%fileFinalizer%register(fdDetailedOut)
    end if
    if (tMD) then
      call initOutputFile(mdOut, fdMD)
      call env%fileFinalizer%register(fdMd)
    end if
    if (tGeoOpt .or. tMD) then
      call clearFile(trim(geoOutFile) // ".gen")
      call clearFile(trim(geoOutFile) // ".xyz")
    end if
    if (allocated(esp)) then
      call initOutputFile(esp%espOutFile)
    end if

  end subroutine initOutputFiles


  !> Allocates most of the large arrays needed during the DFTB run.
  subroutine initArrays(env, tForces, tExtChrg, tLinResp, tLinRespZVect, tMd, tMulliken,&
      & tSpinOrbit, tImHam, tWriteRealHS, tWriteHS, t2Component, tRealHS, tPrintExcitedEigvecs,&
      & tDipole, orb, nAtom, nMovedAtom, nKPoint, nSpin, nExtChrg, indMovedAtom, mass, denseDesc,&
      & rhoPrim, h0, iRhoPrim, excitedDerivs, ERhoPrim, derivs, chrgForces, energy, potential, TS,&
      & E0, Eband, eigen, filling, coord0Fold, newCoords, orbitalL, HSqrCplx, SSqrCplx,&
      & eigvecsCplx, HSqrReal, SSqrReal, eigvecsReal, rhoSqrReal, chargePerShell, occNatural,&
      & velocities, movedVelo, movedAccel, movedMass, dipoleMoment)

    !> Current environment
    type(TEnvironment), intent(in) :: env

    !> Are forces required
    logical, intent(in) :: tForces

    !> Are the external charges
    logical, intent(in) :: tExtChrg

    !> Are excitation energies being calculated
    logical, intent(in) :: tLinResp

    !> Are excited state properties being calculated
    logical, intent(in) :: tLinRespZVect

    !> Is this a molecular dynamics calculation
    logical, intent(in) :: tMd

    !> Is Mulliken analysis being performed
    logical, intent(in) :: tMulliken

    !> Are there spin orbit interactions
    logical, intent(in) :: tSpinOrbit

    !> Are there imaginary parts to the hamiltonian
    logical, intent(in) :: tImHam

    !> Should the sparse hamiltonian and overlap be writen to disc?
    logical, intent(in) :: tWriteRealHS

    !> Should the hamiltonian and overlap be written out as dense matrices
    logical, intent(in) :: tWriteHS

    !> Is the hamiltonian for a two component (Pauli) system
    logical, intent(in) :: t2Component

    !> Is the hamiltonian real?
    logical, intent(in) :: tRealHS

    !> Print the excited state eigenvectors
    logical, intent(in) :: tPrintExcitedEigvecs

    !> Print the dipole moment
    logical, intent(in) :: tDipole

    !> data structure with atomic orbital information
    type(TOrbitals), intent(in) :: orb

    !> Number of atoms
    integer, intent(in) :: nAtom

    !> Number of atoms moved about during the calculation
    integer, intent(in) :: nMovedAtom

    !> Number of k-points
    integer, intent(in) :: nKPoint

    !> Number of spin channels
    integer, intent(in) :: nSpin

    !> Number of external charges
    integer, intent(in) :: nExtChrg

    !> Indices for any moving atoms
    integer, intent(in) :: indMovedAtom(:)

    !> Masses of each species of atom
    real(dp), intent(in) :: mass(:)

    !> Dense matrix descriptor for H and S
    type(TDenseDescr), intent(in) :: denseDesc

    !> Sparse storage density matrix
    real(dp), intent(out), allocatable :: rhoPrim(:,:)

    !> Non-scc part of the hamiltonian
    real(dp), intent(out), allocatable :: h0(:)

    !> Imaginary part of the sparse density matrix
    real(dp), intent(out), allocatable :: iRhoPrim(:,:)

    !> Excitation energy derivatives with respect to atomic coordinates
    real(dp), intent(out), allocatable :: excitedDerivs(:,:)

    !> Energy weighted density matrix
    real(dp), intent(out), allocatable :: ERhoPrim(:)

    !> Derivatives of total energy with respect to atomic coordinates
    real(dp), intent(out), allocatable :: derivs(:,:)

    !> Forces on (any) external charges
    real(dp), intent(out), allocatable :: chrgForces(:,:)

    !> Energy terms
    type(TEnergies), intent(out) :: energy

    !> Potentials acting on the system
    type(TPotentials), intent(out) :: potential

    !> Electron entropy contribution at T
    real(dp), intent(out), allocatable :: TS(:)

    !> zero temperature extrapolated electronic energy
    real(dp), intent(out), allocatable :: E0(:)

    !> band  energy
    real(dp), intent(out), allocatable :: Eband(:)

    !> single particle energies (band structure)
    real(dp), intent(out), allocatable :: eigen(:,:,:)

    !> Occupations of single particle states
    real(dp), intent(out), allocatable :: filling(:,:,:)

    !> Coordinates in central cell
    real(dp), intent(out), allocatable :: coord0Fold(:,:)

    !> Updated coordinates
    real(dp), intent(out), allocatable :: newCoords(:,:)

    !> Orbital angular momentum
    real(dp), intent(out), allocatable :: orbitalL(:,:,:)

    !> Complex dense hamiltonian
    complex(dp), intent(out), allocatable :: HSqrCplx(:,:)

    !> overlap matrix dense storage
    complex(dp), intent(out), allocatable :: SSqrCplx(:,:)

    !> Complex eigenvectors
    complex(dp), intent(out), allocatable :: eigvecsCplx(:,:,:)

    !> real dense hamiltonian
    real(dp), intent(out), allocatable :: HSqrReal(:,:)

    !> overlap matrix dense storage
    real(dp), intent(out), allocatable :: SSqrReal(:,:)

    !> Real eigenvectors
    real(dp), intent(out), allocatable :: eigvecsReal(:,:,:)

    !> density matrix dense storage
    real(dp), intent(out), allocatable :: rhoSqrReal(:,:,:)

    !> Number of electron in each atomic shell
    real(dp), intent(out), allocatable :: chargePerShell(:,:,:)

    !> Occupations for natural orbitals
    real(dp), intent(out), allocatable :: occNatural(:)

    !> Atomic velocities
    real(dp), intent(out), allocatable :: velocities(:,:)

    !> Array for moving atom velocities
    real(dp), intent(out), allocatable :: movedVelo(:,:)

    !> moving atom accelerations
    real(dp), intent(out), allocatable :: movedAccel(:,:)

    !> moving atoms masses
    real(dp), intent(out), allocatable :: movedMass(:,:)

    !> system dipole moment
    real(dp), intent(out), allocatable :: dipoleMoment(:)


    integer :: nSpinHams, sqrHamSize

    allocate(rhoPrim(0, nSpin))
    allocate(h0(0))
    if (tImHam) then
      allocate(iRhoPrim(0, nSpin))
    end if

    allocate(excitedDerivs(0,0))
    if (tForces) then
      allocate(ERhoPrim(0))
      allocate(derivs(3, nAtom))
      if (tExtChrg) then
        allocate(chrgForces(3, nExtChrg))
      end if
      if (tLinRespZVect) then
        deallocate(excitedDerivs)
        allocate(excitedDerivs(3, nAtom))
      end if
    end if

    call init(energy, nAtom)
    call init(potential, orb, nAtom, nSpin)

    ! Nr. of independent spin Hamiltonians
    select case (nSpin)
    case (1)
      nSpinHams = 1
    case (2)
      nSpinHams = 2
    case (4)
      nSpinHams = 1
    end select

    sqrHamSize = denseDesc%fullSize
    allocate(TS(nSpinHams))
    allocate(E0(nSpinHams))
    allocate(Eband(nSpinHams))
    allocate(eigen(sqrHamSize, nKPoint, nSpinHams))
    allocate(filling(sqrHamSize, nKpoint, nSpinHams))
    TS = 0.0_dp
    E0 = 0.0_dp
    Eband = 0.0_dp
    eigen = 0.0_dp
    filling = 0.0_dp

    allocate(coord0Fold(3, nAtom))

    if (tMD) then
      allocate(newCoords(3, nAtom))
    end if

    if ((tMulliken .and. tSpinOrbit) .or. tImHam) then
      allocate(orbitalL(3, orb%mShell, nAtom))
    end if

    ! If only H/S should be printed, no allocation for square HS is needed
    if (.not. (tWriteRealHS .or. tWriteHS)) then
      call allocateDenseMatrices(env, denseDesc, parallelKS%localKS, t2Component, tRealHS,&
          & HSqrCplx, SSqrCplx, eigVecsCplx, HSqrReal, SSqrReal, eigvecsReal)
    end if

    if (tLinResp) then
      if (withMpi) then
        call error("Linear response calc. does not work with MPI yet")
      end if
      if (tLinRespZVect) then
        allocate(rhoSqrReal(sqrHamSize, sqrHamSize, nSpin))
      end if
    end if
    allocate(chargePerShell(orb%mShell, nAtom, nSpin))

    if (tLinResp .and. tPrintExcitedEigVecs) then
      allocate(occNatural(orb%nOrb))
    end if

    if (tMD) then
      allocate(velocities(3, nAtom))
      allocate(movedVelo(3, nMovedAtom))
      allocate(movedAccel(3, nMovedAtom))
      allocate(movedMass(3, nMovedAtom))
      movedMass(:,:) = spread(mass(indMovedAtom),1,3)
    end if

    if (tDipole) then
      allocate(dipoleMoment(3))
    end if

  end subroutine initArrays


#:if WITH_TRANSPORT

  !> initialize arrays for tranpsport
  subroutine initTransportArrays(tUpload, tPoisson, transpar, species0, orb,&
      & nAtom, nSpin, shiftPerLUp, chargeUp, poissonDerivs)

    logical, intent(in) :: tUpload, tPoisson
    type(TTransPar), intent(in) :: transpar
    integer, intent(in) :: species0(:)
    type(TOrbitals), intent(in) :: orb
    integer, intent(in) :: nAtom
    integer, intent(in) :: nSpin
    real(dp), allocatable, intent(out) :: shiftPerLUp(:,:)
    real(dp), allocatable, intent(out) :: chargeUp(:,:,:)
    real(dp), allocatable, intent(out) :: poissonDerivs(:,:)

    if (tUpload) then
      allocate(shiftPerLUp(orb%mShell, nAtom))
      allocate(chargeUp(orb%mOrb, nAtom, nSpin))
      call uploadContShiftPerL(shiftPerLUp, chargeUp, transpar, orb, species0)
    end if
    if (tPoisson) then
      allocate(poissonDerivs(3,nAtom))
    end if

  end subroutine initTransportArrays

  !> Read contact potential shifts from file
  subroutine uploadContShiftPerL(shiftPerL, charges, tp, orb, species)
    real(dp), intent(out) :: shiftPerL(:,:)
    real(dp), intent(out) :: charges(:,:,:)
    type(TTransPar), intent(in) :: tp
    type(TOrbitals), intent(in) :: orb
    integer, intent(in) :: species(:)

    real(dp), allocatable :: shiftPerLSt(:,:,:), chargesSt(:,:,:)
    integer, allocatable :: nOrbAtom(:)
    integer :: nAtomSt, mShellSt, nContAtom, mOrbSt, nSpinSt, nSpin
    integer :: iCont, iStart, iEnd, ii
    integer :: fdH
    character(lc) :: strTmp
    logical :: iexist

    nSpin = size(charges, dim=3)

    if (size(shiftPerL,dim=2) /= size(charges, dim=2)) then
      call error("Mismatch between array charges and shifts")
    endif

    shiftPerL = 0.0_dp
    charges = 0.0_dp

    do iCont = 1, tp%ncont
      inquire(file="shiftcont_"// trim(tp%contacts(iCont)%name) // ".dat", exist = iexist)
      if (.not.iexist) then
        call error("Contact shift file shiftcont_"// trim(tp%contacts(iCont)%name) &
            &  // ".dat is missing"//new_line('a')//"Run ContactHamiltonian calculations first.")
      end if

      open(newunit=fdH, file="shiftcont_" // trim(tp%contacts(iCont)%name) // ".dat",&
          & form="formatted", status="OLD", action="READ")
      read(fdH, *) nAtomSt, mShellSt, mOrbSt, nSpinSt
      iStart = tp%contacts(iCont)%idxrange(1)
      iEnd = tp%contacts(iCont)%idxrange(2)
      nContAtom = iEnd - iStart + 1

      if (nAtomSt /= nContAtom) then
        call error("Upload Contacts: Mismatch in number of atoms.")
      end if
      if (mShellSt /= orb%mShell) then
        call error("Upload Contacts: Mismatch in max shell per atom.")
      end if
      if (mOrbSt /= orb%mOrb) then
        call error("Upload Contacts: Mismatch in orbitals per atom.")
      end if
      if (nSpin /= nSpinSt) then
        write(strTmp,"(A,I0,A,I0)")'Contact spin ',nSpinSt,'. Spin channels ',nSpin
        call error(trim(strTmp))
      end if

      allocate(nOrbAtom(nAtomSt))
      read(fdH, *) nOrbAtom
      allocate(shiftPerLSt(orb%mShell, nAtomSt, nSpin))
      read(fdH, *) shiftPerLSt(:,:,:)
      allocate(chargesSt(orb%mOrb, nAtomSt, nSpin))
      read(fdH, *) chargesSt
      close(fdH)

      if (any(nOrbAtom /= orb%nOrbAtom(iStart:iEnd))) then
        call error("Incompatible orbitals in the upload file!")
      end if

      !if (nSpin == 1) then
      shiftPerL(:,iStart:iEnd) = ShiftPerLSt(:,:,1)
      !else
      !  shiftPerL(:,iStart:iEnd) = sum(ShiftPerLSt, dim=3)
      !endif

      charges(:,iStart:iEnd,:) = chargesSt(:,:,:)
      deallocate(nOrbAtom)
      deallocate(shiftPerLSt)
      deallocate(chargesSt)
    end do

  end subroutine uploadContShiftPerL

#:endif


  !> Set up storage for dense matrices, either on a single processor, or as BLACS matrices
  subroutine allocateDenseMatrices(env, denseDesc, localKS, t2Component, tRealHS, HSqrCplx,&
      & SSqrCplx, eigvecsCplx, HSqrReal, SSqrReal, eigvecsReal)

    !> Computing environment
    type(TEnvironment), intent(in) :: env

    !> Descriptor of the large square matrices in the program
    type(TDenseDescr), intent(in) :: denseDesc

    !> Index array for spin and k-point index
    integer, intent(in) :: localKS(:,:)

    !> Is this a two component calculation
    logical, intent(in) :: t2Component

    !> Is this a real hamiltonian
    logical, intent(in) :: tRealHS

    !> Square H matrix
    complex(dp), allocatable, intent(out) :: HSqrCplx(:,:)

    !> Square S matrix
    complex(dp), allocatable, intent(out) :: SSqrCplx(:,:)

    !> Eigenvectors for complex eigenproblem
    complex(dp), allocatable, intent(out) :: eigvecsCplx(:,:,:)

    !> Square H matrix
    real(dp), allocatable, intent(out) :: HSqrReal(:,:)

    !> Square S matrix
    real(dp), allocatable, intent(out) :: SSqrReal(:,:)

    !> Eigenvectors for real eigenproblem
    real(dp), allocatable, intent(out) :: eigvecsReal(:,:,:)

    integer :: nLocalCols, nLocalRows, nLocalKS

    nLocalKS = size(localKS, dim=2)
  #:if WITH_SCALAPACK
    call scalafx_getlocalshape(env%blacs%orbitalGrid, denseDesc%blacsOrbSqr, nLocalRows, nLocalCols)
  #:else
    nLocalRows = denseDesc%fullSize
    nLocalCols = denseDesc%fullSize
  #:endif

    if (t2Component .or. .not. tRealHS) then
      allocate(HSqrCplx(nLocalRows, nLocalCols))
      allocate(SSqrCplx(nLocalRows, nLocalCols))
      allocate(eigVecsCplx(nLocalRows, nLocalCols, nLocalKS))
    else
      allocate(HSqrReal(nLocalRows, nLocalCols))
      allocate(SSqrReal(nLocalRows, nLocalCols))
      allocate(eigVecsReal(nLocalRows, nLocalCols, nLocalKS))
    end if

  end subroutine allocateDenseMatrices


#:if WITH_SCALAPACK
  #!
  #! SCALAPACK related routines
  #!

  !> Initialise parallel large matrix decomposition methods
  subroutine initScalapack(blacsOpts, nAtom, nOrb, t2Component, env)

    !> BLACS settings
    type(TBlacsOpts), intent(in) :: blacsOpts

    !> Number of atoms
    integer, intent(in) :: nAtom

    !> Number of orbitals
    integer, intent(in) :: nOrb

    !> Is this a two component calculation
    logical, intent(in) :: t2Component

    !> Computing enviroment data
    type(TEnvironment), intent(inout) :: env

    integer :: sizeHS

    if (t2Component) then
      sizeHS = 2 * nOrb
    else
      sizeHS = nOrb
    end if
    call env%initBlacs(blacsOpts%blockSize, blacsOpts%blockSize, sizeHS, nAtom)

  end subroutine initScalapack


  !> Generate descriptions of large dense matrices in BLACS decomposition
  !>
  !> Note: It must be called after getDenseDescCommon() has been called.
  !>
  subroutine getDenseDescBlacs(env, rowBlock, colBlock, denseDesc)

    !> parallel environment
    type(TEnvironment), intent(in) :: env

    !> Number of matrix rows
    integer, intent(in) :: rowBlock

    !> Number of matrix columns
    integer, intent(in) :: colBlock

    !> Descriptor of the dense matrix
    type(TDenseDescr), intent(inout) :: denseDesc

    integer :: nn

    nn = denseDesc%fullSize
    call scalafx_getdescriptor(env%blacs%orbitalGrid, nn, nn, rowBlock, colBlock,&
        & denseDesc%blacsOrbSqr)

  end subroutine getDenseDescBlacs

#:endif


  !> Generate description of the total large square matrices, on the basis of atomic orbital
  !> orderings
  !>
  subroutine getDenseDescCommon(orb, nAtom, t2Component, denseDesc)

    !> Orbital information for species
    type(TOrbitals), intent(in) :: orb

    !> Number of atoms in the system
    integer, intent(in) :: nAtom

    !> Is this a two component calculation
    logical, intent(in) :: t2Component

    !> Resulting descriptor
    type(TDenseDescr), intent(out) :: denseDesc

    integer :: nOrb

    allocate(denseDesc%iAtomStart(nAtom + 1))
    call buildSquaredAtomIndex(denseDesc%iAtomStart, orb)
    nOrb = denseDesc%iAtomStart(nAtom + 1) - 1
    denseDesc%t2Component = t2Component
    denseDesc%nOrb = nOrb
    if (t2Component) then
      denseDesc%fullSize = 2 * nOrb
    else
      denseDesc%fullSize = nOrb
    end if

  end subroutine getDenseDescCommon


end module initprogram<|MERGE_RESOLUTION|>--- conflicted
+++ resolved
@@ -2878,7 +2878,6 @@
        call error("Electron dynamics does not work with MPI yet")
      end if
 
-<<<<<<< HEAD
      if (tFixEf) then
        call error("Electron dynamics does not work with fixed Fermi levels yet")
      end if
@@ -2887,11 +2886,8 @@
        call error("Electron dynamics does not work with spin shared Fermi levels yet")
      end if
 
-     call TElecDynamics_init(elecDyn, input%ctrl%elecDynInp, tWriteAutotest, autotestTag)
-
-=======
      call TElecDynamics_init(elecDyn, input%ctrl%elecDynInp, speciesName, tWriteAutotest, autotestTag)
->>>>>>> 99f852d4
+
    end if
 
     call env%globalTimer%stopTimer(globalTimers%globalInit)
