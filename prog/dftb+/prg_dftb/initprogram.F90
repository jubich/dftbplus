--- conflicted
+++ resolved
@@ -1576,14 +1576,11 @@
     #:if WITH_DFTD3
       elseif (allocated(input%ctrl%dispInp%dftd3)) then
         allocate(dftd3)
+        tHHRepulsion = input%ctrl%dispInp%dftd3%hhrepulsion
+        if (tHHRepulsion .and. .not. any(speciesMass < 3.5_dp * amu__au)) then
+          call error("H-H repulsion correction used without H atoms present")
+        end if
         if (tPeriodic) then
-<<<<<<< HEAD
-          tHHRepulsion = input%ctrl%dispInp%dftd3%hhrepulsion
-          if (tHHRepulsion .and. .not. any(speciesMass < 3.5_dp * amu__au)) then
-            call error("H-H repulsion correction used without H atoms present")
-          end if
-=======
->>>>>>> 5f6175df
           call DispDftD3_init(dftd3, input%ctrl%dispInp%dftd3, nAtom, species0, speciesName, latVec)
         else
           call DispDftD3_init(dftd3, input%ctrl%dispInp%dftd3, nAtom, species0, speciesName)
