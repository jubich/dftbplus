--- conflicted
+++ resolved
@@ -71,17 +71,16 @@
   use etemp, only : Fermi
   use ipisocket
   use pmlocalisation
-<<<<<<< HEAD
+#:if WITH_TRANSPORT
   use libnegf_vars
   use negf_int
   use poisson_vars
   use poisson_int
-=======
+#:endif  
   use energies
   use potentials
   use taggedoutput
   use formatout
->>>>>>> 475e500f
   implicit none
 
   !> Tagged output files (machine readable)
@@ -223,13 +222,9 @@
   !> H/S sparse matrices indexing array for atomic blocks
   integer, allocatable :: iSparseStart(:,:)
 
-<<<<<<< HEAD
   !> atom start pos for dense  H/S
   integer, allocatable, target :: iDenseStart(:)
 
-
-=======
->>>>>>> 475e500f
   !> Hubbard Us (orbital, atom)
   real(dp), allocatable, target :: hubbU(:,:)
 
@@ -844,6 +839,22 @@
   !> Holds spin-dependent electrochemical potentials
   !> This is because libNEGF is not spin-aware 
   real(dp), allocatable :: mu(:,:)  
+
+  !> Variables for Transport NEGF/Poisson solver
+  !> Tunneling, local DOS and current
+  real(dp), allocatable :: tunneling(:,:), ldos(:,:), current(:)
+  
+  !> Poisson Derivatives (forces)
+  real(dp), allocatable :: poissonDerivs(:,:)
+  
+  !> Shell-resolved Potential shifts uploaded from contacts 
+  real(dp), allocatable :: shiftPerLUp(:,:)
+  
+  !> Orbital-resolved charges uploaded from contacts
+  real(dp), allocatable :: chargeUp(:,:,:)
+  
+  !> Details of energy interval for tunneling used in output
+  real(dp)              :: Emin, Emax, Estep
 
 
 
@@ -2104,9 +2115,10 @@
 
     restartFreq = input%ctrl%restartFreq
 
-<<<<<<< HEAD
+  #:if WITH_TRANSPORT
     call initTransport(env, input)
-=======
+  #:endif
+
   #:if WITH_SCALAPACK
     call initScalapack(input%ctrl%parallelOpts%blacsOpts, nOrb, t2Component, env)
   #:endif
@@ -2134,6 +2146,11 @@
         & eigen, filling, coord0Fold, newCoords, orbitalL, HSqrCplx, SSqrCplx, eigvecsCplx,&
         & HSqrReal, SSqrReal, eigvecsReal, rhoSqrReal, chargePerShell, occNatural, velocities,&
         & movedVelo, movedAccel, movedMass, dipoleMoment)
+
+  #:if WITH_TRANSPORT
+     call initTransportArrays(tNegf, tUpload, tPoisson, tContCalc, shiftPerLUp, chargeUp, &
+         & poissonDerivs, orb, nAtom, nSpin)
+  #:endif
 
     if (tShowFoldedCoord) then
       pCoord0Out => coord0Fold
@@ -2234,7 +2251,6 @@
     else
       allocate(fdProjEig(0))
     end if
->>>>>>> 475e500f
 
     if (input%ctrl%tMD) then
       select case(input%ctrl%iThermostat)
@@ -2792,7 +2808,7 @@
   end subroutine initSocket
 
 
-<<<<<<< HEAD
+ #:if WITH_TRANSPORT
   subroutine initTransport(env, input)
     type(TEnvironment), intent(in) :: env
     type(inputData), intent(in) :: input
@@ -2869,12 +2885,12 @@
     ! Some sanity checks and initialization of GDFTB/NEGF
     if (tPoisson) then
       call poiss_init(poissStr, gdftbSKData, input%poisson, &
-          & input%transpar, env%mpiComm, tInitialized)
+          & input%transpar, env%mpi%all, tInitialized)
       if (.not. tInitialized) call error("gdftb not initialized")
     end if
     if (tNegf) then       
       call negf_init(input%transpar, input%ginfo%greendens, input%ginfo%tundos,&
-           & env%mpiComm, tempElec, tInitialized)     
+           & env%mpi%all, tempElec, tInitialized)     
       if (.not. tInitialized) call error("libnegf not initialized")
     end if
 
@@ -2883,7 +2899,8 @@
     writeLDOS = input%ginfo%tundos%writeLDOS
     
   end subroutine initTransport
-=======
+ #:endif  
+
   !> Initialises (clears) output files.
   subroutine initOutputFiles(tWriteAutotest, tWriteResultsTag, tWriteBandDat, tDerivs,&
       & tWriteDetailedOut, tMd, tGeoOpt, geoOutFile, fdAutotest, fdResultsTag, fdBand, fdEigvec,&
@@ -3225,6 +3242,29 @@
 
   end subroutine initArrays
 
+#:if WITH_TRANSPORT 
+  !> initialize arrays for tranpsport 
+  subroutine initTransportArrays(tNegf, tUpload, tPoisson, tContCalc, shiftPerLUp, chargeUp, &
+              & poissonDerivs, orb, nAtom, nSpin)
+
+    logical, intent(in) :: tNegf, tUpload, tPoisson, tContCalc
+    real(dp), allocatable :: shiftPerLUp(:,:)
+    real(dp), allocatable :: chargeUp(:,:,:)
+    real(dp), allocatable :: poissonDerivs(:,:)
+    type(TOrbitals), intent(in) :: orb
+    integer, intent(in) :: nAtom
+    integer, intent(in) :: nSpin
+    
+    if (tUpload) then
+      allocate(shiftPerLUp(orb%mShell, nAtom))
+      allocate(chargeUp(orb%mOrb, nAtom, nSpin))
+    end if
+    if (tPoisson) then
+      allocate(poissonDerivs(3,nAtom))
+    end if
+
+  end subroutine initTransportArrays
+#:endif
 
   !> Set up storage for dense matrices, either on a single processor, or as BLACS matrices
   subroutine allocateDenseMatrices(env, denseDesc, groupKS, t2Component, tRealHS, HSqrCplx,&
@@ -3438,6 +3478,4 @@
 
   end subroutine getGroupKS
 
->>>>>>> 475e500f
-
 end module initprogram