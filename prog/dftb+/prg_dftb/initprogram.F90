!--------------------------------------------------------------------------------------------------!
!  DFTB+: general package for performing fast atomistic simulations                                !
!  Copyright (C) 2018  DFTB+ developers group                                                      !
!                                                                                                  !
!  See the LICENSE file for terms of usage and distribution.                                       !
!--------------------------------------------------------------------------------------------------!

#:include 'common.fypp'

!> Global variables and initialization for the main program.
module initprogram
  use omp_lib
  use mainio, only : initOutputFile
  use assert
  use globalenv
  use environment
  use scalapackfx
  use inputdata_module
  use densedescr
  use constants
  use periodic
  use accuracy
  use intrinsicpr
  use shortgamma
  use coulomb
  use message
  use mixer
  use simplemixer
  use andersonmixer
  use broydenmixer
  use diismixer

  use geoopt
  use conjgrad
  use steepdesc
  use gdiis
  use lbfgs

  use randomgenpool
  use ranlux
  use mdcommon
  use mdintegrator
  use velocityverlet
  use thermostat
  use dummytherm
  use andersentherm
  use berendsentherm
  use nhctherm
  use tempprofile
  use numderivs2
  use lapackroutines
  use simplealgebra
  use nonscc
  use scc
  use h5correction
  use sccinit
  use slakocont
  use repcont
  use spin, only: Spin_getOrbitalEquiv, ud2qm, qm2ud
  use dftbplusu
  use dispersions
  use thirdorder_module
  use linresp_module
  use stress
  use orbitalequiv
  use commontypes
  use sorting, only : heap_sort
  use linkedlist
  use xlbomd_module
  use timeprop_module
  use etemp, only : Fermi
#:if WITH_SOCKETS
  use mainio, only : receiveGeometryFromSocket
  use ipisocket
#:endif
  use elstatpot
  use pmlocalisation
  use energies
  use potentials
  use taggedoutput
  use formatout
  implicit none

  !> Tagged output files (machine readable)
  character(*), parameter :: autotestTag = "autotest.tag"

  !> Detailed user output
  character(*), parameter :: userOut = "detailed.out"

  !> band structure and filling information
  character(*), parameter :: bandOut = "band.out"

  !> File accumulating data during an MD run
  character(*), parameter :: mdOut = "md.out"

  !> Machine readable tagged output
  character(*), parameter :: resultsTag = "results.tag"

  !> Second derivative of the energy with respect to atomic positions
  character(*), parameter :: hessianOut = "hessian.out"

  !> file name prefix for charge data
  character(*), parameter :: fCharges = "charges"

  !> file to stop code during geometry driver
  character(*), parameter :: fStopDriver = "stop_driver"

  !> file to stop code during scc cycle
  character(*), parameter :: fStopSCC = "stop_scc"


  !> Is the calculation SCC?
  logical :: tSccCalc

  !> SCC module internal variables
  type(TScc), allocatable :: sccCalc

  !> nr. of atoms
  integer :: nAtom

  !> nr. of all (boundary condition images and original) atoms
  integer :: nAllAtom

  !> nr. of original atom in central cell
  integer, allocatable :: Img2CentCell(:)

  !> nr of different types (nAtom)
  integer :: nType


  !> data type for atomic orbital information
  type(TOrbitals), target :: orb

  !> nr. of orbitals in the system
  integer :: nOrb

  !> nr. of orbitals for all atoms
  integer :: nAllOrb

  !> types of the atoms (nAllAtom)
  integer, allocatable :: species(:)

  !> type of the atoms (nAtom)
  integer, allocatable :: species0(:)

  !> Coords of the atoms (3, nAllAtom)
  real(dp), allocatable :: coord(:,:)

  !> Coords in central cell (3, nAtom)
  real(dp), allocatable, target :: coord0(:,:)

  !> temporary coordinates
  real(dp), allocatable :: tmpCoords(:)

  !> temporary weights
  real(dp), allocatable :: tmpWeight(:)

  !> temporary array of coords (3,:)
  real(dp), allocatable :: tmp3Coords(:,:)


  !> if calculation is periodic
  logical :: tPeriodic

  !> Should central cell coordinates be output?
  logical :: tShowFoldedCoord


  !> How to calculate forces
  integer :: forceType

  !> are atomic coordinates fractional?
  logical :: tFracCoord

  !> Tolerance for SCC cycle
  real(dp) :: sccTol


  !> lattice vectors as columns
  real(dp), allocatable, target :: latVec(:,:)

  !> reciprocal lattice vectors as columns
  real(dp), allocatable, target :: recVec(:,:)


  !> original lattice vectors used for optimizing
  real(dp) :: origLatVec(3,3)

  !> normalized vectors in those directions
  real(dp) :: normOrigLatVec(3,3)


  !> reciprocal vectors in 2 pi units
  real(dp), allocatable :: invLatVec(:,:)

  !> cell volume
  real(dp) :: CellVol

  !> reciprocal cell volume
  real(dp) :: recCellVol

  !> translation vecs for interacting image cells (3, nImgCell + 1)
  real(dp), allocatable :: cellVec(:,:)

  !> cell vectors in absolute units
  real(dp), allocatable :: rCellVec(:,:)

  !> index in cellVec for each atom
  integer, allocatable :: iCellVec(:)


  !> ADT for neighbour parameters
  type(TNeighbourList), allocatable, save :: neighbourList

  !> nr. of neighbours for atoms out to max interaction distance (excluding Ewald terms)
  integer, allocatable :: nNeighbourSK(:)

  !> nr. of neighbours for atoms within Erep interaction distance (usually short)
  integer, allocatable :: nNeighbourRep(:)

  !> H/S sparse matrices indexing array for atomic blocks
  integer, allocatable :: iSparseStart(:,:)

  !> Hubbard Us (orbital, atom)
  real(dp), allocatable, target :: hubbU(:,:)

  !> self energy (orbital, atom)
  real(dp), allocatable :: atomEigVal(:,:)

  !> reference n_0 charges for each atom
  real(dp), allocatable :: referenceN0(:,:)

  !> list of atomic masses
  real(dp), allocatable :: mass(:)

  !> list of atomic masses for each species
  real(dp), allocatable :: speciesMass(:)

  !> Raw H^0 hamiltonian data
  type(OSlakoCont) :: skHamCont

  !> Raw overlap hamiltonian data
  type(OSlakoCont) :: skOverCont

  !> Repulsive interaction raw data
  type(ORepCont) :: pRepCont

  !> Cut off distance for Slater-Koster interactions
  real(dp) :: skCutOff

  !> Cut off distance for repulsive interactions
  real(dp) :: repCutOff

  !> longest range of interactions for which neighbours are required
  real(dp) :: mCutOff

  !> Sparse hamiltonian matrix
  real(dp), allocatable :: ham(:,:)

  !> imaginary part of the Hamiltonian
  real(dp), allocatable :: iHam(:,:)

  !> Charge per atomic shell (shell, atom, spin channel)
  real(dp), allocatable :: chargePerShell(:,:,:)

  !> sparse overlap
  real(dp), allocatable :: over(:)


  !> nr. of K-points
  integer :: nKPoint

  !> K-points
  real(dp), allocatable :: kPoint(:,:)

  !> weight of the K-Points
  real(dp), allocatable :: KWeight(:)


  !> external pressure if periodic
  real(dp) :: extPressure

  !> Barostat used if MD and periodic
  logical :: tBarostat

  !> Barostat coupling strength
  real(dp) :: BarostatStrength


  !> H and S are real
  logical :: tRealHS


  !> nr. of electrons
  real(dp), allocatable :: nEl(:)

  !> Nr. of all electrons if neutral
  real(dp) :: nEl0


  !> Spin W values
  real(dp), allocatable :: spinW(:,:,:)

  !> Spin orbit constants
  real(dp), allocatable :: xi(:,:)


  !> is this a DFTB+U calculation?
  logical :: tDFTBU

  !> Choice of orbital functional
  integer :: nDFTBUfunc

  !> list of U-J for species
  real(dp), allocatable :: UJ(:,:)

  !> How many U-J for each species
  integer, allocatable :: nUJ(:)

  !> number of l-values of U-J for each block
  integer, allocatable :: niUJ(:,:)

  !> l-values of U-J for each block
  integer, allocatable :: iUJ(:,:,:)


  !> electron temperature
  real(dp) :: tempElec

  !> If K points should filled separately
  logical :: tFillKSep

  !> Fix Fermi energy at specified value
  logical :: tFixEf

  !> Fermi energy
  real(dp) :: Ef(2)


  !> Filling temp updated by MD.
  logical :: tSetFillingTemp

  !> Choice of electron distribution function, defaults to Fermi
  integer :: iDistribFn = 0

  !> atomic kinetic temperature
  real(dp) :: tempAtom

  !> MD stepsize
  real(dp) :: deltaT


  !> eigensolver
  integer :: solver

  !> maximal number of SCC iterations
  integer :: maxSccIter


  !> is this a spin polarized calculation?
  logical :: tSpin

  !> Number of spin components, 1 is unpolarised, 2 is polarised, 4 is noncolinear / spin-orbit
  integer :: nSpin

  !> is there spin-orbit coupling
  logical :: tSpinOrbit

  !> Use block like dual representation for spin orbit
  logical :: tDualSpinOrbit

  !> Is there a complex hamiltonian contribution in real space
  logical :: tImHam

  !> is this a two component calculation (spin orbit or non-collinear spin)
  logical :: t2Component

  !> Common Fermi level accross spin channels
  logical :: tSpinSharedEf


  !> Geometry optimization needed?
  logical :: tGeoOpt

  !> optimize coordinates inside unit cell (periodic)?
  logical :: tCoordOpt

  !> optimize lattice constants?
  logical :: tLatOpt

  !> Fix angles between lattice vectors when optimizing?
  logical :: tLatOptFixAng

  !> Fix length of specified lattice vectors when optimizing?
  logical :: tLatOptFixLen(3)

  !> Optimise lattice isotropically
  logical :: tLatOptIsotropic

  !> Is this a MD calculation?
  logical :: tMD

  !> Is this a derivatives calc?
  logical :: tDerivs

  !> Do we need Mulliken charges?
  logical :: tMulliken

  !> Electrostatic potentials if requested
  type(TElStatPotentials), allocatable :: esp

  !> Calculate localised orbitals?
  logical :: tLocalise

  !> Do we need to show Mulliken charges?
  logical :: tPrintMulliken

  !> calculate an electric dipole?
  logical :: tDipole

  !> Do we need atom resolved E?
  logical :: tAtomicEnergy

  !> Print out eigenvectors?
  logical :: tPrintEigVecs

  !> Store eigenvectors as a text file
  logical :: tPrintEigVecsTxt

  !> Print eigenvector projections?
  logical :: tProjEigenvecs

  !> Do we need forces?
  logical :: tForces

  !> are forces being returned
  logical :: tPrintForces

  !> Number of moved atoms
  integer :: nMovedAtom

  !> Index of the moved atoms
  integer, allocatable :: indMovedAtom(:)

  !> Nr. of moved coordinates
  integer :: nMovedCoord

  !> Nr. of geo movements to do
  integer :: nGeoSteps

  !> Index of constrained atoms
  integer, allocatable :: conAtom(:)

  !> Constraint vectors
  real(dp), allocatable :: conVec(:,:)

  !> Pipek-Mezey localisation calculator
  type(TPipekMezey), allocatable :: pipekMezey

  !> use commands from socket communication to control the run
  logical :: tSocket

  !> socket details
#:if WITH_SOCKETS
  type(IpiSocketComm), allocatable :: socket
#:endif

  !> File containing output geometry
  character(lc) :: geoOutFile


  !> Append geometries in the output?
  logical :: tAppendGeo


  !> Only use converged forces if SCC
  logical :: tUseConvergedForces


  !> labels of atomic species
  character(mc), allocatable :: speciesName(:)

  !> General geometry optimizer
  type(OGeoOpt), allocatable :: pGeoCoordOpt

  !> Geometry optimizer for lattice consts
  type(OGeoOpt), allocatable :: pGeoLatOpt


  !> Charge mixer
  type(OMixer), allocatable :: pChrgMixer


  !> MD Framework
  type(OMDCommon), allocatable :: pMDFrame

  !> MD integrator
  type(OMDIntegrator), allocatable :: pMDIntegrator

  !> Temperature profile driver in MD
  type(OTempProfile), allocatable, target :: temperatureProfile

  !> geometry optimiser
  type(OnumDerivs), allocatable, target :: derivDriver

  !> reference neutral atomic occupations
  real(dp), allocatable :: q0(:, :, :)

  !> shell resolved neutral reference
  real(dp), allocatable :: qShell0(:,:)

  !> input charges (for potentials)
  real(dp), allocatable :: qInput(:, :, :)

  !> output charges
  real(dp), allocatable :: qOutput(:, :, :)

  !> input Mulliken block charges (diagonal part == Mulliken charges)
  real(dp), allocatable :: qBlockIn(:, :, :, :)

  !> Output Mulliken block charges
  real(dp), allocatable :: qBlockOut(:, :, :, :)

  !> Imaginary part of input Mulliken block charges
  real(dp), allocatable :: qiBlockIn(:, :, :, :)

  !> Imaginary part of output Mulliken block charges
  real(dp), allocatable :: qiBlockOut(:, :, :, :)

  !> input charges packed into unique equivalence elements
  real(dp), allocatable :: qInpRed(:)

  !> output charges packed into unique equivalence elements
  real(dp), allocatable :: qOutRed(:)

  !> charge differences packed into unique equivalence elements
  real(dp), allocatable :: qDiffRed(:)

  !> Orbital equivalence relations
  integer, allocatable :: iEqOrbitals(:,:,:)

  !> nr. of inequivalent orbitals
  integer :: nIneqOrb

  !> nr. of elements to go through the mixer - may contain reduced orbitals and also orbital blocks
  !> (if tDFTBU)
  integer :: nMixElements

  !> Orbital equivalency for orbital blocks
  integer, allocatable :: iEqBlockDFTBU(:,:,:,:)

  !> Orbital equivalency for orbital blocks with spin-orbit
  integer, allocatable :: iEqBlockDFTBULS(:,:,:,:)

  ! External charges

  !> If external charges must be considered
  logical :: tExtChrg

  !> Nr. of external charges
  integer :: nExtChrg


  !> external electric field
  logical :: tEField = .false.

  !> field strength
  real(dp) :: EFieldStrength = 0.0_dp

  !> field direction
  real(dp) :: EfieldVector(3) = 0.0_dp

  !> time dependent
  logical :: tTDEfield = .false.

  !> angular frequency
  real(dp) :: EfieldOmega = 0.0_dp

  !> phase of field at step 0
  integer :: EfieldPhase = 0


  !> Partial density of states (PDOS) projection regions
  type(listIntR1), save :: iOrbRegion

  !> PDOS region labels
  type(listCharLc), save :: regionLabels

  !> Third order DFTB
  logical :: t3rd

  !> Full 3rd order or only atomic site
  logical :: t3rdFull

  !> data structure for 3rd order
  type(ThirdOrder), allocatable :: thirdOrd


  !> Calculate Casida linear response excitations
  logical :: tLinResp

  !> calculate Z vector for excited properties
  logical :: tLinRespZVect

  !> Print eigenvectors
  logical :: tPrintExcitedEigVecs = .false.

  !> data type for linear response
  type(linresp), save :: lresp

  !> If initial charges/dens mtx. from external file.
  logical :: tReadChrg

  !> should charges written to disc be in ascii or binary format?
  logical :: tWriteChrgAscii

  !> produce tagged output?
  logical :: tWriteAutotest

  !> Produce detailed.xml
  logical :: tWriteDetailedXML

  !> Produce detailed.tag
  logical :: tWriteResultsTag

  !> Produce detailed.out
  logical :: tWriteDetailedOut

  !> Produce band.dat
  logical :: tWriteBandDat

  !> Should HS (square) be printed?
  logical :: tWriteHS

  !> Should HS (sparse) be printed?
  logical :: tWriteRealHS

  !> Program run id
  integer :: runId

  !> Frequency for saving restart info
  integer :: restartFreq

  !> If dispersion should be calculated
  logical :: tDispersion

  !> dispersion data and calculations
  class(DispersionIface), allocatable :: dispersion

  !> Can stress be calculated? - start by assuming it can
  logical :: tStress = .true.

  !> should XLBOMD be used in MD
  logical :: tXlbomd

  !> XLBOMD related parameters
  type(Xlbomd), allocatable :: xlbomdIntegrator

  !> Differentiation method for (H^0,S)
  type(NonSccDiff), save :: nonSccDeriv

  !> Whether lattice has changed since last geometry iteration
  logical :: tLatticeChanged

  !> Whether atomic coordindates have changed since last geometry iteration
  logical :: tCoordsChanged

  !> First guess for nr. of neighbors.
  integer, parameter :: nInitNeighbor = 40

  !> Dense matrix descriptor for H and S
  type(TDenseDescr) :: denseDesc

  !> MD velocities
  real(dp), allocatable :: velocities(:,:)

  !> MD velocities for moved atoms
  real(dp), allocatable :: movedVelo(:,:)

  !> MD acceleration for moved atoms
  real(dp), allocatable :: movedAccel(:,:)

  !> Mass of the moved atoms
  real(dp), allocatable :: movedMass(:,:)

  !> Sparse storage of density matrix
  real(dp), allocatable :: rhoPrim(:,:)

  !> Imaginary part of density matrix in sparse storage
  real(dp), allocatable :: iRhoPrim(:,:)

  !> Energy weighted density matrix
  real(dp), allocatable :: ERhoPrim(:)

  !> Non-SCC part of the hamiltonian in sparse storage
  real(dp), allocatable :: h0(:)

  !> electronic filling
  real(dp), allocatable :: filling(:,:,:)

  !> band structure energy
  real(dp), allocatable :: Eband(:)

  !> entropy of electrons at temperature T
  real(dp), allocatable :: TS(:)

  !> zero temperature electronic energy
  real(dp), allocatable :: E0(:)

  !> Square dense hamiltonian storage for cases with k-points
  complex(dp), allocatable :: HSqrCplx(:,:)

  !> Square dense overlap storage for cases with k-points
  complex(dp), allocatable :: SSqrCplx(:,:)

  !> Complex eigenvectors
  complex(dp), allocatable :: eigvecsCplx(:,:,:)

  !> Square dense hamiltonian storage
  real(dp), allocatable :: HSqrReal(:,:)

  !> Square dense overlap storage
  real(dp), allocatable :: SSqrReal(:,:)

  !> Real eigenvectors
  real(dp), allocatable :: eigvecsReal(:,:,:)

  !> Eigenvalues
  real(dp), allocatable :: eigen(:,:,:)

  !> density matrix
  real(dp), allocatable :: rhoSqrReal(:,:,:)

  !> Total energy components
  type(TEnergies) :: energy

  !> Potentials for orbitals
  type(TPotentials) :: potential

  !> Energy derivative with respect to atomic positions
  real(dp), allocatable :: derivs(:,:)

  !> Forces on any external charges
  real(dp), allocatable :: chrgForces(:,:)

  !> excited state force addition
  real(dp), allocatable :: excitedDerivs(:,:)

  !> dipole moments when available
  real(dp), allocatable :: dipoleMoment(:)

  !> Coordinates to print out
  real(dp), pointer :: pCoord0Out(:,:)

  !> Folded coords (3, nAtom)
  real(dp), allocatable, target :: coord0Fold(:,:)

  !> New coordinates returned by the MD routines
  real(dp), allocatable :: newCoords(:,:)

  !> Orbital angular momentum
  real(dp), allocatable :: orbitalL(:,:,:)

  !> Natural orbitals for excited state density matrix, if requested
  real(dp), allocatable, target :: occNatural(:)

  !> Dynamical (Hessian) matrix
  real(dp), pointer :: pDynMatrix(:,:)

  !> File descriptor for the human readable output
  integer :: fdDetailedOut

  !> File descriptor for extra MD output
  integer :: fdMD

  !> Contains (iK, iS) tuples to be processed in parallel by various processor groups
  type(TParallelKS) :: parallelKS

  !> Electron dynamics
  type(TElecDynamics) :: elecDyn
  logical :: tElectronDynamics

  private :: createRandomGenerators

contains


  !> Initializes the variables in the module based on the parsed input
  subroutine initProgramVariables(input, env)

    !> Holds the parsed input data.
    type(inputData), intent(inout), target :: input

    !> Environment settings
    type(TEnvironment), intent(inout) :: env

    ! Mixer related local variables
    integer :: nGeneration
    real(dp) :: mixParam

    !> mixer number
    integer :: iMixer

    !> simple mixer (if used)
    type(OSimpleMixer), allocatable :: pSimpleMixer

    !> Anderson mixer (if used)
    type(OAndersonMixer), allocatable :: pAndersonMixer

    !> Broyden mixer (if used)
    type(OBroydenMixer), allocatable :: pBroydenMixer

    !> DIIS mixer (if used)
    type(ODIISMixer), allocatable :: pDIISMixer

    ! Geometry optimizer related local variables

    !> Conjugate gradient driver
    type(OConjGrad), allocatable :: pConjGrad

    !> Steepest descent driver
    type(OSteepDesc), allocatable :: pSteepDesc

    !> Conjugate gradient driver
    type(OConjGrad), allocatable :: pConjGradLat

    !> Steepest descent driver
    type(OSteepDesc), allocatable :: pSteepDescLat

    !> gradient DIIS driver
    type(ODIIS), allocatable :: pDIIS

    !> lBFGS driver for geometry  optimisation
    type(TLbfgs), allocatable :: pLbfgs

    !> lBFGS driver for lattice optimisation
    type(TLbfgs), allocatable :: pLbfgsLat

    ! MD related local variables
    type(OThermostat), allocatable :: pThermostat
    type(ODummyThermostat), allocatable :: pDummyTherm
    type(OAndersenThermostat), allocatable :: pAndersenTherm
    type(OBerendsenThermostat), allocatable :: pBerendsenTherm
    type(ONHCThermostat), allocatable :: pNHCTherm

    type(OVelocityVerlet), allocatable :: pVelocityVerlet
    type(OTempProfile), pointer :: pTempProfile

    type(ORanlux), allocatable :: randomInit, randomThermostat
    integer :: iSeed

    integer :: ind, ii, jj, kk, iS, iAt, iSp, iSh, iOrb
    integer :: iStart, iEnd

    ! Dispersion
    type(DispSlaKirk), allocatable :: slaKirk
    type(DispUFF), allocatable :: uff
  #:if WITH_DFTD3
    type(DispDftD3), allocatable :: dftd3
  #:endif

    ! H5 correction
    type(H5Corr), allocatable :: pH5Correction
    logical :: tHHRepulsion

    character(lc) :: tmpStr
    integer, allocatable :: tmpir1(:)

    character(lc) :: strTmp, strTmp2

    !> flag to check for first cycle through a loop
    logical :: tFirst

    !> Nr. of Hamiltonians to diagonalise independently
    integer :: nIndepHam

    real(dp) :: rTmp

    !> Flag if some files do exist or not
    logical :: tExist

    ! Orbital equivalency for SCC and Spin
    integer, allocatable :: iEqOrbSCC(:,:,:), iEqOrbSpin(:,:,:)
    ! Orbital equivalency for orbital potentials
    integer, allocatable :: iEqOrbDFTBU(:,:,:)

    ! Damped interactions
    logical, allocatable, target :: tDampedShort(:)
    type(ThirdOrderInp) :: thirdInp

    ! PDOS stuff
    integer :: iReg, nAtomRegion, nOrbRegion, iTmp
    integer, allocatable :: iAtomRegion(:)
    integer :: valshape(1)

    !> Is SCC cycle initialised
    type(TSccInp), allocatable :: sccInp

    !> Used for indexing linear response
    integer :: homoLoc(1)

    !> Whether seed was randomly created
    logical :: tRandomSeed

    !> First guess for nr. of neighbours.
    integer, parameter :: nInitNeighbour = 40


    @:ASSERT(input%tInitialized)

    write(stdOut, "(/, A)") "Starting initialization..."
    write(stdOut, "(A80)") repeat("-", 80)

    call env%initGlobalTimer(input%ctrl%timingLevel, "DFTB+ running times", stdOut)
    call env%globalTimer%startTimer(globalTimers%globalInit)

    ! Basic variables
    tSccCalc = input%ctrl%tScc
    tDFTBU = input%ctrl%tDFTBU
    tSpin = input%ctrl%tSpin
    if (tSpin) then
      nSpin = 2
    else
      nSpin = 1
    end if
    tSpinSharedEf = input%ctrl%tSpinSharedEf
    tSpinOrbit = input%ctrl%tSpinOrbit
    tDualSpinOrbit = input%ctrl%tDualSpinOrbit
    t2Component = input%ctrl%t2Component

    if (t2Component) then
      nSpin = 4
      nIndepHam = 1
    else
      nIndepHam = nSpin
    end if
    if (nSpin /= 2 .and. tSpinSharedEf) then
      call error("Colinear spin polarization required for shared Ef over spin channels")
    end if

    nAtom = input%geom%nAtom
    nType = input%geom%nSpecies
    orb = input%slako%orb
    nOrb = orb%nOrb
    tPeriodic = input%geom%tPeriodic

    ! Brillouin zone sampling
    if (tPeriodic) then
      nKPoint = input%ctrl%nKPoint
      allocate(kPoint(3, nKPoint))
      allocate(kWeight(nKPoint))
      @:ASSERT(all(shape(kPoint) == shape(input%ctrl%KPoint)))
      @:ASSERT(all(shape(kWeight) == shape(input%ctrl%kWeight)))
      kPoint(:,:) = input%ctrl%KPoint(:,:)
      if (sum(input%ctrl%kWeight(:)) < epsilon(1.0_dp)) then
        call error("Sum of k-point weights should be greater than zero!")
      end if
      kWeight(:) = input%ctrl%kWeight / sum(input%ctrl%kWeight)
    else
      nKPoint = 1
      allocate(kPoint(3, nKPoint))
      allocate(kWeight(nKpoint))
      kPoint(:,1) = 0.0_dp
      kWeight(1) = 1.0_dp
    end if

    if ((.not. tPeriodic) .or. (nKPoint == 1 .and. all(kPoint(:, 1) == [0.0_dp, 0.0_dp, 0.0_dp])))&
        & then
      tRealHS = .true.
    else
      tRealHS = .false.
    end if

  #:if WITH_MPI
    call env%initMpi(input%ctrl%parallelOpts%nGroup)
  #:endif
  #:if WITH_SCALAPACK
    call initScalapack(input%ctrl%parallelOpts%blacsOpts, nAtom, nOrb, t2Component, env)
  #:endif
    call TParallelKS_init(parallelKS, env, nKPoint, nIndepHam)

    sccTol = input%ctrl%sccTol
    tShowFoldedCoord = input%ctrl%tShowFoldedCoord
    if (tShowFoldedCoord .and. .not. tPeriodic) then
      call error("Folding coordinates back into the central cell is meaningless for molecular&
          & boundary conditions!")
    end if
    tFracCoord = input%geom%tFracCoord
    solver = input%ctrl%iSolver
    if (tSccCalc) then
      maxSccIter = input%ctrl%maxIter
    else
      maxSccIter = 1
    end if

    if (tPeriodic) then
      tLatticeChanged = .true.
      allocate(latVec(3, 3))
      @:ASSERT(all(shape(input%geom%latVecs) == shape(latVec)))
      latVec(:,:) = input%geom%latVecs(:,:)
      allocate(recVec(3, 3))
      allocate(invLatVec(3, 3))
      invLatVec = latVec(:,:)
      call matinv(invLatVec)
      invLatVec = reshape(invLatVec, (/3, 3/), order=(/2, 1/))
      recVec = 2.0_dp * pi * invLatVec
      CellVol = abs(determinant33(latVec))
      recCellVol = abs(determinant33(recVec))
    else
      allocate(latVec(0, 0))
      allocate(recVec(0, 0))
      allocate(invLatVec(0, 0))
      CellVol = 0.0_dp
      recCellVol = 0.0_dp
      tLatticeChanged = .false.
    end if

    ! Slater-Koster tables
    skHamCont = input%slako%skHamCont
    skOverCont = input%slako%skOverCont
    pRepCont = input%slako%repCont

    allocate(atomEigVal(orb%mShell, nType))
    @:ASSERT(size(input%slako%skSelf, dim=1) == orb%mShell)
    @:ASSERT(size(input%slako%skSelf, dim=2) == size(atomEigVal, dim=2))
    atomEigVal(:,:) = input%slako%skSelf(1:orb%mShell, :)

    @:ASSERT(size(input%slako%skOcc, dim=1) >= orb%mShell)
    allocate(referenceN0(orb%mShell, nType))
    referenceN0(:,:) = input%slako%skOcc(1:orb%mShell, :)
    @:ASSERT(size(input%slako%mass) == nType)
    allocate(speciesMass(nType))
    speciesMass(:) = input%slako%mass(:)

    ! Spin W's !'
    if (allocated(input%ctrl%spinW)) then
      allocate(spinW(orb%mShell, orb%mShell, nType))
      spinW(:,:,:) = 0.0_dp
      do iSp = 1, nType
        do jj = 1, orb%nShell(iSp)
          do kk = 1, orb%nShell(iSp)
            spinW(jj, kk, iSp) = input%ctrl%spinW(jj, kk, iSp)
          end do
        end do
      end do
    end if

    if (tSpinOrbit) then
      allocate(xi(orb%mShell,nType))
      xi(:,:) = 0.0_dp
      do iSp=1,nType
        do jj=1, orb%nShell(iSp)
          xi(jj,iSp)=input%ctrl%xi(jj,iSp)
        end do
      end do
    end if

    ! DFTB+U parameters
    if (tDFTBU) then
      nDFTBUfunc = input%ctrl%DFTBUfunc
      allocate(UJ(size(input%ctrl%UJ,dim=1),size(input%ctrl%UJ,dim=2)))
      allocate(nUJ(size(input%ctrl%nUJ)))
      allocate(niUJ(size(input%ctrl%niUJ,dim=1),size(input%ctrl%niUJ,dim=2)))
      allocate(iUJ(size(input%ctrl%iUJ,dim=1), size(input%ctrl%iUJ,dim=2),&
          & size(input%ctrl%iUJ,dim=3)))

      UJ(:,:) = input%ctrl%UJ(:,:)
      nUJ(:) = input%ctrl%nUJ(:)
      niUJ(:,:) = input%ctrl%niUJ(:,:)
      iUJ(:,:,:) = input%ctrl%iUJ(:,:,:)
      do iSp = 1, nType
        do jj = 1, nUJ(iSp)
          if (niUJ(jj,iSp)>1) then
            call heap_sort(iUJ(1:niUJ(jj,iSp),jj,iSp))
          end if
        end do
      end do
    else
      allocate(UJ(0,0))
      allocate(nUJ(0))
      allocate(niUJ(0,0))
      allocate(iUJ(0,0,0))
    end if

    ! Cut-offs from SlaKo and repulsive
    skCutOff = max(getCutOff(skHamCont), getCutOff(skOverCont))
    repCutOff = getCutOff(pRepCont)
    mCutOff = max(skCutOff, repCutOff)

    ! Get species names and output file
    geoOutFile = input%ctrl%outFile
    allocate(speciesName(size(input%geom%speciesNames)))
    speciesName(:) = input%geom%speciesNames(:)

    do iSp = 1, nType
      do jj = iSp+1, nType
        if (speciesName(iSp) == speciesName(jj)) then
          write(tmpStr,"('Duplicate identical species labels in the geometry: ',A)")speciesName(iSp)
          call error(tmpStr)
        end if
      end do
    end do

    ! Initialise the SCC module (the two copies of the Hubbard Us are rather
    ! artifical, since the copy for the main program is only used for dumping
    ! into the tagged format for autotest)
    allocate(hubbU(orb%mShell, nType))
    @:ASSERT(size(input%slako%skHubbU, dim=1) >= orb%mShell)
    @:ASSERT(size(input%slako%skHubbU, dim=2) == nType)
    hubbU(:,:) = input%slako%skHubbU(1:orb%mShell, :)
    if (allocated(input%ctrl%hubbU)) then
      where (input%ctrl%hubbU > 0.0_dp)
        hubbU = input%ctrl%hubbU
      end where
    end if
    if (tSccCalc) then
      allocate(sccInp)
      allocate(sccCalc)
      sccInp%orb => orb
      if (tPeriodic) then
        sccInp%latVecs = latVec
        sccInp%recVecs = recVec
        sccInp%volume = CellVol
      end if
      sccInp%hubbU = hubbU
      allocate(tDampedShort(nType))
      if (input%ctrl%tDampH) then
        tDampedShort = (speciesMass < 3.5_dp * amu__au)
        !tDampedShort(:) = (speciesName == "H" .or. speciesName == "h")
      else
        tDampedShort(:) = .false.
      end if
      sccInp%tDampedShort = tDampedShort
      sccInp%dampExp = input%ctrl%dampExp

      ! H5 correction
      if (input%ctrl%h5SwitchedOn) then
        if (.not. any(speciesMass < 3.5_dp * amu__au)) then
          call error("H5 correction used without H atoms present")
        end if
        if (any(tDampedShort)) then
          call error("H5 correction is not compatible with X-H damping")
        end if
        allocate(pH5Correction)
        call H5Corr_init(pH5Correction, speciesName, input%ctrl%h5RScale, input%ctrl%h5WScale,&
            & input%ctrl%h5ElementPara)
        sccInp%h5Correction = pH5Correction
      end if

      nExtChrg = input%ctrl%nExtChrg
      tExtChrg = (nExtChrg > 0)
      if (tExtChrg) then
        if (.not.tSccCalc) then
          call error("External charges can only be used in an SCC calculation")
        end if
        tStress = .false. ! Stress calculations not allowed
        @:ASSERT(size(input%ctrl%extChrg, dim=1) == 4)
        @:ASSERT(size(input%ctrl%extChrg, dim=2) == nExtChrg)
        sccInp%extCharges = input%ctrl%extChrg
        if (allocated(input%ctrl%extChrgBlurWidth)) then
          sccInp%blurWidths = input%ctrl%extChrgblurWidth
          if (any(sccInp%blurWidths < 0.0_dp)) then
            call error("Gaussian blur widths for charges may not be negative")
          end if
        end if
      end if
      if (allocated(input%ctrl%chrgConstr)) then
        @:ASSERT(all(shape(input%ctrl%chrgConstr) == (/ nAtom, 2 /)))
        if (any(abs(input%ctrl%chrgConstr(:,2)) > epsilon(1.0_dp))) then
          sccInp%chrgConstraints = input%ctrl%chrgConstr
        end if
      end if

      if (allocated(input%ctrl%thirdOrderOn)) then
        @:ASSERT(tSccCalc)
        @:ASSERT(all(shape(input%ctrl%thirdOrderOn) == (/ nAtom, 2 /)))
        sccInp%thirdOrderOn = input%ctrl%thirdOrderOn
      end if

      sccInp%ewaldAlpha = input%ctrl%ewaldAlpha
      sccInp%tolEwald = input%ctrl%tolEwald
      call initialize(sccCalc, env, sccInp)
      deallocate(sccInp)

      ! Longest cut-off including the softening part of gamma
      mCutOff = max(mCutOff, sccCalc%getCutOff())

      if (input%ctrl%t3rd .and. input%ctrl%tOrbResolved) then
        call error("Onsite third order DFTB only compatible with orbital non resolved SCC")
      end if

      ! Initialize full 3rd order module
      t3rd = input%ctrl%t3rd
      t3rdFull = input%ctrl%t3rdFull
      if (t3rdFull) then
        @:ASSERT(tSccCalc)
        thirdInp%orb => orb
        thirdInp%hubbUs = hubbU
        thirdInp%hubbUDerivs = input%ctrl%hubDerivs
        allocate(thirdInp%damped(nType))
        thirdInp%damped(:) = tDampedShort
        thirdInp%dampExp = input%ctrl%dampExp
        thirdInp%shellResolved = input%ctrl%tOrbResolved
        allocate(thirdOrd)
        call ThirdOrder_init(thirdOrd, thirdInp)
        mCutOff = max(mCutOff, thirdOrd%getCutOff())
      end if
    end if

    ! Initial coordinates
    allocate(coord0(3, nAtom))
    @:ASSERT(all(shape(coord0) == shape(input%geom%coords)))
    coord0(:,:) = input%geom%coords(:,:)
    tCoordsChanged = .true.

    allocate(species0(nAtom))
    @:ASSERT(all(shape(species0) == shape(input%geom%species)))
    species0(:) = input%geom%species(:)

    allocate(mass(nAtom))
    mass = speciesMass(species0)
    if (allocated(input%ctrl%masses)) then
      @:ASSERT(size(input%ctrl%masses) == nAtom)
      where (input%ctrl%masses >= 0.0_dp)
        mass = input%ctrl%masses
      end where
    end if

    if (tPeriodic) then
      ! Make some guess for the nr. of all interacting atoms
      nAllAtom = int((real(nAtom, dp)**(1.0_dp/3.0_dp) + 3.0_dp)**3)
    else
      nAllAtom = nAtom
    end if
    allocate(coord(3, nAllAtom))
    allocate(species(nAllAtom))
    allocate(img2CentCell(nAllAtom))
    allocate(iCellVec(nAllAtom))

    ! Intialize Hamilton and overlap
    tImHam = tDualSpinOrbit .or. (tSpinOrbit .and. tDFTBU) ! .or. tBField
    if (tSccCalc) then
      allocate(chargePerShell(orb%mShell,nAtom,nSpin))
    else
       allocate(chargePerShell(0,0,0))
    end if
    allocate(ham(0, nSpin))
    if (tImHam) then
      allocate(iHam(0, nSpin))
    end if
    allocate(over(0))
    allocate(iSparseStart(0, nAtom))

    if (nSpin == 4) then
      allocate(nEl(1))
    else
      allocate(nEl(nSpin))
    end if

    nEl0 = 0.0_dp
    do ii = 1, nAtom
      nEl0 = nEl0 + sum(input%slako%skOcc(1:orb%nShell(species0(ii)), species0(ii)))
    end do
    nEl(:) = 0.0_dp
    if (nSpin == 1 .or. nSpin == 4) then
      nEl(1) = nEl0 - input%ctrl%nrChrg
      if(ceiling(nEl(1)) > 2.0_dp*nOrb) then
        call error("More electrons than basis functions!")
      end if
    else
      nEl(1) = 0.5_dp * (nEl0 - input%ctrl%nrChrg + input%ctrl%nrSpinPol)
      nEl(2) = 0.5_dp * (nEl0 - input%ctrl%nrChrg - input%ctrl%nrSpinPol)
      if (any(ceiling(nEl(:)) > nOrb)) then
        call error("More electrons than basis functions!")
      end if
    end if

    if (.not.all(nEl(:) >= 0.0_dp)) then
      call error("Less than 0 electrons!")
    end if

    iDistribFn = input%ctrl%iDistribFn
    tempElec = input%ctrl%tempElec
    tFixEf = input%ctrl%tFixEf
    if (tFixEf) then
      Ef = input%ctrl%Ef
    else
      Ef = 0.0_dp
    end if
    tSetFillingTemp = input%ctrl%tSetFillingTemp
    tFillKSep = input%ctrl%tFillKSep
    tempAtom = input%ctrl%tempAtom
    deltaT = input%ctrl%deltaT


    ! Create equivalency relations
    if (tSccCalc) then
      allocate(iEqOrbitals(orb%mOrb, nAtom, nSpin))
      allocate(iEqOrbSCC(orb%mOrb, nAtom, nSpin))
      call sccCalc%getOrbitalEquiv(orb, species0, iEqOrbSCC)
      if (nSpin == 1) then
        iEqOrbitals(:,:,:) = iEqOrbSCC(:,:,:)
      else
        allocate(iEqOrbSpin(orb%mOrb, nAtom, nSpin))
        call Spin_getOrbitalEquiv(orb, species0, iEqOrbSpin)
        call OrbitalEquiv_merge(iEqOrbSCC, iEqOrbSpin, orb, iEqOrbitals)
        deallocate(iEqOrbSpin)
      end if
      deallocate(iEqOrbSCC)
      nIneqOrb = maxval(iEqOrbitals)
      nMixElements = nIneqOrb
      if (tDFTBU) then
        allocate(iEqOrbSpin(orb%mOrb, nAtom, nSpin))
        allocate(iEqOrbDFTBU(orb%mOrb, nAtom, nSpin))
        call DFTBplsU_getOrbitalEquiv(iEqOrbDFTBU,orb, species0, nUJ, niUJ, iUJ)
        call OrbitalEquiv_merge(iEqOrbitals, iEqOrbDFTBU, orb, iEqOrbSpin)
        iEqOrbitals(:,:,:) = iEqOrbSpin(:,:,:)
        nIneqOrb = maxval(iEqOrbitals)
        deallocate(iEqOrbSpin)
        deallocate(iEqOrbDFTBU)
        allocate(iEqBlockDFTBU(orb%mOrb, orb%mOrb, nAtom, nSpin))
        call DFTBU_blockIndx(iEqBlockDFTBU, nIneqOrb, orb, species0, nUJ, niUJ, iUJ)
        nMixElements = max(nMixElements,maxval(iEqBlockDFTBU)) ! as
        !  iEqBlockDFTBU does not include diagonal elements, so in the case of
        !  a purely s-block DFTB+U calculation, maxval(iEqBlockDFTBU) would
        !  return 0
        if (tImHam) then
          allocate(iEqBlockDFTBULS(orb%mOrb, orb%mOrb, nAtom, nSpin))
          call DFTBU_blockIndx(iEqBlockDFTBULS, nMixElements, orb, species0, nUJ, niUJ, iUJ)
          nMixElements = max(nMixElements,maxval(iEqBlockDFTBULS))
        end if
      end if
    else
      nIneqOrb = nOrb
      nMixElements = 0
    end if

    ! Initialize mixer
    ! (at the moment, the mixer does not need to know about the size of the
    ! vector to mix.)
    if (tSccCalc) then
      allocate(pChrgMixer)
      iMixer = input%ctrl%iMixSwitch
      nGeneration = input%ctrl%iGenerations
      mixParam = input%ctrl%almix
      select case (iMixer)
      case (1)
        allocate(pSimplemixer)
        call init(pSimpleMixer, mixParam)
        call init(pChrgMixer, pSimpleMixer)
      case (2)
        allocate(pAndersonMixer)
        if (input%ctrl%andersonNrDynMix > 0) then
          call init(pAndersonMixer, nGeneration, mixParam, input%ctrl%andersonInitMixing,&
              & input%ctrl%andersonDynMixParams, input%ctrl%andersonOmega0)
        else
          call init(pAndersonMixer, nGeneration, mixParam, input%ctrl%andersonInitMixing,&
              & omega0=input%ctrl%andersonOmega0)
        end if
        call init(pChrgMixer, pAndersonMixer)
      case (3)
        allocate(pBroydenMixer)
        call init(pBroydenMixer, maxSccIter, mixParam, input%ctrl%broydenOmega0,&
            & input%ctrl%broydenMinWeight, input%ctrl%broydenMaxWeight, input%ctrl%broydenWeightFac)
        call init(pChrgMixer, pBroydenMixer)
      case(4)
        allocate(pDIISMixer)
        call init(pDIISMixer,nGeneration, mixParam, input%ctrl%tFromStart)
        call init(pChrgMixer, pDIISMixer)
      case default
        call error("Unknown charge mixer type.")
      end select
    end if

    ! initialise in cases where atoms move
    tGeoOpt = input%ctrl%tGeoOpt
    tCoordOpt = input%ctrl%tCoordOpt
    tLatOpt = (input%ctrl%tLatOpt .and. tPeriodic)
    if (tLatOpt) then
      if (tExtChrg) then
        ! Stop as not sure, what to do with the coordinates of the
        ! external charges, when the lattice changes.
        call error("External charges and lattice optimisation can not be used together.")
      end if
    end if
    if (tLatOpt) then
      tLatOptFixAng = input%ctrl%tLatOptFixAng
      tLatOptFixLen = input%ctrl%tLatOptFixLen
      tLatOptIsotropic = input%ctrl%tLatOptIsotropic
      if (tLatOptFixAng .or. any(tLatOptFixLen) .or. tLatOptIsotropic) then
        origLatVec(:,:) = latVec(:,:)
        do ii = 1, 3
           normOrigLatVec(:,ii) = origLatVec(:,ii) / sqrt(sum(origLatVec(:,ii)**2))
        end do
      end if
    end if
    extPressure = input%ctrl%pressure
    tBarostat = input%ctrl%tBarostat
    BarostatStrength = input%ctrl%BarostatStrength

#:if WITH_SOCKETS
    tSocket = allocated(input%ctrl%socketInput)
    if (tSocket) then
      input%ctrl%socketInput%nAtom = nAtom
      call initSocket(env, input%ctrl%socketInput, tPeriodic, coord0, latVec, socket,&
          & tCoordsChanged, tLatticeChanged)
      tForces = .true.
      tGeoOpt = .false.
      tMD = .false.
    end if
#:else
    tSocket = .false.
#:endif

    tAppendGeo = input%ctrl%tAppendGeo
    tUseConvergedForces = (input%ctrl%tConvrgForces .and. tSccCalc) ! no point if not SCC
    tMD = input%ctrl%tMD
    tDerivs = input%ctrl%tDerivs
    tPrintMulliken = input%ctrl%tPrintMulliken
    tEField = input%ctrl%tEfield ! external electric field
    tMulliken = input%ctrl%tMulliken .or. tPrintMulliken .or. tEField
    tAtomicEnergy = input%ctrl%tAtomicEnergy
    tPrintEigVecs = input%ctrl%tPrintEigVecs
    tPrintEigVecsTxt = input%ctrl%tPrintEigVecsTxt

    tPrintForces = input%ctrl%tPrintForces
    tForces = input%ctrl%tForces .or. tPrintForces
    if (tSccCalc) then
      forceType = input%ctrl%forceType
    else
      if (input%ctrl%forceType /= 0) then
        call error("Invalid force evaluation method for non-SCC calculations.")
      end if
    end if
    if (forceType == 2 .and. tempElec > minTemp) then
       call error("This ForceEvaluation method requires the electron temperature to be zero")
    end if
    if (tForces) then
      select case(input%ctrl%iDerivMethod)
      case (1)
        ! set step size from input
        if (input%ctrl%deriv1stDelta < epsilon(1.0_dp)) then
          write(tmpStr, "(A,E12.4)") 'Too small value for finite difference step :',&
              & input%ctrl%deriv1stDelta
          call error(tmpStr)
        end if
        call NonSccDiff_init(nonSccDeriv, diffTypes%finiteDiff, input%ctrl%deriv1stDelta)
      case (2)
        call NonSccDiff_init(nonSccDeriv, diffTypes%richardson)
      end select
    end if

    ! requires stress to already be possible and it being a periodic calculation
    ! with forces
    tStress = ((tPeriodic .and. tForces).and.tStress)

    nMovedAtom = input%ctrl%nrMoved
    nMovedCoord = 3 * nMovedAtom

    if (input%ctrl%maxRun == -1) then
      nGeoSteps = huge(1) - 1
      ! Workaround:PGI 17.10 -> do i = 0, huge(1) executes 0 times
      ! nGeoSteps = huge(1)
    else
      nGeoSteps = input%ctrl%maxRun
    end if

    if (nMovedAtom > 0) then
      allocate(indMovedAtom(size(input%ctrl%indMovedAtom)))
      indMovedAtom(:) = input%ctrl%indMovedAtom(:)
    else
      allocate(indMovedAtom(0))
    end if

    allocate(pGeoCoordOpt)
    if (tCoordOpt) then
      allocate(tmpCoords(nMovedCoord))
      tmpCoords(1:nMovedCoord) = reshape(coord0(:, indMovedAtom), (/ nMovedCoord /))
      select case (input%ctrl%iGeoOpt)
      case(1)
        allocate(tmpWeight(nMovedCoord))
        tmpWeight(1:nMovedCoord) = 0.5_dp * deltaT**2 / reshape(spread(mass(indMovedAtom), 1, 3),&
            & (/nMovedCoord/))
        allocate(pSteepDesc)
        call init(pSteepDesc, size(tmpCoords), input%ctrl%maxForce,&
            & input%ctrl%maxAtomDisp,tmpWeight)
        deallocate(tmpWeight)
        call init(pGeoCoordOpt, pSteepDesc)
      case (2)
        allocate(pConjGrad)
        call init(pConjGrad, size(tmpCoords), input%ctrl%maxForce, input%ctrl%maxAtomDisp)
        call init(pGeoCoordOpt, pConjGrad)
      case (3)
        allocate(pDIIS)
        call init(pDIIS, size(tmpCoords), input%ctrl%maxForce, input%ctrl%deltaGeoOpt,&
            & input%ctrl%iGenGeoOpt)
        call init(pGeoCoordOpt, pDIIS)
      case (4)
        allocate(pLbfgs)
        call TLbfgs_init(pLbfgs, size(tmpCoords), input%ctrl%maxForce, tolSameDist,&
            & input%ctrl%maxAtomDisp, input%ctrl%lbfgsInp%memory)
        call init(pGeoCoordOpt, pLbfgs)
      end select
      call reset(pGeoCoordOpt, tmpCoords)
    end if

    allocate(pGeoLatOpt)
    if (tLatOpt) then
      select case (input%ctrl%iGeoOpt)
      case(1)
        allocate(tmpWeight(9))
        tmpWeight = 1.0_dp
        allocate(pSteepDescLat)
        call init(pSteepDescLat, 9, input%ctrl%maxForce, input%ctrl%maxLatDisp, tmpWeight )
        deallocate(tmpWeight)
        call init(pGeoLatOpt, pSteepDescLat)
      case(2,3) ! use CG lattice for both DIIS and CG
        allocate(pConjGradLat)
        call init(pConjGradLat, 9, input%ctrl%maxForce, input%ctrl%maxLatDisp)
        call init(pGeoLatOpt, pConjGradLat)
      case (4)
        allocate(pLbfgsLat)
        call TLbfgs_init(pLbfgsLat, 9, input%ctrl%maxForce, tolSameDist, input%ctrl%maxLatDisp,&
            & input%ctrl%lbfgsInp%memory)
        call init(pGeoLatOpt, pLbfgsLat)
      end select
      ! optimization uses scaling factor of unit cell
      if (tLatOptIsotropic ) then
        call reset(pGeoLatOpt, (/1.0_dp,0.0_dp,0.0_dp,0.0_dp,0.0_dp,0.0_dp,0.0_dp,0.0_dp,0.0_dp/))
      else if (tLatOptFixAng) then
        ! optimization uses scaling factor of lattice vectors
        call reset( pGeoLatOpt, (/1.0_dp,1.0_dp,1.0_dp,0.0_dp,0.0_dp,0.0_dp,0.0_dp,0.0_dp,0.0_dp/))
      else
        call reset( pGeoLatOpt, reshape(latVec, (/ 9 /)) )
      end if
    end if

    if (.not.(tGeoOpt.or.tMD.or.tSocket)) then
      nGeoSteps = 0
    end if

    ! Initialize constraints
    if (input%ctrl%nrConstr > 0) then
      allocate(conAtom(input%ctrl%nrConstr))
      allocate(conVec(3, input%ctrl%nrConstr))
      conAtom(:) = input%ctrl%conAtom
      conVec(:,:) = input%ctrl%conVec
      do ii = 1, input%ctrl%nrConstr
        conVec(:,ii) = conVec(:,ii) / sqrt(sum(conVec(:,ii)**2))
      end do
    end if

    ! Dispersion
    tHHRepulsion = .false.
    tDispersion = allocated(input%ctrl%dispInp)
    if (tDispersion) then
      if (allocated(input%ctrl%dispInp%slakirk)) then
        tStress = .false.
        if (tLatOpt) then
          call error("Sorry, lattice optimisation and Slater-Kirkwood type dispersion can not be&
              & used together")
        end if
        if (tBarostat) then
          call error("Sorry, barostatic MD and Slater-Kirkwood type dispersion can not be used&
              & together")
        end if
        allocate(slaKirk)
        if (tPeriodic) then
          call DispSlaKirk_init(slaKirk, input%ctrl%dispInp%slakirk, latVec)
        else
          call DispSlaKirk_init(slaKirk, input%ctrl%dispInp%slakirk)
        end if
        call move_alloc(slaKirk, dispersion)

      elseif (allocated(input%ctrl%dispInp%uff)) then
        allocate(uff)
        if (tPeriodic) then
          call DispUff_init(uff, input%ctrl%dispInp%uff, nAtom, species0, latVec)
        else
          call DispUff_init(uff, input%ctrl%dispInp%uff, nAtom)
        end if
        call move_alloc(uff, dispersion)

    #:if WITH_DFTD3
      elseif (allocated(input%ctrl%dispInp%dftd3)) then
        allocate(dftd3)
        tHHRepulsion = input%ctrl%dispInp%dftd3%hhrepulsion
        if (tHHRepulsion .and. .not. any(speciesMass < 3.5_dp * amu__au)) then
          call error("H-H repulsion correction used without H atoms present")
        end if
        if (tPeriodic) then
          call DispDftD3_init(dftd3, input%ctrl%dispInp%dftd3, nAtom, species0, speciesName, latVec)
        else
          call DispDftD3_init(dftd3, input%ctrl%dispInp%dftd3, nAtom, species0, speciesName)
        end if
        call move_alloc(dftd3, dispersion)
    #:endif
      end if
      mCutOff = max(mCutOff, dispersion%getRCutOff())

    end if

    if (input%ctrl%nrChrg == 0.0_dp .and. (.not.tPeriodic) .and. tMulliken) then
      tDipole = .true.
    else
      tDipole = .false.
    end if

    if (allocated(input%ctrl%elStatPotentialsInp)) then
      if (.not.tSccCalc) then
        call error("Electrostatic potentials only available for SCC calculations")
      end if
      allocate(esp)
      call TElStatPotentials_init(esp, input%ctrl%elStatPotentialsInp, tEField .or. tExtChrg)
    end if

    tLocalise = input%ctrl%tLocalise
    if (tLocalise .and. (nSpin > 2 .or. t2Component)) then
      call error("Localisation of electronic states currently unsupported for non-collinear and&
          & spin orbit calculations")
    end if
    if (allocated(input%ctrl%pipekMezeyInp)) then
      allocate(pipekMezey)
      call initialise(pipekMezey, input%ctrl%pipekMezeyInp)
    end if
    tLocalise = allocated(pipekMezey)

    ! Linear response
    tLinResp = input%ctrl%lrespini%tInit

    if (tLinResp) then

      ! input sanity checking
    #:if not WITH_ARPACK
      call error("This binary has been compiled without support for linear response calculations.")
    #:endif
      if (.not. tSccCalc) then
        call error("Linear response excitation requires SCC=Yes")
      end if
      if (nspin > 2) then
        call error("Linear reponse does not work with non-colinear spin polarization yet")
      elseif (tSpin .and. tForces) then
        call error("excited state relaxation is not implemented yet for spin-polarized systems")
      elseif (tPeriodic .and. tForces) then
        call error("excited state relaxation is not implemented yet periodic systems")
      elseif (tPeriodic .and. .not.tRealHS) then
        call error("Linear response only works with non-periodic or gamma-point molecular crystals")
      elseif (tSpinOrbit) then
        call error("Linear response does not support spin orbit coupling at the moment.")
      elseif (tDFTBU) then
        call error("Linear response does not support LDA+U yet")
      elseif (input%ctrl%tOrbResolved) then
        call error("Linear response does not support orbital resolved scc yet")
      end if
      if (tempElec > 0.0_dp .and. tForces) then
        write(tmpStr, "(A,E12.4,A)")"Excited state forces are not implemented yet for fractional&
            & occupations, kT=", tempElec/Boltzmann,"K"
        call warning(tmpStr)
      end if

      if (input%ctrl%lrespini%nstat == 0) then
        if (tForces) then
          call error("Excited forces only available for StateOfInterest non zero.")
        end if
        if (input%ctrl%lrespini%tPrintEigVecs .or. input%ctrl%lrespini%tCoeffs) then
          call error("Excited eigenvectors only available for StateOfInterest non zero.")
        end if
      end if
      if (input%ctrl%lrespini%energyWindow < 0.0_dp) then
        call error("Negative energy window for excitations")
      end if

      ! Hubbard U and spin constants for excitations (W only needed for triplet/spin polarised)
      allocate(input%ctrl%lrespini%HubbardU(nType))
      allocate(input%ctrl%lrespini%spinW(nType))
      input%ctrl%lrespini%HubbardU = 0.0_dp
      input%ctrl%lrespini%spinW = 0.0_dp

      ! calculate linear response Gamma values from HOAO shell Hubbard U (non
      ! shell resolved)
      do iSp = 1, nType
        homoLoc = maxloc(atomEigVal(:orb%nShell(iSp), iSp),&
            & mask=input%slako%skOcc(:orb%nShell(iSp), iSp) > 0.0_dp)
        input%ctrl%lrespini%HubbardU(iSp) = hubbU(homoLoc(1), iSp)
      end do

      ! and atomic HOAO spin W value if needed
      input%ctrl%lrespini%spinW(:) = 0.0_dp
      select case(input%ctrl%lrespini%sym)
      case("S")
        ! Singlet case, no need for spin constants
      case("T","B"," ")
        ! triplet or spin-polarised
        do iSp = 1, nType
          homoLoc = maxloc(atomEigVal(:orb%nShell(iSp), iSp),&
              & mask=input%slako%skOcc(:orb%nShell(iSp), iSp) > 0.0_dp)
          input%ctrl%lrespini%spinW(iSp) = spinW(homoLoc(1), homoLoc(1), iSp)
        end do
      case default
        call error("Unknown excitation type requested")
      end select

      tPrintExcitedEigVecs = input%ctrl%lrespini%tPrintEigVecs
      tLinRespZVect = (input%ctrl%lrespini%tMulliken .or. tForces .or. input%ctrl%lrespini%tCoeffs&
          & .or. tPrintExcitedEigVecs)

      call init(lresp, input%ctrl%lrespini, nAtom, nEl(1), orb)

    end if

    iSeed = input%ctrl%iSeed
    tRandomSeed = (iSeed < 1)
    ! Note: This routine may not be called multiple times. If you need further random generators,
    ! extend the routine and create them within this call.
    call createRandomGenerators(env, iSeed, randomInit, randomThermostat)

    call getRandom(randomInit, rTmp)
    runId = int(real(huge(runId) - 1, dp) * rTmp) + 1


    ! MD stuff
    if (tMD) then
      ! Create MD framework.
      allocate(pMDFrame)
      call init(pMDFrame, nMovedAtom, nAtom, input%ctrl%tMDstill)

      ! Create temperature profile, if thermostat is not the dummy one
      if (input%ctrl%iThermostat /= 0) then
        allocate(temperatureProfile)
        call init(temperatureProfile, input%ctrl%tempMethods, input%ctrl%tempSteps,&
            & input%ctrl%tempValues)
        pTempProfile => temperatureProfile
      else
        nullify(pTempProfile)
      end if

      ! Create thermostat
      allocate(pThermostat)
      select case (input%ctrl%iThermostat)
      case (0) ! No thermostat
        allocate(pDummyTherm)
        call init(pDummyTherm, tempAtom, mass(indMovedAtom), randomThermostat, pMDFrame)
        call init(pThermostat, pDummyTherm)
      case (1) ! Andersen thermostat
        allocate(pAndersenTherm)
        call init(pAndersenTherm, randomThermostat, mass(indMovedAtom), pTempProfile,&
            & input%ctrl%tRescale, input%ctrl%wvScale, pMDFrame)
        call init(pThermostat, pAndersenTherm)
      case (2) ! Berendsen thermostat
        allocate(pBerendsenTherm)
        call init(pBerendsenTherm, randomThermostat, mass(indMovedAtom), pTempProfile,&
            & input%ctrl%wvScale, pMDFrame)
        call init(pThermostat, pBerendsenTherm)
      case (3) ! Nose-Hoover-Chain thermostat
        allocate(pNHCTherm)
        if (input%ctrl%tInitNHC) then
          call init(pNHCTherm, randomThermostat, mass(indMovedAtom), pTempProfile,&
              & input%ctrl%wvScale, pMDFrame, input%ctrl%deltaT, input%ctrl%nh_npart,&
              & input%ctrl%nh_nys, input%ctrl%nh_nc, input%ctrl%xnose, input%ctrl%vnose,&
              & input%ctrl%gnose)
        else
          call init(pNHCTherm, randomThermostat, mass(indMovedAtom), pTempProfile,&
              & input%ctrl%wvScale, pMDFrame, input%ctrl%deltaT, input%ctrl%nh_npart,&
              & input%ctrl%nh_nys, input%ctrl%nh_nc)
        end if
        call init(pThermostat, pNHCTherm)
      end select

      ! Create MD integrator
      allocate(pVelocityVerlet)
      if (input%ctrl%tReadMDVelocities) then
        if (tBarostat) then
          call init(pVelocityVerlet, deltaT, coord0(:,indMovedAtom), pThermostat,&
              & input%ctrl%initialVelocities, BarostatStrength, extPressure, input%ctrl%tIsotropic)
        else
          call init(pVelocityVerlet, deltaT, coord0(:,indMovedAtom), pThermostat,&
              & input%ctrl%initialVelocities)
        end if
      else
        if (tBarostat) then
          call init(pVelocityVerlet, deltaT, coord0(:,indMovedAtom), pThermostat, BarostatStrength,&
              & extPressure, input%ctrl%tIsotropic)
        else
          call init(pVelocityVerlet, deltaT, coord0(:,indMovedAtom), pThermostat)
        end if
      end if
      allocate(pMDIntegrator)
      call init(pMDIntegrator, pVelocityVerlet)
    end if

    ! Check for extended Born-Oppenheimer MD
    tXlbomd = allocated(input%ctrl%xlbomd)
    if (tXlbomd) then
      if (input%ctrl%iThermostat /= 0) then
        call error("XLBOMD does not work with thermostats yet")
      elseif (tBarostat) then
        call error("XLBOMD does not work with barostats yet")
      elseif (nSpin /= 1 .or. tDFTBU) then
        call error("XLBOMD does not work for spin or DFTB+U yet")
      elseif (forceType /= 2 .and. forceType /= 3) then
        call error("Force evaluation method incompatible with XLBOMD")
      elseif (iDistribFn /= Fermi) then
        call error("Filling function incompatible with XLBOMD")
      end if
      allocate(xlbomdIntegrator)
      call Xlbomd_init(xlbomdIntegrator, input%ctrl%xlbomd, nIneqOrb)
    end if

    if (tDerivs) then
      allocate(tmp3Coords(3,nMovedAtom))
      tmp3Coords = coord0(:,indMovedAtom)
      call create(derivDriver, tmp3Coords, input%ctrl%deriv2ndDelta)
      coord0(:,indMovedAtom) = tmp3Coords
      deallocate(tmp3Coords)
      nGeoSteps = 2 * 3 * nMovedAtom - 1
    end if

    if (tEField) then
      EFieldStrength = input%ctrl%EFieldStrength
      EfieldVector(:) = input%ctrl%EfieldVector(:)
      tTDEfield = input%ctrl%tTDEfield
      EfieldOmega = input%ctrl%EfieldOmega
      EfieldPhase = input%ctrl%EfieldPhase
      if (tTDEfield .and. .not. tMD) then
        call error ("Time dependent electric fields only possible for MD!")
      end if
      ! parser should catch all of these:
      @:ASSERT(.not.tTDEfield .or. tMD)
    else
      tEField = .false.
      EFieldStrength = 0.0_dp
      EfieldVector(:) = 0.0_dp
      tTDEfield = .false.
      EfieldOmega = 0.0_dp
      EfieldPhase = 0
    end if

    ! Allocate charge arrays
    if (tMulliken) then ! automatically true if tSccCalc
      allocate(q0(orb%mOrb, nAtom, nSpin))
      q0(:,:,:) = 0.0_dp

      allocate(qShell0(orb%mShell, nAtom))
      qShell0(:,:) = 0.0_dp
    else
      allocate(q0(0,0,0))
      allocate(qShell0(0,0))
    end if

    allocate(qInput(orb%mOrb, nAtom, nSpin))
    allocate(qOutput(orb%mOrb, nAtom, nSpin))
    qInput(:,:,:) = 0.0_dp
    qOutput(:,:,:) = 0.0_dp

    if (tDFTBU) then
      allocate(qBlockIn(orb%mOrb, orb%mOrb, nAtom, nSpin))
      allocate(qBlockOut(orb%mOrb, orb%mOrb, nAtom, nSpin))
      qBlockIn(:,:,:,:) = 0.0_dp
      qBlockOut(:,:,:,:) = 0.0_dp
      if (tImHam) then
        allocate(qiBlockIn(orb%mOrb, orb%mOrb, nAtom, nSpin))
        qiBlockIn(:,:,:,:) = 0.0_dp
      end if
    end if

    if (tImHam) then
      allocate(qiBlockOut(orb%mOrb, orb%mOrb, nAtom, nSpin))
      qiBlockOut(:,:,:,:) = 0.0_dp
    end if

    if (tSccCalc) then
      allocate(qDiffRed(nMixElements))
      allocate(qInpRed(nMixElements))
      allocate(qOutRed(nMixElements))
      qDiffRed = 0.0_dp
      qInpRed = 0.0_dp
      qOutRed = 0.0_dp
    end if

    ! Initialize Mulliken charges
    if (tMulliken .or. tLinResp) then
      call initQFromShellChrg(q0, referenceN0, species0, orb)
    end if

    tReadChrg = input%ctrl%tReadChrg
    tWriteChrgAscii = input%ctrl%tWriteChrgAscii
    if (tSccCalc) then
      do iAt = 1, nAtom
        iSp = species0(iAt)
        do iSh = 1, orb%nShell(iSp)
          qShell0 (iSh,iAt) = sum(q0(orb%posShell(iSh,iSp):orb%posShell(iSh+1,iSp)-1,iAt,1))
        end do
      end do
      if (tReadChrg) then
        if (tDFTBU) then
          if (nSpin == 2) then
            if (tFixEf) then ! do not check charge or magnetisation from file
              call initQFromFile(qInput, fCharges, input%ctrl%tReadChrgAscii, orb, qBlock=qBlockIn)
            else
              call initQFromFile(qInput, fCharges, input%ctrl%tReadChrgAscii, orb, nEl = sum(nEl),&
                  & magnetisation=nEl(1)-nEl(2), qBlock=qBlockIn)
            end if
          else
            if (tImHam) then
              if (tFixEf) then
                call initQFromFile(qInput, fCharges, input%ctrl%tReadChrgAscii, orb,&
                    & qBlock=qBlockIn,qiBlock=qiBlockIn)
              else
                call initQFromFile(qInput, fCharges, input%ctrl%tReadChrgAscii, orb, nEl = nEl(1),&
                    & qBlock=qBlockIn,qiBlock=qiBlockIn)
              end if
            else
              if (tFixEf) then
                call initQFromFile(qInput, fCharges, input%ctrl%tReadChrgAscii, orb,&
                    & qBlock=qBlockIn)
              else
                call initQFromFile(qInput, fCharges, input%ctrl%tReadChrgAscii, orb, nEl = nEl(1),&
                    & qBlock=qBlockIn)
              end if
            end if
          end if
        else
          ! hack again caused by going from up/down to q and M
          if (nSpin == 2) then
            if (tFixEf) then
              call initQFromFile(qInput, fCharges, input%ctrl%tReadChrgAscii, orb)
            else
              call initQFromFile(qInput, fCharges, input%ctrl%tReadChrgAscii, orb, nEl = sum(nEl),&
                  & magnetisation=nEl(1)-nEl(2))
            end if
          else
            if (tFixEf) then
              call initQFromFile(qInput, fCharges, input%ctrl%tReadChrgAscii, orb)
            else
              call initQFromFile(qInput, fCharges, input%ctrl%tReadChrgAscii, orb, nEl = nEl(1))
            end if
          end if
        end if
      else
        if (allocated(input%ctrl%initialCharges)) then
          if (abs(sum(input%ctrl%initialCharges) - input%ctrl%nrChrg) > 1e-4_dp) then
            write(strTmp, "(A,G13.6,A,G13.6,A,A)") "Sum of initial charges does not match specified&
                & total charge. (", sum(input%ctrl%initialCharges), " vs. ", input%ctrl%nrChrg,&
                & ") ", "Your initial charge distribution will be rescaled."
            call warning(strTmp)
          end if
          call initQFromAtomChrg(qInput, input%ctrl%initialCharges, referenceN0, species0,&
              & speciesName, orb)
        else
          qInput(:,:,:) = q0
        end if
        ! Rescaling to ensure correct number of electrons in the system
        qInput(:,:,1) = qInput(:,:,1) *  sum(nEl) / sum(qInput(:,:,1))

        select case (nSpin)
        case (1)
          ! nothing to do
        case (2)
          if (allocated(input%ctrl%initialSpins)) then
            do ii = 1, nAtom
              ! does not actually matter if additional spin polarization pushes
              ! charges to <0 as the initial charges are not mixed in to later
              ! iterations
              qInput(1:orb%nOrbAtom(ii),ii,2) = qInput(1:orb%nOrbAtom(ii),ii,1)&
                  & * input%ctrl%initialSpins(1,ii) / sum(qInput(1:orb%nOrbAtom(ii),ii,1))
            end do
          else
            do ii = 1, nAtom
              qInput(1:orb%nOrbAtom(ii),ii,2) = qInput(1:orb%nOrbAtom(ii),ii,1)&
                  & * (nEl(1)-nEl(2))/sum(qInput(:,:,1))
            end do
          end if
        case (4)
          if (tSpin) then
            if (.not. allocated(input%ctrl%initialSpins)) then
              call error("Missing initial spins!")
            end if
            if (any(shape(input%ctrl%initialSpins)/=(/3,nAtom/))) then
              call error("Incorrect shape initialSpins array!")
            end if
            do ii = 1, nAtom
              do jj = 1, 3
                qInput(1:orb%nOrbAtom(ii),ii,jj+1) = qInput(1:orb%nOrbAtom(ii),ii,1)&
                    & * input%ctrl%initialSpins(jj,ii) / sum(qInput(1:orb%nOrbAtom(ii),ii,1))
              end do
            end do
          end if
        end select
        if (tDFTBU) then
          qBlockIn = 0.0_dp
          do iS = 1, nSpin
            do iAt = 1, nAtom
              iSp = species0(iAt)
              do iSh = 1, orb%nShell(iSp)
                iStart = orb%posShell(iSh,iSp)
                iEnd = orb%posShell(iSh+1,iSp)-1
                rTmp = sum(qInput(iStart:iEnd,iAt,iS))
                rTmp = rTmp / real(iEnd+1-iStart,dp)
                do ii = iStart, iEnd
                  qBlockIn(ii,ii,iAt,iS) = rTmp
                end do
              end do
            end do
          end do
          if (tImHam) then
            qiBlockIn = 0.0_dp
          end if
        end if
      end if

      qInpRed = 0.0_dp
      if (nSpin == 2) then
        call qm2ud(qInput)
        if (tDFTBU) then
          call qm2ud(qBlockIn)
        end if
      end if

      call OrbitalEquiv_reduce(qInput, iEqOrbitals, orb, qInpRed(1:nIneqOrb))
      if (tDFTBU) then
        call AppendBlock_reduce(qBlockIn, iEqBlockDFTBU, orb, qInpRed )
        if (tImHam) then
          call AppendBlock_reduce(qiBlockIn, iEqBlockDFTBULS, orb, qInpRed, skew=.true. )
        end if
      end if

      if (nSpin == 2) then
        call ud2qm(qInput)
        if (tDFTBU) then
          call ud2qm(qBlockIn)
        end if
      end if
    end if

    ! Initialise images (translations)
    if (tPeriodic) then
      call getCellTranslations(cellVec, rCellVec, latVec, invLatVec, mCutOff)
    else
      allocate(cellVec(3, 1))
      allocate(rCellVec(3, 1))
      cellVec(:,1) = [0.0_dp, 0.0_dp, 0.0_dp]
      rCellVec(:,1) = [0.0_dp, 0.0_dp, 0.0_dp]
    end if

    ! Initialize neighbourlist.
    allocate(neighbourList)
    call init(neighbourList, nAtom, nInitNeighbour)
    allocate(nNeighbourSK(nAtom))
    allocate(nNeighbourRep(nAtom))

    ! Set various options
    tWriteAutotest = env%tGlobalMaster .and. input%ctrl%tWriteTagged
    tWriteDetailedXML = env%tGlobalMaster .and. input%ctrl%tWriteDetailedXML
    tWriteResultsTag = env%tGlobalMaster .and. input%ctrl%tWriteResultsTag
    tWriteDetailedOut = env%tGlobalMaster .and. input%ctrl%tWriteDetailedOut
    tWriteBandDat = env%tGlobalMaster .and. input%ctrl%tWriteBandDat
    tWriteHS = input%ctrl%tWriteHS
    tWriteRealHS = input%ctrl%tWriteRealHS

    ! Check if stopfiles already exist and quit if yes
    inquire(file=fStopSCC, exist=tExist)
    if (tExist) then
      call error("Stop file '" // fStopSCC // "' already present at startup")
    end if
    inquire(file=fStopDriver, exist=tExist)
    if (tExist) then
      call error("Stop file '" // fStopDriver // "' already present at startup")
    end if

    restartFreq = input%ctrl%restartFreq

    if (env%tGlobalMaster) then
      call initOutputFiles(env, tWriteAutotest, tWriteResultsTag, tWriteBandDat, tDerivs,&
          & tWriteDetailedOut, tMd, tGeoOpt, geoOutFile, fdDetailedOut, fdMd, esp)
    end if

    call getDenseDescCommon(orb, nAtom, t2Component, denseDesc)

  #:if WITH_SCALAPACK
    associate (blacsOpts => input%ctrl%parallelOpts%blacsOpts)
      call getDenseDescBlacs(env, blacsOpts%blockSize, blacsOpts%blockSize, denseDesc)
    end associate
  #:endif

    call initArrays(env, tForces, tExtChrg, tLinResp, tLinRespZVect, tMd, tMulliken, tSpinOrbit,&
        & tImHam, tWriteRealHS, tWriteHS, t2Component, tRealHS, tPrintExcitedEigvecs, tDipole, orb,&
        & nAtom, nMovedAtom, nKPoint, nSpin, nExtChrg, indMovedAtom, mass, denseDesc, rhoPrim, h0,&
        & iRhoPrim, excitedDerivs, ERhoPrim, derivs, chrgForces, energy, potential, TS, E0, Eband,&
        & eigen, filling, coord0Fold, newCoords, orbitalL, HSqrCplx, SSqrCplx, eigvecsCplx,&
        & HSqrReal, SSqrReal, eigvecsReal, rhoSqrReal, chargePerShell, occNatural, velocities,&
        & movedVelo, movedAccel, movedMass, dipoleMoment)

    if (tShowFoldedCoord) then
      pCoord0Out => coord0Fold
    else
      pCoord0Out => coord0
    end if


    ! Projection of eigenstates onto specific regions of the system
    tProjEigenvecs = input%ctrl%tProjEigenvecs
    if (tProjEigenvecs) then
      call init(iOrbRegion)
      call init(regionLabels)
      do iReg = 1, size(input%ctrl%tShellResInRegion)
        call elemShape(input%ctrl%iAtInRegion, valshape, iReg)
        nAtomRegion = valshape(1)
        allocate(iAtomRegion(nAtomRegion))
        call intoArray(input%ctrl%iAtInRegion, iAtomRegion, iTmp, iReg)
        if (input%ctrl%tOrbResInRegion(iReg) .or. input%ctrl%tShellResInRegion(iReg)) then

          if (input%ctrl%tOrbResInRegion(iReg)) then
            iSp = species0(iAtomRegion(1)) ! all atoms the same in the region
            @:ASSERT(all(species0(iAtomRegion) == iSp))
            nOrbRegion = nAtomRegion
            ! Create orbital index.
            allocate(tmpir1(nOrbRegion))
            do iOrb = 1, orb%nOrbSpecies(iSp)
              tmpir1 = 0
              ind = 1
              do iAt = 1, nAtomRegion
                tmpir1(ind) = denseDesc%iAtomStart(iAt) + iOrb - 1
                ind = ind + 1
              end do
              call append(iOrbRegion, tmpir1)
              write(tmpStr, "(A,'.',I0,'.',I0,'.out')")trim(input%ctrl%RegionLabel(iReg)),&
                  & orb%iShellOrb(iOrb,iSp), iOrb-orb%posShell(orb%iShellOrb(iOrb,iSp),iSp)&
                  & -orb%angShell(orb%iShellOrb(iOrb,iSp),iSp)
              call append(regionLabels, tmpStr)
            end do
            deallocate(tmpir1)
          end if

          if (input%ctrl%tShellResInRegion(iReg)) then
            iSp = species0(iAtomRegion(1)) ! all atoms the same in the region
            @:ASSERT(all(species0(iAtomRegion) == iSp))
            ! Create a separate region for each shell. It will contain
            ! the orbitals of that given shell for each atom in the region.
            do iSh = 1, orb%nShell(iSp)
              nOrbRegion = nAtomRegion * (orb%posShell(iSh + 1, iSp) - orb%posShell(iSh, iSp))
              ind = 1
              ! Create orbital index.
              allocate(tmpir1(nOrbRegion))
              do ii = 1, nAtomRegion
                iAt = iAtomRegion(ii)
                do jj = orb%posShell(iSh, iSp), orb%posShell(iSh + 1, iSp) - 1
                  tmpir1(ind) = denseDesc%iAtomStart(iAt) + jj - 1
                  ind = ind + 1
                end do
              end do
              call append(iOrbRegion, tmpir1)
              deallocate(tmpir1)
              write(tmpStr, "(A,'.',I0,'.out')")trim(input%ctrl%RegionLabel(iReg)), iSh
              call append(regionLabels, tmpStr)
            end do
          end if

        else
          ! We take all orbitals from all atoms.
          nOrbRegion = 0
          do ii = 1, nAtomRegion
            nOrbRegion = nOrbRegion + orb%nOrbAtom(iAtomRegion(ii))
          end do
          ind = 1
          allocate(tmpir1(nOrbRegion))
          ! Create an index of the orbitals
          do ii = 1, nAtomRegion
            iAt = iAtomRegion(ii)
            do jj = 1, orb%nOrbAtom(iAt)
              tmpir1(ind) = denseDesc%iAtomStart(iAt) + jj - 1
              ind = ind + 1
            end do
          end do
          call append(iOrbRegion, tmpir1)
          deallocate(tmpir1)
          write(tmpStr, "(A,'.out')") trim(input%ctrl%RegionLabel(iReg))
          call append(regionLabels, tmpStr)
        end if
        deallocate(iAtomRegion)
      end do
    end if

  #:if WITH_MPI
    if (env%mpi%nGroup > 1) then
      write(stdOut, "('MPI processes: ',T30,I0,' (split into ',I0,' groups)')")&
          & env%mpi%globalComm%size, env%mpi%nGroup
    else
      write(stdOut, "('MPI processes:',T30,I0)") env%mpi%globalComm%size
    end if
  #:endif

    write(stdOut, "('OpenMP threads: ', T30, I0)") omp_get_max_threads()

  #:if WITH_MPI
    if (omp_get_max_threads() > 1 .and. .not. input%ctrl%parallelOpts%tOmpThreads) then
      write(stdOut, *)
      call error("You must explicitely enable OpenMP threads (UseOmpThreads = Yes) if you wish to&
          & run an MPI-parallelised binary with OpenMP threads. If not, make sure that the&
          & environment variable OMP_NUM_THREADS is set to 1.")
      write(stdOut, *)
    end if
  #:endif

  #:if WITH_SCALAPACK
    write(stdOut, "('BLACS orbital grid size:', T30, I0, ' x ', I0)")env%blacs%orbitalGrid%nRow,&
        & env%blacs%orbitalGrid%nCol
    write(stdOut, "('BLACS atom grid size:', T30, I0, ' x ', I0)")env%blacs%atomGrid%nRow,&
        & env%blacs%atomGrid%nCol
  #:endif

    if (tRandomSeed) then
      write(stdOut, "(A,':',T30,I14)") "Chosen random seed", iSeed
    else
      write(stdOut, "(A,':',T30,I14)") "Specified random seed", iSeed
    end if

    if (input%ctrl%tMD) then
      select case(input%ctrl%iThermostat)
      case (0)
        if (tBarostat) then
          write(stdOut, "('Mode:',T30,A,/,T30,A)") 'MD without scaling of velocities',&
              & '(a.k.a. "NPE" ensemble)'
        else
          write(stdOut, "('Mode:',T30,A,/,T30,A)") 'MD without scaling of velocities',&
              & '(a.k.a. NVE ensemble)'
        end if
      case (1)
        if (tBarostat) then
          write(stdOut, "('Mode:',T30,A,/,T30,A)")&
              & "MD with re-selection of velocities according to temperature",&
              & "(a.k.a. NPT ensemble using Andersen thermostating + Berensen barostat)"
        else
          write(stdOut, "('Mode:',T30,A,/,T30,A)")&
              & "MD with re-selection of velocities according to temperature",&
              & "(a.k.a. NVT ensemble using Andersen thermostating)"
        end if
      case(2)
        if (tBarostat) then
          write(stdOut, "('Mode:',T30,A,/,T30,A)")&
              & "MD with scaling of velocities according to temperature",&
              & "(a.k.a. 'not' NVP ensemble using Berendsen thermostating and barostat)"
        else
          write(stdOut, "('Mode:',T30,A,/,T30,A)")&
              & "MD with scaling of velocities according to temperature",&
              & "(a.k.a. 'not' NVT ensemble using Berendsen thermostating)"
        end if
      case(3)
        if (tBarostat) then
          write(stdOut, "('Mode:',T30,A,/,T30,A)")"MD with scaling of velocities according to",&
              & "Nose-Hoover-Chain thermostat + Berensen barostat"
        else
          write(stdOut, "('Mode:',T30,A,/,T30,A)")"MD with scaling of velocities according to",&
              & "Nose-Hoover-Chain thermostat"
        end if

      case default
        call error("Unknown thermostat mode")
      end select
    elseif (tGeoOpt) then
      if (allocated(conAtom)) then
        strTmp = "with constraints"
      else
        strTmp = ""
      end if
      select case (input%ctrl%iGeoOpt)
      case (1)
        write(stdOut, "('Mode:',T30,A)")'Steepest descent' // trim(strTmp)
      case (2)
        write(stdOut, "('Mode:',T30,A)") 'Conjugate gradient relaxation' // trim(strTmp)
      case (3)
        write(stdOut, "('Mode:',T30,A)") 'Modified gDIIS relaxation' // trim(strTmp)
      case (4)
        write(stdout, "('Mode:',T30,A)") 'LBFGS relaxation' // trim(strTmp)
      case default
        call error("Unknown optimisation mode")
      end select
    elseif (tDerivs) then
      write(stdOut, "('Mode:',T30,A)") "2nd derivatives calculation"
      write(stdOut, "('Mode:',T30,A)") "Calculated for atoms:"
      write(stdOut, *) indMovedAtom
    elseif (tSocket) then
      write(stdOut, "('Mode:',T30,A)") "Socket controlled calculation"
    else
      write(stdOut, "('Mode:',T30,A)") "Static calculation"
    end if

    if (tSccCalc) then
      write(stdOut, "(A,':',T30,A)")"Self consistent charges", "Yes"
      write(stdOut, "(A,':',T30,E14.6)")"SCC-tolerance", sccTol
      write(stdOut, "(A,':',T30,I14)")"Max. scc iterations", maxSccIter
      if (tDFTBU) then
        write(stdOut, "(A,':',T35,A)")"Orbitally dependant functional", "Yes"
        write(stdOut, "(A,':',T30,A)")"Orbital functional", trim(plusUFunctionals%names(nDFTBUfunc))
      end if
    else
      write(stdOut, "(A,':',T30,A)") "Self consistent charges", "No"
    end if

    select case (nSpin)
    case(1)
      write(stdOut, "(A,':',T30,A)") "Spin polarisation", "No"
      write(stdOut, "(A,':',T30,F12.6,/,A,':',T30,F12.6)") "Nr. of up electrons", 0.5_dp*nEl(1),&
          & "Nr. of down electrons", 0.5_dp*nEl(1)
    case(2)
      write(stdOut, "(A,':',T30,A)") "Spin polarisation", "Yes"
      write(stdOut, "(A,':',T30,F12.6,/,A,':',T30,F12.6)") "Nr. of up electrons", nEl(1),&
          & "Nr. of down electrons", nEl(2)
    case(4)
      write(stdOut, "(A,':',T30,A)") "Non-collinear calculation", "Yes"
      write(stdOut, "(A,':',T30,F12.6)") "Nr. of electrons", nEl(1)
    end select

    if (tPeriodic) then
      write(stdOut, "(A,':',T30,A)") "Periodic boundaries", "Yes"
      if (tLatOpt) then
        write(stdOut, "(A,':',T30,A)") "Lattice optimisation", "Yes"
        write(stdOut, "(A,':',T30,f12.6)") "Pressure", extPressure
      end if
    else
      write(stdOut, "(A,':',T30,A)") "Periodic boundaries", "No"
    end if

    select case (solver)
    case(1)
      write (strTmp, "(A)") "Standard"
    case(2)
      write (strTmp, "(A)") "Divide and Conquer"
    case(3)
      write (strTmp, "(A)") "Relatively robust (version 1)"
    case(4)
      write (strTmp, "(A)") "Relativel robust (version 2)"
    case default
      call error("Unknown eigensolver!")
    end select
    write(stdOut, "(A,':',T30,A)") "Diagonalizer", trim(strTmp)

    if (tSccCalc) then
      select case (iMixer)
      case(1)
        write (strTmp, "(A)") "Simple"
      case(2)
        write (strTmp, "(A)") "Anderson"
      case(3)
        write (strTmp, "(A)") "Broyden"
      case(4)
        write (strTmp, "(A)") "DIIS"
      end select
      write(stdOut, "(A,':',T30,A,' ',A)") "Mixer", trim(strTmp), "mixer"
      write(stdOut, "(A,':',T30,F14.6)") "Mixing parameter", mixParam
      write(stdOut, "(A,':',T30,I14)") "Maximal SCC-cycles", maxSccIter
      select case (iMixer)
      case(2)
        write(stdOut, "(A,':',T30,I14)") "Nr. of chrg. vectors to mix", nGeneration
      case(3)
        write(stdOut, "(A,':',T30,I14)") "Nr. of chrg. vec. in memory", nGeneration
      case(4)
        write(stdOut, "(A,':',T30,I14)") "Nr. of chrg. vectors to mix", nGeneration
      end select
    end if

    if (tCoordOpt) then
      write(stdOut, "(A,':',T30,I14)") "Nr. of moved atoms", nMovedAtom
    end if
    if (tGeoOpt) then
      write(stdOut, "(A,':',T30,I14)") "Max. nr. of geometry steps", nGeoSteps
      write(stdOut, "(A,':',T30,E14.6)") "Force tolerance", input%ctrl%maxForce
      if (input%ctrl%iGeoOpt == 1) then
        write(stdOut, "(A,':',T30,E14.6)") "Step size", deltaT
      end if
    end if

    if (tForces) then
      select case (forceType)
      case(0)
        strTmp = "Traditional"
      case(2)
        strTmp = "Dynamics, zero electronic temp."
      case(3)
        strTmp = "Dynamics, finite electronic temp."
      end select
      write(stdOut, "(A,':',T30,A)") "Force evaluation method", strTmp
    end if

    tFirst = .true.
    if (allocated(conAtom)) then
      do ii = 1, nAtom
        do jj = 1, size(conAtom)
          if (conAtom(jj) == ii) then
            if (tFirst) then
              write(strTmp, "(A,':')") "Geometry constraints"
              tFirst = .false.
            else
              write(strTmp, "(A)") ""
            end if
            write(stdOut, "(A,T30,'At',I4,': ',3F10.6)") trim(strTmp), ii, (conVec(kk,jj), kk=1,3)
          end if
        end do
      end do
    end if

    if (.not.input%ctrl%tSetFillingTemp) then
      write(stdOut, "(A,':',T30,E14.6)") "Electronic temperature", tempElec
    end if
    if (tMD) then
      write(stdOut, "(A,':',T30,E14.6)") "Time step", deltaT
      if (input%ctrl%iThermostat == 0 .and. .not.input%ctrl%tReadMDVelocities) then
        write(stdOut, "(A,':',T30,E14.6)") "Temperature", tempAtom
      end if
      if (input%ctrl%tRescale) then
        write(stdOut, "(A,':',T30,E14.6)") "Rescaling probability", input%ctrl%wvScale
      end if
    end if

    if (tSccCalc) then
      if (input%ctrl%tReadChrg) then
        write (strTmp, "(A,A,A)") "Read in from '", trim(fCharges), "'"
      else
        write (strTmp, "(A,E11.3,A)") "Set automatically (system chrg: ", input%ctrl%nrChrg, ")"
      end if
      write(stdOut, "(A,':',T30,A)") "Initial charges", trim(strTmp)
    end if

    do iSp = 1, nType
      if (iSp == 1) then
        write (strTmp, "(A,':')") "Included shells"
      else
        write (strTmp, "(A)") ""
      end if
      do jj = 1, orb%nShell(iSp)
        if (jj == 1) then
          strTmp2 = trim(orbitalNames(orb%angShell(jj, iSp) + 1))
        else
          strTmp2 = trim(strTmp2) // ", " // trim(orbitalNames(orb%angShell(jj, iSp) + 1))
        end if
      end do
      write(stdOut, "(A,T29,A2,':  ',A)") trim(strTmp), trim(speciesName(iSp)), trim(strTmp2)
    end do

    if (tPeriodic) then
      do ii = 1, nKPoint
        if (ii == 1) then
          write(strTmp, "(A,':')") "K-points and weights"
        else
          write(strTmp, "(A)") ""
        end if
        write(stdOut, "(A,T28,I6,':',3F10.6,3X,F10.6)") trim(strTmp), ii,&
            & (kPoint(jj, ii), jj=1, 3), kWeight(ii)
      end do
      write(stdout,*)
      do ii = 1, nKPoint
        if (ii == 1) then
          write(strTmp, "(A,':')") "K-points in absolute space"
        else
          write(strTmp, "(A)") ""
        end if
        write(stdout, "(A,T28,I6,':',3F10.6)") trim(strTmp), ii, matmul(invLatVec,kPoint(:,ii))
      end do
      write(stdout, *)
    end if

    if (tDispersion) then
      select type (dispersion)
      type is (DispSlaKirk)
        write(stdOut, "(A)") "Using Slater-Kirkwood dispersion corrections"
      type is (DispUff)
        write(stdOut, "(A)") "Using Lennard-Jones dispersion corrections"
    #:if WITH_DFTD3
      type is (DispDftD3)
        write(stdOut, "(A)") "Using DFT-D3 dispersion corrections"
    #:endif
      class default
        call error("Unknown dispersion model - this should not happen!")
      end select
    end if

    if (tSccCalc) then
      ! Have the SK values of U been replaced?
      if (allocated(input%ctrl%hubbU)) then
        strTmp = ""
        tFirst = .true.
        do iSp = 1, nType
          if (all(input%ctrl%hubbU(1:orb%nShell(iSp), iSp) == 0.0_dp)) then
            cycle
          end if
          do jj = 1, orb%nShell(iSp)
            if (tFirst) then
              write(strTmp, "(A,':')") "Non-default Hubbard U"
              tFirst = .false.
            else
              write(strTmp, "(A)") ""
            end if
            write(stdOut, "(A,T30,A2,2X,I1,'(',A1,'): ',E14.6)") trim(strTmp), speciesName(iSp),&
                & jj, orbitalNames(orb%angShell(jj, iSp)+1), hubbU(jj, iSp)
          end do
        end do
      end if
    end if

    tFirst = .true.
    if (tSpin) then
      do iSp = 1, nType
        do jj = 1, orb%nShell(iSp)
          do kk = 1, orb%nShell(iSp)
            if (tFirst) then
              write(strTmp, "(A,':')") "Spin coupling constants"
              tFirst = .false.
            else
              write(strTmp, "(A)") ""
            end if
            write(stdOut, "(A,T30,A2,2X,I1,'(',A1,')-',I1,'(',A1,'): ',E14.6)")trim(strTmp),&
                & speciesName(iSp), jj, orbitalNames(orb%angShell(jj, iSp)+1), kk,&
                & orbitalNames(orb%angShell(kk, iSp)+1), spinW(kk, jj, iSp)
          end do
        end do
      end do
    end if

    tFirst = .true.
    if (tSpinOrbit) then
      if (tDualSpinOrbit) then
        write(stdOut, "(A)")"Dual representation spin orbit"
      end if
      do iSp = 1, nType
        do jj = 1, orb%nShell(iSp)
          if (tFirst) then
            write(strTmp, "(A,':')") "Spin orbit constants"
            tFirst = .false.
          else
            write(strTmp, "(A)") ""
          end if
          write(stdOut, "(A,T30,A2,2X,I1,'(',A1,'): ',E14.6)")trim(strTmp), speciesName(iSp),&
                & jj, orbitalNames(orb%angShell(jj, iSp)+1), xi(jj, iSp)
          if (xi(jj, iSp) /= 0.0_dp .and. orb%angShell(jj, iSp) == 0) then
            call error("Program halt due to non-zero s-orbital spin-orbit coupling constant!")
          end if
        end do
      end do
    end if

    if (tSccCalc) then
      if (t3rdFull) then
        write(stdOut, "(A,T30,A)") "Full 3rd order correction", "Yes"
        if (input%ctrl%tOrbResolved) then
          write(stdOut, "(A,T30,A)") "Orbital-resolved 3rd order", "Yes"
          write(stdOut, "(A30)") "Shell-resolved Hubbard derivs:"
          write(stdOut, "(A)") "        s-shell   p-shell   d-shell   f-shell"
          do iSp = 1, nType
            write(stdOut, "(A3,A3,4F10.4)") "  ", trim(speciesName(iSp)),&
                & input%ctrl%hubDerivs(:orb%nShell(iSp),iSp)
          end do
        end if
      end if

      if (any(tDampedShort)) then
        write(stdOut, "(A,T30,A)") "Damped SCC", "Yes"
        ii = count(tDampedShort)
        write(strTmp, "(A,I0,A)") "(A,T30,", ii, "(A,1X))"
        write(stdOut, strTmp) "Damped species(s):", pack(speciesName, tDampedShort)
        deallocate(tDampedShort)
      end if

      if (input%ctrl%h5SwitchedOn) then
        write(stdOut, "(A,T30,A)") "H-bond correction:", "H5"
      end if
      if (tHHRepulsion) then
        write(stdOut, "(A,T30,A)") "H-H repulsion correction:", "H5"
      end if
    end if

    write(stdOut, "(A,':')") "Extra options"
    if (tPrintMulliken) then
      write(stdOut, "(T30,A)") "Mulliken analysis"
    end if
    if (tPrintForces .and. .not. (tMD .or. tGeoOpt .or. tDerivs)) then
      write(stdOut, "(T30,A)") "Force calculation"
    end if
    if (tPrintEigVecs) then
      write(stdOut, "(T30,A)") "Eigenvector printing"
    end if
    if (tExtChrg) then
      write(stdOut, "(T30,A)") "External charges specified"
    end if

    if (tEField) then
      if (tTDEfield) then
        write(stdOut, "(T30,A)") "External electric field specified"
        write(stdOut, "(A,':',T30,E14.6)") "Angular frequency", EfieldOmega
      else
        write(stdOut, "(T30,A)") "External static electric field specified"
      end if
      write(stdOut, "(A,':',T30,E14.6)") "Field strength", EFieldStrength
      write(stdOut, "(A,':',T30,3F9.6)") "Direction", EfieldVector
      if (tPeriodic) then
        call warning("Saw tooth potential used for periodic geometry - make sure there is a vacuum&
            & region!")
      end if
    end if

    if (tDFTBU) then
      do iSp = 1, nType
        if (nUJ(iSp)>0) then
          write(strTmp, "(A,':')") "U-J coupling constants"
          write(stdOut, "(A,T25,A2)")trim(strTmp), speciesName(iSp)
          do jj = 1, nUJ(iSp)
            write(strTmp, "(A,I1,A)")'(A,',niUJ(jj,iSp),'I2,T25,A,F6.4)'
            write(stdOut, trim(strTmp))'Shells:',iUJ(1:niUJ(jj,iSp),jj,iSp),'UJ:', UJ(jj,iSp)
          end do
        end if
      end do

    end if

    if (tSpinOrbit) then
      if (tDualSpinOrbit) then
        if ( (tEField .or. tExtChrg) .and. tForces) then
          call error("Currently there is a force bug for dual spin orbit coupling")
        end if
      end if
    end if

    select case (forceType)
    case(0)
      write(stdOut, "(A,T30,A)") "Force type", "original"
    case(1)
      write(stdOut, "(A,T30,A)") "Force type", "erho with re-diagonalized eigenvalues"
    case(2)
      write(stdOut, "(A,T30,A)") "Force type", "erho with DHD-product (T_elec = 0K)"
    case(3)
      write(stdOut, "(A,T30,A)") "Force type", "erho with S^-1 H D (Te <> 0K)"
    end select

    if ((tSpinOrbit .and. tDFTBU) .and. tForces)  then
      call error("Currently there is a force bug for dual DFTB+U with spin orbit coupling")
    end if

    if (.not.tStress) then
      if (tBarostat) then
        call error("Sorry, MD with a barostat requires stress evaluation")
      end if
      if (tLatOpt) then
        call error("Sorry, lattice optimization requires stress tensor evaluation")
      end if
    end if

    if (tSpinOrbit .and. (tWriteHS .or.(tWriteRealHS.and..not.tDualSpinOrbit))) then
      call error("Writing of Hamiltonian currently not possible with spin orbit coupling enabled.")
    end if

    if (tLinResp) then
      if (tDFTBU) then
        call error("Linear response is not compatible with Orbitally dependant functionals yet")
      end if

      if (tForces .and. nSpin > 1) then
        call error("Linear response is not available for spin polarised forces yet")
      end if

      if (t2Component) then
        call error("Linear response is not compatibile with this spinor Hamiltonian")
      end if

      if (tStress) then
        call error("Excited state stresses not implemented")
      end if

      if (.not.tRealHS) then
        call error("Linear response does not support k-points")
      end if

   end if

   ! Electron dynamics stuff
   tElectronDynamics = allocated(input%ctrl%elecDynInp)
   if (tElectronDynamics) then
<<<<<<< HEAD
     if (tDFTBU) then
       call error("Electron dynamics is not compatible with Orbitally dependant functionals yet")
     end if

     if (t2Component) then
       call error("Electron dynamics is not compatibile with this spinor Hamiltonian")
     end if

     if (.not.tRealHS) then
       call error("Electron dynamics does not support k-points")
    end if

     if (withMpi) then
       call error("Electron dynamics does not work with MPI yet")
     end if

     call TElecDynamics_init(elecDyn, input%ctrl%elecDynInp, species0, speciesName, &
          &tWriteAutotest, autotestTag)
=======
      call TElecDynamics_init(elecDyn, input%ctrl%elecDynInp, species0, speciesName,&
           & tWriteAutotest, autotestTag)
>>>>>>> 44ad5812
   end if

    call env%globalTimer%stopTimer(globalTimers%globalInit)

  end subroutine initProgramVariables


  !> Clean up things that do not automatically get removed on going out of scope
  subroutine destructProgramVariables()

    if (tProjEigenvecs) then
      call destruct(iOrbRegion)
      call destruct(RegionLabels)
    end if

  end subroutine destructProgramVariables


  !> Creates all random generators needed in the code.
  !!
  subroutine createRandomGenerators(env, seed, randomInit, randomThermostat)

    !> Environment settings
    type(TEnvironment), intent(in) :: env

    !> Global seed used for initialisation of the random generator pool. If less than one, random
    !! initialisation of the seed will occur.
    integer, intent(inout) :: seed

    !> Random generator for initprogram.
    type(ORanlux), allocatable, intent(out) :: randomInit

    !> Random generator for the actual thermostat.
    type(ORanlux), allocatable, intent(out) :: randomThermostat

    type(ORandomGenPool) :: randGenPool

    call init(randGenPool, env, seed, oldCompat=.true.)

    ! DO NOT CHANGE the ORDER of calls below, as this will destroy backwards compatibility and
    ! reproduciblity of random number sequences in the code. If further random generators are needed
    ! *append* similar getGenerator() calls. All random generators used within the code must be
    ! generated here.
    call randGenPool%getGenerator(env, randomThermostat)
    call randGenPool%getGenerator(env, randomInit)

  end subroutine createRandomGenerators

#:if WITH_SOCKETS
  !> Initializes the socket and recieves and broadcasts initial geometry.
  subroutine initSocket(env, socketInput, tPeriodic, coord0, latVec, socket, tCoordsChanged,&
      & tLatticeChanged)

    !> Environment settings.
    type(TEnvironment), intent(in) :: env

    !> Input data for the socket.
    type(IpiSocketCommInp), intent(inout) :: socketInput

    !> Is the system periodic?
    logical, intent(in) :: tPeriodic

    !> Received atom coordinates in the unit cell.
    real(dp), intent(inout) :: coord0(:,:)

    !> Received lattice vectors
    real(dp), intent(inout) :: latVec(:,:)

    !> Initialised socket.
    type(IpiSocketComm), allocatable, intent(out) :: socket

    !> Whether coordinates has been changed
    logical, intent(out) :: tCoordsChanged

    !> Whether lattice vectors has been changed
    logical, intent(out) :: tLatticeChanged

    logical :: tDummy

    if (env%tGlobalMaster) then
      write(stdOut, "(A,1X,A)") "Initialising for socket communication to host",&
          & trim(socketInput%host)
      socket = IpiSocketComm(socketInput)
    end if
    call receiveGeometryFromSocket(env, socket, tPeriodic, coord0, latVec, tCoordsChanged,&
        & tLatticeChanged, tDummy)

  end subroutine initSocket
#:endif

  !> Initialises (clears) output files.
  subroutine initOutputFiles(env, tWriteAutotest, tWriteResultsTag, tWriteBandDat, tDerivs,&
      & tWriteDetailedOut, tMd, tGeoOpt, geoOutFile, fdDetailedOut, fdMd, esp)

    !> Environment
    type(TEnvironment), intent(inout) :: env

    !> Should tagged regression test data be printed
    logical, intent(in) :: tWriteAutotest

    !> Write tagged output for machine readable results
    logical, intent(in) :: tWriteResultsTag

    !> Band structure and fillings
    logical, intent(in) :: tWriteBandDat

    !> Finite different second derivatives
    logical, intent(in) :: tDerivs

    !> Write detail on the calculation to file
    logical, intent(in) :: tWriteDetailedOut

    !> Is this a molecular dynamics calculation
    logical, intent(in) :: tMd

    !> Are atomic coodinates being optimised
    logical, intent(in) :: tGeoOpt

    !> Filename for geometry output
    character(*), intent(in) :: geoOutFile

    !> File unit for detailed.out
    integer, intent(out) :: fdDetailedOut

    !> File unit for information during molecular dynamics
    integer, intent(out) :: fdMd

    !> Electrostatic potentials if requested
    type(TElStatPotentials), allocatable, intent(inout) :: esp

    call initTaggedWriter()
    if (tWriteAutotest) then
      call initOutputFile(autotestTag)
    end if
    if (tWriteResultsTag) then
      call initOutputFile(resultsTag)
    end if
    if (tWriteBandDat) then
      call initOutputFile(bandOut)
    end if
    if (tDerivs) then
      call initOutputFile(hessianOut)
    end if
    if (tWriteDetailedOut) then
      call initOutputFile(userOut, fdDetailedOut)
      call env%fileFinalizer%register(fdDetailedOut)
    end if
    if (tMD) then
      call initOutputFile(mdOut, fdMD)
      call env%fileFinalizer%register(fdMd)
    end if
    if (tGeoOpt .or. tMD) then
      call clearFile(trim(geoOutFile) // ".gen")
      call clearFile(trim(geoOutFile) // ".xyz")
    end if
    if (allocated(esp)) then
      call initOutputFile(esp%espOutFile)
    end if

  end subroutine initOutputFiles


  !> Allocates most of the large arrays needed during the DFTB run.
  subroutine initArrays(env, tForces, tExtChrg, tLinResp, tLinRespZVect, tMd, tMulliken,&
      & tSpinOrbit, tImHam, tWriteRealHS, tWriteHS, t2Component, tRealHS, tPrintExcitedEigvecs,&
      & tDipole, orb, nAtom, nMovedAtom, nKPoint, nSpin, nExtChrg, indMovedAtom, mass, denseDesc,&
      & rhoPrim, h0, iRhoPrim, excitedDerivs, ERhoPrim, derivs, chrgForces, energy, potential, TS,&
      & E0, Eband, eigen, filling, coord0Fold, newCoords, orbitalL, HSqrCplx, SSqrCplx,&
      & eigvecsCplx, HSqrReal, SSqrReal, eigvecsReal, rhoSqrReal, chargePerShell, occNatural,&
      & velocities, movedVelo, movedAccel, movedMass, dipoleMoment)

    !> Current environment
    type(TEnvironment), intent(in) :: env

    !> Are forces required
    logical, intent(in) :: tForces

    !> Are the external charges
    logical, intent(in) :: tExtChrg

    !> Are excitation energies being calculated
    logical, intent(in) :: tLinResp

    !> Are excited state properties being calculated
    logical, intent(in) :: tLinRespZVect

    !> Is this a molecular dynamics calculation
    logical, intent(in) :: tMd

    !> Is Mulliken analysis being performed
    logical, intent(in) :: tMulliken

    !> Are there spin orbit interactions
    logical, intent(in) :: tSpinOrbit

    !> Are there imaginary parts to the hamiltonian
    logical, intent(in) :: tImHam

    !> Should the sparse hamiltonian and overlap be writen to disc?
    logical, intent(in) :: tWriteRealHS

    !> Should the hamiltonian and overlap be written out as dense matrices
    logical, intent(in) :: tWriteHS

    !> Is the hamiltonian for a two component (Pauli) system
    logical, intent(in) :: t2Component

    !> Is the hamiltonian real?
    logical, intent(in) :: tRealHS

    !> Print the excited state eigenvectors
    logical, intent(in) :: tPrintExcitedEigvecs

    !> Print the dipole moment
    logical, intent(in) :: tDipole

    !> data structure with atomic orbital information
    type(TOrbitals), intent(in) :: orb

    !> Number of atoms
    integer, intent(in) :: nAtom

    !> Number of atoms moved about during the calculation
    integer, intent(in) :: nMovedAtom

    !> Number of k-points
    integer, intent(in) :: nKPoint

    !> Number of spin channels
    integer, intent(in) :: nSpin

    !> Number of external charges
    integer, intent(in) :: nExtChrg

    !> Indices for any moving atoms
    integer, intent(in) :: indMovedAtom(:)

    !> Masses of each species of atom
    real(dp), intent(in) :: mass(:)

    !> Dense matrix descriptor for H and S
    type(TDenseDescr), intent(in) :: denseDesc

    !> Sparse storage density matrix
    real(dp), intent(out), allocatable :: rhoPrim(:,:)

    !> Non-scc part of the hamiltonian
    real(dp), intent(out), allocatable :: h0(:)

    !> Imaginary part of the sparse density matrix
    real(dp), intent(out), allocatable :: iRhoPrim(:,:)

    !> Excitation energy derivatives with respect to atomic coordinates
    real(dp), intent(out), allocatable :: excitedDerivs(:,:)

    !> Energy weighted density matrix
    real(dp), intent(out), allocatable :: ERhoPrim(:)

    !> Derivatives of total energy with respect to atomic coordinates
    real(dp), intent(out), allocatable :: derivs(:,:)

    !> Forces on (any) external charges
    real(dp), intent(out), allocatable :: chrgForces(:,:)

    !> Energy terms
    type(TEnergies), intent(out) :: energy

    !> Potentials acting on the system
    type(TPotentials), intent(out) :: potential

    !> Electron entropy contribution at T
    real(dp), intent(out), allocatable :: TS(:)

    !> zero temperature extrapolated electronic energy
    real(dp), intent(out), allocatable :: E0(:)

    !> band  energy
    real(dp), intent(out), allocatable :: Eband(:)

    !> single particle energies (band structure)
    real(dp), intent(out), allocatable :: eigen(:,:,:)

    !> Occupations of single particle states
    real(dp), intent(out), allocatable :: filling(:,:,:)

    !> Coordinates in central cell
    real(dp), intent(out), allocatable :: coord0Fold(:,:)

    !> Updated coordinates
    real(dp), intent(out), allocatable :: newCoords(:,:)

    !> Orbital angular momentum
    real(dp), intent(out), allocatable :: orbitalL(:,:,:)

    !> Complex dense hamiltonian
    complex(dp), intent(out), allocatable :: HSqrCplx(:,:)

    !> overlap matrix dense storage
    complex(dp), intent(out), allocatable :: SSqrCplx(:,:)

    !> Complex eigenvectors
    complex(dp), intent(out), allocatable :: eigvecsCplx(:,:,:)

    !> real dense hamiltonian
    real(dp), intent(out), allocatable :: HSqrReal(:,:)

    !> overlap matrix dense storage
    real(dp), intent(out), allocatable :: SSqrReal(:,:)

    !> Real eigenvectors
    real(dp), intent(out), allocatable :: eigvecsReal(:,:,:)

    !> density matrix dense storage
    real(dp), intent(out), allocatable :: rhoSqrReal(:,:,:)

    !> Number of electron in each atomic shell
    real(dp), intent(out), allocatable :: chargePerShell(:,:,:)

    !> Occupations for natural orbitals
    real(dp), intent(out), allocatable :: occNatural(:)

    !> Atomic velocities
    real(dp), intent(out), allocatable :: velocities(:,:)

    !> Array for moving atom velocities
    real(dp), intent(out), allocatable :: movedVelo(:,:)

    !> moving atom accelerations
    real(dp), intent(out), allocatable :: movedAccel(:,:)

    !> moving atoms masses
    real(dp), intent(out), allocatable :: movedMass(:,:)

    !> system dipole moment
    real(dp), intent(out), allocatable :: dipoleMoment(:)


    integer :: nSpinHams, sqrHamSize

    allocate(rhoPrim(0, nSpin))
    allocate(h0(0))
    if (tImHam) then
      allocate(iRhoPrim(0, nSpin))
    end if

    allocate(excitedDerivs(0,0))
    if (tForces) then
      allocate(ERhoPrim(0))
      allocate(derivs(3, nAtom))
      if (tExtChrg) then
        allocate(chrgForces(3, nExtChrg))
      end if
      if (tLinRespZVect) then
        deallocate(excitedDerivs)
        allocate(excitedDerivs(3, nAtom))
      end if
    end if

    call init(energy, nAtom)
    call init(potential, orb, nAtom, nSpin)

    ! Nr. of independent spin Hamiltonians
    select case (nSpin)
    case (1)
      nSpinHams = 1
    case (2)
      nSpinHams = 2
    case (4)
      nSpinHams = 1
    end select

    sqrHamSize = denseDesc%fullSize
    allocate(TS(nSpinHams))
    allocate(E0(nSpinHams))
    allocate(Eband(nSpinHams))
    allocate(eigen(sqrHamSize, nKPoint, nSpinHams))
    allocate(filling(sqrHamSize, nKpoint, nSpinHams))

    allocate(coord0Fold(3, nAtom))

    if (tMD) then
      allocate(newCoords(3, nAtom))
    end if

    if ((tMulliken .and. tSpinOrbit) .or. tImHam) then
      allocate(orbitalL(3, orb%mShell, nAtom))
    end if

    ! If only H/S should be printed, no allocation for square HS is needed
    if (.not. (tWriteRealHS .or. tWriteHS)) then
      call allocateDenseMatrices(env, denseDesc, parallelKS%localKS, t2Component, tRealHS,&
          & HSqrCplx, SSqrCplx, eigVecsCplx, HSqrReal, SSqrReal, eigvecsReal)
    end if

    if (tLinResp) then
      if (withMpi) then
        call error("Linear response calc. does not work with MPI yet")
      end if
      if (tLinRespZVect) then
        allocate(rhoSqrReal(sqrHamSize, sqrHamSize, nSpin))
      end if
    end if
    allocate(chargePerShell(orb%mShell, nAtom, nSpin))

    if (tLinResp .and. tPrintExcitedEigVecs) then
      allocate(occNatural(orb%nOrb))
    end if

    if (tMD) then
      allocate(velocities(3, nAtom))
      allocate(movedVelo(3, nMovedAtom))
      allocate(movedAccel(3, nMovedAtom))
      allocate(movedMass(3, nMovedAtom))
      movedMass(:,:) = spread(mass(indMovedAtom),1,3)
    end if

    if (tDipole) then
      allocate(dipoleMoment(3))
    end if

  end subroutine initArrays


  !> Set up storage for dense matrices, either on a single processor, or as BLACS matrices
  subroutine allocateDenseMatrices(env, denseDesc, localKS, t2Component, tRealHS, HSqrCplx,&
      & SSqrCplx, eigvecsCplx, HSqrReal, SSqrReal, eigvecsReal)

    !> Computing environment
    type(TEnvironment), intent(in) :: env

    !> Descriptor of the large square matrices in the program
    type(TDenseDescr), intent(in) :: denseDesc

    !> Index array for spin and k-point index
    integer, intent(in) :: localKS(:,:)

    !> Is this a two component calculation
    logical, intent(in) :: t2Component

    !> Is this a real hamiltonian
    logical, intent(in) :: tRealHS

    !> Square H matrix
    complex(dp), allocatable, intent(out) :: HSqrCplx(:,:)

    !> Square S matrix
    complex(dp), allocatable, intent(out) :: SSqrCplx(:,:)

    !> Eigenvectors for complex eigenproblem
    complex(dp), allocatable, intent(out) :: eigvecsCplx(:,:,:)

    !> Square H matrix
    real(dp), allocatable, intent(out) :: HSqrReal(:,:)

    !> Square S matrix
    real(dp), allocatable, intent(out) :: SSqrReal(:,:)

    !> Eigenvectors for real eigenproblem
    real(dp), allocatable, intent(out) :: eigvecsReal(:,:,:)

    integer :: nLocalCols, nLocalRows, nLocalKS

    nLocalKS = size(localKS, dim=2)
  #:if WITH_SCALAPACK
    call scalafx_getlocalshape(env%blacs%orbitalGrid, denseDesc%blacsOrbSqr, nLocalRows, nLocalCols)
  #:else
    nLocalRows = denseDesc%fullSize
    nLocalCols = denseDesc%fullSize
  #:endif

    if (t2Component .or. .not. tRealHS) then
      allocate(HSqrCplx(nLocalRows, nLocalCols))
      allocate(SSqrCplx(nLocalRows, nLocalCols))
      allocate(eigVecsCplx(nLocalRows, nLocalCols, nLocalKS))
    else
      allocate(HSqrReal(nLocalRows, nLocalCols))
      allocate(SSqrReal(nLocalRows, nLocalCols))
      allocate(eigVecsReal(nLocalRows, nLocalCols, nLocalKS))
    end if

  end subroutine allocateDenseMatrices


#:if WITH_SCALAPACK
  #!
  #! SCALAPACK related routines
  #!

  !> Initialise parallel large matrix decomposition methods
  subroutine initScalapack(blacsOpts, nAtom, nOrb, t2Component, env)

    !> BLACS settings
    type(TBlacsOpts), intent(in) :: blacsOpts

    !> Number of atoms
    integer, intent(in) :: nAtom

    !> Number of orbitals
    integer, intent(in) :: nOrb

    !> Is this a two component calculation
    logical, intent(in) :: t2Component

    !> Computing enviroment data
    type(TEnvironment), intent(inout) :: env

    integer :: sizeHS

    if (t2Component) then
      sizeHS = 2 * nOrb
    else
      sizeHS = nOrb
    end if
    call env%initBlacs(blacsOpts%blockSize, blacsOpts%blockSize, sizeHS, nAtom)

  end subroutine initScalapack


  !> Generate descriptions of large dense matrices in BLACS decomposition
  !>
  !> Note: It must be called after getDenseDescCommon() has been called.
  !>
  subroutine getDenseDescBlacs(env, rowBlock, colBlock, denseDesc)

    !> parallel environment
    type(TEnvironment), intent(in) :: env

    !> Number of matrix rows
    integer, intent(in) :: rowBlock

    !> Number of matrix columns
    integer, intent(in) :: colBlock

    !> Descriptor of the dense matrix
    type(TDenseDescr), intent(inout) :: denseDesc

    integer :: nn

    nn = denseDesc%fullSize
    call scalafx_getdescriptor(env%blacs%orbitalGrid, nn, nn, rowBlock, colBlock,&
        & denseDesc%blacsOrbSqr)

  end subroutine getDenseDescBlacs

#:endif


  !> Generate description of the total large square matrices, on the basis of atomic orbital
  !> orderings
  !>
  subroutine getDenseDescCommon(orb, nAtom, t2Component, denseDesc)

    !> Orbital information for species
    type(TOrbitals), intent(in) :: orb

    !> Number of atoms in the system
    integer, intent(in) :: nAtom

    !> Is this a two component calculation
    logical, intent(in) :: t2Component

    !> Resulting descriptor
    type(TDenseDescr), intent(out) :: denseDesc

    integer :: nOrb

    allocate(denseDesc%iAtomStart(nAtom + 1))
    call buildSquaredAtomIndex(denseDesc%iAtomStart, orb)
    nOrb = denseDesc%iAtomStart(nAtom + 1) - 1
    denseDesc%t2Component = t2Component
    denseDesc%nOrb = nOrb
    if (t2Component) then
      denseDesc%fullSize = 2 * nOrb
    else
      denseDesc%fullSize = nOrb
    end if

  end subroutine getDenseDescCommon



end module initprogram<|MERGE_RESOLUTION|>--- conflicted
+++ resolved
@@ -2672,7 +2672,6 @@
    ! Electron dynamics stuff
    tElectronDynamics = allocated(input%ctrl%elecDynInp)
    if (tElectronDynamics) then
-<<<<<<< HEAD
      if (tDFTBU) then
        call error("Electron dynamics is not compatible with Orbitally dependant functionals yet")
      end if
@@ -2691,10 +2690,6 @@
 
      call TElecDynamics_init(elecDyn, input%ctrl%elecDynInp, species0, speciesName, &
           &tWriteAutotest, autotestTag)
-=======
-      call TElecDynamics_init(elecDyn, input%ctrl%elecDynInp, species0, speciesName,&
-           & tWriteAutotest, autotestTag)
->>>>>>> 44ad5812
    end if
 
     call env%globalTimer%stopTimer(globalTimers%globalInit)
