--- conflicted
+++ resolved
@@ -456,14 +456,9 @@
         call env%globalTimer%startTimer(globalTimers%energyDensityMatrix)
         call getEnergyWeightedDensity(env, denseDesc, forceType, filling, eigen, kPoint, kWeight,&
             & neighborList, nNeighbor, orb, iSparseStart, img2CentCell, iCellVec, cellVec,&
-<<<<<<< HEAD
             & tRealHS, ham, over, parallelKS, solver, iSCCIter, mu, ERhoPrim, eigvecsReal, SSqrReal, &
             & eigvecsCplx, SSqrCplx)
-=======
-            & tRealHS, ham, over, parallelKS, ERhoPrim, eigvecsReal, SSqrReal, eigvecsCplx,&
-            & SSqrCplx)
         call env%globalTimer%stopTimer(globalTimers%energyDensityMatrix)
->>>>>>> 01726032
         call getGradients(env, sccCalc, tEField, tXlbomd, nonSccDeriv, Efield, rhoPrim, ERhoPrim,&
             & qOutput, q0, skHamCont, skOverCont, pRepCont, neighborList, nNeighbor, species,&
             & img2CentCell, iSparseStart, orb, potential, coord, derivs, iRhoPrim, thirdOrd,&
