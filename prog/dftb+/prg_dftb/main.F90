--- conflicted
+++ resolved
@@ -404,11 +404,7 @@
               & diffElec, sccErrorQ, indMovedAtom, pCoord0Out, q0, qInput, qOutput, eigen, filling,&
               & orb, species, tDFTBU, tImHam, tPrintMulliken, orbitalL, qBlockOut, Ef, Eband, TS,&
               & E0, extPressure, cellVol, tAtomicEnergy, tDispersion, tEField, tPeriodic, nSpin,&
-<<<<<<< HEAD
-              & tSpinOrbit, tSccCalc, tNegf)
-=======
-              & tSpinOrbit, tSccCalc, invLatVec, kPoint)
->>>>>>> b6a145bc
+              & tSpinOrbit, tSccCalc, tNegf, invLatVec, kPoint)
         end if
 
         if (tConverged .or. tStopScc) then
