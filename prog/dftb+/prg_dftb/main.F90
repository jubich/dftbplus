!--------------------------------------------------------------------------------------------------!
!  DFTB+: general package for performing fast atomistic simulations                                !
!  Copyright (C) 2018  DFTB+ developers group                                                      !
!                                                                                                  !
!  See the LICENSE file for terms of usage and distribution.                                       !
!--------------------------------------------------------------------------------------------------!

#:include 'common.fypp'

!> The main routines for DFTB+
module main
#:if WITH_MPI
  use mpifx
#:endif
#:if WITH_SCALAPACK
  use scalapackfx
  use scalafxext
#:endif
  use elecsolvers, only : TElectronicSolver, electronicSolverTypes
  use assert
  use constants
  use globalenv
  use environment
  use densedescr
  use inputdata_module
  use nonscc
  use eigenvects
  use repulsive
  use etemp
  use populations
  use densitymatrix
  use forces
  use stress
  use scc
  use hamiltonian
  use evaluateenergies
  use sccinit
  use onsitecorrection
  use externalcharges
  use periodic
  use mixer
  use geoopt
  use numderivs2
  use spin
  use dftbplusu
  use mdcommon
  use energies
  use potentials
  use orbitalequiv
  use parser
  use sparse2dense
#:if not WITH_SCALAPACK
  use blasroutines, only : symm, hemm
#:endif
  use hsdutils
  use charmanip
  use shift
  use spinorbit
  use angmomentum
  use elecconstraints
  use pmlocalisation, only : TPipekMezey
  use linresp_module
  use mainio
  use commontypes
  use dispersions, only : DispersionIface
  use xmlf90
  use thirdorder_module, only : ThirdOrder
  use simplealgebra
  use message
  use repcont
  use xlbomd_module
  use slakocont
  use linkedlist
  use lapackroutines
  use mdcommon
  use mdintegrator
  use tempprofile
  use dftbp_elstattypes, only : elstatTypes
  use dftbp_forcetypes, only : forceTypes
  use timeprop_module
#:if WITH_TRANSPORT
  use libnegf_vars, only : TTransPar
  use negf_int
  use poisson_init
#:endif


  implicit none
  private

  public :: runDftbPlus

  !> O(N^2) density matrix creation
  logical, parameter :: tDensON2 = .false.

  !> Should further output be appended to detailed.out?
  logical, parameter :: tAppendDetailedOut = .false.


contains

  !> The main DFTB program itself
  subroutine runDftbPlus(env)
    use initprogram

    !> Environment settings
    type(TEnvironment), intent(inout) :: env

    !> energy in previous scc cycles
    real(dp) :: Eold

    !> Stress tensors for various contribution in periodic calculations
    !> Sign convention: Positive diagonal elements expand the supercell
    real(dp) :: totalStress(3,3)

    !> Derivative of total energy with respect to lattice vectors
    !> Sign convention: This is in the uphill energy direction for the lattice vectors (each row
    !> pertaining to a separate lattice vector), i.e. opposite to the force.
    !>
    !> The component of a derivative vector that is orthogonal to the plane containing the other two
    !> lattice vectors will expand (contract) the supercell if it is on the opposite (same) same
    !> side of the plane as its associated lattice vector.
    !>
    !> In the special case of cartesian axis aligned orthorhombic lattice vectors, negative diagonal
    !> elements expand the supercell.
    real(dp) :: totalLatDeriv(3,3)

    !> derivative of cell volume wrt to lattice vectors, needed for pV term
    real(dp) :: extLatDerivs(3,3)

    !> whether scc converged
    logical :: tConverged

    !> internal pressure within the cell
    real(dp) :: intPressure

    !> Geometry steps so far
    integer :: iGeoStep

    !> Lattice geometry steps so far
    integer :: iLatGeoStep

    !> Do we have the final geometry?
    logical :: tGeomEnd

    !> Has this completed?
    logical :: tCoordEnd

    !> do we take an optimization step on the lattice or the internal coordinates if optimizing both
    !> in a periodic geometry
    logical :: tCoordStep

    !> lattice vectors returned by the optimizer
    real(dp) :: constrLatDerivs(9)

    !> MD instantaneous thermal energy
    real(dp) :: tempIon

    !> external electric field
    real(dp) :: Efield(3), absEfield

    !> Difference between last calculated and new geometry.
    real(dp) :: diffGeo

    !> Loop variables
    integer :: iSCCIter

    !> Charge error in the last iterations
    real(dp) :: sccErrorQ, diffElec

    !> flag to write out geometries (and charge data if scc) when moving atoms about - in the case
    !> of drivers like conjugate gradient/steepest descent the geometries are written anyway
    logical :: tWriteRestart

    !> Minimal number of SCC iterations
    integer :: minSCCIter

    !> label for k-point and spin cases
    integer :: iKS

    !> if scc/geometry driver should be stopped
    logical :: tStopSCC, tStopDriver

    !> Whether scc restart info should be written in current iteration
    logical :: tWriteSccRestart

    !> Whether charges should be written
    logical :: tWriteCharges

    !> locality measure for the wavefunction
    real(dp) :: localisation

    !> All of the excited energies actuall solved by Casida routines (if used)
    real(dp), allocatable :: energiesCasida(:)

    call initGeoOptParameters(tCoordOpt, nGeoSteps, tGeomEnd, tCoordStep, tStopDriver, iGeoStep,&
        & iLatGeoStep)

    minSccIter = getMinSccIters(tSccCalc, tMixBlockCharges, nSpin)

    if (tXlbomd) then
      call xlbomdIntegrator%setDefaultSCCParameters(minSCCiter, maxSccIter, sccTol)
    end if

    ! If the geometry is periodic, need to update lattice information in geometry loop
    tLatticeChanged = tPeriodic

    ! As first geometry iteration, require updates for coordinates in dependent routines
    tCoordsChanged = .true.

    ! Main geometry loop
    lpGeomOpt: do iGeoStep = 0, nGeoSteps

      call env%globalTimer%startTimer(globalTimers%preSccInit)

      call electronicSolver%reset()

      call printGeoStepInfo(tCoordOpt, tLatOpt, iLatGeoStep, iGeoStep)

      tWriteRestart = env%tGlobalMaster&
          & .and. needsRestartWriting(tGeoOpt, tMd, iGeoStep, nGeoSteps, restartFreq)

      if (tMD .and. tWriteRestart) then
        call writeMdOut1(fdMd, mdOut, iGeoStep, pMDIntegrator)
      end if

      if (tLatticeChanged) then
        call handleLatticeChange(latVec, sccCalc, tStress, extPressure, mCutOff, dispersion,&
            & recVec, invLatVec, cellVol, recCellVol, extLatDerivs, cellVec, rCellVec)
      end if

      if (tCoordsChanged) then
        call handleCoordinateChange(env, coord0, latVec, invLatVec, species0, mCutoff, repCutoff,&
            & skCutoff, orb, tPeriodic, sccCalc, dispersion, thirdOrd, img2CentCell, iCellVec,&
            & neighbourList, nAllAtom, coord0Fold, coord, species, rCellVec, nNeighbourSK,&
            & nNeighbourRep, ham, over, H0, rhoPrim, iRhoPrim, iHam, ERhoPrim, iSparseStart,&
            & tPoisson)
      end if

    #:if WITH_TRANSPORT
      if (tNegf) then
        call initNegfStuff(denseDesc, transpar, ginfo, neighbourList, nNeighbourSK, img2CentCell,&
            & orb)
      end if
    #:endif

      if (tSccCalc) then
        call reset(pChrgMixer, nMixElements)
      end if

      if (electronicSolver%isElsiSolver .and. .not. tLargeDenseMatrices) then
        call electronicSolver%elsi%updateGeometry(env, neighbourList, nNeighbourSK,&
            & denseDesc%iAtomStart, iSparseStart, img2CentCell)
      end if

      call env%globalTimer%startTimer(globalTimers%sparseH0S)
      call buildH0(env, H0, skHamCont, atomEigVal, coord, nNeighbourSK, neighbourList%iNeighbour,&
          & species, iSparseStart, orb)
      call buildS(env, over, skOverCont, coord, nNeighbourSK, neighbourList%iNeighbour, species,&
          & iSparseStart, orb)
      call env%globalTimer%stopTimer(globalTimers%sparseH0S)

      if (tSetFillingTemp) then
        call getTemperature(temperatureProfile, tempElec)
      end if

      call electronicSolver%updateElectronicTemp(tempElec)

      call calcRepulsiveEnergy(coord, species, img2CentCell, nNeighbourRep, neighbourList,&
          & pRepCont, energy%atomRep, energy%ERep, iAtInCentralRegion)

      if (tDispersion) then
        call calcDispersionEnergy(dispersion, energy%atomDisp, energy%Edisp, iAtInCentralRegion)
      end if

      call resetExternalPotentials(potential)

      if (tReadShifts) then
        call uploadShiftPerL(fShifts, orb, nAtom, nSpin, potential%extShell)
      end if

      call setUpExternalElectricField(tEField, tTDEField, tPeriodic, EFieldStrength,&
          & EFieldVector, EFieldOmega, EFieldPhase, neighbourList, nNeighbourSK, iCellVec,&
          & img2CentCell, cellVec, deltaT, iGeoStep, coord0Fold, coord, EField,&
          & potential%extAtom(:,1), absEField)
      call mergeExternalPotentials(orb, species, potential)

      ! For non-scc calculations with transport only, jump out of geometry loop
      if (electronicSolver%iSolver == electronicSolverTypes%OnlyTransport) then
        if (tWriteDetailedOut) then
          call openDetailedOut(fdDetailedOut, userOut, tAppendDetailedOut, iGeoStep, 1)
        end if
        ! We need to define hamltonian by adding the potential
        call getSccHamiltonian(H0, over, nNeighbourSK, neighbourList, species, orb, iSparseStart,&
            & img2CentCell, potential, ham, iHam)
        exit lpGeomOpt
      end if

      if (electronicSolver%iSolver == electronicSolverTypes%pexsi) then
        call electronicSolver%elsi%initPexsiDeltaVRanges(tSccCalc, potential)
      end if

      call initSccLoop(tSccCalc, xlbomdIntegrator, minSccIter, maxSccIter, sccTol, tConverged,&
          & tNegf)

      call env%globalTimer%stopTimer(globalTimers%preSccInit)

      call env%globalTimer%startTimer(globalTimers%scc)

      lpSCC: do iSccIter = 1, maxSccIter

        call resetInternalPotentials(tDualSpinOrbit, xi, orb, species, potential)

        if (tSccCalc) then

          call getChargePerShell(qInput, orb, species, chargePerShell)

        #:if WITH_TRANSPORT
          ! Overrides input charges with uploaded contact charges
          if (tUpload) then
            call overrideContactCharges(qInput, chargeUp, transpar)
          end if
        #:endif

          call addChargePotentials(env, sccCalc, qInput, q0, chargePerShell, orb, species,&
              & neighbourList, img2CentCell, spinW, thirdOrd, potential, electrostatics,&
              & tPoisson, tUpload, shiftPerLUp)

          call addBlockChargePotentials(qBlockIn, qiBlockIn, tDftbU, tImHam, species, orb,&
              & nDftbUFunc, UJ, nUJ, iUJ, niUJ, potential)

          if (allocated(onSiteElements) .and. (iSCCIter > 1 .or. tReadChrg)) then
            call addOnsShift(potential%intBlock, potential%iOrbitalBlock, qBlockIn, qiBlockIn, q0,&
                & onSiteElements, species, orb)
          end if

        end if

        ! All potentials are added up into intBlock
        potential%intBlock = potential%intBlock + potential%extBlock

        if (electronicSolver%iSolver == electronicSolverTypes%pexsi .and. tSccCalc) then
          call electronicSolver%elsi%updatePexsiDeltaVRanges(potential)
        end if

        call getSccHamiltonian(H0, over, nNeighbourSK, neighbourList, species, orb, iSparseStart,&
            & img2CentCell, potential, ham, iHam)

        if (tWriteRealHS .or. tWriteHS .and. any(electronicSolver%iSolver ==&
            & [electronicSolverTypes%qr, electronicSolverTypes%divideandconquer,&
            & electronicSolverTypes%relativelyrobust])) then
          call writeHSAndStop(env, tWriteHS, tWriteRealHS, tRealHS, over, neighbourList,&
              & nNeighbourSK, denseDesc%iAtomStart, iSparseStart, img2CentCell, kPoint, iCellVec,&
              & cellVec, ham, iHam)
        end if

        call convertToUpDownRepr(ham, iHam)

        call getDensity(env, iSccIter, denseDesc, ham, over, neighbourList, nNeighbourSK,&
            & iSparseStart, img2CentCell, iCellVec, cellVec, kPoint, kWeight, orb, species,&
            & electronicSolver, tRealHS, tSpinSharedEf, tSpinOrbit, tDualSpinOrbit, tFillKSep,&
            & tFixEf, tMulliken, iDistribFn, tempElec, nEl, parallelKS, Ef, mu, energy, eigen,&
            & filling, rhoPrim, Eband, TS, E0, iHam, xi, orbitalL, HSqrReal, SSqrReal, eigvecsReal,&
            & iRhoPrim, HSqrCplx, SSqrCplx, eigvecsCplx, rhoSqrReal, tLargeDenseMatrices)

        if (tWriteBandDat) then
          call writeBandOut(bandOut, eigen, filling, kWeight)
        end if

        if (tMulliken) then
          call getMullikenPopulation(rhoPrim, over, orb, neighbourList, nNeighbourSK, img2CentCell,&
              & iSparseStart, qOutput, iRhoPrim, qBlockOut, qiBlockOut)
        end if

        #:if WITH_TRANSPORT
          ! Override charges with uploaded contact charges
          if (tUpload) then
            call overrideContactCharges(qOutput, chargeUp, transpar)
          end if
        #:endif

        ! For non-dual spin-orbit orbitalL is determined during getDensity() call above
        if (tDualSpinOrbit) then
          call getLDual(orbitalL, qiBlockOut, orb, species)
        end if

        ! Note: if XLBOMD is active, potential created with input charges is needed later,
        ! therefore it should not be overwritten here.
        if (tSccCalc .and. .not. tXlbomd) then
          call resetInternalPotentials(tDualSpinOrbit, xi, orb, species, potential)
          call getChargePerShell(qOutput, orb, species, chargePerShell)

          call addChargePotentials(env, sccCalc, qOutput, q0, chargePerShell, orb, species,&
              & neighbourList, img2CentCell, spinW, thirdOrd, potential, electrostatics,&
              & tPoissonTwice, tUpload, shiftPerLUp)

          call addBlockChargePotentials(qBlockOut, qiBlockOut, tDftbU, tImHam, species, orb,&
              & nDftbUFunc, UJ, nUJ, iUJ, niUJ, potential)

          if (allocated(onSiteElements)) then
            call addOnsShift(potential%intBlock, potential%iOrbitalBlock, qBlockOut, qiBlockOut,&
                & q0, onSiteElements, species, orb)
          end if

          potential%intBlock = potential%intBlock + potential%extBlock
        end if
        call getEnergies(sccCalc, qOutput, q0, chargePerShell, species, tEField, tXlbomd,&
            & tDftbU, tDualSpinOrbit, rhoPrim, H0, orb, neighbourList, nNeighbourSK, img2CentCell,&
            & iSparseStart, cellVol, extPressure, TS, potential, energy, thirdOrd, qBlockOut,&
            & qiBlockOut, nDftbUFunc, UJ, nUJ, iUJ, niUJ, xi, iAtInCentralRegion, tFixEf, Ef,&
            & onSiteElements)

        tStopScc = hasStopFile(fStopScc)

        ! Mix charges Input/Output
        if (tSccCalc) then
          call getNextInputCharges(env, pChrgMixer, qOutput, qOutRed, orb, nIneqOrb, iEqOrbitals,&
              & iGeoStep, iSccIter, minSccIter, maxSccIter, sccTol, tStopScc, tMixBlockCharges,&
              & tReadChrg, qInput, qInpRed, sccErrorQ, tConverged, qBlockOut, iEqBlockDftbU,&
              & qBlockIn, qiBlockOut, iEqBlockDftbULS, species0, nUJ, iUJ, niUJ, qiBlockIn,&
              & iEqBlockOnSite, iEqBlockOnSiteLS)
          call getSccInfo(iSccIter, energy%Eelec, Eold, diffElec)
          if (tNegf) then
            call printSccHeader()
          end if
          call printSccInfo(tDftbU, iSccIter, energy%Eelec, diffElec, sccErrorQ)

          if (tNegf) then
            call printBlankLine()
          end if

          tWriteSccRestart = env%tGlobalMaster .and.&
              & needsSccRestartWriting(restartFreq, iGeoStep, iSccIter, minSccIter, maxSccIter,&
              & tMd, tGeoOpt, tDerivs, tConverged, tReadChrg, tStopScc)
          if (tWriteSccRestart) then
            call writeCharges(fCharges, tWriteChrgAscii, orb, qInput, qBlockIn, qiBlockIn)
          end if
        end if

        if (tWriteDetailedOut) then
          call openDetailedOut(fdDetailedOut, userOut, tAppendDetailedOut, iGeoStep, iSccIter)

          call writeDetailedOut1(fdDetailedOut, iDistribFn, nGeoSteps, iGeoStep, tMD, tDerivs,&
              & tCoordOpt, tLatOpt, iLatGeoStep, iSccIter, energy, diffElec, sccErrorQ,&
              & indMovedAtom, pCoord0Out, q0, qInput, qOutput, eigen, filling, orb, species,&
              & tDFTBU, tImHam.or.tSpinOrbit, tPrintMulliken, orbitalL, qBlockOut, Ef, Eband, TS,&
              & E0, extPressure, cellVol, tAtomicEnergy, tDispersion, tEField, tPeriodic, nSpin,&
<<<<<<< HEAD
              & tSpin, tSpinOrbit, tSccCalc, allocated(onSiteElements), tNegf, invLatVec, kPoint,&
              & iAtInCentralRegion, electronicSolver)
=======
              & tSpin, tSpinOrbit, tSccCalc, tNegf, invLatVec, kPoint, iAtInCentralRegion,&
              & electronicSolver, tDefinedFreeE)
>>>>>>> 4c9189d1
        end if

        if (tConverged .or. tStopScc) then
          exit lpSCC
        end if

      end do lpSCC

      call env%globalTimer%stopTimer(globalTimers%scc)

    #:if WITH_TRANSPORT
      if (tPoisson) then
        call poiss_savepotential()
      end if
    #:endif

      call env%globalTimer%startTimer(globalTimers%postSCC)

      if (tLinResp) then
        if (withMpi) then
          call error("Linear response calc. does not work with MPI yet")
        end if
        call ensureLinRespConditions(t3rd, tRealHS, tPeriodic, tCasidaForces)
        call calculateLinRespExcitations(env, lresp, parallelKS, sccCalc, qOutput, q0, over,&
            & eigvecsReal, eigen(:,1,:), filling(:,1,:), coord0, species, speciesName, orb,&
            & skHamCont, skOverCont, autotestTag, runId, neighbourList, nNeighbourSK,&
            & denseDesc, iSparseStart, img2CentCell, tWriteAutotest, tCasidaForces,&
            & tLinRespZVect, tPrintExcitedEigvecs, tPrintEigvecsTxt, nonSccDeriv, energy,&
            & energiesCasida, SSqrReal, rhoSqrReal, excitedDerivs, occNatural)
      end if

      if (tXlbomd) then
        call getXlbomdCharges(xlbomdIntegrator, qOutRed, pChrgMixer, orb, nIneqOrb, iEqOrbitals,&
            & qInput, qInpRed, iEqBlockDftbU, qBlockIn, species0, nUJ, iUJ, niUJ, iEqBlockDftbuLs,&
            & qiBlockIn, iEqBlockOnSite, iEqBlockOnSiteLS)
      end if

      if (tDipole) then
        call getDipoleMoment(qOutput, q0, coord, dipoleMoment, iAtInCentralRegion)
      #:call DEBUG_CODE
        call checkDipoleViaHellmannFeynman(rhoPrim, q0, coord0, over, orb, neighbourList,&
            & nNeighbourSK, species, iSparseStart, img2CentCell)
      #:endcall DEBUG_CODE
      end if

    #:if WITH_TRANSPORT
      if (tLocalCurrents) then
        call writeXYZFormat("supercell.xyz", coord, species, speciesName)
        write(stdOut,*) " <<< supercell.xyz written on file"
        call local_currents(env%mpi%globalComm, parallelKS%localKS, ham, over,&
            & neighbourList%iNeighbour, nNeighbourSK, denseDesc%iAtomStart, iSparseStart,&
            & img2CentCell, iCellVec, cellVec, orb, kPoint, kWeight, coord0Fold, .false., mu)
      end if
    #:endif

      call env%globalTimer%startTimer(globalTimers%eigvecWriting)

      if (tPrintEigVecs) then
        call writeEigenvectors(env, runId, neighbourList, nNeighbourSK, cellVec, iCellVec,&
            & denseDesc, iSparseStart, img2CentCell, species, speciesName, orb, kPoint, over,&
            & parallelKS, tPrintEigvecsTxt, eigvecsReal, SSqrReal, eigvecsCplx, SSqrCplx)
      end if

      if (tProjEigenvecs) then
        call writeProjectedEigenvectors(env, regionLabels, eigen, neighbourList, nNeighbourSK,&
            & cellVec, iCellVec, denseDesc, iSparseStart, img2CentCell, orb, over, kPoint, kWeight,&
            & iOrbRegion, parallelKS, eigvecsReal, SSqrReal, eigvecsCplx, SSqrCplx)
      end if
      call env%globalTimer%stopTimer(globalTimers%eigvecWriting)

      ! MD geometry files are written only later, once velocities for the current geometry are known
      if (tGeoOpt .and. tWriteRestart) then
        call writeCurrentGeometry(geoOutFile, pCoord0Out, tLatOpt, tMd, tAppendGeo, tFracCoord,&
            & tPeriodic, tPrintMulliken, species0, speciesName, latVec, iGeoStep, iLatGeoStep,&
            & nSpin, qOutput, velocities)
      end if

      call printEnergies(energy, TS, electronicSolver, tDefinedFreeE)
      if (tForces) then
        call env%globalTimer%startTimer(globalTimers%forceCalc)
        call env%globalTimer%startTimer(globalTimers%energyDensityMatrix)
        call getEnergyWeightedDensity(env, electronicSolver, denseDesc, forceType, filling, eigen,&
            & kPoint, kWeight, neighbourList, nNeighbourSK, orb, iSparseStart, img2CentCell,&
            & iCellVec, cellVec, tRealHS, ham, over, parallelKS, iSCCIter, mu, ERhoPrim,&
            & eigvecsReal, SSqrReal, eigvecsCplx, SSqrCplx)
        call env%globalTimer%stopTimer(globalTimers%energyDensityMatrix)
        call getGradients(env, sccCalc, tEField, tXlbomd, nonSccDeriv, Efield, rhoPrim, ERhoPrim,&
            & qOutput, q0, skHamCont, skOverCont, pRepCont, neighbourList, nNeighbourSK,&
            & nNeighbourRep, species, img2CentCell, iSparseStart, orb, potential, coord, derivs,&
            & iRhoPrim, thirdOrd, chrgForces, dispersion, qBlockOut, tPoisson)
        if (tCasidaForces) then
          derivs(:,:) = derivs + excitedDerivs
        end if
        call env%globalTimer%stopTimer(globalTimers%forceCalc)

        if (tStress) then
          call env%globalTimer%startTimer(globalTimers%stressCalc)
          call getStress(env, sccCalc, thirdOrd, tEField, nonSccDeriv, EField, rhoPrim, ERhoPrim,&
              & qOutput, q0, skHamCont, skOverCont, pRepCont, neighbourList, nNeighbourSK,&
              & nNeighbourRep, species, img2CentCell, iSparseStart, orb, potential, coord, latVec,&
              & invLatVec, cellVol, coord0, totalStress, totalLatDeriv, intPressure, iRhoPrim,&
              & dispersion)
          call env%globalTimer%stopTimer(globalTimers%stressCalc)
          call printVolume(cellVol)
          ! MD case includes the atomic kinetic energy contribution, so print that later
          if (.not. tMD) then
            call printPressureAndFreeEnergy(extPressure, intPressure, energy%EGibbs)
          end if
        end if

      end if

      if (tWriteDetailedOut) then
        call writeDetailedOut2(fdDetailedOut, tSccCalc, tConverged, tXlbomd, tLinResp, tGeoOpt,&
            & tMD, tPrintForces, tStress, tPeriodic, energy, totalStress, totalLatDeriv, derivs,&
            & chrgForces, indMovedAtom, cellVol, intPressure, geoOutFile, iAtInCentralRegion)
      end if

      if (tSccCalc .and. .not. tXlbomd .and. .not. tConverged) then
        call warning("SCC is NOT converged, maximal SCC iterations exceeded")
        if (tUseConvergedForces) then
          call env%shutdown()
        end if
      end if

      if (tSccCalc .and. allocated(esp) .and. (.not. (tGeoOpt .or. tMD) .or.&
          & needsRestartWriting(tGeoOpt, tMd, iGeoStep, nGeoSteps, restartFreq))) then
        call esp%evaluate(env, sccCalc, EField)
        call writeEsp(esp, env, iGeoStep, nGeoSteps)
      end if

      if (tForces) then
        if (allocated(conAtom)) then
          call constrainForces(conAtom, conVec, derivs)
        end if

        if (tCoordOpt) then
          call printMaxForce(maxval(abs(derivs(:, indMovedAtom))))
        end if

        if (tLatOpt) then
          ! Only include the extLatDerivs contribution if not MD, as the barostat would otherwise
          ! take care of this, hence add it here rather than to totalLatDeriv itself
          call constrainLatticeDerivs(totalLatDeriv + extLatDerivs, normOrigLatVec, tLatOptFixAng,&
              & tLatOptFixLen, tLatOptIsotropic, constrLatDerivs)
          call printMaxLatticeForce(maxval(abs(constrLatDerivs)))
        end if

        if (tSocket .and. env%tGlobalMaster) then
          ! stress was computed above in the force evaluation block or is 0 if aperiodic
        #:if WITH_SOCKETS
          call socket%send(energy%ETotal - sum(TS), -derivs, totalStress * cellVol)
        #:else
          call error("Should not be here - compiled without socket support")
        #:endif
        end if

        ! If geometry minimizer finished and the last calculated geometry is the minimal one (not
        ! necessarily the case, depends on the optimizer!) we are finished.  Otherwise we have to
        ! recalculate everything at the converged geometry.

        if (tGeomEnd) then
          call env%globalTimer%stopTimer(globalTimers%postSCC)
          exit lpGeomOpt
        end if

        tWriteCharges = tWriteRestart .and. tMulliken .and. tSccCalc .and. .not. tDerivs .and.&
            & maxSccIter > 1
        if (tWriteCharges) then
          call writeCharges(fCharges, tWriteChrgAscii, orb, qInput, qBlockIn, qiBlockIn)
        end if

        ! initially assume coordinates are not being updated
        tCoordsChanged = .false.
        tLatticeChanged = .false.

        if (tDerivs) then
          call getNextDerivStep(derivDriver, derivs, indMovedAtom, coord0, tGeomEnd)
          if (tGeomEnd) then
            call env%globalTimer%stopTimer(globalTimers%postSCC)
            exit lpGeomOpt
          end if
          tCoordsChanged = .true.
        else if (tGeoOpt) then
          tCoordsChanged = .true.
          if (tCoordStep) then
            if (.not. tCasidaForces) then
              call getNextCoordinateOptStep(pGeoCoordOpt, energy, derivs, indMovedAtom,&
                  & coord0, diffGeo, tCoordEnd, .true.)
            else
              call getNextCoordinateOptStep(pGeoCoordOpt, energy, derivs, indMovedAtom,&
                  & coord0, diffGeo, tCoordEnd, .false.)
            end if
            if (.not. tLatOpt) then
              tGeomEnd = tCoordEnd
            end if
            if (.not. tGeomEnd .and. tCoordEnd .and. diffGeo < tolSameDist) then
              tCoordStep = .false.
            end if
          else
            call getNextLatticeOptStep(pGeoLatOpt, energy, constrLatDerivs, origLatVec,&
                & tLatOptFixAng, tLatOptFixLen, tLatOptIsotropic, indMovedAtom, latVec, coord0,&
                & diffGeo, tGeomEnd)
            iLatGeoStep = iLatGeoStep + 1
            tLatticeChanged = .true.
            if (.not. tGeomEnd .and. tCoordOpt) then
              tCoordStep = .true.
              call reset(pGeoCoordOpt, reshape(coord0(:, indMovedAtom), [nMovedCoord]))
            end if
          end if
          if (tGeomEnd .and. diffGeo < tolSameDist) then
            call env%globalTimer%stopTimer(globalTimers%postSCC)
            exit lpGeomOpt
          end if
        else if (tMD) then
          ! New MD coordinates saved in a temporary variable, as writeCurrentGeometry() below
          ! needs the old ones to write out consistent geometries and velocities.
          newCoords(:,:) = coord0
          call getNextMdStep(pMdIntegrator, pMdFrame, temperatureProfile, derivs, movedMass, mass,&
              & cellVol, invLatVec, species0, indMovedAtom, tStress, tBarostat, energy, newCoords,&
              & latVec, intPressure, totalStress, totalLatDeriv, velocities, tempIon)
          tCoordsChanged = .true.
          tLatticeChanged = tBarostat
          call printMdInfo(tSetFillingTemp, tEField, tPeriodic, tempElec, absEField, tempIon,&
              & intPressure, extPressure, energy)
          if (tWriteRestart) then
            if (tPeriodic) then
              cellVol = abs(determinant33(latVec))
              energy%EGibbs = energy%EMermin + extPressure * cellVol
            end if
            call writeMdOut2(fdMd, tStress, tBarostat, tLinResp, tEField, tFixEf, tPrintMulliken,&
                & energy, energiesCasida, latVec, cellVol, intPressure, extPressure, tempIon,&
                & absEField, qOutput, q0, dipoleMoment)
            call writeCurrentGeometry(geoOutFile, pCoord0Out, .false., .true., .true., tFracCoord,&
                & tPeriodic, tPrintMulliken, species0, speciesName, latVec, iGeoStep, iLatGeoStep,&
                & nSpin, qOutput, velocities)
          end if
          coord0(:,:) = newCoords
          if (tWriteDetailedOut) then
            call writeDetailedOut3(fdDetailedOut, tPrintForces, tSetFillingTemp, tPeriodic, tStress&
                &, totalStress, totalLatDeriv, energy, tempElec, extPressure, intPressure, tempIon)
          end if
        else if (tSocket .and. iGeoStep < nGeoSteps) then
          ! Only receive geometry from socket, if there are still geometry iterations left
        #:if WITH_SOCKETS
          call receiveGeometryFromSocket(env, socket, tPeriodic, coord0, latVec, tCoordsChanged,&
              & tLatticeChanged, tStopDriver)
        #:else
          call error("Internal error: code compiled without socket support")
        #:endif
        end if
      end if

      if (tWriteDetailedOut) then
        call writeDetailedOut4(fdDetailedOut, tMD, energy, tempIon)
      end if

      tStopDriver = tStopScc .or. tStopDriver .or. hasStopFile(fStopDriver)
      if (tStopDriver) then
        call env%globalTimer%stopTimer(globalTimers%postSCC)
        exit lpGeomOpt
      end if

      call env%globalTimer%stopTimer(globalTimers%postSCC)

    end do lpGeomOpt

    call env%globalTimer%startTimer(globalTimers%postGeoOpt)

  #:if WITH_SOCKETS
    if (tSocket .and. env%tGlobalMaster) then
      call socket%shutdown()
    end if
  #:endif

    tGeomEnd = tMD .or. tGeomEnd .or. tDerivs

    if (env%tGlobalMaster) then
      if (tWriteDetailedOut) then
        call writeDetailedOut5(fdDetailedOut, tGeoOpt, tGeomEnd, tMd, tDerivs, tEField, absEField,&
            & dipoleMoment)
      end if

      call writeFinalDriverStatus(tGeoOpt, tGeomEnd, tMd, tDerivs)

      if (tMD) then
        call writeMdOut3(fdMd, mdOut)
      end if
    end if

    if (env%tGlobalMaster .and. tDerivs) then
      call getHessianMatrix(derivDriver, pDynMatrix)
      call writeHessianOut(hessianOut, pDynMatrix)
    else
      nullify(pDynMatrix)
    end if

    if (tWriteShifts) then
      call writeShifts(fShifts, orb, potential%intShell)
    endif

    ! Here time propagation is called
    if (tElectronDynamics) then
       call runDynamics(elecDyn, eigvecsReal, ham, H0, species, q0, over, filling, neighbourList,&
            & nNeighbourSK, denseDesc%iAtomStart, iSparseStart, img2CentCell, orb, coord0, spinW,&
            & pRepCont, sccCalc, env, tDualSpinOrbit, xi, thirdOrd, nDftbUFunc, UJ, nUJ, iUJ, niUJ,&
            & iAtInCentralRegion, tFixEf, Ef, coord, onsiteElements, skHamCont, skOverCont,&
            & latVec, invLatVec, iCellVec, rCellVec, electronicSolver)
    end if


  #:if WITH_TRANSPORT
    if (tContCalc) then
      ! Note: shift and charges are saved in QM representation (not UD)
      associate(tp => transpar)
      call writeContShifts(tp%contacts(tp%taskContInd)%output, orb, potential%intShell,&
          & qOutput, Ef)
      end associate
    end if

    if (tTunn) then
      call calc_current(env%mpi%globalComm, parallelKS%localKS, ham, over,&
          & neighbourList%iNeighbour, nNeighbourSK, densedesc%iAtomStart, iSparseStart,&
          & img2CentCell, iCellVec, cellVec, orb, kPoint, kWeight, tunneling, current, ldos,&
          & leadCurrents, writeTunn, writeLDOS, mu)
    end if
  #:endif


    if (allocated(pipekMezey)) then
      ! NOTE: the canonical DFTB ground state orbitals are over-written after this point
      if (withMpi) then
        call error("Pipek-Mezey localisation does not yet work with MPI")
      end if
      if (nSpin > 2) then
        call error("Pipek-Mezey localisation not implemented for non-colinear DFTB")
      end if
      call calcPipekMezeyLocalisation(env, pipekMezey, tPrintEigvecsTxt, nEl, filling, over,&
          & kPoint, neighbourList, nNeighbourSK, denseDesc, iSparseStart, img2CentCell, iCellVec,&
          & cellVec, runId, orb, species, speciesName, parallelKS, localisation, eigvecsReal,&
          & SSqrReal, eigvecsCplx, SSqrCplx)
    end if

    if (tWriteAutotest) then
      if (tPeriodic) then
        cellVol = abs(determinant33(latVec))
        energy%EGibbs = energy%EMermin + extPressure * cellVol
      end if
      call writeAutotestTag(autotestTag, tPeriodic, cellVol, tMulliken, qOutput, derivs,&
          & chrgForces, excitedDerivs, tStress, totalStress, pDynMatrix, energy, extPressure,&
          & coord0, tLocalise, localisation, esp, tunneling, ldos, tDefinedFreeE)
    end if
    if (tWriteResultsTag) then
      call writeResultsTag(resultsTag, energy, derivs, chrgForces, electronicSolver, tStress,&
          & totalStress, pDynMatrix, tPeriodic, cellVol, tMulliken, qOutput, q0, tDefinedFreeE)
    end if
    if (tWriteDetailedXML) then
      call writeDetailedXml(runId, speciesName, species0, pCoord0Out, tPeriodic, latVec, tRealHS,&
          & nKPoint, nSpin, size(eigen, dim=1), nOrb, kPoint, kWeight, filling, occNatural)
    end if

    call env%globalTimer%stopTimer(globalTimers%postGeoOpt)

  #:if WITH_TRANSPORT
    if (tPoisson) then
      call poiss_destroy()
    end if
    if (electronicSolver%iSolver == electronicSolverTypes%GF) then
      call negf_destroy()
    end if
  #:endif

    call destructProgramVariables()


  end subroutine runDftbPlus


  !> Initialises some parameters before geometry loop starts.
  subroutine initGeoOptParameters(tCoordOpt, nGeoSteps, tGeomEnd, tCoordStep, tStopDriver, iGeoStep&
      &, iLatGeoStep)

    !> Are atomic coordinates changing
    logical, intent(in) :: tCoordOpt

    !> Number of geometry steps
    integer, intent(in) :: nGeoSteps

    !> Have the geometry changes terminated
    logical, intent(out) :: tGeomEnd

    !> Are the atomic coordinates changing
    logical, intent(out) :: tCoordStep

    !> Should the geometry driver stop
    logical, intent(out) :: tStopDriver

    !> Step of the geometry driver
    integer, intent(out) :: iGeoStep

    !> Number of steps changing the lattice vectors
    integer, intent(out) :: iLatGeoStep

    tGeomEnd = (nGeoSteps == 0)

    tCoordStep = .false.
    if (tCoordOpt) then
      tCoordStep = .true.
    end if
    tStopDriver = .false.

    iGeoStep = 0
    iLatGeoStep = 0

  end subroutine initGeoOptParameters


  !> Initialises SCC related parameters before geometry loop starts
  function getMinSccIters(tSccCalc, tMixBlockCharges, nSpin) result(minSccIter)

    !> Is this a self consistent calculation
    logical, intent(in) :: tSccCalc

    !> Are there orbital potentials present
    logical, intent(in) :: tMixBlockCharges

    !> Number of spin channels
    integer, intent(in) :: nSpin

    !> Minimum possible number of self consistent iterations
    integer :: minSccIter

    if (tSccCalc) then
      if (tMixBlockCharges) then
        minSccIter = 2
      else
        if (nSpin == 1) then
          minSccIter = 1
        else
          minSccIter = 2
        end if
      end if
    else
      minSccIter = 1
    end if

  end function getMinSccIters


  !> Does the operations that are necessary after a lattice vector update
  subroutine handleLatticeChange(latVecs, sccCalc, tStress, extPressure, mCutOff, dispersion,&
      & recVecs, recVecs2p, cellVol, recCellVol, extLatDerivs, cellVecs, rCellVecs)

    !> lattice vectors
    real(dp), intent(in) :: latVecs(:,:)

    !> Module variables
    type(TScc), allocatable, intent(inout) :: sccCalc

    !> evaluate stress
    logical, intent(in) :: tStress

    !> External presure
    real(dp), intent(in) :: extPressure

    !> Maximum distance for interactions
    real(dp), intent(inout) :: mCutOff

    !> Dispersion interactions object
    class(DispersionIface), allocatable, intent(inout) :: dispersion

    !> Reciprocal lattice vectors
    real(dp), intent(out) :: recVecs(:,:)

    !> Reciprocal lattice vectors in units of 2 pi
    real(dp), intent(out) :: recVecs2p(:,:)

    !> Unit cell volume
    real(dp), intent(out) :: cellVol

    !> reciprocal lattice unit cell volume
    real(dp), intent(out) :: recCellVol

    !> derivative of pV term
    real(dp), intent(out) :: extLatDerivs(:,:)

    !> translation vectors to lattice cells in units of lattice constants
    real(dp), allocatable, intent(out) :: cellVecs(:,:)

    !> Vectors to unit cells in absolute units
    real(dp), allocatable, intent(out) :: rCellVecs(:,:)

    cellVol = abs(determinant33(latVecs))
    recVecs2p(:,:) = latVecs
    call matinv(recVecs2p)
    recVecs2p = transpose(recVecs2p)
    recVecs = 2.0_dp * pi * recVecs2p
    recCellVol = abs(determinant33(recVecs))
    if (tStress) then
      call derivDeterminant33(extLatDerivs, latVecs)
      extLatDerivs(:,:) = extPressure * extLatDerivs
    end if
    if (allocated(sccCalc)) then
      call sccCalc%updateLatVecs(latVecs, recVecs, cellVol)
      mCutOff = max(mCutOff, sccCalc%getCutOff())
    end if
    if (allocated(dispersion)) then
      call dispersion%updateLatVecs(latVecs)
      mCutOff = max(mCutOff, dispersion%getRCutOff())
    end if
    call getCellTranslations(cellVecs, rCellVecs, latVecs, recVecs2p, mCutOff)

  end subroutine handleLatticeChange


  !> Does the operations that are necessary after atomic coordinates change
  subroutine handleCoordinateChange(env, coord0, latVec, invLatVec, species0, mCutOff, repCutOff,&
      & skCutOff, orb, tPeriodic, sccCalc, dispersion, thirdOrd, img2CentCell, iCellVec,&
      & neighbourList, nAllAtom, coord0Fold, coord, species, rCellVec, nNeighbourSK,&
      & nNeighbourRep, ham, over, H0, rhoPrim, iRhoPrim, iHam, ERhoPrim, iSparseStart, tPoisson)

    !> Environment settings
    type(TEnvironment), intent(in) :: env

    !> Central cell coordinates
    real(dp), intent(in) :: coord0(:,:)

    !> Lattice vectors if periodic
    real(dp), intent(in) :: latVec(:,:)

    !> Inverse of the lattice vectors
    real(dp), intent(in) :: invLatVec(:,:)

    !> chemical species of central cell atoms
    integer, intent(in) :: species0(:)

    !> Longest cut-off distance that neighbour maps are generated
    real(dp), intent(in) :: mCutOff

    !> Cut-off distance for repulsive interactions
    real(dp), intent(in) :: repCutOff

    !> Cut-off distance for Slater-Koster interactions
    real(dp), intent(in) :: skCutOff

    !> Atomic orbital information
    type(TOrbitals), intent(in) :: orb

    !> Is the geometry periodic
    logical, intent(in) :: tPeriodic

    !> SCC module internal variables
    type(TScc), allocatable, intent(inout) :: sccCalc

    !> Dispersion interactions
    class(DispersionIface), allocatable, intent(inout) :: dispersion

    !> Third order SCC interactions
    type(ThirdOrder), allocatable, intent(inout) :: thirdOrd

    !> Image atoms to their equivalent in the central cell
    integer, allocatable, intent(inout) :: img2CentCell(:)

    !> Index for which unit cell an atom is in
    integer, allocatable, intent(inout) :: iCellVec(:)

    !> List of neighbouring atoms
    type(TNeighbourList), intent(inout) :: neighbourList

    !> Total number of atoms including images
    integer, intent(out) :: nAllAtom

    !> Central cell atomic coordinates, folded inside the central cell
    real(dp), intent(out) :: coord0Fold(:,:)

    !> Coordinates of all atoms including images
    real(dp), allocatable, intent(inout) :: coord(:,:)

    !> Species of all atoms including images
    integer, allocatable, intent(inout) :: species(:)

    !> Vectors to units cells in absolute units
    real(dp), allocatable, intent(inout) :: rCellVec(:,:)

    !> Number of neighbours of each real atom
    integer, intent(out) :: nNeighbourSK(:)

    !> Number of neighbours of each real atom close enough for repulsive interactions
    integer, intent(out) :: nNeighbourRep(:)

    !> Sparse hamiltonian storage
    real(dp), allocatable, intent(inout) :: ham(:,:)

    !> sparse overlap storage
    real(dp), allocatable, intent(inout) :: over(:)

    !> Non-SCC hamitonian storage
    real(dp), allocatable, intent(inout) :: h0(:)

    !> Sparse density matrix storage
    real(dp), allocatable, intent(inout) :: rhoPrim(:,:)

    !> Imaginary part of sparse density matrix storage
    real(dp), allocatable, intent(inout) :: iRhoPrim(:,:)

    !> Imaginary part of sparse hamiltonian storage
    real(dp), allocatable, intent(inout) :: iHam(:,:)

    !> energy weighted density matrix storage
    real(dp), allocatable, intent(inout) :: ERhoPrim(:)

    !> index array for location of atomic blocks in large sparse arrays
    integer, allocatable, intent(inout) :: iSparseStart(:,:)

    !> Transport variables
    logical, intent(in) :: tPoisson

    !> Total size of orbitals in the sparse data structures, where the decay of the overlap sets the
    !> sparsity pattern
    integer :: sparseSize

    coord0Fold(:,:) = coord0
    if (tPeriodic) then
      call foldCoordToUnitCell(coord0Fold, latVec, invLatVec)
    end if

    call updateNeighbourListAndSpecies(coord, species, img2CentCell, iCellVec, neighbourList,&
        & nAllAtom, coord0Fold, species0, mCutOff, rCellVec)

    call getNrOfNeighboursForAll(nNeighbourSK, neighbourList, skCutOff)

    call getSparseDescriptor(neighbourList%iNeighbour, nNeighbourSK, img2CentCell, orb,&
        & iSparseStart, sparseSize)
    call reallocateSparseArrays(sparseSize, ham, over, H0, rhoPrim, iHam, iRhoPrim, ERhoPrim)

    ! count neighbours for repulsive interactions between atoms
    call getNrOfNeighboursForAll(nNeighbourRep, neighbourList, repCutOff)

    ! Notify various modules about coordinate changes
  #:if WITH_TRANSPORT
    if (tPoisson) then
      !! TODO: poiss_updcoords pass coord0 and not coord0Fold because the
      !! folding can mess up the contact position. Could we have the supercell
      !! centered on the input atomic structure?
      call poiss_updcoords(coord0)
    end if
  #:endif

    if (allocated(sccCalc)) then
      call sccCalc%updateCoords(env, coord, species, neighbourList)
    end if

    if (allocated(dispersion)) then
      call dispersion%updateCoords(neighbourList, img2CentCell, coord, species0)
    end if
    if (allocated(thirdOrd)) then
      call thirdOrd%updateCoords(neighbourList, species)
    end if

  end subroutine handleCoordinateChange



#:if WITH_TRANSPORT

  !> Initialise transport
  subroutine initNegfStuff(denseDescr, transpar, ginfo, neighbourList, nNeighbour, img2CentCell,&
      & orb)

    !> Dense matrix descriptor
    type(TDenseDescr), intent(in) :: denseDescr

    !> Transport settings
    type(TTransPar), intent(in) :: transpar

    !> libNEGF data
    type(TNEGFInfo), intent(in) :: ginfo

    !> Atomic orbital information
    type(TOrbitals), intent(in) :: orb

    !> Image atoms to their equivalent in the central cell
    integer, intent(in) :: img2CentCell(:)

    !> List of neighbouring atoms
    type(TNeighbourList), intent(in) :: neighbourList

    !> Number of neighbours of each real atom
    integer, intent(in) :: nNeighbour(:)

    ! known issue about the PLs: We need an automatic partitioning
    call negf_init_csr(denseDescr%iAtomStart, neighbourList%iNeighbour, nNeighbour, img2CentCell,&
        & orb)

    call negf_init_str(denseDescr, transpar, ginfo%greendens, neighbourList%iNeighbour, nNeighbour,&
        & img2CentCell)

    call negf_init_dephasing(ginfo%tundos)  !? why tundos

  end subroutine initNegfStuff

#:endif


  !> Decides, whether restart file should be written during the run.
  function needsRestartWriting(tGeoOpt, tMd, iGeoStep, nGeoSteps, restartFreq) result(tWriteRestart)

    !> Are geometries being optimised
    logical, intent(in) :: tGeoOpt

    !> Is this a molecular dynamics run
    logical, intent(in) :: tMd

    !> Current geometry step
    integer, intent(in) :: iGeoStep

    !> Number of geometry steps in total
    integer, intent(in) :: nGeoSteps

    !> Frequency of restart in geometry steps
    integer, intent(in) :: restartFreq

    !> Should a restart file be written?
    logical :: tWriteRestart

    if (restartFreq > 0 .and. (tGeoOpt .or. tMD)) then
      tWriteRestart = (iGeoStep == nGeoSteps .or. (mod(iGeoStep, restartFreq) == 0))
    else
      tWriteRestart = .false.
    end if

  end function needsRestartWriting


  !> Ensures that sparse array have enough storage to hold all necessary elements.
  subroutine reallocateSparseArrays(sparseSize, ham, over, H0, rhoPrim, iHam, iRhoPrim, ERhoPrim)

    !> Size of the sparse overlap
    integer, intent(in) :: sparseSize

    !> Sparse storage for hamitonian (sparseSize,nSpin)
    real(dp), allocatable, intent(inout) :: ham(:,:)

    !> Sparse storage for overlap
    real(dp), allocatable, intent(inout) :: over(:)

    !> Sparse storage for non-SCC hamitonian
    real(dp), allocatable, intent(inout) :: H0(:)

    !> Sparse storage for density matrix
    real(dp), allocatable, intent(inout) :: rhoPrim(:,:)

    !> Sparse storage for imaginary hamitonian (not reallocated if not initially allocated)
    real(dp), allocatable, intent(inout) :: iHam(:,:)

    !> Sparse storage for imaginary part of density matrix (not reallocated if not initially
    !> allocated)
    real(dp), allocatable, intent(inout) :: iRhoPrim(:,:)

    !> Sparse storage for energy weighted density matrix (not reallocated if not initially
    !> allocated)
    real(dp), allocatable, intent(inout) :: ERhoPrim(:)

    integer :: nSpin

    #:call ASSERT_CODE
      @:ASSERT(size(over) == size(ham, dim=1))
      @:ASSERT(size(H0) == size(ham, dim=1))
      @:ASSERT(all(shape(rhoPrim) == shape(ham)))
      if (allocated(iRhoPrim)) then
        @:ASSERT(all(shape(iRhoPrim) == shape(ham)))
        @:ASSERT(all(shape(iHam) == shape(ham)))
      end if
      if (allocated(ERhoPrim)) then
        @:ASSERT(size(ERhoPrim) == size(ham, dim=1))
      end if
    #:endcall ASSERT_CODE

    if (size(ham, dim=1) >= sparseSize) then
      ! Sparse matrices are big enough
      return
    end if

    nSpin = size(ham, dim=2)
    deallocate(ham)
    deallocate(over)
    deallocate(H0)
    deallocate(rhoPrim)
    allocate(ham(sparseSize, nSpin))
    allocate(over(sparseSize))
    allocate(H0(sparseSize))
    allocate(rhoPrim(sparseSize, nSpin))
    if (allocated(iRhoPrim)) then
      deallocate(iRhoPrim)
      deallocate(iHam)
      allocate(iRhoPrim(sparseSize, nSpin))
      allocate(iHam(sparseSize, nSpin))
    end if
    if (allocated(ERhoPrim)) then
      deallocate(ERhoPrim)
      allocate(ERhoPrim(sparseSize))
    end if

  end subroutine reallocateSparseArrays


  !> Calculates repulsive energy for current geometry
  subroutine calcRepulsiveEnergy(coord, species, img2CentCell, nNeighbourRep, neighbourList,&
      & pRepCont, Eatom, Etotal, iAtInCentralRegion)

    !> All atomic coordinates
    real(dp), intent(in) :: coord(:,:)

    !> All atoms chemical species
    integer, intent(in) :: species(:)

    !> Image atom indices to central cell atoms
    integer, intent(in) :: img2CentCell(:)

    !> Number of neighbours for each atom within the repulsive distance
    integer, intent(in) :: nNeighbourRep(:)

    !> List of neighbours for each atom
    type(TNeighbourList), intent(in) :: neighbourList

    !> Repulsive interaction data
    type(ORepCont), intent(in) :: pRepCont

    !> Energy for each atom
    real(dp), intent(out) :: Eatom(:)

    !> Total energy
    real(dp), intent(out) :: Etotal

    !> atoms in the central cell (or device region if transport)
    integer, intent(in) :: iAtInCentralRegion(:)

    call getERep(Eatom, coord, nNeighbourRep, neighbourList%iNeighbour, species, pRepCont,&
        & img2CentCell)
    Etotal = sum(Eatom(iAtInCentralRegion))

  end subroutine calcRepulsiveEnergy


  !> Calculates dispersion energy for current geometry.
  subroutine calcDispersionEnergy(dispersion, Eatom, Etotal, iAtInCentralRegion)

    !> dispersion interactions
    class(DispersionIface), intent(inout) :: dispersion

    !> energy per atom
    real(dp), intent(out) :: Eatom(:)

    !> total energy
    real(dp), intent(out) :: Etotal

    !> atoms in the central cell (or device region if transport)
    integer, intent(in) :: iAtInCentralRegion(:)

    call dispersion%getEnergies(Eatom)
    Etotal = sum(Eatom(iAtInCentralRegion))

  end subroutine calcDispersionEnergy


  !> Initialise basic variables before the scc loop.
  subroutine initSccLoop(tSccCalc, xlbomdIntegrator, minSccIter, maxSccIter, sccTol, tConverged,&
      & tNegf)

    !> Is this an SCC calculation?
    logical, intent(in) :: tSccCalc

    !> Details for extended Lagrange integrator (of used)
    type(Xlbomd), allocatable, intent(inout) :: xlbomdIntegrator

    !> Minimum number of SCC cycles that can be used
    integer, intent(inout) :: minSccIter

    !> Maximum number of SCC cycles
    integer, intent(inout) :: maxSccIter

    !> Tolerance for SCC convergence
    real(dp), intent(inout) :: sccTol

    !> Has SCC convergence been achieved?
    logical, intent(out) :: tConverged

    !> Is this a transport calculation?
    logical, intent(in) :: tNegf

    if (allocated(xlbomdIntegrator)) then
      call xlbomdIntegrator%getSCCParameters(minSCCIter, maxSccIter, sccTol)
    end if

    tConverged = (.not. tSccCalc)

    if (tSccCalc .and. .not. tNegf) then
      call printSccHeader()
    end if

  end subroutine initSccLoop



#:if WITH_TRANSPORT
  !> Replace charges with those from the stored contact values
  subroutine overrideContactCharges(qInput, chargeUp, transpar)
    !> input charges
    real(dp), intent(inout) :: qInput(:,:,:)

    !> uploaded charges
    real(dp), intent(in) :: chargeUp(:,:,:)

    !> Transport parameters
    type(TTransPar), intent(in) :: transpar

    integer :: ii, iStart, iEnd

    do ii = 1, transpar%ncont
      iStart = transpar%contacts(ii)%idxrange(1)
      iEnd = transpar%contacts(ii)%idxrange(2)
      qInput(:,iStart:iEnd,:) = chargeUp(:,iStart:iEnd,:)
    end do

  end subroutine overrideContactCharges
#:endif


  !> Transform the hamiltonian from QM to UD representation
  !> Hack due to not using Pauli-type structure for diagonalisation
  !> For collinear spin, qm2ud will produce the right potential:
  !> (Vq, uB*Bz*σz) -> (Vq + uB*Bz*σz, Vq - uB*Bz*σz)
  !> For non-collinear spin-orbit, all blocks are multiplied by 1/2:
  !> (Vq/2, uL* Lx*σx/2, uL* Ly*σy/2, uL* Lz*σz/2)
  subroutine convertToUpDownRepr(Ham, iHam)
    real(dp), intent(inout) :: Ham(:,:)
    real(dp), intent(inout), allocatable :: iHam(:,:)

    integer :: nSpinBlocks

    nSpinBlocks = size(ham, dim=2)

    if (nSpinBlocks > 1) then
      ham = 2.0_dp * ham
      if (allocated(iHam)) then
        iHam = 2.0_dp * iHam
      end if
    end if

    if (nSpinBlocks /= 4) then
      call qm2ud(ham)
      if (allocated(iHam)) then
        call qm2ud(iHam)
      end if
    end if

  end subroutine convertToUpDownRepr



  !> Returns the sparse density matrix.
  !>
  !> All operations (e.g. non-dual spin orbit coupling), which need access to full (unpacked)
  !> Hamiltonian or the full (unpacked) density matrix, must also invoked from within this routine,
  !> as those unpacked quantities do not exist elsewhere.
  !>
  subroutine getDensity(env, iScc, denseDesc, ham, over, neighbourList, nNeighbourSK, iSparseStart,&
      & img2CentCell, iCellVec, cellVec, kPoint, kWeight, orb, species, electronicSolver, tRealHS,&
      & tSpinSharedEf, tSpinOrbit, tDualSpinOrbit, tFillKSep, tFixEf, tMulliken, iDistribFn,&
      & tempElec, nEl, parallelKS, Ef, mu, energy, eigen, filling, rhoPrim, Eband, TS, E0, iHam,&
      & xi, orbitalL, HSqrReal, SSqrReal, eigvecsReal, iRhoPrim, HSqrCplx, SSqrCplx, eigvecsCplx,&
      & rhoSqrReal, tLargeDenseMatrices)

    !> Environment settings
    type(TEnvironment), intent(inout) :: env

    !> SCC iteration counter (needed by GF)
    integer, intent(in) :: iSCC

    !> Dense matrix descriptor
    type(TDenseDescr), intent(in) :: denseDesc

    !> hamiltonian in sparse storage
    real(dp), intent(in) :: ham(:,:)

    !> sparse overlap matrix
    real(dp), intent(in) :: over(:)

    !> list of neighbours for each atom
    type(TNeighbourList), intent(in) :: neighbourList

    !> Number of neighbours for each of the atoms
    integer, intent(in) :: nNeighbourSK(:)

    !> Index array for the start of atomic blocks in sparse arrays
    integer, intent(in) :: iSparseStart(:,:)

    !> map from image atoms to the original unique atom
    integer, intent(in) :: img2CentCell(:)

    !> Index for which unit cell atoms are associated with
    integer, intent(in) :: iCellVec(:)

    !> Vectors (in units of the lattice constants) to cells of the lattice
    real(dp), intent(in) :: cellVec(:,:)

    !> k-points
    real(dp), intent(in) :: kPoint(:,:)

    !> Weights for k-points
    real(dp), intent(in) :: kWeight(:)

    !> Atomic orbital information
    type(TOrbitals), intent(in) :: orb

    !> species of all atoms in the system
    integer, intent(in) :: species(:)

    !> Electronic solver information
    type(TElectronicSolver), intent(inout) :: electronicSolver

    !> Is the hamitonian real (no k-points/molecule/gamma point)?
    logical, intent(in) :: tRealHS

    !> Is the Fermi level common accross spin channels?
    logical, intent(in) :: tSpinSharedEf

    !> Are spin orbit interactions present
    logical, intent(in) :: tSpinOrbit

    !> Are block population spin orbit interactions present
    logical, intent(in) :: tDualSpinOrbit

    !> Fill k-points separately if true (no charge transfer accross the BZ)
    logical, intent(in) :: tFillKSep

    !> Whether fixed Fermi level(s) should be used. (No charge conservation!)
    logical, intent(in) :: tFixEf

    !> Should Mulliken populations be generated/output
    logical, intent(in) :: tMulliken

    !> occupation function for electronic states
    integer, intent(in) :: iDistribFn

    !> Electronic temperature
    real(dp), intent(in) :: tempElec

    !> Number of electrons
    real(dp), intent(in) :: nEl(:)

    !> K-points and spins to process
    type(TParallelKS), intent(in) :: parallelKS

    !> Fermi level(s)
    real(dp), intent(inout) :: Ef(:)

    !> Electrochemical potentials (contact, spin)
    real(dp), allocatable, intent(in) :: mu(:,:)

    !> Energy contributions and total
    type(TEnergies), intent(inout) :: energy

    !> eigenvalues (level, kpoint, spin)
    real(dp), intent(out) :: eigen(:,:,:)

    !> occupations (level, kpoint, spin)
    real(dp), intent(out) :: filling(:,:,:)

    !> sparse density matrix
    real(dp), intent(out) :: rhoPrim(:,:)

    !> band structure energy
    real(dp), intent(out) :: Eband(:)

    !> electronic entropy times temperature
    real(dp), intent(out) :: TS(:)

    !> extrapolated 0 temperature band energy
    real(dp), intent(out) :: E0(:)

    !> imaginary part of hamitonian
    real(dp), intent(in), allocatable :: iHam(:,:)

    !> spin orbit constants
    real(dp), intent(in), allocatable :: xi(:,:)

    !> orbital moments of atomic shells
    real(dp), intent(inout), allocatable :: orbitalL(:,:,:)

    !> imaginary part of density matrix
    real(dp), intent(inout), allocatable :: iRhoPrim(:,:)

    !> dense real hamiltonian storage
    real(dp), intent(inout), allocatable :: HSqrReal(:,:)

    !> dense real overlap storage
    real(dp), intent(inout), allocatable :: SSqrReal(:,:)

    !> real eigenvectors on exit
    real(dp), intent(inout), allocatable :: eigvecsReal(:,:,:)

    !> dense complex (k-points) hamiltonian storage
    complex(dp), intent(inout), allocatable :: HSqrCplx(:,:)

    !> dense complex (k-points) overlap storage
    complex(dp), intent(inout), allocatable :: SSqrCplx(:,:)

    !> complex eigenvectors on exit
    complex(dp), intent(inout), allocatable :: eigvecsCplx(:,:,:)

    !> Dense density matrix
    real(dp), intent(inout), allocatable :: rhoSqrReal(:,:,:)

    !> Are dense matrices for H, S, etc. being used
    logical, intent(in) :: tLargeDenseMatrices

    integer :: nSpin, iKS, iSp, iK, nAtom
    complex(dp), allocatable :: rhoSqrCplx(:,:)
    logical :: tImHam
    real(dp), allocatable :: rVecTemp(:), orbitalLPart(:,:,:)

    nSpin = size(ham, dim=2)
    tImHam = allocated(iRhoPrim)

    select case (electronicSolver%iSolver)

    case (electronicSolverTypes%GF)

      call env%globalTimer%startTimer(globalTimers%densityMatrix)
    #:if WITH_TRANSPORT
      call calcdensity_green(iSCC, env%mpi%globalComm, parallelKS%localKS, ham, over,&
          & neighbourlist%iNeighbour, nNeighbourSK, denseDesc%iAtomStart, iSparseStart,&
          & img2CentCell, iCellVec, cellVec, orb, kPoint, kWeight, mu, rhoPrim, Eband, Ef, E0, TS)
    #:else
      call error("Internal error: getDensity : GF-solver although code compiled without transport")
    #:endif
      call ud2qm(rhoPrim)
      call env%globalTimer%stopTimer(globalTimers%densityMatrix)

    case (electronicSolverTypes%onlyTransport)

      call error("OnlyTransport solver cannot calculate the density matrix")

    case(electronicSolverTypes%qr, electronicSolverTypes%divideandconquer,&
        & electronicSolverTypes%relativelyrobust, electronicSolverTypes%elpa)

      call getDensityFromDenseDiag(env, denseDesc, ham, over, neighbourList, nNeighbourSK,&
          & iSparseStart, img2CentCell, iCellVec, cellVec, kPoint, kWeight, orb, species,&
          & electronicSolver, tRealHS, tSpinSharedEf, tSpinOrbit, tDualSpinOrbit, tFillKSep,&
          & tFixEf, tMulliken, iDistribFn, tempElec, nEl, parallelKS, Ef, energy, eigen, filling,&
          & rhoPrim, Eband, TS, E0, iHam, xi, orbitalL, HSqrReal, SSqrReal, eigvecsReal, iRhoPrim,&
          & HSqrCplx, SSqrCplx, eigvecsCplx, rhoSqrReal)

    case(electronicSolverTypes%omm, electronicSolverTypes%pexsi, electronicSolverTypes%ntpoly)

      call env%globalTimer%startTimer(globalTimers%densityMatrix)
      call electronicSolver%elsi%getDensity(env, denseDesc, ham, over, neighbourList, nNeighbourSK,&
          & iSparseStart, img2CentCell, iCellVec, cellVec, kPoint, kWeight, orb, species, tRealHS,&
          & tSpinSharedEf, tSpinOrbit, tDualSpinOrbit, tMulliken, parallelKS, Ef, energy, rhoPrim,&
          & Eband, TS, iHam, xi, orbitalL, HSqrReal, SSqrReal, iRhoPrim, HSqrCplx, SSqrCplx)
      call env%globalTimer%stopTimer(globalTimers%densityMatrix)

    end select

  end subroutine getDensity


  !> Returns the density matrix using dense diagonalisation.
  subroutine getDensityFromDenseDiag(env, denseDesc, ham, over, neighbourList, nNeighbourSK,&
      & iSparseStart, img2CentCell, iCellVec, cellVec, kPoint, kWeight, orb, species,&
      & electronicSolver, tRealHS, tSpinSharedEf, tSpinOrbit, tDualSpinOrbit, tFillKSep, tFixEf,&
      & tMulliken, iDistribFn, tempElec, nEl, parallelKS, Ef, energy, eigen, filling, rhoPrim,&
      & Eband, TS, E0, iHam, xi, orbitalL, HSqrReal, SSqrReal, eigvecsReal, iRhoPrim, HSqrCplx,&
      & SSqrCplx, eigvecsCplx, rhoSqrReal)

    !> Environment settings
    type(TEnvironment), intent(inout) :: env

    !> Dense matrix descriptor
    type(TDenseDescr), intent(in) :: denseDesc

    !> hamiltonian in sparse storage
    real(dp), intent(in) :: ham(:,:)

    !> sparse overlap matrix
    real(dp), intent(in) :: over(:)

    !> list of neighbours for each atom
    type(TNeighbourList), intent(in) :: neighbourList

    !> Number of neighbours for each of the atoms
    integer, intent(in) :: nNeighbourSK(:)

    !> Index array for the start of atomic blocks in sparse arrays
    integer, intent(in) :: iSparseStart(:,:)

    !> map from image atoms to the original unique atom
    integer, intent(in) :: img2CentCell(:)

    !> Index for which unit cell atoms are associated with
    integer, intent(in) :: iCellVec(:)

    !> Vectors (in units of the lattice constants) to cells of the lattice
    real(dp), intent(in) :: cellVec(:,:)

    !> k-points
    real(dp), intent(in) :: kPoint(:,:)

    !> Weights for k-points
    real(dp), intent(in) :: kWeight(:)

    !> Atomic orbital information
    type(TOrbitals), intent(in) :: orb

    !> species of all atoms in the system
    integer, intent(in) :: species(:)

    !> Electronic solver information
    type(TElectronicSolver), intent(inout) :: electronicSolver

    !> Is the hamitonian real (no k-points/molecule/gamma point)?
    logical, intent(in) :: tRealHS

    !> Is the Fermi level common accross spin channels?
    logical, intent(in) :: tSpinSharedEf

    !> Are spin orbit interactions present
    logical, intent(in) :: tSpinOrbit

    !> Are block population spin orbit interactions present
    logical, intent(in) :: tDualSpinOrbit

    !> Fill k-points separately if true (no charge transfer accross the BZ)
    logical, intent(in) :: tFillKSep

    !> Whether fixed Fermi level(s) should be used. (No charge conservation!)
    logical, intent(in) :: tFixEf

    !> Should Mulliken populations be generated/output
    logical, intent(in) :: tMulliken

    !> occupation function for electronic states
    integer, intent(in) :: iDistribFn

    !> Electronic temperature
    real(dp), intent(in) :: tempElec

    !> Number of electrons
    real(dp), intent(in) :: nEl(:)

    !> K-points and spins to process
    type(TParallelKS), intent(in) :: parallelKS

    !> Fermi level(s)
    real(dp), intent(inout) :: Ef(:)

    !> Energy contributions and total
    type(TEnergies), intent(inout) :: energy

    !> eigenvalues (level, kpoint, spin)
    real(dp), intent(out) :: eigen(:,:,:)

    !> occupations (level, kpoint, spin)
    real(dp), intent(out) :: filling(:,:,:)

    !> sparse density matrix
    real(dp), intent(out) :: rhoPrim(:,:)

    !> band structure energy
    real(dp), intent(out) :: Eband(:)

    !> electronic entropy times temperature
    real(dp), intent(out) :: TS(:)

    !> extrapolated 0 temperature band energy
    real(dp), intent(out) :: E0(:)

    !> imaginary part of hamitonian
    real(dp), intent(in), allocatable :: iHam(:,:)

    !> spin orbit constants
    real(dp), intent(in), allocatable :: xi(:,:)

    !> orbital moments of atomic shells
    real(dp), intent(inout), allocatable :: orbitalL(:,:,:)

    !> imaginary part of density matrix
    real(dp), intent(inout), allocatable :: iRhoPrim(:,:)

    !> dense real hamiltonian storage
    real(dp), intent(inout), allocatable :: HSqrReal(:,:)

    !> dense real overlap storage
    real(dp), intent(inout), allocatable :: SSqrReal(:,:)

    !> real eigenvectors on exit
    real(dp), intent(inout), allocatable :: eigvecsReal(:,:,:)

    !> dense complex (k-points) hamiltonian storage
    complex(dp), intent(inout), allocatable :: HSqrCplx(:,:)

    !> dense complex (k-points) overlap storage
    complex(dp), intent(inout), allocatable :: SSqrCplx(:,:)

    !> complex eigenvectors on exit
    complex(dp), intent(inout), allocatable :: eigvecsCplx(:,:,:)

    !> Dense density matrix
    real(dp), intent(inout), allocatable :: rhoSqrReal(:,:,:)

    integer :: nSpin

    nSpin = size(ham, dim=2)

    call env%globalTimer%startTimer(globalTimers%diagonalization)
    if (nSpin /= 4) then
      if (tRealHS) then
        call buildAndDiagDenseRealHam(env, denseDesc, ham, over, neighbourList, nNeighbourSK,&
            & iSparseStart, img2CentCell, electronicSolver, parallelKS, HSqrReal, SSqrReal,&
            & eigVecsReal, eigen(:,1,:))
      else
        call buildAndDiagDenseCplxHam(env, denseDesc, ham, over, kPoint, neighbourList,&
            & nNeighbourSK, iSparseStart, img2CentCell, iCellVec, cellVec, electronicSolver,&
            & parallelKS, HSqrCplx, SSqrCplx, eigVecsCplx, eigen)
      end if
    else
      call buildAndDiagDensePauliHam(env, denseDesc, ham, over, kPoint, neighbourList,&
          & nNeighbourSK, iSparseStart, img2CentCell, iCellVec, cellVec, orb, electronicSolver,&
          & parallelKS, eigen(:,:,1), HSqrCplx, SSqrCplx, eigVecsCplx, iHam, xi, species)
    end if
    call env%globalTimer%stopTimer(globalTimers%diagonalization)

    call getFillingsAndBandEnergies(eigen, nEl, nSpin, tempElec, kWeight, tSpinSharedEf,&
        & tFillKSep, tFixEf, iDistribFn, Ef, filling, Eband, TS, E0)

    call env%globalTimer%startTimer(globalTimers%densityMatrix)
    if (nSpin /= 4) then
      if (tRealHS) then
        call getDensityFromRealEigvecs(env, denseDesc, filling(:,1,:), neighbourList,&
            & nNeighbourSK, iSparseStart, img2CentCell, orb, eigVecsReal, parallelKS, rhoPrim,&
            & SSqrReal, rhoSqrReal)
      else
        call getDensityFromCplxEigvecs(env, denseDesc, filling, kPoint, kWeight, neighbourList,&
            & nNeighbourSK, iSparseStart, img2CentCell, iCellVec, cellVec, orb, parallelKS,&
            & eigvecsCplx, rhoPrim, SSqrCplx)
      end if
      call ud2qm(rhoPrim)
    else
      ! Pauli structure of eigenvectors
      filling(:,:,1) = 2.0_dp * filling(:,:,1)
      call getDensityFromPauliEigvecs(env, denseDesc, tRealHS, tSpinOrbit, tDualSpinOrbit,&
          & tMulliken, kPoint, kWeight, filling(:,:,1), neighbourList, nNeighbourSK, orb,&
          & iSparseStart, img2CentCell, iCellVec, cellVec, species, parallelKS, eigVecsCplx,&
          & SSqrCplx, energy, rhoPrim, xi, orbitalL, iRhoPrim)
      filling(:,:,1) = 0.5_dp * filling(:,:,1)
    end if
    call env%globalTimer%stopTimer(globalTimers%densityMatrix)

  end subroutine getDensityFromDenseDiag


  !> Builds and diagonalises dense Hamiltonians.
  subroutine buildAndDiagDenseRealHam(env, denseDesc, ham, over, neighbourList, nNeighbourSK,&
      & iSparseStart, img2CentCell, electronicSolver, parallelKS, HSqrReal, SSqrReal,&
      & eigvecsReal, eigen)

    !> Environment settings
    type(TEnvironment), intent(inout) :: env

    !> Dense matrix descriptor
    type(TDenseDescr), intent(in) :: denseDesc

    !> hamiltonian in sparse storage
    real(dp), intent(in) :: ham(:,:)

    !> sparse overlap matrix
    real(dp), intent(in) :: over(:)

    !> list of neighbours for each atom
    type(TNeighbourList), intent(in) :: neighbourList

    !> Number of neighbours for each of the atoms
    integer, intent(in) :: nNeighbourSK(:)

    !> Index array for the start of atomic blocks in sparse arrays
    integer, intent(in) :: iSparseStart(:,:)

    !> map from image atoms to the original unique atom
    integer, intent(in) :: img2CentCell(:)

    !> Electronic solver information
    type(TElectronicSolver), intent(inout) :: electronicSolver

    !> K-points and spins to be handled
    type(TParallelKS), intent(in) :: parallelKS

    !> dense hamitonian matrix
    real(dp), intent(out) :: HSqrReal(:,:)

    !> dense overlap matrix
    real(dp), intent(out) :: SSqrReal(:,:)

    !> Eigenvectors on eixt
    real(dp), intent(out) :: eigvecsReal(:,:,:)

    !> eigenvalues
    real(dp), intent(out) :: eigen(:,:)

    integer :: iKS, iSpin

    eigen(:,:) = 0.0_dp
    do iKS = 1, parallelKS%nLocalKS
      iSpin = parallelKS%localKS(2, iKS)
    #:if WITH_SCALAPACK
      call env%globalTimer%startTimer(globalTimers%sparseToDense)
      call unpackHSRealBlacs(env%blacs, ham(:,iSpin), neighbourList%iNeighbour, nNeighbourSK,&
          & iSparseStart, img2CentCell, denseDesc, HSqrReal)
      if (.not. electronicSolver%hasCholesky(1)) then
        call unpackHSRealBlacs(env%blacs, over, neighbourList%iNeighbour, nNeighbourSK,&
            & iSparseStart, img2CentCell, denseDesc, SSqrReal)
      end if
      call env%globalTimer%stopTimer(globalTimers%sparseToDense)
      call diagDenseMtxBlacs(electronicSolver, 1, 'V', denseDesc%blacsOrbSqr, HSqrReal, SSqrReal,&
          & eigen(:,iSpin), eigvecsReal(:,:,iKS))
    #:else
      call env%globalTimer%startTimer(globalTimers%sparseToDense)
      call unpackHS(HSqrReal, ham(:,iSpin), neighbourList%iNeighbour, nNeighbourSK,&
          & denseDesc%iAtomStart, iSparseStart, img2CentCell)
      call unpackHS(SSqrReal, over, neighbourList%iNeighbour, nNeighbourSK, denseDesc%iAtomStart,&
          & iSparseStart, img2CentCell)
      call env%globalTimer%stopTimer(globalTimers%sparseToDense)
      call diagDenseMtx(electronicSolver, 'V', HSqrReal, SSqrReal, eigen(:,iSpin))
      eigvecsReal(:,:,iKS) = HSqrReal
    #:endif
    end do

  #:if WITH_SCALAPACK
    ! Distribute all eigenvalues to all nodes via global summation
    call mpifx_allreduceip(env%mpi%interGroupComm, eigen, MPI_SUM)
  #:endif

  end subroutine buildAndDiagDenseRealHam


  !> Builds and diagonalises dense k-point dependent Hamiltonians.
  subroutine buildAndDiagDenseCplxHam(env, denseDesc, ham, over, kPoint, neighbourList,&
      & nNeighbourSK, iSparseStart, img2CentCell, iCellVec, cellVec, electronicSolver, parallelKS,&
      & HSqrCplx, SSqrCplx, eigvecsCplx, eigen)

    !> Environment settings
    type(TEnvironment), intent(inout) :: env

    !> Dense matrix descriptor
    type(TDenseDescr), intent(in) :: denseDesc

    !> hamiltonian in sparse storage
    real(dp), intent(in) :: ham(:,:)

    !> sparse overlap matrix
    real(dp), intent(in) :: over(:)

    !> k-points
    real(dp), intent(in) :: kPoint(:,:)

    !> list of neighbours for each atom
    type(TNeighbourList), intent(in) :: neighbourList

    !> Number of neighbours for each of the atoms
    integer, intent(in) :: nNeighbourSK(:)

    !> Index array for the start of atomic blocks in sparse arrays
    integer, intent(in) :: iSparseStart(:,:)

    !> map from image atoms to the original unique atom
    integer, intent(in) :: img2CentCell(:)

    !> Index for which unit cell atoms are associated with
    integer, intent(in) :: iCellVec(:)

    !> Vectors (in units of the lattice constants) to cells of the lattice
    real(dp), intent(in) :: cellVec(:,:)

    !> Electronic solver information
    type(TElectronicSolver), intent(inout) :: electronicSolver

    !> K-points and spins to be handled
    type(TParallelKS), intent(in) :: parallelKS

    !> dense hamitonian matrix
    complex(dp), intent(out) :: HSqrCplx(:,:)

    !> dense overlap matrix
    complex(dp), intent(out) :: SSqrCplx(:,:)

    !> Complex eigenvectors
    complex(dp), intent(out) :: eigvecsCplx(:,:,:)

    !> eigenvalues
    real(dp), intent(out) :: eigen(:,:,:)

    integer :: iKS, iK, iSpin

    eigen(:,:,:) = 0.0_dp
    do iKS = 1, parallelKS%nLocalKS
      iK = parallelKS%localKS(1, iKS)
      iSpin = parallelKS%localKS(2, iKS)
    #:if WITH_SCALAPACK
      call env%globalTimer%startTimer(globalTimers%sparseToDense)
      call unpackHSCplxBlacs(env%blacs, ham(:,iSpin), kPoint(:,iK), neighbourList%iNeighbour,&
          & nNeighbourSK, iCellVec, cellVec, iSparseStart, img2CentCell, denseDesc, HSqrCplx)
      if (.not. electronicSolver%hasCholesky(iKS)) then
        call unpackHSCplxBlacs(env%blacs, over, kPoint(:,iK), neighbourList%iNeighbour,&
            & nNeighbourSK, iCellVec, cellVec, iSparseStart, img2CentCell, denseDesc, SSqrCplx)
      end if
      call env%globalTimer%stopTimer(globalTimers%sparseToDense)
      call diagDenseMtxBlacs(electronicSolver, iKS, 'V', denseDesc%blacsOrbSqr, HSqrCplx, SSqrCplx,&
          & eigen(:,iK,iSpin), eigvecsCplx(:,:,iKS))
    #:else
      call env%globalTimer%startTimer(globalTimers%sparseToDense)
      call unpackHS(HSqrCplx, ham(:,iSpin), kPoint(:,iK), neighbourList%iNeighbour, nNeighbourSK,&
          & iCellVec, cellVec, denseDesc%iAtomStart, iSparseStart, img2CentCell)
      call unpackHS(SSqrCplx, over, kPoint(:,iK), neighbourList%iNeighbour, nNeighbourSK, iCellVec,&
          & cellVec, denseDesc%iAtomStart, iSparseStart, img2CentCell)
      call env%globalTimer%stopTimer(globalTimers%sparseToDense)
      call diagDenseMtx(electronicSolver, 'V', HSqrCplx, SSqrCplx, eigen(:,iK,iSpin))
      eigvecsCplx(:,:,iKS) = HSqrCplx
    #:endif
    end do

  #:if WITH_SCALAPACK
    call mpifx_allreduceip(env%mpi%interGroupComm, eigen, MPI_SUM)
  #:endif

  end subroutine buildAndDiagDenseCplxHam


  !> Builds and diagonalizes Pauli two-component Hamiltonians.
  subroutine buildAndDiagDensePauliHam(env, denseDesc, ham, over, kPoint, neighbourList,&
      & nNeighbourSK, iSparseStart, img2CentCell, iCellVec, cellVec, orb, electronicSolver,&
      & parallelKS, eigen, HSqrCplx, SSqrCplx, eigvecsCplx, iHam, xi, species)

    !> Environment settings
    type(TEnvironment), intent(inout) :: env

    !> Dense matrix descriptor
    type(TDenseDescr), intent(in) :: denseDesc

    !> hamiltonian in sparse storage
    real(dp), intent(in) :: ham(:,:)

    !> sparse overlap matrix
    real(dp), intent(in) :: over(:)

    !> k-points
    real(dp), intent(in) :: kPoint(:,:)

    !> list of neighbours for each atom
    type(TNeighbourList), intent(in) :: neighbourList

    !> Number of neighbours for each of the atoms
    integer, intent(in) :: nNeighbourSK(:)

    !> Index array for the start of atomic blocks in sparse arrays
    integer, intent(in) :: iSparseStart(:,:)

    !> map from image atoms to the original unique atom
    integer, intent(in) :: img2CentCell(:)

    !> Index for which unit cell atoms are associated with
    integer, intent(in) :: iCellVec(:)

    !> Vectors (in units of the lattice constants) to cells of the lattice
    real(dp), intent(in) :: cellVec(:,:)

    !> atomic orbital information
    type(TOrbitals), intent(in) :: orb

    !> Electronic solver information
    type(TElectronicSolver), intent(inout) :: electronicSolver

    !> K-points and spins to be handled
    type(TParallelKS), intent(in) :: parallelKS

    !> eigenvalues (orbital, kpoint)
    real(dp), intent(out) :: eigen(:,:)

    !> dense hamitonian matrix
    complex(dp), intent(out) :: HSqrCplx(:,:)

    !> dense overlap matrix
    complex(dp), intent(out) :: SSqrCplx(:,:)

    !> eigenvectors
    complex(dp), intent(out) :: eigvecsCplx(:,:,:)

    !> imaginary part of the hamiltonian
    real(dp), intent(in), allocatable :: iHam(:,:)

    !> spin orbit constants
    real(dp), intent(in), allocatable :: xi(:,:)

    !> species of atoms
    integer, intent(in), optional :: species(:)

    integer :: iKS, iK

    eigen(:,:) = 0.0_dp
    do iKS = 1, parallelKS%nLocalKS
      iK = parallelKS%localKS(1, iKS)
      call env%globalTimer%startTimer(globalTimers%sparseToDense)
    #:if WITH_SCALAPACK
      if (allocated(iHam)) then
        call unpackHPauliBlacs(env%blacs, ham, kPoint(:,iK), neighbourList%iNeighbour,&
            & nNeighbourSK, iCellVec, cellVec, iSparseStart, img2CentCell, orb%mOrb, denseDesc,&
            & HSqrCplx, iorig=iHam)
      else
        call unpackHPauliBlacs(env%blacs, ham, kPoint(:,iK), neighbourList%iNeighbour,&
            & nNeighbourSK, iCellVec, cellVec, iSparseStart, img2CentCell, orb%mOrb, denseDesc,&
            & HSqrCplx)
      end if
      if (.not. electronicSolver%hasCholesky(iKS)) then
        call unpackSPauliBlacs(env%blacs, over, kPoint(:,iK), neighbourList%iNeighbour,&
            & nNeighbourSK, iCellVec, cellVec, iSparseStart, img2CentCell, orb%mOrb, denseDesc,&
            & SSqrCplx)
      end if
    #:else
      if (allocated(iHam)) then
        call unpackHPauli(ham, kPoint(:,iK), neighbourList%iNeighbour, nNeighbourSK, iSparseStart,&
            & denseDesc%iAtomStart, img2CentCell, iCellVec, cellVec, HSqrCplx, iHam=iHam)
      else
        call unpackHPauli(ham, kPoint(:,iK), neighbourList%iNeighbour, nNeighbourSK, iSparseStart,&
            & denseDesc%iAtomStart, img2CentCell, iCellVec, cellVec, HSqrCplx)
      end if
      call unpackSPauli(over, kPoint(:,iK), neighbourList%iNeighbour, nNeighbourSK,&
          & denseDesc%iAtomStart, iSparseStart, img2CentCell, iCellVec, cellVec, SSqrCplx)
    #:endif
      if (allocated(xi) .and. .not. allocated(iHam)) then
        call addOnsiteSpinOrbitHam(env, xi, species, orb, denseDesc, HSqrCplx)
      end if
      call env%globalTimer%stopTimer(globalTimers%sparseToDense)
    #:if WITH_SCALAPACK
      call diagDenseMtxBlacs(electronicSolver, iKS, 'V', denseDesc%blacsOrbSqr, HSqrCplx, SSqrCplx,&
          & eigen(:,iK), eigvecsCplx(:,:,iKS))
    #:else
      call diagDenseMtx(electronicSolver, 'V', HSqrCplx, SSqrCplx, eigen(:,iK))
      eigvecsCplx(:,:,iKS) = HSqrCplx
    #:endif
    end do

  #:if WITH_SCALAPACK
    call mpifx_allreduceip(env%mpi%interGroupComm, eigen, MPI_SUM)
  #:endif

  end subroutine buildAndDiagDensePauliHam


  !> Creates sparse density matrix from real eigenvectors.
  subroutine getDensityFromRealEigvecs(env, denseDesc, filling, neighbourList, nNeighbourSK,&
      & iSparseStart, img2CentCell, orb, eigvecs, parallelKS, rhoPrim, work, rhoSqrReal)

    !> Environment settings
    type(TEnvironment), intent(inout) :: env

    !> Dense matrix descriptor
    type(TDenseDescr), intent(in) :: denseDesc

    !> Filling
    real(dp), intent(in) :: filling(:,:)

    !> list of neighbours for each atom
    type(TNeighbourList), intent(in) :: neighbourList

    !> Number of neighbours for each of the atoms
    integer, intent(in) :: nNeighbourSK(:)

    !> Index array for the start of atomic blocks in sparse arrays
    integer, intent(in) :: iSparseStart(:,:)

    !> map from image atoms to the original unique atom
    integer, intent(in) :: img2CentCell(:)

    !> Atomic orbital information
    type(TOrbitals), intent(in) :: orb

    !> K-points and spins to process
    type(TParallelKS), intent(in) :: parallelKS

    !> eigenvectors
    real(dp), intent(inout) :: eigvecs(:,:,:)

    !> sparse density matrix
    real(dp), intent(out) :: rhoPrim(:,:)

    !> work space array
    real(dp), intent(out) :: work(:,:)

    !> Dense density matrix if needed
    real(dp), intent(inout), allocatable  :: rhoSqrReal(:,:,:)

    integer :: iKS, iSpin

    rhoPrim(:,:) = 0.0_dp
    do iKS = 1, parallelKS%nLocalKS
      iSpin = parallelKS%localKS(2, iKS)

    #:if WITH_SCALAPACK
      call makeDensityMtxRealBlacs(env%blacs%orbitalGrid, denseDesc%blacsOrbSqr, filling(:,iSpin),&
          & eigvecs(:,:,iKS), work)
      call env%globalTimer%startTimer(globalTimers%denseToSparse)
      call packRhoRealBlacs(env%blacs, denseDesc, work, neighbourList%iNeighbour, nNeighbourSK,&
          & orb%mOrb, iSparseStart, img2CentCell, rhoPrim(:,iSpin))
      call env%globalTimer%stopTimer(globalTimers%denseToSparse)
    #:else
      if (tDensON2) then
        call makeDensityMatrix(work, eigvecs(:,:,iKS), filling(:,iSpin),&
            & neighbourlist%iNeighbour, nNeighbourSK, orb, denseDesc%iAtomStart, img2CentCell)
      else
        call makeDensityMatrix(work, eigvecs(:,:,iKS), filling(:,iSpin))
      end if
      call env%globalTimer%startTimer(globalTimers%denseToSparse)
      call packHS(rhoPrim(:,iSpin), work, neighbourlist%iNeighbour, nNeighbourSK, orb%mOrb,&
          & denseDesc%iAtomStart, iSparseStart, img2CentCell)
      call env%globalTimer%stopTimer(globalTimers%denseToSparse)
    #:endif

      if (allocated(rhoSqrReal)) then
        rhoSqrReal(:,:,iSpin) = work
      end if
    end do

  #:if WITH_SCALAPACK
    ! Add up and distribute density matrix contribution from each group
    call mpifx_allreduceip(env%mpi%globalComm, rhoPrim, MPI_SUM)
  #:endif

  end subroutine getDensityFromRealEigvecs


  !> Creates sparse density matrix from complex eigenvectors.
  subroutine getDensityFromCplxEigvecs(env, denseDesc, filling, kPoint, kWeight, neighbourList,&
      & nNeighbourSK, iSparseStart, img2CentCell, iCellVec, cellVec, orb, parallelKS, eigvecs,&
      & rhoPrim, work)

    !> Environment settings
    type(TEnvironment), intent(inout) :: env

    !> Dense matrix descriptor
    type(TDenseDescr), intent(in) :: denseDesc

    !> Occupations of single particle states in the ground state
    real(dp), intent(in) :: filling(:,:,:)

    !> k-points
    real(dp), intent(in) :: kPoint(:,:)

    !> Weights for k-points
    real(dp), intent(in) :: kWeight(:)

    !> list of neighbours for each atom
    type(TNeighbourList), intent(in) :: neighbourList

    !> Number of neighbours for each of the atoms
    integer, intent(in) :: nNeighbourSK(:)

    !> Index array for the start of atomic blocks in sparse arrays
    integer, intent(in) :: iSparseStart(:,:)

    !> map from image atoms to the original unique atom
    integer, intent(in) :: img2CentCell(:)

    !> Index for which unit cell atoms are associated with
    integer, intent(in) :: iCellVec(:)

    !> Vectors (in units of the lattice constants) to cells of the lattice
    real(dp), intent(in) :: cellVec(:,:)

    !> Atomic orbital information
    type(TOrbitals), intent(in) :: orb

    !> K-points and spins to process
    type(TParallelKS), intent(in) :: parallelKS

    !> eigenvectors of the system
    complex(dp), intent(inout) :: eigvecs(:,:,:)

    !> density matrix in sparse storage
    real(dp), intent(out) :: rhoPrim(:,:)

    !> workspace array
    complex(dp), intent(out) :: work(:,:)

    integer :: iKS, iK, iSpin

    rhoPrim(:,:) = 0.0_dp

    do iKS = 1, parallelKS%nLocalKS
      iK = parallelKS%localKS(1, iKS)
      iSpin = parallelKS%localKS(2, iKS)
    #:if WITH_SCALAPACK
      call makeDensityMtxCplxBlacs(env%blacs%orbitalGrid, denseDesc%blacsOrbSqr, filling(:,iK&
          &,iSpin), eigvecs(:,:,iKS), work)
      call env%globalTimer%startTimer(globalTimers%denseToSparse)
      call packRhoCplxBlacs(env%blacs, denseDesc, work, kPoint(:,iK), kWeight(iK),&
          & neighbourList%iNeighbour, nNeighbourSK, orb%mOrb, iCellVec, cellVec, iSparseStart,&
          & img2CentCell, rhoPrim(:,iSpin))
      call env%globalTimer%stopTimer(globalTimers%denseToSparse)
    #:else
      if (tDensON2) then
        call makeDensityMatrix(work, eigvecs(:,:,iKS), filling(:,iK,iSpin),&
            & neighbourlist%iNeighbour, nNeighbourSK, orb, denseDesc%iAtomStart, img2CentCell)
      else
        call makeDensityMatrix(work, eigvecs(:,:,iKS), filling(:,iK,iSpin))
      end if
      call env%globalTimer%startTimer(globalTimers%denseToSparse)
      call packHS(rhoPrim(:,iSpin), work, kPoint(:,iK), kWeight(iK), neighbourList%iNeighbour,&
          & nNeighbourSK, orb%mOrb, iCellVec, cellVec, denseDesc%iAtomStart, iSparseStart,&
          & img2CentCell)
      call env%globalTimer%stopTimer(globalTimers%denseToSparse)
    #:endif
    end do

  #:if WITH_SCALAPACK
    ! Add up and distribute density matrix contribution from each group
    call mpifx_allreduceip(env%mpi%globalComm, rhoPrim, MPI_SUM)
  #:endif

  end subroutine getDensityFromCplxEigvecs


  !> Creates sparse density matrix from two component complex eigenvectors.
  subroutine getDensityFromPauliEigvecs(env, denseDesc, tRealHS, tSpinOrbit, tDualSpinOrbit,&
      & tMulliken, kPoint, kWeight, filling, neighbourList, nNeighbourSK, orb, iSparseStart,&
      & img2CentCell, iCellVec, cellVec, species, parallelKS, eigvecs, work, energy, rhoPrim, xi,&
      & orbitalL, iRhoPrim)

    !> Environment settings
    type(TEnvironment), intent(inout) :: env

    !> Dense matrix descriptor
    type(TDenseDescr), intent(in) :: denseDesc

    !> Is the hamitonian real (no k-points/molecule/gamma point)?
    logical, intent(in) :: tRealHS

    !> Are spin orbit interactions present
    logical, intent(in) :: tSpinOrbit

    !> Are block population spin orbit interactions present
    logical, intent(in) :: tDualSpinOrbit

    !> Should Mulliken populations be generated/output
    logical, intent(in) :: tMulliken

    !> k-points
    real(dp), intent(in) :: kPoint(:,:)

    !> Weights for k-points
    real(dp), intent(in) :: kWeight(:)

    !> occupations of molecular orbitals/Bloch states
    real(dp), intent(in) :: filling(:,:)

    !> list of neighbours for each atom
    type(TNeighbourList), intent(in) :: neighbourList

    !> Number of neighbours for each of the atoms
    integer, intent(in) :: nNeighbourSK(:)

    !> Atomic orbital information
    type(TOrbitals), intent(in) :: orb

    !> Index array for the start of atomic blocks in sparse arrays
    integer, intent(in) :: iSparseStart(:,:)

    !> map from image atoms to the original unique atom
    integer, intent(in) :: img2CentCell(:)

    !> Index for which unit cell atoms are associated with
    integer, intent(in) :: iCellVec(:)

    !> Vectors (in units of the lattice constants) to cells of the lattice
    real(dp), intent(in) :: cellVec(:,:)

    !> species of all atoms in the system
    integer, intent(in) :: species(:)

    !> K-points and spins to process
    type(TParallelKS), intent(in) :: parallelKS

    !> eigenvectors
    complex(dp), intent(inout) :: eigvecs(:,:,:)

    !> work space array
    complex(dp), intent(inout) :: work(:,:)

    !> Energy contributions and total
    type(TEnergies), intent(inout) :: energy

    !> sparse stored density matrix
    real(dp), intent(out) :: rhoPrim(:,:)

    !> spin orbit constants
    real(dp), intent(in), allocatable :: xi(:,:)

    !> Angular momentum of atomic shells
    real(dp), intent(inout), allocatable :: orbitalL(:,:,:)

    !> imaginary part of density matrix  if required
    real(dp), intent(inout), allocatable :: iRhoPrim(:,:)


    real(dp), allocatable :: rVecTemp(:), orbitalLPart(:,:,:)
    integer :: nAtom
    integer :: iKS, iK
    logical :: tImHam

    nAtom = size(orb%nOrbAtom)
    tImHam = allocated(iRhoPrim)

    rhoPrim(:,:) = 0.0_dp
    if (allocated(iRhoPrim)) then
      iRhoPrim(:,:) = 0.0_dp
    end if
    work(:,:) = 0.0_dp

    if (tSpinOrbit .and. .not. tDualSpinOrbit) then
      energy%atomLS(:) = 0.0_dp
      allocate(rVecTemp(nAtom))
    end if

    if (tMulliken .and. tSpinOrbit .and. .not. tDualSpinOrbit) then
      allocate(orbitalLPart(3, orb%mShell, nAtom))
      orbitalL(:,:,:) = 0.0_dp
    end if

    do iKS = 1, parallelKS%nLocalKS
      iK = parallelKS%localKS(1, iKS)

    #:if WITH_SCALAPACK
      call makeDensityMtxCplxBlacs(env%blacs%orbitalGrid, denseDesc%blacsOrbSqr, filling(:,iK),&
          & eigvecs(:,:,iKS), work)
    #:else
      call makeDensityMatrix(work, eigvecs(:,:,iKS), filling(:,iK))
    #:endif
      if (tSpinOrbit .and. .not. tDualSpinOrbit) then
        call getOnsiteSpinOrbitEnergy(env, rVecTemp, work, denseDesc, xi, orb, species)
        energy%atomLS = energy%atomLS + kWeight(iK) * rVecTemp
        if (tMulliken) then
          orbitalLPart(:,:,:) = 0.0_dp
          call getLOnsite(env, orbitalLPart, work, denseDesc, orb, species)
          orbitalL(:,:,:) = orbitalL + kWeight(iK) * orbitalLPart
        end if
      end if

      call env%globalTimer%startTimer(globalTimers%denseToSparse)
    #:if WITH_SCALAPACK
      if (tImHam) then
        call packRhoPauliBlacs(env%blacs, denseDesc, work, kPoint(:,iK), kWeight(iK),&
            & neighbourList%iNeighbour, nNeighbourSK, orb%mOrb, iCellVec, cellVec, iSparseStart,&
            & img2CentCell, rhoPrim, iRhoPrim)
      else
        call packRhoPauliBlacs(env%blacs, denseDesc, work, kPoint(:,iK), kWeight(iK),&
            & neighbourList%iNeighbour, nNeighbourSK, orb%mOrb, iCellVec, cellVec, iSparseStart,&
            & img2CentCell, rhoPrim)
      end if
    #:else
      if (tRealHS) then
        call packHSPauli(rhoPrim, work, neighbourlist%iNeighbour, nNeighbourSK, orb%mOrb,&
            & denseDesc%iAtomStart, iSparseStart, img2CentCell)
        if (tImHam) then
          call packHSPauliImag(iRhoPrim, work, neighbourlist%iNeighbour, nNeighbourSK, orb%mOrb,&
              & denseDesc%iAtomStart, iSparseStart, img2CentCell)
        end if
      else
        call packHS(rhoPrim, work, kPoint(:,iK), kWeight(iK), neighbourList%iNeighbour,&
            & nNeighbourSK, orb%mOrb, iCellVec, cellVec, denseDesc%iAtomStart, iSparseStart,&
            & img2CentCell)
        if (tImHam) then
          call iPackHS(iRhoPrim, work, kPoint(:,iK), kWeight(iK), neighbourlist%iNeighbour,&
              & nNeighbourSK, orb%mOrb, iCellVec, cellVec, denseDesc%iAtomStart, iSparseStart,&
              & img2CentCell)
        end if
      end if
    #:endif
      call env%globalTimer%stopTimer(globalTimers%denseToSparse)
    end do

  #:if WITH_SCALAPACK
    call env%globalTimer%startTimer(globalTimers%denseToSparse)
    ! Add up and distribute contributions from each group
    call mpifx_allreduceip(env%mpi%globalComm, rhoPrim, MPI_SUM)
    if (allocated(iRhoPrim)) then
      call mpifx_allreduceip(env%mpi%globalComm, iRhoPrim, MPI_SUM)
    end if
    call mpifx_allreduceip(env%mpi%globalComm, energy%atomLS, MPI_SUM)
    if (tMulliken .and. tSpinOrbit .and. .not. tDualSpinOrbit) then
      call mpifx_allreduceip(env%mpi%globalComm, orbitalL, MPI_SUM)
    end if
    call env%globalTimer%stopTimer(globalTimers%denseToSparse)
  #:endif
    if (tSpinOrbit .and. .not. tDualSpinOrbit) then
      energy%ELS = sum(energy%atomLS)
    end if

  end subroutine getDensityFromPauliEigvecs


  !> Calculates electron fillings and resulting band energy terms.
  subroutine getFillingsAndBandEnergies(eigvals, nElectrons, nSpinBlocks, tempElec, kWeights,&
      & tSpinSharedEf, tFillKSep, tFixEf, iDistribFn, Ef, fillings, Eband, TS, E0)

    !> Eigenvalue of each level, kpoint and spin channel
    real(dp), intent(in) :: eigvals(:,:,:)

    !> Nr. of electrons for each spin channel
    real(dp), intent(in) :: nElectrons(:)

    !> Nr. of spin blocks in the Hamiltonian (1 - spin avg, 2 - colinear, 4 - non-colinear)
    integer, intent(in) :: nSpinBlocks

    !> Electronic temperature
    real(dp), intent(in) :: tempElec

    !> Weight of the k-points.
    real(dp), intent(in) :: kWeights(:)

    !> Whether for colinear spin a common Fermi level for both spin channels should be used
    logical, intent(in) :: tSpinSharedEf

    !> Whether each K-point should be filled separately (individual Fermi-level for each k-point)
    logical, intent(in) :: tFillKSep

    !> Whether fixed Fermi level(s) should be used. (No charge conservation!)
    logical, intent(in) :: tFixEf

    !> Selector for the distribution function
    integer, intent(in) :: iDistribFn

    !> Fixed Fermi levels on entry, if tFixEf is .true., otherwise the Fermi levels found for the
    !> given number of electrons on exit
    real(dp), intent(inout) :: Ef(:)

    !> Fillings (orbital, kpoint, spin)
    real(dp), intent(out) :: fillings(:,:,:)

    !> Band energies
    real(dp), intent(out) :: Eband(:)

    !> Band entropies
    real(dp), intent(out) :: TS(:)

    !> Band energies extrapolated to zero Kelvin
    real(dp), intent(out) :: E0(:)

    real(dp) :: EbandTmp(1), TSTmp(1), E0Tmp(1)
    real(dp) :: EfTmp
    real(dp) :: nElecFill(2)
    integer :: nSpinHams, nKPoints
    integer :: iS, iK

    nKPoints = size(fillings, dim=2)
    nSpinHams = size(fillings, dim=3)

    if (nSpinBlocks == 1) then
      ! Filling functions assume one electron per level, but for spin unpolarised we have two
      nElecFill(1) = nElectrons(1) / 2.0_dp
    else
      nElecFill(1:nSpinHams) = nElectrons(1:nSpinHams)
    end if

    if (tFixEf) then
      ! Fixed value of the Fermi level for each spin channel
      do iS = 1, nSpinHams
        call electronFill(Eband(iS:iS), fillings(:,:,iS:iS), TS(iS:iS), E0(iS:iS), Ef(iS),&
            & eigvals(:,:,iS:iS), tempElec, iDistribFn, kWeights)
      end do
    else if (nSpinHams == 2 .and. tSpinSharedEf) then
      ! Common Fermi level across two colinear spin channels
      call Efilling(Eband, Ef(1), TS, E0, fillings, eigvals, sum(nElecFill), tempElec, kWeights,&
          & iDistribFn)
      Ef(2) = Ef(1)
    else if (tFillKSep) then
      ! Every spin channel and every k-point filled up individually.
      Eband(:) = 0.0_dp
      Ef(:) = 0.0_dp
      TS(:) = 0.0_dp
      E0(:) = 0.0_dp
      do iS = 1, nSpinHams
        do iK = 1, nKPoints
          call Efilling(EbandTmp, EfTmp, TSTmp, E0Tmp, fillings(:, iK:iK, iS:iS),&
              & eigvals(:, iK:iK, iS:iS), nElecFill(iS), tempElec, [1.0_dp], iDistribFn)
          Eband(iS) = Eband(iS) + EbandTmp(1) * kWeights(iK)
          Ef(iS) = Ef(iS) + EfTmp * kWeights(iK)
          TS(iS) = TS(iS) + TSTmp(1) * kWeights(iK)
          E0(iS) = E0(iS) + E0Tmp(1) * kWeights(iK)
        end do
      end do
    else
      ! Every spin channel (but no the k-points) filled up individually
      do iS = 1, nSpinHams
        call Efilling(Eband(iS:iS), Ef(iS), TS(iS:iS), E0(iS:iS), fillings(:,:,iS:iS),&
            & eigvals(:,:,iS:iS), nElecFill(iS), tempElec, kWeights, iDistribFn)
      end do
    end if

    if (nSpinBlocks == 1) then
      ! Prefactor 2 for spin unpolarised calculations
      Eband(:) = 2.0_dp * Eband
      E0(:) = 2.0_dp * E0
      TS(:) = 2.0_dp * TS
      fillings(:,:,:) = 2.0_dp * fillings
    end if

  end subroutine getFillingsAndBandEnergies


  !> Calculate Mulliken population from sparse density matrix.
  subroutine getMullikenPopulation(rhoPrim, over, orb, neighbourList, nNeighbourSK, img2CentCell,&
      & iSparseStart, qOrb, iRhoPrim, qBlock, qiBlock)

    !> sparse density matrix
    real(dp), intent(in) :: rhoPrim(:,:)

    !> sparse overlap matrix
    real(dp), intent(in) :: over(:)

    !> Atomic orbital information
    type(TOrbitals), intent(in) :: orb

    !> Atomic neighbours
    type(TNeighbourList), intent(in) :: neighbourList

    !> Number of neighbours for each atom within overlap distance
    integer, intent(in) :: nNeighbourSK(:)

    !> image to actual atom indexing
    integer, intent(in) :: img2CentCell(:)

    !> sparse matrix indexing array
    integer, intent(in) :: iSparseStart(:,:)

    !> orbital charges
    real(dp), intent(out) :: qOrb(:,:,:)

    !> imaginary part of density matrix
    real(dp), intent(in), allocatable :: iRhoPrim(:,:)

    !> Dual atomic charges
    real(dp), intent(inout), allocatable :: qBlock(:,:,:,:)

    !> Imaginary part of dual atomic charges
    real(dp), intent(inout), allocatable :: qiBlock(:,:,:,:)

    integer :: iSpin

    qOrb(:,:,:) = 0.0_dp
    do iSpin = 1, size(qOrb, dim=3)
      call mulliken(qOrb(:,:,iSpin), over, rhoPrim(:,iSpin), orb, neighbourList%iNeighbour,&
          & nNeighbourSK, img2CentCell, iSparseStart)
    end do

    if (allocated(qBlock)) then
      qBlock(:,:,:,:) = 0.0_dp
      do iSpin = 1, size(qBlock, dim=4)
        call mulliken(qBlock(:,:,:,iSpin), over, rhoPrim(:,iSpin), orb, neighbourList%iNeighbour,&
            & nNeighbourSK, img2CentCell, iSparseStart)
      end do
    end if

    if (allocated(qiBlock)) then
      qiBlock(:,:,:,:) = 0.0_dp
      do iSpin = 1, size(qiBlock, dim=4)
        call skewMulliken(qiBlock(:,:,:,iSpin), over, iRhoPrim(:,iSpin), orb,&
            & neighbourList%iNeighbour, nNeighbourSK, img2CentCell, iSparseStart)
      end do
    end if

  end subroutine getMullikenPopulation



  !> Checks for the presence of a stop file on disc.
  function hasStopFile(fileName) result(tStop)

    !> name of file to check for
    character(*), intent(in) :: fileName

    !> Is the file present
    logical :: tStop

    inquire(file=fileName, exist=tStop)
    if (tStop) then
      write(stdOut, "(3A)") "Stop file '" // fileName // "' found."
    end if

  end function hasStopFile


  !> Returns input charges for next SCC iteration.
  subroutine getNextInputCharges(env, pChrgMixer, qOutput, qOutRed, orb, nIneqOrb, iEqOrbitals,&
      & iGeoStep, iSccIter, minSccIter, maxSccIter, sccTol, tStopScc, tMixBlockCharges, tReadChrg,&
      & qInput, qInpRed, sccErrorQ, tConverged, qBlockOut, iEqBlockDftbU, qBlockIn, qiBlockOut,&
      & iEqBlockDftbuLS, species0, nUJ, iUJ, niUJ, qiBlockIn, iEqBlockOnSite, iEqBlockOnSiteLS)

    !> Environment settings
    type(TEnvironment), intent(in) :: env

    !> Charge mixing object
    type(OMixer), intent(inout) :: pChrgMixer

    !> Output electrons
    real(dp), intent(inout) :: qOutput(:,:,:)

    !> Output electrons reduced by unique orbital types
    real(dp), intent(inout) :: qOutRed(:)

    !> Atomic orbital data
    type(TOrbitals), intent(in) :: orb

    !> Total number of inequivalent atomic orbitals
    integer, intent(in) :: nIneqOrb

    !> Equivalence relations between orbitals
    integer, intent(in) :: iEqOrbitals(:,:,:)

    !> Number of current geometry step
    integer, intent(in) :: iGeoStep

    !> Number of current SCC step
    integer, intent(in) :: iSccIter

    !> minumum number of SCC iterations to perform
    integer, intent(in) :: minSccIter

    !> maximum number of SCC iterations before terminating loop
    integer, intent(in) :: maxSccIter

    !> Tolerance on SCC charges between input and output
    real(dp), intent(in) :: sccTol

    !> Should the SCC loop stop
    logical, intent(in) :: tStopScc

    !> are orbital potentials being used
    logical, intent(in) :: tMixBlockCharges

    !> Were intial charges read from disc?
    logical, intent(in) :: tReadChrg

    !> Resulting input charges for next SCC iteration
    real(dp), intent(inout) :: qInput(:,:,:)

    !> Equivalence reduced input charges
    real(dp), intent(inout) :: qInpRed(:)

    !> SCC error
    real(dp), intent(out) :: sccErrorQ

    !> Has the calculation converged>
    logical, intent(out) :: tConverged

    !> Dual output charges
    real(dp), intent(inout), allocatable :: qBlockOut(:,:,:,:)

    !> equivalence mapping for dual charge blocks
    integer, intent(in), allocatable :: iEqBlockDftbu(:,:,:,:)

    !> block charge input (if needed for orbital potentials)
    real(dp), intent(inout), allocatable ::qBlockIn(:,:,:,:)

    !> Imaginary part of block charges
    real(dp), intent(in), allocatable :: qiBlockOut(:,:,:,:)

    !> Equivalence mappings in the case of spin orbit and DFTB+U
    integer, intent(in), allocatable :: iEqBlockDftbuLS(:,:,:,:)

    !> atomic species for atoms
    integer, intent(in), allocatable :: species0(:)

    !> Number DFTB+U blocks of shells for each atom type
    integer, intent(in), allocatable :: nUJ(:)

    !> which shells are in each DFTB+U block
    integer, intent(in), allocatable :: iUJ(:,:,:)

    !> Number of shells in each DFTB+U block
    integer, intent(in), allocatable :: niUJ(:,:)

    !> Imaginary part of block atomic input populations
    real(dp), intent(inout), allocatable :: qiBlockIn(:,:,:,:)

    !> Equivalences for onsite block corrections if needed
    integer, intent(in), allocatable :: iEqBlockOnSite(:,:,:,:)

    !> Equivalences for onsite block corrections if needed for imaginary elements
    integer, intent(in), allocatable :: iEqBlockOnSiteLS(:,:,:,:)

    real(dp), allocatable :: qDiffRed(:)
    integer :: nSpin

    nSpin = size(qOutput, dim=3)
    call reduceCharges(orb, nIneqOrb, iEqOrbitals, qOutput, qOutRed, qBlockOut, iEqBlockDftbu,&
        & qiBlockOut, iEqBlockDftbuLS, iEqBlockOnSite, iEqBlockOnSiteLS)
    qDiffRed = qOutRed - qInpRed
    sccErrorQ = maxval(abs(qDiffRed))
    tConverged = (sccErrorQ < sccTol)&
        & .and. (iSCCiter >= minSCCIter .or. tReadChrg .or. iGeoStep > 0)
    if ((.not. tConverged) .and. (iSCCiter /= maxSccIter .and. .not. tStopScc)) then
      ! Avoid mixing of spin unpolarised density for spin polarised cases, this is only a problem in
      ! iteration 1, as there is only the (spin unpolarised!) atomic input density at that
      ! point. (Unless charges had been initialized externally)
      if ((iSCCIter + iGeoStep) == 1 .and. (nSpin > 1 .or. tMixBlockCharges) .and. .not. tReadChrg)&
          & then
        qInpRed(:) = qOutRed
        qInput(:,:,:) = qOutput
        if (allocated(qBlockIn)) then
          qBlockIn(:,:,:,:) = qBlockOut
          if (allocated(qiBlockIn)) then
            qiBlockIn(:,:,:,:) = qiBlockOut
          end if
        end if
      else
        call mix(pChrgMixer, qInpRed, qDiffRed)
      #:if WITH_MPI
        ! Synchronise charges in order to avoid mixers that store a history drifting apart
        call mpifx_allreduceip(env%mpi%globalComm, qInpRed, MPI_SUM)
        qInpRed(:) = qInpRed / env%mpi%globalComm%size
      #:endif
        call expandCharges(qInpRed, orb, nIneqOrb, iEqOrbitals, qInput, qBlockIn, iEqBlockDftbu,&
            & species0, nUJ, iUJ, niUJ, qiBlockIn, iEqBlockDftbuLS, iEqBlockOnSite,&
            & iEqBlockOnSiteLS)
      end if
    end if

  end subroutine getNextInputCharges


  !> Reduce charges according to orbital equivalency rules.
  subroutine reduceCharges(orb, nIneqOrb, iEqOrbitals, qOrb, qRed, qBlock, iEqBlockDftbu, qiBlock,&
      & iEqBlockDftbuLS, iEqBlockOnSite, iEqBlockOnSiteLS)

    !> Atomic orbital information
    type(TOrbitals), intent(in) :: orb

    !> Number of unique types of atomic orbitals
    integer, intent(in) :: nIneqOrb

    !> equivalence index
    integer, intent(in) :: iEqOrbitals(:,:,:)

    !> Electrons in atomic orbitals
    real(dp), intent(in) :: qOrb(:,:,:)

    !> Reduction of atomic populations
    real(dp), intent(out) :: qRed(:)

    !> Block (dual) populations, if also being reduced
    real(dp), intent(in), allocatable :: qBlock(:,:,:,:)

    !> equivalences for block charges
    integer, intent(in), allocatable :: iEqBlockDftbu(:,:,:,:)

    !> Imaginary part of block charges if present
    real(dp), intent(in), allocatable :: qiBlock(:,:,:,:)

    !> Equivalences for spin orbit if needed
    integer, intent(in), allocatable :: iEqBlockDftbuLS(:,:,:,:)

    !> Equivalences for onsite block corrections if needed
    integer, intent(in), allocatable :: iEqBlockOnSite(:,:,:,:)

    !> Equivalences for onsite block corrections if needed for imaginary part
    integer, intent(in), allocatable :: iEqBlockOnSiteLS(:,:,:,:)

    real(dp), allocatable :: qOrbUpDown(:,:,:), qBlockUpDown(:,:,:,:)

    qRed(:) = 0.0_dp
    qOrbUpDown = qOrb
    call qm2ud(qOrbUpDown)
    call orbitalEquiv_reduce(qOrbUpDown, iEqOrbitals, orb, qRed(1:nIneqOrb))
    if (allocated(qBlock)) then
      qBlockUpDown = qBlock
      call qm2ud(qBlockUpDown)
      if (allocated(iEqBlockOnSite)) then
        ! all blocks are full of unique elements
        call onsBlock_reduce(qBlockUpDown, iEqBlockOnSite, orb, qRed)
        if (allocated(qiBlock)) then
          call onsBlock_reduce(qiBlock, iEqBlockOnSiteLS, orb, qRed, skew=.true.)
        end if
      else
        ! only a subset of blocks are covered in +U type operations
        call appendBlock_reduce(qBlockUpDown, iEqBlockDFTBU, orb, qRed)
        if (allocated(qiBlock)) then
          call appendBlock_reduce(qiBlock, iEqBlockDFTBULS, orb, qRed, skew=.true.)
        end if
      end if
    end if

  end subroutine reduceCharges


  !> Expand reduced charges according orbital equivalency rules.
  subroutine expandCharges(qRed, orb, nIneqOrb, iEqOrbitals, qOrb, qBlock, iEqBlockDftbu, species0,&
      & nUJ, iUJ, niUJ, qiBlock, iEqBlockDftbuLS, iEqBlockOnSite, iEqBlockOnSiteLS)

    !> Reduction of atomic populations
    real(dp), intent(in) :: qRed(:)

    !> Atomic orbital information
    type(TOrbitals), intent(in) :: orb

    !> Number of unique types of atomic orbitals
    integer, intent(in) :: nIneqOrb

    !> equivalence index
    integer, intent(in) :: iEqOrbitals(:,:,:)

    !> Electrons in atomic orbitals
    real(dp), intent(out) :: qOrb(:,:,:)

    !> Block (dual) populations, if also stored in reduced form
    real(dp), intent(inout), allocatable :: qBlock(:,:,:,:)

    !> equivalences for block charges
    integer, intent(in), allocatable :: iEqBlockDftbU(:,:,:,:)

    !> species of central cell atoms
    integer, intent(in), allocatable :: species0(:)

    !> Number DFTB+U blocks of shells for each atom type
    integer, intent(in), allocatable :: nUJ(:)

    !> which shells are in each DFTB+U block
    integer, intent(in), allocatable :: iUJ(:,:,:)

    !> Number of shells in each DFTB+U block
    integer, intent(in), allocatable :: niUJ(:,:)

    !> Imaginary part of block atomic populations
    real(dp), intent(inout), allocatable :: qiBlock(:,:,:,:)

    !> Equivalences for spin orbit if needed
    integer, intent(in), allocatable :: iEqBlockDftbULS(:,:,:,:)

    !> Equivalences for onsite block corrections if needed
    integer, intent(in), allocatable :: iEqBlockOnSite(:,:,:,:)

    !> Equivalences for onsite block corrections if needed for imaginary part
    integer, intent(in), allocatable :: iEqBlockOnSiteLS(:,:,:,:)

    integer :: nSpin

    @:ASSERT(allocated(qBlock) .eqv. (allocated(iEqBlockDftbU) .or. allocated(iEqBlockOnSite)))
    @:ASSERT(.not. allocated(qBlock) .or. allocated(species0))
    @:ASSERT(.not. allocated(qBlock) .or. allocated(nUJ))
    @:ASSERT(.not. allocated(qBlock) .or. allocated(iUJ))
    @:ASSERT(.not. allocated(qBlock) .or. allocated(niUJ))
    @:ASSERT(.not. allocated(qiBlock) .or. allocated(qBlock))
    @:ASSERT(allocated(qiBlock) .eqv. (allocated(iEqBlockDftbuLS) .or. allocated(iEqBlockOnSiteLS)))

    nSpin = size(qOrb, dim=3)
    call OrbitalEquiv_expand(qRed(1:nIneqOrb), iEqOrbitals, orb, qOrb)
    if (allocated(qBlock)) then
      qBlock(:,:,:,:) = 0.0_dp
      if (allocated(iEqBlockOnSite)) then
        ! all blocks are full of unique elements
        call Onsblock_expand(qRed, iEqBlockOnSite, orb, qBlock, orbEquiv=iEqOrbitals)
        if (allocated(qiBlock)) then
          call Onsblock_expand(qRed, iEqBlockOnSiteLS, orb, qiBlock, skew=.true.)
        end if
      else
        ! only a subset of blocks are covered in +U type operations
        call Block_expand(qRed, iEqBlockDftbu, orb, qBlock, species0, nUJ, niUJ, iUJ,&
            & orbEquiv=iEqOrbitals)
        if (allocated(qiBlock)) then
          call Block_expand(qRed, iEqBlockDftbuLS, orb, qiBlock, species0, nUJ, niUJ, iUJ,&
              & skew=.true.)
        end if
      end if
    end if
    if (nSpin == 2) then
      call ud2qm(qOrb)
      if (allocated(qBlock)) then
        call ud2qm(qBlock)
      end if
    end if

  end subroutine expandCharges


  !> Get some info about scc convergence.
  subroutine getSccInfo(iSccIter, Eelec, EelecOld, diffElec)

    !> Iteration number
    integer, intent(in) :: iSccIter

    !> Electronic energy
    real(dp), intent(in) :: Eelec

    !> old electronic energy, overwritten on exit with current value
    real(dp), intent(inout) :: EelecOld

    !> difference in electronic energies between iterations
    real(dp), intent(out) :: diffElec

    if (iScciter > 1) then
      diffElec = Eelec - EelecOld
    else
      diffElec = 0.0_dp
    end if
    EelecOld = Eelec

  end subroutine getSccInfo


  !> Whether restart information needs to be written in the current scc loop.
  function needsSccRestartWriting(restartFreq, iGeoStep, iSccIter, minSccIter, maxSccIter, tMd,&
      & tGeoOpt, tDerivs, tConverged, tReadChrg, tStopScc) result(tRestart)

    !> frequency of charge  write out
    integer, intent(in) :: restartFreq

    !> current geometry step
    integer, intent(in) :: iGeoStep

    !> current SCC step
    integer, intent(in) :: iSccIter

    !> minimum number of SCC cycles to perform
    integer, intent(in) :: minSccIter

    !> maximum number of SCC cycles to perform
    integer, intent(in) :: maxSccIter

    !> is this molecular dynamics
    logical, intent(in) :: tMd

    !> Is there geometry optimisation
    logical, intent(in) :: tGeoOpt

    !> are finite difference changes happening
    logical, intent(in) :: tDerivs

    !> Is this converged SCC
    logical, intent(in) :: tConverged

    !> have the charges been read from disc
    logical, intent(in) :: tReadChrg

    !> Has the SCC cycle been stopped?
    logical, intent(in) :: tStopScc

    !> resulting decision as to whether to write charges to disc
    logical :: tRestart

    logical :: tEnoughIters, tRestartIter

    ! Do we need restart at all?
    tRestart = (restartFreq > 0 .and. .not. (tMD .or. tGeoOpt .or. tDerivs) .and. maxSccIter > 1)
    if (tRestart) then

      ! Do we have enough iterations already?
      tEnoughIters = (iSccIter >= minSccIter .or. tReadChrg .or. iGeoStep > 0)

      ! Is current iteration the right one for writing a restart file?
      tRestartIter = (iSccIter == maxSccIter .or. tStopScc .or. mod(iSccIter, restartFreq) == 0)

      tRestart = (tConverged .or. (tEnoughIters .and. tRestartIter))
    end if

  end function needsSccRestartWriting


  !> Stop if linear response module can not be invoked due to unimplemented combinations of
  !> features.
  subroutine ensureLinRespConditions(t3rd, tRealHS, tPeriodic, tForces)

    !> 3rd order hamiltonian contributions included
    logical, intent(in) :: t3rd

    !> a real hamiltonian
    logical, intent(in) :: tRealHs

    !> periodic boundary conditions
    logical, intent(in) :: tPeriodic

    !> forces being evaluated in the excited state
    logical, intent(in) :: tForces

    if (t3rd) then
      call error("Third order currently incompatible with excited state")
    end if
    if (.not. tRealHS) then
      call error("Only real systems are supported for excited state calculations")
    end if
    if (tPeriodic .and. tForces) then
      call error("Forces in the excited state for periodic geometries are currently unavailable")
    end if

  end subroutine ensureLinRespConditions


  !> Do the linear response excitation calculation.
  subroutine calculateLinRespExcitations(env, lresp, parallelKS, sccCalc, qOutput, q0, over,&
      & eigvecsReal, eigen, filling, coord0, species, speciesName, orb, skHamCont, skOverCont,&
      & autotestTag, runId, neighbourList, nNeighbourSK, denseDesc, iSparseStart, img2CentCell,&
      & tWriteAutotest, tForces, tLinRespZVect, tPrintExcEigvecs, tPrintExcEigvecsTxt, nonSccDeriv,&
      & energy, energies, work, rhoSqrReal, excitedDerivs, occNatural)

    !> Environment settings
    type(TEnvironment), intent(in) :: env

    !> excited state settings
    type(LinResp), intent(inout) :: lresp

    !> K-points and spins to process
    type(TParallelKS), intent(in) :: parallelKS

    !> SCC module internal variables
    type(TScc), intent(in) :: sccCalc

    !> electrons in atomic orbitals
    real(dp), intent(in) :: qOutput(:,:,:)

    !> reference atomic orbital occupations
    real(dp), intent(in) :: q0(:,:,:)

    !> sparse overlap matrix
    real(dp), intent(in) :: over(:)

    !> ground state eigenvectors
    real(dp), intent(in) :: eigvecsReal(:,:,:)

    !> ground state eigenvalues (orbital, kpoint)
    real(dp), intent(in) :: eigen(:,:)

    !> ground state fillings (orbital, kpoint)
    real(dp), intent(in) :: filling(:,:)

    !> central cell coordinates
    real(dp), intent(in) :: coord0(:,:)

    !> species of all atoms in the system
    integer, target, intent(in) :: species(:)

    !> label for each atomic chemical species
    character(*), intent(in) :: speciesName(:)

    !> Atomic orbital information
    type(TOrbitals), intent(in) :: orb

    !> non-SCC hamiltonian information
    type(OSlakoCont), intent(in) :: skHamCont

    !> overlap information
    type(OSlakoCont), intent(in) :: skOverCont

    !> File name for regression data
    character(*), intent(in) :: autotestTag

    !> Job ID for future identification
    integer, intent(in) :: runId

    !> list of neighbours for each atom
    type(TNeighbourList), intent(in) :: neighbourList

    !> Number of neighbours for each of the atoms
    integer, intent(in) :: nNeighbourSK(:)

    !> Dense matrix descriptor
    type(TDenseDescr), intent(in) :: denseDesc

    !> Index array for the start of atomic blocks in sparse arrays
    integer, intent(in) :: iSparseStart(:,:)

    !> map from image atoms to the original unique atom
    integer, intent(in) :: img2CentCell(:)

    !> should regression test data be written
    logical, intent(in) :: tWriteAutotest

    !> forces to be calculated in the excited state
    logical, intent(in) :: tForces

    !> require the Z vector for excited state properties
    logical, intent(in) :: tLinRespZVect

    !> print natural orbitals of the excited state
    logical, intent(in) :: tPrintExcEigvecs

    !> print natural orbitals also in text form?
    logical, intent(in) :: tPrintExcEigvecsTxt

    !> method for calculating derivatives of S and H0
    type(NonSccDiff), intent(in) :: nonSccDeriv

    !> Energy contributions and total
    type(TEnergies), intent(inout) :: energy

    !> energes of all solved states
    real(dp), intent(inout), allocatable :: energies(:)

    !> Working array of the size of the dense matrices.
    real(dp), intent(out) :: work(:,:)

    !> density matrix in dense form
    real(dp), intent(inout), allocatable :: rhoSqrReal(:,:,:)

    !> excited state energy derivative with respect to atomic coordinates
    real(dp), intent(inout), allocatable :: excitedDerivs(:,:)

    !> natural orbital occupation numbers
    real(dp), intent(inout), allocatable :: occNatural(:)

    real(dp), allocatable :: dQAtom(:)
    real(dp), allocatable :: naturalOrbs(:,:,:)
    integer, pointer :: pSpecies0(:)
    integer :: iSpin, nSpin, nAtom, fdAutotest
    logical :: tSpin

    nAtom = size(qOutput, dim=2)
    nSpin = size(eigen, dim=2)
    tSpin = (nSpin == 2)
    pSpecies0 => species(1:nAtom)

    energy%Eexcited = 0.0_dp
    allocate(dQAtom(nAtom))
    dQAtom(:) = sum(qOutput(:,:,1) - q0(:,:,1), dim=1)
    call unpackHS(work, over, neighbourList%iNeighbour, nNeighbourSK, denseDesc%iAtomStart,&
        & iSparseStart, img2CentCell)
    call blockSymmetrizeHS(work, denseDesc%iAtomStart)
    if (allocated(rhoSqrReal)) then
      do iSpin = 1, nSpin
        call blockSymmetrizeHS(rhoSqrReal(:,:,iSpin), denseDesc%iAtomStart)
      end do
    end if
    if (tWriteAutotest) then
      open(newUnit=fdAutotest, file=autotestTag, position="append")
    end if

    if (tLinRespZVect) then
      if (tPrintExcEigVecs) then
        allocate(naturalOrbs(orb%nOrb, orb%nOrb, 1))
      end if
      call addGradients(tSpin, lresp, denseDesc%iAtomStart, eigvecsReal, eigen, work, filling,&
          & coord0, sccCalc, dQAtom, pSpecies0, neighbourList%iNeighbour, img2CentCell, orb,&
          & skHamCont, skOverCont, tWriteAutotest, fdAutotest, energy%Eexcited, energies,&
          & excitedDerivs, nonSccDeriv, rhoSqrReal, occNatural, naturalOrbs)
      if (tPrintExcEigvecs) then
        call writeRealEigvecs(env, runId, neighbourList, nNeighbourSK, denseDesc, iSparseStart,&
            & img2CentCell, pSpecies0, speciesName, orb, over, parallelKS, tPrintExcEigvecsTxt,&
            & naturalOrbs, work, fileName="excitedOrbs")
      end if
    else
      call calcExcitations(lresp, tSpin, denseDesc, eigvecsReal, eigen, work, filling, coord0,&
          & sccCalc, dQAtom, pSpecies0, neighbourList%iNeighbour, img2CentCell, orb,&
          & tWriteAutotest, fdAutotest, energy%Eexcited, energies, rhoSqrReal)
    end if
    energy%Etotal = energy%Etotal + energy%Eexcited
    energy%EMermin = energy%EMermin + energy%Eexcited
    energy%EGibbs = energy%EGibbs + energy%Eexcited
    if (tWriteAutotest) then
      close(fdAutotest)
    end if

  end subroutine calculateLinRespExcitations


  !> Get the XLBOMD charges for the current geometry.
  subroutine getXlbomdCharges(xlbomdIntegrator, qOutRed, pChrgMixer, orb, nIneqOrb, iEqOrbitals,&
      & qInput, qInpRed, iEqBlockDftbu, qBlockIn, species0, nUJ, iUJ, niUJ, iEqBlockDftbuLS,&
      & qiBlockIn, iEqBlockOnSite, iEqBlockOnSiteLS)

    !> integrator for the extended Lagrangian
    type(Xlbomd), intent(inout) :: xlbomdIntegrator

    !> output charges, reduced by equivalences
    real(dp), intent(in) :: qOutRed(:)

    !> SCC mixer
    type(OMixer), intent(inout) :: pChrgMixer

    !> Atomic orbital information
    type(TOrbitals), intent(in) :: orb

    !> number of inequivalent orbitals
    integer, intent(in) :: nIneqOrb

    !> equivalence map
    integer, intent(in) :: iEqOrbitals(:,:,:)

    !> input charges
    real(dp), intent(out) :: qInput(:,:,:)

    !> input charges reduced by equivalences
    real(dp), intent(out) :: qInpRed(:)

    !> +U equivalences
    integer, intent(in), allocatable :: iEqBlockDftbU(:,:,:,:)

    !> central cell species
    integer, intent(in), allocatable :: species0(:)

    !> block input charges
    real(dp), intent(inout), allocatable :: qBlockIn(:,:,:,:)

    !> Number DFTB+U blocks of shells for each atom type
    integer, intent(in), allocatable :: nUJ(:)

    !> which shells are in each DFTB+U block
    integer, intent(in), allocatable :: iUJ(:,:,:)

    !> Number of shells in each DFTB+U block
    integer, intent(in), allocatable :: niUJ(:,:)

    !> equivalences for spin orbit
    integer, intent(in), allocatable :: iEqBlockDftbuLS(:,:,:,:)

    !> imaginary part of dual charges
    real(dp), intent(inout), allocatable :: qiBlockIn(:,:,:,:)

    !> Equivalences for onsite block corrections if needed
    integer, intent(inout), allocatable :: iEqBlockOnSite(:,:,:,:)

    !> Equivalences for onsite block corrections if needed for imaginary part
    integer, intent(inout), allocatable :: iEqBlockOnSiteLS(:,:,:,:)

    real(dp), allocatable :: invJacobian(:,:)

    if (xlbomdIntegrator%needsInverseJacobian()) then
      write(stdOut, "(A)") ">> Updating XLBOMD Inverse Jacobian"
      allocate(invJacobian(nIneqOrb, nIneqOrb))
      call getInverseJacobian(pChrgMixer, invJacobian)
      call xlbomdIntegrator%setInverseJacobian(invJacobian)
      deallocate(invJacobian)
    end if
    call xlbomdIntegrator%getNextCharges(qOutRed(1:nIneqOrb), qInpRed(1:nIneqOrb))
    call expandCharges(qInpRed, orb, nIneqOrb, iEqOrbitals, qInput, qBlockIn, iEqBlockDftbu,&
        & species0, nUJ, iUJ, niUJ, qiBlockIn, iEqBlockDftbuLS, iEqBlockOnSite, iEqBlockOnSiteLS)

  end subroutine getXlbomdCharges


  !> Calculates dipole moment.
  subroutine getDipoleMoment(qOutput, q0, coord, dipoleMoment, iAtInCentralRegion)

    !> electrons in orbitals
    real(dp), intent(in) :: qOutput(:,:,:)

    !> reference atomic charges
    real(dp), intent(in) :: q0(:,:,:)

    !> atomic coordinates
    real(dp), intent(in) :: coord(:,:)

    !> resulting dipole moment
    real(dp), intent(out) :: dipoleMoment(:)

    !> atoms in the central cell (or device region if transport)
    integer, intent(in) :: iAtInCentralRegion(:)

    integer :: nAtom, ii, iAtom

    nAtom = size(qOutput, dim=2)
    dipoleMoment(:) = 0.0_dp
    do ii = 1, size(iAtInCentralRegion)
      iAtom = iAtInCentralRegion(ii)
      dipoleMoment(:) = dipoleMoment(:)&
          & + sum(q0(:, iAtom, 1) - qOutput(:, iAtom, 1)) * coord(:,iAtom)
    end do

  end subroutine getDipoleMoment


  !> Prints dipole moment calcululated by the derivative of H with respect of the external field.
  subroutine checkDipoleViaHellmannFeynman(rhoPrim, q0, coord0, over, orb, neighbourList,&
      & nNeighbourSK, species, iSparseStart, img2CentCell)

    !> Density matrix in sparse storage
    real(dp), intent(in) :: rhoPrim(:,:)

    !> Reference orbital charges
    real(dp), intent(in) :: q0(:,:,:)

    !> Central cell atomic coordinates
    real(dp), intent(in) :: coord0(:,:)

    !> Overlap matrix in sparse storage
    real(dp), intent(in) :: over(:)

    !> Atomic orbital information
    type(TOrbitals), intent(in) :: orb

    !> list of neighbours for each atom
    type(TNeighbourList), intent(in) :: neighbourList

    !> Number of neighbours for each of the atoms
    integer, intent(in) :: nNeighbourSK(:)

    !> species of all atoms in the system
    integer, intent(in) :: species(:)

    !> Index array for the start of atomic blocks in sparse arrays
    integer, intent(in) :: iSparseStart(:,:)

    !> map from image atoms to the original unique atom
    integer, intent(in) :: img2CentCell(:)

    real(dp), allocatable :: hprime(:,:), dipole(:,:), potentialDerivative(:,:)
    integer :: nAtom, sparseSize, iAt, ii

    sparseSize = size(over)
    nAtom = size(q0, dim=2)
    allocate(hprime(sparseSize, 1))
    allocate(dipole(size(q0, dim=1), nAtom))
    allocate(potentialDerivative(nAtom, 1))
    write(stdOut,*)
    write(stdOut, "(A)", advance='no') 'Hellmann Feynman dipole:'

    ! loop over directions
    do ii = 1, 3
      potentialDerivative(:,:) = 0.0_dp
      ! Potential from dH/dE
      potentialDerivative(:,1) = -coord0(ii,:)
      hprime(:,:) = 0.0_dp
      dipole(:,:) = 0.0_dp
      call add_shift(hprime, over, nNeighbourSK, neighbourList%iNeighbour, species, orb,&
          & iSparseStart, nAtom, img2CentCell, potentialDerivative)

      ! evaluate <psi| dH/dE | psi>
      call mulliken(dipole, hprime(:,1), rhoPrim(:,1), orb, neighbourList%iNeighbour, nNeighbourSK,&
          & img2CentCell, iSparseStart)

      ! add nuclei term for derivative wrt E
      do iAt = 1, nAtom
        dipole(1, iAt) = dipole(1, iAt) + sum(q0(:, iAt, 1)) * coord0(ii, iAt)
      end do
      write(stdOut, "(F12.8)", advance='no') sum(dipole)
    end do
    write(stdOut, *) " au"

  end subroutine checkDipoleViaHellmannFeynman


  !> Calculate the energy weighted density matrix
  !>
  !> NOTE: Dense eigenvector and overlap matrices are overwritten.
  !>
  subroutine getEnergyWeightedDensity(env, electronicSolver, denseDesc, forceType, filling,&
      & eigen, kPoint, kWeight, neighbourList, nNeighbourSK, orb, iSparseStart, img2CentCell,&
      & iCellVEc, cellVec, tRealHS, ham, over, parallelKS, iSCC, mu, ERhoPrim, HSqrReal, SSqrReal,&
      & HSqrCplx, SSqrCplx)

    !> Environment settings
    type(TEnvironment), intent(inout) :: env

    !> Electronic solver information
    type(TElectronicSolver), intent(inout) :: electronicSolver

    !> Dense matrix descriptor
    type(TDenseDescr), intent(in) :: denseDesc

    !> Force type
    integer, intent(in) :: forceType

    !> Occupations of single particle states in the ground state
    real(dp), intent(in) :: filling(:,:,:)

    !> Eigenvalues
    real(dp), intent(in) :: eigen(:,:,:)

    !> K-points
    real(dp), intent(in) :: kPoint(:,:)

    !> Weights for k-points
    real(dp), intent(in) :: kWeight(:)

    !> list of neighbours for each atom
    type(TNeighbourList), intent(in) :: neighbourList

    !> Number of neighbours for each of the atoms
    integer, intent(in) :: nNeighbourSK(:)

    !> Atomic orbital information
    type(TOrbitals), intent(in) :: orb

    !> Index array for the start of atomic blocks in sparse arrays
    integer, intent(in) :: iSparseStart(:,:)

    !> map from image atoms to the original unique atom
    integer, intent(in) :: img2CentCell(:)

    !> Index for which unit cell atoms are associated with
    integer, intent(in) :: iCellVec(:)

    !> Vectors (in units of the lattice constants) to cells of the lattice
    real(dp), intent(in) :: cellVec(:,:)

    !> Is the hamitonian real (no k-points/molecule/gamma point)?
    logical, intent(in) :: tRealHS

    !> Sparse Hamiltonian
    real(dp), intent(in) :: ham(:,:)

    !> Sparse overlap
    real(dp), intent(in) :: over(:)

    !> K-points and spins to process
    type(TParallelKS), intent(in) :: parallelKS

    !> iteration counter
    integer, intent(in) :: iSCC

    !> Electrochemical potentials per contact and spin
    real(dp), allocatable, intent(in) :: mu(:,:)

    !> Energy weighted sparse matrix
    real(dp), intent(out) :: ERhoPrim(:)

    !> Storage for dense hamiltonian matrix
    real(dp), intent(inout), allocatable :: HSqrReal(:,:,:)

    !> Storage for dense overlap matrix
    real(dp), intent(inout), allocatable :: SSqrReal(:,:)

    !> Storage for dense hamitonian matrix (complex case)
    complex(dp), intent(inout), allocatable :: HSqrCplx(:,:,:)

    !> Storage for dense overlap matrix (complex case)
    complex(dp), intent(inout), allocatable :: SSqrCplx(:,:)

    integer :: nSpin

    nSpin = size(ham, dim=2)

    call env%globalTimer%startTimer(globalTimers%energyDensityMatrix)

    select case (electronicSolver%iSolver)

    case (electronicSolverTypes%GF)

    #:if WITH_TRANSPORT
      if (electronicSolver%iSolver == electronicSolverTypes%GF) then
        call calcEdensity_green(iSCC, env%mpi%globalComm, parallelKS%localKS, ham, over,&
            & neighbourlist%iNeighbour, nNeighbourSK, denseDesc%iAtomStart, iSparseStart,&
            & img2CentCell, iCellVec, cellVec, orb, kPoint, kWeight, mu, ERhoPrim)
      end if
    #:endif

    case (electronicSolverTypes%onlyTransport)

      call error("OnlyTransport solver cannot calculate the energy weighted density matrix")

    case (electronicSolverTypes%qr, electronicSolverTypes%divideandconquer,&
        & electronicSolverTypes%relativelyrobust, electronicSolverTypes%elpa)

      call getEDensityMtxFromEigvecs(env, denseDesc, forceType, filling, eigen, kPoint, kWeight,&
          & neighbourList, nNeighbourSK, orb, iSparseStart, img2CentCell, iCellVec, cellVec,&
          & tRealHS, ham, over, parallelKS, ERhoPrim, HSqrReal, SSqrReal, HSqrCplx, SSqrCplx)

    case (electronicSolverTypes%omm, electronicSolverTypes%pexsi, electronicSolverTypes%ntpoly)

      call electronicSolver%elsi%getEDensity(env, denseDesc, nSpin, kPoint, kWeight, neighbourList,&
          & nNeighbourSK, orb, iSparseStart, img2CentCell, iCellVec, cellVec, tRealHS, parallelKS,&
          & ERhoPrim, SSqrReal, SSqrCplx)

    end select

    call env%globalTimer%stopTimer(globalTimers%energyDensityMatrix)

  end subroutine getEnergyWeightedDensity


  !> Calculates the energy weighted density matrix using eigenvectors
  subroutine getEDensityMtxFromEigvecs(env, denseDesc, forceType, filling, eigen, kPoint, kWeight,&
      & neighbourList, nNeighbourSK, orb, iSparseStart, img2CentCell, iCellVec, cellVec, tRealHS,&
      & ham, over, parallelKS, ERhoPrim, HSqrReal, SSqrReal, HSqrCplx, SSqrCplx)

    !> Environment settings
    type(TEnvironment), intent(inout) :: env

    !> Dense matrix descriptor
    type(TDenseDescr), intent(in) :: denseDesc

    !> Force type
    integer, intent(in) :: forceType

    !> Occupations of single particle states in the ground state
    real(dp), intent(in) :: filling(:,:,:)

    !> Eigenvalues
    real(dp), intent(in) :: eigen(:,:,:)

    !> K-points
    real(dp), intent(in) :: kPoint(:,:)

    !> Weights for k-points
    real(dp), intent(in) :: kWeight(:)

    !> list of neighbours for each atom
    type(TNeighbourList), intent(in) :: neighbourList

    !> Number of neighbours for each of the atoms
    integer, intent(in) :: nNeighbourSK(:)

    !> Atomic orbital information
    type(TOrbitals), intent(in) :: orb

    !> Index array for the start of atomic blocks in sparse arrays
    integer, intent(in) :: iSparseStart(:,:)

    !> map from image atoms to the original unique atom
    integer, intent(in) :: img2CentCell(:)

    !> Index for which unit cell atoms are associated with
    integer, intent(in) :: iCellVec(:)

    !> Vectors (in units of the lattice constants) to cells of the lattice
    real(dp), intent(in) :: cellVec(:,:)

    !> Is the hamitonian real (no k-points/molecule/gamma point)?
    logical, intent(in) :: tRealHS

    !> Sparse Hamiltonian
    real(dp), intent(in) :: ham(:,:)

    !> Sparse overlap
    real(dp), intent(in) :: over(:)

    !> K-points and spins to process
    type(TParallelKS), intent(in) :: parallelKS

    !> Energy weighted sparse matrix
    real(dp), intent(out) :: ERhoPrim(:)

    !> Storage for dense hamiltonian matrix
    real(dp), intent(inout), allocatable :: HSqrReal(:,:,:)

    !> Storage for dense overlap matrix
    real(dp), intent(inout), allocatable :: SSqrReal(:,:)

    !> Storage for dense hamitonian matrix (complex case)
    complex(dp), intent(inout), allocatable :: HSqrCplx(:,:,:)

    !> Storage for dense overlap matrix (complex case)
    complex(dp), intent(inout), allocatable :: SSqrCplx(:,:)

    integer :: nSpin

    nSpin = size(ham, dim=2)

    if (nSpin == 4) then
      call getEDensityMtxFromPauliEigvecs(env, denseDesc, filling, eigen, kPoint, kWeight,&
          & neighbourList, nNeighbourSK, orb, iSparseStart, img2CentCell, iCellVec, cellVec,&
          & tRealHS, parallelKS, HSqrCplx, SSqrCplx, ERhoPrim)
    else
      if (tRealHS) then
        call getEDensityMtxFromRealEigvecs(env, denseDesc, forceType, filling, eigen,&
            & neighbourList, nNeighbourSK, orb, iSparseStart, img2CentCell, ham, over,&
            & parallelKS, HSqrReal, SSqrReal, ERhoPrim)
      else
        call getEDensityMtxFromComplexEigvecs(env, denseDesc, forceType, filling, eigen, kPoint,&
            & kWeight, neighbourList, nNeighbourSK, orb, iSparseStart, img2CentCell, iCellVec,&
            & cellVec, ham, over, parallelKS, HSqrCplx, SSqrCplx, ERhoPrim)
      end if
    end if

  end subroutine getEDensityMtxFromEigvecs


  !> Calculates density matrix from real eigenvectors.
  subroutine getEDensityMtxFromRealEigvecs(env, denseDesc, forceType, filling, eigen,&
      & neighbourList, nNeighbourSK, orb, iSparseStart, img2CentCell, ham, over, parallelKS,&
      & eigvecsReal, work, ERhoPrim)

    !> Environment settings
    type(TEnvironment), intent(in) :: env

    !> Dense matrix descriptor
    type(TDenseDescr), intent(in) :: denseDesc

    !> How to calculate the force
    integer, intent(in) :: forceType

    !> Occupations of single particle states in the ground state
    real(dp), intent(in) :: filling(:,:,:)

    !> Eigenvalues
    real(dp), intent(in) :: eigen(:,:,:)

    !> list of neighbours for each atom
    type(TNeighbourList), intent(in) :: neighbourList

    !> Number of neighbours for each of the atoms
    integer, intent(in) :: nNeighbourSK(:)

    !> Atomic orbital information
    type(TOrbitals), intent(in) :: orb

    !> Index array for the start of atomic blocks in sparse arrays
    integer, intent(in) :: iSparseStart(:,:)

    !> map from image atoms to the original unique atom
    integer, intent(in) :: img2CentCell(:)

    !> Sparse Hamiltonian
    real(dp), intent(in) :: ham(:,:)

    !> Sparse overlap
    real(dp), intent(in) :: over(:)

    !> K-points and spins to process
    type(TParallelKS), intent(in) :: parallelKS

    !> Eigenvectors (NOTE: they will be rewritten with work data on exit!)
    real(dp), intent(inout) :: eigvecsReal(:,:,:)

    !> Work array for storing temporary data
    real(dp), intent(out) :: work(:,:)

    !> Energy weighted density matrix
    real(dp), intent(out) :: ERhoPrim(:)

    real(dp), allocatable :: work2(:,:)
    integer :: nLocalRows, nLocalCols
    integer :: iKS, iS

    nLocalRows = size(eigvecsReal, dim=1)
    nLocalCols = size(eigvecsReal, dim=2)
    if (forceType == forceTypes%dynamicT0 .or. forceType == forceTypes%dynamicTFinite) then
      allocate(work2(nLocalRows, nLocalCols))
    end if

    ERhoPrim(:) = 0.0_dp
    do iKS = 1, parallelKS%nLocalKS
      iS = parallelKS%localKS(2, iKS)

      select case (forceType)

      case(forceTypes%orig)
        ! Original (non-consistent) scheme
      #:if WITH_SCALAPACK
        call makeDensityMtxRealBlacs(env%blacs%orbitalGrid, denseDesc%blacsOrbSqr, filling(:,1,iS),&
            & eigvecsReal(:,:,iKS), work, eigen(:,1,iS))
      #:else
        if (tDensON2) then
          call makeDensityMatrix(work, eigvecsReal(:,:,iKS), filling(:,1,iS), eigen(:,1,iS),&
              & neighbourlist%iNeighbour, nNeighbourSK, orb, denseDesc%iAtomStart, img2CentCell)
        else
          call makeDensityMatrix(work, eigvecsReal(:,:,iKS), filling(:,1,iS), eigen(:,1,iS))
        end if
      #:endif

      case(forceTypes%dynamicT0)
        ! Correct force for XLBOMD for T=0K (DHD)
      #:if WITH_SCALAPACK
        call unpackHSRealBlacs(env%blacs, ham(:,iS), neighbourList%iNeighbour, nNeighbourSK,&
            & iSparseStart, img2CentCell, denseDesc, work)
        call makeDensityMtxRealBlacs(env%blacs%orbitalGrid, denseDesc%blacsOrbSqr, filling(:,1,iS),&
            & eigVecsReal(:,:,iKS), work2)
        call pblasfx_psymm(work2, denseDesc%blacsOrbSqr, work, denseDesc%blacsOrbSqr,&
            & eigvecsReal(:,:,iKS), denseDesc%blacsOrbSqr, side="L")
        call pblasfx_psymm(work2, denseDesc%blacsOrbSqr, eigvecsReal(:,:,iKS),&
            & denseDesc%blacsOrbSqr, work, denseDesc%blacsOrbSqr, side="R", alpha=0.5_dp)
      #:else
        call unpackHS(work, ham(:,iS), neighbourlist%iNeighbour, nNeighbourSK,&
            & denseDesc%iAtomStart, iSparseStart, img2CentCell)
        call blockSymmetrizeHS(work, denseDesc%iAtomStart)
        call makeDensityMatrix(work2, eigvecsReal(:,:,iKS), filling(:,1,iS))
        ! D H
        call symm(eigvecsReal(:,:,iKS), "L", work2, work)
        ! (D H) D
        call symm(work, "R", work2, eigvecsReal(:,:,iKS), alpha=0.5_dp)
      #:endif

      case(forceTypes%dynamicTFinite)
        ! Correct force for XLBOMD for T <> 0K (DHS^-1 + S^-1HD)
      #:if WITH_SCALAPACK
        call makeDensityMtxRealBlacs(env%blacs%orbitalGrid, denseDesc%blacsOrbSqr, filling(:,1,iS),&
            & eigVecsReal(:,:,iKS), work)
        call unpackHSRealBlacs(env%blacs, ham(:,iS), neighbourlist%iNeighbour, nNeighbourSK,&
            & iSparseStart, img2CentCell, denseDesc, work2)
        call pblasfx_psymm(work, denseDesc%blacsOrbSqr, work2, denseDesc%blacsOrbSqr,&
            & eigvecsReal(:,:,iKS), denseDesc%blacsOrbSqr, side="L")
        call unpackHSRealBlacs(env%blacs, over, neighbourlist%iNeighbour, nNeighbourSK,&
            & iSparseStart, img2CentCell, denseDesc, work)
        call psymmatinv(denseDesc%blacsOrbSqr, work)
        call pblasfx_psymm(work, denseDesc%blacsOrbSqr, eigvecsReal(:,:,iKS),&
            & denseDesc%blacsOrbSqr, work2, denseDesc%blacsOrbSqr, side="R", alpha=0.5_dp)
        work(:,:) = work2
        call pblasfx_ptran(work2, denseDesc%blacsOrbSqr, work, denseDesc%blacsOrbSqr, alpha=1.0_dp,&
            & beta=1.0_dp)
      #:else
        call makeDensityMatrix(work, eigvecsReal(:,:,iKS), filling(:,1,iS))
        call unpackHS(work2, ham(:,iS), neighbourlist%iNeighbour, nNeighbourSK,&
            & denseDesc%iAtomStart, iSparseStart, img2CentCell)
        call blocksymmetrizeHS(work2, denseDesc%iAtomStart)
        call symm(eigvecsReal(:,:,iKS), "L", work, work2)
        call unpackHS(work, over, neighbourlist%iNeighbour, nNeighbourSK, denseDesc%iAtomStart,&
            & iSparseStart, img2CentCell)
        call symmatinv(work)
        call symm(work2, "R", work, eigvecsReal(:,:,iKS), alpha=0.5_dp)
        work(:,:) = work2 + transpose(work2)
      #:endif
      end select

    #:if WITH_SCALAPACK
      call packRhoRealBlacs(env%blacs, denseDesc, work, neighbourList%iNeighbour, nNeighbourSK,&
          & orb%mOrb, iSparseStart, img2CentCell, ERhoPrim)
    #:else
      call packHS(ERhoPrim, work, neighbourList%iNeighbour, nNeighbourSK, orb%mOrb,&
          & denseDesc%iAtomStart, iSparseStart, img2CentCell)
    #:endif
    end do

  #:if WITH_SCALAPACK
    ! Add up and distribute energy weighted density matrix contribution from each group
    call mpifx_allreduceip(env%mpi%globalComm, ERhoPrim, MPI_SUM)
  #:endif

  end subroutine getEDensityMtxFromRealEigvecs


  !> Calculates density matrix from complex eigenvectors.
  subroutine getEDensityMtxFromComplexEigvecs(env, denseDesc, forceType, filling, eigen, kPoint,&
      & kWeight, neighbourList, nNeighbourSK, orb, iSparseStart, img2CentCell, iCellVec, cellVec,&
      & ham, over, parallelKS, eigvecsCplx, work, ERhoPrim)

    !> Environment settings
    type(TEnvironment), intent(in) :: env

    !> Dense matrix descriptor
    type(TDenseDescr), intent(in) :: denseDesc

    integer, intent(in) :: forceType

    !> Occupations of single particle states in the ground state
    real(dp), intent(in) :: filling(:,:,:)

    !> eigen-values of the system
    real(dp), intent(in) :: eigen(:,:,:)

    !> k-points of the system
    real(dp), intent(in) :: kPoint(:,:)

    !> Weights for k-points
    real(dp), intent(in) :: kWeight(:)

    !> list of neighbours for each atom
    type(TNeighbourList), intent(in) :: neighbourList

    !> Number of neighbours for each of the atoms
    integer, intent(in) :: nNeighbourSK(:)

    !> Atomic orbital information
    type(TOrbitals), intent(in) :: orb

    !> Index array for the start of atomic blocks in sparse arrays
    integer, intent(in) :: iSparseStart(:,:)

    !> map from image atoms to the original unique atom
    integer, intent(in) :: img2CentCell(:)

    !> Index for which unit cell atoms are associated with
    integer, intent(in) :: iCellVec(:)

    !> Vectors (in units of the lattice constants) to cells of the lattice
    real(dp), intent(in) :: cellVec(:,:)

    !> Sparse Hamiltonian
    real(dp), intent(in) :: ham(:,:)

    !> Sparse overlap
    real(dp), intent(in) :: over(:)

    !> K-points and spins to process
    type(TParallelKS), intent(in) :: parallelKS

    !> Eigenvectors of the system
    complex(dp), intent(inout) :: eigvecsCplx(:,:,:)

    !> work array (sized like overlap matrix)
    complex(dp), intent(inout) :: work(:,:)

    !> Energy weighted sparse density matrix (charge only part)
    real(dp), intent(out) :: ERhoPrim(:)

    complex(dp), allocatable :: work2(:,:)
    integer :: nLocalRows, nLocalCols
    integer :: iKS, iS, iK

    nLocalRows = size(eigvecsCplx, dim=1)
    nLocalCols = size(eigvecsCplx, dim=2)

    if (forceType == forceTypes%dynamicT0 .or. forceType == forceTypes%dynamicTFinite) then
      allocate(work2(nLocalRows, nLocalCols))
    end if

    ERhoPrim(:) = 0.0_dp
    do iKS = 1, parallelKS%nLocalKS
      iK = parallelKS%localKS(1, iKS)
      iS = parallelKS%localKS(2, iKS)

      select case (forceType)

      case(forceTypes%orig)
        ! Original (non-consistent) scheme
      #:if WITH_SCALAPACK
        call makeDensityMtxCplxBlacs(env%blacs%orbitalGrid, denseDesc%blacsOrbSqr,&
            & filling(:,iK,iS), eigvecsCplx(:,:,iKS), work, eigen(:,iK,iS))
      #:else
        if (tDensON2) then
          call makeDensityMatrix(work, eigvecsCplx(:,:,iKS), filling(:,iK,iS),&
              & eigen(:,iK, iS), neighbourlist%iNeighbour, nNeighbourSK, orb, denseDesc%iAtomStart,&
              & img2CentCell)
        else
          call makeDensityMatrix(work, eigvecsCplx(:,:,iKS), filling(:,iK,iS), eigen(:,iK, iS))
        end if
      #:endif

      case(forceTypes%dynamicT0)
        ! Correct force for XLBOMD for T=0K (DHD)
      #:if WITH_SCALAPACK
        call unpackHSCplxBlacs(env%blacs, ham(:,iS), kPoint(:,iK), neighbourList%iNeighbour,&
            & nNeighbourSK, iCellVec, cellVec, iSparseStart, img2CentCell, denseDesc, work)
        call makeDensityMtxCplxBlacs(env%blacs%orbitalGrid, denseDesc%blacsOrbSqr, filling(:,1,iS),&
            & eigvecsCplx(:,:,iKS), work2)
        call pblasfx_phemm(work2, denseDesc%blacsOrbSqr, work, denseDesc%blacsOrbSqr,&
            & eigvecsCplx(:,:,iKS), denseDesc%blacsOrbSqr, side="L")
        call pblasfx_phemm(work2, denseDesc%blacsOrbSqr, eigvecsCplx(:,:,iKS),&
            & denseDesc%blacsOrbSqr, work, denseDesc%blacsOrbSqr, side="R", alpha=(0.5_dp, 0.0_dp))
      #:else
        call makeDensityMatrix(work2, eigvecsCplx(:,:,iKS), filling(:,iK,iS))
        call unpackHS(work, ham(:,iS), kPoint(:,iK), neighbourlist%iNeighbour, nNeighbourSK,&
            & iCellVec, cellVec, denseDesc%iAtomStart, iSparseStart, img2CentCell)
        call blockHermitianHS(work, denseDesc%iAtomStart)
        call hemm(eigvecsCplx(:,:,iKS), "L", work2, work)
        call hemm(work, "R", work2, eigvecsCplx(:,:,iKS), alpha=(0.5_dp, 0.0_dp))
      #:endif

      case(forceTypes%dynamicTFinite)
        ! Correct force for XLBOMD for T <> 0K (DHS^-1 + S^-1HD)
      #:if WITH_SCALAPACK
        call makeDensityMtxCplxBlacs(env%blacs%orbitalGrid, denseDesc%blacsOrbSqr,&
            & filling(:,iK,iS), eigVecsCplx(:,:,iKS), work)
        call unpackHSCplxBlacs(env%blacs, ham(:,iS), kPoint(:,iK), neighbourlist%iNeighbour,&
            & nNeighbourSK, iCellVec, cellVec, iSparseStart, img2CentCell, denseDesc, work2)
        call pblasfx_phemm(work, denseDesc%blacsOrbSqr, work2, denseDesc%blacsOrbSqr,&
            & eigvecsCplx(:,:,iKS), denseDesc%blacsOrbSqr, side="L")
        call unpackHSCplxBlacs(env%blacs, over, kPoint(:,iK), neighbourlist%iNeighbour,&
            & nNeighbourSK, iCellVec, cellVec, iSparseStart, img2CentCell, denseDesc, work)
        call phermatinv(denseDesc%blacsOrbSqr, work)
        call pblasfx_phemm(work, denseDesc%blacsOrbSqr, eigvecsCplx(:,:,iKS),&
            & denseDesc%blacsOrbSqr, work2, denseDesc%blacsOrbSqr, side="R", alpha=(0.5_dp, 0.0_dp))
        work(:,:) = work2
        call pblasfx_ptranc(work2, denseDesc%blacsOrbSqr, work, denseDesc%blacsOrbSqr,&
            & alpha=(1.0_dp, 0.0_dp), beta=(1.0_dp, 0.0_dp))
      #:else
        call makeDensityMatrix(work, eigvecsCplx(:,:,iKS), filling(:,iK,iS))
        call unpackHS(work2, ham(:,iS), kPoint(:,iK), neighbourlist%iNeighbour, nNeighbourSK,&
            & iCellVec, cellVec, denseDesc%iAtomStart, iSparseStart, img2CentCell)
        call blockHermitianHS(work2, denseDesc%iAtomStart)
        call hemm(eigvecsCplx(:,:,iKS), "L", work, work2)
        call unpackHS(work, over, kPoint(:,iK), neighbourlist%iNeighbour, nNeighbourSK, iCellVec,&
            & cellVec, denseDesc%iAtomStart, iSparseStart, img2CentCell)
        call hermatinv(work)
        call hemm(work2, "R", work, eigvecsCplx(:,:,iKS), alpha=(0.5_dp, 0.0_dp))
        work(:,:) = work2 + transpose(conjg(work2))
      #:endif
      end select

    #:if WITH_SCALAPACK
      call packRhoCplxBlacs(env%blacs, denseDesc, work, kPoint(:,iK), kWeight(iK),&
          &neighbourList%iNeighbour, nNeighbourSK, orb%mOrb, iCellVec, cellVec, iSparseStart,&
          & img2CentCell, ERhoPrim)
    #:else
      call packHS(ERhoPrim, work, kPoint(:,iK), kWeight(iK), neighbourList%iNeighbour,&
          & nNeighbourSK, orb%mOrb, iCellVec, cellVec, denseDesc%iAtomStart, iSparseStart,&
          & img2CentCell)
    #:endif
    end do

  #:if WITH_SCALAPACK
    ! Add up and distribute energy weighted density matrix contribution from each group
    call mpifx_allreduceip(env%mpi%globalComm, ERhoPrim, MPI_SUM)
  #:endif

  end subroutine getEDensityMtxFromComplexEigvecs


  !> Calculates density matrix from Pauli-type two component eigenvectors.
  subroutine getEDensityMtxFromPauliEigvecs(env, denseDesc, filling, eigen, kPoint, kWeight,&
      & neighbourList, nNeighbourSK, orb, iSparseStart, img2CentCell, iCellVec, cellVec, tRealHS,&
      & parallelKS, eigvecsCplx, work, ERhoPrim)

    !> Environment settings
    type(TEnvironment), intent(in) :: env

    !> Dense matrix descriptor
    type(TDenseDescr), intent(in) :: denseDesc

    !> Occupations of single particle states in the ground state
    real(dp), intent(in) :: filling(:,:,:)

    !> Eigenvalues
    real(dp), intent(in) :: eigen(:,:,:)

    !> K-points
    real(dp), intent(in) :: kPoint(:,:)

    !> Weights for k-points
    real(dp), intent(in) :: kWeight(:)

    !> list of neighbours for each atom
    type(TNeighbourList), intent(in) :: neighbourList

    !> Number of neighbours for each of the atoms
    integer, intent(in) :: nNeighbourSK(:)

    !> Atomic orbital information
    type(TOrbitals), intent(in) :: orb

    !> Index array for the start of atomic blocks in sparse arrays
    integer, intent(in) :: iSparseStart(:,:)

    !> map from image atoms to the original unique atom
    integer, intent(in) :: img2CentCell(:)

    !> Index for which unit cell atoms are associated with
    integer, intent(in) :: iCellVec(:)

    !> Vectors (in units of the lattice constants) to cells of the lattice
    real(dp), intent(in) :: cellVec(:,:)

    !> Is the hamitonian real (no k-points/molecule/gamma point)?
    logical, intent(in) :: tRealHS

    !> K-points and spins to process
    type(TParallelKS), intent(in) :: parallelKS

    !> Eigenvectors
    complex(dp), intent(inout) :: eigvecsCplx(:,:,:)

    !> Work array
    complex(dp), intent(out) :: work(:,:)

    !> Sparse energy weighted density matrix
    real(dp), intent(out) :: ERhoPrim(:)

    integer :: iKS, iK

    ERhoPrim(:) = 0.0_dp
    do iKS = 1, parallelKS%nLocalKS
      iK = parallelKS%localKS(1, iKS)
    #:if WITH_SCALAPACK
      call makeDensityMtxCplxBlacs(env%blacs%orbitalGrid, denseDesc%blacsOrbSqr, filling(:,iK,1),&
          & eigvecsCplx(:,:,iKS), work, eigen(:,iK,1))
      call packERhoPauliBlacs(env%blacs, denseDesc, work, kPoint(:,iK), kWeight(iK),&
          & neighbourList%iNeighbour, nNeighbourSK, orb%mOrb, iCellVec, cellVec, iSparseStart,&
          & img2CentCell, ERhoPrim)
    #:else
      call makeDensityMatrix(work, eigvecsCplx(:,:,iKS), filling(:,iK,1), eigen(:,iK,1))
      if (tRealHS) then
        call packERho(ERhoPrim, work, neighbourList%iNeighbour, nNeighbourSK, orb%mOrb,&
            & denseDesc%iAtomStart, iSparseStart, img2CentCell)
      else
        call packERho(ERhoPrim, work, kPoint(:,iK), kWeight(iK), neighbourList%iNeighbour,&
            & nNeighbourSK, orb%mOrb, iCellVec, cellVec, denseDesc%iAtomStart, iSparseStart,&
            & img2CentCell)
      end if
    #:endif
    end do

  #:if WITH_SCALAPACK
    ! Add up and distribute energy weighted density matrix contribution from each group
    call mpifx_allreduceip(env%mpi%globalComm, ERhoPrim, MPI_SUM)
  #:endif

  end subroutine getEDensityMtxFromPauliEigvecs


  !> Calculates the gradients
  subroutine getGradients(env, sccCalc, tEField, tXlbomd, nonSccDeriv, Efield, rhoPrim, ERhoPrim,&
      & qOutput, q0, skHamCont, skOverCont, pRepCont, neighbourList, nNeighbourSK, nNeighbourRep,&
      & species, img2CentCell, iSparseStart, orb, potential, coord, derivs, iRhoPrim, thirdOrd,&
      & chrgForces, dispersion, qBlockOut, tPoisson)

    !> Environment settings
    type(TEnvironment), intent(in) :: env

    !> SCC module internal variables
    type(TScc), allocatable, intent(in) :: sccCalc

    !> external electric field
    logical, intent(in) :: tEField

    !> extended Lagrangian active?
    logical, intent(in) :: tXlbomd

    !> method for calculating derivatives of S and H0
    type(NonSccDiff), intent(in) :: nonSccDeriv

    !> Any applied electric field
    real(dp), intent(in) :: Efield(:)

    !> sparse density matrix
    real(dp), intent(in) :: rhoPrim(:,:)

    !> energy  weighted density matrix
    real(dp), intent(in) :: ERhoPrim(:)

    !> electron populations (may be unallocated for non-scc case)
    real(dp), allocatable, intent(in) :: qOutput(:,:,:)

    !> reference atomic charges (may be unallocated for non-scc case)
    real(dp), allocatable, intent(in) :: q0(:,:,:)

    !> non-SCC hamiltonian information
    type(OSlakoCont), intent(in) :: skHamCont

    !> overlap information
    type(OSlakoCont), intent(in) :: skOverCont

    !> repulsive information
    type(ORepCont), intent(in) :: pRepCont

    !> list of neighbours for each atom
    type(TNeighbourList), intent(in) :: neighbourList

    !> Number of neighbours for each of the atoms
    integer, intent(in) :: nNeighbourSK(:)

    !> Number of neighbours for each of the atoms closer than the repulsive cut-off
    integer, intent(in) :: nNeighbourRep(:)

    !> species of all atoms in the system
    integer, intent(in) :: species(:)

    !> map from image atoms to the original unique atom
    integer, intent(in) :: img2CentCell(:)

    !> Index array for the start of atomic blocks in sparse arrays
    integer, intent(in) :: iSparseStart(:,:)

    !> Atomic orbital information
    type(TOrbitals), intent(in) :: orb

    !>  potential acting on the system
    type(TPotentials), intent(in) :: potential

    !> atomic coordinates
    real(dp), intent(in) :: coord(:,:)

    !> derivatives of energy wrt to atomic positions
    real(dp), intent(out) :: derivs(:,:)

    !> imaginary part of density matrix
    real(dp), intent(in), allocatable :: iRhoPrim(:,:)

    !> Is 3rd order SCC being used
    type(ThirdOrder), intent(inout), allocatable :: thirdOrd

    !> forces on external charges
    real(dp), intent(inout), allocatable :: chrgForces(:,:)

    !> dispersion interactions
    class(DispersionIface), intent(inout), allocatable :: dispersion

    !> Dual output charges
    real(dp), intent(inout), allocatable :: qBlockOut(:,:,:,:)

    !> whether Poisson solver is used
    logical, intent(in) :: tPoisson

    !Locals
    real(dp), allocatable :: tmpDerivs(:,:)
    real(dp), allocatable :: dummyArray(:,:)
    logical :: tImHam, tExtChrg, tSccCalc
    integer :: nAtom
    integer :: ii

    tSccCalc = allocated(sccCalc)
    tImHam = allocated(iRhoPrim)
    tExtChrg = allocated(chrgForces)
    nAtom = size(derivs, dim=2)

    allocate(tmpDerivs(3, nAtom))
    if (tPoisson) allocate(dummyArray(orb%mshell, nAtom))
    derivs(:,:) = 0.0_dp

    if (.not. (tSccCalc .or. tEField)) then
      ! No external or internal potentials
      if (tImHam) then
        call derivative_shift(env, derivs, nonSccDeriv, rhoPrim, iRhoPrim, ERhoPrim, skHamCont,&
            & skOverCont, coord, species, neighbourList%iNeighbour, nNeighbourSK, img2CentCell,&
            & iSparseStart, orb, potential%intBlock, potential%iorbitalBlock)
      else
        call derivative_shift(env, derivs, nonSccDeriv, rhoPrim(:,1), ERhoPrim, skHamCont,&
            & skOverCont, coord, species, neighbourList%iNeighbour, nNeighbourSK, img2CentCell,&
            & iSparseStart, orb)
      end if
    else
      if (tImHam) then
        call derivative_shift(env, derivs, nonSccDeriv, rhoPrim, iRhoPrim, ERhoPrim, skHamCont,&
            & skOverCont, coord, species, neighbourList%iNeighbour, nNeighbourSK, img2CentCell,&
            & iSparseStart, orb, potential%intBlock, potential%iorbitalBlock)
      else
        call derivative_shift(env, derivs, nonSccDeriv, rhoPrim, ERhoPrim, skHamCont, skOverCont,&
            & coord, species, neighbourList%iNeighbour, nNeighbourSK, img2CentCell, iSparseStart,&
            & orb, potential%intBlock)
      end if

      if (tPoisson) then
        tmpDerivs = 0.0_dp
      #:if WITH_TRANSPORT
        call poiss_getshift(dummyArray, tmpDerivs)
      #:endif
        derivs(:,:) = derivs + tmpDerivs
      else

        if (tExtChrg) then
          chrgForces(:,:) = 0.0_dp
          if (tXlbomd) then
            call error("XLBOMD does not work with external charges yet!")
          else
            call sccCalc%addForceDc(env, derivs, species, neighbourList%iNeighbour, img2CentCell,&
                & chrgForces)
          end if
        else if (tSccCalc) then
          if (tXlbomd) then
            call sccCalc%addForceDcXlbomd(env, species, orb, neighbourList%iNeighbour,&
                & img2CentCell, qOutput, q0, derivs)
          else
            call sccCalc%addForceDc(env, derivs, species, neighbourList%iNeighbour, img2CentCell)

          end if
        endif

        if (allocated(thirdOrd)) then
          if (tXlbomd) then
            call thirdOrd%addGradientDcXlbomd(neighbourList, species, coord, img2CentCell, qOutput,&
                & q0, orb, derivs)
          else
            call thirdOrd%addGradientDc(neighbourList, species, coord, img2CentCell, derivs)
          end if
        end if

        if (tEField) then
          do ii = 1, 3
            derivs(ii,:) = derivs(ii,:) - sum(q0(:,:,1) - qOutput(:,:,1), dim=1) * EField(ii)
          end do
        end if

      end if
    end if

    if (allocated(dispersion)) then
      call dispersion%addGradients(derivs)
    end if

    call getERepDeriv(tmpDerivs, coord, nNeighbourRep, neighbourList%iNeighbour, species, pRepCont,&
        & img2CentCell)
    derivs(:,:) = derivs + tmpDerivs

  end subroutine getGradients


  !> Calculates stress tensor and lattice derivatives.
  subroutine getStress(env, sccCalc, thirdOrd, tEField, nonSccDeriv, EField, rhoPrim, ERhoPrim,&
      & qOutput, q0, skHamCont, skOverCont, pRepCont, neighbourList, nNeighbourSK, nNeighbourRep,&
      & species, img2CentCell, iSparseStart, orb, potential, coord, latVec, invLatVec, cellVol,&
      & coord0, totalStress, totalLatDeriv, intPressure, iRhoPrim, dispersion)

    !> Environment settings
    type(TEnvironment), intent(in) :: env

    !> SCC module internal variables
    type(TScc), allocatable, intent(in) :: sccCalc

    !> Is 3rd order SCC being used
    type(ThirdOrder), intent(inout), allocatable :: thirdOrd

    !> External electric field
    logical, intent(in) :: tEField

    !> method for calculating derivatives of S and H0
    type(NonSccDiff), intent(in) :: nonSccDeriv

    !> external electric field
    real(dp), intent(in) :: Efield(:)

    !> density matrix
    real(dp), intent(in) :: rhoPrim(:,:)

    !> energy weighted density matrix
    real(dp), intent(in) :: ERhoPrim(:)

    !> electrons in orbitals
    real(dp), intent(in) :: qOutput(:,:,:)

    !> refernce charges
    real(dp), intent(in) :: q0(:,:,:)

    !> non-SCC hamitonian information
    type(OSlakoCont), intent(in) :: skHamCont

    !> overlap information
    type(OSlakoCont), intent(in) :: skOverCont

    !> repulsive information
    type(ORepCont), intent(in) :: pRepCont

    !> list of neighbours for each atom
    type(TNeighbourList), intent(in) :: neighbourList

    !> Number of neighbours for each of the atoms
    integer, intent(in) :: nNeighbourSK(:)

    !> Number of neighbours for each of the atoms closer than the repulsive cut-off
    integer, intent(in) :: nNeighbourRep(:)

    !> species of all atoms in the system
    integer, intent(in) :: species(:)

    !> map from image atoms to the original unique atom
    integer, intent(in) :: img2CentCell(:)

    !> Index array for the start of atomic blocks in sparse arrays
    integer, intent(in) :: iSparseStart(:,:)

    !> Atomic orbital information
    type(TOrbitals), intent(in) :: orb

    !> potentials acting
    type(TPotentials), intent(in) :: potential

    !> coordinates of all atoms
    real(dp), intent(in) :: coord(:,:)

    !> lattice vectors
    real(dp), intent(in) :: latVec(:,:)

    !> inverse of the lattice vectors
    real(dp), intent(in) :: invLatVec(:,:)

    !> unit cell volume
    real(dp), intent(in) :: cellVol

    !> central cell coordinates of atoms
    real(dp), intent(inout) :: coord0(:,:)

    !> stress tensor
    real(dp), intent(out) :: totalStress(:,:)

    !> energy derivatives with respect to lattice vectors
    real(dp), intent(out) :: totalLatDeriv(:,:)

    !> internal pressure in cell
    real(dp), intent(out) :: intPressure

    !> imaginary part of the density matrix (if present)
    real(dp), intent(in), allocatable :: iRhoPrim(:,:)

    !> dispersion interactions
    class(DispersionIface), allocatable, intent(inout) :: dispersion

    real(dp) :: tmpStress(3, 3)
    logical :: tImHam

    tImHam = allocated(iRhoPrim)

    if (allocated(sccCalc)) then
      if (tImHam) then
        call getBlockiStress(env, totalStress, nonSccDeriv, rhoPrim, iRhoPrim, ERhoPrim, skHamCont,&
            & skOverCont, coord, species, neighbourList%iNeighbour, nNeighbourSK, img2CentCell,&
            & iSparseStart, orb, potential%intBlock, potential%iorbitalBlock, cellVol)
      else
        call getBlockStress(env, totalStress, nonSccDeriv, rhoPrim, ERhoPrim, skHamCont,&
            & skOverCont, coord, species, neighbourList%iNeighbour, nNeighbourSK, img2CentCell,&
            & iSparseStart, orb, potential%intBlock, cellVol)
      end if
      call sccCalc%addStressDc(totalStress, env, species, neighbourList%iNeighbour, img2CentCell)
      if (allocated(thirdOrd)) then
        call thirdOrd%addStressDc(neighbourList, species, coord, img2CentCell, cellVol, totalStress)
      end if
    else
      if (tImHam) then
        call getBlockiStress(env, totalStress, nonSccDeriv, rhoPrim, iRhoPrim, ERhoPrim, skHamCont,&
            & skOverCont, coord, species, neighbourList%iNeighbour, nNeighbourSK, img2CentCell,&
            & iSparseStart, orb, potential%intBlock, potential%iorbitalBlock, cellVol)
      else
        call getNonSCCStress(env, totalStress, nonSccDeriv, rhoPrim(:,1), ERhoPrim, skHamCont,&
            & skOverCont, coord, species, neighbourList%iNeighbour, nNeighbourSK, img2CentCell,&
            & iSparseStart, orb, cellVol)
      end if
    end if

    if (allocated(dispersion)) then
      call dispersion%getStress(tmpStress)
      totalStress(:,:) = totalStress + tmpStress
    end if

    if (tEField) then
      call getEFieldStress(latVec, cellVol, q0, qOutput, Efield, coord0, tmpStress)
      totalStress(:,:) = totalStress + tmpStress
    end if

    call getRepulsiveStress(tmpStress, coord, nNeighbourRep, neighbourList%iNeighbour, species,&
        & img2CentCell, pRepCont, cellVol)
    totalStress(:,:) = totalStress + tmpStress

    intPressure = (totalStress(1,1) + totalStress(2,2) + totalStress(3,3)) / 3.0_dp
    totalLatDeriv(:,:) = -cellVol * matmul(totalStress, invLatVec)

  end subroutine getStress


  !> Calculates stress from external electric field.
  subroutine getEFieldStress(latVec, cellVol, q0, qOutput, Efield, coord0, stress)

    !> lattice vectors
    real(dp), intent(in) :: latVec(:,:)

    !> unit cell volume
    real(dp), intent(in) :: cellVol

    !> reference atomic charges
    real(dp), intent(in) :: q0(:,:,:)

    !> number of electrons in each orbital
    real(dp), intent(in) :: qOutput(:,:,:)

    !> external electric field
    real(dp), intent(in) :: Efield(:)

    !> central cell coordinates of atoms
    real(dp), intent(inout) :: coord0(:,:)

    !> Stress tensor
    real(dp), intent(out) :: stress(:,:)

    real(dp) :: latDerivs(3,3)
    integer :: nAtom
    integer :: iAtom, ii, jj

    nAtom = size(coord0, dim=2)

    latDerivs(:,:) = 0.0_dp
    call cart2frac(coord0, latVec)
    do iAtom = 1, nAtom
      do ii = 1, 3
        do jj = 1, 3
          latDerivs(jj,ii) =  latDerivs(jj,ii)&
              & - sum(q0(:,iAtom,1) - qOutput(:,iAtom,1), dim=1) * EField(ii) * coord0(jj,iAtom)
        end do
      end do
    end do
    call frac2cart(coord0, latVec)
    stress(:,:) = -matmul(latDerivs, transpose(latVec)) / cellVol

  end subroutine getEFieldStress


  !> Removes forces components along constraint directions
  subroutine constrainForces(conAtom, conVec, derivss)

    !> atoms being constrained
    integer, intent(in) :: conAtom(:)

    !> vector to project out forces
    real(dp), intent(in) :: conVec(:,:)

    !> on input energy derivatives, on exit resulting projected derivatives
    real(dp), intent(inout) :: derivss(:,:)

    integer :: ii, iAtom

    ! Set force components along constraint vectors zero
    do ii = 1, size(conAtom)
      iAtom = conAtom(ii)
      derivss(:,iAtom) = derivss(:,iAtom)&
          & - conVec(:,ii) * dot_product(conVec(:,ii), derivss(:,iAtom))
    end do

  end subroutine constrainForces


  !> Flattens lattice components and applies lattice optimisation constraints.
  subroutine constrainLatticeDerivs(totalLatDerivs, normLatVecs, tLatOptFixAng,&
      & tLatOptFixLen, tLatOptIsotropic, constrLatDerivs)

    !> energy derivative with respect to lattice vectors
    real(dp), intent(in) :: totalLatDerivs(:,:)

    !> unit normals parallel to lattice vectors
    real(dp), intent(in) :: normLatVecs(:,:)

    !> Are the angles of the lattice being fixed during optimisation?
    logical, intent(in) :: tLatOptFixAng

    !> Are the magnitude of the lattice vectors fixed
    logical, intent(in) :: tLatOptFixLen(:)

    !> is the optimisation isotropic
    logical, intent(in) :: tLatOptIsotropic

    !> lattice vectors returned by the optimizer
    real(dp), intent(out) :: constrLatDerivs(:)

    real(dp) :: tmpLatDerivs(3, 3)
    integer :: ii

    tmpLatDerivs(:,:) = totalLatDerivs
    constrLatDerivs = reshape(tmpLatDerivs, [9])
    if (tLatOptFixAng) then
      ! project forces to be along original lattice
      tmpLatDerivs(:,:) = tmpLatDerivs * normLatVecs
      constrLatDerivs(:) = 0.0_dp
      if (any(tLatOptFixLen)) then
        do ii = 1, 3
          if (.not. tLatOptFixLen(ii)) then
            constrLatDerivs(ii) = sum(tmpLatDerivs(:,ii))
          end if
        end do
      else
        constrLatDerivs(1:3) = sum(tmpLatDerivs, dim=1)
      end if
    elseif (tLatOptIsotropic) then
      tmpLatDerivs(:,:) = tmpLatDerivs * normLatVecs
      constrLatDerivs(:) = 0.0_dp
      constrLatDerivs(1) = sum(tmpLatDerivs)
    end if

  end subroutine constrainLatticeDerivs


  !> Unfold contrained lattice vectors to full one.
  subroutine unconstrainLatticeVectors(constrLatVecs, origLatVecs, tLatOptFixAng, tLatOptFixLen,&
      & tLatOptIsotropic, newLatVecs)

    !> packaged up lattice vectors (depending on optimisation mode)
    real(dp), intent(in) :: constrLatVecs(:)

    !> original vectors at start
    real(dp), intent(in) :: origLatVecs(:,:)

    !> Are the angles of the lattice vectors fixed
    logical, intent(in) :: tLatOptFixAng

    !> are the magnitudes of the lattice vectors fixed
    logical, intent(in) :: tLatOptFixLen(:)

    !> is the optimisation isotropic
    logical, intent(in) :: tLatOptIsotropic

    !> resulting lattice vectors
    real(dp), intent(out) :: newLatVecs(:,:)

    real(dp) :: tmpLatVecs(9)
    integer :: ii

    tmpLatVecs(:) = constrLatVecs
    if (tLatOptFixAng) then
      ! Optimization uses scaling factor of lattice vectors
      if (any(tLatOptFixLen)) then
        do ii = 3, 1, -1
          if (.not. tLatOptFixLen(ii)) then
            tmpLatVecs(3 * ii - 2 : 3 * ii) =  tmpLatVecs(ii) * origLatVecs(:,ii)
          else
            tmpLatVecs(3 * ii - 2 : 3 * ii) =  origLatVecs(:,ii)
          end if
        end do
      else
        tmpLatVecs(7:9) =  tmpLatVecs(3) * origLatVecs(:,3)
        tmpLatVecs(4:6) =  tmpLatVecs(2) * origLatVecs(:,2)
        tmpLatVecs(1:3) =  tmpLatVecs(1) * origLatVecs(:,1)
      end if
    else if (tLatOptIsotropic) then
      ! Optimization uses scaling factor unit cell
      do ii = 3, 1, -1
        tmpLatVecs(3 * ii - 2 : 3 * ii) =  tmpLatVecs(1) * origLatVecs(:,ii)
      end do
    end if
    newLatVecs(:,:) = reshape(tmpLatVecs, [3, 3])

  end subroutine unconstrainLatticeVectors


  !> Returns the coordinates for the next Hessian calculation step.
  subroutine getNextDerivStep(derivDriver, derivs, indMovedAtoms, coords, tGeomEnd)

    !> Driver for the finite difference second derivatives
    type(OnumDerivs), intent(inout) :: derivDriver

    !> first derivatives of energy at the current coordinates
    real(dp), intent(in) :: derivs(:,:)

    !> moving atoms
    integer, intent(in) :: indMovedAtoms(:)

    !> atomic coordinates
    real(dp), intent(out) :: coords(:,:)

    !> has the process terminated
    logical, intent(out) :: tGeomEnd

    real(dp) :: newCoords(3, size(indMovedAtoms))

    call next(derivDriver, newCoords, derivs(:, indMovedAtoms), tGeomEnd)
    coords(:, indMovedAtoms) = newCoords

  end subroutine getNextDerivStep


  !> Returns the coordinates for the next coordinate optimisation step.
  subroutine getNextCoordinateOptStep(pGeoCoordOpt, energy, derivss, indMovedAtom, coords0,&
      & diffGeo, tCoordEnd, tRemoveExcitation)

    !> optimiser for atomic coordinates
    type(OGeoOpt), intent(inout) :: pGeoCoordOpt

    !> energies
    type(TEnergies), intent(in) :: energy

    !> Derivative of energy with respect to atomic coordinates
    real(dp), intent(in) :: derivss(:,:)

    !> numbers of the moving atoms
    integer, intent(in) :: indMovedAtom(:)

    !> central cell atomic coordinates
    real(dp), intent(inout) :: coords0(:,:)

    !> largest change in atomic coordinates
    real(dp), intent(out) :: diffGeo

    !> has the geometry optimisation finished
    logical, intent(out) :: tCoordEnd

    !> remove excited state energy from the step, to be consistent with the forces
    logical, intent(in) :: tRemoveExcitation

    real(dp) :: derivssMoved(3 * size(indMovedAtom))
    real(dp), target :: newCoordsMoved(3 * size(indMovedAtom))
    real(dp), pointer :: pNewCoordsMoved(:,:)

    derivssMoved(:) = reshape(derivss(:, indMovedAtom), [3 * size(indMovedAtom)])
    if (tRemoveExcitation) then
      call next(pGeoCoordOpt, energy%EForceRelated, derivssMoved, newCoordsMoved, tCoordEnd)
    else
      call next(pGeoCoordOpt, energy%EForceRelated + energy%Eexcited, derivssMoved, newCoordsMoved,&
          & tCoordEnd)
    end if
    pNewCoordsMoved(1:3, 1:size(indMovedAtom)) => newCoordsMoved(1 : 3 * size(indMovedAtom))
    diffGeo = maxval(abs(pNewCoordsMoved - coords0(:, indMovedAtom)))
    coords0(:, indMovedAtom) = pNewCoordsMoved

  end subroutine getNextCoordinateOptStep


  !> Returns the coordinates and lattice vectors for the next lattice optimisation step.
  subroutine getNextLatticeOptStep(pGeoLatOpt, energy, constrLatDerivs, origLatVec, tLatOptFixAng,&
      & tLatOptFixLen, tLatOptIsotropic, indMovedAtom, latVec, coord0, diffGeo, tGeomEnd)

    !> lattice vector optimising object
    type(OGeoOpt), intent(inout) :: pGeoLatOpt

    !> Energy contributions and total
    type(TEnergies), intent(inout) :: energy

    !> lattice vectors returned by the optimizer
    real(dp), intent(in) :: constrLatDerivs(:)

    !> Starting lattice vectors
    real(dp), intent(in) :: origLatVec(:,:)

    !> Fix angles between lattice vectors
    logical, intent(in) :: tLatOptFixAng

    !> Fix the magnitudes of lattice vectors
    logical, intent(in) :: tLatOptFixLen(:)

    !> Optimise isotropically
    logical, intent(in) :: tLatOptIsotropic

    !> numbers of the moving atoms
    integer, intent(in) :: indMovedAtom(:)

    !> lattice vectors
    real(dp), intent(inout) :: latVec(:,:)

    !> central cell coordinates of atoms
    real(dp), intent(inout) :: coord0(:,:)

    !> Maximum change in geometry at this step
    real(dp), intent(out) :: diffGeo

    !> has the geometry optimisation finished
    logical, intent(out) :: tGeomEnd

    real(dp) :: newLatVecsFlat(9), newLatVecs(3, 3), oldMovedCoords(3, size(indMovedAtom))

    call next(pGeoLatOpt, energy%EForceRelated, constrLatDerivs, newLatVecsFlat,tGeomEnd)
    call unconstrainLatticeVectors(newLatVecsFlat, origLatVec, tLatOptFixAng, tLatOptFixLen,&
        & tLatOptIsotropic, newLatVecs)
    oldMovedCoords(:,:) = coord0(:, indMovedAtom)
    call cart2frac(coord0, latVec)
    latVec(:,:) = newLatVecs
    call frac2cart(coord0, latVec)
    diffGeo = max(maxval(abs(newLatVecs - latVec)),&
        & maxval(abs(oldMovedCoords - coord0(:, indMovedAtom))))

  end subroutine getNextLatticeOptStep


  !> Delivers data for next MD step (and updates data depending on velocities of current step)
  subroutine getNextMdStep(pMdIntegrator, pMdFrame, temperatureProfile, derivs, movedMass,&
      & mass, cellVol, invLatVec, species0, indMovedAtom, tStress, tBarostat, energy, coord0,&
      & latVec, intPressure, totalStress, totalLatDeriv, velocities, tempIon)

    !> Molecular dynamics integrator
    type(OMdIntegrator), intent(inout) :: pMdIntegrator

    !> Molecular dynamics reference frame information
    type(OMdCommon), intent(in) :: pMdFrame

    !> Temperature profile in MD
    type(OTempProfile), allocatable, intent(inout) :: temperatureProfile

    !> Energy derivative wrt to atom positions
    real(dp), intent(in) :: derivs(:,:)

    !> Masses of moving atoms
    real(dp), intent(in) :: movedMass(:,:)

    !> Masses of each chemical species
    real(dp), intent(in) :: mass(:)

    !> unit cell volume
    real(dp), intent(in) :: cellVol

    !> inverse of the lattice vectors
    real(dp), intent(in) :: invLatVec(:,:)

    !> species of atoms in the central cell
    integer, intent(in) :: species0(:)

    !> numbers of the moving atoms
    integer, intent(in) :: indMovedAtom(:)

    !> Is stress being evaluated?
    logical, intent(in) :: tStress

    !> Is there a barostat
    logical, intent(in) :: tBarostat

    !> Energy contributions and total
    type(TEnergies), intent(inout) :: energy

    !> central cell coordinates of atoms
    real(dp), intent(inout) :: coord0(:,:)

    !> lattice vectors
    real(dp), intent(inout) :: latVec(:,:)

    !> Internal pressure in the unit cell
    real(dp), intent(inout) :: intPressure

    !> Stress tensor
    real(dp), intent(inout) :: totalStress(:,:)

    !> Derivative of energy with respect to lattice vectors
    real(dp), intent(inout) :: totalLatDeriv(:,:)

    !> Atomic velocities
    real(dp), intent(out) :: velocities(:,:)

    !> Atomic kinetic energy
    real(dp), intent(out) :: tempIon

    real(dp) :: movedAccel(3, size(indMovedAtom)), movedVelo(3, size(indMovedAtom))
    real(dp) :: movedCoords(3, size(indMovedAtom))
    real(dp) :: kineticStress(3, 3)

    movedAccel(:,:) = -derivs(:, indMovedAtom) / movedMass
    call next(pMdIntegrator, movedAccel, movedCoords, movedVelo)
    coord0(:, indMovedAtom) = movedCoords
    velocities(:,:) = 0.0_dp
    velocities(:, indMovedAtom) = movedVelo(:,:)

    if (allocated(temperatureProfile)) then
      call next(temperatureProfile)
    end if
    call evalKE(energy%Ekin, movedVelo, movedMass(1,:))
    call evalkT(pMdFrame, tempIon, movedVelo, movedMass(1,:))
    energy%EMerminKin = energy%EMermin + energy%Ekin
    energy%EGibbsKin = energy%EGibbs + energy%Ekin
    energy%EForceRelated = energy%EForceRelated + energy%Ekin

    if (tStress) then
      ! contribution from kinetic energy in MD, now that velocities for this geometry step are
      ! available
      call getKineticStress(kineticStress, mass, species0, velocities, cellVol)
      totalStress = totalStress + kineticStress
      intPressure = (totalStress(1,1) + totalStress(2,2) + totalStress(3,3)) / 3.0_dp
      totalLatDeriv = -cellVol * matmul(totalStress, invLatVec)
    end if

    if (tBarostat) then
      call rescale(pMDIntegrator, coord0, latVec, totalStress)
    end if

  end subroutine getNextMdStep


  !> Calculates and prints Pipek-Mezey localisation
  subroutine calcPipekMezeyLocalisation(env, pipekMezey, tPrintEigvecsTxt, nEl, filling, over,&
      & kPoint, neighbourList, nNeighbourSK, denseDesc,  iSparseStart, img2CentCell, iCellVec,&
      & cellVec, runId, orb, species, speciesName, parallelKS, localisation, eigvecsReal, SSqrReal,&
      & eigvecsCplx, SSqrCplx)

    !> Environment settings
    type(TEnvironment), intent(in) :: env

    !> Localisation methods for single electron states (if used)
    type(TPipekMezey), intent(in) :: pipekMezey

    !> Store eigenvectors as a text file
    logical, intent(in) :: tPrintEigVecsTxt

    !> Number of electrons
    real(dp), intent(in) :: nEl(:)

    !> Occupations of single particle states in the ground state
    real(dp), intent(in) :: filling(:,:,:)

    !> sparse overlap matrix
    real(dp), intent(in) :: over(:)

    !> k-points in the system (0,0,0) if molecular
    real(dp), intent(in) :: kPoint(:,:)

    !> list of neighbours for each atom
    type(TNeighbourList), intent(in) :: neighbourList

    !> Number of neighbours for each of the atoms
    integer, intent(in) :: nNeighbourSK(:)

    !> Dense matrix descriptor
    type(TDenseDescr), intent(in) :: denseDesc

    !> Index array for the start of atomic blocks in sparse arrays
    integer, intent(in) :: iSparseStart(:,:)

    !> map from image atoms to the original unique atom
    integer, intent(in) :: img2CentCell(:)

    !> Index for which unit cell atoms are associated with
    integer, intent(in) :: iCellVec(:)

    !> Vectors (in units of the lattice constants) to cells of the lattice
    real(dp), intent(in) :: cellVec(:,:)

    !> Job ID for future identification
    integer, intent(in) :: runId

    !> Atomic orbital information
    type(TOrbitals), intent(in) :: orb

    !> species of all atoms in the system
    integer, intent(in) :: species(:)

    !> label for each atomic chemical species
    character(*), intent(in) :: speciesName(:)

    !> K-points and spins to process
    type(TParallelKS), intent(in) :: parallelKS

    !> Localisation measure of single particle states
    real(dp), intent(out) :: localisation

    !> Storage for dense hamiltonian matrix
    real(dp), intent(inout), allocatable :: eigvecsReal(:,:,:)

    !> Storage for dense overlap matrix
    real(dp), intent(inout), allocatable :: SSqrReal(:,:)

    !> Storage for dense hamitonian matrix (complex case)
    complex(dp), intent(inout), allocatable :: eigvecsCplx(:,:,:)

    !> Storage for dense overlap matrix (complex case)
    complex(dp), intent(inout), allocatable :: SSqrCplx(:,:)

    integer :: nFilledLev, nAtom, nSpin
    integer :: iSpin, iKS, iK

    nAtom = size(orb%nOrbAtom)
    nSpin = size(nEl)

    if (any(abs(mod(filling, real(3 - nSpin, dp))) > elecTolMax)) then
      call warning("Fractional occupations allocated for electron localisation")
    end if

    if (allocated(eigvecsReal)) then
      call unpackHS(SSqrReal,over,neighbourList%iNeighbour, nNeighbourSK, denseDesc%iAtomStart,&
          & iSparseStart, img2CentCell)
      do iKS = 1, parallelKS%nLocalKS
        iSpin = parallelKS%localKS(2, iKS)
        nFilledLev = floor(nEl(iSpin) / real(3 - nSpin, dp))
        localisation = pipekMezey%getLocalisation(eigvecsReal(:, 1:nFilledLev, iKS), SSqrReal,&
            & denseDesc%iAtomStart)
        write(stdOut, "(A, E15.8)") 'Original localisation', localisation
        call pipekMezey%calcCoeffs(eigvecsReal(:, 1:nFilledLev, iKS), SSqrReal,&
            & denseDesc%iAtomStart)
        localisation = pipekMezey%getLocalisation(eigvecsReal(:,1:nFilledLev,iKS), SSqrReal,&
            & denseDesc%iAtomStart)
        write(stdOut, "(A, E20.12)") 'Final localisation ', localisation
      end do

      call writeRealEigvecs(env, runId, neighbourList, nNeighbourSK, denseDesc, iSparseStart,&
          & img2CentCell, species(:nAtom), speciesName, orb, over, parallelKS, tPrintEigvecsTxt,&
          & eigvecsReal, SSqrReal, fileName="localOrbs")
    else

      localisation = 0.0_dp
      do iKS = 1, parallelKS%nLocalKS
        iK = parallelKS%localKS(1, iKS)
        iSpin = parallelKS%localKS(2, iKS)
        nFilledLev = floor(nEl(iSpin) / real( 3 - nSpin, dp))
        localisation = localisation + pipekMezey%getLocalisation(&
            & eigvecsCplx(:,:nFilledLev,iKS), SSqrCplx, over, kpoint(:,iK), neighbourList,&
            & nNeighbourSK, iCellVec, cellVec, denseDesc%iAtomStart, iSparseStart, img2CentCell)
      end do
      write(stdOut, "(A, E20.12)") 'Original localisation', localisation

      ! actual localisation calls
      do iKS = 1, parallelKS%nLocalKS
        iK = parallelKS%localKS(1, iKS)
        iSpin = parallelKS%localKS(2, iKS)
        nFilledLev = floor(nEl(iSpin) / real( 3 - nSpin, dp))
        call pipekMezey%calcCoeffs(eigvecsCplx(:,:nFilledLev,iKS), SSqrCplx, over, kpoint(:,iK),&
            & neighbourList, nNeighbourSK, iCellVec, cellVec, denseDesc%iAtomStart, iSparseStart,&
            & img2CentCell)
      end do

      localisation = 0.0_dp
      do iKS = 1, parallelKS%nLocalKS
        iK = parallelKS%localKS(1, iKS)
        iSpin = parallelKS%localKS(2, iKS)
        nFilledLev = floor(nEl(iSpin) / real( 3 - nSpin, dp))
        localisation = localisation + pipekMezey%getLocalisation(&
            & eigvecsCplx(:,:nFilledLev,iKS), SSqrCplx, over, kpoint(:,iK), neighbourList,&
            & nNeighbourSK, iCellVec, cellVec, denseDesc%iAtomStart, iSparseStart, img2CentCell)
      end do
      write(stdOut, "(A, E20.12)") 'Final localisation', localisation

      call writeCplxEigvecs(env, runId, neighbourList, nNeighbourSK, cellVec, iCellVec, denseDesc,&
          & iSparseStart, img2CentCell, species, speciesName, orb, kPoint, over, parallelKS,&
          & tPrintEigvecsTxt, eigvecsCplx, SSqrCplx, fileName="localOrbs")

    end if

  end subroutine calcPipekMezeyLocalisation

end module main<|MERGE_RESOLUTION|>--- conflicted
+++ resolved
@@ -445,13 +445,8 @@
               & indMovedAtom, pCoord0Out, q0, qInput, qOutput, eigen, filling, orb, species,&
               & tDFTBU, tImHam.or.tSpinOrbit, tPrintMulliken, orbitalL, qBlockOut, Ef, Eband, TS,&
               & E0, extPressure, cellVol, tAtomicEnergy, tDispersion, tEField, tPeriodic, nSpin,&
-<<<<<<< HEAD
               & tSpin, tSpinOrbit, tSccCalc, allocated(onSiteElements), tNegf, invLatVec, kPoint,&
-              & iAtInCentralRegion, electronicSolver)
-=======
-              & tSpin, tSpinOrbit, tSccCalc, tNegf, invLatVec, kPoint, iAtInCentralRegion,&
-              & electronicSolver, tDefinedFreeE)
->>>>>>> 4c9189d1
+              & iAtInCentralRegion, electronicSolver, tDefinedFreeE)
         end if
 
         if (tConverged .or. tStopScc) then
