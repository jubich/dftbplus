!--------------------------------------------------------------------------------------------------!
!  DFTB+: general package for performing fast atomistic simulations                                !
!  Copyright (C) 2018  DFTB+ developers group                                                      !
!                                                                                                  !
!  See the LICENSE file for terms of usage and distribution.                                       !
!--------------------------------------------------------------------------------------------------!

#:include 'common.fypp'

!> The main routines for DFTB+
module main
#:if WITH_MPI
  use mpifx
#:endif
#:if WITH_SCALAPACK
  use scalapackfx
  use scalafxext
#:endif
  use assert
  use constants
  use solvertypes
  use globalenv
  use environment
  use densedescr
  use inputdata_module
  use nonscc
  use eigenvects
  use repulsive
  use etemp
  use populations
  use densitymatrix
  use forces
  use stress
  use scc
  use sccinit
  use externalcharges
  use periodic
  use mixer
  use geoopt
  use numderivs2
  use spin
  use dftbplusu
  use mdcommon
  use energies
  use potentials
  use orbitalequiv
  use parser
  use sparse2dense
  use blasroutines, only : symm, hemm
  use hsdutils
  use charmanip
  use shift
  use spinorbit
  use angmomentum
  use elecconstraints
  use pmlocalisation, only : TPipekMezey
  use linresp_module
  use mainio
  use commontypes
  use dispersions, only : DispersionIface
  use xmlf90
  use thirdorder_module, only : ThirdOrder
  use simplealgebra
  use message
  use repcont
  use xlbomd_module
  use slakocont
  use linkedlist
  use lapackroutines
  use mdcommon
  use mdintegrator
  use tempprofile
  use elstatpot, only : TElStatPotentials

#:if WITH_TRANSPORT
  use libnegf_vars, only : TTransPar
  use negf_int
  use poisson_init
#:endif


  implicit none
  private

  public :: runDftbPlus

  !> O(N^2) density matrix creation
  logical, parameter :: tDensON2 = .false.

  !> Should further output be appended to detailed.out?
  logical, parameter :: tAppendDetailedOut = .false.


contains

  !> The main DFTB program itself
  subroutine runDftbPlus(env)
    use initprogram

    !> Environment settings
    type(TEnvironment), intent(inout) :: env

    !> energy in previous scc cycles
    real(dp) :: Eold

    !> Stress tensors for various contribution in periodic calculations
    !> Sign convention: Positive diagonal elements expand the supercell
    real(dp) :: totalStress(3,3)

    !> Derivative of total energy with respect to lattice vectors
    !> Sign convention: This is in the uphill energy direction for the lattice vectors (each row
    !> pertaining to a separate lattice vector), i.e. opposite to the force.
    !>
    !> The component of a derivative vector that is orthogonal to the plane containing the other two
    !> lattice vectors will expand (contract) the supercell if it is on the opposite (same) same
    !> side of the plane as its associated lattice vector.
    !>
    !> In the special case of cartesian axis aligned orthorhombic lattice vectors, negative diagonal
    !> elements expand the supercell.
    real(dp) :: totalLatDeriv(3,3)

    !> derivative of cell volume wrt to lattice vectors, needed for pV term
    real(dp) :: extLatDerivs(3,3)

    !> whether scc converged
    logical :: tConverged

    !> internal pressure within the cell
    real(dp) :: intPressure

    !> Geometry steps so far
    integer :: iGeoStep

    !> Lattice geometry steps so far
    integer :: iLatGeoStep

    !> Do we have the final geometry?
    logical :: tGeomEnd

    !> Has this completed?
    logical :: tCoordEnd

    !> do we take an optimization step on the lattice or the internal coordinates if optimizing both
    !> in a periodic geometry
    logical :: tCoordStep

    !> lattice vectors returned by the optimizer
    real(dp) :: constrLatDerivs(9)

    !> MD instantaneous thermal energy
    real(dp) :: tempIon

    !> external electric field
    real(dp) :: Efield(3), absEfield

    !> Difference between last calculated and new geometry.
    real(dp) :: diffGeo

    !> Loop variables
    integer :: iSCCIter

    !> Charge error in the last iterations
    real(dp) :: sccErrorQ, diffElec

    !> flag to write out geometries (and charge data if scc) when moving atoms about - in the case
    !> of drivers like conjugate gradient/steepest descent the geometries are written anyway
    logical :: tWriteRestart

    !> Minimal number of SCC iterations
    integer :: minSCCIter

    !> if scc/geometry driver should be stopped
    logical :: tStopSCC, tStopDriver

    !> Whether scc restart info should be written in current iteration
    logical :: tWriteSccRestart

    !> Whether charges should be written
    logical :: tWriteCharges

    !> locality measure for the wavefunction
    real(dp) :: localisation

    !> All of the excited energies actuall solved by Casida routines (if used)
    real(dp), allocatable :: energiesCasida(:)

    call initGeoOptParameters(tCoordOpt, nGeoSteps, tGeomEnd, tCoordStep, tStopDriver, iGeoStep,&
        & iLatGeoStep)

    minSccIter = getMinSccIters(tSccCalc, tDftbU, nSpin)

    if (tXlbomd) then
      call xlbomdIntegrator%setDefaultSCCParameters(minSCCiter, maxSccIter, sccTol)
    end if

    ! If the geometry is periodic, need to update lattice information in geometry loop
    tLatticeChanged = tPeriodic

    ! As first geometry iteration, require updates for coordinates in dependent routines
    tCoordsChanged = .true.

    lpGeomOpt: do iGeoStep = 0, nGeoSteps

      call env%globalTimer%startTimer(globalTimers%preSccInit)

      call printGeoStepInfo(tCoordOpt, tLatOpt, iLatGeoStep, iGeoStep)

      tWriteRestart = env%tGlobalMaster&
          & .and. needsRestartWriting(tGeoOpt, tMd, iGeoStep, nGeoSteps, restartFreq)

      if (tMD .and. tWriteRestart) then
        call writeMdOut1(fdMd, mdOut, iGeoStep, pMDIntegrator)
      end if

      if (tLatticeChanged) then
<<<<<<< HEAD
        call handleLatticeChange(latVec, sccCalc, tStress, extPressure, mCutoff, dispersion,&
=======
        call handleLatticeChange(latVec, sccCalc, tStress, extPressure, mCutOff, dispersion,&
>>>>>>> 1539adbf
            & recVec, invLatVec, cellVol, recCellVol, extLatDerivs, cellVec, rCellVec)
      end if

      if (tCoordsChanged) then
<<<<<<< HEAD
        call handleCoordinateChange(env, coord0, latVec, invLatVec, species0, mCutoff, skRepCutoff,&
            & orb, tPeriodic, sccCalc, dispersion, thirdOrd, img2CentCell, iCellVec, neighborList,&
            & nAllAtom, coord0Fold, coord, species, rCellVec, nAllOrb, nNeighbor, ham, over, H0,&
            & rhoPrim, iRhoPrim, iHam, ERhoPrim, iSparseStart, tPoisson)
      end if

    #:if WITH_TRANSPORT
      if (tNegf) then
        call initNegfStuff(denseDesc, transpar, ginfo, neighborList, nNeighbor, img2CentCell, orb)
=======
        call handleCoordinateChange(env, coord0, latVec, invLatVec, species0, mCutoff, repCutoff,&
            & skCutoff, orb, tPeriodic, sccCalc, dispersion, thirdOrd, img2CentCell, iCellVec,&
            & neighbourList, nAllAtom, coord0Fold, coord, species, rCellVec, nAllOrb, nNeighbourSK,&
            & nNeighbourRep, ham, over, H0, rhoPrim, iRhoPrim, iHam, ERhoPrim, iSparseStart)
>>>>>>> 1539adbf
      end if
    #:endif

      if (tSccCalc) then
        call reset(pChrgMixer, nMixElements)
      end if


      call env%globalTimer%startTimer(globalTimers%sparseH0S)
<<<<<<< HEAD


      call buildH0(env, H0, skHamCont, atomEigVal, coord, nNeighbor, neighborList%iNeighbor,&
          & species, iSparseStart, orb)
      call buildS(env, over, skOverCont, coord, nNeighbor, neighborList%iNeighbor, species,&

=======
      call buildH0(env, H0, skHamCont, atomEigVal, coord, nNeighbourSK, neighbourList%iNeighbour,&
          & species, iSparseStart, orb)
      call buildS(env, over, skOverCont, coord, nNeighbourSK, neighbourList%iNeighbour, species,&
>>>>>>> 1539adbf
          & iSparseStart, orb)
      call env%globalTimer%stopTimer(globalTimers%sparseH0S)

      if (tSetFillingTemp) then
        call getTemperature(temperatureProfile, tempElec)
      end if

<<<<<<< HEAD
      call calcRepulsiveEnergy(coord, species, img2CentCell, nNeighbor, neighborList, pRepCont,&
          & energy%atomRep, energy%ERep, iAtInCentralRegion)
=======
      call calcRepulsiveEnergy(coord, species, img2CentCell, nNeighbourRep, neighbourList,&
          & pRepCont, energy%atomRep, energy%ERep)
>>>>>>> 1539adbf

      if (tDispersion) then
        call calcDispersionEnergy(dispersion, energy%atomDisp, energy%Edisp, iAtInCentralRegion)
      end if

      call resetExternalPotentials(potential)

      if (tReadShifts) then
        call uploadShiftPerL(fShifts, orb, nAtom, nSpin, potential%extShell)
      end if


      call setUpExternalElectricField(tEField, tTDEField, tPeriodic, EFieldStrength,&
          & EFieldVector, EFieldOmega, EFieldPhase, neighbourList, nNeighbourSK, iCellVec,&
          & img2CentCell, cellVec, deltaT, iGeoStep, coord0Fold, coord, EField,&
          & potential%extAtom(:,1), absEField)

<<<<<<< HEAD

=======
>>>>>>> 1539adbf
      call mergeExternalPotentials(orb, species, potential)

      ! For non-scc calculations with transport only, jump out of geometry loop
      if (solver == solverOnlyTransport) then
        ! we open detailedout here since we jump out lpGeomOpt
        call openDetailedOut(fdDetailedOut, userOut, tAppendDetailedOut)
        ! We need to define hamltonian by adding the potential
        call getSccHamiltonian(H0, over, nNeighbor, neighborList, species, orb, iSparseStart,&
            & img2CentCell, potential, ham, iHam)
        exit lpGeomOpt
      end if

      call initSccLoop(tSccCalc, xlbomdIntegrator, minSccIter, maxSccIter, sccTol, tConverged,&
          & tNegf)

      call env%globalTimer%stopTimer(globalTimers%preSccInit)

      call env%globalTimer%startTimer(globalTimers%scc)

      !--------------------------------------------------------------------------------------------+
      !!  SCC LOOP STARTS HERE
      !--------------------------------------------------------------------------------------------+
      lpSCC: do iSccIter = 1, maxSccIter

        call resetInternalPotentials(tDualSpinOrbit, xi, orb, species, potential)

        if (tSccCalc) then

          call getChargePerShell(qInput, orb, species, chargePerShell)

        #:if WITH_TRANSPORT
          ! Overrides input charges with uploaded contact charges
          if (tUpload) then
            call overrideContactCharges(qInput, chargeUp, transpar)
          end if
        #:endif

          call addChargePotentials(env, sccCalc, qInput, q0, chargePerShell, orb, species,&
<<<<<<< HEAD
              & neighborList, img2CentCell, spinW, thirdOrd, potential, electrostatics,&
              & tPoisson, tUpload, shiftPerLUp)

=======
              & neighbourList, img2CentCell, spinW, thirdOrd, potential)
>>>>>>> 1539adbf
          call addBlockChargePotentials(qBlockIn, qiBlockIn, tDftbU, tImHam, species, orb,&
              & nDftbUFunc, UJ, nUJ, iUJ, niUJ, potential)

        end if

        ! All potentials are added up into intBlock
        potential%intBlock = potential%intBlock + potential%extBlock

<<<<<<< HEAD
        ! Compute the SCC Hamiltonian
        call getSccHamiltonian(H0, over, nNeighbor, neighborList, species, orb, iSparseStart,&
=======
        call getSccHamiltonian(H0, over, nNeighbourSK, neighbourList, species, orb, iSparseStart,&
>>>>>>> 1539adbf
            & img2CentCell, potential, ham, iHam)

        if (tWriteRealHS .or. tWriteHS) then
          call writeHSAndStop(env, tWriteHS, tWriteRealHS, tRealHS, over, neighbourList,&
              & nNeighbourSK, denseDesc%iAtomStart, iSparseStart, img2CentCell, kPoint, iCellVec,&
              & cellVec, ham, iHam)
        end if

<<<<<<< HEAD
        ! Transform Hamiltonian from qm to ud
        call transformHam(ham, iHam)

        ! Compute Density Matrix
        call getDensity(env, iSCCIter, denseDesc, ham, over, neighborList, nNeighbor, iSparseStart,&
=======
        call getDensity(env, denseDesc, ham, over, neighbourList, nNeighbourSK, iSparseStart,&
>>>>>>> 1539adbf
            & img2CentCell, iCellVec, cellVec, kPoint, kWeight, orb, species, solver, tRealHS,&
            & tSpinSharedEf, tSpinOrbit, tDualSpinOrbit, tFillKSep, tFixEf, tMulliken, iDistribFn,&
            & tempElec, nEl, parallelKS, Ef, mu, energy, eigen, filling, rhoPrim, Eband, TS, E0,&
            & iHam, xi, orbitalL, HSqrReal, SSqrReal, eigvecsReal, iRhoPrim, HSqrCplx, SSqrCplx,&
            & eigvecsCplx, rhoSqrReal)

        if (tWriteBandDat) then
          call writeBandOut(bandOut, eigen, filling, kWeight)
        end if

        if (tMulliken) then
          call getMullikenPopulation(rhoPrim, over, orb, neighbourList, nNeighbourSK, img2CentCell,&
              & iSparseStart, qOutput, iRhoPrim=iRhoPrim, qBlock=qBlockOut, qiBlock=qiBlockOut)
        end if

        ! For non-dual spin-orbit orbitalL is determined during getDensity() call above
        if (tDualSpinOrbit) then
          call getLDual(orbitalL, qiBlockOut, orb, species)
        end if

        ! Note: if XLBOMD is active, potential created with input charges is needed later,
        ! therefore it should not be overwritten here.
        if (tSccCalc .and. .not. tXlbomd) then
          call resetInternalPotentials(tDualSpinOrbit, xi, orb, species, potential)
          call getChargePerShell(qOutput, orb, species, chargePerShell)

        #:if WITH_TRANSPORT
          ! Overrides input charges with uploaded contact charges
          if (tUpload) then
            call overrideContactCharges(qOutput, chargeUp, transpar)
          end if
        #:endif

          call addChargePotentials(env, sccCalc, qOutput, q0, chargePerShell, orb, species,&
<<<<<<< HEAD
              & neighborList, img2CentCell, spinW, thirdOrd, potential, electrostatics,&
              & tPoissonTwice, tUpload, shiftPerLUp)

=======
              & neighbourList, img2CentCell, spinW, thirdOrd, potential)
>>>>>>> 1539adbf
          call addBlockChargePotentials(qBlockOut, qiBlockOut, tDftbU, tImHam, species, orb,&
              & nDftbUFunc, UJ, nUJ, iUJ, niUJ, potential)

          potential%intBlock = potential%intBlock + potential%extBlock
        end if

<<<<<<< HEAD
        ! Compute different energy contributions
        call getEnergies(energy, sccCalc, qOutput, q0, chargePerShell, species, tEField, tXlbomd,&
            & tDftbU, tDualSpinOrbit, rhoPrim, H0, orb, neighborList, nNeighbor, img2CentCell,&
            & iSparseStart, cellVol, extPressure, TS, potential, thirdOrd, qBlockOut, qiBlockOut,&
            & nDftbUFunc, UJ, nUJ, iUJ, niUJ, xi, iAtInCentralRegion)
=======
        call getEnergies(sccCalc, qOutput, q0, chargePerShell, species, tEField, tXlbomd,&
            & tDftbU, tDualSpinOrbit, rhoPrim, H0, orb, neighbourList, nNeighbourSK, img2CentCell,&
            & iSparseStart, cellVol, extPressure, TS, potential, energy, thirdOrd, qBlockOut,&
            & qiBlockOut, nDftbUFunc, UJ, nUJ, iUJ, niUJ, xi)
>>>>>>> 1539adbf

        tStopScc = hasStopFile(fStopScc)

        ! Mix charges Input/Output
        if (tSccCalc) then
          call getNextInputCharges(env, pChrgMixer, qOutput, qOutRed, orb, nIneqOrb, iEqOrbitals,&
              & iGeoStep, iSccIter, minSccIter, maxSccIter, sccTol, tStopScc, tDftbU, tReadChrg,&
              & qInput, qInpRed, sccErrorQ, tConverged, qBlockOut, iEqBlockDftbU, qBlockIn,&
              & qiBlockOut, iEqBlockDftbULS, species0, nUJ, iUJ, niUJ, qiBlockIn)

          call getSccInfo(iSccIter, energy%Eelec, Eold, diffElec)
          if (tNegf) then
            call printSccHeader()
          end if
          call printSccInfo(tDftbU, iSccIter, energy%Eelec, diffElec, sccErrorQ)
<<<<<<< HEAD
          if (tNegf) then
            call printBlankLine()
          end if
=======
>>>>>>> 1539adbf
          tWriteSccRestart = env%tGlobalMaster .and.&
              & needsSccRestartWriting(restartFreq, iGeoStep, iSccIter, minSccIter, maxSccIter,&
              & tMd, tGeoOpt, tDerivs, tConverged, tReadChrg, tStopScc)
          if (tWriteSccRestart) then
            call writeCharges(fCharges, tWriteChrgAscii, orb, qInput, qBlockIn, qiBlockIn)
          end if
        end if

        if (tWriteDetailedOut) then
          call writeDetailedOut1(fdDetailedOut, userOut, tAppendDetailedOut, iDistribFn, nGeoSteps,&
              & iGeoStep, tMD, tDerivs, tCoordOpt, tLatOpt, iLatGeoStep, iSccIter, energy,&
              & diffElec, sccErrorQ, indMovedAtom, pCoord0Out, q0, qInput, qOutput, eigen, filling,&
<<<<<<< HEAD
              & orb, species, tDFTBU, tImHam, tPrintMulliken, orbitalL, qBlockOut, Ef, Eband, TS,&
              & E0, extPressure, cellVol, tAtomicEnergy, tDispersion, tEField, tPeriodic, nSpin,&
              & tSpinOrbit, tSccCalc, tNegf, invLatVec, kPoint)
=======
              & orb, species, tDFTBU, tImHam.or.tSpinOrbit, tPrintMulliken, orbitalL, qBlockOut,&
              & Ef, Eband, TS, E0, extPressure, cellVol, tAtomicEnergy, tDispersion, tEField,&
              & tPeriodic, nSpin, tSpinOrbit, tSccCalc, invLatVec, kPoint)
>>>>>>> 1539adbf
        end if

        if (tConverged .or. tStopScc) then
          exit lpSCC
        end if

      end do lpSCC
      !--------------------------------------------------------------------------------------------+
      !!  SCC LOOP END
      !--------------------------------------------------------------------------------------------+

      call env%globalTimer%stopTimer(globalTimers%scc)

    #:if WITH_TRANSPORT
      if (tPoisson) then
        call poiss_savepotential()
      end if
    #:endif

      call env%globalTimer%startTimer(globalTimers%postSCC)

      if (tLinResp) then
        if (withMpi) then
          call error("Linear response calc. does not work with MPI yet")
        end if
        call ensureLinRespConditions(t3rd, tRealHS, tPeriodic, tCasidaForces)
        call calculateLinRespExcitations(env, lresp, parallelKS, sccCalc, qOutput, q0, over,&
            & eigvecsReal, eigen(:,1,:), filling(:,1,:), coord0, species, speciesName, orb,&
            & skHamCont, skOverCont, autotestTag, runId, neighbourList, nNeighbourSK,&
            & denseDesc, iSparseStart, img2CentCell, tWriteAutotest, tCasidaForces,&
            & tLinRespZVect, tPrintExcitedEigvecs, tPrintEigvecsTxt, nonSccDeriv, energy,&
            & energiesCasida, SSqrReal, rhoSqrReal, excitedDerivs, occNatural)
      end if

      if (tXlbomd) then
        call getXlbomdCharges(xlbomdIntegrator, qOutRed, pChrgMixer, orb, nIneqOrb, iEqOrbitals,&
            & qInput, qInpRed, iEqBlockDftbU, qBlockIn, species0, nUJ, iUJ, niUJ, iEqBlockDftbuLs,&
            & qiBlockIn)
      end if

      if (tDipole) then
        call getDipoleMoment(qOutput, q0, coord, dipoleMoment)
      #:call DEBUG_CODE
        call checkDipoleViaHellmannFeynman(rhoPrim, q0, coord0, over, orb, neighbourList,&
            & nNeighbourSK, species, iSparseStart, img2CentCell)
      #:endcall DEBUG_CODE
      end if

    #:if WITH_TRANSPORT
      if (tLocalCurrents) then
        call writeXYZFormat("supercell.xyz", coord, species, speciesName)
        write(stdOut,*) " <<< supercell.xyz written on file"
        call local_currents(env%mpi%globalComm, parallelKS%localKS, ham, over,&
            & neighborList%iNeighbor, nNeighbor, denseDesc%iAtomStart, iSparseStart, img2CentCell,&
            & iCellVec, cellVec, orb, kPoint, kWeight, coord0Fold, .false., mu)
      end if
    #:endif

      call env%globalTimer%startTimer(globalTimers%eigvecWriting)

      if (tPrintEigVecs) then
        call writeEigenvectors(env, runId, neighbourList, nNeighbourSK, cellVec, iCellVec,&
            & denseDesc, iSparseStart, img2CentCell, species, speciesName, orb, kPoint, over,&
            & parallelKS, tPrintEigvecsTxt, eigvecsReal, SSqrReal, eigvecsCplx, SSqrCplx)
      end if

      if (tProjEigenvecs) then
        call writeProjectedEigenvectors(env, regionLabels, eigen, neighbourList, nNeighbourSK,&
            & cellVec, iCellVec, denseDesc, iSparseStart, img2CentCell, orb, over, kPoint, kWeight,&
            & iOrbRegion, parallelKS, eigvecsReal, SSqrReal, eigvecsCplx, SSqrCplx)
      end if
      call env%globalTimer%stopTimer(globalTimers%eigvecWriting)

      ! MD geometry files are written only later, once velocities for the current geometry are known
      if (tGeoOpt .and. tWriteRestart) then
        call writeCurrentGeometry(geoOutFile, pCoord0Out, tLatOpt, tMd, tAppendGeo, tFracCoord,&
            & tPeriodic, tPrintMulliken, species0, speciesName, latVec, iGeoStep, iLatGeoStep,&
            & nSpin, qOutput, velocities)
      end if

      call printEnergies(energy, TS)

      if (tForces) then
        call env%globalTimer%startTimer(globalTimers%forceCalc)
        call getEnergyWeightedDensity(env, denseDesc, forceType, filling, eigen, kPoint, kWeight,&
<<<<<<< HEAD
            & neighborList, nNeighbor, orb, iSparseStart, img2CentCell, iCellVec, cellVec, tRealHS,&
            & ham, over, parallelKS, solver, iSCCIter, mu, ERhoPrim, eigvecsReal, SSqrReal,&
            & eigvecsCplx, SSqrCplx)
        call getGradients(env, sccCalc, tEField, tXlbomd, nonSccDeriv, Efield, rhoPrim, ERhoPrim,&
            & qOutput, q0, skHamCont, skOverCont, pRepCont, neighborList, nNeighbor, species,&
            & img2CentCell, iSparseStart, orb, potential, coord, derivs, iRhoPrim, thirdOrd,&
            & chrgForces, dispersion, tPoisson)

        if (tLinResp) then
=======
            & neighbourList, nNeighbourSK, orb, iSparseStart, img2CentCell, iCellVec, cellVec,&
            & tRealHS, ham, over, parallelKS, ERhoPrim, eigvecsReal, SSqrReal, eigvecsCplx,&
            & SSqrCplx)
        call env%globalTimer%stopTimer(globalTimers%energyDensityMatrix)
        call getGradients(env, sccCalc, tEField, tXlbomd, nonSccDeriv, Efield, rhoPrim, ERhoPrim,&
            & qOutput, q0, skHamCont, skOverCont, pRepCont, neighbourList, nNeighbourSK,&
            & nNeighbourRep, species, img2CentCell, iSparseStart, orb, potential, coord, derivs,&
            & iRhoPrim, thirdOrd, chrgForces, dispersion)
        if (tCasidaForces) then
>>>>>>> 1539adbf
          derivs(:,:) = derivs + excitedDerivs
        end if
        call env%globalTimer%stopTimer(globalTimers%forceCalc)

        if (tStress) then
          call env%globalTimer%startTimer(globalTimers%stressCalc)
          call getStress(env, sccCalc, thirdOrd, tEField, nonSccDeriv, EField, rhoPrim, ERhoPrim,&
              & qOutput, q0, skHamCont, skOverCont, pRepCont, neighbourList, nNeighbourSK,&
              & nNeighbourRep, species, img2CentCell, iSparseStart, orb, potential, coord, latVec,&
              & invLatVec, cellVol, coord0, totalStress, totalLatDeriv, intPressure, iRhoPrim,&
              & dispersion)
          call env%globalTimer%stopTimer(globalTimers%stressCalc)
          call printVolume(cellVol)
          ! MD case includes the atomic kinetic energy contribution, so print that later
          if (.not. tMD) then
            call printPressureAndFreeEnergy(extPressure, intPressure, energy%EGibbs)
          end if
        end if

      end if

      if (tWriteDetailedOut) then
        call writeDetailedOut2(fdDetailedOut, tSccCalc, tConverged, tXlbomd, tLinResp, tGeoOpt,&
            & tMD, tPrintForces, tStress, tPeriodic, energy, totalStress, totalLatDeriv, derivs,&
            & chrgForces, indMovedAtom, cellVol, intPressure, geoOutFile)
      end if

      if (tSccCalc .and. .not. tXlbomd .and. .not. tConverged) then
        call warning("SCC is NOT converged, maximal SCC iterations exceeded")
        if (tUseConvergedForces) then
          call env%shutdown()
        end if
      end if

      if (tSccCalc .and. allocated(esp) .and. (.not. (tGeoOpt .or. tMD) .or.&
          & needsRestartWriting(tGeoOpt, tMd, iGeoStep, nGeoSteps, restartFreq))) then
        call esp%evaluate(env, sccCalc, EField)
        call writeEsp(esp, env, iGeoStep, nGeoSteps)
      end if

      if (tForces) then
        if (allocated(conAtom)) then
          call constrainForces(conAtom, conVec, derivs)
        end if

        if (tCoordOpt) then
          call printMaxForce(maxval(abs(derivs(:, indMovedAtom))))
        end if

        if (tLatOpt) then
          ! Only include the extLatDerivs contribution if not MD, as the barostat would otherwise
          ! take care of this, hence add it here rather than to totalLatDeriv itself
          call constrainLatticeDerivs(totalLatDeriv + extLatDerivs, normOrigLatVec, tLatOptFixAng,&
              & tLatOptFixLen, tLatOptIsotropic, constrLatDerivs)
          call printMaxLatticeForce(maxval(abs(constrLatDerivs)))
        end if

        if (tSocket .and. env%tGlobalMaster) then
          ! stress was computed above in the force evaluation block or is 0 if aperiodic
        #:if WITH_SOCKETS
          call socket%send(energy%ETotal - sum(TS), -derivs, totalStress * cellVol)
        #:else
          call error("Should not be here - compiled without socket support")
        #:endif
        end if

        ! If geometry minimizer finished and the last calculated geometry is the minimal one (not
        ! necessarily the case, depends on the optimizer!) we are finished.  Otherwise we have to
        ! recalculate everything at the converged geometry.

        if (tGeomEnd) then
          call env%globalTimer%stopTimer(globalTimers%postSCC)
          exit lpGeomOpt
        end if

        tWriteCharges = tWriteRestart .and. tMulliken .and. tSccCalc .and. .not. tDerivs&
            & .and. maxSccIter > 1
        if (tWriteCharges) then
          call writeCharges(fCharges, tWriteChrgAscii, orb, qInput, qBlockIn, qiBlockIn)
        end if

        ! initially assume coordinates are not being updated
        tCoordsChanged = .false.
        tLatticeChanged = .false.

        if (tDerivs) then
          call getNextDerivStep(derivDriver, derivs, indMovedAtom, coord0, tGeomEnd)
          if (tGeomEnd) then
            call env%globalTimer%stopTimer(globalTimers%postSCC)
            exit lpGeomOpt
          end if
          tCoordsChanged = .true.
        else if (tGeoOpt) then
          tCoordsChanged = .true.
          if (tCoordStep) then
            if (.not. tCasidaForces) then
              call getNextCoordinateOptStep(pGeoCoordOpt, energy, derivs, indMovedAtom,&
                  & coord0, diffGeo, tCoordEnd, .true.)
            else
              call getNextCoordinateOptStep(pGeoCoordOpt, energy, derivs, indMovedAtom,&
                  & coord0, diffGeo, tCoordEnd, .false.)
            end if
            if (.not. tLatOpt) then
              tGeomEnd = tCoordEnd
            end if
            if (.not. tGeomEnd .and. tCoordEnd .and. diffGeo < tolSameDist) then
              tCoordStep = .false.
            end if
          else
            call getNextLatticeOptStep(pGeoLatOpt, energy%EGibbs, constrLatDerivs, origLatVec,&
                & tLatOptFixAng, tLatOptFixLen, tLatOptIsotropic, indMovedAtom, latVec, coord0,&
                & diffGeo, tGeomEnd)
            iLatGeoStep = iLatGeoStep + 1
            tLatticeChanged = .true.
            if (.not. tGeomEnd .and. tCoordOpt) then
              tCoordStep = .true.
              call reset(pGeoCoordOpt, reshape(coord0(:, indMovedAtom), [nMovedCoord]))
            end if
          end if
          if (tGeomEnd .and. diffGeo < tolSameDist) then
            call env%globalTimer%stopTimer(globalTimers%postSCC)
            exit lpGeomOpt
          end if
        else if (tMD) then
          ! New MD coordinates saved in a temporary variable, as writeCurrentGeometry() below
          ! needs the old ones to write out consistent geometries and velocities.
          newCoords(:,:) = coord0
          call getNextMdStep(pMdIntegrator, pMdFrame, temperatureProfile, derivs, movedMass,&
              & mass, cellVol, invLatVec, species0, indMovedAtom, tStress, tBarostat, energy,&
              & newCoords, latVec, intPressure, totalStress, totalLatDeriv, velocities, tempIon)
          tCoordsChanged = .true.
          tLatticeChanged = tBarostat
          call printMdInfo(tSetFillingTemp, tEField, tPeriodic, tempElec, absEField, tempIon,&
              & intPressure, extPressure, energy)
          if (tWriteRestart) then
            if (tPeriodic) then
              cellVol = abs(determinant33(latVec))
              energy%EGibbs = energy%EMermin + extPressure * cellVol
            end if
            call writeMdOut2(fdMd, tStress, tBarostat, tLinResp, tEField, tFixEf, tPrintMulliken,&
                & energy, energiesCasida, latVec, cellVol, intPressure, extPressure, tempIon,&
                & absEField, qOutput, q0, dipoleMoment)
            call writeCurrentGeometry(geoOutFile, pCoord0Out, .false., .true., .true., tFracCoord,&
                & tPeriodic, tPrintMulliken, species0, speciesName, latVec, iGeoStep, iLatGeoStep,&
                & nSpin, qOutput, velocities)
          end if
          coord0(:,:) = newCoords
          if (tWriteDetailedOut) then
            call writeDetailedOut3(fdDetailedOut, tPrintForces, tSetFillingTemp, tPeriodic,&
                & tStress, totalStress, totalLatDeriv, energy, tempElec, extPressure, intPressure,&
                & tempIon)
          end if
        else if (tSocket .and. iGeoStep < nGeoSteps) then
          ! Only receive geometry from socket, if there are still geometry iterations left
        #:if WITH_SOCKETS
          call receiveGeometryFromSocket(env, socket, tPeriodic, coord0, latVec, tCoordsChanged,&
              & tLatticeChanged, tStopDriver)
        #:else
          call error("Internal error: code compiled without socket support")
        #:endif
        end if
      end if

      if (tWriteDetailedOut) then
        call writeDetailedOut4(fdDetailedOut, tMD, energy, tempIon)
      end if

      tStopDriver = tStopScc .or. tStopDriver .or. hasStopFile(fStopDriver)
      if (tStopDriver) then
        call env%globalTimer%stopTimer(globalTimers%postSCC)
        exit lpGeomOpt
      end if

      call env%globalTimer%stopTimer(globalTimers%postSCC)

    end do lpGeomOpt

    call env%globalTimer%startTimer(globalTimers%postGeoOpt)

  #:if WITH_SOCKETS
    if (tSocket .and. env%tGlobalMaster) then
      call socket%shutdown()
    end if
  #:endif

    tGeomEnd = tMD .or. tGeomEnd .or. tDerivs

    if (env%tGlobalMaster) then
      if (tWriteDetailedOut) then
        call writeDetailedOut5(fdDetailedOut, tGeoOpt, tGeomEnd, tMd, tDerivs, tEField, absEField,&
            & dipoleMoment)
      end if

      call writeFinalDriverStatus(tGeoOpt, tGeomEnd, tMd, tDerivs)

      if (tMD) then
        call writeMdOut3(fdMd, mdOut)
      end if
    end if

    if (env%tGlobalMaster .and. tDerivs) then
      call getHessianMatrix(derivDriver, pDynMatrix)
      call writeHessianOut(hessianOut, pDynMatrix)
    else
      nullify(pDynMatrix)
    end if

    if (tWriteShifts) then
      call writeShifts(fShifts, orb, potential%intShell)
    endif

  #:if WITH_TRANSPORT
    if (tContCalc) then
      ! Note: shift and charges are saved in QM representation (not UD)
      associate(tp => transpar)
      call writeContShifts(tp%contacts(tp%taskContInd)%output, orb, potential%intShell,&
          & qOutput, Ef)
      end associate
    end if

    if (tTunn) then
      call calc_current(env%mpi%globalComm, parallelKS%localKS, ham, over,&
          & neighborList%iNeighbor, nNeighbor, densedesc%iAtomStart, iSparseStart, img2CentCell,&
          & iCellVec, cellVec, orb, kPoint, kWeight, tunneling, current, ldos, leadCurrents, &
          & writeTunn, writeLDOS, mu)
    end if
  #:endif

    if (allocated(pipekMezey)) then
      ! NOTE: the canonical DFTB ground state orbitals are over-written after this point
      if (withMpi) then
        call error("Pipek-Mezey localisation does not yet work with MPI")
      end if
      if (nSpin > 2) then
        call error("Pipek-Mezey localisation not implemented for non-colinear DFTB")
      end if
      call calcPipekMezeyLocalisation(env, pipekMezey, tPrintEigvecsTxt, nEl, filling, over,&
          & kPoint, neighbourList, nNeighbourSK, denseDesc, iSparseStart, img2CentCell, iCellVec,&
          & cellVec, runId, orb, species, speciesName, parallelKS, localisation, eigvecsReal,&
          & SSqrReal, eigvecsCplx, SSqrCplx)
    end if

    if (tWriteAutotest) then
      if (tPeriodic) then
        cellVol = abs(determinant33(latVec))
        energy%EGibbs = energy%EMermin + extPressure * cellVol
      end if
<<<<<<< HEAD
      call writeAutotestTag(fdAutotest, autotestTag, tPeriodic, cellVol, tMulliken, qOutput,&
          & derivs, chrgForces, excitedDerivs, tStress, totalStress, pDynMatrix, energy%EMermin,&
          & extPressure, energy%EGibbs, coord0, tLocalise, localisation, esp, tunneling, ldos)
=======
      call writeAutotestTag(autotestTag, tPeriodic, cellVol, tMulliken, qOutput,&
          & derivs, chrgForces, excitedDerivs, tStress, totalStress, pDynMatrix,&
          & energy%EMermin, extPressure, energy%EGibbs, coord0, tLocalise, localisation, esp)
>>>>>>> 1539adbf
    end if
    if (tWriteResultsTag) then
      call writeResultsTag(resultsTag, energy, TS, derivs, chrgForces, tStress, totalStress,&
          & pDynMatrix, tPeriodic, cellVol, tMulliken, qOutput, q0)
    end if
    if (tWriteDetailedXML) then
      call writeDetailedXml(runId, speciesName, species0, pCoord0Out, tPeriodic, latVec, tRealHS,&
          & nKPoint, nSpin, size(eigen, dim=1), nOrb, kPoint, kWeight, filling, occNatural)
    end if

    call env%globalTimer%stopTimer(globalTimers%postGeoOpt)

  #:if WITH_TRANSPORT
    if (tPoisson) then
      call poiss_destroy()
    end if
    if (solver==solverGF) then
      call negf_destroy()
    end if
  #:endif

    call destructProgramVariables()


  end subroutine runDftbPlus


  !> Initialises some parameters before geometry loop starts.
  subroutine initGeoOptParameters(tCoordOpt, nGeoSteps, tGeomEnd, tCoordStep, tStopDriver,&
      & iGeoStep, iLatGeoStep)

    !> Are atomic coordinates changing
    logical, intent(in) :: tCoordOpt

    !> Number of geometry steps
    integer, intent(in) :: nGeoSteps

    !> Have the geometry changes terminated
    logical, intent(out) :: tGeomEnd

    !> Are the atomic coordinates changing
    logical, intent(out) :: tCoordStep

    !> Should the geometry driver stop
    logical, intent(out) :: tStopDriver

    !> Step of the geometry driver
    integer, intent(out) :: iGeoStep

    !> Number of steps changing the lattice vectors
    integer, intent(out) :: iLatGeoStep

    tGeomEnd = (nGeoSteps == 0)

    tCoordStep = .false.
    if (tCoordOpt) then
      tCoordStep = .true.
    end if
    tStopDriver = .false.

    iGeoStep = 0
    iLatGeoStep = 0

  end subroutine initGeoOptParameters


  !> Initialises SCC related parameters before geometry loop starts
  function getMinSccIters(tSccCalc, tDftbU, nSpin) result(minSccIter)

    !> Is this a self consistent calculation
    logical, intent(in) :: tSccCalc

    !> Are there orbital potentials present
    logical, intent(in) :: tDftbU

    !> Number of spin channels
    integer, intent(in) :: nSpin

    !> Minimum possible number of self consistent iterations
    integer :: minSccIter

    if (tSccCalc) then
      if (tDftbU) then
        minSccIter = 2
      else
        if (nSpin == 1) then
          minSccIter = 1
        else
          minSccIter = 2
        end if
      end if
    else
      minSccIter = 1
    end if

  end function getMinSccIters


  !> Does the operations that are necessary after a lattice vector update
<<<<<<< HEAD
  subroutine handleLatticeChange(latVecs, sccCalc, tStress, extPressure, mCutoff, dispersion,&
=======
  subroutine handleLatticeChange(latVecs, sccCalc, tStress, extPressure, mCutOff, dispersion,&
>>>>>>> 1539adbf
      & recVecs, recVecs2p, cellVol, recCellVol, extLatDerivs, cellVecs, rCellVecs)

    !> lattice vectors
    real(dp), intent(in) :: latVecs(:,:)

    !> Module variables
    type(TScc), allocatable, intent(inout) :: sccCalc

    !> evaluate stress
    logical, intent(in) :: tStress

    !> External presure
    real(dp), intent(in) :: extPressure

    !> Maximum distance for interactions
    real(dp), intent(inout) :: mCutOff

    !> Dispersion interactions object
    class(DispersionIface), allocatable, intent(inout) :: dispersion

    !> Reciprocal lattice vectors
    real(dp), intent(out) :: recVecs(:,:)

    !> Reciprocal lattice vectors in units of 2 pi
    real(dp), intent(out) :: recVecs2p(:,:)

    !> Unit cell volume
    real(dp), intent(out) :: cellVol

    !> reciprocal lattice unit cell volume
    real(dp), intent(out) :: recCellVol

    !> derivative of pV term
    real(dp), intent(out) :: extLatDerivs(:,:)

    !> translation vectors to lattice cells in units of lattice constants
    real(dp), allocatable, intent(out) :: cellVecs(:,:)

    !> Vectors to unit cells in absolute units
    real(dp), allocatable, intent(out) :: rCellVecs(:,:)

    cellVol = abs(determinant33(latVecs))
    recVecs2p(:,:) = latVecs
    call matinv(recVecs2p)
    recVecs2p = transpose(recVecs2p)
    recVecs = 2.0_dp * pi * recVecs2p
    recCellVol = abs(determinant33(recVecs))
    if (tStress) then
      call derivDeterminant33(extLatDerivs, latVecs)
      extLatDerivs(:,:) = extPressure * extLatDerivs
    end if
    if (allocated(sccCalc)) then
      call sccCalc%updateLatVecs(latVecs, recVecs, cellVol)
      mCutOff = max(mCutOff, sccCalc%getCutOff())
    end if
    if (allocated(dispersion)) then
      call dispersion%updateLatVecs(latVecs)
      mCutOff = max(mCutOff, dispersion%getRCutOff())
    end if
    call getCellTranslations(cellVecs, rCellVecs, latVecs, recVecs2p, mCutOff)

  end subroutine handleLatticeChange


  !> Does the operations that are necessary after atomic coordinates change
<<<<<<< HEAD
  subroutine handleCoordinateChange(env, coord0, latVec, invLatVec, species0, mCutoff, skRepCutoff,&
      & orb, tPeriodic, sccCalc, dispersion, thirdOrd, img2CentCell, iCellVec, neighborList,&
      & nAllAtom, coord0Fold, coord, species, rCellVec, nAllOrb, nNeighbor, ham, over, H0, rhoPrim,&
      & iRhoPrim, iHam, ERhoPrim, iSparseStart, tPoisson)
=======
  subroutine handleCoordinateChange(env, coord0, latVec, invLatVec, species0, mCutOff, repCutOff,&
      & skCutOff, orb, tPeriodic, sccCalc, dispersion, thirdOrd, img2CentCell, iCellVec,&
      & neighbourList, nAllAtom, coord0Fold, coord, species, rCellVec, nAllOrb, nNeighbourSK,&
      & nNeighbourRep, ham, over, H0, rhoPrim, iRhoPrim, iHam, ERhoPrim, iSparseStart)
>>>>>>> 1539adbf

    !> Environment settings
    type(TEnvironment), intent(in) :: env

    !> Central cell coordinates
    real(dp), intent(in) :: coord0(:,:)

    !> Lattice vectors if periodic
    real(dp), intent(in) :: latVec(:,:)

    !> Inverse of the lattice vectors
    real(dp), intent(in) :: invLatVec(:,:)

    !> chemical species of central cell atoms
    integer, intent(in) :: species0(:)

    !> Longest cut-off distance that neighbour maps are generated
    real(dp), intent(in) :: mCutOff

    !> Cut-off distance for repulsive interactions
    real(dp), intent(in) :: repCutOff

    !> Cut-off distance for Slater-Koster interactions
    real(dp), intent(in) :: skCutOff

    !> Atomic orbital information
    type(TOrbitals), intent(in) :: orb

    !> Is the geometry periodic
    logical, intent(in) :: tPeriodic

    !> SCC module internal variables
    type(TScc), allocatable, intent(inout) :: sccCalc

    !> Dispersion interactions
    class(DispersionIface), allocatable, intent(inout) :: dispersion

    !> Third order SCC interactions
    type(ThirdOrder), allocatable, intent(inout) :: thirdOrd

    !> Image atoms to their equivalent in the central cell
    integer, allocatable, intent(inout) :: img2CentCell(:)

    !> Index for which unit cell an atom is in
    integer, allocatable, intent(inout) :: iCellVec(:)

    !> List of neighbouring atoms
    type(TNeighbourList), intent(inout) :: neighbourList

    !> Total number of atoms including images
    integer, intent(out) :: nAllAtom

    !> Total number of atomic orbitals including image atoms
    integer, intent(out) :: nAllOrb

    !> Central cell atomic coordinates, folded inside the central cell
    real(dp), intent(out) :: coord0Fold(:,:)

    !> Coordinates of all atoms including images
    real(dp), allocatable, intent(inout) :: coord(:,:)

    !> Species of all atoms including images
    integer, allocatable, intent(inout) :: species(:)

    !> Vectors to units cells in absolute units
    real(dp), allocatable, intent(inout) :: rCellVec(:,:)

    !> Number of neighbours of each real atom
    integer, intent(out) :: nNeighbourSK(:)

    !> Number of neighbours of each real atom close enough for repulsive interactions
    integer, intent(out) :: nNeighbourRep(:)

    !> Sparse hamiltonian storage
    real(dp), allocatable, intent(inout) :: ham(:,:)

    !> sparse overlap storage
    real(dp), allocatable, intent(inout) :: over(:)

    !> Non-SCC hamitonian storage
    real(dp), allocatable, intent(inout) :: h0(:)

    !> Sparse density matrix storage
    real(dp), allocatable, intent(inout) :: rhoPrim(:,:)

    !> Imaginary part of sparse density matrix storage
    real(dp), allocatable, intent(inout) :: iRhoPrim(:,:)

    !> Imaginary part of sparse hamiltonian storage
    real(dp), allocatable, intent(inout) :: iHam(:,:)

    !> energy weighted density matrix storage
    real(dp), allocatable, intent(inout) :: ERhoPrim(:)

    !> index array for location of atomic blocks in large sparse arrays
    integer, allocatable, intent(inout) :: iSparseStart(:,:)

    !> Transport variables
    logical, intent(in) :: tPoisson

    !> Total size of orbitals in the sparse data structures, where the decay of the overlap sets the
    !> sparsity pattern
    integer :: sparseSize

    coord0Fold(:,:) = coord0
    if (tPeriodic) then
      call foldCoordToUnitCell(coord0Fold, latVec, invLatVec)
    end if

<<<<<<< HEAD
    call updateNeighborListAndSpecies(coord, species, img2CentCell, iCellVec, neighborList,&
        & nAllAtom, coord0Fold, species0, mCutoff, rCellVec)

=======
    call updateNeighbourListAndSpecies(coord, species, img2CentCell, iCellVec, neighbourList,&
        & nAllAtom, coord0Fold, species0, mCutOff, rCellVec)
>>>>>>> 1539adbf
    nAllOrb = sum(orb%nOrbSpecies(species(1:nAllAtom)))
    call getNrOfNeighboursForAll(nNeighbourSK, neighbourList, skCutOff)

    call getSparseDescriptor(neighbourList%iNeighbour, nNeighbourSK, img2CentCell, orb,&
        & iSparseStart, sparseSize)
    call reallocateSparseArrays(sparseSize, ham, over, H0, rhoPrim, iHam, iRhoPrim, ERhoPrim)

    ! count neighbours for repulsive interactions between atoms
    call getNrOfNeighboursForAll(nNeighbourRep, neighbourList, repCutOff)

    ! Notify various modules about coordinate changes
  #:if WITH_TRANSPORT
    if (tPoisson) then
      !! TODO: poiss_updcoords pass coord0 and not coord0Fold because the
      !! folding can mess up the contact position. Could we have the supercell
      !! centered on the input atomic structure?
      call poiss_updcoords(coord0)
    end if
  #:endif

    if (allocated(sccCalc)) then
      call sccCalc%updateCoords(env, coord, species, neighbourList)
    end if

    if (allocated(dispersion)) then
<<<<<<< HEAD
      call dispersion%updateCoords(neighborList, img2CentCell, coord, species0)
=======
      call dispersion%updateCoords(neighbourList, img2CentCell, coord, species0)
>>>>>>> 1539adbf
    end if
    if (allocated(thirdOrd)) then
      call thirdOrd%updateCoords(neighbourList, species)
    end if

  end subroutine handleCoordinateChange



#:if WITH_TRANSPORT

  !> Initialise transport
  subroutine initNegfStuff(denseDescr, transpar, ginfo, neighborList, nNeighbor, img2CentCell, orb)

    !> Dense matrix descriptor
    type(TDenseDescr), intent(in) :: denseDescr

    !> Transport settings
    type(TTransPar), intent(in) :: transpar

    !> libNEGF data
    type(TNEGFInfo), intent(in) :: ginfo

    !> Atomic orbital information
    type(TOrbitals), intent(in) :: orb

    !> Image atoms to their equivalent in the central cell
    integer, intent(in) :: img2CentCell(:)

    !> List of neighbouring atoms
    type(TNeighborList), intent(in) :: neighborList

    !> Number of neighbours of each real atom
    integer, intent(in) :: nNeighbor(:)

    ! known issue about the PLs: We need an automatic partitioning
    call negf_init_csr(denseDescr%iAtomStart, neighborList%iNeighbor, nNeighbor, img2CentCell, orb)

    call negf_init_str(denseDescr, transpar, ginfo%greendens, neighborList%iNeighbor, nNeighbor,&
        & img2CentCell)

    call negf_init_dephasing(ginfo%tundos)  !? why tundos

  end subroutine initNegfStuff
#:endif


  !> Decides, whether restart file should be written during the run.
  function needsRestartWriting(tGeoOpt, tMd, iGeoStep, nGeoSteps, restartFreq) result(tWriteRestart)

    !> Are geometries being optimised
    logical, intent(in) :: tGeoOpt

    !> Is this a molecular dynamics run
    logical, intent(in) :: tMd

    !> Current geometry step
    integer, intent(in) :: iGeoStep

    !> Number of geometry steps in total
    integer, intent(in) :: nGeoSteps

    !> Frequency of restart in geometry steps
    integer, intent(in) :: restartFreq

    !> Should a restart file be written?
    logical :: tWriteRestart

    if (restartFreq > 0 .and. (tGeoOpt .or. tMD)) then
      tWriteRestart = (iGeoStep == nGeoSteps .or. (mod(iGeoStep, restartFreq) == 0))
    else
      tWriteRestart = .false.
    end if

  end function needsRestartWriting


  !> Ensures that sparse array have enough storage to hold all necessary elements.
  subroutine reallocateSparseArrays(sparseSize, ham, over, H0, rhoPrim, iHam, iRhoPrim, ERhoPrim)

    !> Size of the sparse overlap
    integer, intent(in) :: sparseSize

    !> Sparse storage for hamitonian (sparseSize,nSpin)
    real(dp), allocatable, intent(inout) :: ham(:,:)

    !> Sparse storage for overlap
    real(dp), allocatable, intent(inout) :: over(:)

    !> Sparse storage for non-SCC hamitonian
    real(dp), allocatable, intent(inout) :: H0(:)

    !> Sparse storage for density matrix
    real(dp), allocatable, intent(inout) :: rhoPrim(:,:)

    !> Sparse storage for imaginary hamitonian (not reallocated if not initially allocated)
    real(dp), allocatable, intent(inout) :: iHam(:,:)

    !> Sparse storage for imaginary part of density matrix (not reallocated if not initially
    !> allocated)
    real(dp), allocatable, intent(inout) :: iRhoPrim(:,:)

    !> Sparse storage for energy weighted density matrix (not reallocated if not initially
    !> allocated)
    real(dp), allocatable, intent(inout) :: ERhoPrim(:)

    integer :: nSpin

    #:call ASSERT_CODE
      @:ASSERT(size(over) == size(ham, dim=1))
      @:ASSERT(size(H0) == size(ham, dim=1))
      @:ASSERT(all(shape(rhoPrim) == shape(ham)))
      if (allocated(iRhoPrim)) then
        @:ASSERT(all(shape(iRhoPrim) == shape(ham)))
        @:ASSERT(all(shape(iHam) == shape(ham)))
      end if
      if (allocated(ERhoPrim)) then
        @:ASSERT(size(ERhoPrim) == size(ham, dim=1))
      end if
    #:endcall ASSERT_CODE

    if (size(ham, dim=1) >= sparseSize) then
      ! Sparse matrices are big enough
      return
    end if

    nSpin = size(ham, dim=2)
    deallocate(ham)
    deallocate(over)
    deallocate(H0)
    deallocate(rhoPrim)
    allocate(ham(sparseSize, nSpin))
    allocate(over(sparseSize))
    allocate(H0(sparseSize))
    allocate(rhoPrim(sparseSize, nSpin))
    if (allocated(iRhoPrim)) then
      deallocate(iRhoPrim)
      deallocate(iHam)
      allocate(iRhoPrim(sparseSize, nSpin))
      allocate(iHam(sparseSize, nSpin))
    end if
    if (allocated(ERhoPrim)) then
      deallocate(ERhoPrim)
      allocate(ERhoPrim(sparseSize))
    end if

  end subroutine reallocateSparseArrays


  !> Calculates repulsive energy for current geometry
<<<<<<< HEAD
  subroutine calcRepulsiveEnergy(coord, species, img2CentCell, nNeighbor, neighborList, pRepCont,&
      & Eatom, Etotal, iAtInCentralRegion)
=======
  subroutine calcRepulsiveEnergy(coord, species, img2CentCell, nNeighbourRep, neighbourList,&
      & pRepCont, Eatom, Etotal)
>>>>>>> 1539adbf

    !> All atomic coordinates
    real(dp), intent(in) :: coord(:,:)

    !> All atoms chemical species
    integer, intent(in) :: species(:)

    !> Image atom indices to central cell atoms
    integer, intent(in) :: img2CentCell(:)

    !> Number of neighbours for each atom within the repulsive distance
    integer, intent(in) :: nNeighbourRep(:)

    !> List of neighbours for each atom
    type(TNeighbourList), intent(in) :: neighbourList

    !> Repulsive interaction data
    type(ORepCont), intent(in) :: pRepCont

    !> Energy for each atom
    real(dp), intent(out) :: Eatom(:)

    !> Total energy
    real(dp), intent(out) :: Etotal

<<<<<<< HEAD
    !> atoms in the central cell (or device region if transport)
    integer, intent(in), allocatable :: iAtInCentralRegion(:)

    call getERep(Eatom, coord, nNeighbor, neighborList%iNeighbor, species, pRepCont, img2CentCell)
    if (allocated(iAtInCentralRegion)) then
      Etotal = sum(Eatom(iAtInCentralRegion))
    else
      Etotal = sum(Eatom)
    end if
=======
    call getERep(Eatom, coord, nNeighbourRep, neighbourList%iNeighbour, species, pRepCont,&
        & img2CentCell)
    Etotal = sum(Eatom)
>>>>>>> 1539adbf

  end subroutine calcRepulsiveEnergy


  !> Calculates dispersion energy for current geometry.
  subroutine calcDispersionEnergy(dispersion, Eatom, Etotal, iAtInCentralRegion)

    !> dispersion interactions
    class(DispersionIface), intent(inout) :: dispersion

    !> energy per atom
    real(dp), intent(out) :: Eatom(:)

    !> total energy
    real(dp), intent(out) :: Etotal

    !> atoms in the central cell (or device region if transport)
    integer, intent(in), allocatable :: iAtInCentralRegion(:)

    call dispersion%getEnergies(Eatom)
    if (allocated(iAtInCentralRegion)) then
      Etotal = sum(Eatom(iAtInCentralRegion))
    else
      Etotal = sum(Eatom)
    end if

  end subroutine calcDispersionEnergy


  !> Sets the external potential components to zero
  subroutine resetExternalPotentials(potential)

    !> Potential contributions
    type(TPotentials), intent(inout) :: potential

    potential%extAtom(:,:) = 0.0_dp
    potential%extShell(:,:,:) = 0.0_dp
    potential%extBlock(:,:,:,:) = 0.0_dp

  end subroutine resetExternalPotentials


  !> Merges atomic and shell resolved external potentials into blocked one
  subroutine mergeExternalPotentials(orb, species, potential)

    !> Atomic orbital information
    type(TOrbitals), intent(in) :: orb

    !> species for atoms
    integer, intent(in) :: species(:)

    !> Potential energy contributions
    type(TPotentials), intent(inout) :: potential

    call total_shift(potential%extShell, potential%extAtom, orb, species)
    call total_shift(potential%extBlock, potential%extShell, orb, species)

  end subroutine mergeExternalPotentials


  !> Sets up electric external field
  subroutine setUpExternalElectricField(tEfield, tTimeDepEField, tPeriodic, EFieldStrength,&
      & EFieldVector, EFieldOmega, EFieldPhase, neighbourList, nNeighbourSK, iCellVec,&
      & img2CentCell, cellVec, deltaT, iGeoStep, coord0Fold, coord, EField, extAtomPot, absEField)

    !> Whether electric field should be considered at all
    logical, intent(in) :: tEfield

    !> Is there an electric field that varies with geometry step during MD?
    logical, intent(in) :: tTimeDepEField

    !> Is this a periodic geometry
    logical, intent(in) :: tPeriodic

    !> What is the field strength
    real(dp), intent(in) :: EFieldStrength

    !> What is the field direction
    real(dp), intent(in) :: EFieldVector(:)

    !> Is there an angular frequency for the applied field
    real(dp), intent(in) :: EFieldOmega

    !> What is the phase of the field
    integer, intent(in) :: EFieldPhase

    !> Atomic neighbours
    type(TNeighbourList), intent(in) :: neighbourList

    !> Number of neighbours for each atom
    integer, intent(in) :: nNeighbourSK(:)

    !> Index for unit cells
    integer, intent(in) :: iCellVec(:)

    !> Image atom to central cell atom number
    integer, intent(in) :: img2CentCell(:)

    !> Vectors (in units of the lattice constants) to cells of the lattice
    real(dp), intent(in) :: cellVec(:,:)

    !> Time step in MD
    real(dp), intent(in) :: deltaT

    !> Number of the geometry step
    integer, intent(in) :: iGeoStep

    !> Atomic coordinates in central cell
    real(dp), allocatable, intent(in) :: coord0Fold(:,:)

    !> all coordinates
    real(dp), intent(in) :: coord(:,:)

    !> Resulting electric field
    real(dp), intent(out) :: EField(:)

    !> Potentials on atomic sites
    real(dp), intent(out) :: extAtomPot(:)

    !> Magnitude of the field
    real(dp), intent(out) :: absEField

    integer :: nAtom
    integer :: iAt1, iAt2, iNeigh
    character(lc) :: tmpStr

    if (.not. tEField) then
      EField(:) = 0.0_dp
      absEField = 0.0_dp
      extAtomPot(:) = 0.0_dp
      return
    end if

    nAtom = size(nNeighbourSK)

    Efield(:) = EFieldStrength * EfieldVector
    if (tTimeDepEField) then
      Efield(:) = Efield * sin(EfieldOmega * deltaT * real(iGeoStep + EfieldPhase, dp))
    end if
    absEfield = sqrt(sum(Efield**2))
    if (tPeriodic) then
      do iAt1 = 1, nAtom
        do iNeigh = 1, nNeighbourSK(iAt1)
          iAt2 = neighbourList%iNeighbour(iNeigh, iAt1)
          ! overlap between atom in central cell and non-central cell
          if (iCellVec(iAt2) /= 0) then
            ! component of electric field projects onto vector between cells
            if (abs(dot_product(cellVec(:, iCellVec(iAt2)), EfieldVector)) > epsilon(1.0_dp)) then
              write(tmpStr, "(A, I0, A, I0, A)") 'Interaction between atoms ', iAt1, ' and ',&
                  & img2CentCell(iAt2),&
                  & ' crosses the saw-tooth discontinuity in the electric field.'
              call error(tmpStr)
            end if
          end if
        end do
      end do
      do iAt1 = 1, nAtom
        extAtomPot(iAt1) = dot_product(coord0Fold(:, iAt1), Efield)
      end do
    else
      do iAt1 = 1, nAtom
        extAtomPot(iAt1) = dot_product(coord(:, iAt1), Efield)
      end do
    end if

  end subroutine setUpExternalElectricField


  !> Initialise basic variables before the scc loop.
  subroutine initSccLoop(tSccCalc, xlbomdIntegrator, minSccIter, maxSccIter, sccTol, tConverged,&
      & tNegf)

    !> Is this an SCC calculation?
    logical, intent(in) :: tSccCalc

    !> Details for extended Lagrange integrator (of used)
    type(Xlbomd), allocatable, intent(inout) :: xlbomdIntegrator

    !> Minimum number of SCC cycles that can be used
    integer, intent(inout) :: minSccIter

    !> Maximum number of SCC cycles
    integer, intent(inout) :: maxSccIter

    !> Tolerance for SCC convergence
    real(dp), intent(inout) :: sccTol

    !> Has SCC convergence been achieved?
    logical, intent(out) :: tConverged

    !> Is this a transport calculation?
    logical, intent(in) :: tNegf

    if (allocated(xlbomdIntegrator)) then
      call xlbomdIntegrator%getSCCParameters(minSCCIter, maxSccIter, sccTol)
    end if

    tConverged = (.not. tSccCalc)

    if (tSccCalc .and. .not. tNegf) then
      call printSccHeader()
    end if

  end subroutine initSccLoop


  !> Reset internal potential related quantities
  subroutine resetInternalPotentials(tDualSpinOrbit, xi, orb, species, potential)

    !> Is dual spin orbit being used (block potentials)
    logical, intent(in) :: tDualSpinOrbit

    !> Spin orbit constants if required
    real(dp), allocatable, intent(in) :: xi(:,:)

    !> atomic orbital information
    type(TOrbitals), intent(in) :: orb

    !> chemical species
    integer, intent(in) :: species(:)

    !> potentials in the system
    type(TPotentials), intent(inout) :: potential

    @:ASSERT(.not. tDualSpinOrbit .or. allocated(xi))

    potential%intAtom(:,:) = 0.0_dp
    potential%intShell(:,:,:) = 0.0_dp
    potential%intBlock(:,:,:,:) = 0.0_dp
    potential%orbitalBlock(:,:,:,:) = 0.0_dp
    potential%iOrbitalBlock(:,:,:,:) = 0.0_dp
    if (tDualSpinOrbit) then
      call getDualSpinOrbitShift(potential%iOrbitalBlock, xi, orb, species)
    end if

  end subroutine resetInternalPotentials

#:if WITH_TRANSPORT
  !> Replace charges with those from the stored contact values
  subroutine overrideContactCharges(qInput, chargeUp, transpar)
    !> input charges
    real(dp), intent(inout) :: qInput(:,:,:)

    !> uploaded charges
    real(dp), intent(in) :: chargeUp(:,:,:)

    !> Transport parameters
    type(TTransPar), intent(in) :: transpar

    integer :: ii, iStart, iEnd

    do ii = 1, transpar%ncont
      iStart = transpar%contacts(ii)%idxrange(1)
      iEnd = transpar%contacts(ii)%idxrange(2)
      qInput(:,iStart:iEnd,:) = chargeUp(:,iStart:iEnd,:)
    end do

  end subroutine overrideContactCharges
#:endif

  !> Add potentials comming from point charges.
  subroutine addChargePotentials(env, sccCalc, qInput, q0, chargePerShell, orb, species,&
<<<<<<< HEAD
      & neighborList, img2CentCell, spinW, thirdOrd, potential, electrostatics, tPoisson,&
      & tUpload, shiftPerLUp)
=======
      & neighbourList, img2CentCell, spinW, thirdOrd, potential)
>>>>>>> 1539adbf

    !> Environment settings
    type(TEnvironment), intent(in) :: env

    !> SCC module internal variables
    type(TScc), intent(inout) :: sccCalc

    !> Input atomic populations
    real(dp), intent(in) :: qInput(:,:,:)

    !> reference atomic occupations
    real(dp), intent(in) :: q0(:,:,:)

    !> charges per atomic shell
    real(dp), intent(in) :: chargePerShell(:,:,:)

    !> atomic orbital information
    type(TOrbitals), intent(in) :: orb

    !> species of all atoms
    integer, target, intent(in) :: species(:)

    !> neighbours to atoms
    type(TNeighbourList), intent(in) :: neighbourList

    !> map from image atom to real atoms
    integer, intent(in) :: img2CentCell(:)

    !> spin constants
    real(dp), intent(in), allocatable :: spinW(:,:,:)

    !> third order SCC interactions
    type(ThirdOrder), allocatable, intent(inout) :: thirdOrd

    !> Potentials acting
    type(TPotentials), intent(inout) :: potential

    !> electrostatic solver (poisson or gamma-functional)
    integer, intent(in) :: electrostatics

    !> whether Poisson is solved (used with tPoissonTwice)
    logical, intent(in) :: tPoisson

    !> whether contacts are uploaded
    logical, intent(in) :: tUpload

    !> uploded potential per shell per atom
    real(dp), allocatable, intent(in) :: shiftPerLUp(:,:)

    ! local variables
    real(dp), allocatable :: atomPot(:,:)
    real(dp), allocatable :: shellPot(:,:,:)
    real(dp), allocatable, save :: shellPotBk(:,:)
    integer, pointer :: pSpecies0(:)
    integer :: nAtom, nSpin, iAt

    nAtom = size(qInput, dim=2)
    nSpin = size(qInput, dim=3)
    pSpecies0 => species(1:nAtom)

    allocate(atomPot(nAtom, nSpin))
    allocate(shellPot(orb%mShell, nAtom, nSpin))

<<<<<<< HEAD
    call sccCalc%updateCharges(env, qInput, q0, orb, species)

    select case(electrostatics)

    case(gammaf)

      call sccCalc%updateShifts(env, orb, species, neighborList%iNeighbor, img2CentCell)
      call sccCalc%getShiftPerAtom(atomPot(:,1))
      call sccCalc%getShiftPerL(shellPot(:,:,1))

    case(poisson)

    #:if WITH_TRANSPORT
      ! NOTE: charge-magnetization representation is used
      !       iSpin=1 stores total charge
      ! Logic of calls order:
      ! shiftPerLUp      is 0.0 on the device region,
      ! poiss_getshift() updates only the device region
      if (tPoisson) then
        if (tUpload) then
          shellPot(:,:,1) = shiftPerLUp
        end if
        call poiss_updcharges(qInput(:,:,1), q0(:,:,1))
        call poiss_getshift(shellPot(:,:,1))
        if (.not.allocated(shellPotBk)) allocate(shellPotBk(orb%mShell, nAtom))
        shellPotBk = shellPot(:,:,1)
      else
        shellPot(:,:,1) = shellPotBk
      end if
      atomPot = 0.0_dp
      call sccCalc%setShiftPerAtom(atomPot(:,1))
      call sccCalc%setShiftPerL(shellPot(:,:,1))
    #:else
      call error("poisson solver used without transport modules")
    #:endif

    end select

=======
    call sccCalc%updateCharges(env, qInput, q0, orb, species, neighbourList%iNeighbour,&
        & img2CentCell)
    call sccCalc%getShiftPerAtom(atomPot(:,1))
    call sccCalc%getShiftPerL(shellPot(:,:,1))
>>>>>>> 1539adbf
    potential%intAtom(:,1) = potential%intAtom(:,1) + atomPot(:,1)
    potential%intShell(:,:,1) = potential%intShell(:,:,1) + shellPot(:,:,1)

    if (allocated(thirdOrd)) then
      call thirdOrd%updateCharges(pSpecies0, neighbourList, qInput, q0, img2CentCell, orb)
      call thirdOrd%getShifts(atomPot(:,1), shellPot(:,:,1))
      potential%intAtom(:,1) = potential%intAtom(:,1) + atomPot(:,1)
      potential%intShell(:,:,1) = potential%intShell(:,:,1) + shellPot(:,:,1)
    end if

    if (nSpin /= 1 .and. allocated(spinW)) then
      call getSpinShift(shellPot, chargePerShell, species, orb, spinW)
      potential%intShell = potential%intShell + shellPot
    end if

    call total_shift(potential%intShell, potential%intAtom, orb, species)
    call total_shift(potential%intBlock, potential%intShell, orb, species)

  end subroutine addChargePotentials


  !> Add potentials comming from on-site block of the dual density matrix.
  subroutine addBlockChargePotentials(qBlockIn, qiBlockIn, tDftbU, tImHam, species, orb,&
      & nDftbUFunc, UJ, nUJ, iUJ, niUJ, potential)

    !> block input charges
    real(dp), allocatable, intent(in) :: qBlockIn(:,:,:,:)

    !> imaginary part
    real(dp), allocatable, intent(in) :: qiBlockIn(:,:,:,:)

    !> is this a +U calculation
    logical, intent(in) :: tDftbU

    !> does the hamitonian have an imaginary part in real space?
    logical, intent(in) :: tImHam

    !> chemical species of all atoms
    integer, intent(in) :: species(:)

    !> Orbital information
    type(TOrbitals), intent(in) :: orb

    !> choice of +U functional
    integer, intent(in) :: nDftbUFunc

    !> prefactor for +U potential
    real(dp), allocatable, intent(in) :: UJ(:,:)

    !> Number DFTB+U blocks of shells for each atom type
    integer, intent(in), allocatable :: nUJ(:)

    !> which shells are in each DFTB+U block
    integer, intent(in), allocatable :: iUJ(:,:,:)

    !> Number of shells in each DFTB+U block
    integer, intent(in), allocatable :: niUJ(:,:)

    !> potentials acting in system
    type(TPotentials), intent(inout) :: potential


    if (tDFTBU) then
      if (tImHam) then
        call getDftbUShift(potential%orbitalBlock, potential%iorbitalBlock, qBlockIn, qiBlockIn,&
            & species,orb, nDFTBUfunc, UJ, nUJ, niUJ, iUJ)
      else
        call getDftbUShift(potential%orbitalBlock, qBlockIn, species, orb, nDFTBUfunc, UJ, nUJ,&
            & niUJ, iUJ)
      end if
      potential%intBlock = potential%intBlock + potential%orbitalBlock
    end if

  end subroutine addBlockChargePotentials



  !> Returns the Hamiltonian for the given scc iteration
  subroutine getSccHamiltonian(H0, over, nNeighbourSK, neighbourList, species, orb, iSparseStart,&
      & img2CentCell, potential, ham, iHam)

    !> non-SCC hamitonian (sparse)
    real(dp), intent(in) :: H0(:)

    !> overlap (sparse)
    real(dp), intent(in) :: over(:)

    !> Number of atomic neighbours
    integer, intent(in) :: nNeighbourSK(:)

    !> list of atomic neighbours
    type(TNeighbourList), intent(in) :: neighbourList

    !> species of atoms
    integer, intent(in) :: species(:)

    !> atomic orbital information
    type(TOrbitals), intent(in) :: orb

    !> Index for atomic blocks in sparse data
    integer, intent(in) :: iSparseStart(:,:)

    !> image atoms to central cell atoms
    integer, intent(in) :: img2CentCell(:)

    !> potential acting on sustem
    type(TPotentials), intent(in) :: potential

    !> resulting hamitonian (sparse)
    real(dp), intent(out) :: ham(:,:)

    !> imaginary part of hamitonian (if required, signalled by being allocated)
    real(dp), allocatable, intent(inout) :: iHam(:,:)

    integer :: nAtom

    nAtom = size(orb%nOrbAtom)

    ham(:,:) = 0.0_dp
    ham(:,1) = h0
    call add_shift(ham, over, nNeighbourSK, neighbourList%iNeighbour, species, orb, iSparseStart,&
        & nAtom, img2CentCell, potential%intBlock)

    if (allocated(iHam)) then
      iHam(:,:) = 0.0_dp
      call add_shift(iHam, over, nNeighbourSK, neighbourList%iNeighbour, species, orb,&
          & iSparseStart, nAtom, img2CentCell, potential%iorbitalBlock)
    end if

  end subroutine getSccHamiltonian

  !> Transform the hamiltonian from QM to UD representation
  !> Hack due to not using Pauli-type structure for diagonalisation
  !> For collinear spin, qm2ud will produce the right potential:
  !> (Vq, uB*Bz*σz) -> (Vq + uB*Bz*σz, Vq - uB*Bz*σz)
  !> For non-collinear spin-orbit, all blocks are multiplied by 1/2:
  !> (Vq/2, uL* Lx*σx/2, uL* Ly*σy/2, uL* Lz*σz/2)
  subroutine transformHam(Ham, iHam)
    real(dp), intent(inout) :: Ham(:,:)
    real(dp), intent(inout), allocatable :: iHam(:,:)

    integer :: nSpinBlocks

    nSpinBlocks = size(ham, dim=2)

    if (nSpinBlocks > 1) then
      ham = 2.0_dp * ham
      if (allocated(iHam)) then
        iHam = 2.0_dp * iHam
      end if
    end if

    if (nSpinBlocks /= 4) then
      call qm2ud(ham)
    end if

  end subroutine transformHam


  !> Returns the sparse density matrix.
  !>
  !> All operations (e.g. non-dual spin orbit coupling), which need access to full (unpacked)
  !> Hamiltonian or the full (unpacked) density matrix, must also invoked from within this routine,
  !> as those unpacked quantities do not exist elsewhere.
  !>
<<<<<<< HEAD
  subroutine getDensity(env, iSCC, denseDesc, ham, over, neighborList, nNeighbor, iSparseStart,&
=======
  subroutine getDensity(env, denseDesc, ham, over, neighbourList, nNeighbourSK, iSparseStart,&
>>>>>>> 1539adbf
      & img2CentCell, iCellVec, cellVec, kPoint, kWeight, orb, species, solver, tRealHS,&
      & tSpinSharedEf, tSpinOrbit, tDualSpinOrbit, tFillKSep, tFixEf, tMulliken, iDistribFn,&
      & tempElec, nEl, parallelKS, Ef, mu, energy, eigen, filling, rhoPrim, Eband, TS, E0, iHam,&
      & xi, orbitalL, HSqrReal, SSqrReal, eigvecsReal, iRhoPrim, HSqrCplx, SSqrCplx, eigvecsCplx,&
      & rhoSqrReal)

    !> Environment settings
    type(TEnvironment), intent(inout) :: env

    !> SCC iteration counter (needed by GF)
    integer, intent(in) :: iSCC

    !> Dense matrix descriptor
    type(TDenseDescr), intent(in) :: denseDesc

    !> hamiltonian in sparse storage
    real(dp), intent(in) :: ham(:,:)

    !> sparse overlap matrix
    real(dp), intent(in) :: over(:)

    !> list of neighbours for each atom
    type(TNeighbourList), intent(in) :: neighbourList

    !> Number of neighbours for each of the atoms
    integer, intent(in) :: nNeighbourSK(:)

    !> Index array for the start of atomic blocks in sparse arrays
    integer, intent(in) :: iSparseStart(:,:)

    !> map from image atoms to the original unique atom
    integer, intent(in) :: img2CentCell(:)

    !> Index for which unit cell atoms are associated with
    integer, intent(in) :: iCellVec(:)

    !> Vectors (in units of the lattice constants) to cells of the lattice
    real(dp), intent(in) :: cellVec(:,:)

    !> k-points
    real(dp), intent(in) :: kPoint(:,:)

    !> Weights for k-points
    real(dp), intent(in) :: kWeight(:)

    !> Atomic orbital information
    type(TOrbitals), intent(in) :: orb

    !> species of all atoms in the system
    integer, intent(in) :: species(:)

    !> Eigensolver choice
    integer, intent(in) :: solver

    !> Is the hamitonian real (no k-points/molecule/gamma point)?
    logical, intent(in) :: tRealHS

    !> Is the Fermi level common accross spin channels?
    logical, intent(in) :: tSpinSharedEf

    !> Are spin orbit interactions present
    logical, intent(in) :: tSpinOrbit

    !> Are block population spin orbit interactions present
    logical, intent(in) :: tDualSpinOrbit

    !> Fill k-points separately if true (no charge transfer accross the BZ)
    logical, intent(in) :: tFillKSep

    !> Whether fixed Fermi level(s) should be used. (No charge conservation!)
    logical, intent(in) :: tFixEf

    !> Should Mulliken populations be generated/output
    logical, intent(in) :: tMulliken

    !> occupation function for electronic states
    integer, intent(in) :: iDistribFn

    !> Electronic temperature
    real(dp), intent(in) :: tempElec

    !> Number of electrons
    real(dp), intent(in) :: nEl(:)

    !> K-points and spins to process
    type(TParallelKS), intent(in) :: parallelKS

    !> Fermi level(s)
    real(dp), intent(inout) :: Ef(:)

    !> Electrochemical potentials (contact, spin)
    real(dp), intent(in) :: mu(:,:)

    !> Energy contributions and total
    type(TEnergies), intent(inout) :: energy

    !> eigenvalues (level, kpoint, spin)
    real(dp), intent(out) :: eigen(:,:,:)

    !> occupations (level, kpoint, spin)
    real(dp), intent(out) :: filling(:,:,:)

    !> sparse density matrix
    real(dp), intent(out) :: rhoPrim(:,:)

    !> band structure energy
    real(dp), intent(out) :: Eband(:)

    !> electronic entropy times temperature
    real(dp), intent(out) :: TS(:)

    !> extrapolated 0 temperature band energy
    real(dp), intent(out) :: E0(:)

    !> imaginary part of hamitonian
    real(dp), intent(in), allocatable :: iHam(:,:)

    !> spin orbit constants
    real(dp), intent(in), allocatable :: xi(:,:)

    !> orbital moments of atomic shells
    real(dp), intent(inout), allocatable :: orbitalL(:,:,:)

    !> imaginary part of density matrix
    real(dp), intent(inout), allocatable :: iRhoPrim(:,:)

    !> dense real hamiltonian storage
    real(dp), intent(inout), allocatable :: HSqrReal(:,:)

    !> dense real overlap storage
    real(dp), intent(inout), allocatable :: SSqrReal(:,:)

    !> real eigenvectors on exit
    real(dp), intent(inout), allocatable :: eigvecsReal(:,:,:)

    !> dense complex (k-points) hamiltonian storage
    complex(dp), intent(inout), allocatable :: HSqrCplx(:,:)

    !> dense complex (k-points) overlap storage
    complex(dp), intent(inout), allocatable :: SSqrCplx(:,:)

    !> complex eigenvectors on exit
    complex(dp), intent(inout), allocatable :: eigvecsCplx(:,:,:)

    !> Dense density matrix
    real(dp), intent(inout), allocatable :: rhoSqrReal(:,:,:)

    integer :: nSpin

    nSpin = size(ham, dim=2)


#:if WITH_TRANSPORT
    if (solver == solverGF) then
      call env%globalTimer%startTimer(globalTimers%densityMatrix)

      call calcdensity_green(iSCC, env%mpi%globalComm, parallelKS%localKS, ham, over,&
          & neighborlist%iNeighbor, nNeighbor, denseDesc%iAtomStart, iSparseStart, img2CentCell,&
          & iCellVec, cellVec, orb, kPoint, kWeight, mu, rhoPrim, Eband, Ef, E0, TS)

      call ud2qm(rhoPrim)
      call env%globalTimer%stopTimer(globalTimers%densityMatrix)
      return
    end if
#:endif

    call env%globalTimer%startTimer(globalTimers%diagonalization)

    if (nSpin /= 4) then
      if (tRealHS) then
        call buildAndDiagDenseRealHam(env, denseDesc, ham, over, neighbourList, nNeighbourSK,&
            & iSparseStart, img2CentCell, solver, parallelKS, HSqrReal, SSqrReal, eigVecsReal,&
            & eigen(:,1,:))
      else
        call buildAndDiagDenseCplxHam(env, denseDesc, ham, over, kPoint, neighbourList,&
            & nNeighbourSK, iSparseStart, img2CentCell, iCellVec, cellVec, solver, parallelKS,&
            & HSqrCplx, SSqrCplx, eigVecsCplx, eigen)
      end if
    else
      call buildAndDiagDensePauliHam(env, denseDesc, ham, over, kPoint, neighbourList,&
          & nNeighbourSK, iSparseStart, img2CentCell, iCellVec, cellVec, orb, solver, parallelKS,&
          & eigen(:,:,1), HSqrCplx, SSqrCplx, eigVecsCplx, iHam, xi, species)
    end if

    call env%globalTimer%stopTimer(globalTimers%diagonalization)

    call getFillingsAndBandEnergies(eigen, nEl, nSpin, tempElec, kWeight, tSpinSharedEf, tFillKSep,&
        & tFixEf, iDistribFn, Ef, filling, Eband, TS, E0)

    call env%globalTimer%startTimer(globalTimers%densityMatrix)

    if (nSpin /= 4) then
      if (tRealHS) then
        call getDensityFromRealEigvecs(env, denseDesc, filling(:,1,:), neighbourList, nNeighbourSK,&
            & iSparseStart, img2CentCell, orb, eigVecsReal, parallelKS, rhoPrim, SSqrReal,&
            & rhoSqrReal)
      else
        call getDensityFromCplxEigvecs(env, denseDesc, filling, kPoint, kWeight, neighbourList,&
            & nNeighbourSK, iSparseStart, img2CentCell, iCellVec, cellVec, orb, parallelKS,&
            & eigvecsCplx, rhoPrim, SSqrCplx)
      end if
      call ud2qm(rhoPrim)
    else
      ! Pauli structure of eigenvectors
      filling(:,:,1) = 2.0_dp * filling(:,:,1)
      call getDensityFromPauliEigvecs(env, denseDesc, tRealHS, tSpinOrbit, tDualSpinOrbit,&
          & tMulliken, kPoint, kWeight, filling(:,:,1), neighbourList, nNeighbourSK, orb,&
          & iSparseStart, img2CentCell, iCellVec, cellVec, species, parallelKS, eigVecsCplx,&
          & SSqrCplx, energy, rhoPrim, xi, orbitalL, iRhoPrim)
      filling(:,:,1) = 0.5_dp * filling(:,:,1)
    end if

    call env%globalTimer%stopTimer(globalTimers%densityMatrix)

  end subroutine getDensity


  !> Builds and diagonalises dense Hamiltonians.
  subroutine buildAndDiagDenseRealHam(env, denseDesc, ham, over, neighbourList, nNeighbourSK,&
      & iSparseStart, img2CentCell, solver, parallelKS, HSqrReal, SSqrReal, eigvecsReal, eigen)

    !> Environment settings
    type(TEnvironment), intent(inout) :: env

    !> Dense matrix descriptor
    type(TDenseDescr), intent(in) :: denseDesc

    !> hamiltonian in sparse storage
    real(dp), intent(in) :: ham(:,:)

    !> sparse overlap matrix
    real(dp), intent(in) :: over(:)

    !> list of neighbours for each atom
    type(TNeighbourList), intent(in) :: neighbourList

    !> Number of neighbours for each of the atoms
    integer, intent(in) :: nNeighbourSK(:)

    !> Index array for the start of atomic blocks in sparse arrays
    integer, intent(in) :: iSparseStart(:,:)

    !> map from image atoms to the original unique atom
    integer, intent(in) :: img2CentCell(:)

    !> Eigensolver choice
    integer, intent(in) :: solver

    !> K-points and spins to be handled
    type(TParallelKS), intent(in) :: parallelKS

    !> dense hamitonian matrix
    real(dp), intent(out) :: HSqrReal(:,:)

    !> dense overlap matrix
    real(dp), intent(out) :: SSqrReal(:,:)

    !> Eigenvectors on eixt
    real(dp), intent(out) :: eigvecsReal(:,:,:)

    !> eigenvalues
    real(dp), intent(out) :: eigen(:,:)

    integer :: iKS, iSpin

    eigen(:,:) = 0.0_dp
    do iKS = 1, parallelKS%nLocalKS
      iSpin = parallelKS%localKS(2, iKS)
    #:if WITH_SCALAPACK
      call env%globalTimer%startTimer(globalTimers%sparseToDense)
      call unpackHSRealBlacs(env%blacs, ham(:,iSpin), neighbourList%iNeighbour, nNeighbourSK,&
          & iSparseStart, img2CentCell, denseDesc, HSqrReal)
      call unpackHSRealBlacs(env%blacs, over, neighbourList%iNeighbour, nNeighbourSK, iSparseStart,&
          & img2CentCell, denseDesc, SSqrReal)
      call env%globalTimer%stopTimer(globalTimers%sparseToDense)
      call diagDenseMtxBlacs(solver, 'V', denseDesc%blacsOrbSqr, HSqrReal, SSqrReal,&
          & eigen(:,iSpin), eigvecsReal(:,:,iKS))
    #:else
      call env%globalTimer%startTimer(globalTimers%sparseToDense)
      call unpackHS(HSqrReal, ham(:,iSpin), neighbourList%iNeighbour, nNeighbourSK,&
          & denseDesc%iAtomStart, iSparseStart, img2CentCell)
      call unpackHS(SSqrReal, over, neighbourList%iNeighbour, nNeighbourSK, denseDesc%iAtomStart,&
          & iSparseStart, img2CentCell)
      call env%globalTimer%stopTimer(globalTimers%sparseToDense)
      call diagDenseMtx(solver, 'V', HSqrReal, SSqrReal, eigen(:,iSpin))
      eigvecsReal(:,:,iKS) = HSqrReal
    #:endif
    end do

  #:if WITH_SCALAPACK
    ! Distribute all eigenvalues to all nodes via global summation
    call mpifx_allreduceip(env%mpi%interGroupComm, eigen, MPI_SUM)
  #:endif

  end subroutine buildAndDiagDenseRealHam


  !> Builds and diagonalises dense k-point dependent Hamiltonians.
  subroutine buildAndDiagDenseCplxHam(env, denseDesc, ham, over, kPoint, neighbourList,&
      & nNeighbourSK, iSparseStart, img2CentCell, iCellVec, cellVec, solver, parallelKS, HSqrCplx,&
      & SSqrCplx, eigvecsCplx, eigen)

    !> Environment settings
    type(TEnvironment), intent(inout) :: env

    !> Dense matrix descriptor
    type(TDenseDescr), intent(in) :: denseDesc

    !> hamiltonian in sparse storage
    real(dp), intent(in) :: ham(:,:)

    !> sparse overlap matrix
    real(dp), intent(in) :: over(:)

    !> k-points
    real(dp), intent(in) :: kPoint(:,:)

    !> list of neighbours for each atom
    type(TNeighbourList), intent(in) :: neighbourList

    !> Number of neighbours for each of the atoms
    integer, intent(in) :: nNeighbourSK(:)

    !> Index array for the start of atomic blocks in sparse arrays
    integer, intent(in) :: iSparseStart(:,:)

    !> map from image atoms to the original unique atom
    integer, intent(in) :: img2CentCell(:)

    !> Index for which unit cell atoms are associated with
    integer, intent(in) :: iCellVec(:)

    !> Vectors (in units of the lattice constants) to cells of the lattice
    real(dp), intent(in) :: cellVec(:,:)

    !> Eigensolver choice
    integer, intent(in) :: solver

    !> K-points and spins to be handled
    type(TParallelKS), intent(in) :: parallelKS

    !> dense hamitonian matrix
    complex(dp), intent(out) :: HSqrCplx(:,:)

    !> dense overlap matrix
    complex(dp), intent(out) :: SSqrCplx(:,:)

    !> Complex eigenvectors
    complex(dp), intent(out) :: eigvecsCplx(:,:,:)

    !> eigenvalues
    real(dp), intent(out) :: eigen(:,:,:)

    integer :: iKS, iK, iSpin

    eigen(:,:,:) = 0.0_dp
    do iKS = 1, parallelKS%nLocalKS
      iK = parallelKS%localKS(1, iKS)
      iSpin = parallelKS%localKS(2, iKS)
    #:if WITH_SCALAPACK
      call env%globalTimer%startTimer(globalTimers%sparseToDense)
      call unpackHSCplxBlacs(env%blacs, ham(:,iSpin), kPoint(:,iK), neighbourList%iNeighbour,&
          & nNeighbourSK, iCellVec, cellVec, iSparseStart, img2CentCell, denseDesc, HSqrCplx)
      call unpackHSCplxBlacs(env%blacs, over, kPoint(:,iK), neighbourList%iNeighbour, nNeighbourSK,&
          & iCellVec, cellVec, iSparseStart, img2CentCell, denseDesc, SSqrCplx)
      call env%globalTimer%stopTimer(globalTimers%sparseToDense)
      call diagDenseMtxBlacs(solver, 'V', denseDesc%blacsOrbSqr, HSqrCplx, SSqrCplx,&
          & eigen(:,iK,iSpin), eigvecsCplx(:,:,iKS))
    #:else
      call env%globalTimer%startTimer(globalTimers%sparseToDense)
      call unpackHS(HSqrCplx, ham(:,iSpin), kPoint(:,iK), neighbourList%iNeighbour, nNeighbourSK,&
          & iCellVec, cellVec, denseDesc%iAtomStart, iSparseStart, img2CentCell)
      call unpackHS(SSqrCplx, over, kPoint(:,iK), neighbourList%iNeighbour, nNeighbourSK, iCellVec,&
          & cellVec, denseDesc%iAtomStart, iSparseStart, img2CentCell)
      call env%globalTimer%stopTimer(globalTimers%sparseToDense)
      call diagDenseMtx(solver, 'V', HSqrCplx, SSqrCplx, eigen(:,iK,iSpin))
      eigvecsCplx(:,:,iKS) = HSqrCplx
    #:endif
    end do

  #:if WITH_SCALAPACK
    call mpifx_allreduceip(env%mpi%interGroupComm, eigen, MPI_SUM)
  #:endif

  end subroutine buildAndDiagDenseCplxHam


  !> Builds and diagonalizes Pauli two-component Hamiltonians.
<<<<<<< HEAD
  subroutine buildAndDiagDensePauliHam(env, denseDesc, ham, over, kPoint, neighborList, nNeighbor,&
      & iSparseStart, img2CentCell, iCellVec, cellVec, orb, solver, parallelKS, eigen, HSqrCplx,&
      & SSqrCplx, eigvecsCplx, iHam, xi, species)
=======
  subroutine buildAndDiagDensePauliHam(env, denseDesc, ham, over, kPoint, neighbourList,&
      & nNeighbourSK, iSparseStart, img2CentCell, iCellVec, cellVec, orb, solver, parallelKS,&
      & eigen, HSqrCplx, SSqrCplx, eigvecsCplx, iHam, xi, species)
>>>>>>> 1539adbf

    !> Environment settings
    type(TEnvironment), intent(inout) :: env

    !> Dense matrix descriptor
    type(TDenseDescr), intent(in) :: denseDesc

    !> hamiltonian in sparse storage
    real(dp), intent(in) :: ham(:,:)

    !> sparse overlap matrix
    real(dp), intent(in) :: over(:)

    !> k-points
    real(dp), intent(in) :: kPoint(:,:)

    !> list of neighbours for each atom
    type(TNeighbourList), intent(in) :: neighbourList

    !> Number of neighbours for each of the atoms
    integer, intent(in) :: nNeighbourSK(:)

    !> Index array for the start of atomic blocks in sparse arrays
    integer, intent(in) :: iSparseStart(:,:)

    !> map from image atoms to the original unique atom
    integer, intent(in) :: img2CentCell(:)

    !> Index for which unit cell atoms are associated with
    integer, intent(in) :: iCellVec(:)

    !> Vectors (in units of the lattice constants) to cells of the lattice
    real(dp), intent(in) :: cellVec(:,:)

    !> atomic orbital information
    type(TOrbitals), intent(in) :: orb

    !> Eigensolver choice
    integer, intent(in) :: solver

    !> K-points and spins to be handled
    type(TParallelKS), intent(in) :: parallelKS

    !> eigenvalues (orbital, kpoint)
    real(dp), intent(out) :: eigen(:,:)

    !> dense hamitonian matrix
    complex(dp), intent(out) :: HSqrCplx(:,:)

    !> dense overlap matrix
    complex(dp), intent(out) :: SSqrCplx(:,:)

    !> eigenvectors
    complex(dp), intent(out) :: eigvecsCplx(:,:,:)

    !> imaginary part of the hamiltonian
    real(dp), intent(in), allocatable :: iHam(:,:)

    !> spin orbit constants
    real(dp), intent(in), allocatable :: xi(:,:)

    !> species of atoms
    integer, intent(in), optional :: species(:)

    integer :: iKS, iK

    eigen(:,:) = 0.0_dp
    do iKS = 1, parallelKS%nLocalKS
      iK = parallelKS%localKS(1, iKS)
      call env%globalTimer%startTimer(globalTimers%sparseToDense)
    #:if WITH_SCALAPACK
      if (allocated(iHam)) then
        call unpackHPauliBlacs(env%blacs, ham, kPoint(:,iK), neighbourList%iNeighbour,&
            & nNeighbourSK, iCellVec, cellVec, iSparseStart, img2CentCell, orb%mOrb, denseDesc,&
            & HSqrCplx, iorig=iHam)
      else
        call unpackHPauliBlacs(env%blacs, ham, kPoint(:,iK), neighbourList%iNeighbour,&
            & nNeighbourSK, iCellVec, cellVec, iSparseStart, img2CentCell, orb%mOrb, denseDesc,&
            & HSqrCplx)
      end if
      call unpackSPauliBlacs(env%blacs, over, kPoint(:,iK), neighbourList%iNeighbour, nNeighbourSK,&
          & iCellVec, cellVec, iSparseStart, img2CentCell, orb%mOrb, denseDesc, SSqrCplx)
    #:else
      if (allocated(iHam)) then
<<<<<<< HEAD
        call unpackHPauli(ham, kPoint(:,iK), neighborList%iNeighbor, nNeighbor, iSparseStart,&
            & denseDesc%iAtomStart, img2CentCell, iCellVec, cellVec, HSqrCplx, iHam=iHam)
      else
        call unpackHPauli(ham, kPoint(:,iK), neighborList%iNeighbor, nNeighbor, iSparseStart,&
=======
        call unpackHPauli(ham, kPoint(:,iK), neighbourList%iNeighbour, nNeighbourSK, iSparseStart,&
            & denseDesc%iAtomStart, img2CentCell, iCellVec, cellVec, HSqrCplx, iHam=iHam)
      else
        call unpackHPauli(ham, kPoint(:,iK), neighbourList%iNeighbour, nNeighbourSK, iSparseStart,&
>>>>>>> 1539adbf
            & denseDesc%iAtomStart, img2CentCell, iCellVec, cellVec, HSqrCplx)
      end if
      call unpackSPauli(over, kPoint(:,iK), neighbourList%iNeighbour, nNeighbourSK,&
          & denseDesc%iAtomStart, iSparseStart, img2CentCell, iCellVec, cellVec, SSqrCplx)
    #:endif
      if (allocated(xi) .and. .not. allocated(iHam)) then
        call addOnsiteSpinOrbitHam(env, xi, species, orb, denseDesc, HSqrCplx)
      end if
      call env%globalTimer%stopTimer(globalTimers%sparseToDense)
    #:if WITH_SCALAPACK
      call diagDenseMtxBlacs(solver, 'V', denseDesc%blacsOrbSqr, HSqrCplx, SSqrCplx, eigen(:,iK),&
          & eigvecsCplx(:,:,iKS))
    #:else
      call diagDenseMtx(solver, 'V', HSqrCplx, SSqrCplx, eigen(:,iK))
      eigvecsCplx(:,:,iKS) = HSqrCplx
    #:endif
    end do

  #:if WITH_SCALAPACK
    call mpifx_allreduceip(env%mpi%interGroupComm, eigen, MPI_SUM)
  #:endif

  end subroutine buildAndDiagDensePauliHam


  !> Creates sparse density matrix from real eigenvectors.
  subroutine getDensityFromRealEigvecs(env, denseDesc, filling, neighbourList, nNeighbourSK,&
      & iSparseStart, img2CentCell, orb, eigvecs, parallelKS, rhoPrim, work, rhoSqrReal)

    !> Environment settings
    type(TEnvironment), intent(inout) :: env

    !> Dense matrix descriptor
    type(TDenseDescr), intent(in) :: denseDesc

    !> Filling
    real(dp), intent(in) :: filling(:,:)

    !> list of neighbours for each atom
    type(TNeighbourList), intent(in) :: neighbourList

    !> Number of neighbours for each of the atoms
    integer, intent(in) :: nNeighbourSK(:)

    !> Index array for the start of atomic blocks in sparse arrays
    integer, intent(in) :: iSparseStart(:,:)

    !> map from image atoms to the original unique atom
    integer, intent(in) :: img2CentCell(:)

    !> Atomic orbital information
    type(TOrbitals), intent(in) :: orb

    !> K-points and spins to process
    type(TParallelKS), intent(in) :: parallelKS

    !> eigenvectors
    real(dp), intent(inout) :: eigvecs(:,:,:)

    !> sparse density matrix
    real(dp), intent(out) :: rhoPrim(:,:)

    !> work space array
    real(dp), intent(out) :: work(:,:)

    !> Dense density matrix if needed
    real(dp), intent(inout), allocatable  :: rhoSqrReal(:,:,:)

    integer :: iKS, iSpin

    rhoPrim(:,:) = 0.0_dp
    do iKS = 1, parallelKS%nLocalKS
      iSpin = parallelKS%localKS(2, iKS)

    #:if WITH_SCALAPACK
      call makeDensityMtxRealBlacs(env%blacs%orbitalGrid, denseDesc%blacsOrbSqr, filling(:,iSpin),&
          & eigvecs(:,:,iKS), work)
      call env%globalTimer%startTimer(globalTimers%denseToSparse)
      call packRhoRealBlacs(env%blacs, denseDesc, work, neighbourList%iNeighbour, nNeighbourSK,&
          & orb%mOrb, iSparseStart, img2CentCell, rhoPrim(:,iSpin))
      call env%globalTimer%stopTimer(globalTimers%denseToSparse)
    #:else
      if (tDensON2) then
<<<<<<< HEAD
        call makeDensityMatrix(work, eigvecs(:,:,iKS), filling(:,iSpin), neighborlist%iNeighbor,&
            & nNeighbor, orb, denseDesc%iAtomStart, img2CentCell)
=======
        call makeDensityMatrix(work, eigvecs(:,:,iKS), filling(:,iSpin),&
            & neighbourlist%iNeighbour, nNeighbourSK, orb, denseDesc%iAtomStart, img2CentCell)
>>>>>>> 1539adbf
      else
        call makeDensityMatrix(work, eigvecs(:,:,iKS), filling(:,iSpin))
      end if
      call env%globalTimer%startTimer(globalTimers%denseToSparse)
      call packHS(rhoPrim(:,iSpin), work, neighbourlist%iNeighbour, nNeighbourSK, orb%mOrb,&
          & denseDesc%iAtomStart, iSparseStart, img2CentCell)
      call env%globalTimer%stopTimer(globalTimers%denseToSparse)
    #:endif

      if (allocated(rhoSqrReal)) then
        rhoSqrReal(:,:,iSpin) = work
      end if
    end do

  #:if WITH_SCALAPACK
    ! Add up and distribute density matrix contribution from each group
    call mpifx_allreduceip(env%mpi%globalComm, rhoPrim, MPI_SUM)
  #:endif

  end subroutine getDensityFromRealEigvecs


  !> Creates sparse density matrix from complex eigenvectors.
  subroutine getDensityFromCplxEigvecs(env, denseDesc, filling, kPoint, kWeight, neighbourList,&
      & nNeighbourSK, iSparseStart, img2CentCell, iCellVec, cellVec, orb, parallelKS, eigvecs,&
      & rhoPrim, work)

    !> Environment settings
    type(TEnvironment), intent(inout) :: env

    !> Dense matrix descriptor
    type(TDenseDescr), intent(in) :: denseDesc

    !> Occupations of single particle states in the ground state
    real(dp), intent(in) :: filling(:,:,:)

    !> k-points
    real(dp), intent(in) :: kPoint(:,:)

    !> Weights for k-points
    real(dp), intent(in) :: kWeight(:)

    !> list of neighbours for each atom
    type(TNeighbourList), intent(in) :: neighbourList

    !> Number of neighbours for each of the atoms
    integer, intent(in) :: nNeighbourSK(:)

    !> Index array for the start of atomic blocks in sparse arrays
    integer, intent(in) :: iSparseStart(:,:)

    !> map from image atoms to the original unique atom
    integer, intent(in) :: img2CentCell(:)

    !> Index for which unit cell atoms are associated with
    integer, intent(in) :: iCellVec(:)

    !> Vectors (in units of the lattice constants) to cells of the lattice
    real(dp), intent(in) :: cellVec(:,:)

    !> Atomic orbital information
    type(TOrbitals), intent(in) :: orb

    !> K-points and spins to process
    type(TParallelKS), intent(in) :: parallelKS

    !> eigenvectors of the system
    complex(dp), intent(inout) :: eigvecs(:,:,:)

    !> density matrix in sparse storage
    real(dp), intent(out) :: rhoPrim(:,:)

    !> workspace array
    complex(dp), intent(out) :: work(:,:)

    integer :: iKS, iK, iSpin

    rhoPrim(:,:) = 0.0_dp

    do iKS = 1, parallelKS%nLocalKS
      iK = parallelKS%localKS(1, iKS)
      iSpin = parallelKS%localKS(2, iKS)
    #:if WITH_SCALAPACK
      call makeDensityMtxCplxBlacs(env%blacs%orbitalGrid, denseDesc%blacsOrbSqr,&
          & filling(:,iK,iSpin), eigvecs(:,:,iKS), work)
      call env%globalTimer%startTimer(globalTimers%denseToSparse)
      call packRhoCplxBlacs(env%blacs, denseDesc, work, kPoint(:,iK), kWeight(iK),&
          & neighbourList%iNeighbour, nNeighbourSK, orb%mOrb, iCellVec, cellVec, iSparseStart,&
          & img2CentCell, rhoPrim(:,iSpin))
      call env%globalTimer%stopTimer(globalTimers%denseToSparse)
    #:else
      if (tDensON2) then
        call makeDensityMatrix(work, eigvecs(:,:,iKS), filling(:,iK,iSpin),&
            & neighbourlist%iNeighbour, nNeighbourSK, orb, denseDesc%iAtomStart, img2CentCell)
      else
        call makeDensityMatrix(work, eigvecs(:,:,iKS), filling(:,iK,iSpin))
      end if
      call env%globalTimer%startTimer(globalTimers%denseToSparse)
      call packHS(rhoPrim(:,iSpin), work, kPoint(:,iK), kWeight(iK), neighbourList%iNeighbour,&
          & nNeighbourSK, orb%mOrb, iCellVec, cellVec, denseDesc%iAtomStart, iSparseStart,&
          & img2CentCell)
      call env%globalTimer%stopTimer(globalTimers%denseToSparse)
    #:endif
    end do

  #:if WITH_SCALAPACK
    ! Add up and distribute density matrix contribution from each group
    call mpifx_allreduceip(env%mpi%globalComm, rhoPrim, MPI_SUM)
  #:endif

  end subroutine getDensityFromCplxEigvecs


  !> Creates sparse density matrix from two component complex eigenvectors.
  subroutine getDensityFromPauliEigvecs(env, denseDesc, tRealHS, tSpinOrbit, tDualSpinOrbit,&
      & tMulliken, kPoint, kWeight, filling, neighbourList, nNeighbourSK, orb, iSparseStart,&
      & img2CentCell, iCellVec, cellVec, species, parallelKS, eigvecs, work, energy, rhoPrim, xi,&
      & orbitalL, iRhoPrim)

    !> Environment settings
    type(TEnvironment), intent(inout) :: env

    !> Dense matrix descriptor
    type(TDenseDescr), intent(in) :: denseDesc

    !> Is the hamitonian real (no k-points/molecule/gamma point)?
    logical, intent(in) :: tRealHS

    !> Are spin orbit interactions present
    logical, intent(in) :: tSpinOrbit

    !> Are block population spin orbit interactions present
    logical, intent(in) :: tDualSpinOrbit

    !> Should Mulliken populations be generated/output
    logical, intent(in) :: tMulliken

    !> k-points
    real(dp), intent(in) :: kPoint(:,:)

    !> Weights for k-points
    real(dp), intent(in) :: kWeight(:)

    !> occupations of molecular orbitals/Bloch states
    real(dp), intent(in) :: filling(:,:)

    !> list of neighbours for each atom
    type(TNeighbourList), intent(in) :: neighbourList

    !> Number of neighbours for each of the atoms
    integer, intent(in) :: nNeighbourSK(:)

    !> Atomic orbital information
    type(TOrbitals), intent(in) :: orb

    !> Index array for the start of atomic blocks in sparse arrays
    integer, intent(in) :: iSparseStart(:,:)

    !> map from image atoms to the original unique atom
    integer, intent(in) :: img2CentCell(:)

    !> Index for which unit cell atoms are associated with
    integer, intent(in) :: iCellVec(:)

    !> Vectors (in units of the lattice constants) to cells of the lattice
    real(dp), intent(in) :: cellVec(:,:)

    !> species of all atoms in the system
    integer, intent(in) :: species(:)

    !> K-points and spins to process
    type(TParallelKS), intent(in) :: parallelKS

    !> eigenvectors
    complex(dp), intent(inout) :: eigvecs(:,:,:)

    !> work space array
    complex(dp), intent(inout) :: work(:,:)

    !> Energy contributions and total
    type(TEnergies), intent(inout) :: energy

    !> sparse stored density matrix
    real(dp), intent(out) :: rhoPrim(:,:)

    !> spin orbit constants
    real(dp), intent(in), allocatable :: xi(:,:)

    !> Angular momentum of atomic shells
    real(dp), intent(inout), allocatable :: orbitalL(:,:,:)

    !> imaginary part of density matrix  if required
    real(dp), intent(inout), allocatable :: iRhoPrim(:,:)


    real(dp), allocatable :: rVecTemp(:), orbitalLPart(:,:,:)
    integer :: nKPoint, nAtom
    integer :: iKS, iK
    logical :: tImHam

    nAtom = size(orb%nOrbAtom)
    tImHam = allocated(iRhoPrim)
    nKPoint = size(kWeight)

    rhoPrim(:,:) = 0.0_dp
    if (allocated(iRhoPrim)) then
      iRhoPrim(:,:) = 0.0_dp
    end if
    work(:,:) = 0.0_dp

    if (tSpinOrbit .and. .not. tDualSpinOrbit) then
      energy%atomLS(:) = 0.0_dp
      allocate(rVecTemp(nAtom))
    end if

    if (tMulliken .and. tSpinOrbit .and. .not. tDualSpinOrbit) then
      allocate(orbitalLPart(3, orb%mShell, nAtom))
      orbitalL(:,:,:) = 0.0_dp
    end if

    do iKS = 1, parallelKS%nLocalKS
      iK = parallelKS%localKS(1, iKS)

    #:if WITH_SCALAPACK
      call makeDensityMtxCplxBlacs(env%blacs%orbitalGrid, denseDesc%blacsOrbSqr, filling(:,iK),&
          & eigvecs(:,:,iKS), work)
    #:else
      call makeDensityMatrix(work, eigvecs(:,:,iKS), filling(:,iK))
    #:endif
      if (tSpinOrbit .and. .not. tDualSpinOrbit) then
        call getOnsiteSpinOrbitEnergy(env, rVecTemp, work, denseDesc, xi, orb, species)
        energy%atomLS = energy%atomLS + kWeight(iK) * rVecTemp
        if (tMulliken) then
          orbitalLPart(:,:,:) = 0.0_dp
          call getLOnsite(env, orbitalLPart, work, denseDesc, orb, species)
          orbitalL(:,:,:) = orbitalL + kWeight(iK) * orbitalLPart
        end if
      end if

      call env%globalTimer%startTimer(globalTimers%denseToSparse)
    #:if WITH_SCALAPACK
      if (tImHam) then
        call packRhoPauliBlacs(env%blacs, denseDesc, work, kPoint(:,iK), kWeight(iK),&
            & neighbourList%iNeighbour, nNeighbourSK, orb%mOrb, iCellVec, cellVec, iSparseStart,&
            & img2CentCell, rhoPrim, iRhoPrim)
      else
        call packRhoPauliBlacs(env%blacs, denseDesc, work, kPoint(:,iK), kWeight(iK),&
            & neighbourList%iNeighbour, nNeighbourSK, orb%mOrb, iCellVec, cellVec, iSparseStart,&
            & img2CentCell, rhoPrim)
      end if
    #:else
      if (tRealHS) then
        call packHSPauli(rhoPrim, work, neighbourlist%iNeighbour, nNeighbourSK, orb%mOrb,&
            & denseDesc%iAtomStart, iSparseStart, img2CentCell)
        if (tImHam) then
          call packHSPauliImag(iRhoPrim, work, neighbourlist%iNeighbour, nNeighbourSK, orb%mOrb,&
              & denseDesc%iAtomStart, iSparseStart, img2CentCell)
        end if
      else
        call packHS(rhoPrim, work, kPoint(:,iK), kWeight(iK), neighbourList%iNeighbour,&
            & nNeighbourSK, orb%mOrb, iCellVec, cellVec, denseDesc%iAtomStart, iSparseStart,&
            & img2CentCell)
        if (tImHam) then
<<<<<<< HEAD
          call iPackHS(iRhoPrim, work, kPoint(:,iK), kWeight(iK), neighborlist%iNeighbor,&
              & nNeighbor, orb%mOrb, iCellVec, cellVec, denseDesc%iAtomStart, iSparseStart,&
=======
          call iPackHS(iRhoPrim, work, kPoint(:,iK), kWeight(iK), neighbourlist%iNeighbour,&
              & nNeighbourSK, orb%mOrb, iCellVec, cellVec, denseDesc%iAtomStart, iSparseStart,&
>>>>>>> 1539adbf
              & img2CentCell)
        end if
      end if
    #:endif
      call env%globalTimer%stopTimer(globalTimers%denseToSparse)
    end do

  #:if WITH_SCALAPACK
    call env%globalTimer%startTimer(globalTimers%denseToSparse)
    ! Add up and distribute contributions from each group
    call mpifx_allreduceip(env%mpi%globalComm, rhoPrim, MPI_SUM)
    if (allocated(iRhoPrim)) then
      call mpifx_allreduceip(env%mpi%globalComm, iRhoPrim, MPI_SUM)
    end if
    call mpifx_allreduceip(env%mpi%globalComm, energy%atomLS, MPI_SUM)
    if (tMulliken .and. tSpinOrbit .and. .not. tDualSpinOrbit) then
      call mpifx_allreduceip(env%mpi%globalComm, orbitalL, MPI_SUM)
    end if
    call env%globalTimer%stopTimer(globalTimers%denseToSparse)
  #:endif
    if (tSpinOrbit .and. .not. tDualSpinOrbit) then
      energy%ELS = sum(energy%atomLS)
    end if

  end subroutine getDensityFromPauliEigvecs


  !> Calculates electron fillings and resulting band energy terms.
  subroutine getFillingsAndBandEnergies(eigvals, nElectrons, nSpinBlocks, tempElec, kWeights,&
      & tSpinSharedEf, tFillKSep, tFixEf, iDistribFn, Ef, fillings, Eband, TS, E0)

    !> Eigenvalue of each level, kpoint and spin channel
    real(dp), intent(in) :: eigvals(:,:,:)

    !> Nr. of electrons for each spin channel
    real(dp), intent(in) :: nElectrons(:)

    !> Nr. of spin blocks in the Hamiltonian (1 - spin avg, 2 - colinear, 4 - non-colinear)
    integer, intent(in) :: nSpinBlocks

    !> Electronic temperature
    real(dp), intent(in) :: tempElec

    !> Weight of the k-points.
    real(dp), intent(in) :: kWeights(:)

    !> Whether for colinear spin a common Fermi level for both spin channels should be used
    logical, intent(in) :: tSpinSharedEf

    !> Whether each K-point should be filled separately (individual Fermi-level for each k-point)
    logical, intent(in) :: tFillKSep

    !> Whether fixed Fermi level(s) should be used. (No charge conservation!)
    logical, intent(in) :: tFixEf

    !> Selector for the distribution function
    integer, intent(in) :: iDistribFn

    !> Fixed Fermi levels on entry, if tFixEf is .true., otherwise the Fermi levels found for the
    !> given number of electrons on exit
    real(dp), intent(inout) :: Ef(:)

    !> Fillings (orbital, kpoint, spin)
    real(dp), intent(out) :: fillings(:,:,:)

    !> Band energies
    real(dp), intent(out) :: Eband(:)

    !> Band entropies
    real(dp), intent(out) :: TS(:)

    !> Band energies extrapolated to zero Kelvin
    real(dp), intent(out) :: E0(:)

    real(dp) :: EbandTmp(1), TSTmp(1), E0Tmp(1)
    real(dp) :: EfTmp
    real(dp) :: nElecFill(2)
    integer :: nSpinHams, nKPoints
    integer :: iS, iK

    nKPoints = size(fillings, dim=2)
    nSpinHams = size(fillings, dim=3)

    if (nSpinBlocks == 1) then
      ! Filling functions assume one electron per level, but for spin unpolarised we have two
      nElecFill(1) = nElectrons(1) / 2.0_dp
    else
      nElecFill(1:nSpinHams) = nElectrons(1:nSpinHams)
    end if

    if (tFixEf) then
      ! Fixed value of the Fermi level for each spin channel
      do iS = 1, nSpinHams
        call electronFill(Eband(iS:iS), fillings(:,:,iS:iS), TS(iS:iS), E0(iS:iS), Ef(iS),&
            & eigvals(:,:,iS:iS), tempElec, iDistribFn, kWeights)
      end do
    else if (nSpinHams == 2 .and. tSpinSharedEf) then
      ! Common Fermi level across two colinear spin channels
      call Efilling(Eband, Ef(1), TS, E0, fillings, eigvals, sum(nElecFill), tempElec, kWeights,&
          & iDistribFn)
      Ef(2) = Ef(1)
    else if (tFillKSep) then
      ! Every spin channel and every k-point filled up individually.
      Eband(:) = 0.0_dp
      Ef(:) = 0.0_dp
      TS(:) = 0.0_dp
      E0(:) = 0.0_dp
      do iS = 1, nSpinHams
        do iK = 1, nKPoints
          call Efilling(EbandTmp, EfTmp, TSTmp, E0Tmp, fillings(:, iK:iK, iS:iS),&
              & eigvals(:, iK:iK, iS:iS), nElecFill(iS), tempElec, [1.0_dp], iDistribFn)
          Eband(iS) = Eband(iS) + EbandTmp(1) * kWeights(iK)
          Ef(iS) = Ef(iS) + EfTmp * kWeights(iK)
          TS(iS) = TS(iS) + TSTmp(1) * kWeights(iK)
          E0(iS) = E0(iS) + E0Tmp(1) * kWeights(iK)
        end do
      end do
    else
      ! Every spin channel (but no the k-points) filled up individually
      do iS = 1, nSpinHams
        call Efilling(Eband(iS:iS), Ef(iS), TS(iS:iS), E0(iS:iS), fillings(:,:,iS:iS),&
            & eigvals(:,:,iS:iS), nElecFill(iS), tempElec, kWeights, iDistribFn)
      end do
    end if

    if (nSpinBlocks == 1) then
      ! Prefactor 2 for spin unpolarised calculations
      Eband(:) = 2.0_dp * Eband
      E0(:) = 2.0_dp * E0
      TS(:) = 2.0_dp * TS
      fillings(:,:,:) = 2.0_dp * fillings
    end if

  end subroutine getFillingsAndBandEnergies


  !> Calculate Mulliken population from sparse density matrix.
  subroutine getMullikenPopulation(rhoPrim, over, orb, neighbourList, nNeighbourSK, img2CentCell,&
      & iSparseStart, qOrb, iRhoPrim, qBlock, qiBlock)

    !> sparse density matrix
    real(dp), intent(in) :: rhoPrim(:,:)

    !> sparse overlap matrix
    real(dp), intent(in) :: over(:)

    !> Atomic orbital information
    type(TOrbitals), intent(in) :: orb

    !> Atomic neighbours
    type(TNeighbourList), intent(in) :: neighbourList

    !> Number of neighbours for each atom within overlap distance
    integer, intent(in) :: nNeighbourSK(:)

    !> image to actual atom indexing
    integer, intent(in) :: img2CentCell(:)

    !> sparse matrix indexing array
    integer, intent(in) :: iSparseStart(:,:)

    !> orbital charges
    real(dp), intent(out) :: qOrb(:,:,:)

    !> imaginary part of density matrix
    real(dp), intent(in), allocatable :: iRhoPrim(:,:)

    !> Dual atomic charges
    real(dp), intent(inout), allocatable :: qBlock(:,:,:,:)

    !> Imaginary part of dual atomic charges
    real(dp), intent(inout), allocatable :: qiBlock(:,:,:,:)

    integer :: iSpin

    qOrb(:,:,:) = 0.0_dp
    do iSpin = 1, size(qOrb, dim=3)
      call mulliken(qOrb(:,:,iSpin), over, rhoPrim(:,iSpin), orb, neighbourList%iNeighbour,&
          & nNeighbourSK, img2CentCell, iSparseStart)
    end do

    if (allocated(qBlock)) then
      qBlock(:,:,:,:) = 0.0_dp
      do iSpin = 1, size(qBlock, dim=4)
        call mulliken(qBlock(:,:,:,iSpin), over, rhoPrim(:,iSpin), orb, neighbourList%iNeighbour,&
            & nNeighbourSK, img2CentCell, iSparseStart)
      end do
    end if

    if (allocated(qiBlock)) then
      qiBlock(:,:,:,:) = 0.0_dp
      do iSpin = 1, size(qiBlock, dim=4)
        call skewMulliken(qiBlock(:,:,:,iSpin), over, iRhoPrim(:,iSpin), orb,&
            & neighbourList%iNeighbour, nNeighbourSK, img2CentCell, iSparseStart)
      end do
    end if

  end subroutine getMullikenPopulation


<<<<<<< HEAD
  !> Calculates various energy contributions
  subroutine getEnergies(energy, sccCalc, qOrb, q0, chargePerShell, species, tEField, tXlbomd,&
      & tDftbU, tDualSpinOrbit, rhoPrim, H0, orb, neighborList, nNeighbor, img2CentCell,&
      & iSparseStart, cellVol, extPressure, TS, potential, thirdOrd, qBlock, qiBlock, nDftbUFunc,&
      & UJ, nUJ, iUJ, niUJ, xi, iAtInCentralRegion)

    !> energy contributions
    type(TEnergies), intent(inout) :: energy
=======
  !> Calculates various energy contribution that can potentially update for the same geometry
  subroutine getEnergies(sccCalc, qOrb, q0, chargePerShell, species, tEField, tXlbomd,&
      & tDftbU, tDualSpinOrbit, rhoPrim, H0, orb, neighbourList, nNeighbourSK, img2CentCell,&
      & iSparseStart, cellVol, extPressure, TS, potential, energy, thirdOrd, qBlock, qiBlock,&
      & nDftbUFunc, UJ, nUJ, iUJ, niUJ, xi)
>>>>>>> 1539adbf

    !> SCC module internal variables
    type(TScc), allocatable, intent(in) :: sccCalc

    !> Electrons in each atomic orbital
    real(dp), intent(in) :: qOrb(:,:,:)

    !> reference charges
    real(dp), intent(in) :: q0(:,:,:)

    !> electrons in each atomi shell
    real(dp), intent(in) :: chargePerShell(:,:,:)

    !> chemical species
    integer, intent(in) :: species(:)

    !> is an external electric field present
    logical, intent(in) :: tEField

    !> Is the extended Lagrangian being used for MD
    logical, intent(in) :: tXlbomd

    !> Are there orbital potentials present
    logical, intent(in) :: tDftbU

    !> Is dual spin orbit being used
    logical, intent(in) :: tDualSpinOrbit

    !> density matrix in sparse storage
    real(dp), intent(in) :: rhoPRim(:,:)

    !> non-self-consistent hamiltonian
    real(dp), intent(in) :: H0(:)

    !> atomic orbital information
    type(TOrbitals), intent(in) :: orb

    !> neighbour list
    type(TNeighbourList), intent(in) :: neighbourList

    !> Number of neighbours within cut-off for each atom
    integer, intent(in) :: nNeighbourSK(:)

    !> image to real atom mapping
    integer, intent(in) :: img2CentCell(:)

    !> index for sparse large matrices
    integer, intent(in) :: iSparseStart(:,:)

    !> unit cell volume
    real(dp), intent(in) :: cellVol

    !> external pressure
    real(dp), intent(in) :: extPressure

    !> electron entropy contribution
    real(dp), intent(in) :: TS(:)

    !> potentials acting
    type(TPotentials), intent(in) :: potential

    !> 3rd order settings
    type(ThirdOrder), intent(inout), allocatable :: thirdOrd

    !> block (dual) atomic populations
    real(dp), intent(in), allocatable :: qBlock(:,:,:,:)

    !> Imaginary part of block atomic populations
    real(dp), intent(in), allocatable :: qiBlock(:,:,:,:)

    !> which DFTB+U functional (if used)
    integer, intent(in), optional :: nDftbUFunc

    !> U-J prefactors in DFTB+U
    real(dp), intent(in), allocatable :: UJ(:,:)

    !> Number DFTB+U blocks of shells for each atom type
    integer, intent(in), allocatable :: nUJ(:)

    !> which shells are in each DFTB+U block
    integer, intent(in), allocatable :: iUJ(:,:,:)

    !> Number of shells in each DFTB+U block
    integer, intent(in), allocatable :: niUJ(:,:)

    !> Spin orbit constants
    real(dp), intent(in), allocatable :: xi(:,:)

    !> Atoms over which to sum the total energies
    integer, intent(in), allocatable :: iAtInCentralRegion(:)

    integer :: nSpin

    nSpin = size(rhoPrim, dim=2)

    ! Tr[H0 * Rho] can be done with the same algorithm as Mulliken-analysis
    energy%atomNonSCC(:) = 0.0_dp
    call mulliken(energy%atomNonSCC, rhoPrim(:,1), H0, orb, neighbourList%iNeighbour, nNeighbourSK,&
        & img2CentCell, iSparseStart)
    if (allocated(iAtInCentralRegion)) then
      energy%EnonSCC = sum(energy%atomNonSCC(iAtInCentralRegion(:)))
    else
      energy%EnonSCC = sum(energy%atomNonSCC)
    end if

    if (tEfield) then
      energy%atomExt = sum(qOrb(:,:,1) - q0(:,:,1), dim=1) * potential%extAtom(:,1)
      if (allocated(iAtInCentralRegion)) then
        energy%Eext = sum(energy%atomExt(iAtInCentralRegion(:)))
      else
        energy%Eext = sum(energy%atomExt)
      end if
    end if

    if (allocated(sccCalc)) then
      if (tXlbomd) then
        call sccCalc%getEnergyPerAtomXlbomd(species, orb, qOrb, q0, energy%atomSCC)
      else
        call sccCalc%getEnergyPerAtom(energy%atomSCC)
      end if
      if (allocated(iAtInCentralRegion)) then
        energy%Escc = sum(energy%atomSCC(iAtInCentralRegion(:)))
      else
        energy%Escc = sum(energy%atomSCC)
      end if
      if (nSpin > 1) then
        energy%atomSpin(:) = 0.5_dp * sum(sum(potential%intShell(:,:,2:nSpin)&
            & * chargePerShell(:,:,2:nSpin), dim=1), dim=2)
        if (allocated(iAtInCentralRegion)) then
          energy%Espin = sum(energy%atomSpin(iAtInCentralRegion(:)))
        else
          energy%Espin = sum(energy%atomSpin)
        end if
      end if
    end if
    if (allocated(thirdOrd)) then
      if (tXlbomd) then
        call thirdOrd%getEnergyPerAtomXlbomd(qOrb, q0, species, orb, energy%atom3rd)
      else
        call thirdOrd%getEnergyPerAtom(energy%atom3rd)
      end if
      if (allocated(iAtInCentralRegion)) then
        energy%e3rd = sum(energy%atom3rd(iAtInCentralRegion(:)))
      else
        energy%e3rd = sum(energy%atom3rd)
      end if
    end if

    if (tDftbU) then
      if (allocated(qiBlock)) then
        call E_DFTBU(energy%atomDftbu, qBlock, species, orb, nDFTBUfunc, UJ, nUJ, niUJ, iUJ,&
            & qiBlock)
      else
        call E_DFTBU(energy%atomDftbu, qBlock, species, orb, nDFTBUfunc, UJ, nUJ, niUJ, iUJ)
      end if
      if (allocated(iAtInCentralRegion)) then
        energy%Edftbu = sum(energy%atomDftbu(iAtInCentralRegion(:)))
      else
        energy%Edftbu = sum(energy%atomDftbu)
      end if
    end if

    if (tDualSpinOrbit) then
      energy%atomLS(:) = 0.0_dp
      call getDualSpinOrbitEnergy(energy%atomLS, qiBlock, xi, orb, species)
      if (allocated(iAtInCentralRegion)) then
        energy%ELS = sum(energy%atomLS(iAtInCentralRegion(:)))
      else
        energy%ELS = sum(energy%atomLS)
      end if
    end if

    energy%Eelec = energy%EnonSCC + energy%ESCC + energy%Espin + energy%ELS + energy%Edftbu&
        & + energy%Eext + energy%e3rd
    energy%atomElec(:) = energy%atomNonSCC + energy%atomSCC + energy%atomSpin + energy%atomDftbu&
        & + energy%atomLS + energy%atomExt + energy%atom3rd
    energy%atomTotal(:) = energy%atomElec + energy%atomRep + energy%atomDisp
    energy%Etotal = energy%Eelec + energy%Erep + energy%eDisp
    energy%EMermin = energy%Etotal - sum(TS)
    ! extrapolated to 0 K
    energy%Ezero = energy%Etotal - 0.5_dp * sum(TS)
    energy%EGibbs = energy%EMermin + cellVol * extPressure

  end subroutine getEnergies


  !> Checks for the presence of a stop file on disc.
  function hasStopFile(fileName) result(tStop)

    !> name of file to check for
    character(*), intent(in) :: fileName

    !> Is the file present
    logical :: tStop

    inquire(file=fileName, exist=tStop)
    if (tStop) then
      write(stdOut, "(3A)") "Stop file '" // fileName // "' found."
    end if

  end function hasStopFile


  !> Returns input charges for next SCC iteration.
  subroutine getNextInputCharges(env, pChrgMixer, qOutput, qOutRed, orb, nIneqOrb, iEqOrbitals,&
      & iGeoStep, iSccIter, minSccIter, maxSccIter, sccTol, tStopScc, tDftbU, tReadChrg, qInput,&
      & qInpRed, sccErrorQ, tConverged, qBlockOut, iEqBlockDftbU, qBlockIn, qiBlockOut,&
      & iEqBlockDftbuLS, species0, nUJ, iUJ, niUJ, qiBlockIn)

    !> Environment settings
    type(TEnvironment), intent(in) :: env

    !> Charge mixing object
    type(OMixer), intent(inout) :: pChrgMixer

    !> Output electrons
    real(dp), intent(inout) :: qOutput(:,:,:)

    !> Output electrons reduced by unique orbital types
    real(dp), intent(inout) :: qOutRed(:)

    !> Atomic orbital data
    type(TOrbitals), intent(in) :: orb

    !> Total number of inequivalent atomic orbitals
    integer, intent(in) :: nIneqOrb

    !> Equivalence relations between orbitals
    integer, intent(in) :: iEqOrbitals(:,:,:)

    !> Number of current geometry step
    integer, intent(in) :: iGeoStep

    !> Number of current SCC step
    integer, intent(in) :: iSccIter

    !> minumum number of SCC iterations to perform
    integer, intent(in) :: minSccIter

    !> maximum number of SCC iterations before terminating loop
    integer, intent(in) :: maxSccIter

    !> Tolerance on SCC charges between input and output
    real(dp), intent(in) :: sccTol

    !> Should the SCC loop stop
    logical, intent(in) :: tStopScc

    !> are orbital potentials being used
    logical, intent(in) :: tDftbU

    !> Were intial charges read from disc?
    logical, intent(in) :: tReadChrg

    !> Resulting input charges for next SCC iteration
    real(dp), intent(inout) :: qInput(:,:,:)

    !> Equivalence reduced input charges
    real(dp), intent(inout) :: qInpRed(:)

    !> SCC error
    real(dp), intent(out) :: sccErrorQ

    !> Has the calculation converged>
    logical, intent(out) :: tConverged

    !> Dual output charges
    real(dp), intent(inout), allocatable :: qBlockOut(:,:,:,:)

    !> equivalence mapping for dual charge blocks
    integer, intent(in), allocatable :: iEqBlockDftbu(:,:,:,:)

    !> block charge input (if needed for orbital potentials)
    real(dp), intent(inout), allocatable ::qBlockIn(:,:,:,:)

    !> Imaginary part of block charges
    real(dp), intent(in), allocatable :: qiBlockOut(:,:,:,:)

    !> Equivalence mappings in the case of spin orbit and DFTB+U
    integer, intent(in), allocatable :: iEqBlockDftbuLS(:,:,:,:)

    !> atomic species for atoms
    integer, intent(in), allocatable :: species0(:)

    !> Number DFTB+U blocks of shells for each atom type
    integer, intent(in), allocatable :: nUJ(:)

    !> which shells are in each DFTB+U block
    integer, intent(in), allocatable :: iUJ(:,:,:)

    !> Number of shells in each DFTB+U block
    integer, intent(in), allocatable :: niUJ(:,:)

    !> Imaginary part of block atomic input populations
    real(dp), intent(inout), allocatable :: qiBlockIn(:,:,:,:)

    real(dp), allocatable :: qDiffRed(:)
    integer :: nSpin

    nSpin = size(qOutput, dim=3)
    call reduceCharges(orb, nIneqOrb, iEqOrbitals, qOutput, qOutRed, qBlockOut, iEqBlockDftbu,&
        & qiBlockOut, iEqBlockDftbuLS)
    qDiffRed = qOutRed - qInpRed
    sccErrorQ = maxval(abs(qDiffRed))
    tConverged = (sccErrorQ < sccTol)&
        & .and. (iSCCiter >= minSCCIter .or. tReadChrg .or. iGeoStep > 0)
    if ((.not. tConverged) .and. (iSCCiter /= maxSccIter .and. .not. tStopScc)) then
      ! Avoid mixing of spin unpolarised density for spin polarised cases, this is only a problem in
      ! iteration 1, as there is only the (spin unpolarised!) atomic input density at that
      ! point. (Unless charges had been initialized externally)
      if ((iSCCIter + iGeoStep) == 1 .and. (nSpin > 1 .or. tDFTBU) .and. .not. tReadChrg) then
        qInpRed(:) = qOutRed
        qInput(:,:,:) = qOutput
        if (allocated(qBlockIn)) then
          qBlockIn(:,:,:,:) = qBlockOut
          if (allocated(qiBlockIn)) then
            qiBlockIn(:,:,:,:) = qiBlockOut
          end if
        end if
      else
        call mix(pChrgMixer, qInpRed, qDiffRed)
      #:if WITH_MPI
        ! Synchronise charges in order to avoid mixers that store a history drifting apart
        call mpifx_allreduceip(env%mpi%globalComm, qInpRed, MPI_SUM)
        qInpRed(:) = qInpRed / env%mpi%globalComm%size
      #:endif
        call expandCharges(qInpRed, orb, nIneqOrb, iEqOrbitals, qInput, qBlockIn, iEqBlockDftbu,&
            & species0, nUJ, iUJ, niUJ, qiBlockIn, iEqBlockDftbuLS)
      end if
    end if

  end subroutine getNextInputCharges


  !> Reduce charges according to orbital equivalency rules.
  subroutine reduceCharges(orb, nIneqOrb, iEqOrbitals, qOrb, qRed, qBlock, iEqBlockDftbu, qiBlock,&
      & iEqBlockDftbuLS)

    !> Atomic orbital information
    type(TOrbitals), intent(in) :: orb

    !> Number of unique types of atomic orbitals
    integer, intent(in) :: nIneqOrb

    !> equivalence index
    integer, intent(in) :: iEqOrbitals(:,:,:)

    !> Electrons in atomic orbitals
    real(dp), intent(in) :: qOrb(:,:,:)

    !> Reduction of atomic populations
    real(dp), intent(out) :: qRed(:)

    !> Block (dual) populations, if also being reduced
    real(dp), intent(in), allocatable :: qBlock(:,:,:,:)

    !> equivalences for block charges
    integer, intent(in), allocatable :: iEqBlockDftbu(:,:,:,:)

    !> Imaginary part of block charges if present
    real(dp), intent(in), allocatable :: qiBlock(:,:,:,:)

    !> Equivalences for spin orbit if needed
    integer, intent(in), allocatable :: iEqBlockDftbuLS(:,:,:,:)

    real(dp), allocatable :: qOrbUpDown(:,:,:), qBlockUpDown(:,:,:,:)

    qRed(:) = 0.0_dp
    qOrbUpDown = qOrb
    call qm2ud(qOrbUpDown)
    call orbitalEquiv_reduce(qOrbUpDown, iEqOrbitals, orb, qRed(1:nIneqOrb))
    if (allocated(qBlock)) then
      qBlockUpDown = qBlock
      call qm2ud(qBlockUpDown)
      call appendBlock_reduce(qBlockUpDown, iEqBlockDFTBU, orb, qRed)
      if (allocated(qiBlock)) then
        call appendBlock_reduce(qiBlock, iEqBlockDFTBULS, orb, qRed, skew=.true.)
      end if
    end if

  end subroutine reduceCharges


  !> Expand reduced charges according orbital equivalency rules.
  subroutine expandCharges(qRed, orb, nIneqOrb, iEqOrbitals, qOrb, qBlock, iEqBlockDftbu, species0,&
      & nUJ, iUJ, niUJ, qiBlock, iEqBlockDftbuLS)

    !> Reduction of atomic populations
    real(dp), intent(in) :: qRed(:)

    !> Atomic orbital information
    type(TOrbitals), intent(in) :: orb

    !> Number of unique types of atomic orbitals
    integer, intent(in) :: nIneqOrb

    !> equivalence index
    integer, intent(in) :: iEqOrbitals(:,:,:)

    !> Electrons in atomic orbitals
    real(dp), intent(out) :: qOrb(:,:,:)

    !> Block (dual) populations, if also stored in reduced form
    real(dp), intent(inout), allocatable :: qBlock(:,:,:,:)

    !> equivalences for block charges
    integer, intent(in), allocatable :: iEqBlockDftbU(:,:,:,:)

    !> species of central cell atoms
    integer, intent(in), allocatable :: species0(:)

    !> Number DFTB+U blocks of shells for each atom type
    integer, intent(in), allocatable :: nUJ(:)

    !> which shells are in each DFTB+U block
    integer, intent(in), allocatable :: iUJ(:,:,:)

    !> Number of shells in each DFTB+U block
    integer, intent(in), allocatable :: niUJ(:,:)

    !> Imaginary part of block atomic populations
    real(dp), intent(inout), allocatable :: qiBlock(:,:,:,:)

    !> Equivalences for spin orbit if needed
    integer, intent(in), allocatable :: iEqBlockDftbULS(:,:,:,:)

    integer :: nSpin

    @:ASSERT(allocated(qBlock) .eqv. allocated(iEqBlockDftbU))
    @:ASSERT(.not. allocated(qBlock) .or. allocated(species0))
    @:ASSERT(.not. allocated(qBlock) .or. allocated(nUJ))
    @:ASSERT(.not. allocated(qBlock) .or. allocated(iUJ))
    @:ASSERT(.not. allocated(qBlock) .or. allocated(niUJ))
    @:ASSERT(.not. allocated(qiBlock) .or. allocated(qBlock))
    @:ASSERT(allocated(qiBlock) .eqv. allocated(iEqBlockDftbuLS))

    nSpin = size(qOrb, dim=3)
    call OrbitalEquiv_expand(qRed(1:nIneqOrb), iEqOrbitals, orb, qOrb)
    if (allocated(qBlock)) then
      qBlock(:,:,:,:) = 0.0_dp
      call Block_expand(qRed, iEqBlockDftbu, orb, qBlock, species0, nUJ, niUJ, iUJ,&
          & orbEquiv=iEqOrbitals)
      if (allocated(qiBlock)) then
        call Block_expand(qRed, iEqBlockDftbuLS, orb, qiBlock, species0, nUJ, niUJ, iUJ,&
            & skew=.true.)
      end if
    end if
    if (nSpin == 2) then
      call ud2qm(qOrb)
      if (allocated(qBlock)) then
        call ud2qm(qBlock)
      end if
    end if

  end subroutine expandCharges


  !> Get some info about scc convergence.
  subroutine getSccInfo(iSccIter, Eelec, EelecOld, diffElec)

    !> Iteration number
    integer, intent(in) :: iSccIter

    !> Electronic energy
    real(dp), intent(in) :: Eelec

    !> old electronic energy, overwritten on exit with current value
    real(dp), intent(inout) :: EelecOld

    !> difference in electronic energies between iterations
    real(dp), intent(out) :: diffElec

    if (iScciter > 1) then
      diffElec = Eelec - EelecOld
    else
      diffElec = 0.0_dp
    end if
    EelecOld = Eelec

  end subroutine getSccInfo


  !> Whether restart information needs to be written in the current scc loop.
  function needsSccRestartWriting(restartFreq, iGeoStep, iSccIter, minSccIter, maxSccIter, tMd,&
      & tGeoOpt, tDerivs, tConverged, tReadChrg, tStopScc) result(tRestart)

    !> frequency of charge  write out
    integer, intent(in) :: restartFreq

    !> current geometry step
    integer, intent(in) :: iGeoStep

    !> current SCC step
    integer, intent(in) :: iSccIter

    !> minimum number of SCC cycles to perform
    integer, intent(in) :: minSccIter

    !> maximum number of SCC cycles to perform
    integer, intent(in) :: maxSccIter

    !> is this molecular dynamics
    logical, intent(in) :: tMd

    !> Is there geometry optimisation
    logical, intent(in) :: tGeoOpt

    !> are finite difference changes happening
    logical, intent(in) :: tDerivs

    !> Is this converged SCC
    logical, intent(in) :: tConverged

    !> have the charges been read from disc
    logical, intent(in) :: tReadChrg

    !> Has the SCC cycle been stopped?
    logical, intent(in) :: tStopScc

    !> resulting decision as to whether to write charges to disc
    logical :: tRestart

    logical :: tEnoughIters, tRestartIter

    ! Do we need restart at all?
    tRestart = (restartFreq > 0 .and. .not. (tMD .or. tGeoOpt .or. tDerivs) .and. maxSccIter > 1)
    if (tRestart) then

      ! Do we have enough iterations already?
      tEnoughIters = (iSccIter >= minSccIter .or. tReadChrg .or. iGeoStep > 0)

      ! Is current iteration the right one for writing a restart file?
      tRestartIter = (iSccIter == maxSccIter .or. tStopScc .or. mod(iSccIter, restartFreq) == 0)

      tRestart = (tConverged .or. (tEnoughIters .and. tRestartIter))
    end if

  end function needsSccRestartWriting


  !> Stop if linear response module can not be invoked due to unimplemented combinations of
  !> features.
  subroutine ensureLinRespConditions(t3rd, tRealHS, tPeriodic, tForces)

    !> 3rd order hamiltonian contributions included
    logical, intent(in) :: t3rd

    !> a real hamiltonian
    logical, intent(in) :: tRealHs

    !> periodic boundary conditions
    logical, intent(in) :: tPeriodic

    !> forces being evaluated in the excited state
    logical, intent(in) :: tForces

    if (t3rd) then
      call error("Third order currently incompatible with excited state")
    end if
    if (.not. tRealHS) then
      call error("Only real systems are supported for excited state calculations")
    end if
    if (tPeriodic .and. tForces) then
      call error("Forces in the excited state for periodic geometries are currently unavailable")
    end if

  end subroutine ensureLinRespConditions


  !> Do the linear response excitation calculation.
  subroutine calculateLinRespExcitations(env, lresp, parallelKS, sccCalc, qOutput, q0, over,&
      & eigvecsReal, eigen, filling, coord0, species, speciesName, orb, skHamCont, skOverCont,&
      & autotestTag, runId, neighbourList, nNeighbourSK, denseDesc, iSparseStart, img2CentCell,&
      & tWriteAutotest, tForces, tLinRespZVect, tPrintExcEigvecs, tPrintExcEigvecsTxt, nonSccDeriv,&
      & energy, energies, work, rhoSqrReal, excitedDerivs, occNatural)

    !> Environment settings
    type(TEnvironment), intent(in) :: env

    !> excited state settings
    type(LinResp), intent(inout) :: lresp

    !> K-points and spins to process
    type(TParallelKS), intent(in) :: parallelKS

    !> SCC module internal variables
    type(TScc), intent(in) :: sccCalc

    !> electrons in atomic orbitals
    real(dp), intent(in) :: qOutput(:,:,:)

    !> reference atomic orbital occupations
    real(dp), intent(in) :: q0(:,:,:)

    !> sparse overlap matrix
    real(dp), intent(in) :: over(:)

    !> ground state eigenvectors
    real(dp), intent(in) :: eigvecsReal(:,:,:)

    !> ground state eigenvalues (orbital, kpoint)
    real(dp), intent(in) :: eigen(:,:)

    !> ground state fillings (orbital, kpoint)
    real(dp), intent(in) :: filling(:,:)

    !> central cell coordinates
    real(dp), intent(in) :: coord0(:,:)

    !> species of all atoms in the system
    integer, target, intent(in) :: species(:)

    !> label for each atomic chemical species
    character(*), intent(in) :: speciesName(:)

    !> Atomic orbital information
    type(TOrbitals), intent(in) :: orb

    !> non-SCC hamiltonian information
    type(OSlakoCont), intent(in) :: skHamCont

    !> overlap information
    type(OSlakoCont), intent(in) :: skOverCont

    !> File name for regression data
    character(*), intent(in) :: autotestTag

    !> Job ID for future identification
    integer, intent(in) :: runId

    !> list of neighbours for each atom
    type(TNeighbourList), intent(in) :: neighbourList

    !> Number of neighbours for each of the atoms
    integer, intent(in) :: nNeighbourSK(:)

    !> Dense matrix descriptor
    type(TDenseDescr), intent(in) :: denseDesc

    !> Index array for the start of atomic blocks in sparse arrays
    integer, intent(in) :: iSparseStart(:,:)

    !> map from image atoms to the original unique atom
    integer, intent(in) :: img2CentCell(:)

    !> should regression test data be written
    logical, intent(in) :: tWriteAutotest

    !> forces to be calculated in the excited state
    logical, intent(in) :: tForces

    !> require the Z vector for excited state properties
    logical, intent(in) :: tLinRespZVect

    !> print natural orbitals of the excited state
    logical, intent(in) :: tPrintExcEigvecs

    !> print natural orbitals also in text form?
    logical, intent(in) :: tPrintExcEigvecsTxt

    !> method for calculating derivatives of S and H0
    type(NonSccDiff), intent(in) :: nonSccDeriv

    !> Energy contributions and total
    type(TEnergies), intent(inout) :: energy

    !> energes of all solved states
    real(dp), intent(inout), allocatable :: energies(:)

    !> Working array of the size of the dense matrices.
    real(dp), intent(out) :: work(:,:)

    !> density matrix in dense form
    real(dp), intent(inout), allocatable :: rhoSqrReal(:,:,:)

    !> excited state energy derivative with respect to atomic coordinates
    real(dp), intent(inout), allocatable :: excitedDerivs(:,:)

    !> natural orbital occupation numbers
    real(dp), intent(inout), allocatable :: occNatural(:)

    real(dp), allocatable :: dQAtom(:)
    real(dp), allocatable :: naturalOrbs(:,:,:)
    integer, pointer :: pSpecies0(:)
    integer :: iSpin, nSpin, nAtom, fdAutotest
    logical :: tSpin

    nAtom = size(qOutput, dim=2)
    nSpin = size(eigen, dim=2)
    tSpin = (nSpin == 2)
    pSpecies0 => species(1:nAtom)

    energy%Eexcited = 0.0_dp
    allocate(dQAtom(nAtom))
    dQAtom(:) = sum(qOutput(:,:,1) - q0(:,:,1), dim=1)
    call unpackHS(work, over, neighbourList%iNeighbour, nNeighbourSK, denseDesc%iAtomStart,&
        & iSparseStart, img2CentCell)
    call blockSymmetrizeHS(work, denseDesc%iAtomStart)
    if (tForces) then
      do iSpin = 1, nSpin
        call blockSymmetrizeHS(rhoSqrReal(:,:,iSpin), denseDesc%iAtomStart)
      end do
    end if
    if (tWriteAutotest) then
      open(newUnit=fdAutotest, file=autotestTag, position="append")
    end if

    if (tLinRespZVect) then
      if (tPrintExcEigVecs) then
        allocate(naturalOrbs(orb%nOrb, orb%nOrb, 1))
      end if
      call addGradients(tSpin, lresp, denseDesc%iAtomStart, eigvecsReal, eigen, work, filling,&
          & coord0, sccCalc, dQAtom, pSpecies0, neighbourList%iNeighbour, img2CentCell, orb,&
          & skHamCont, skOverCont, tWriteAutotest, fdAutotest, energy%Eexcited, energies,&
          & excitedDerivs, nonSccDeriv, rhoSqrReal, occNatural, naturalOrbs)
      if (tPrintExcEigvecs) then
        call writeRealEigvecs(env, runId, neighbourList, nNeighbourSK, denseDesc, iSparseStart,&
            & img2CentCell, pSpecies0, speciesName, orb, over, parallelKS, tPrintExcEigvecsTxt,&
            & naturalOrbs, work, fileName="excitedOrbs")
      end if
    else
      call calcExcitations(lresp, tSpin, denseDesc, eigvecsReal, eigen, work, filling, coord0,&
          & sccCalc, dQAtom, pSpecies0, neighbourList%iNeighbour, img2CentCell, orb,&
          & tWriteAutotest, fdAutotest, energy%Eexcited, energies)
    end if
    energy%Etotal = energy%Etotal + energy%Eexcited
    energy%EMermin = energy%EMermin + energy%Eexcited
    energy%EGibbs = energy%EGibbs + energy%Eexcited
    if (tWriteAutotest) then
      close(fdAutotest)
    end if

  end subroutine calculateLinRespExcitations


  !> Get the XLBOMD charges for the current geometry.
  subroutine getXlbomdCharges(xlbomdIntegrator, qOutRed, pChrgMixer, orb, nIneqOrb, iEqOrbitals,&
      & qInput, qInpRed, iEqBlockDftbu, qBlockIn, species0, nUJ, iUJ, niUJ, iEqBlockDftbuLS,&
      & qiBlockIn)

    !> integrator for the extended Lagrangian
    type(Xlbomd), intent(inout) :: xlbomdIntegrator

    !> output charges, reduced by equivalences
    real(dp), intent(in) :: qOutRed(:)

    !> SCC mixer
    type(OMixer), intent(inout) :: pChrgMixer

    !> Atomic orbital information
    type(TOrbitals), intent(in) :: orb

    !> number of inequivalent orbitals
    integer, intent(in) :: nIneqOrb

    !> equivalence map
    integer, intent(in) :: iEqOrbitals(:,:,:)

    !> input charges
    real(dp), intent(out) :: qInput(:,:,:)

    !> input charges reduced by equivalences
    real(dp), intent(out) :: qInpRed(:)

    !> +U equivalences
    integer, intent(in), allocatable :: iEqBlockDftbU(:,:,:,:)

    !> central cell species
    integer, intent(in), allocatable :: species0(:)

    !> block input charges
    real(dp), intent(inout), allocatable :: qBlockIn(:,:,:,:)

    !> Number DFTB+U blocks of shells for each atom type
    integer, intent(in), allocatable :: nUJ(:)

    !> which shells are in each DFTB+U block
    integer, intent(in), allocatable :: iUJ(:,:,:)

    !> Number of shells in each DFTB+U block
    integer, intent(in), allocatable :: niUJ(:,:)

    !> equivalences for spin orbit
    integer, intent(in), allocatable :: iEqBlockDftbuLS(:,:,:,:)

    !> imaginary part of dual charges
    real(dp), intent(inout), allocatable :: qiBlockIn(:,:,:,:)

    real(dp), allocatable :: invJacobian(:,:)

    if (xlbomdIntegrator%needsInverseJacobian()) then
      write(stdOut, "(A)") ">> Updating XLBOMD Inverse Jacobian"
      allocate(invJacobian(nIneqOrb, nIneqOrb))
      call getInverseJacobian(pChrgMixer, invJacobian)
      call xlbomdIntegrator%setInverseJacobian(invJacobian)
      deallocate(invJacobian)
    end if
    call xlbomdIntegrator%getNextCharges(qOutRed(1:nIneqOrb), qInpRed(1:nIneqOrb))
    call expandCharges(qInpRed, orb, nIneqOrb, iEqOrbitals, qInput, qBlockIn, iEqBlockDftbu,&
        & species0, nUJ, iUJ, niUJ, qiBlockIn, iEqBlockDftbuLS)

  end subroutine getXlbomdCharges


  !> Calculates dipole moment.
  subroutine getDipoleMoment(qOutput, q0, coord, dipoleMoment)

    !> electrons in orbitals
    real(dp), intent(in) :: qOutput(:,:,:)

    !> reference atomic charges
    real(dp), intent(in) :: q0(:,:,:)

    !> atomic coordinates
    real(dp), intent(in) :: coord(:,:)

    !> resulting dipole moment
    real(dp), intent(out) :: dipoleMoment(:)

    integer :: nAtom, iAtom

    nAtom = size(qOutput, dim=2)
    dipoleMoment(:) = 0.0_dp
    do iAtom = 1, nAtom
      dipoleMoment(:) = dipoleMoment(:)&
          & + sum(q0(:, iAtom, 1) - qOutput(:, iAtom, 1)) * coord(:,iAtom)
    end do

  end subroutine getDipoleMoment


  !> Prints dipole moment calcululated by the derivative of H with respect of the external field.
  subroutine checkDipoleViaHellmannFeynman(rhoPrim, q0, coord0, over, orb, neighbourList,&
      & nNeighbourSK, species, iSparseStart, img2CentCell)

    !> Density matrix in sparse storage
    real(dp), intent(in) :: rhoPrim(:,:)

    !> Reference orbital charges
    real(dp), intent(in) :: q0(:,:,:)

    !> Central cell atomic coordinates
    real(dp), intent(in) :: coord0(:,:)

    !> Overlap matrix in sparse storage
    real(dp), intent(in) :: over(:)

    !> Atomic orbital information
    type(TOrbitals), intent(in) :: orb

    !> list of neighbours for each atom
    type(TNeighbourList), intent(in) :: neighbourList

    !> Number of neighbours for each of the atoms
    integer, intent(in) :: nNeighbourSK(:)

    !> species of all atoms in the system
    integer, intent(in) :: species(:)

    !> Index array for the start of atomic blocks in sparse arrays
    integer, intent(in) :: iSparseStart(:,:)

    !> map from image atoms to the original unique atom
    integer, intent(in) :: img2CentCell(:)

    real(dp), allocatable :: hprime(:,:), dipole(:,:), potentialDerivative(:,:)
    integer :: nAtom, sparseSize, iAt, ii

    sparseSize = size(over)
    nAtom = size(q0, dim=2)
    allocate(hprime(sparseSize, 1))
    allocate(dipole(size(q0, dim=1), nAtom))
    allocate(potentialDerivative(nAtom, 1))
    write(stdOut,*)
    write(stdOut, "(A)", advance='no') 'Hellmann Feynman dipole:'

    ! loop over directions
    do ii = 1, 3
      potentialDerivative(:,:) = 0.0_dp
      ! Potential from dH/dE
      potentialDerivative(:,1) = -coord0(ii,:)
      hprime(:,:) = 0.0_dp
      dipole(:,:) = 0.0_dp
      call add_shift(hprime, over, nNeighbourSK, neighbourList%iNeighbour, species, orb,&
          & iSparseStart, nAtom, img2CentCell, potentialDerivative)

      ! evaluate <psi| dH/dE | psi>
      call mulliken(dipole, hprime(:,1), rhoPrim(:,1), orb, neighbourList%iNeighbour, nNeighbourSK,&
          & img2CentCell, iSparseStart)

      ! add nuclei term for derivative wrt E
      do iAt = 1, nAtom
        dipole(1, iAt) = dipole(1, iAt) + sum(q0(:, iAt, 1)) * coord0(ii, iAt)
      end do
      write(stdOut, "(F12.8)", advance='no') sum(dipole)
    end do
    write(stdOut, *) " au"

  end subroutine checkDipoleViaHellmannFeynman


  !> Calculate the energy weighted density matrix
  !>
  !> NOTE: Dense eigenvector and overlap matrices are overwritten.
  !>
  subroutine getEnergyWeightedDensity(env, denseDesc, forceType, filling, eigen, kPoint, kWeight,&
<<<<<<< HEAD
      & neighborList, nNeighbor, orb, iSparseStart, img2CentCell, iCellVEc, cellVec, tRealHS, ham,&
      & over, parallelKS, solver, iSCC, mu, ERhoPrim, HSqrReal, SSqrReal, HSqrCplx, SSqrCplx)
=======
      & neighbourList, nNeighbourSK, orb, iSparseStart, img2CentCell, iCellVEc, cellVec, tRealHS,&
      & ham, over, parallelKS, ERhoPrim, HSqrReal, SSqrReal, HSqrCplx, SSqrCplx)
>>>>>>> 1539adbf

    !> Environment settings
    type(TEnvironment), intent(inout) :: env

    !> Dense matrix descriptor
    type(TDenseDescr), intent(in) :: denseDesc

    !> Force type
    integer, intent(in) :: forceType

    !> Occupations of single particle states in the ground state
    real(dp), intent(in) :: filling(:,:,:)

    !> Eigenvalues
    real(dp), intent(in) :: eigen(:,:,:)

    !> K-points
    real(dp), intent(in) :: kPoint(:,:)

    !> Weights for k-points
    real(dp), intent(in) :: kWeight(:)

    !> list of neighbours for each atom
    type(TNeighbourList), intent(in) :: neighbourList

    !> Number of neighbours for each of the atoms
    integer, intent(in) :: nNeighbourSK(:)

    !> Atomic orbital information
    type(TOrbitals), intent(in) :: orb

    !> Index array for the start of atomic blocks in sparse arrays
    integer, intent(in) :: iSparseStart(:,:)

    !> map from image atoms to the original unique atom
    integer, intent(in) :: img2CentCell(:)

    !> Index for which unit cell atoms are associated with
    integer, intent(in) :: iCellVec(:)

    !> Vectors (in units of the lattice constants) to cells of the lattice
    real(dp), intent(in) :: cellVec(:,:)

    !> Is the hamitonian real (no k-points/molecule/gamma point)?
    logical, intent(in) :: tRealHS

    !> Sparse Hamiltonian
    real(dp), intent(in) :: ham(:,:)

    !> Sparse overlap
    real(dp), intent(in) :: over(:)

    !> K-points and spins to process
    type(TParallelKS), intent(in) :: parallelKS

    !> Solver type
    integer, intent(in) :: solver

    !> iteration counter
    integer, intent(in) :: iSCC

    !> Electrochemical potentials per contact and spin
    real(dp), intent(in) :: mu(:,:)

    !> Energy weighted sparse matrix
    real(dp), intent(out) :: ERhoPrim(:)

    !> Storage for dense hamiltonian matrix
    real(dp), intent(inout), allocatable :: HSqrReal(:,:,:)

    !> Storage for dense overlap matrix
    real(dp), intent(inout), allocatable :: SSqrReal(:,:)

    !> Storage for dense hamitonian matrix (complex case)
    complex(dp), intent(inout), allocatable :: HSqrCplx(:,:,:)

    !> Storage for dense overlap matrix (complex case)
    complex(dp), intent(inout), allocatable :: SSqrCplx(:,:)

    integer :: nSpin

    call env%globalTimer%startTimer(globalTimers%energyDensityMatrix)

  #:if WITH_TRANSPORT
    if (solver == solverGF) then
      call calcEdensity_green(iSCC, env%mpi%globalComm, parallelKS%localKS, ham, over,&
          & neighborlist%iNeighbor, nNeighbor, denseDesc%iAtomStart, iSparseStart, img2CentCell,&
          & iCellVec, cellVec, orb, kPoint, kWeight, mu, ERhoPrim)
      return
    end if
  #:endif

    nSpin = size(ham, dim=2)

    if (nSpin == 4) then
      call getEDensityMtxFromPauliEigvecs(env, denseDesc, filling, eigen, kPoint, kWeight,&
          & neighbourList, nNeighbourSK, orb, iSparseStart, img2CentCell, iCellVec, cellVec,&
          & tRealHS, parallelKS, HSqrCplx, SSqrCplx, ERhoPrim)
    else if (tRealHS) then
      call getEDensityMtxFromRealEigvecs(env, denseDesc, forceType, filling, eigen, neighbourList,&
          & nNeighbourSK, orb, iSparseStart, img2CentCell, ham, over, parallelKS, HSqrReal,&
          & SSqrReal, ERhoPrim)
    else
      call getEDensityMtxFromComplexEigvecs(env, denseDesc, forceType, filling, eigen, kPoint,&
          & kWeight, neighbourList, nNeighbourSK, orb, iSparseStart, img2CentCell, iCellVec,&
          & cellVec, ham, over, parallelKS, HSqrCplx, SSqrCplx, ERhoPrim)
    end if

    call env%globalTimer%stopTimer(globalTimers%energyDensityMatrix)

  end subroutine getEnergyWeightedDensity


  !> Calculates density matrix from real eigenvectors.
  subroutine getEDensityMtxFromRealEigvecs(env, denseDesc, forceType, filling, eigen,&
      & neighbourList, nNeighbourSK, orb, iSparseStart, img2CentCell, ham, over, parallelKS,&
      & eigvecsReal, work, ERhoPrim)

    !> Environment settings
    type(TEnvironment), intent(in) :: env

    !> Dense matrix descriptor
    type(TDenseDescr), intent(in) :: denseDesc

    !> How to calculate the force
    integer, intent(in) :: forceType

    !> Occupations of single particle states in the ground state
    real(dp), intent(in) :: filling(:,:,:)

    !> Eigenvalues
    real(dp), intent(in) :: eigen(:,:,:)

    !> list of neighbours for each atom
    type(TNeighbourList), intent(in) :: neighbourList

    !> Number of neighbours for each of the atoms
    integer, intent(in) :: nNeighbourSK(:)

    !> Atomic orbital information
    type(TOrbitals), intent(in) :: orb

    !> Index array for the start of atomic blocks in sparse arrays
    integer, intent(in) :: iSparseStart(:,:)

    !> map from image atoms to the original unique atom
    integer, intent(in) :: img2CentCell(:)

    !> Sparse Hamiltonian
    real(dp), intent(in) :: ham(:,:)

    !> Sparse overlap
    real(dp), intent(in) :: over(:)

    !> K-points and spins to process
    type(TParallelKS), intent(in) :: parallelKS

    !> Eigenvectors (NOTE: they will be rewritten with work data on exit!)
    real(dp), intent(inout) :: eigvecsReal(:,:,:)

    !> Work array for storing temporary data
    real(dp), intent(out) :: work(:,:)

    !> Energy weighted density matrix
    real(dp), intent(out) :: ERhoPrim(:)

    real(dp), allocatable :: work2(:,:)
    integer :: nSpin, nLocalRows, nLocalCols, nOrb
    integer :: iKS, iS

    nSpin = size(eigen, dim=3)
    nLocalRows = size(eigvecsReal, dim=1)
    nLocalCols = size(eigvecsReal, dim=2)
    nOrb = denseDesc%iAtomStart(size(denseDesc%iAtomStart)) - 1
    if (forceType == forceDynT0 .or. forceType == forceDynT) then
      allocate(work2(nLocalRows, nLocalCols))
    end if

    ERhoPrim(:) = 0.0_dp
    do iKS = 1, parallelKS%nLocalKS
      iS = parallelKS%localKS(2, iKS)

      select case (forceType)

      case(forceOrig)
        ! Original (non-consistent) scheme
      #:if WITH_SCALAPACK
        call makeDensityMtxRealBlacs(env%blacs%orbitalGrid, denseDesc%blacsOrbSqr, filling(:,1,iS),&
            & eigvecsReal(:,:,iKS), work, eigen(:,1,iS))
      #:else
        if (tDensON2) then
          call makeDensityMatrix(work, eigvecsReal(:,:,iKS), filling(:,1,iS), eigen(:,1,iS),&
              & neighbourlist%iNeighbour, nNeighbourSK, orb, denseDesc%iAtomStart, img2CentCell)
        else
          call makeDensityMatrix(work, eigvecsReal(:,:,iKS), filling(:,1,iS), eigen(:,1,iS))
        end if
      #:endif

      case(forceDynT0)
        ! Correct force for XLBOMD for T=0K (DHD)
      #:if WITH_SCALAPACK
        call unpackHSRealBlacs(env%blacs, ham(:,iS), neighbourList%iNeighbour, nNeighbourSK,&
            & iSparseStart, img2CentCell, denseDesc, work)
        call makeDensityMtxRealBlacs(env%blacs%orbitalGrid, denseDesc%blacsOrbSqr, filling(:,1,iS),&
            & eigVecsReal(:,:,iKS), work2)
        call pblasfx_psymm(work2, denseDesc%blacsOrbSqr, work, denseDesc%blacsOrbSqr,&
            & eigvecsReal(:,:,iKS), denseDesc%blacsOrbSqr, side="L")
        call pblasfx_psymm(work2, denseDesc%blacsOrbSqr, eigvecsReal(:,:,iKS),&
            & denseDesc%blacsOrbSqr, work, denseDesc%blacsOrbSqr, side="R", alpha=0.5_dp)
      #:else
        call unpackHS(work, ham(:,iS), neighbourlist%iNeighbour, nNeighbourSK,&
            & denseDesc%iAtomStart, iSparseStart, img2CentCell)
        call blockSymmetrizeHS(work, denseDesc%iAtomStart)
        call makeDensityMatrix(work2, eigvecsReal(:,:,iKS), filling(:,1,iS))
        ! D H
        call symm(eigvecsReal(:,:,iKS), "L", work2, work)
        ! (D H) D
        call symm(work, "R", work2, eigvecsReal(:,:,iKS), alpha=0.5_dp)
      #:endif

      case(forceDynT)
        ! Correct force for XLBOMD for T <> 0K (DHS^-1 + S^-1HD)
      #:if WITH_SCALAPACK
        call makeDensityMtxRealBlacs(env%blacs%orbitalGrid, denseDesc%blacsOrbSqr, filling(:,1,iS),&
            & eigVecsReal(:,:,iKS), work)
        call unpackHSRealBlacs(env%blacs, ham(:,iS), neighbourlist%iNeighbour, nNeighbourSK,&
            & iSparseStart, img2CentCell, denseDesc, work2)
        call pblasfx_psymm(work, denseDesc%blacsOrbSqr, work2, denseDesc%blacsOrbSqr,&
            & eigvecsReal(:,:,iKS), denseDesc%blacsOrbSqr, side="L")
        call unpackHSRealBlacs(env%blacs, over, neighbourlist%iNeighbour, nNeighbourSK,&
            & iSparseStart, img2CentCell, denseDesc, work)
        call psymmatinv(denseDesc%blacsOrbSqr, work)
        call pblasfx_psymm(work, denseDesc%blacsOrbSqr, eigvecsReal(:,:,iKS),&
            & denseDesc%blacsOrbSqr, work2, denseDesc%blacsOrbSqr, side="R", alpha=0.5_dp)
        work(:,:) = work2
        call pblasfx_ptran(work2, denseDesc%blacsOrbSqr, work, denseDesc%blacsOrbSqr, alpha=1.0_dp,&
            & beta=1.0_dp)
      #:else
        call makeDensityMatrix(work, eigvecsReal(:,:,iKS), filling(:,1,iS))
        call unpackHS(work2, ham(:,iS), neighbourlist%iNeighbour, nNeighbourSK,&
            & denseDesc%iAtomStart, iSparseStart, img2CentCell)
        call blocksymmetrizeHS(work2, denseDesc%iAtomStart)
        call symm(eigvecsReal(:,:,iKS), "L", work, work2)
        call unpackHS(work, over, neighbourlist%iNeighbour, nNeighbourSK, denseDesc%iAtomStart,&
            & iSparseStart, img2CentCell)
        call symmatinv(work)
        call symm(work2, "R", work, eigvecsReal(:,:,iKS), alpha=0.5_dp)
        work(:,:) = work2 + transpose(work2)
      #:endif
      end select

    #:if WITH_SCALAPACK
      call packRhoRealBlacs(env%blacs, denseDesc, work, neighbourList%iNeighbour, nNeighbourSK,&
          & orb%mOrb, iSparseStart, img2CentCell, ERhoPrim)
    #:else
      call packHS(ERhoPrim, work, neighbourList%iNeighbour, nNeighbourSK, orb%mOrb,&
          & denseDesc%iAtomStart, iSparseStart, img2CentCell)
    #:endif
    end do

  #:if WITH_SCALAPACK
    ! Add up and distribute energy weighted density matrix contribution from each group
    call mpifx_allreduceip(env%mpi%globalComm, ERhoPrim, MPI_SUM)
  #:endif

  end subroutine getEDensityMtxFromRealEigvecs


  !> Calculates density matrix from complex eigenvectors.
  subroutine getEDensityMtxFromComplexEigvecs(env, denseDesc, forceType, filling, eigen, kPoint,&
      & kWeight, neighbourList, nNeighbourSK, orb, iSparseStart, img2CentCell, iCellVec, cellVec,&
      & ham, over, parallelKS, eigvecsCplx, work, ERhoPrim)

    !> Environment settings
    type(TEnvironment), intent(in) :: env

    !> Dense matrix descriptor
    type(TDenseDescr), intent(in) :: denseDesc

    integer, intent(in) :: forceType

    !> Occupations of single particle states in the ground state
    real(dp), intent(in) :: filling(:,:,:)

    !> eigen-values of the system
    real(dp), intent(in) :: eigen(:,:,:)

    !> k-points of the system
    real(dp), intent(in) :: kPoint(:,:)

    !> Weights for k-points
    real(dp), intent(in) :: kWeight(:)

    !> list of neighbours for each atom
    type(TNeighbourList), intent(in) :: neighbourList

    !> Number of neighbours for each of the atoms
    integer, intent(in) :: nNeighbourSK(:)

    !> Atomic orbital information
    type(TOrbitals), intent(in) :: orb

    !> Index array for the start of atomic blocks in sparse arrays
    integer, intent(in) :: iSparseStart(:,:)

    !> map from image atoms to the original unique atom
    integer, intent(in) :: img2CentCell(:)

    !> Index for which unit cell atoms are associated with
    integer, intent(in) :: iCellVec(:)

    !> Vectors (in units of the lattice constants) to cells of the lattice
    real(dp), intent(in) :: cellVec(:,:)

    !> Sparse Hamiltonian
    real(dp), intent(in) :: ham(:,:)

    !> Sparse overlap
    real(dp), intent(in) :: over(:)

    !> K-points and spins to process
    type(TParallelKS), intent(in) :: parallelKS

    !> Eigenvectors of the system
    complex(dp), intent(inout) :: eigvecsCplx(:,:,:)

    !> work array (sized like overlap matrix)
    complex(dp), intent(inout) :: work(:,:)

    !> Energy weighted sparse density matrix (charge only part)
    real(dp), intent(out) :: ERhoPrim(:)

    complex(dp), allocatable :: work2(:,:)
    integer :: nLocalRows, nLocalCols, nOrb
    integer :: iKS, iS, iK

    nLocalRows = size(eigvecsCplx, dim=1)
    nLocalCols = size(eigvecsCplx, dim=2)
    nOrb = denseDesc%iAtomStart(size(denseDesc%iAtomStart)) - 1

    if (forceType == forceDynT0 .or. forceType == forceDynT) then
      allocate(work2(nLocalRows, nLocalCols))
    end if

    ERhoPrim(:) = 0.0_dp
    do iKS = 1, parallelKS%nLocalKS
      iK = parallelKS%localKS(1, iKS)
      iS = parallelKS%localKS(2, iKS)

      select case (forceType)

      case(forceOrig)
        ! Original (non-consistent) scheme
      #:if WITH_SCALAPACK
        call makeDensityMtxCplxBlacs(env%blacs%orbitalGrid, denseDesc%blacsOrbSqr,&
            & filling(:,iK,iS), eigvecsCplx(:,:,iKS), work, eigen(:,iK,iS))
      #:else
        if (tDensON2) then
          call makeDensityMatrix(work, eigvecsCplx(:,:,iKS), filling(:,iK,iS),&
              & eigen(:,iK, iS), neighbourlist%iNeighbour, nNeighbourSK, orb, denseDesc%iAtomStart,&
              & img2CentCell)
        else
          call makeDensityMatrix(work, eigvecsCplx(:,:,iKS), filling(:,iK,iS), eigen(:,iK, iS))
        end if
      #:endif

      case(forceDynT0)
        ! Correct force for XLBOMD for T=0K (DHD)
      #:if WITH_SCALAPACK
        call unpackHSCplxBlacs(env%blacs, ham(:,iS), kPoint(:,iK), neighbourList%iNeighbour,&
            & nNeighbourSK, iCellVec, cellVec, iSparseStart, img2CentCell, denseDesc, work)
        call makeDensityMtxCplxBlacs(env%blacs%orbitalGrid, denseDesc%blacsOrbSqr, filling(:,1,iS),&
            & eigvecsCplx(:,:,iKS), work2)
        call pblasfx_phemm(work2, denseDesc%blacsOrbSqr, work, denseDesc%blacsOrbSqr,&
            & eigvecsCplx(:,:,iKS), denseDesc%blacsOrbSqr, side="L")
        call pblasfx_phemm(work2, denseDesc%blacsOrbSqr, eigvecsCplx(:,:,iKS),&
            & denseDesc%blacsOrbSqr, work, denseDesc%blacsOrbSqr, side="R", alpha=(0.5_dp, 0.0_dp))
      #:else
        call makeDensityMatrix(work2, eigvecsCplx(:,:,iKS), filling(:,iK,iS))
<<<<<<< HEAD
        call unpackHS(work, ham(:,iS), kPoint(:,iK), neighborlist%iNeighbor, nNeighbor, iCellVec,&
            & cellVec, denseDesc%iAtomStart, iSparseStart, img2CentCell)
=======
        call unpackHS(work, ham(:,iS), kPoint(:,iK), neighbourlist%iNeighbour, nNeighbourSK,&
            & iCellVec, cellVec, denseDesc%iAtomStart, iSparseStart, img2CentCell)
>>>>>>> 1539adbf
        call blockHermitianHS(work, denseDesc%iAtomStart)
        call hemm(eigvecsCplx(:,:,iKS), "L", work2, work)
        call hemm(work, "R", work2, eigvecsCplx(:,:,iKS), alpha=(0.5_dp, 0.0_dp))
      #:endif

      case(forceDynT)
        ! Correct force for XLBOMD for T <> 0K (DHS^-1 + S^-1HD)
      #:if WITH_SCALAPACK
        call makeDensityMtxCplxBlacs(env%blacs%orbitalGrid, denseDesc%blacsOrbSqr,&
            & filling(:,iK,iS), eigVecsCplx(:,:,iKS), work)
        call unpackHSCplxBlacs(env%blacs, ham(:,iS), kPoint(:,iK), neighbourlist%iNeighbour,&
            & nNeighbourSK, iCellVec, cellVec, iSparseStart, img2CentCell, denseDesc, work2)
        call pblasfx_phemm(work, denseDesc%blacsOrbSqr, work2, denseDesc%blacsOrbSqr,&
            & eigvecsCplx(:,:,iKS), denseDesc%blacsOrbSqr, side="L")
        call unpackHSCplxBlacs(env%blacs, over, kPoint(:,iK), neighbourlist%iNeighbour,&
            & nNeighbourSK, iCellVec, cellVec, iSparseStart, img2CentCell, denseDesc, work)
        call phermatinv(denseDesc%blacsOrbSqr, work)
        call pblasfx_phemm(work, denseDesc%blacsOrbSqr, eigvecsCplx(:,:,iKS),&
            & denseDesc%blacsOrbSqr, work2, denseDesc%blacsOrbSqr, side="R", alpha=(0.5_dp, 0.0_dp))
        work(:,:) = work2
        call pblasfx_ptranc(work2, denseDesc%blacsOrbSqr, work, denseDesc%blacsOrbSqr,&
            & alpha=(1.0_dp, 0.0_dp), beta=(1.0_dp, 0.0_dp))
      #:else
        call makeDensityMatrix(work, eigvecsCplx(:,:,iKS), filling(:,iK,iS))
        call unpackHS(work2, ham(:,iS), kPoint(:,iK), neighbourlist%iNeighbour, nNeighbourSK,&
            & iCellVec, cellVec, denseDesc%iAtomStart, iSparseStart, img2CentCell)
        call blockHermitianHS(work2, denseDesc%iAtomStart)
        call hemm(eigvecsCplx(:,:,iKS), "L", work, work2)
        call unpackHS(work, over, kPoint(:,iK), neighbourlist%iNeighbour, nNeighbourSK, iCellVec,&
            & cellVec, denseDesc%iAtomStart, iSparseStart, img2CentCell)
        call hermatinv(work)
        call hemm(work2, "R", work, eigvecsCplx(:,:,iKS), alpha=(0.5_dp, 0.0_dp))
        work(:,:) = work2 + transpose(conjg(work2))
      #:endif
      end select

    #:if WITH_SCALAPACK
      call packRhoCplxBlacs(env%blacs, denseDesc, work, kPoint(:,iK), kWeight(iK),&
          &neighbourList%iNeighbour, nNeighbourSK, orb%mOrb, iCellVec, cellVec, iSparseStart,&
          & img2CentCell, ERhoPrim)
    #:else
<<<<<<< HEAD
      call packHS(ERhoPrim, work, kPoint(:,iK), kWeight(iK), neighborList%iNeighbor, nNeighbor,&
          & orb%mOrb, iCellVec, cellVec, denseDesc%iAtomStart, iSparseStart, img2CentCell)
=======
      call packHS(ERhoPrim, work, kPoint(:,iK), kWeight(iK), neighbourList%iNeighbour,&
          & nNeighbourSK, orb%mOrb, iCellVec, cellVec, denseDesc%iAtomStart, iSparseStart,&
          & img2CentCell)
>>>>>>> 1539adbf
    #:endif
    end do

  #:if WITH_SCALAPACK
    ! Add up and distribute energy weighted density matrix contribution from each group
    call mpifx_allreduceip(env%mpi%globalComm, ERhoPrim, MPI_SUM)
  #:endif

  end subroutine getEDensityMtxFromComplexEigvecs


  !> Calculates density matrix from Pauli-type two component eigenvectors.
  subroutine getEDensityMtxFromPauliEigvecs(env, denseDesc, filling, eigen, kPoint, kWeight,&
      & neighbourList, nNeighbourSK, orb, iSparseStart, img2CentCell, iCellVec, cellVec, tRealHS,&
      & parallelKS, eigvecsCplx, work, ERhoPrim)

    !> Environment settings
    type(TEnvironment), intent(in) :: env

    !> Dense matrix descriptor
    type(TDenseDescr), intent(in) :: denseDesc

    !> Occupations of single particle states in the ground state
    real(dp), intent(in) :: filling(:,:,:)

    !> Eigenvalues
    real(dp), intent(in) :: eigen(:,:,:)

    !> K-points
    real(dp), intent(in) :: kPoint(:,:)

    !> Weights for k-points
    real(dp), intent(in) :: kWeight(:)

    !> list of neighbours for each atom
    type(TNeighbourList), intent(in) :: neighbourList

    !> Number of neighbours for each of the atoms
    integer, intent(in) :: nNeighbourSK(:)

    !> Atomic orbital information
    type(TOrbitals), intent(in) :: orb

    !> Index array for the start of atomic blocks in sparse arrays
    integer, intent(in) :: iSparseStart(:,:)

    !> map from image atoms to the original unique atom
    integer, intent(in) :: img2CentCell(:)

    !> Index for which unit cell atoms are associated with
    integer, intent(in) :: iCellVec(:)

    !> Vectors (in units of the lattice constants) to cells of the lattice
    real(dp), intent(in) :: cellVec(:,:)

    !> Is the hamitonian real (no k-points/molecule/gamma point)?
    logical, intent(in) :: tRealHS

    !> K-points and spins to process
    type(TParallelKS), intent(in) :: parallelKS

    !> Eigenvectors
    complex(dp), intent(inout) :: eigvecsCplx(:,:,:)

    !> Work array
    complex(dp), intent(out) :: work(:,:)

    !> Sparse energy weighted density matrix
    real(dp), intent(out) :: ERhoPrim(:)

    integer :: iKS, iK

    ERhoPrim(:) = 0.0_dp
    do iKS = 1, parallelKS%nLocalKS
      iK = parallelKS%localKS(1, iKS)
    #:if WITH_SCALAPACK
      call makeDensityMtxCplxBlacs(env%blacs%orbitalGrid, denseDesc%blacsOrbSqr, filling(:,iK,1),&
          & eigvecsCplx(:,:,iKS), work, eigen(:,iK,1))
      call packERhoPauliBlacs(env%blacs, denseDesc, work, kPoint(:,iK), kWeight(iK),&
          & neighbourList%iNeighbour, nNeighbourSK, orb%mOrb, iCellVec, cellVec, iSparseStart,&
          & img2CentCell, ERhoPrim)
    #:else
      call makeDensityMatrix(work, eigvecsCplx(:,:,iKS), filling(:,iK,1), eigen(:,iK,1))
      if (tRealHS) then
        call packERho(ERhoPrim, work, neighbourList%iNeighbour, nNeighbourSK, orb%mOrb,&
            & denseDesc%iAtomStart, iSparseStart, img2CentCell)
      else
        call packERho(ERhoPrim, work, kPoint(:,iK), kWeight(iK), neighbourList%iNeighbour,&
            & nNeighbourSK, orb%mOrb, iCellVec, cellVec, denseDesc%iAtomStart, iSparseStart,&
            & img2CentCell)
      end if
    #:endif
    end do

  #:if WITH_SCALAPACK
    ! Add up and distribute energy weighted density matrix contribution from each group
    call mpifx_allreduceip(env%mpi%globalComm, ERhoPrim, MPI_SUM)
  #:endif

  end subroutine getEDensityMtxFromPauliEigvecs


  !> Calculates the gradients
  subroutine getGradients(env, sccCalc, tEField, tXlbomd, nonSccDeriv, Efield, rhoPrim, ERhoPrim,&
<<<<<<< HEAD
      & qOutput, q0, skHamCont, skOverCont, pRepCont, neighborList, nNeighbor, species,&
      & img2CentCell, iSparseStart, orb, potential, coord, derivs, iRhoPrim, thirdOrd, chrgForces,&
      & dispersion, tPoisson)
=======
      & qOutput, q0, skHamCont, skOverCont, pRepCont, neighbourList, nNeighbourSK, nNeighbourRep,&
      & species, img2CentCell, iSparseStart, orb, potential, coord, derivs, iRhoPrim, thirdOrd,&
      & chrgForces, dispersion)
>>>>>>> 1539adbf

    !> Environment settings
    type(TEnvironment), intent(in) :: env

    !> SCC module internal variables
    type(TScc), allocatable, intent(in) :: sccCalc

    !> external electric field
    logical, intent(in) :: tEField

    !> extended Lagrangian active?
    logical, intent(in) :: tXlbomd

    !> method for calculating derivatives of S and H0
    type(NonSccDiff), intent(in) :: nonSccDeriv

    !> Any applied electric field
    real(dp), intent(in) :: Efield(:)

    !> sparse density matrix
    real(dp), intent(in) :: rhoPrim(:,:)

    !> energy  weighted density matrix
    real(dp), intent(in) :: ERhoPrim(:)

    !> electron populations (may be unallocated for non-scc case)
    real(dp), allocatable, intent(in) :: qOutput(:,:,:)

    !> reference atomic charges (may be unallocated for non-scc case)
    real(dp), allocatable, intent(in) :: q0(:,:,:)

    !> non-SCC hamiltonian information
    type(OSlakoCont), intent(in) :: skHamCont

    !> overlap information
    type(OSlakoCont), intent(in) :: skOverCont

    !> repulsive information
    type(ORepCont), intent(in) :: pRepCont

    !> list of neighbours for each atom
    type(TNeighbourList), intent(in) :: neighbourList

    !> Number of neighbours for each of the atoms
    integer, intent(in) :: nNeighbourSK(:)

    !> Number of neighbours for each of the atoms closer than the repulsive cut-off
    integer, intent(in) :: nNeighbourRep(:)

    !> species of all atoms in the system
    integer, intent(in) :: species(:)

    !> map from image atoms to the original unique atom
    integer, intent(in) :: img2CentCell(:)

    !> Index array for the start of atomic blocks in sparse arrays
    integer, intent(in) :: iSparseStart(:,:)

    !> Atomic orbital information
    type(TOrbitals), intent(in) :: orb

    !>  potential acting on the system
    type(TPotentials), intent(in) :: potential

    !> atomic coordinates
    real(dp), intent(in) :: coord(:,:)

    !> derivatives of energy wrt to atomic positions
    real(dp), intent(out) :: derivs(:,:)

    !> imaginary part of density matrix
    real(dp), intent(in), allocatable :: iRhoPrim(:,:)

    !> Is 3rd order SCC being used
    type(ThirdOrder), intent(inout), allocatable :: thirdOrd

    !> forces on external charges
    real(dp), intent(inout), allocatable :: chrgForces(:,:)

    !> dispersion interactions
    class(DispersionIface), intent(inout), allocatable :: dispersion

    !> whether Poisson solver is used
    logical, intent(in) :: tPoisson

    !Locals
    real(dp), allocatable :: tmpDerivs(:,:)
    real(dp), allocatable :: dummyArray(:,:)
    logical :: tImHam, tExtChrg, tSccCalc
    integer :: nAtom
    integer :: ii

    tSccCalc = allocated(sccCalc)
    tImHam = allocated(iRhoPrim)
    tExtChrg = allocated(chrgForces)
    nAtom = size(derivs, dim=2)

    allocate(tmpDerivs(3, nAtom))
    if (tPoisson) allocate(dummyArray(orb%mshell, nAtom))
    derivs(:,:) = 0.0_dp

    if (.not. (tSccCalc .or. tEField)) then
      ! No external or internal potentials
      if (tImHam) then
        call derivative_shift(env, derivs, nonSccDeriv, rhoPrim, iRhoPrim, ERhoPrim, skHamCont,&
            & skOverCont, coord, species, neighbourList%iNeighbour, nNeighbourSK, img2CentCell,&
            & iSparseStart, orb, potential%intBlock, potential%iorbitalBlock)
      else
        call derivative_shift(env, derivs, nonSccDeriv, rhoPrim(:,1), ERhoPrim, skHamCont,&
            & skOverCont, coord, species, neighbourList%iNeighbour, nNeighbourSK, img2CentCell,&
            & iSparseStart, orb)
      end if
    else
      if (tImHam) then
        call derivative_shift(env, derivs, nonSccDeriv, rhoPrim, iRhoPrim, ERhoPrim, skHamCont,&
            & skOverCont, coord, species, neighbourList%iNeighbour, nNeighbourSK, img2CentCell,&
            & iSparseStart, orb, potential%intBlock, potential%iorbitalBlock)
      else
        call derivative_shift(env, derivs, nonSccDeriv, rhoPrim, ERhoPrim, skHamCont, skOverCont,&
            & coord, species, neighbourList%iNeighbour, nNeighbourSK, img2CentCell, iSparseStart,&
            & orb, potential%intBlock)
      end if

<<<<<<< HEAD
      if (tPoisson) then
        tmpDerivs = 0.0_dp
      #:if WITH_TRANSPORT
        call poiss_getshift(dummyArray, tmpDerivs)
      #:endif
        derivs(:,:) = derivs + tmpDerivs
      else

        if (tExtChrg) then
          chrgForces(:,:) = 0.0_dp
          if (tXlbomd) then
            call error("XLBOMD does not work with external charges yet!")
          else
            call sccCalc%addForceDc(env, derivs, species, neighborList%iNeighbor, img2CentCell,&
                & chrgForces)
          end if
        else if (tSccCalc) then
          if (tXlbomd) then
            call sccCalc%addForceDcXlbomd(env, species, orb, neighborList%iNeighbor, img2CentCell,&
                & qOutput, q0, derivs)
          else
            call sccCalc%addForceDc(env, derivs, species, neighborList%iNeighbor, img2CentCell)

          end if
        endif

        if (allocated(thirdOrd)) then
          if (tXlbomd) then
            call thirdOrd%addGradientDcXlbomd(neighborList, species, coord, img2CentCell, qOutput,&
                & q0, orb, derivs)
          else
            call thirdOrd%addGradientDc(neighborList, species, coord, img2CentCell, derivs)
          end if
=======
      if (tExtChrg) then
        chrgForces(:,:) = 0.0_dp
        if (tXlbomd) then
          call error("XLBOMD does not work with external charges yet!")
        else
          call sccCalc%addForceDc(env, derivs, species, neighbourList%iNeighbour, img2CentCell,&
              & chrgForces)
        end if
      else if (tSccCalc) then
        if (tXlbomd) then
          call sccCalc%addForceDcXlbomd(env, species, orb, neighbourList%iNeighbour, img2CentCell,&
              & qOutput, q0, derivs)
        else
          call sccCalc%addForceDc(env, derivs, species, neighbourList%iNeighbour, img2CentCell)
>>>>>>> 1539adbf
        end if

<<<<<<< HEAD
        if (tEField) then
          do ii = 1, 3
            derivs(ii,:) = derivs(ii,:) - sum(q0(:,:,1) - qOutput(:,:,1), dim=1) * EField(ii)
          end do
=======
      if (allocated(thirdOrd)) then
        if (tXlbomd) then
          call thirdOrd%addGradientDcXlbomd(neighbourList, species, coord, img2CentCell, qOutput,&
              & q0, orb, derivs)
        else
          call thirdOrd%addGradientDc(neighbourList, species, coord, img2CentCell, derivs)
>>>>>>> 1539adbf
        end if

      end if
    end if

    if (allocated(dispersion)) then
      call dispersion%addGradients(derivs)
    end if

<<<<<<< HEAD
    call getERepDeriv(tmpDerivs, coord, nNeighbor, neighborList%iNeighbor, species, pRepCont,&
=======
    allocate(tmpDerivs(3, nAtom))
    call getERepDeriv(tmpDerivs, coord, nNeighbourRep, neighbourList%iNeighbour, species, pRepCont,&
>>>>>>> 1539adbf
        & img2CentCell)
    derivs(:,:) = derivs + tmpDerivs

  end subroutine getGradients


  !> Calculates stress tensor and lattice derivatives.
  subroutine getStress(env, sccCalc, thirdOrd, tEField, nonSccDeriv, EField, rhoPrim, ERhoPrim,&
      & qOutput, q0, skHamCont, skOverCont, pRepCont, neighbourList, nNeighbourSK, nNeighbourRep,&
      & species, img2CentCell, iSparseStart, orb, potential, coord, latVec, invLatVec, cellVol,&
      & coord0, totalStress, totalLatDeriv, intPressure, iRhoPrim, dispersion)

    !> Environment settings
    type(TEnvironment), intent(in) :: env

    !> SCC module internal variables
    type(TScc), allocatable, intent(in) :: sccCalc

    !> Is 3rd order SCC being used
    type(ThirdOrder), intent(inout), allocatable :: thirdOrd

    !> External electric field
    logical, intent(in) :: tEField

    !> method for calculating derivatives of S and H0
    type(NonSccDiff), intent(in) :: nonSccDeriv

    !> external electric field
    real(dp), intent(in) :: Efield(:)

    !> density matrix
    real(dp), intent(in) :: rhoPrim(:,:)

    !> energy weighted density matrix
    real(dp), intent(in) :: ERhoPrim(:)

    !> electrons in orbitals
    real(dp), intent(in) :: qOutput(:,:,:)

    !> refernce charges
    real(dp), intent(in) :: q0(:,:,:)

    !> non-SCC hamitonian information
    type(OSlakoCont), intent(in) :: skHamCont

    !> overlap information
    type(OSlakoCont), intent(in) :: skOverCont

    !> repulsive information
    type(ORepCont), intent(in) :: pRepCont

    !> list of neighbours for each atom
    type(TNeighbourList), intent(in) :: neighbourList

    !> Number of neighbours for each of the atoms
    integer, intent(in) :: nNeighbourSK(:)

    !> Number of neighbours for each of the atoms closer than the repulsive cut-off
    integer, intent(in) :: nNeighbourRep(:)

    !> species of all atoms in the system
    integer, intent(in) :: species(:)

    !> map from image atoms to the original unique atom
    integer, intent(in) :: img2CentCell(:)

    !> Index array for the start of atomic blocks in sparse arrays
    integer, intent(in) :: iSparseStart(:,:)

    !> Atomic orbital information
    type(TOrbitals), intent(in) :: orb

    !> potentials acting
    type(TPotentials), intent(in) :: potential

    !> coordinates of all atoms
    real(dp), intent(in) :: coord(:,:)

    !> lattice vectors
    real(dp), intent(in) :: latVec(:,:)

    !> inverse of the lattice vectors
    real(dp), intent(in) :: invLatVec(:,:)

    !> unit cell volume
    real(dp), intent(in) :: cellVol

    !> central cell coordinates of atoms
    real(dp), intent(inout) :: coord0(:,:)

    !> stress tensor
    real(dp), intent(out) :: totalStress(:,:)

    !> energy derivatives with respect to lattice vectors
    real(dp), intent(out) :: totalLatDeriv(:,:)

    !> internal pressure in cell
    real(dp), intent(out) :: intPressure

    !> imaginary part of the density matrix (if present)
    real(dp), intent(in), allocatable :: iRhoPrim(:,:)

    !> dispersion interactions
    class(DispersionIface), allocatable, intent(inout) :: dispersion

    real(dp) :: tmpStress(3, 3)
    logical :: tImHam

    tImHam = allocated(iRhoPrim)

    if (allocated(sccCalc)) then
      if (tImHam) then
        call getBlockiStress(env, totalStress, nonSccDeriv, rhoPrim, iRhoPrim, ERhoPrim, skHamCont,&
            & skOverCont, coord, species, neighbourList%iNeighbour, nNeighbourSK, img2CentCell,&
            & iSparseStart, orb, potential%intBlock, potential%iorbitalBlock, cellVol)
      else
        call getBlockStress(env, totalStress, nonSccDeriv, rhoPrim, ERhoPrim, skHamCont,&
            & skOverCont, coord, species, neighbourList%iNeighbour, nNeighbourSK, img2CentCell,&
            & iSparseStart, orb, potential%intBlock, cellVol)
      end if
      call sccCalc%addStressDc(totalStress, env, species, neighbourList%iNeighbour, img2CentCell)
      if (allocated(thirdOrd)) then
        call thirdOrd%addStressDc(neighbourList, species, coord, img2CentCell, cellVol, totalStress)
      end if
    else
      if (tImHam) then
        call getBlockiStress(env, totalStress, nonSccDeriv, rhoPrim, iRhoPrim, ERhoPrim, skHamCont,&
            & skOverCont, coord, species, neighbourList%iNeighbour, nNeighbourSK, img2CentCell,&
            & iSparseStart, orb, potential%intBlock, potential%iorbitalBlock, cellVol)
      else
        call getNonSCCStress(env, totalStress, nonSccDeriv, rhoPrim(:,1), ERhoPrim, skHamCont,&
            & skOverCont, coord, species, neighbourList%iNeighbour, nNeighbourSK, img2CentCell,&
            & iSparseStart, orb, cellVol)
      end if
    end if

    if (allocated(dispersion)) then
      call dispersion%getStress(tmpStress)
      totalStress(:,:) = totalStress + tmpStress
    end if

    if (tEField) then
      call getEFieldStress(latVec, cellVol, q0, qOutput, Efield, coord0, tmpStress)
      totalStress(:,:) = totalStress + tmpStress
    end if

    call getRepulsiveStress(tmpStress, coord, nNeighbourRep, neighbourList%iNeighbour, species,&
        & img2CentCell, pRepCont, cellVol)
    totalStress(:,:) = totalStress + tmpStress

    intPressure = (totalStress(1,1) + totalStress(2,2) + totalStress(3,3)) / 3.0_dp
    totalLatDeriv(:,:) = -cellVol * matmul(totalStress, invLatVec)

  end subroutine getStress


  !> Calculates stress from external electric field.
  subroutine getEFieldStress(latVec, cellVol, q0, qOutput, Efield, coord0, stress)

    !> lattice vectors
    real(dp), intent(in) :: latVec(:,:)

    !> unit cell volume
    real(dp), intent(in) :: cellVol

    !> reference atomic charges
    real(dp), intent(in) :: q0(:,:,:)

    !> number of electrons in each orbital
    real(dp), intent(in) :: qOutput(:,:,:)

    !> external electric field
    real(dp), intent(in) :: Efield(:)

    !> central cell coordinates of atoms
    real(dp), intent(inout) :: coord0(:,:)

    !> Stress tensor
    real(dp), intent(out) :: stress(:,:)

    real(dp) :: latDerivs(3,3)
    integer :: nAtom
    integer :: iAtom, ii, jj

    nAtom = size(coord0, dim=2)

    latDerivs(:,:) = 0.0_dp
    call cart2frac(coord0, latVec)
    do iAtom = 1, nAtom
      do ii = 1, 3
        do jj = 1, 3
          latDerivs(jj,ii) =  latDerivs(jj,ii)&
              & - sum(q0(:,iAtom,1) - qOutput(:,iAtom,1), dim=1) * EField(ii) * coord0(jj,iAtom)
        end do
      end do
    end do
    call frac2cart(coord0, latVec)
    stress(:,:) = -matmul(latDerivs, transpose(latVec)) / cellVol

  end subroutine getEFieldStress


  !> Removes forces components along constraint directions
  subroutine constrainForces(conAtom, conVec, derivss)

    !> atoms being constrained
    integer, intent(in) :: conAtom(:)

    !> vector to project out forces
    real(dp), intent(in) :: conVec(:,:)

    !> on input energy derivatives, on exit resulting projected derivatives
    real(dp), intent(inout) :: derivss(:,:)

    integer :: ii, iAtom

    ! Set force components along constraint vectors zero
    do ii = 1, size(conAtom)
      iAtom = conAtom(ii)
      derivss(:,iAtom) = derivss(:,iAtom)&
          & - conVec(:,ii) * dot_product(conVec(:,ii), derivss(:,iAtom))
    end do

  end subroutine constrainForces


  !> Flattens lattice components and applies lattice optimisation constraints.
  subroutine constrainLatticeDerivs(totalLatDerivs, normLatVecs, tLatOptFixAng,&
      & tLatOptFixLen, tLatOptIsotropic, constrLatDerivs)

    !> energy derivative with respect to lattice vectors
    real(dp), intent(in) :: totalLatDerivs(:,:)

    !> unit normals parallel to lattice vectors
    real(dp), intent(in) :: normLatVecs(:,:)

    !> Are the angles of the lattice being fixed during optimisation?
    logical, intent(in) :: tLatOptFixAng

    !> Are the magnitude of the lattice vectors fixed
    logical, intent(in) :: tLatOptFixLen(:)

    !> is the optimisation isotropic
    logical, intent(in) :: tLatOptIsotropic

    !> lattice vectors returned by the optimizer
    real(dp), intent(out) :: constrLatDerivs(:)

    real(dp) :: tmpLatDerivs(3, 3)
    integer :: ii

    tmpLatDerivs(:,:) = totalLatDerivs
    constrLatDerivs = reshape(tmpLatDerivs, [9])
    if (tLatOptFixAng) then
      ! project forces to be along original lattice
      tmpLatDerivs(:,:) = tmpLatDerivs * normLatVecs
      constrLatDerivs(:) = 0.0_dp
      if (any(tLatOptFixLen)) then
        do ii = 1, 3
          if (.not. tLatOptFixLen(ii)) then
            constrLatDerivs(ii) = sum(tmpLatDerivs(:,ii))
          end if
        end do
      else
        constrLatDerivs(1:3) = sum(tmpLatDerivs, dim=1)
      end if
    elseif (tLatOptIsotropic) then
      tmpLatDerivs(:,:) = tmpLatDerivs * normLatVecs
      constrLatDerivs(:) = 0.0_dp
      constrLatDerivs(1) = sum(tmpLatDerivs)
    end if

  end subroutine constrainLatticeDerivs


  !> Unfold contrained lattice vectors to full one.
  subroutine unconstrainLatticeVectors(constrLatVecs, origLatVecs, tLatOptFixAng, tLatOptFixLen,&
      & tLatOptIsotropic, newLatVecs)

    !> packaged up lattice vectors (depending on optimisation mode)
    real(dp), intent(in) :: constrLatVecs(:)

    !> original vectors at start
    real(dp), intent(in) :: origLatVecs(:,:)

    !> Are the angles of the lattice vectors fixed
    logical, intent(in) :: tLatOptFixAng

    !> are the magnitudes of the lattice vectors fixed
    logical, intent(in) :: tLatOptFixLen(:)

    !> is the optimisation isotropic
    logical, intent(in) :: tLatOptIsotropic

    !> resulting lattice vectors
    real(dp), intent(out) :: newLatVecs(:,:)

    real(dp) :: tmpLatVecs(9)
    integer :: ii

    tmpLatVecs(:) = constrLatVecs
    if (tLatOptFixAng) then
      ! Optimization uses scaling factor of lattice vectors
      if (any(tLatOptFixLen)) then
        do ii = 3, 1, -1
          if (.not. tLatOptFixLen(ii)) then
            tmpLatVecs(3 * ii - 2 : 3 * ii) =  tmpLatVecs(ii) * origLatVecs(:,ii)
          else
            tmpLatVecs(3 * ii - 2 : 3 * ii) =  origLatVecs(:,ii)
          end if
        end do
      else
        tmpLatVecs(7:9) =  tmpLatVecs(3) * origLatVecs(:,3)
        tmpLatVecs(4:6) =  tmpLatVecs(2) * origLatVecs(:,2)
        tmpLatVecs(1:3) =  tmpLatVecs(1) * origLatVecs(:,1)
      end if
    else if (tLatOptIsotropic) then
      ! Optimization uses scaling factor unit cell
      do ii = 3, 1, -1
        tmpLatVecs(3 * ii - 2 : 3 * ii) =  tmpLatVecs(1) * origLatVecs(:,ii)
      end do
    end if
    newLatVecs(:,:) = reshape(tmpLatVecs, [3, 3])

  end subroutine unconstrainLatticeVectors


  !> Returns the coordinates for the next Hessian calculation step.
  subroutine getNextDerivStep(derivDriver, derivs, indMovedAtoms, coords, tGeomEnd)

    !> Driver for the finite difference second derivatives
    type(OnumDerivs), intent(inout) :: derivDriver

    !> first derivatives of energy at the current coordinates
    real(dp), intent(in) :: derivs(:,:)

    !> moving atoms
    integer, intent(in) :: indMovedAtoms(:)

    !> atomic coordinates
    real(dp), intent(out) :: coords(:,:)

    !> has the process terminated
    logical, intent(out) :: tGeomEnd

    real(dp) :: newCoords(3, size(indMovedAtoms))

    call next(derivDriver, newCoords, derivs(:, indMovedAtoms), tGeomEnd)
    coords(:, indMovedAtoms) = newCoords

  end subroutine getNextDerivStep


  !> Returns the coordinates for the next coordinate optimisation step.
  subroutine getNextCoordinateOptStep(pGeoCoordOpt, energy, derivss, indMovedAtom, coords0,&
      & diffGeo, tCoordEnd, tRemoveExcitation)

    !> optimiser for atomic coordinates
    type(OGeoOpt), intent(inout) :: pGeoCoordOpt

    !> energies
    type(TEnergies), intent(in) :: energy

    !> Derivative of energy with respect to atomic coordinates
    real(dp), intent(in) :: derivss(:,:)

    !> numbers of the moving atoms
    integer, intent(in) :: indMovedAtom(:)

    !> central cell atomic coordinates
    real(dp), intent(inout) :: coords0(:,:)

    !> largest change in atomic coordinates
    real(dp), intent(out) :: diffGeo

    !> has the geometry optimisation finished
    logical, intent(out) :: tCoordEnd

    !> remove excited state energy from the step, to be consistent with the forces
    logical, intent(in) :: tRemoveExcitation

    real(dp) :: derivssMoved(3 * size(indMovedAtom))
    real(dp), target :: newCoordsMoved(3 * size(indMovedAtom))
    real(dp), pointer :: pNewCoordsMoved(:,:)
    integer :: ll

    derivssMoved(:) = reshape(derivss(:, indMovedAtom), [3 * size(indMovedAtom)])
<<<<<<< HEAD
    call next(pGeoCoordOpt, EMermin, derivssMoved, newCoordsMoved, tCoordEnd)
    ll = size(indMovedAtom)
    pNewCoordsMoved(1:3, 1:ll) => newCoordsMoved(1 : 3 * ll)
=======
    if (tRemoveExcitation) then
      call next(pGeoCoordOpt, energy%EMermin - energy%Eexcited, derivssMoved, newCoordsMoved,&
          & tCoordEnd)
    else
      call next(pGeoCoordOpt, energy%EMermin, derivssMoved, newCoordsMoved, tCoordEnd)
    end if
    pNewCoordsMoved(1:3, 1:size(indMovedAtom)) => newCoordsMoved(1 : 3 * size(indMovedAtom))
>>>>>>> 1539adbf
    diffGeo = maxval(abs(pNewCoordsMoved - coords0(:, indMovedAtom)))
    coords0(:, indMovedAtom) = pNewCoordsMoved

  end subroutine getNextCoordinateOptStep


  !> Returns the coordinates and lattice vectors for the next lattice optimisation step.
  subroutine getNextLatticeOptStep(pGeoLatOpt, EGibbs, constrLatDerivs, origLatVec, tLatOptFixAng,&
      & tLatOptFixLen, tLatOptIsotropic, indMovedAtom, latVec, coord0, diffGeo, tGeomEnd)

    !> lattice vector optimising object
    type(OGeoOpt), intent(inout) :: pGeoLatOpt

    !> Gibbs free energy (U -TS_elec + pV)
    real(dp), intent(in) :: EGibbs

    !> lattice vectors returned by the optimizer
    real(dp), intent(in) :: constrLatDerivs(:)

    !> Starting lattice vectors
    real(dp), intent(in) :: origLatVec(:,:)

    !> Fix angles between lattice vectors
    logical, intent(in) :: tLatOptFixAng

    !> Fix the magnitudes of lattice vectors
    logical, intent(in) :: tLatOptFixLen(:)

    !> Optimise isotropically
    logical, intent(in) :: tLatOptIsotropic

    !> numbers of the moving atoms
    integer, intent(in) :: indMovedAtom(:)

    !> lattice vectors
    real(dp), intent(inout) :: latVec(:,:)

    !> central cell coordinates of atoms
    real(dp), intent(inout) :: coord0(:,:)

    !> Maximum change in geometry at this step
    real(dp), intent(out) :: diffGeo

    !> has the geometry optimisation finished
    logical, intent(out) :: tGeomEnd

    real(dp) :: newLatVecsFlat(9), newLatVecs(3, 3), oldMovedCoords(3, size(indMovedAtom))

    call next(pGeoLatOpt, EGibbs, constrLatDerivs, newLatVecsFlat,tGeomEnd)
    call unconstrainLatticeVectors(newLatVecsFlat, origLatVec, tLatOptFixAng, tLatOptFixLen,&
        & tLatOptIsotropic, newLatVecs)
    oldMovedCoords(:,:) = coord0(:, indMovedAtom)
    call cart2frac(coord0, latVec)
    latVec(:,:) = newLatVecs
    call frac2cart(coord0, latVec)
    diffGeo = max(maxval(abs(newLatVecs - latVec)),&
        & maxval(abs(oldMovedCoords - coord0(:, indMovedAtom))))

  end subroutine getNextLatticeOptStep


  !> Delivers data for next MD step (and updates data depending on velocities of current step)
  subroutine getNextMdStep(pMdIntegrator, pMdFrame, temperatureProfile, derivs, movedMass,&
      & mass, cellVol, invLatVec, species0, indMovedAtom, tStress, tBarostat, energy, coord0,&
      & latVec, intPressure, totalStress, totalLatDeriv, velocities, tempIon)

    !> Molecular dynamics integrator
    type(OMdIntegrator), intent(inout) :: pMdIntegrator

    !> Molecular dynamics reference frame information
    type(OMdCommon), intent(in) :: pMdFrame

    !> Temperature profile in MD
    type(OTempProfile), allocatable, intent(inout) :: temperatureProfile

    !> Energy derivative wrt to atom positions
    real(dp), intent(in) :: derivs(:,:)

    !> Masses of moving atoms
    real(dp), intent(in) :: movedMass(:,:)

    !> Masses of each chemical species
    real(dp), intent(in) :: mass(:)

    !> unit cell volume
    real(dp), intent(in) :: cellVol

    !> inverse of the lattice vectors
    real(dp), intent(in) :: invLatVec(:,:)

    !> species of atoms in the central cell
    integer, intent(in) :: species0(:)

    !> numbers of the moving atoms
    integer, intent(in) :: indMovedAtom(:)

    !> Is stress being evaluated?
    logical, intent(in) :: tStress

    !> Is there a barostat
    logical, intent(in) :: tBarostat

    !> Energy contributions and total
    type(TEnergies), intent(inout) :: energy

    !> central cell coordinates of atoms
    real(dp), intent(inout) :: coord0(:,:)

    !> lattice vectors
    real(dp), intent(inout) :: latVec(:,:)

    !> Internal pressure in the unit cell
    real(dp), intent(inout) :: intPressure

    !> Stress tensor
    real(dp), intent(inout) :: totalStress(:,:)

    !> Derivative of energy with respect to lattice vectors
    real(dp), intent(inout) :: totalLatDeriv(:,:)

    !> Atomic velocities
    real(dp), intent(out) :: velocities(:,:)

    !> Atomic kinetic energy
    real(dp), intent(out) :: tempIon

    real(dp) :: movedAccel(3, size(indMovedAtom)), movedVelo(3, size(indMovedAtom))
    real(dp) :: movedCoords(3, size(indMovedAtom))
    real(dp) :: kineticStress(3, 3)

    movedAccel(:,:) = -derivs(:, indMovedAtom) / movedMass
    call next(pMdIntegrator, movedAccel, movedCoords, movedVelo)
    coord0(:, indMovedAtom) = movedCoords
    velocities(:,:) = 0.0_dp
    velocities(:, indMovedAtom) = movedVelo(:,:)

    if (allocated(temperatureProfile)) then
      call next(temperatureProfile)
    end if
    call evalKE(energy%Ekin, movedVelo, movedMass(1,:))
    call evalkT(pMdFrame, tempIon, movedVelo, movedMass(1,:))
    energy%EMerminKin = energy%EMermin + energy%Ekin
    energy%EGibbsKin = energy%EGibbs + energy%Ekin

    if (tStress) then
      ! contribution from kinetic energy in MD, now that velocities for this geometry step are
      ! available
      call getKineticStress(kineticStress, mass, species0, velocities, cellVol)
      totalStress = totalStress + kineticStress
      intPressure = (totalStress(1,1) + totalStress(2,2) + totalStress(3,3)) / 3.0_dp
      totalLatDeriv = -cellVol * matmul(totalStress, invLatVec)
    end if

    if (tBarostat) then
      call rescale(pMDIntegrator, coord0, latVec, totalStress)
    end if

  end subroutine getNextMdStep


  !> Calculates and prints Pipek-Mezey localisation
  subroutine calcPipekMezeyLocalisation(env, pipekMezey, tPrintEigvecsTxt, nEl, filling, over,&
      & kPoint, neighbourList, nNeighbourSK, denseDesc,  iSparseStart, img2CentCell, iCellVec,&
      & cellVec, runId, orb, species, speciesName, parallelKS, localisation, eigvecsReal, SSqrReal,&
      & eigvecsCplx, SSqrCplx)

    !> Environment settings
    type(TEnvironment), intent(in) :: env

    !> Localisation methods for single electron states (if used)
    type(TPipekMezey), intent(in) :: pipekMezey

    !> Store eigenvectors as a text file
    logical, intent(in) :: tPrintEigVecsTxt

    !> Number of electrons
    real(dp), intent(in) :: nEl(:)

    !> Occupations of single particle states in the ground state
    real(dp), intent(in) :: filling(:,:,:)

    !> sparse overlap matrix
    real(dp), intent(in) :: over(:)

    !> k-points in the system (0,0,0) if molecular
    real(dp), intent(in) :: kPoint(:,:)

    !> list of neighbours for each atom
    type(TNeighbourList), intent(in) :: neighbourList

    !> Number of neighbours for each of the atoms
    integer, intent(in) :: nNeighbourSK(:)

    !> Dense matrix descriptor
    type(TDenseDescr), intent(in) :: denseDesc

    !> Index array for the start of atomic blocks in sparse arrays
    integer, intent(in) :: iSparseStart(:,:)

    !> map from image atoms to the original unique atom
    integer, intent(in) :: img2CentCell(:)

    !> Index for which unit cell atoms are associated with
    integer, intent(in) :: iCellVec(:)

    !> Vectors (in units of the lattice constants) to cells of the lattice
    real(dp), intent(in) :: cellVec(:,:)

    !> Job ID for future identification
    integer, intent(in) :: runId

    !> Atomic orbital information
    type(TOrbitals), intent(in) :: orb

    !> species of all atoms in the system
    integer, intent(in) :: species(:)

    !> label for each atomic chemical species
    character(*), intent(in) :: speciesName(:)

    !> K-points and spins to process
    type(TParallelKS), intent(in) :: parallelKS

    !> Localisation measure of single particle states
    real(dp), intent(out) :: localisation

    !> Storage for dense hamiltonian matrix
    real(dp), intent(inout), allocatable :: eigvecsReal(:,:,:)

    !> Storage for dense overlap matrix
    real(dp), intent(inout), allocatable :: SSqrReal(:,:)

    !> Storage for dense hamitonian matrix (complex case)
    complex(dp), intent(inout), allocatable :: eigvecsCplx(:,:,:)

    !> Storage for dense overlap matrix (complex case)
    complex(dp), intent(inout), allocatable :: SSqrCplx(:,:)

    integer :: nFilledLev, nAtom, nSpin
    integer :: iSpin, iKS, iK

    nAtom = size(orb%nOrbAtom)
    nSpin = size(nEl)

    if (any(abs(mod(filling, real(3 - nSpin, dp))) > elecTolMax)) then
      call warning("Fractional occupations allocated for electron localisation")
    end if

    if (allocated(eigvecsReal)) then
      call unpackHS(SSqrReal,over,neighbourList%iNeighbour, nNeighbourSK, denseDesc%iAtomStart,&
          & iSparseStart, img2CentCell)
      do iKS = 1, parallelKS%nLocalKS
        iSpin = parallelKS%localKS(2, iKS)
        nFilledLev = floor(nEl(iSpin) / real(3 - nSpin, dp))
        localisation = pipekMezey%getLocalisation(eigvecsReal(:, 1:nFilledLev, iKS), SSqrReal,&
            & denseDesc%iAtomStart)
        write(stdOut, "(A, E15.8)") 'Original localisation', localisation
        call pipekMezey%calcCoeffs(eigvecsReal(:, 1:nFilledLev, iKS), SSqrReal,&
            & denseDesc%iAtomStart)
        localisation = pipekMezey%getLocalisation(eigvecsReal(:,1:nFilledLev,iKS), SSqrReal,&
            & denseDesc%iAtomStart)
        write(stdOut, "(A, E20.12)") 'Final localisation ', localisation
      end do

      call writeRealEigvecs(env, runId, neighbourList, nNeighbourSK, denseDesc, iSparseStart,&
          & img2CentCell, species(:nAtom), speciesName, orb, over, parallelKS, tPrintEigvecsTxt,&
          & eigvecsReal, SSqrReal, fileName="localOrbs")
    else

      localisation = 0.0_dp
      do iKS = 1, parallelKS%nLocalKS
        iK = parallelKS%localKS(1, iKS)
        iSpin = parallelKS%localKS(2, iKS)
        nFilledLev = floor(nEl(iSpin) / real( 3 - nSpin, dp))
        localisation = localisation + pipekMezey%getLocalisation(&
<<<<<<< HEAD
            & eigvecsCplx(:,:nFilledLev,iKS), SSqrCplx, over, kpoint(:,iK), neighborList,&
            & nNeighbor, iCellVec, cellVec, denseDesc%iAtomStart, iSparseStart, img2CentCell)
=======
            & eigvecsCplx(:,:nFilledLev,iKS), SSqrCplx, over, kpoint(:,iK), neighbourList,&
            & nNeighbourSK, iCellVec, cellVec, denseDesc%iAtomStart, iSparseStart, img2CentCell)
>>>>>>> 1539adbf
      end do
      write(stdOut, "(A, E20.12)") 'Original localisation', localisation

      ! actual localisation calls
      do iKS = 1, parallelKS%nLocalKS
        iK = parallelKS%localKS(1, iKS)
        iSpin = parallelKS%localKS(2, iKS)
        nFilledLev = floor(nEl(iSpin) / real( 3 - nSpin, dp))
        call pipekMezey%calcCoeffs(eigvecsCplx(:,:nFilledLev,iKS), SSqrCplx, over, kpoint(:,iK),&
            & neighbourList, nNeighbourSK, iCellVec, cellVec, denseDesc%iAtomStart, iSparseStart,&
            & img2CentCell)
      end do

      localisation = 0.0_dp
      do iKS = 1, parallelKS%nLocalKS
        iK = parallelKS%localKS(1, iKS)
        iSpin = parallelKS%localKS(2, iKS)
        nFilledLev = floor(nEl(iSpin) / real( 3 - nSpin, dp))
        localisation = localisation + pipekMezey%getLocalisation(&
<<<<<<< HEAD
            & eigvecsCplx(:,:nFilledLev,iKS), SSqrCplx, over, kpoint(:,iK), neighborList,&
            & nNeighbor, iCellVec, cellVec, denseDesc%iAtomStart, iSparseStart, img2CentCell)
=======
            & eigvecsCplx(:,:nFilledLev,iKS), SSqrCplx, over, kpoint(:,iK), neighbourList,&
            & nNeighbourSK, iCellVec, cellVec, denseDesc%iAtomStart, iSparseStart, img2CentCell)
>>>>>>> 1539adbf
      end do
      write(stdOut, "(A, E20.12)") 'Final localisation', localisation

      call writeCplxEigvecs(env, runId, neighbourList, nNeighbourSK, cellVec, iCellVec, denseDesc,&
          & iSparseStart, img2CentCell, species, speciesName, orb, kPoint, over, parallelKS,&
          & tPrintEigvecsTxt, eigvecsCplx, SSqrCplx, fileName="localOrbs")

    end if

  end subroutine calcPipekMezeyLocalisation


end module main<|MERGE_RESOLUTION|>--- conflicted
+++ resolved
@@ -213,31 +213,20 @@
       end if
 
       if (tLatticeChanged) then
-<<<<<<< HEAD
-        call handleLatticeChange(latVec, sccCalc, tStress, extPressure, mCutoff, dispersion,&
-=======
         call handleLatticeChange(latVec, sccCalc, tStress, extPressure, mCutOff, dispersion,&
->>>>>>> 1539adbf
             & recVec, invLatVec, cellVol, recCellVol, extLatDerivs, cellVec, rCellVec)
       end if
 
       if (tCoordsChanged) then
-<<<<<<< HEAD
-        call handleCoordinateChange(env, coord0, latVec, invLatVec, species0, mCutoff, skRepCutoff,&
-            & orb, tPeriodic, sccCalc, dispersion, thirdOrd, img2CentCell, iCellVec, neighborList,&
-            & nAllAtom, coord0Fold, coord, species, rCellVec, nAllOrb, nNeighbor, ham, over, H0,&
-            & rhoPrim, iRhoPrim, iHam, ERhoPrim, iSparseStart, tPoisson)
-      end if
-
-    #:if WITH_TRANSPORT
-      if (tNegf) then
-        call initNegfStuff(denseDesc, transpar, ginfo, neighborList, nNeighbor, img2CentCell, orb)
-=======
         call handleCoordinateChange(env, coord0, latVec, invLatVec, species0, mCutoff, repCutoff,&
             & skCutoff, orb, tPeriodic, sccCalc, dispersion, thirdOrd, img2CentCell, iCellVec,&
             & neighbourList, nAllAtom, coord0Fold, coord, species, rCellVec, nAllOrb, nNeighbourSK,&
-            & nNeighbourRep, ham, over, H0, rhoPrim, iRhoPrim, iHam, ERhoPrim, iSparseStart)
->>>>>>> 1539adbf
+            & nNeighbourRep, ham, over, H0, rhoPrim, iRhoPrim, iHam, ERhoPrim, iSparseStart, tPoisson)
+      end if
+
+    #:if WITH_TRANSPORT
+      if (tNegf) then
+        call initNegfStuff(denseDesc, transpar, ginfo, neighbourList, nNeighbourSK, img2CentCell, orb)
       end if
     #:endif
 
@@ -247,18 +236,9 @@
 
 
       call env%globalTimer%startTimer(globalTimers%sparseH0S)
-<<<<<<< HEAD
-
-
-      call buildH0(env, H0, skHamCont, atomEigVal, coord, nNeighbor, neighborList%iNeighbor,&
-          & species, iSparseStart, orb)
-      call buildS(env, over, skOverCont, coord, nNeighbor, neighborList%iNeighbor, species,&
-
-=======
       call buildH0(env, H0, skHamCont, atomEigVal, coord, nNeighbourSK, neighbourList%iNeighbour,&
           & species, iSparseStart, orb)
       call buildS(env, over, skOverCont, coord, nNeighbourSK, neighbourList%iNeighbour, species,&
->>>>>>> 1539adbf
           & iSparseStart, orb)
       call env%globalTimer%stopTimer(globalTimers%sparseH0S)
 
@@ -266,13 +246,8 @@
         call getTemperature(temperatureProfile, tempElec)
       end if
 
-<<<<<<< HEAD
-      call calcRepulsiveEnergy(coord, species, img2CentCell, nNeighbor, neighborList, pRepCont,&
-          & energy%atomRep, energy%ERep, iAtInCentralRegion)
-=======
       call calcRepulsiveEnergy(coord, species, img2CentCell, nNeighbourRep, neighbourList,&
-          & pRepCont, energy%atomRep, energy%ERep)
->>>>>>> 1539adbf
+          & pRepCont, energy%atomRep, energy%ERep, iAtInCentralRegion)
 
       if (tDispersion) then
         call calcDispersionEnergy(dispersion, energy%atomDisp, energy%Edisp, iAtInCentralRegion)
@@ -290,10 +265,6 @@
           & img2CentCell, cellVec, deltaT, iGeoStep, coord0Fold, coord, EField,&
           & potential%extAtom(:,1), absEField)
 
-<<<<<<< HEAD
-
-=======
->>>>>>> 1539adbf
       call mergeExternalPotentials(orb, species, potential)
 
       ! For non-scc calculations with transport only, jump out of geometry loop
@@ -301,7 +272,7 @@
         ! we open detailedout here since we jump out lpGeomOpt
         call openDetailedOut(fdDetailedOut, userOut, tAppendDetailedOut)
         ! We need to define hamltonian by adding the potential
-        call getSccHamiltonian(H0, over, nNeighbor, neighborList, species, orb, iSparseStart,&
+        call getSccHamiltonian(H0, over, nNeighbourSK, neighbourList, species, orb, iSparseStart,&
             & img2CentCell, potential, ham, iHam)
         exit lpGeomOpt
       end if
@@ -332,13 +303,9 @@
         #:endif
 
           call addChargePotentials(env, sccCalc, qInput, q0, chargePerShell, orb, species,&
-<<<<<<< HEAD
-              & neighborList, img2CentCell, spinW, thirdOrd, potential, electrostatics,&
+              & neighbourList, img2CentCell, spinW, thirdOrd, potential, electrostatics,&
               & tPoisson, tUpload, shiftPerLUp)
 
-=======
-              & neighbourList, img2CentCell, spinW, thirdOrd, potential)
->>>>>>> 1539adbf
           call addBlockChargePotentials(qBlockIn, qiBlockIn, tDftbU, tImHam, species, orb,&
               & nDftbUFunc, UJ, nUJ, iUJ, niUJ, potential)
 
@@ -347,12 +314,8 @@
         ! All potentials are added up into intBlock
         potential%intBlock = potential%intBlock + potential%extBlock
 
-<<<<<<< HEAD
         ! Compute the SCC Hamiltonian
-        call getSccHamiltonian(H0, over, nNeighbor, neighborList, species, orb, iSparseStart,&
-=======
         call getSccHamiltonian(H0, over, nNeighbourSK, neighbourList, species, orb, iSparseStart,&
->>>>>>> 1539adbf
             & img2CentCell, potential, ham, iHam)
 
         if (tWriteRealHS .or. tWriteHS) then
@@ -361,15 +324,11 @@
               & cellVec, ham, iHam)
         end if
 
-<<<<<<< HEAD
         ! Transform Hamiltonian from qm to ud
         call transformHam(ham, iHam)
 
         ! Compute Density Matrix
-        call getDensity(env, iSCCIter, denseDesc, ham, over, neighborList, nNeighbor, iSparseStart,&
-=======
         call getDensity(env, denseDesc, ham, over, neighbourList, nNeighbourSK, iSparseStart,&
->>>>>>> 1539adbf
             & img2CentCell, iCellVec, cellVec, kPoint, kWeight, orb, species, solver, tRealHS,&
             & tSpinSharedEf, tSpinOrbit, tDualSpinOrbit, tFillKSep, tFixEf, tMulliken, iDistribFn,&
             & tempElec, nEl, parallelKS, Ef, mu, energy, eigen, filling, rhoPrim, Eband, TS, E0,&
@@ -404,31 +363,19 @@
         #:endif
 
           call addChargePotentials(env, sccCalc, qOutput, q0, chargePerShell, orb, species,&
-<<<<<<< HEAD
-              & neighborList, img2CentCell, spinW, thirdOrd, potential, electrostatics,&
+              & neighbourList, img2CentCell, spinW, thirdOrd, potential, electrostatics,&
               & tPoissonTwice, tUpload, shiftPerLUp)
-
-=======
-              & neighbourList, img2CentCell, spinW, thirdOrd, potential)
->>>>>>> 1539adbf
+          
           call addBlockChargePotentials(qBlockOut, qiBlockOut, tDftbU, tImHam, species, orb,&
               & nDftbUFunc, UJ, nUJ, iUJ, niUJ, potential)
 
           potential%intBlock = potential%intBlock + potential%extBlock
         end if
 
-<<<<<<< HEAD
-        ! Compute different energy contributions
-        call getEnergies(energy, sccCalc, qOutput, q0, chargePerShell, species, tEField, tXlbomd,&
-            & tDftbU, tDualSpinOrbit, rhoPrim, H0, orb, neighborList, nNeighbor, img2CentCell,&
-            & iSparseStart, cellVol, extPressure, TS, potential, thirdOrd, qBlockOut, qiBlockOut,&
-            & nDftbUFunc, UJ, nUJ, iUJ, niUJ, xi, iAtInCentralRegion)
-=======
         call getEnergies(sccCalc, qOutput, q0, chargePerShell, species, tEField, tXlbomd,&
             & tDftbU, tDualSpinOrbit, rhoPrim, H0, orb, neighbourList, nNeighbourSK, img2CentCell,&
             & iSparseStart, cellVol, extPressure, TS, potential, energy, thirdOrd, qBlockOut,&
             & qiBlockOut, nDftbUFunc, UJ, nUJ, iUJ, niUJ, xi)
->>>>>>> 1539adbf
 
         tStopScc = hasStopFile(fStopScc)
 
@@ -444,12 +391,11 @@
             call printSccHeader()
           end if
           call printSccInfo(tDftbU, iSccIter, energy%Eelec, diffElec, sccErrorQ)
-<<<<<<< HEAD
+
           if (tNegf) then
             call printBlankLine()
           end if
-=======
->>>>>>> 1539adbf
+
           tWriteSccRestart = env%tGlobalMaster .and.&
               & needsSccRestartWriting(restartFreq, iGeoStep, iSccIter, minSccIter, maxSccIter,&
               & tMd, tGeoOpt, tDerivs, tConverged, tReadChrg, tStopScc)
@@ -462,15 +408,9 @@
           call writeDetailedOut1(fdDetailedOut, userOut, tAppendDetailedOut, iDistribFn, nGeoSteps,&
               & iGeoStep, tMD, tDerivs, tCoordOpt, tLatOpt, iLatGeoStep, iSccIter, energy,&
               & diffElec, sccErrorQ, indMovedAtom, pCoord0Out, q0, qInput, qOutput, eigen, filling,&
-<<<<<<< HEAD
-              & orb, species, tDFTBU, tImHam, tPrintMulliken, orbitalL, qBlockOut, Ef, Eband, TS,&
-              & E0, extPressure, cellVol, tAtomicEnergy, tDispersion, tEField, tPeriodic, nSpin,&
-              & tSpinOrbit, tSccCalc, tNegf, invLatVec, kPoint)
-=======
               & orb, species, tDFTBU, tImHam.or.tSpinOrbit, tPrintMulliken, orbitalL, qBlockOut,&
               & Ef, Eband, TS, E0, extPressure, cellVol, tAtomicEnergy, tDispersion, tEField,&
-              & tPeriodic, nSpin, tSpinOrbit, tSccCalc, invLatVec, kPoint)
->>>>>>> 1539adbf
+              & tPeriodic, nSpin, tSpinOrbit, tSccCalc, tNegf, invLatVec, kPoint)
         end if
 
         if (tConverged .or. tStopScc) then
@@ -524,7 +464,7 @@
         call writeXYZFormat("supercell.xyz", coord, species, speciesName)
         write(stdOut,*) " <<< supercell.xyz written on file"
         call local_currents(env%mpi%globalComm, parallelKS%localKS, ham, over,&
-            & neighborList%iNeighbor, nNeighbor, denseDesc%iAtomStart, iSparseStart, img2CentCell,&
+            & neighbourList%iNeighbour, nNeighbourSK, denseDesc%iAtomStart, iSparseStart, img2CentCell,&
             & iCellVec, cellVec, orb, kPoint, kWeight, coord0Fold, .false., mu)
       end if
     #:endif
@@ -556,27 +496,15 @@
       if (tForces) then
         call env%globalTimer%startTimer(globalTimers%forceCalc)
         call getEnergyWeightedDensity(env, denseDesc, forceType, filling, eigen, kPoint, kWeight,&
-<<<<<<< HEAD
-            & neighborList, nNeighbor, orb, iSparseStart, img2CentCell, iCellVec, cellVec, tRealHS,&
-            & ham, over, parallelKS, solver, iSCCIter, mu, ERhoPrim, eigvecsReal, SSqrReal,&
+            & neighbourList, nNeighbourSK, orb, iSparseStart, img2CentCell, iCellVec, cellVec,&
+            & tRealHS, ham, over, parallelKS, solver, iSCCIter, mu, ERhoPrim, eigvecsReal, SSqrReal, &
             & eigvecsCplx, SSqrCplx)
-        call getGradients(env, sccCalc, tEField, tXlbomd, nonSccDeriv, Efield, rhoPrim, ERhoPrim,&
-            & qOutput, q0, skHamCont, skOverCont, pRepCont, neighborList, nNeighbor, species,&
-            & img2CentCell, iSparseStart, orb, potential, coord, derivs, iRhoPrim, thirdOrd,&
-            & chrgForces, dispersion, tPoisson)
-
-        if (tLinResp) then
-=======
-            & neighbourList, nNeighbourSK, orb, iSparseStart, img2CentCell, iCellVec, cellVec,&
-            & tRealHS, ham, over, parallelKS, ERhoPrim, eigvecsReal, SSqrReal, eigvecsCplx,&
-            & SSqrCplx)
         call env%globalTimer%stopTimer(globalTimers%energyDensityMatrix)
         call getGradients(env, sccCalc, tEField, tXlbomd, nonSccDeriv, Efield, rhoPrim, ERhoPrim,&
             & qOutput, q0, skHamCont, skOverCont, pRepCont, neighbourList, nNeighbourSK,&
             & nNeighbourRep, species, img2CentCell, iSparseStart, orb, potential, coord, derivs,&
-            & iRhoPrim, thirdOrd, chrgForces, dispersion)
+            & iRhoPrim, thirdOrd, chrgForces, dispersion, tPoisson)
         if (tCasidaForces) then
->>>>>>> 1539adbf
           derivs(:,:) = derivs + excitedDerivs
         end if
         call env%globalTimer%stopTimer(globalTimers%forceCalc)
@@ -799,7 +727,7 @@
 
     if (tTunn) then
       call calc_current(env%mpi%globalComm, parallelKS%localKS, ham, over,&
-          & neighborList%iNeighbor, nNeighbor, densedesc%iAtomStart, iSparseStart, img2CentCell,&
+          & neighbourList%iNeighbour, nNeighbourSSKK, densedesc%iAtomStart, iSparseStart, img2CentCell,&
           & iCellVec, cellVec, orb, kPoint, kWeight, tunneling, current, ldos, leadCurrents, &
           & writeTunn, writeLDOS, mu)
     end if
@@ -824,15 +752,10 @@
         cellVol = abs(determinant33(latVec))
         energy%EGibbs = energy%EMermin + extPressure * cellVol
       end if
-<<<<<<< HEAD
-      call writeAutotestTag(fdAutotest, autotestTag, tPeriodic, cellVol, tMulliken, qOutput,&
-          & derivs, chrgForces, excitedDerivs, tStress, totalStress, pDynMatrix, energy%EMermin,&
-          & extPressure, energy%EGibbs, coord0, tLocalise, localisation, esp, tunneling, ldos)
-=======
       call writeAutotestTag(autotestTag, tPeriodic, cellVol, tMulliken, qOutput,&
           & derivs, chrgForces, excitedDerivs, tStress, totalStress, pDynMatrix,&
-          & energy%EMermin, extPressure, energy%EGibbs, coord0, tLocalise, localisation, esp)
->>>>>>> 1539adbf
+          & energy%EMermin, extPressure, energy%EGibbs, coord0, tLocalise, localisation, esp, &
+          & tunneling, ldos)
     end if
     if (tWriteResultsTag) then
       call writeResultsTag(resultsTag, energy, TS, derivs, chrgForces, tStress, totalStress,&
@@ -932,11 +855,7 @@
 
 
   !> Does the operations that are necessary after a lattice vector update
-<<<<<<< HEAD
-  subroutine handleLatticeChange(latVecs, sccCalc, tStress, extPressure, mCutoff, dispersion,&
-=======
   subroutine handleLatticeChange(latVecs, sccCalc, tStress, extPressure, mCutOff, dispersion,&
->>>>>>> 1539adbf
       & recVecs, recVecs2p, cellVol, recCellVol, extLatDerivs, cellVecs, rCellVecs)
 
     !> lattice vectors
@@ -1002,17 +921,10 @@
 
 
   !> Does the operations that are necessary after atomic coordinates change
-<<<<<<< HEAD
-  subroutine handleCoordinateChange(env, coord0, latVec, invLatVec, species0, mCutoff, skRepCutoff,&
-      & orb, tPeriodic, sccCalc, dispersion, thirdOrd, img2CentCell, iCellVec, neighborList,&
-      & nAllAtom, coord0Fold, coord, species, rCellVec, nAllOrb, nNeighbor, ham, over, H0, rhoPrim,&
-      & iRhoPrim, iHam, ERhoPrim, iSparseStart, tPoisson)
-=======
   subroutine handleCoordinateChange(env, coord0, latVec, invLatVec, species0, mCutOff, repCutOff,&
       & skCutOff, orb, tPeriodic, sccCalc, dispersion, thirdOrd, img2CentCell, iCellVec,&
       & neighbourList, nAllAtom, coord0Fold, coord, species, rCellVec, nAllOrb, nNeighbourSK,&
-      & nNeighbourRep, ham, over, H0, rhoPrim, iRhoPrim, iHam, ERhoPrim, iSparseStart)
->>>>>>> 1539adbf
+      & nNeighbourRep, ham, over, H0, rhoPrim, iRhoPrim, iHam, ERhoPrim, iSparseStart, tPoisson)
 
     !> Environment settings
     type(TEnvironment), intent(in) :: env
@@ -1122,14 +1034,9 @@
       call foldCoordToUnitCell(coord0Fold, latVec, invLatVec)
     end if
 
-<<<<<<< HEAD
-    call updateNeighborListAndSpecies(coord, species, img2CentCell, iCellVec, neighborList,&
-        & nAllAtom, coord0Fold, species0, mCutoff, rCellVec)
-
-=======
     call updateNeighbourListAndSpecies(coord, species, img2CentCell, iCellVec, neighbourList,&
         & nAllAtom, coord0Fold, species0, mCutOff, rCellVec)
->>>>>>> 1539adbf
+    
     nAllOrb = sum(orb%nOrbSpecies(species(1:nAllAtom)))
     call getNrOfNeighboursForAll(nNeighbourSK, neighbourList, skCutOff)
 
@@ -1155,11 +1062,7 @@
     end if
 
     if (allocated(dispersion)) then
-<<<<<<< HEAD
-      call dispersion%updateCoords(neighborList, img2CentCell, coord, species0)
-=======
       call dispersion%updateCoords(neighbourList, img2CentCell, coord, species0)
->>>>>>> 1539adbf
     end if
     if (allocated(thirdOrd)) then
       call thirdOrd%updateCoords(neighbourList, species)
@@ -1172,7 +1075,7 @@
 #:if WITH_TRANSPORT
 
   !> Initialise transport
-  subroutine initNegfStuff(denseDescr, transpar, ginfo, neighborList, nNeighbor, img2CentCell, orb)
+  subroutine initNegfStuff(denseDescr, transpar, ginfo, neighbourList, nNeighbour, img2CentCell, orb)
 
     !> Dense matrix descriptor
     type(TDenseDescr), intent(in) :: denseDescr
@@ -1190,15 +1093,15 @@
     integer, intent(in) :: img2CentCell(:)
 
     !> List of neighbouring atoms
-    type(TNeighborList), intent(in) :: neighborList
+    type(TNeighbourList), intent(in) :: neighbourList
 
     !> Number of neighbours of each real atom
-    integer, intent(in) :: nNeighbor(:)
+    integer, intent(in) :: nNeighbour(:)
 
     ! known issue about the PLs: We need an automatic partitioning
-    call negf_init_csr(denseDescr%iAtomStart, neighborList%iNeighbor, nNeighbor, img2CentCell, orb)
-
-    call negf_init_str(denseDescr, transpar, ginfo%greendens, neighborList%iNeighbor, nNeighbor,&
+    call negf_init_csr(denseDescr%iAtomStart, neighbourList%iNeighbour, nNeighbour, img2CentCell, orb)
+
+    call negf_init_str(denseDescr, transpar, ginfo%greendens, neighbourList%iNeighbour, nNeighbour,&
         & img2CentCell)
 
     call negf_init_dephasing(ginfo%tundos)  !? why tundos
@@ -1310,13 +1213,8 @@
 
 
   !> Calculates repulsive energy for current geometry
-<<<<<<< HEAD
-  subroutine calcRepulsiveEnergy(coord, species, img2CentCell, nNeighbor, neighborList, pRepCont,&
-      & Eatom, Etotal, iAtInCentralRegion)
-=======
   subroutine calcRepulsiveEnergy(coord, species, img2CentCell, nNeighbourRep, neighbourList,&
-      & pRepCont, Eatom, Etotal)
->>>>>>> 1539adbf
+      & pRepCont, Eatom, Etotal, iAtInCentralRegion)
 
     !> All atomic coordinates
     real(dp), intent(in) :: coord(:,:)
@@ -1342,21 +1240,15 @@
     !> Total energy
     real(dp), intent(out) :: Etotal
 
-<<<<<<< HEAD
     !> atoms in the central cell (or device region if transport)
     integer, intent(in), allocatable :: iAtInCentralRegion(:)
 
-    call getERep(Eatom, coord, nNeighbor, neighborList%iNeighbor, species, pRepCont, img2CentCell)
+    call getERep(Eatom, coord, nNeighbourRep, neighbourList%iNeighbour, species, pRepCont, img2CentCell)
     if (allocated(iAtInCentralRegion)) then
       Etotal = sum(Eatom(iAtInCentralRegion))
     else
       Etotal = sum(Eatom)
     end if
-=======
-    call getERep(Eatom, coord, nNeighbourRep, neighbourList%iNeighbour, species, pRepCont,&
-        & img2CentCell)
-    Etotal = sum(Eatom)
->>>>>>> 1539adbf
 
   end subroutine calcRepulsiveEnergy
 
@@ -1619,12 +1511,8 @@
 
   !> Add potentials comming from point charges.
   subroutine addChargePotentials(env, sccCalc, qInput, q0, chargePerShell, orb, species,&
-<<<<<<< HEAD
-      & neighborList, img2CentCell, spinW, thirdOrd, potential, electrostatics, tPoisson,&
+      & neighbourList, img2CentCell, spinW, thirdOrd, potential, electrostatics, tPoisson,&
       & tUpload, shiftPerLUp)
-=======
-      & neighbourList, img2CentCell, spinW, thirdOrd, potential)
->>>>>>> 1539adbf
 
     !> Environment settings
     type(TEnvironment), intent(in) :: env
@@ -1688,14 +1576,13 @@
     allocate(atomPot(nAtom, nSpin))
     allocate(shellPot(orb%mShell, nAtom, nSpin))
 
-<<<<<<< HEAD
     call sccCalc%updateCharges(env, qInput, q0, orb, species)
 
     select case(electrostatics)
 
     case(gammaf)
 
-      call sccCalc%updateShifts(env, orb, species, neighborList%iNeighbor, img2CentCell)
+      call sccCalc%updateShifts(env, orb, species, neighbourList%iNeighbour, img2CentCell)
       call sccCalc%getShiftPerAtom(atomPot(:,1))
       call sccCalc%getShiftPerL(shellPot(:,:,1))
 
@@ -1727,12 +1614,6 @@
 
     end select
 
-=======
-    call sccCalc%updateCharges(env, qInput, q0, orb, species, neighbourList%iNeighbour,&
-        & img2CentCell)
-    call sccCalc%getShiftPerAtom(atomPot(:,1))
-    call sccCalc%getShiftPerL(shellPot(:,:,1))
->>>>>>> 1539adbf
     potential%intAtom(:,1) = potential%intAtom(:,1) + atomPot(:,1)
     potential%intShell(:,:,1) = potential%intShell(:,:,1) + shellPot(:,:,1)
 
@@ -1898,11 +1779,7 @@
   !> Hamiltonian or the full (unpacked) density matrix, must also invoked from within this routine,
   !> as those unpacked quantities do not exist elsewhere.
   !>
-<<<<<<< HEAD
-  subroutine getDensity(env, iSCC, denseDesc, ham, over, neighborList, nNeighbor, iSparseStart,&
-=======
   subroutine getDensity(env, denseDesc, ham, over, neighbourList, nNeighbourSK, iSparseStart,&
->>>>>>> 1539adbf
       & img2CentCell, iCellVec, cellVec, kPoint, kWeight, orb, species, solver, tRealHS,&
       & tSpinSharedEf, tSpinOrbit, tDualSpinOrbit, tFillKSep, tFixEf, tMulliken, iDistribFn,&
       & tempElec, nEl, parallelKS, Ef, mu, energy, eigen, filling, rhoPrim, Eband, TS, E0, iHam,&
@@ -2060,7 +1937,7 @@
       call env%globalTimer%startTimer(globalTimers%densityMatrix)
 
       call calcdensity_green(iSCC, env%mpi%globalComm, parallelKS%localKS, ham, over,&
-          & neighborlist%iNeighbor, nNeighbor, denseDesc%iAtomStart, iSparseStart, img2CentCell,&
+          & neighbourlist%iNeighbour, nNeighbourSK, denseDesc%iAtomStart, iSparseStart, img2CentCell,&
           & iCellVec, cellVec, orb, kPoint, kWeight, mu, rhoPrim, Eband, Ef, E0, TS)
 
       call ud2qm(rhoPrim)
@@ -2291,15 +2168,9 @@
 
 
   !> Builds and diagonalizes Pauli two-component Hamiltonians.
-<<<<<<< HEAD
-  subroutine buildAndDiagDensePauliHam(env, denseDesc, ham, over, kPoint, neighborList, nNeighbor,&
-      & iSparseStart, img2CentCell, iCellVec, cellVec, orb, solver, parallelKS, eigen, HSqrCplx,&
-      & SSqrCplx, eigvecsCplx, iHam, xi, species)
-=======
   subroutine buildAndDiagDensePauliHam(env, denseDesc, ham, over, kPoint, neighbourList,&
       & nNeighbourSK, iSparseStart, img2CentCell, iCellVec, cellVec, orb, solver, parallelKS,&
       & eigen, HSqrCplx, SSqrCplx, eigvecsCplx, iHam, xi, species)
->>>>>>> 1539adbf
 
     !> Environment settings
     type(TEnvironment), intent(inout) :: env
@@ -2384,17 +2255,10 @@
           & iCellVec, cellVec, iSparseStart, img2CentCell, orb%mOrb, denseDesc, SSqrCplx)
     #:else
       if (allocated(iHam)) then
-<<<<<<< HEAD
-        call unpackHPauli(ham, kPoint(:,iK), neighborList%iNeighbor, nNeighbor, iSparseStart,&
-            & denseDesc%iAtomStart, img2CentCell, iCellVec, cellVec, HSqrCplx, iHam=iHam)
-      else
-        call unpackHPauli(ham, kPoint(:,iK), neighborList%iNeighbor, nNeighbor, iSparseStart,&
-=======
         call unpackHPauli(ham, kPoint(:,iK), neighbourList%iNeighbour, nNeighbourSK, iSparseStart,&
             & denseDesc%iAtomStart, img2CentCell, iCellVec, cellVec, HSqrCplx, iHam=iHam)
       else
         call unpackHPauli(ham, kPoint(:,iK), neighbourList%iNeighbour, nNeighbourSK, iSparseStart,&
->>>>>>> 1539adbf
             & denseDesc%iAtomStart, img2CentCell, iCellVec, cellVec, HSqrCplx)
       end if
       call unpackSPauli(over, kPoint(:,iK), neighbourList%iNeighbour, nNeighbourSK,&
@@ -2478,13 +2342,8 @@
       call env%globalTimer%stopTimer(globalTimers%denseToSparse)
     #:else
       if (tDensON2) then
-<<<<<<< HEAD
-        call makeDensityMatrix(work, eigvecs(:,:,iKS), filling(:,iSpin), neighborlist%iNeighbor,&
-            & nNeighbor, orb, denseDesc%iAtomStart, img2CentCell)
-=======
         call makeDensityMatrix(work, eigvecs(:,:,iKS), filling(:,iSpin),&
             & neighbourlist%iNeighbour, nNeighbourSK, orb, denseDesc%iAtomStart, img2CentCell)
->>>>>>> 1539adbf
       else
         call makeDensityMatrix(work, eigvecs(:,:,iKS), filling(:,iSpin))
       end if
@@ -2748,13 +2607,8 @@
             & nNeighbourSK, orb%mOrb, iCellVec, cellVec, denseDesc%iAtomStart, iSparseStart,&
             & img2CentCell)
         if (tImHam) then
-<<<<<<< HEAD
-          call iPackHS(iRhoPrim, work, kPoint(:,iK), kWeight(iK), neighborlist%iNeighbor,&
-              & nNeighbor, orb%mOrb, iCellVec, cellVec, denseDesc%iAtomStart, iSparseStart,&
-=======
           call iPackHS(iRhoPrim, work, kPoint(:,iK), kWeight(iK), neighbourlist%iNeighbour,&
               & nNeighbourSK, orb%mOrb, iCellVec, cellVec, denseDesc%iAtomStart, iSparseStart,&
->>>>>>> 1539adbf
               & img2CentCell)
         end if
       end if
@@ -2955,22 +2809,11 @@
   end subroutine getMullikenPopulation
 
 
-<<<<<<< HEAD
-  !> Calculates various energy contributions
-  subroutine getEnergies(energy, sccCalc, qOrb, q0, chargePerShell, species, tEField, tXlbomd,&
-      & tDftbU, tDualSpinOrbit, rhoPrim, H0, orb, neighborList, nNeighbor, img2CentCell,&
-      & iSparseStart, cellVol, extPressure, TS, potential, thirdOrd, qBlock, qiBlock, nDftbUFunc,&
-      & UJ, nUJ, iUJ, niUJ, xi, iAtInCentralRegion)
-
-    !> energy contributions
-    type(TEnergies), intent(inout) :: energy
-=======
   !> Calculates various energy contribution that can potentially update for the same geometry
   subroutine getEnergies(sccCalc, qOrb, q0, chargePerShell, species, tEField, tXlbomd,&
       & tDftbU, tDualSpinOrbit, rhoPrim, H0, orb, neighbourList, nNeighbourSK, img2CentCell,&
       & iSparseStart, cellVol, extPressure, TS, potential, energy, thirdOrd, qBlock, qiBlock,&
       & nDftbUFunc, UJ, nUJ, iUJ, niUJ, xi)
->>>>>>> 1539adbf
 
     !> SCC module internal variables
     type(TScc), allocatable, intent(in) :: sccCalc
@@ -3877,13 +3720,8 @@
   !> NOTE: Dense eigenvector and overlap matrices are overwritten.
   !>
   subroutine getEnergyWeightedDensity(env, denseDesc, forceType, filling, eigen, kPoint, kWeight,&
-<<<<<<< HEAD
-      & neighborList, nNeighbor, orb, iSparseStart, img2CentCell, iCellVEc, cellVec, tRealHS, ham,&
-      & over, parallelKS, solver, iSCC, mu, ERhoPrim, HSqrReal, SSqrReal, HSqrCplx, SSqrCplx)
-=======
       & neighbourList, nNeighbourSK, orb, iSparseStart, img2CentCell, iCellVEc, cellVec, tRealHS,&
       & ham, over, parallelKS, ERhoPrim, HSqrReal, SSqrReal, HSqrCplx, SSqrCplx)
->>>>>>> 1539adbf
 
     !> Environment settings
     type(TEnvironment), intent(inout) :: env
@@ -3970,7 +3808,7 @@
   #:if WITH_TRANSPORT
     if (solver == solverGF) then
       call calcEdensity_green(iSCC, env%mpi%globalComm, parallelKS%localKS, ham, over,&
-          & neighborlist%iNeighbor, nNeighbor, denseDesc%iAtomStart, iSparseStart, img2CentCell,&
+          & neighbourlist%iNeighbour, nNeighbourSK, denseDesc%iAtomStart, iSparseStart, img2CentCell,&
           & iCellVec, cellVec, orb, kPoint, kWeight, mu, ERhoPrim)
       return
     end if
@@ -4263,13 +4101,8 @@
             & denseDesc%blacsOrbSqr, work, denseDesc%blacsOrbSqr, side="R", alpha=(0.5_dp, 0.0_dp))
       #:else
         call makeDensityMatrix(work2, eigvecsCplx(:,:,iKS), filling(:,iK,iS))
-<<<<<<< HEAD
-        call unpackHS(work, ham(:,iS), kPoint(:,iK), neighborlist%iNeighbor, nNeighbor, iCellVec,&
-            & cellVec, denseDesc%iAtomStart, iSparseStart, img2CentCell)
-=======
         call unpackHS(work, ham(:,iS), kPoint(:,iK), neighbourlist%iNeighbour, nNeighbourSK,&
             & iCellVec, cellVec, denseDesc%iAtomStart, iSparseStart, img2CentCell)
->>>>>>> 1539adbf
         call blockHermitianHS(work, denseDesc%iAtomStart)
         call hemm(eigvecsCplx(:,:,iKS), "L", work2, work)
         call hemm(work, "R", work2, eigvecsCplx(:,:,iKS), alpha=(0.5_dp, 0.0_dp))
@@ -4311,14 +4144,9 @@
           &neighbourList%iNeighbour, nNeighbourSK, orb%mOrb, iCellVec, cellVec, iSparseStart,&
           & img2CentCell, ERhoPrim)
     #:else
-<<<<<<< HEAD
-      call packHS(ERhoPrim, work, kPoint(:,iK), kWeight(iK), neighborList%iNeighbor, nNeighbor,&
-          & orb%mOrb, iCellVec, cellVec, denseDesc%iAtomStart, iSparseStart, img2CentCell)
-=======
       call packHS(ERhoPrim, work, kPoint(:,iK), kWeight(iK), neighbourList%iNeighbour,&
           & nNeighbourSK, orb%mOrb, iCellVec, cellVec, denseDesc%iAtomStart, iSparseStart,&
           & img2CentCell)
->>>>>>> 1539adbf
     #:endif
     end do
 
@@ -4423,15 +4251,9 @@
 
   !> Calculates the gradients
   subroutine getGradients(env, sccCalc, tEField, tXlbomd, nonSccDeriv, Efield, rhoPrim, ERhoPrim,&
-<<<<<<< HEAD
-      & qOutput, q0, skHamCont, skOverCont, pRepCont, neighborList, nNeighbor, species,&
-      & img2CentCell, iSparseStart, orb, potential, coord, derivs, iRhoPrim, thirdOrd, chrgForces,&
-      & dispersion, tPoisson)
-=======
       & qOutput, q0, skHamCont, skOverCont, pRepCont, neighbourList, nNeighbourSK, nNeighbourRep,&
       & species, img2CentCell, iSparseStart, orb, potential, coord, derivs, iRhoPrim, thirdOrd,&
       & chrgForces, dispersion)
->>>>>>> 1539adbf
 
     !> Environment settings
     type(TEnvironment), intent(in) :: env
@@ -4555,7 +4377,6 @@
             & orb, potential%intBlock)
       end if
 
-<<<<<<< HEAD
       if (tPoisson) then
         tmpDerivs = 0.0_dp
       #:if WITH_TRANSPORT
@@ -4569,58 +4390,34 @@
           if (tXlbomd) then
             call error("XLBOMD does not work with external charges yet!")
           else
-            call sccCalc%addForceDc(env, derivs, species, neighborList%iNeighbor, img2CentCell,&
+            call sccCalc%addForceDc(env, derivs, species, neighbourList%iNeighbour, img2CentCell,&
                 & chrgForces)
           end if
         else if (tSccCalc) then
           if (tXlbomd) then
-            call sccCalc%addForceDcXlbomd(env, species, orb, neighborList%iNeighbor, img2CentCell,&
+            call sccCalc%addForceDcXlbomd(env, species, orb, neighbourList%iNeighbour, img2CentCell,&
                 & qOutput, q0, derivs)
           else
-            call sccCalc%addForceDc(env, derivs, species, neighborList%iNeighbor, img2CentCell)
+            call sccCalc%addForceDc(env, derivs, species, neighborList%iNeighbour, img2CentCell)
 
           end if
         endif
 
         if (allocated(thirdOrd)) then
           if (tXlbomd) then
-            call thirdOrd%addGradientDcXlbomd(neighborList, species, coord, img2CentCell, qOutput,&
+            call thirdOrd%addGradientDcXlbomd(neighbourList, species, coord, img2CentCell, qOutput,&
                 & q0, orb, derivs)
           else
-            call thirdOrd%addGradientDc(neighborList, species, coord, img2CentCell, derivs)
+            call thirdOrd%addGradientDc(neighbourList, species, coord, img2CentCell, derivs)
           end if
-=======
-      if (tExtChrg) then
-        chrgForces(:,:) = 0.0_dp
-        if (tXlbomd) then
-          call error("XLBOMD does not work with external charges yet!")
-        else
-          call sccCalc%addForceDc(env, derivs, species, neighbourList%iNeighbour, img2CentCell,&
-              & chrgForces)
         end if
-      else if (tSccCalc) then
-        if (tXlbomd) then
-          call sccCalc%addForceDcXlbomd(env, species, orb, neighbourList%iNeighbour, img2CentCell,&
-              & qOutput, q0, derivs)
-        else
-          call sccCalc%addForceDc(env, derivs, species, neighbourList%iNeighbour, img2CentCell)
->>>>>>> 1539adbf
-        end if
-
-<<<<<<< HEAD
-        if (tEField) then
-          do ii = 1, 3
-            derivs(ii,:) = derivs(ii,:) - sum(q0(:,:,1) - qOutput(:,:,1), dim=1) * EField(ii)
-          end do
-=======
-      if (allocated(thirdOrd)) then
-        if (tXlbomd) then
-          call thirdOrd%addGradientDcXlbomd(neighbourList, species, coord, img2CentCell, qOutput,&
-              & q0, orb, derivs)
-        else
-          call thirdOrd%addGradientDc(neighbourList, species, coord, img2CentCell, derivs)
->>>>>>> 1539adbf
-        end if
+
+        ! ? Where is this gone ?
+        !if (tEField) then
+        !  do ii = 1, 3
+        !    derivs(ii,:) = derivs(ii,:) - sum(q0(:,:,1) - qOutput(:,:,1), dim=1) * EField(ii)
+        !  end do
+        !end if
 
       end if
     end if
@@ -4629,12 +4426,8 @@
       call dispersion%addGradients(derivs)
     end if
 
-<<<<<<< HEAD
-    call getERepDeriv(tmpDerivs, coord, nNeighbor, neighborList%iNeighbor, species, pRepCont,&
-=======
     allocate(tmpDerivs(3, nAtom))
     call getERepDeriv(tmpDerivs, coord, nNeighbourRep, neighbourList%iNeighbour, species, pRepCont,&
->>>>>>> 1539adbf
         & img2CentCell)
     derivs(:,:) = derivs + tmpDerivs
 
@@ -5022,11 +4815,6 @@
     integer :: ll
 
     derivssMoved(:) = reshape(derivss(:, indMovedAtom), [3 * size(indMovedAtom)])
-<<<<<<< HEAD
-    call next(pGeoCoordOpt, EMermin, derivssMoved, newCoordsMoved, tCoordEnd)
-    ll = size(indMovedAtom)
-    pNewCoordsMoved(1:3, 1:ll) => newCoordsMoved(1 : 3 * ll)
-=======
     if (tRemoveExcitation) then
       call next(pGeoCoordOpt, energy%EMermin - energy%Eexcited, derivssMoved, newCoordsMoved,&
           & tCoordEnd)
@@ -5034,7 +4822,6 @@
       call next(pGeoCoordOpt, energy%EMermin, derivssMoved, newCoordsMoved, tCoordEnd)
     end if
     pNewCoordsMoved(1:3, 1:size(indMovedAtom)) => newCoordsMoved(1 : 3 * size(indMovedAtom))
->>>>>>> 1539adbf
     diffGeo = maxval(abs(pNewCoordsMoved - coords0(:, indMovedAtom)))
     coords0(:, indMovedAtom) = pNewCoordsMoved
 
@@ -5310,13 +5097,8 @@
         iSpin = parallelKS%localKS(2, iKS)
         nFilledLev = floor(nEl(iSpin) / real( 3 - nSpin, dp))
         localisation = localisation + pipekMezey%getLocalisation(&
-<<<<<<< HEAD
-            & eigvecsCplx(:,:nFilledLev,iKS), SSqrCplx, over, kpoint(:,iK), neighborList,&
-            & nNeighbor, iCellVec, cellVec, denseDesc%iAtomStart, iSparseStart, img2CentCell)
-=======
             & eigvecsCplx(:,:nFilledLev,iKS), SSqrCplx, over, kpoint(:,iK), neighbourList,&
             & nNeighbourSK, iCellVec, cellVec, denseDesc%iAtomStart, iSparseStart, img2CentCell)
->>>>>>> 1539adbf
       end do
       write(stdOut, "(A, E20.12)") 'Original localisation', localisation
 
@@ -5336,13 +5118,8 @@
         iSpin = parallelKS%localKS(2, iKS)
         nFilledLev = floor(nEl(iSpin) / real( 3 - nSpin, dp))
         localisation = localisation + pipekMezey%getLocalisation(&
-<<<<<<< HEAD
-            & eigvecsCplx(:,:nFilledLev,iKS), SSqrCplx, over, kpoint(:,iK), neighborList,&
-            & nNeighbor, iCellVec, cellVec, denseDesc%iAtomStart, iSparseStart, img2CentCell)
-=======
             & eigvecsCplx(:,:nFilledLev,iKS), SSqrCplx, over, kpoint(:,iK), neighbourList,&
             & nNeighbourSK, iCellVec, cellVec, denseDesc%iAtomStart, iSparseStart, img2CentCell)
->>>>>>> 1539adbf
       end do
       write(stdOut, "(A, E20.12)") 'Final localisation', localisation
 
