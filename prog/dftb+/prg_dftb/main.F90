--- conflicted
+++ resolved
@@ -735,15 +735,11 @@
 
     ! Here time propagation is called
     if (tElectronDynamics) then
-<<<<<<< HEAD
-       call runDynamics(elecDyn, eigvecsReal, ham, H0, q0, over, filling, neighbourList, &
-            &nNeighbourSK, denseDesc%iAtomStart, iSparseStart, img2CentCell, orb, coord, spinW, &
-            &skHamCont, skOverCont, pRepCont, sccCalc, env)
-=======
        call runDynamics(elecDyn, eigvecsReal, ham, H0, species, q0, over, filling, neighbourList,&
             & nNeighbourSK, denseDesc%iAtomStart, iSparseStart, img2CentCell, orb, coord0, spinW,&
             & pRepCont, sccCalc, env, tDualSpinOrbit, xi, thirdOrd, nDftbUFunc, UJ, nUJ, iUJ, niUJ,&
-            & iHam, iAtInCentralRegion, tFixEf, Ef, species0, coord, onsiteElements)
+            & iHam, iAtInCentralRegion, tFixEf, Ef, species0, coord, onsiteElements, skHamCont,&
+            & skOverCont)
     end if
 
 
@@ -754,7 +750,6 @@
       call writeContShifts(tp%contacts(tp%taskContInd)%output, orb, potential%intShell,&
           & qOutput, Ef)
       end associate
->>>>>>> 8fe1540a
     end if
 
     if (tTunn) then
