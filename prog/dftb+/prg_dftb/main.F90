!--------------------------------------------------------------------------------------------------!
!  DFTB+: general package for performing fast atomistic simulations                                !
!  Copyright (C) 2018  DFTB+ developers group                                                      !
!                                                                                                  !
!  See the LICENSE file for terms of usage and distribution.                                       !
!--------------------------------------------------------------------------------------------------!

#:include 'common.fypp'

!> The main routines for DFTB+
module main
#:if WITH_MPI
  use mpifx
#:endif
#:if WITH_SCALAPACK
  use scalapackfx
  use scalafxext
#:if WITH_ELSI
  use elsi
#:endif
#:endif
  use solvers
  use assert
  use constants
  use globalenv
  use environment
  use densedescr
  use inputdata_module
  use nonscc
  use eigenvects
  use repulsive
  use etemp
  use populations
  use densitymatrix
  use forces
  use stress
  use scc
  use sccinit
  use externalcharges
  use periodic
  use mixer
  use geoopt
  use numderivs2
  use spin
  use dftbplusu
  use mdcommon
  use energies
  use potentials
  use orbitalequiv
  use parser
  use sparse2dense
  use sparse2sparse
  use blasroutines, only : symm, hemm
  use hsdutils
  use charmanip
  use shift
  use spinorbit
  use angmomentum
  use elecconstraints
  use pmlocalisation, only : TPipekMezey
  use linresp_module
  use mainio
  use commontypes
  use dispersions, only : DispersionIface
  use xmlf90
  use thirdorder_module, only : ThirdOrder
  use simplealgebra
  use message
  use repcont
  use xlbomd_module
  use slakocont
  use linkedlist
  use lapackroutines
  use mdcommon
  use mdintegrator
  use tempprofile
  use elstatpot, only : TElStatPotentials
  implicit none
  private

  public :: runDftbPlus

  !> O(N^2) density matrix creation
  logical, parameter :: tDensON2 = .false.

  !> Should further output be appended to detailed.out?
  logical, parameter :: tAppendDetailedOut = .false.


contains

  !> The main DFTB program itself
  subroutine runDftbPlus(env)
    use initprogram

    !> Environment settings
    type(TEnvironment), intent(inout) :: env

    !> energy in previous scc cycles
    real(dp) :: Eold

    !> Stress tensors for various contribution in periodic calculations
    !> Sign convention: Positive diagonal elements expand the supercell
    real(dp) :: totalStress(3,3)

    !> Derivative of total energy with respect to lattice vectors
    !> Sign convention: This is in the uphill energy direction for the lattice vectors (each row
    !> pertaining to a separate lattice vector), i.e. opposite to the force.
    !>
    !> The component of a derivative vector that is orthogonal to the plane containing the other two
    !> lattice vectors will expand (contract) the supercell if it is on the opposite (same) same
    !> side of the plane as its associated lattice vector.
    !>
    !> In the special case of cartesian axis aligned orthorhombic lattice vectors, negative diagonal
    !> elements expand the supercell.
    real(dp) :: totalLatDeriv(3,3)

    !> derivative of cell volume wrt to lattice vectors, needed for pV term
    real(dp) :: extLatDerivs(3,3)

    !> whether scc converged
    logical :: tConverged

    !> internal pressure within the cell
    real(dp) :: intPressure

    !> Geometry steps so far
    integer :: iGeoStep

    !> Lattice geometry steps so far
    integer :: iLatGeoStep

    !> Do we have the final geometry?
    logical :: tGeomEnd

    !> Has this completed?
    logical :: tCoordEnd

    !> do we take an optimization step on the lattice or the internal coordinates if optimizing both
    !> in a periodic geometry
    logical :: tCoordStep

    !> lattice vectors returned by the optimizer
    real(dp) :: constrLatDerivs(9)

    !> MD instantaneous thermal energy
    real(dp) :: tempIon

    !> external electric field
    real(dp) :: Efield(3), absEfield

    !> Difference between last calculated and new geometry.
    real(dp) :: diffGeo

    !> Loop variables
    integer :: iSCCIter

    !> Charge error in the last iterations
    real(dp) :: sccErrorQ, diffElec

    !> flag to write out geometries (and charge data if scc) when moving atoms about - in the case
    !> of conjugate gradient/steepest descent the geometries are written anyway
    logical :: tWriteRestart

    !> Minimal number of SCC iterations
    integer :: minSCCIter

    !> label for k-point and spin cases
    integer :: iKS

    !> if scc/geometry driver should be stopped
    logical :: tStopSCC, tStopDriver

    !> Whether scc restart info should be written in current iteration
    logical :: tWriteSccRestart

    !> Whether charges should be written
    logical :: tWriteCharges

    !> locality measure for the wavefunction
    real(dp) :: localisation

<<<<<<< HEAD
    !> Structure for sparse data representions, if using ELSI
    type(TSparse2Sparse) :: sparseIndexing
=======
    !> All of the excited energies actuall solved by Casida routines (if used)
    real(dp), allocatable :: energiesCasida(:)
>>>>>>> cf4be976

    call initGeoOptParameters(tCoordOpt, nGeoSteps, tGeomEnd, tCoordStep, tStopDriver, iGeoStep,&
        & iLatGeoStep)

    minSccIter = getMinSccIters(tSccCalc, tDftbU, nSpin)

    if (tXlbomd) then
      call xlbomdIntegrator%setDefaultSCCParameters(minSCCiter, maxSccIter, sccTol)
    end if

    ! If the geometry is periodic, need to update lattice information in geometry loop
    tLatticeChanged = tPeriodic

    ! As first geometry iteration, require updates for coordinates in dependent routines
    tCoordsChanged = .true.

  #:if WITH_SCALAPACK
    if (tRealHS .and. .not.(nSpin > 2 .or. t2Component)) then
      ! spin channels share common overlap, no k-points, purely real calculation
      allocate(electronicSolver%tCholeskiiDecomposed(1))
    else
      allocate(electronicSolver%tCholeskiiDecomposed(parallelKS%nLocalKS))
    end if
    electronicSolver%tCholeskiiDecomposed = .false.
  #:endif

    ! Main geometry loop
    lpGeomOpt: do iGeoStep = 0, nGeoSteps
      call env%globalTimer%startTimer(globalTimers%preSccInit)

    #:if WITH_SCALAPACK
      ! prompt eigenvecs routines to store Choleskii factors
      electronicSolver%tCholeskiiDecomposed = .false.
    #:endif

    #:if WITH_ELSI
      if (electronicSolver%tUsingELSI) then
        ! as each spin and k-point combination forms a separate group for this solver, iKS = 1
        iKS = 1
        call electronicSolver%resetELSI( tempElec, parallelKS%localKS(2, iKS),&
            & parallelKS%localKS(1, iKS), kWeight(parallelKS%localKS(1, iKS)))
      end if
    #:endif

      call printGeoStepInfo(tCoordOpt, tLatOpt, iLatGeoStep, iGeoStep)

      tWriteRestart = env%tGlobalMaster .and. needsRestartWriting(tGeoOpt, tMd, iGeoStep, nGeoSteps&
          &, restartFreq)
      if (tMD .and. tWriteRestart) then
        call writeMdOut1(fdMd, mdOut, iGeoStep, pMDIntegrator)
      end if

      if (tLatticeChanged) then
        call handleLatticeChange(latVec, sccCalc, tStress, extPressure, mCutOff, dispersion,&
            & recVec, invLatVec, cellVol, recCellVol, extLatDerivs, cellVec, rCellVec)
      end if

      if (tCoordsChanged) then
        call handleCoordinateChange(env, coord0, latVec, invLatVec, species0, mCutoff, repCutoff,&
            & skCutoff, orb, tPeriodic, sccCalc, dispersion, thirdOrd, img2CentCell, iCellVec,&
            & neighbourList, nAllAtom, coord0Fold, coord, species, rCellVec, nAllOrb, nNeighbourSK,&
            & nNeighbourRep, ham, over, H0, rhoPrim, iRhoPrim, iHam, ERhoPrim, iSparseStart)
      end if

      if (tSccCalc) then
        call reset(pChrgMixer, nMixElements)
      end if

    #:if WITH_ELSI
      if (electronicSolver%tUsingELSI) then
        if (.not.tLargeDenseMatrices) then
          call initSparse2Sparse(sparseIndexing, env, electronicSolver, neighbourList%iNeighbour,&
              & nNeighbourSK, denseDesc%iAtomStart, iSparseStart, img2CentCell)
        end if
      end if
    #:endif

      call env%globalTimer%startTimer(globalTimers%sparseH0S)
      call buildH0(env, H0, skHamCont, atomEigVal, coord, nNeighbourSK, neighbourList%iNeighbour,&
          & species, iSparseStart, orb)
      call buildS(env, over, skOverCont, coord, nNeighbourSK, neighbourList%iNeighbour, species,&
          & iSparseStart, orb)
      call env%globalTimer%stopTimer(globalTimers%sparseH0S)

      if (tSetFillingTemp) then
        call getTemperature(temperatureProfile, tempElec)
      end if

      call calcRepulsiveEnergy(coord, species, img2CentCell, nNeighbourRep, neighbourList,&
          & pRepCont, energy%atomRep, energy%ERep)

      if (tDispersion) then
        call calcDispersionEnergy(dispersion, energy%atomDisp, energy%Edisp)
      end if

      call resetExternalPotentials(potential)
      call setUpExternalElectricField(tEField, tTDEField, tPeriodic, EFieldStrength,&
          & EFieldVector, EFieldOmega, EFieldPhase, neighbourList, nNeighbourSK, iCellVec,&
          & img2CentCell, cellVec, deltaT, iGeoStep, coord0Fold, coord, EField,&
          & potential%extAtom(:,1), absEField)
      call mergeExternalPotentials(orb, species, potential)

    #:if  WITH_ELSI
      if (electronicSolver%iSolver == 6) then
        ! update Delta V ranges here for PEXSI
        if (tSccCalc) then
          if (.not.allocated(electronicSolver%ELSI_PEXSI_VOld)) then
            allocate(electronicSolver%ELSI_PEXSI_VOld(size(potential%intBlock(:,:,:,1))))
          end if
          electronicSolver%ELSI_PEXSI_VOld = reshape( &
              & potential%intBlock(:,:,:,1) + potential%extBlock(:,:,:,1),&
              & [size(potential%extBlock(:,:,:,1))] )
        end if
        electronicSolver%ELSI_PEXSI_DeltaVmin = 0.0_dp
        electronicSolver%ELSI_PEXSI_DeltaVmax = 0.0_dp
      end if
    #:endif

      call initSccLoop(tSccCalc, xlbomdIntegrator, minSccIter, maxSccIter, sccTol, tConverged)

      call env%globalTimer%stopTimer(globalTimers%preSccInit)

      call env%globalTimer%startTimer(globalTimers%scc)
      lpSCC: do iSccIter = 1, maxSccIter
        call resetInternalPotentials(tDualSpinOrbit, xi, orb, species, potential)
        if (tSccCalc) then
          call getChargePerShell(qInput, orb, species, chargePerShell)
          call addChargePotentials(env, sccCalc, qInput, q0, chargePerShell, orb, species,&
              & neighbourList, img2CentCell, spinW, thirdOrd, potential)
          call addBlockChargePotentials(qBlockIn, qiBlockIn, tDftbU, tImHam, species, orb,&
              & nDftbUFunc, UJ, nUJ, iUJ, niUJ, potential)
        end if
        potential%intBlock = potential%intBlock + potential%extBlock


      #:if  WITH_ELSI
        if (electronicSolver%iSolver == 6) then
          ! update Delta V ranges here for PEXSI
          if (tSccCalc) then
            electronicSolver%ELSI_PEXSI_DeltaVmin =&
                & minval(electronicSolver%ELSI_PEXSI_VOld&
                & -reshape(potential%intBlock(:,:,:,1)+potential%extBlock(:,:,:,1),&
                & [size(potential%extBlock(:,:,:,1))]))
            electronicSolver%ELSI_PEXSI_DeltaVmax =&
                & maxval(electronicSolver%ELSI_PEXSI_VOld&
                & -reshape(potential%intBlock(:,:,:,1)+potential%extBlock(:,:,:,1),&
                & [size(potential%extBlock(:,:,:,1))]))
            electronicSolver%ELSI_PEXSI_VOld = reshape( &
                & potential%intBlock(:,:,:,1) + potential%extBlock(:,:,:,1),&
                & [size(potential%extBlock(:,:,:,1))] )
          end if
        end if
      #:endif

        call getSccHamiltonian(H0, over, nNeighbourSK, neighbourList, species, orb, iSparseStart,&
            & img2CentCell, potential, ham, iHam)

        if (tWriteRealHS .or. tWriteHS) then
          call writeHSAndStop(env, tWriteHS, tWriteRealHS, tRealHS, over, neighbourList,&
              & nNeighbourSK, denseDesc%iAtomStart, iSparseStart, img2CentCell, kPoint, iCellVec,&
              & cellVec, ham, iHam)
        end if

        call getDensity(env, denseDesc, ham, over, neighbourList, nNeighbourSK, iSparseStart,&
            & img2CentCell, iCellVec, cellVec, kPoint, kWeight, orb, species, electronicSolver,&
            & tRealHS, tSpinSharedEf, tSpinOrbit, tDualSpinOrbit, tFillKSep, tFixEf, tMulliken,&
            & iDistribFn, tempElec, nEl, parallelKS, Ef, energy, eigen, filling, rhoPrim, Eband,&
            & TS, E0, iHam, xi, orbitalL, HSqrReal, SSqrReal, eigvecsReal, iRhoPrim, HSqrCplx,&
            & SSqrCplx, eigvecsCplx, rhoSqrReal, tLargeDenseMatrices, sparseIndexing)

        if (tWriteBandDat) then
          call writeBandOut(bandOut, eigen, filling, kWeight)
        end if

        if (tMulliken) then
          call getMullikenPopulation(rhoPrim, over, orb, neighbourList, nNeighbourSK, img2CentCell,&
              & iSparseStart, qOutput, iRhoPrim=iRhoPrim, qBlock=qBlockOut, qiBlock=qiBlockOut)
        end if

        ! For non-dual spin-orbit orbitalL is determined during getDensity() call above
        if (tDualSpinOrbit) then
          call getLDual(orbitalL, qiBlockOut, orb, species)
        end if

        ! Note: if XLBOMD is active, potential created with input charges is needed later,
        ! therefore it should not be overwritten here.
        if (tSccCalc .and. .not. tXlbomd) then
          call resetInternalPotentials(tDualSpinOrbit, xi, orb, species, potential)
          call getChargePerShell(qOutput, orb, species, chargePerShell)
          call addChargePotentials(env, sccCalc, qOutput, q0, chargePerShell, orb, species,&
              & neighbourList, img2CentCell, spinW, thirdOrd, potential)
          call addBlockChargePotentials(qBlockOut, qiBlockOut, tDftbU, tImHam, species, orb,&
              & nDftbUFunc, UJ, nUJ, iUJ, niUJ, potential)
          potential%intBlock = potential%intBlock + potential%extBlock
        end if
        call getEnergies(sccCalc, qOutput, q0, chargePerShell, species, tEField, tXlbomd,&
            & tDftbU, tDualSpinOrbit, rhoPrim, H0, orb, neighbourList, nNeighbourSK, img2CentCell,&
            & iSparseStart, cellVol, extPressure, TS, potential, energy, thirdOrd, qBlockOut,&
            & qiBlockOut, nDftbUFunc, UJ, nUJ, iUJ, niUJ, xi)
        tStopScc = hasStopFile(fStopScc)

        if (tSccCalc) then
          call getNextInputCharges(env, pChrgMixer, qOutput, qOutRed, orb, nIneqOrb, iEqOrbitals,&
              & iGeoStep, iSccIter, minSccIter, maxSccIter, sccTol, tStopScc, tDftbU, tReadChrg,&
              & qInput, qInpRed, sccErrorQ, tConverged, qBlockOut, iEqBlockDftbU, qBlockIn,&
              & qiBlockOut, iEqBlockDftbULS, species0, nUJ, iUJ, niUJ, qiBlockIn)
          call getSccInfo(iSccIter, energy%Eelec, Eold, diffElec)
          call printSccInfo(tDftbU, iSccIter, energy%Eelec, diffElec, sccErrorQ)
          tWriteSccRestart = env%tGlobalMaster .and.&
              & needsSccRestartWriting(restartFreq, iGeoStep, iSccIter, minSccIter, maxSccIter,&
              & tMd, tGeoOpt, tDerivs, tConverged, tReadChrg, tStopScc)
          if (tWriteSccRestart) then
            call writeCharges(fCharges, tWriteChrgAscii, orb, qInput, qBlockIn, qiBlockIn)
          end if
        end if

        if (tWriteDetailedOut) then
          call writeDetailedOut1(fdDetailedOut, userOut, tAppendDetailedOut, iDistribFn, nGeoSteps,&
              & iGeoStep, tMD, tDerivs, tCoordOpt, tLatOpt, iLatGeoStep, iSccIter, energy,&
              & diffElec, sccErrorQ, indMovedAtom, pCoord0Out, q0, qInput, qOutput, eigen, filling,&
              & tWriteDetailedOutBands, orb, species, tDFTBU, tImHam.or.tSpinOrbit, tPrintMulliken,&
              & orbitalL, qBlockOut, Ef, Eband, TS, E0, extPressure, cellVol, tAtomicEnergy,&
              & tDispersion, tEField, tPeriodic, nSpin, tSpinOrbit, tSccCalc, invLatVec, kPoint,&
              & electronicSolver)
        end if

        if (tConverged .or. tStopScc) then
          exit lpSCC
        end if

      end do lpSCC
      call env%globalTimer%stopTimer(globalTimers%scc)

      call env%globalTimer%startTimer(globalTimers%postSCC)

      if (tLinResp) then
        if (withMpi) then
          call error("Linear response calc. does not work with MPI yet")
        end if
        call ensureLinRespConditions(t3rd, tRealHS, tPeriodic, tCasidaForces)
        call calculateLinRespExcitations(env, lresp, parallelKS, sccCalc, qOutput, q0, over,&
            & eigvecsReal, eigen(:,1,:), filling(:,1,:), coord0, species, speciesName, orb,&
            & skHamCont, skOverCont, autotestTag, runId, neighbourList, nNeighbourSK,&
            & denseDesc, iSparseStart, img2CentCell, tWriteAutotest, tCasidaForces,&
            & tLinRespZVect, tPrintExcitedEigvecs, tPrintEigvecsTxt, nonSccDeriv, energy,&
            & energiesCasida, SSqrReal, rhoSqrReal, excitedDerivs, occNatural)
      end if

      if (tXlbomd) then
        call getXlbomdCharges(xlbomdIntegrator, qOutRed, pChrgMixer, orb, nIneqOrb, iEqOrbitals,&
            & qInput, qInpRed, iEqBlockDftbU, qBlockIn, species0, nUJ, iUJ, niUJ, iEqBlockDftbuLs,&
            & qiBlockIn)
      end if

      if (tDipole) then
        call getDipoleMoment(qOutput, q0, coord, dipoleMoment)
      #:call DEBUG_CODE
        call checkDipoleViaHellmannFeynman(rhoPrim, q0, coord0, over, orb, neighbourList,&
            & nNeighbourSK, species, iSparseStart, img2CentCell)
      #:endcall DEBUG_CODE
      end if

      call env%globalTimer%startTimer(globalTimers%eigvecWriting)
      if (tPrintEigVecs) then
        call writeEigenvectors(env, runId, neighbourList, nNeighbourSK, cellVec, iCellVec,&
            & denseDesc, iSparseStart, img2CentCell, species, speciesName, orb, kPoint, over,&
            & parallelKS, tPrintEigvecsTxt, eigvecsReal, SSqrReal, eigvecsCplx, SSqrCplx)
      end if

      if (tProjEigenvecs) then
        call writeProjectedEigenvectors(env, regionLabels, eigen, neighbourList, nNeighbourSK,&
            & cellVec, iCellVec, denseDesc, iSparseStart, img2CentCell, orb, over, kPoint, kWeight,&
            & iOrbRegion, parallelKS, eigvecsReal, SSqrReal, eigvecsCplx, SSqrCplx)
      end if
      call env%globalTimer%stopTimer(globalTimers%eigvecWriting)

      ! MD geometry files are written only later, once velocities for the current geometry are known
      if (tGeoOpt .and. tWriteRestart) then
        call writeCurrentGeometry(geoOutFile, pCoord0Out, tLatOpt, tMd, tAppendGeo, tFracCoord,&
            & tPeriodic, tPrintMulliken, species0, speciesName, latVec, iGeoStep, iLatGeoStep,&
            & nSpin, qOutput, velocities)
      end if

<<<<<<< HEAD
      call printEnergies(energy, electronicSolver)
=======
      call printEnergies(energy, TS)
>>>>>>> cf4be976

      if (tForces) then
        call env%globalTimer%startTimer(globalTimers%forceCalc)
        call env%globalTimer%startTimer(globalTimers%energyDensityMatrix)
        call getEnergyWeightedDensity(env, electronicSolver, denseDesc, forceType, filling, eigen,&
            & kPoint, kWeight, neighbourList, nNeighbourSK, orb, iSparseStart, img2CentCell,&
            & iCellVec, cellVec, tRealHS, ham, over, parallelKS, ERhoPrim, eigvecsReal, SSqrReal,&
            & eigvecsCplx, SSqrCplx, sparseIndexing)
        call env%globalTimer%stopTimer(globalTimers%energyDensityMatrix)
        call getGradients(env, sccCalc, tEField, tXlbomd, nonSccDeriv, Efield, rhoPrim, ERhoPrim,&
            & qOutput, q0, skHamCont, skOverCont, pRepCont, neighbourList, nNeighbourSK,&
            & nNeighbourRep, species, img2CentCell, iSparseStart, orb, potential, coord, derivs,&
            & iRhoPrim, thirdOrd, chrgForces, dispersion)
        if (tCasidaForces) then
          derivs(:,:) = derivs + excitedDerivs
        end if
        call env%globalTimer%stopTimer(globalTimers%forceCalc)

        if (tStress) then
          call env%globalTimer%startTimer(globalTimers%stressCalc)
          call getStress(env, sccCalc, thirdOrd, tEField, nonSccDeriv, EField, rhoPrim, ERhoPrim,&
              & qOutput, q0, skHamCont, skOverCont, pRepCont, neighbourList, nNeighbourSK,&
              & nNeighbourRep, species, img2CentCell, iSparseStart, orb, potential, coord, latVec,&
              & invLatVec, cellVol, coord0, totalStress, totalLatDeriv, intPressure, iRhoPrim,&
              & dispersion)
          call env%globalTimer%stopTimer(globalTimers%stressCalc)
          call printVolume(cellVol)
          ! MD case includes the atomic kinetic energy contribution, so print that later
          if (.not. tMD) then
            call printPressureAndFreeEnergy(extPressure, intPressure, energy%EGibbs)
          end if
        end if

      end if

      if (tWriteDetailedOut) then
        call writeDetailedOut2(fdDetailedOut, tSccCalc, tConverged, tXlbomd, tLinResp, tGeoOpt,&
            & tMD, tPrintForces, tStress, tPeriodic, energy, totalStress, totalLatDeriv, derivs,&
            & chrgForces, indMovedAtom, cellVol, intPressure, geoOutFile)
      end if

      if (tSccCalc .and. .not. tXlbomd .and. .not. tConverged) then
        call warning("SCC is NOT converged, maximal SCC iterations exceeded")
        if (tUseConvergedForces) then
          call env%shutdown()
        end if
      end if

      if (tSccCalc .and. allocated(esp) .and. (.not. (tGeoOpt .or. tMD) .or.&
          & needsRestartWriting(tGeoOpt, tMd, iGeoStep, nGeoSteps, restartFreq))) then
        call esp%evaluate(env, sccCalc, EField)
        call writeEsp(esp, env, iGeoStep, nGeoSteps)
      end if

      if (tForces) then
        if (allocated(conAtom)) then
          call constrainForces(conAtom, conVec, derivs)
        end if

        if (tCoordOpt) then
          call printMaxForce(maxval(abs(derivs(:, indMovedAtom))))
        end if

        if (tLatOpt) then
          ! Only include the extLatDerivs contribution if not MD, as the barostat would otherwise
          ! take care of this, hence add it here rather than to totalLatDeriv itself
          call constrainLatticeDerivs(totalLatDeriv + extLatDerivs, normOrigLatVec, tLatOptFixAng,&
              & tLatOptFixLen, tLatOptIsotropic, constrLatDerivs)
          call printMaxLatticeForce(maxval(abs(constrLatDerivs)))
        end if

        if (tSocket .and. env%tGlobalMaster) then
          ! stress was computed above in the force evaluation block or is 0 if aperiodic
        #:if WITH_SOCKETS
          call socket%send(energy%ETotal - sum(TS), -derivs, totalStress * cellVol)
        #:else
          call error("Should not be here - compiled without socket support")
        #:endif
        end if

        ! If geometry minimizer finished and the last calculated geometry is the minimal one (not
        ! necessarily the case, depends on the optimizer!) we are finished.  Otherwise we have to
        ! recalculate everything at the converged geometry.

        if (tGeomEnd) then
          call env%globalTimer%stopTimer(globalTimers%postSCC)
          exit lpGeomOpt
        end if

        tWriteCharges = tWriteRestart .and. tMulliken .and. tSccCalc .and. .not. tDerivs .and.&
            & maxSccIter > 1
        if (tWriteCharges) then
          call writeCharges(fCharges, tWriteChrgAscii, orb, qInput, qBlockIn, qiBlockIn)
        end if

        ! initially assume coordinates are not being updated
        tCoordsChanged = .false.
        tLatticeChanged = .false.

        if (tDerivs) then
          call getNextDerivStep(derivDriver, derivs, indMovedAtom, coord0, tGeomEnd)
          if (tGeomEnd) then
            call env%globalTimer%stopTimer(globalTimers%postSCC)
            exit lpGeomOpt
          end if
          tCoordsChanged = .true.
        else if (tGeoOpt) then
          tCoordsChanged = .true.
          if (tCoordStep) then
            if (.not. tCasidaForces) then
              call getNextCoordinateOptStep(pGeoCoordOpt, energy, derivs, indMovedAtom,&
                  & coord0, diffGeo, tCoordEnd, .true.)
            else
              call getNextCoordinateOptStep(pGeoCoordOpt, energy, derivs, indMovedAtom,&
                  & coord0, diffGeo, tCoordEnd, .false.)
            end if
            if (.not. tLatOpt) then
              tGeomEnd = tCoordEnd
            end if
            if (.not. tGeomEnd .and. tCoordEnd .and. diffGeo < tolSameDist) then
              tCoordStep = .false.
            end if
          else
            call getNextLatticeOptStep(pGeoLatOpt, energy%EGibbs, constrLatDerivs, origLatVec,&
                & tLatOptFixAng, tLatOptFixLen, tLatOptIsotropic, indMovedAtom, latVec, coord0,&
                & diffGeo, tGeomEnd)
            iLatGeoStep = iLatGeoStep + 1
            tLatticeChanged = .true.
            if (.not. tGeomEnd .and. tCoordOpt) then
              tCoordStep = .true.
              call reset(pGeoCoordOpt, reshape(coord0(:, indMovedAtom), [nMovedCoord]))
            end if
          end if
          if (tGeomEnd .and. diffGeo < tolSameDist) then
            call env%globalTimer%stopTimer(globalTimers%postSCC)
            exit lpGeomOpt
          end if
        else if (tMD) then
          ! New MD coordinates saved in a temporary variable, as writeCurrentGeometry() below
          ! needs the old ones to write out consistent geometries and velocities.
          newCoords(:,:) = coord0
          call getNextMdStep(pMdIntegrator, pMdFrame, temperatureProfile, derivs, movedMass, mass,&
              & cellVol, invLatVec, species0, indMovedAtom, tStress, tBarostat, energy, newCoords,&
              & latVec, intPressure, totalStress, totalLatDeriv, velocities, tempIon)
          tCoordsChanged = .true.
          tLatticeChanged = tBarostat
          call printMdInfo(tSetFillingTemp, tEField, tPeriodic, tempElec, absEField, tempIon,&
              & intPressure, extPressure, energy)
          if (tWriteRestart) then
            if (tPeriodic) then
              cellVol = abs(determinant33(latVec))
              energy%EGibbs = energy%EMermin + extPressure * cellVol
            end if
            call writeMdOut2(fdMd, tStress, tBarostat, tLinResp, tEField, tFixEf, tPrintMulliken,&
                & energy, energiesCasida, latVec, cellVol, intPressure, extPressure, tempIon,&
                & absEField, qOutput, q0, dipoleMoment)
            call writeCurrentGeometry(geoOutFile, pCoord0Out, .false., .true., .true., tFracCoord,&
                & tPeriodic, tPrintMulliken, species0, speciesName, latVec, iGeoStep, iLatGeoStep,&
                & nSpin, qOutput, velocities)
          end if
          coord0(:,:) = newCoords
          if (tWriteDetailedOut) then
            call writeDetailedOut3(fdDetailedOut, tPrintForces, tSetFillingTemp, tPeriodic, tStress&
                &, totalStress, totalLatDeriv, energy, tempElec, extPressure, intPressure, tempIon)
          end if
        else if (tSocket .and. iGeoStep < nGeoSteps) then
          ! Only receive geometry from socket, if there are still geometry iterations left
        #:if WITH_SOCKETS
          call receiveGeometryFromSocket(env, socket, tPeriodic, coord0, latVec, tCoordsChanged,&
              & tLatticeChanged, tStopDriver)
        #:else
          call error("Internal error: code compiled without socket support")
        #:endif
        end if
      end if

      if (tWriteDetailedOut) then
        call writeDetailedOut4(fdDetailedOut, tMD, energy, tempIon)
      end if

      tStopDriver = tStopScc .or. tStopDriver .or. hasStopFile(fStopDriver)
      if (tStopDriver) then
        call env%globalTimer%stopTimer(globalTimers%postSCC)
        exit lpGeomOpt
      end if

      call env%globalTimer%stopTimer(globalTimers%postSCC)

    end do lpGeomOpt

    call env%globalTimer%startTimer(globalTimers%postGeoOpt)

  #:if WITH_SOCKETS
    if (tSocket .and. env%tGlobalMaster) then
      call socket%shutdown()
    end if
  #:endif

    tGeomEnd = tMD .or. tGeomEnd .or. tDerivs

    if (env%tGlobalMaster) then
      if (tWriteDetailedOut) then
        call writeDetailedOut5(fdDetailedOut, tGeoOpt, tGeomEnd, tMd, tDerivs, tEField, absEField,&
            & dipoleMoment)
      end if

      call writeFinalDriverStatus(tGeoOpt, tGeomEnd, tMd, tDerivs)

      if (tMD) then
        call writeMdOut3(fdMd, mdOut)
      end if
    end if

    if (env%tGlobalMaster .and. tDerivs) then
      call getHessianMatrix(derivDriver, pDynMatrix)
      call writeHessianOut(hessianOut, pDynMatrix)
    else
      nullify(pDynMatrix)
    end if


    if (allocated(pipekMezey)) then
      ! NOTE: the canonical DFTB ground state orbitals are over-written after this point
      if (withMpi) then
        call error("Pipek-Mezey localisation does not yet work with MPI")
      end if
      if (nSpin > 2) then
        call error("Pipek-Mezey localisation not implemented for non-colinear DFTB")
      end if
      call calcPipekMezeyLocalisation(env, pipekMezey, tPrintEigvecsTxt, nEl, filling, over,&
          & kPoint, neighbourList, nNeighbourSK, denseDesc, iSparseStart, img2CentCell, iCellVec,&
          & cellVec, runId, orb, species, speciesName, parallelKS, localisation, eigvecsReal,&
          & SSqrReal, eigvecsCplx, SSqrCplx)
    end if

    if (tWriteAutotest) then
      if (tPeriodic) then
        cellVol = abs(determinant33(latVec))
        energy%EGibbs = energy%EMermin + extPressure * cellVol
      end if
      call writeAutotestTag(autotestTag, tPeriodic, cellVol, tMulliken, qOutput,&
          & derivs, chrgForces, excitedDerivs, tStress, totalStress, pDynMatrix,&
          & energy%EMermin, extPressure, energy%EGibbs, coord0, tLocalise, localisation, esp)
    end if
    if (tWriteResultsTag) then
      call writeResultsTag(resultsTag, energy, TS, derivs, chrgForces, tStress, totalStress,&
          & pDynMatrix, tPeriodic, cellVol, tMulliken, qOutput, q0)
    end if
    if (tWriteDetailedXML) then
      call writeDetailedXml(runId, speciesName, species0, pCoord0Out, tPeriodic, latVec, tRealHS,&
          & nKPoint, nSpin, size(eigen, dim=1), nOrb, kPoint, kWeight, filling, occNatural)
    end if

    call env%globalTimer%startTimer(globalTimers%postGeoOpt)

    call destructProgramVariables()

  end subroutine runDftbPlus


  !> Initialises some parameters before geometry loop starts.
  subroutine initGeoOptParameters(tCoordOpt, nGeoSteps, tGeomEnd, tCoordStep, tStopDriver, iGeoStep&
      &, iLatGeoStep)

    !> Are atomic coordinates changing
    logical, intent(in) :: tCoordOpt

    !> Number of geometry steps
    integer, intent(in) :: nGeoSteps

    !> Have the geometry changes terminated
    logical, intent(out) :: tGeomEnd

    !> Are the atomic coordinates changing
    logical, intent(out) :: tCoordStep

    !> Should the geometry driver stop
    logical, intent(out) :: tStopDriver

    !> Step of the geometry driver
    integer, intent(out) :: iGeoStep

    !> Number of steps changing the lattice vectors
    integer, intent(out) :: iLatGeoStep

    tGeomEnd = (nGeoSteps == 0)

    tCoordStep = .false.
    if (tCoordOpt) then
      tCoordStep = .true.
    end if
    tStopDriver = .false.

    iGeoStep = 0
    iLatGeoStep = 0

  end subroutine initGeoOptParameters


  !> Initialises SCC related parameters before geometry loop starts
  function getMinSccIters(tSccCalc, tDftbU, nSpin) result(minSccIter)

    !> Is this a self consistent calculation
    logical, intent(in) :: tSccCalc

    !> Are there orbital potentials present
    logical, intent(in) :: tDftbU

    !> Number of spin channels
    integer, intent(in) :: nSpin

    !> Minimum possible number of self consistent iterations
    integer :: minSccIter

    if (tSccCalc) then
      if (tDftbU) then
        minSccIter = 2
      else
        if (nSpin == 1) then
          minSccIter = 1
        else
          minSccIter = 2
        end if
      end if
    else
      minSccIter = 1
    end if

  end function getMinSccIters


  !> Does the operations that are necessary after a lattice vector update
  subroutine handleLatticeChange(latVecs, sccCalc, tStress, extPressure, mCutOff, dispersion,&
      & recVecs, recVecs2p, cellVol, recCellVol, extLatDerivs, cellVecs, rCellVecs)

    !> lattice vectors
    real(dp), intent(in) :: latVecs(:,:)

    !> Module variables
    type(TScc), allocatable, intent(inout) :: sccCalc

    !> evaluate stress
    logical, intent(in) :: tStress

    !> External presure
    real(dp), intent(in) :: extPressure

    !> Maximum distance for interactions
    real(dp), intent(inout) :: mCutOff

    !> Dispersion interactions object
    class(DispersionIface), allocatable, intent(inout) :: dispersion

    !> Reciprocal lattice vectors
    real(dp), intent(out) :: recVecs(:,:)

    !> Reciprocal lattice vectors in units of 2 pi
    real(dp), intent(out) :: recVecs2p(:,:)

    !> Unit cell volume
    real(dp), intent(out) :: cellVol

    !> reciprocal lattice unit cell volume
    real(dp), intent(out) :: recCellVol

    !> derivative of pV term
    real(dp), intent(out) :: extLatDerivs(:,:)

    !> translation vectors to lattice cells in units of lattice constants
    real(dp), allocatable, intent(out) :: cellVecs(:,:)

    !> Vectors to unit cells in absolute units
    real(dp), allocatable, intent(out) :: rCellVecs(:,:)

    cellVol = abs(determinant33(latVecs))
    recVecs2p(:,:) = latVecs
    call matinv(recVecs2p)
    recVecs2p = transpose(recVecs2p)
    recVecs = 2.0_dp * pi * recVecs2p
    recCellVol = abs(determinant33(recVecs))
    if (tStress) then
      call derivDeterminant33(extLatDerivs, latVecs)
      extLatDerivs(:,:) = extPressure * extLatDerivs
    end if
    if (allocated(sccCalc)) then
      call sccCalc%updateLatVecs(latVecs, recVecs, cellVol)
      mCutOff = max(mCutOff, sccCalc%getCutOff())
    end if
    if (allocated(dispersion)) then
      call dispersion%updateLatVecs(latVecs)
      mCutOff = max(mCutOff, dispersion%getRCutOff())
    end if
    call getCellTranslations(cellVecs, rCellVecs, latVecs, recVecs2p, mCutOff)

  end subroutine handleLatticeChange


  !> Does the operations that are necessary after atomic coordinates change
  subroutine handleCoordinateChange(env, coord0, latVec, invLatVec, species0, mCutOff, repCutOff,&
      & skCutOff, orb, tPeriodic, sccCalc, dispersion, thirdOrd, img2CentCell, iCellVec,&
      & neighbourList, nAllAtom, coord0Fold, coord, species, rCellVec, nAllOrb, nNeighbourSK,&
      & nNeighbourRep, ham, over, H0, rhoPrim, iRhoPrim, iHam, ERhoPrim, iSparseStart)

    !> Environment settings
    type(TEnvironment), intent(in) :: env

    !> Central cell coordinates
    real(dp), intent(in) :: coord0(:,:)

    !> Lattice vectors if periodic
    real(dp), intent(in) :: latVec(:,:)

    !> Inverse of the lattice vectors
    real(dp), intent(in) :: invLatVec(:,:)

    !> chemical species of central cell atoms
    integer, intent(in) :: species0(:)

    !> Longest cut-off distance that neighbour maps are generated
    real(dp), intent(in) :: mCutOff

    !> Cut-off distance for repulsive interactions
    real(dp), intent(in) :: repCutOff

    !> Cut-off distance for Slater-Koster interactions
    real(dp), intent(in) :: skCutOff

    !> Atomic orbital information
    type(TOrbitals), intent(in) :: orb

    !> Is the geometry periodic
    logical, intent(in) :: tPeriodic

    !> SCC module internal variables
    type(TScc), allocatable, intent(inout) :: sccCalc

    !> Dispersion interactions
    class(DispersionIface), allocatable, intent(inout) :: dispersion

    !> Third order SCC interactions
    type(ThirdOrder), allocatable, intent(inout) :: thirdOrd

    !> image atoms to their equivalent in the central cell
    integer, allocatable, intent(inout) :: img2CentCell(:)

    !> Index for which unit cell an atom is in
    integer, allocatable, intent(inout) :: iCellVec(:)

    !> List of neighbouring atoms
    type(TNeighbourList), intent(inout) :: neighbourList

    !> Total number of atoms including images
    integer, intent(out) :: nAllAtom

    !> Total number of atomic orbitals including image atoms
    integer, intent(out) :: nAllOrb

    !> Central cell atomic coordinates, folded inside the central cell
    real(dp), intent(out) :: coord0Fold(:,:)

    !> Coordinates of all atoms including images
    real(dp), allocatable, intent(inout) :: coord(:,:)

    !> Species of all atoms including images
    integer, allocatable, intent(inout) :: species(:)

    !> Vectors to units cells in absolute units
    real(dp), allocatable, intent(inout) :: rCellVec(:,:)

    !> Number of neighbours of each real atom
    integer, intent(out) :: nNeighbourSK(:)

    !> Number of neighbours of each real atom close enough for repulsive interactions
    integer, intent(out) :: nNeighbourRep(:)

    !> Sparse hamiltonian storage
    real(dp), allocatable, intent(inout) :: ham(:,:)

    !> sparse overlap storage
    real(dp), allocatable, intent(inout) :: over(:)

    !> Non-SCC hamitonian storage
    real(dp), allocatable, intent(inout) :: h0(:)

    !> Sparse density matrix storage
    real(dp), allocatable, intent(inout) :: rhoPrim(:,:)

    !> Imaginary part of sparse density matrix storage
    real(dp), allocatable, intent(inout) :: iRhoPrim(:,:)

    !> Imaginary part of sparse hamiltonian storage
    real(dp), allocatable, intent(inout) :: iHam(:,:)

    !> energy weighted density matrix storage
    real(dp), allocatable, intent(inout) :: ERhoPrim(:)

    !> index array for location of atomic blocks in large sparse arrays
    integer, allocatable, intent(inout) :: iSparseStart(:,:)

    !> Total size of orbitals in the sparse data structures, where the decay of the overlap sets the
    !> sparsity pattern
    integer :: sparseSize

    coord0Fold(:,:) = coord0
    if (tPeriodic) then
      call foldCoordToUnitCell(coord0Fold, latVec, invLatVec)
    end if

    call updateNeighbourListAndSpecies(coord, species, img2CentCell, iCellVec, neighbourList,&
        & nAllAtom, coord0Fold, species0, mCutOff, rCellVec)
    nAllOrb = sum(orb%nOrbSpecies(species(1:nAllAtom)))
    call getNrOfNeighboursForAll(nNeighbourSK, neighbourList, skCutOff)

    call getSparseDescriptor(neighbourList%iNeighbour, nNeighbourSK, img2CentCell, orb,&
        & iSparseStart, sparseSize)
    call reallocateSparseArrays(sparseSize, ham, over, H0, rhoPrim, iHam, iRhoPrim, ERhoPrim)

    ! count neighbours for repulsive interactions between atoms
    call getNrOfNeighboursForAll(nNeighbourRep, neighbourList, repCutOff)

    ! Notify various modules about coordinate changes
    if (allocated(sccCalc)) then
      call sccCalc%updateCoords(env, coord, species, neighbourList)
    end if
    if (allocated(dispersion)) then
      call dispersion%updateCoords(neighbourList, img2CentCell, coord, species0)
    end if
    if (allocated(thirdOrd)) then
      call thirdOrd%updateCoords(neighbourList, species)
    end if

  end subroutine handleCoordinateChange


  !> Decides, whether restart file should be written during the run.
  function needsRestartWriting(tGeoOpt, tMd, iGeoStep, nGeoSteps, restartFreq) result(tWriteRestart)

    !> Are geometries being optimised
    logical, intent(in) :: tGeoOpt

    !> Is this a molecular dynamics run
    logical, intent(in) :: tMd

    !> Current geometry step
    integer, intent(in) :: iGeoStep

    !> Number of geometry steps in total
    integer, intent(in) :: nGeoSteps

    !> Frequency of restart in geometry steps
    integer, intent(in) :: restartFreq

    !> Should a restart file be written?
    logical :: tWriteRestart

    if (restartFreq > 0 .and. (tGeoOpt .or. tMD)) then
      tWriteRestart = (iGeoStep == nGeoSteps .or. (mod(iGeoStep, restartFreq) == 0))
    else
      tWriteRestart = .false.
    end if

  end function needsRestartWriting


  !> Ensures that sparse array have enough storage to hold all necessary elements.
  subroutine reallocateSparseArrays(sparseSize, ham, over, H0, rhoPrim, iHam, iRhoPrim, ERhoPrim)

    !> Size of the sparse overlap
    integer, intent(in) :: sparseSize

    !> Sparse storage for hamitonian (sparseSize,nSpin)
    real(dp), allocatable, intent(inout) :: ham(:,:)

    !> Sparse storage for overlap
    real(dp), allocatable, intent(inout) :: over(:)

    !> Sparse storage for non-SCC hamitonian
    real(dp), allocatable, intent(inout) :: H0(:)

    !> Sparse storage for density matrix
    real(dp), allocatable, intent(inout) :: rhoPrim(:,:)

    !> Sparse storage for imaginary hamitonian (not reallocated if not initially allocated)
    real(dp), allocatable, intent(inout) :: iHam(:,:)

    !> Sparse storage for imaginary part of density matrix (not reallocated if not initially
    !> allocated)
    real(dp), allocatable, intent(inout) :: iRhoPrim(:,:)

    !> Sparse storage for energy weighted density matrix (not reallocated if not initially
    !> allocated)
    real(dp), allocatable, intent(inout) :: ERhoPrim(:)

    integer :: nSpin

    #:call ASSERT_CODE
      @:ASSERT(size(over) == size(ham, dim=1))
      @:ASSERT(size(H0) == size(ham, dim=1))
      @:ASSERT(all(shape(rhoPrim) == shape(ham)))
      if (allocated(iRhoPrim)) then
        @:ASSERT(all(shape(iRhoPrim) == shape(ham)))
        @:ASSERT(all(shape(iHam) == shape(ham)))
      end if
      if (allocated(ERhoPrim)) then
        @:ASSERT(size(ERhoPrim) == size(ham, dim=1))
      end if
    #:endcall ASSERT_CODE

    if (size(ham, dim=1) >= sparseSize) then
      ! Sparse matrices are big enough
      return
    end if

    nSpin = size(ham, dim=2)
    deallocate(ham)
    deallocate(over)
    deallocate(H0)
    deallocate(rhoPrim)
    allocate(ham(sparseSize, nSpin))
    allocate(over(sparseSize))
    allocate(H0(sparseSize))
    allocate(rhoPrim(sparseSize, nSpin))
    if (allocated(iRhoPrim)) then
      deallocate(iRhoPrim)
      deallocate(iHam)
      allocate(iRhoPrim(sparseSize, nSpin))
      allocate(iHam(sparseSize, nSpin))
    end if
    if (allocated(ERhoPrim)) then
      deallocate(ERhoPrim)
      allocate(ERhoPrim(sparseSize))
    end if

  end subroutine reallocateSparseArrays


  !> Calculates repulsive energy for current geometry
  subroutine calcRepulsiveEnergy(coord, species, img2CentCell, nNeighbourRep, neighbourList,&
      & pRepCont, Eatom, Etotal)

    !> All atomic coordinates
    real(dp), intent(in) :: coord(:,:)

    !> All atoms chemical species
    integer, intent(in) :: species(:)

    !> Image atom indices to central cell atoms
    integer, intent(in) :: img2CentCell(:)

    !> Number of neighbours for each atom within the repulsive distance
    integer, intent(in) :: nNeighbourRep(:)

    !> List of neighbours for each atom
    type(TNeighbourList), intent(in) :: neighbourList

    !> Repulsive interaction data
    type(ORepCont), intent(in) :: pRepCont

    !> Energy for each atom
    real(dp), intent(out) :: Eatom(:)

    !> Total energy
    real(dp), intent(out) :: Etotal

    call getERep(Eatom, coord, nNeighbourRep, neighbourList%iNeighbour, species, pRepCont,&
        & img2CentCell)
    Etotal = sum(Eatom)

  end subroutine calcRepulsiveEnergy


  !> Calculates dispersion energy for current geometry.
  subroutine calcDispersionEnergy(dispersion, Eatom, Etotal)

    !> dispersion interactions
    class(DispersionIface), intent(inout) :: dispersion

    !> energy per atom
    real(dp), intent(out) :: Eatom(:)

    !> total energy
    real(dp), intent(out) :: Etotal

    call dispersion%getEnergies(Eatom)
    Etotal = sum(Eatom)

  end subroutine calcDispersionEnergy


  !> Sets the external potential components to zero
  subroutine resetExternalPotentials(potential)

    !> Potential contributions
    type(TPotentials), intent(inout) :: potential

    potential%extAtom(:,:) = 0.0_dp
    potential%extShell(:,:,:) = 0.0_dp
    potential%extBlock(:,:,:,:) = 0.0_dp

  end subroutine resetExternalPotentials


  !> Merges atomic and shell resolved external potentials into blocked one
  subroutine mergeExternalPotentials(orb, species, potential)

    !> Atomic orbital information
    type(TOrbitals), intent(in) :: orb

    !> species for atoms
    integer, intent(in) :: species(:)

    !> Potential energy contributions
    type(TPotentials), intent(inout) :: potential

    call total_shift(potential%extShell, potential%extAtom, orb, species)
    call total_shift(potential%extBlock, potential%extShell, orb, species)

  end subroutine mergeExternalPotentials


  !> Sets up electric external field
  subroutine setUpExternalElectricField(tEfield, tTimeDepEField, tPeriodic, EFieldStrength,&
      & EFieldVector, EFieldOmega, EFieldPhase, neighbourList, nNeighbourSK, iCellVec,&
      & img2CentCell, cellVec, deltaT, iGeoStep, coord0Fold, coord, EField, extAtomPot, absEField)

    !> Whether electric field should be considered at all
    logical, intent(in) :: tEfield

    !> Is there an electric field that varies with geometry step during MD?
    logical, intent(in) :: tTimeDepEField

    !> Is this a periodic geometry
    logical, intent(in) :: tPeriodic

    !> What is the field strength
    real(dp), intent(in) :: EFieldStrength

    !> What is the field direction
    real(dp), intent(in) :: EFieldVector(:)

    !> Is there an angular frequency for the applied field
    real(dp), intent(in) :: EFieldOmega

    !> What is the phase of the field
    integer, intent(in) :: EFieldPhase

    !> Atomic neighbours
    type(TNeighbourList), intent(in) :: neighbourList

    !> Number of neighbours for each atom
    integer, intent(in) :: nNeighbourSK(:)

    !> Index for unit cells
    integer, intent(in) :: iCellVec(:)

    !> Image atom to central cell atom number
    integer, intent(in) :: img2CentCell(:)

    !> Vectors (in units of the lattice constants) to cells of the lattice
    real(dp), intent(in) :: cellVec(:,:)

    !> Time step in MD
    real(dp), intent(in) :: deltaT

    !> Number of the geometry step
    integer, intent(in) :: iGeoStep

    !> Atomic coordinates in central cell
    real(dp), allocatable, intent(in) :: coord0Fold(:,:)

    !> all coordinates
    real(dp), intent(in) :: coord(:,:)

    !> Resulting electric field
    real(dp), intent(out) :: EField(:)

    !> Potentials on atomic sites
    real(dp), intent(out) :: extAtomPot(:)

    !> Magnitude of the field
    real(dp), intent(out) :: absEField

    integer :: nAtom
    integer :: iAt1, iAt2, iNeigh
    character(lc) :: tmpStr

    if (.not. tEField) then
      EField(:) = 0.0_dp
      absEField = 0.0_dp
      extAtomPot(:) = 0.0_dp
      return
    end if

    nAtom = size(nNeighbourSK)

    Efield(:) = EFieldStrength * EfieldVector
    if (tTimeDepEField) then
      Efield(:) = Efield * sin(EfieldOmega * deltaT * real(iGeoStep + EfieldPhase, dp))
    end if
    absEfield = sqrt(sum(Efield**2))
    if (tPeriodic) then
      do iAt1 = 1, nAtom
        do iNeigh = 1, nNeighbourSK(iAt1)
          iAt2 = neighbourList%iNeighbour(iNeigh, iAt1)
          ! overlap between atom in central cell and non-central cell
          if (iCellVec(iAt2) /= 0) then
            ! component of electric field projects onto vector between cells
            if (abs(dot_product(cellVec(:, iCellVec(iAt2)), EfieldVector)) > epsilon(1.0_dp)) then
              write(tmpStr, "(A, I0, A, I0, A)") 'Interaction between atoms ', iAt1, ' and ',&
                  & img2CentCell(iAt2), ' crosses the saw-tooth discontinuity in the electric&
                  & field.'
              call error(tmpStr)
            end if
          end if
        end do
      end do
      do iAt1 = 1, nAtom
        extAtomPot(iAt1) = dot_product(coord0Fold(:, iAt1), Efield)
      end do
    else
      do iAt1 = 1, nAtom
        extAtomPot(iAt1) = dot_product(coord(:, iAt1), Efield)
      end do
    end if

  end subroutine setUpExternalElectricField


  !> Initialise basic variables before the scc loop.
  subroutine initSccLoop(tSccCalc, xlbomdIntegrator, minSccIter, maxSccIter, sccTol, tConverged)

    !> Is this an SCC calculation?
    logical, intent(in) :: tSccCalc

    !> Details for extended Lagrange integrator (of used)
    type(Xlbomd), allocatable, intent(inout) :: xlbomdIntegrator

    !> Minimum number of SCC cycles that can be used
    integer, intent(inout) :: minSccIter

    !> Maximum number of SCC cycles
    integer, intent(inout) :: maxSccIter

    !> Tolerance for SCC convergence
    real(dp), intent(inout) :: sccTol

    !> Has SCC convergence been achieved?
    logical, intent(out) :: tConverged

    if (allocated(xlbomdIntegrator)) then
      call xlbomdIntegrator%getSCCParameters(minSCCIter, maxSccIter, sccTol)
    end if

    tConverged = (.not. tSccCalc)

    if (tSccCalc) then
      call printSccHeader()
    end if

  end subroutine initSccLoop


  !> Reset internal potential related quantities
  subroutine resetInternalPotentials(tDualSpinOrbit, xi, orb, species, potential)

    !> Is dual spin orbit being used (block potentials)
    logical, intent(in) :: tDualSpinOrbit

    !> Spin orbit constants if required
    real(dp), allocatable, intent(in) :: xi(:,:)

    !> atomic orbital information
    type(TOrbitals), intent(in) :: orb

    !> chemical species
    integer, intent(in) :: species(:)

    !> potentials in the system
    type(TPotentials), intent(inout) :: potential

    @:ASSERT(.not. tDualSpinOrbit .or. allocated(xi))

    potential%intAtom(:,:) = 0.0_dp
    potential%intShell(:,:,:) = 0.0_dp
    potential%intBlock(:,:,:,:) = 0.0_dp
    potential%orbitalBlock(:,:,:,:) = 0.0_dp
    potential%iOrbitalBlock(:,:,:,:) = 0.0_dp
    if (tDualSpinOrbit) then
      call getDualSpinOrbitShift(potential%iOrbitalBlock, xi, orb, species)
    end if

  end subroutine resetInternalPotentials


  !> Add potentials comming from point charges.
  subroutine addChargePotentials(env, sccCalc, qInput, q0, chargePerShell, orb, species,&
      & neighbourList, img2CentCell, spinW, thirdOrd, potential)

    !> Environment settings
    type(TEnvironment), intent(in) :: env

    !> SCC module internal variables
    type(TScc), intent(inout) :: sccCalc

    !> Input atomic populations
    real(dp), intent(in) :: qInput(:,:,:)

    !> reference atomic occupations
    real(dp), intent(in) :: q0(:,:,:)

    !> charges per atomic shell
    real(dp), intent(in) :: chargePerShell(:,:,:)

    !> atomic orbital information
    type(TOrbitals), intent(in) :: orb

    !> species of all atoms
    integer, target, intent(in) :: species(:)

    !> neighbours to atoms
    type(TNeighbourList), intent(in) :: neighbourList

    !> map from image atom to real atoms
    integer, intent(in) :: img2CentCell(:)

    !> spin constants
    real(dp), intent(in), allocatable :: spinW(:,:,:)

    !> third order SCC interactions
    type(ThirdOrder), allocatable, intent(inout) :: thirdOrd

    !> Potentials acting
    type(TPotentials), intent(inout) :: potential

    real(dp), allocatable :: atomPot(:,:)
    real(dp), allocatable :: shellPot(:,:,:)
    integer, pointer :: pSpecies0(:)
    integer :: nAtom, nSpin

    nAtom = size(qInput, dim=2)
    nSpin = size(qInput, dim=3)
    pSpecies0 => species(1:nAtom)

    allocate(atomPot(nAtom, nSpin))
    allocate(shellPot(orb%mShell, nAtom, nSpin))

    call sccCalc%updateCharges(env, qInput, q0, orb, species, neighbourList%iNeighbour,&
        & img2CentCell)
    call sccCalc%getShiftPerAtom(atomPot(:,1))
    call sccCalc%getShiftPerL(shellPot(:,:,1))
    potential%intAtom(:,1) = potential%intAtom(:,1) + atomPot(:,1)
    potential%intShell(:,:,1) = potential%intShell(:,:,1) + shellPot(:,:,1)

    if (allocated(thirdOrd)) then
      call thirdOrd%updateCharges(pSpecies0, neighbourList, qInput, q0, img2CentCell, orb)
      call thirdOrd%getShifts(atomPot(:,1), shellPot(:,:,1))
      potential%intAtom(:,1) = potential%intAtom(:,1) + atomPot(:,1)
      potential%intShell(:,:,1) = potential%intShell(:,:,1) + shellPot(:,:,1)
    end if

    if (nSpin /= 1 .and. allocated(spinW)) then
      call getSpinShift(shellPot, chargePerShell, species, orb, spinW)
      potential%intShell = potential%intShell + shellPot
    end if

    call total_shift(potential%intShell, potential%intAtom, orb, species)
    call total_shift(potential%intBlock, potential%intShell, orb, species)

  end subroutine addChargePotentials


  !> Add potentials comming from on-site block of the dual density matrix.
  subroutine addBlockChargePotentials(qBlockIn, qiBlockIn, tDftbU, tImHam, species, orb, nDftbUFunc&
      &, UJ, nUJ, iUJ, niUJ, potential)

    !> block input charges
    real(dp), allocatable, intent(in) :: qBlockIn(:,:,:,:)

    !> imaginary part
    real(dp), allocatable, intent(in) :: qiBlockIn(:,:,:,:)

    !> is this a +U calculation
    logical, intent(in) :: tDftbU

    !> does the hamitonian have an imaginary part in real space?
    logical, intent(in) :: tImHam

    !> chemical species of all atoms
    integer, intent(in) :: species(:)

    !> Orbital information
    type(TOrbitals), intent(in) :: orb

    !> choice of +U functional
    integer, intent(in) :: nDftbUFunc

    !> prefactor for +U potential
    real(dp), allocatable, intent(in) :: UJ(:,:)

    !> Number DFTB+U blocks of shells for each atom type
    integer, intent(in), allocatable :: nUJ(:)

    !> which shells are in each DFTB+U block
    integer, intent(in), allocatable :: iUJ(:,:,:)

    !> Number of shells in each DFTB+U block
    integer, intent(in), allocatable :: niUJ(:,:)

    !> potentials acting in system
    type(TPotentials), intent(inout) :: potential


    if (tDFTBU) then
      if (tImHam) then
        call getDftbUShift(potential%orbitalBlock, potential%iorbitalBlock, qBlockIn, qiBlockIn,&
            & species,orb, nDFTBUfunc, UJ, nUJ, niUJ, iUJ)
      else
        call getDftbUShift(potential%orbitalBlock, qBlockIn, species, orb, nDFTBUfunc, UJ, nUJ,&
            & niUJ, iUJ)
      end if
      potential%intBlock = potential%intBlock + potential%orbitalBlock
    end if

  end subroutine addBlockChargePotentials



  !> Returns the Hamiltonian for the given scc iteration
  subroutine getSccHamiltonian(H0, over, nNeighbourSK, neighbourList, species, orb, iSparseStart,&
      & img2CentCell, potential, ham, iHam)

    !> non-SCC hamitonian (sparse)
    real(dp), intent(in) :: H0(:)

    !> overlap (sparse)
    real(dp), intent(in) :: over(:)

    !> Number of atomic neighbours
    integer, intent(in) :: nNeighbourSK(:)

    !> list of atomic neighbours
    type(TNeighbourList), intent(in) :: neighbourList

    !> species of atoms
    integer, intent(in) :: species(:)

    !> atomic orbital information
    type(TOrbitals), intent(in) :: orb

    !> Index for atomic blocks in sparse data
    integer, intent(in) :: iSparseStart(:,:)

    !> image atoms to central cell atoms
    integer, intent(in) :: img2CentCell(:)

    !> potential acting on sustem
    type(TPotentials), intent(in) :: potential

    !> resulting hamitonian (sparse)
    real(dp), intent(out) :: ham(:,:)

    !> imaginary part of hamitonian (if required, signalled by being allocated)
    real(dp), allocatable, intent(inout) :: iHam(:,:)

    integer :: nAtom

    nAtom = size(orb%nOrbAtom)

    ham(:,:) = 0.0_dp
    ham(:,1) = h0
    call add_shift(ham, over, nNeighbourSK, neighbourList%iNeighbour, species, orb, iSparseStart,&
        & nAtom, img2CentCell, potential%intBlock)

    if (allocated(iHam)) then
      iHam(:,:) = 0.0_dp
      call add_shift(iHam, over, nNeighbourSK, neighbourList%iNeighbour, species, orb,&
          & iSparseStart, nAtom, img2CentCell, potential%iorbitalBlock)
    end if

  end subroutine getSccHamiltonian


  !> Returns the sparse density matrix.
  !>
  !> All operations (e.g. non-dual spin orbit coupling), which need access to full (unpacked)
  !> Hamiltonian or the full (unpacked) density matrix, must also invoked from within this routine,
  !> as those unpacked quantities do not exist elsewhere.
  !>
  subroutine getDensity(env, denseDesc, ham, over, neighbourList, nNeighbourSK, iSparseStart,&
      & img2CentCell, iCellVec, cellVec, kPoint, kWeight, orb, species, electronicSolver, tRealHS,&
      & tSpinSharedEf, tSpinOrbit, tDualSpinOrbit, tFillKSep, tFixEf, tMulliken, iDistribFn,&
      & tempElec, nEl, parallelKS, Ef, energy, eigen, filling, rhoPrim, Eband, TS, E0, iHam, xi,&
      & orbitalL, HSqrReal, SSqrReal, eigvecsReal, iRhoPrim, HSqrCplx, SSqrCplx, eigvecsCplx,&
      & rhoSqrReal, tLargeDenseMatrices, sparseIndexing)

    !> Environment settings
    type(TEnvironment), intent(inout) :: env

    !> Dense matrix descriptor
    type(TDenseDescr), intent(in) :: denseDesc

    !> hamiltonian in sparse storage
    real(dp), intent(inout) :: ham(:,:)

    !> sparse overlap matrix
    real(dp), intent(in) :: over(:)

    !> list of neighbours for each atom
    type(TNeighbourList), intent(in) :: neighbourList

    !> Number of neighbours for each of the atoms
    integer, intent(in) :: nNeighbourSK(:)

    !> Index array for the start of atomic blocks in sparse arrays
    integer, intent(in) :: iSparseStart(:,:)

    !> map from image atoms to the original unique atom
    integer, intent(in) :: img2CentCell(:)

    !> Index for which unit cell atoms are associated with
    integer, intent(in) :: iCellVec(:)

    !> Vectors (in units of the lattice constants) to cells of the lattice
    real(dp), intent(in) :: cellVec(:,:)

    !> k-points
    real(dp), intent(in) :: kPoint(:,:)

    !> Weights for k-points
    real(dp), intent(in) :: kWeight(:)

    !> Atomic orbital information
    type(TOrbitals), intent(in) :: orb

    !> species of all atoms in the system
    integer, intent(in) :: species(:)

    !> Electronic solver information
    type(TElectronicSolver), intent(inout) :: electronicSolver

    !> Is the hamitonian real (no k-points/molecule/gamma point)?
    logical, intent(in) :: tRealHS

    !> Is the Fermi level common accross spin channels?
    logical, intent(in) :: tSpinSharedEf

    !> Are spin orbit interactions present
    logical, intent(in) :: tSpinOrbit

    !> Are block population spin orbit interactions present
    logical, intent(in) :: tDualSpinOrbit

    !> Fill k-points separately if true (no charge transfer accross the BZ)
    logical, intent(in) :: tFillKSep

    !> Whether fixed Fermi level(s) should be used. (No charge conservation!)
    logical, intent(in) :: tFixEf

    !> Should Mulliken populations be generated/output
    logical, intent(in) :: tMulliken

    !> occupation function for electronic states
    integer, intent(in) :: iDistribFn

    !> Electronic temperature
    real(dp), intent(in) :: tempElec

    !> Number of electrons
    real(dp), intent(in) :: nEl(:)

    !> K-points and spins to process
    type(TParallelKS), intent(in) :: parallelKS

    !> Fermi level(s)
    real(dp), intent(inout) :: Ef(:)

    !> Energy contributions and total
    type(TEnergies), intent(inout) :: energy

    !> eigenvalues
    real(dp), intent(out) :: eigen(:,:,:)

    !> occupations
    real(dp), intent(out) :: filling(:,:,:)

    !> sparse density matrix
    real(dp), intent(out) :: rhoPrim(:,:)

    !> band structure energy
    real(dp), intent(out) :: Eband(:)

    !> electronic entropy times temperature
    real(dp), intent(out) :: TS(:)

    !> extrapolated 0 temperature band energy
    real(dp), intent(out) :: E0(:)

    !> imaginary part of hamitonian
    real(dp), intent(inout), allocatable :: iHam(:,:)

    !> spin orbit constants
    real(dp), intent(in), allocatable :: xi(:,:)

    !> orbital moments of atomic shells
    real(dp), intent(inout), allocatable :: orbitalL(:,:,:)

    !> imaginary part of density matrix
    real(dp), intent(inout), allocatable :: iRhoPrim(:,:)

    !> dense real hamiltonian storage
    real(dp), intent(inout), allocatable :: HSqrReal(:,:)

    !> dense real overlap storage
    real(dp), intent(inout), allocatable :: SSqrReal(:,:)

    !> real eigenvectors on exit
    real(dp), intent(inout), allocatable :: eigvecsReal(:,:,:)

    !> dense complex (k-points) hamiltonian storage
    complex(dp), intent(inout), allocatable :: HSqrCplx(:,:)

    !> dense complex (k-points) overlap storage
    complex(dp), intent(inout), allocatable :: SSqrCplx(:,:)

    !> complex eigenvectors on exit
    complex(dp), intent(inout), allocatable :: eigvecsCplx(:,:,:)

    !> Dense density matrix
    real(dp), intent(inout), allocatable :: rhoSqrReal(:,:,:)

    !> Are dense matrices for H, S, etc. being used
    logical, intent(in) :: tLargeDenseMatrices

    !> sparse matrices indexing data structure
    type(TSparse2Sparse), intent(inout) :: sparseIndexing

    integer :: nSpin, iKS, iSp, iK, nAtom
    complex(dp), allocatable :: rhoSqrCplx(:,:)
    logical :: tImHam
    real(dp), allocatable :: rVecTemp(:), orbitalLPart(:,:,:)

    nSpin = size(ham, dim=2)
    tImHam = allocated(iRhoPrim)

    ! Hack due to not using Pauli-type structure for diagonalisation
    if (nSpin > 1) then
      ham(:,:) = 2.0_dp * ham
      if (allocated(iHam)) then
        iHam(:,:) = 2.0_dp * iHam
      end if
    end if

    select case(electronicSolver%iSolver)
    case(1,2,3,4)
      call env%globalTimer%startTimer(globalTimers%diagonalization)
      if (nSpin /= 4) then
        call qm2ud(ham)
        if (tRealHS) then
          call buildAndDiagDenseRealHam(env, denseDesc, ham, over, neighbourList, nNeighbourSK,&
              & iSparseStart, img2CentCell, electronicSolver, parallelKS, HSqrReal, SSqrReal,&
              & eigVecsReal, eigen(:,1,:))
        else
          call buildAndDiagDenseCplxHam(env, denseDesc, ham, over, kPoint, neighbourList,&
              & nNeighbourSK, iSparseStart, img2CentCell, iCellVec, cellVec, electronicSolver,&
              & parallelKS, HSqrCplx, SSqrCplx, eigVecsCplx, eigen)
        end if
      else
        call buildAndDiagDensePauliHam(env, denseDesc, ham, over, kPoint, neighbourList,&
            & nNeighbourSK, iSparseStart, img2CentCell, iCellVec, cellVec, orb, electronicSolver,&
            & parallelKS, eigen(:,:,1), HSqrCplx, SSqrCplx, eigVecsCplx, iHam, xi, species)
      end if
      call env%globalTimer%stopTimer(globalTimers%diagonalization)

      call getFillingsAndBandEnergies(eigen, nEl, nSpin, tempElec, kWeight, tSpinSharedEf,&
          & tFillKSep, tFixEf, iDistribFn, Ef, filling, Eband, TS, E0)

      call env%globalTimer%startTimer(globalTimers%densityMatrix)
      if (nSpin /= 4) then
        if (tRealHS) then
          call getDensityFromRealEigvecs(env, denseDesc, filling(:,1,:), neighbourList,&
              & nNeighbourSK, iSparseStart, img2CentCell, orb, eigVecsReal, parallelKS, rhoPrim,&
              & SSqrReal, rhoSqrReal)
        else
          call getDensityFromCplxEigvecs(env, denseDesc, filling, kPoint, kWeight, neighbourList,&
              & nNeighbourSK, iSparseStart, img2CentCell, iCellVec, cellVec, orb, parallelKS,&
              & eigvecsCplx, rhoPrim, SSqrCplx)
        end if
        call ud2qm(rhoPrim)
      else
        ! Pauli structure of eigenvectors
        filling(:,:,1) = 2.0_dp * filling(:,:,1)
        call getDensityFromPauliEigvecs(env, denseDesc, tRealHS, tSpinOrbit, tDualSpinOrbit,&
            & tMulliken, kPoint, kWeight, filling(:,:,1), neighbourList, nNeighbourSK, orb,&
            & iSparseStart, img2CentCell, iCellVec, cellVec, species, parallelKS, eigVecsCplx,&
            & SSqrCplx, energy, rhoPrim, xi, orbitalL, iRhoPrim)
        filling(:,:,1) = 0.5_dp * filling(:,:,1)
      end if
      call env%globalTimer%stopTimer(globalTimers%densityMatrix)

    case(5, 6, 9)
      ! libOMM, PEXSI, NTPoly

      call env%globalTimer%startTimer(globalTimers%densityMatrix)

    #:if WITH_ELSI

      ! as each spin and k-point combination forms a separate group for this solver, then iKS = 1
      iKS = 1
      iK = parallelKS%localKS(1, iKS)

      if (electronicSolver%iSolver == 6) then
        call elsi_set_pexsi_mu_min(electronicSolver%elsiHandle,&
            & electronicSolver%ELSI_PEXSI_mu_min + electronicSolver%ELSI_PEXSI_DeltaVmin)
        call elsi_set_pexsi_mu_max(electronicSolver%elsiHandle,&
            & electronicSolver%ELSI_PEXSI_mu_max + electronicSolver%ELSI_PEXSI_DeltaVmax)
      end if

      rhoPrim(:,:) = 0.0_dp
      if (allocated(iRhoPrim)) then
        iRhoPrim(:,:) = 0.0_dp
      end if

      if (nSpin /= 4) then

        iSp = parallelKS%localKS(2, iKS)

        if (nSpin == 2 .and. .not. tSpinSharedEf) then
          call error("ELSI currently requires shared Fermi levels over spin")
        end if
        call qm2ud(ham)

        if (tRealHS) then

          if (tLargeDenseMatrices) then
            HSqrReal = 0.0_dp
            call unpackHSRealBlacs(env%blacs, ham(:,iSp), neighbourList%iNeighbour, nNeighbourSK,&
                & iSparseStart, img2CentCell, denseDesc, HSqrReal)
            if (.not.electronicSolver%tCholeskiiDecomposed(iKS)) then
              SSqrReal = 0.0_dp
              call unpackHSRealBlacs(env%blacs, over, neighbourList%iNeighbour, nNeighbourSK,&
                  & iSparseStart, img2CentCell, denseDesc, SSqrReal)
              if (electronicSolver%ELSI_OMM_Choleskii .or. electronicSolver%iSolver == 6) then
                electronicSolver%tCholeskiiDecomposed(iKS) = .true.
              end if
            end if
            allocate(rhosqrreal(size(HSqrReal,dim=1),size(HSqrReal,dim=2),1))
            Eband(iSp) = 0.0_dp
            call elsi_dm_real(electronicSolver%elsiHandle, HSqrReal, SSqrReal, rhoSqrReal(:,:,1),&
                & Eband(iSp))
            call packRhoRealBlacs(env%blacs, denseDesc, rhoSqrReal(:,:,1),&
                & neighbourList%iNeighbour, nNeighbourSK, orb%mOrb, iSparseStart, img2CentCell,&
                & rhoPrim(:,iSp))
            deallocate(rhoSqrReal)
          else
            call calcDensityRealElsi(sparseIndexing, parallelKS, electronicSolver, ham, over,&
                & neighbourList%iNeighbour, nNeighbourSK, denseDesc%iAtomStart, iSparseStart,&
                & img2CentCell, orb, rhoPrim, Eband)
          end if

        else ! k-points

          if (tLargeDenseMatrices) then
            HSqrCplx = 0.0_dp
            call unpackHSCplxBlacs(env%blacs, ham(:,iSp), kPoint(:,iK), neighbourList%iNeighbour,&
                & nNeighbourSK, iCellVec, cellVec, iSparseStart, img2CentCell, denseDesc, HSqrCplx)
            if (.not.electronicSolver%tCholeskiiDecomposed(iKS)) then
              SSqrCplx = 0.0_dp
              call unpackHSCplxBlacs(env%blacs, over, kPoint(:,iK), neighbourList%iNeighbour,&
                  & nNeighbourSK, iCellVec, cellVec, iSparseStart, img2CentCell, denseDesc,&
                  & SSqrCplx)
              if (electronicSolver%ELSI_OMM_Choleskii .or. electronicSolver%iSolver == 6) then
                electronicSolver%tCholeskiiDecomposed(iKS) = .true.
              end if
            end if
            allocate(rhoSqrCplx(size(HSqrCplx,dim=1),size(HSqrCplx,dim=2)))
            rhoSqrCplx = 0.0_dp
            call elsi_dm_complex(electronicSolver%elsiHandle, HSqrCplx, SSqrCplx, rhoSqrCplx,&
                & Eband(iSp))
            call packRhoCplxBlacs(env%blacs, denseDesc, rhoSqrCplx, kPoint(:,iK), kWeight(iK),&
                & neighbourList%iNeighbour, nNeighbourSK, orb%mOrb, iCellVec, cellVec,&
                & iSparseStart, img2CentCell, rhoPrim(:,iSp))
            deallocate(rhoSqrCplx)
          else
            call calcDensityComplexElsi(sparseIndexing, parallelKS, electronicSolver, kPoint(:,iK),&
                & kWeight(iK), iCellVec, cellVec, ham, over, neighbourList%iNeighbour,&
                & nNeighbourSK, denseDesc%iAtomStart, iSparseStart, img2CentCell, orb, rhoPrim,&
                & Eband)
          end if

        end if

        call ud2qm(rhoPrim)

      else ! nSpin == 4

        iSp = 1
        nAtom = size(nNeighbourSK)

        if (tSpinOrbit .and. .not. tDualSpinOrbit) then
          energy%atomLS(:) = 0.0_dp
          allocate(rVecTemp(nAtom))
        end if

        if (tLargeDenseMatrices) then

          if (tSpinOrbit .and. .not. tDualSpinOrbit) then
            allocate(orbitalLPart(3, orb%mShell, nAtom))
            orbitalL(:,:,:) = 0.0_dp
          end if

          if (allocated(iHam)) then
            call unpackHPauliBlacs(env%blacs, ham, kPoint(:,iK), neighbourList%iNeighbour,&
                & nNeighbourSK, iCellVec, cellVec, iSparseStart, img2CentCell, orb%mOrb, denseDesc,&
                & HSqrCplx, iorig=iHam)
          else
            call unpackHPauliBlacs(env%blacs, ham, kPoint(:,iK), neighbourList%iNeighbour,&
                & nNeighbourSK, iCellVec, cellVec, iSparseStart, img2CentCell, orb%mOrb, denseDesc,&
                & HSqrCplx)
          end if
          if (.not.electronicSolver%tCholeskiiDecomposed(iKS)) then
            SSqrCplx = 0.0_dp
            call unpackSPauliBlacs(env%blacs, over, kPoint(:,iK), neighbourList%iNeighbour,&
                & nNeighbourSK, iCellVec, cellVec, iSparseStart, img2CentCell, orb%mOrb, denseDesc,&
                & SSqrCplx)
            if (electronicSolver%ELSI_OMM_Choleskii .or. electronicSolver%iSolver == 6) then
              electronicSolver%tCholeskiiDecomposed(iKS) = .true.
            end if
          endif
          if (allocated(xi) .and. .not. allocated(iHam)) then
            call addOnsiteSpinOrbitHam(env, xi, species, orb, denseDesc, HSqrCplx)
          end if
          allocate(rhoSqrCplx(size(HSqrCplx,dim=1),size(HSqrCplx,dim=2)))
          rhoSqrCplx = 0.0_dp
          call elsi_dm_complex(electronicSolver%elsiHandle, HSqrCplx, SSqrCplx, rhoSqrCplx,&
              & Eband(iSp))
          if (tSpinOrbit .and. .not. tDualSpinOrbit) then
            call getOnsiteSpinOrbitEnergy(env, rVecTemp, rhoSqrCplx, denseDesc, xi, orb, species)
            energy%atomLS = energy%atomLS + kWeight(iK) * rVecTemp
            if (tMulliken) then
              orbitalLPart(:,:,:) = 0.0_dp
              call getLOnsite(env, orbitalLPart, rhoSqrCplx, denseDesc, orb, species)
              orbitalL(:,:,:) = orbitalL + kWeight(iK) * orbitalLPart
            end if
          end if
          if (tImHam) then
            call packRhoPauliBlacs(env%blacs, denseDesc, rhoSqrCplx, kPoint(:,iK), kWeight(iK),&
                & neighbourList%iNeighbour, nNeighbourSK, orb%mOrb, iCellVec, cellVec,&
                & iSparseStart, img2CentCell, rhoPrim, iRhoPrim)
            iRhoPrim(:,:) = 2.0_dp * iRhoPrim
          else
            call packRhoPauliBlacs(env%blacs, denseDesc, rhoSqrCplx, kPoint(:,iK), kWeight(iK),&
                & neighbourList%iNeighbour, nNeighbourSK, orb%mOrb, iCellVec, cellVec,&
                & iSparseStart, img2CentCell, rhoPrim)
          end if
          RhoPrim(:,:) = 2.0_dp * RhoPrim
          deallocate(rhoSqrCplx)

        else
          call error("Not yet implemented")
        end if

      end if

      Ef = 0.0_dp
      TS = 0.0_dp
      if (env%mpi%tGroupMaster) then
        call elsi_get_mu(electronicSolver%elsiHandle, Ef(iSp))
        call elsi_get_entropy(electronicSolver%elsiHandle, TS(iSp))
      end if
      call mpifx_allreduceip(env%mpi%globalComm, Ef, MPI_SUM)
      call mpifx_allreduceip(env%mpi%globalComm, TS, MPI_SUM)

      if (electronicSolver%iSolver == 6) then
        call elsi_get_pexsi_mu_min(electronicSolver%elsiHandle,&
            & electronicSolver%ELSI_PEXSI_mu_min)
        call elsi_get_pexsi_mu_max(electronicSolver%elsiHandle,&
            & electronicSolver%ELSI_PEXSI_mu_max)
      end if

      ! Add up and distribute density matrix contribution from each group
      call mpifx_allreduceip(env%mpi%globalComm, rhoPrim, MPI_SUM)
      if (allocated(iRhoPrim)) then
        call mpifx_allreduceip(env%mpi%globalComm, iRhoPrim, MPI_SUM)
      end if

      call env%globalTimer%stopTimer(globalTimers%densityMatrix)

    #:else
      call error("Should not be here")
    #:endif

    end select

  end subroutine getDensity


  !> Builds and diagonalises dense Hamiltonians.
  subroutine buildAndDiagDenseRealHam(env, denseDesc, ham, over, neighbourList, nNeighbourSK,&
      & iSparseStart, img2CentCell, electronicSolver, parallelKS, HSqrReal, SSqrReal,&
      & eigvecsReal, eigen)

    !> Environment settings
    type(TEnvironment), intent(inout) :: env

    !> Dense matrix descriptor
    type(TDenseDescr), intent(in) :: denseDesc

    !> hamiltonian in sparse storage
    real(dp), intent(in) :: ham(:,:)

    !> sparse overlap matrix
    real(dp), intent(in) :: over(:)

    !> list of neighbours for each atom
    type(TNeighbourList), intent(in) :: neighbourList

    !> Number of neighbours for each of the atoms
    integer, intent(in) :: nNeighbourSK(:)

    !> Index array for the start of atomic blocks in sparse arrays
    integer, intent(in) :: iSparseStart(:,:)

    !> map from image atoms to the original unique atom
    integer, intent(in) :: img2CentCell(:)

    !> Electronic solver information
    type(TElectronicSolver), intent(inout) :: electronicSolver

    !> K-points and spins to be handled
    type(TParallelKS), intent(in) :: parallelKS

    !> dense hamitonian matrix
    real(dp), intent(out) :: HSqrReal(:,:)

    !> dense overlap matrix
    real(dp), intent(out) :: SSqrReal(:,:)

    !> Eigenvectors on eixt
    real(dp), intent(out) :: eigvecsReal(:,:,:)

    !> eigenvalues
    real(dp), intent(out) :: eigen(:,:)

    integer :: iKS, iSpin

    eigen(:,:) = 0.0_dp
    do iKS = 1, parallelKS%nLocalKS
      iSpin = parallelKS%localKS(2, iKS)
    #:if WITH_SCALAPACK
      call env%globalTimer%startTimer(globalTimers%sparseToDense)
      call unpackHSRealBlacs(env%blacs, ham(:,iSpin), neighbourList%iNeighbour, nNeighbourSK,&
          & iSparseStart, img2CentCell, denseDesc, HSqrReal)
      if (.not.electronicSolver%tCholeskiiDecomposed(1)) then
        call unpackHSRealBlacs(env%blacs, over, neighbourList%iNeighbour, nNeighbourSK,&
            & iSparseStart, img2CentCell, denseDesc, SSqrReal)
      end if
      call env%globalTimer%stopTimer(globalTimers%sparseToDense)
      call diagDenseMtxBlacs(electronicSolver, 'V', denseDesc%blacsOrbSqr, HSqrReal, SSqrReal,&
          & eigen(:,iSpin), eigvecsReal(:,:,iKS))
    #:else
      call env%globalTimer%startTimer(globalTimers%sparseToDense)
      call unpackHS(HSqrReal, ham(:,iSpin), neighbourList%iNeighbour, nNeighbourSK,&
          & denseDesc%iAtomStart, iSparseStart, img2CentCell)
      call unpackHS(SSqrReal, over, neighbourList%iNeighbour, nNeighbourSK, denseDesc%iAtomStart,&
          & iSparseStart, img2CentCell)
      call env%globalTimer%stopTimer(globalTimers%sparseToDense)
      call diagDenseMtx(electronicSolver, 'V', HSqrReal, SSqrReal, eigen(:,iSpin))
      eigvecsReal(:,:,iKS) = HSqrReal
    #:endif
    end do

  #:if WITH_SCALAPACK
    ! Distribute all eigenvalues to all nodes via global summation
    call mpifx_allreduceip(env%mpi%interGroupComm, eigen, MPI_SUM)
  #:endif

  end subroutine buildAndDiagDenseRealHam


  !> Builds and diagonalises dense k-point dependent Hamiltonians.
  subroutine buildAndDiagDenseCplxHam(env, denseDesc, ham, over, kPoint, neighbourList,&
      & nNeighbourSK, iSparseStart, img2CentCell, iCellVec, cellVec, electronicSolver, parallelKS,&
      & HSqrCplx, SSqrCplx, eigvecsCplx, eigen)

    !> Environment settings
    type(TEnvironment), intent(inout) :: env

    !> Dense matrix descriptor
    type(TDenseDescr), intent(in) :: denseDesc

    !> hamiltonian in sparse storage
    real(dp), intent(in) :: ham(:,:)

    !> sparse overlap matrix
    real(dp), intent(in) :: over(:)

    !> k-points
    real(dp), intent(in) :: kPoint(:,:)

    !> list of neighbours for each atom
    type(TNeighbourList), intent(in) :: neighbourList

    !> Number of neighbours for each of the atoms
    integer, intent(in) :: nNeighbourSK(:)

    !> Index array for the start of atomic blocks in sparse arrays
    integer, intent(in) :: iSparseStart(:,:)

    !> map from image atoms to the original unique atom
    integer, intent(in) :: img2CentCell(:)

    !> Index for which unit cell atoms are associated with
    integer, intent(in) :: iCellVec(:)

    !> Vectors (in units of the lattice constants) to cells of the lattice
    real(dp), intent(in) :: cellVec(:,:)

    !> Electronic solver information
    type(TElectronicSolver), intent(inout) :: electronicSolver

    !> K-points and spins to be handled
    type(TParallelKS), intent(in) :: parallelKS

    !> dense hamitonian matrix
    complex(dp), intent(out) :: HSqrCplx(:,:)

    !> dense overlap matrix
    complex(dp), intent(out) :: SSqrCplx(:,:)

    !> Complex eigenvectors
    complex(dp), intent(out) :: eigvecsCplx(:,:,:)

    !> eigenvalues
    real(dp), intent(out) :: eigen(:,:,:)

    integer :: iKS, iK, iSpin

    eigen(:,:,:) = 0.0_dp
    do iKS = 1, parallelKS%nLocalKS
      iK = parallelKS%localKS(1, iKS)
      iSpin = parallelKS%localKS(2, iKS)
    #:if WITH_SCALAPACK
      call env%globalTimer%startTimer(globalTimers%sparseToDense)
      call unpackHSCplxBlacs(env%blacs, ham(:,iSpin), kPoint(:,iK), neighbourList%iNeighbour,&
          & nNeighbourSK, iCellVec, cellVec, iSparseStart, img2CentCell, denseDesc, HSqrCplx)
      if (.not.electronicSolver%tCholeskiiDecomposed(iKS)) then
        call unpackHSCplxBlacs(env%blacs, over, kPoint(:,iK), neighbourList%iNeighbour,&
            & nNeighbourSK, iCellVec, cellVec, iSparseStart, img2CentCell, denseDesc, SSqrCplx)
      end if
      call env%globalTimer%stopTimer(globalTimers%sparseToDense)
      call diagDenseMtxBlacs(electronicSolver, parallelKS, iKS, 'V', denseDesc%blacsOrbSqr,&
          & HSqrCplx, SSqrCplx, eigen(:,iK,iSpin), eigvecsCplx(:,:,iKS))
    #:else
      call env%globalTimer%startTimer(globalTimers%sparseToDense)
      call unpackHS(HSqrCplx, ham(:,iSpin), kPoint(:,iK), neighbourList%iNeighbour, nNeighbourSK,&
          & iCellVec, cellVec, denseDesc%iAtomStart, iSparseStart, img2CentCell)
      call unpackHS(SSqrCplx, over, kPoint(:,iK), neighbourList%iNeighbour, nNeighbourSK, iCellVec,&
          & cellVec, denseDesc%iAtomStart, iSparseStart, img2CentCell)
      call env%globalTimer%stopTimer(globalTimers%sparseToDense)
      call diagDenseMtx(electronicSolver, 'V', HSqrCplx, SSqrCplx, eigen(:,iK,iSpin))
      eigvecsCplx(:,:,iKS) = HSqrCplx
    #:endif
    end do

  #:if WITH_SCALAPACK
    call mpifx_allreduceip(env%mpi%interGroupComm, eigen, MPI_SUM)
  #:endif

  end subroutine buildAndDiagDenseCplxHam


  !> Builds and diagonalizes Pauli two-component Hamiltonians.
  subroutine buildAndDiagDensePauliHam(env, denseDesc, ham, over, kPoint, neighbourList,&
      & nNeighbourSK, iSparseStart, img2CentCell, iCellVec, cellVec, orb, electronicSolver,&
      & parallelKS, eigen, HSqrCplx, SSqrCplx, eigvecsCplx, iHam, xi, species)

    !> Environment settings
    type(TEnvironment), intent(inout) :: env

    !> Dense matrix descriptor
    type(TDenseDescr), intent(in) :: denseDesc

    !> hamiltonian in sparse storage
    real(dp), intent(in) :: ham(:,:)

    !> sparse overlap matrix
    real(dp), intent(in) :: over(:)

    !> k-points
    real(dp), intent(in) :: kPoint(:,:)

    !> list of neighbours for each atom
    type(TNeighbourList), intent(in) :: neighbourList

    !> Number of neighbours for each of the atoms
    integer, intent(in) :: nNeighbourSK(:)

    !> Index array for the start of atomic blocks in sparse arrays
    integer, intent(in) :: iSparseStart(:,:)

    !> map from image atoms to the original unique atom
    integer, intent(in) :: img2CentCell(:)

    !> Index for which unit cell atoms are associated with
    integer, intent(in) :: iCellVec(:)

    !> Vectors (in units of the lattice constants) to cells of the lattice
    real(dp), intent(in) :: cellVec(:,:)

    !> atomic orbital information
    type(TOrbitals), intent(in) :: orb

    !> Electronic solver information
    type(TElectronicSolver), intent(inout) :: electronicSolver

    !> K-points and spins to be handled
    type(TParallelKS), intent(in) :: parallelKS

    !> eigenvalues
    real(dp), intent(out) :: eigen(:,:)

    !> dense hamitonian matrix
    complex(dp), intent(out) :: HSqrCplx(:,:)

    !> dense overlap matrix
    complex(dp), intent(out) :: SSqrCplx(:,:)

    !> eigenvectors
    complex(dp), intent(out) :: eigvecsCplx(:,:,:)

    !> imaginary part of the hamiltonian
    real(dp), intent(in), allocatable :: iHam(:,:)

    !> spin orbit constants
    real(dp), intent(in), allocatable :: xi(:,:)

    !> species of atoms
    integer, intent(in), optional :: species(:)

    integer :: iKS, iK

    eigen(:,:) = 0.0_dp
    do iKS = 1, parallelKS%nLocalKS
      iK = parallelKS%localKS(1, iKS)
      call env%globalTimer%startTimer(globalTimers%sparseToDense)
    #:if WITH_SCALAPACK
      if (allocated(iHam)) then
        call unpackHPauliBlacs(env%blacs, ham, kPoint(:,iK), neighbourList%iNeighbour,&
            & nNeighbourSK, iCellVec, cellVec, iSparseStart, img2CentCell, orb%mOrb, denseDesc,&
            & HSqrCplx, iorig=iHam)
      else
        call unpackHPauliBlacs(env%blacs, ham, kPoint(:,iK), neighbourList%iNeighbour,&
            & nNeighbourSK, iCellVec, cellVec, iSparseStart, img2CentCell, orb%mOrb, denseDesc,&
            & HSqrCplx)
      end if
      if (.not.electronicSolver%tCholeskiiDecomposed(iKS)) then
        call unpackSPauliBlacs(env%blacs, over, kPoint(:,iK), neighbourList%iNeighbour,&
            & nNeighbourSK, iCellVec, cellVec, iSparseStart, img2CentCell, orb%mOrb, denseDesc,&
            & SSqrCplx)
      endif
    #:else
      if (allocated(iHam)) then
        call unpackHPauli(ham, kPoint(:,iK), neighbourList%iNeighbour, nNeighbourSK, iSparseStart,&
            & denseDesc%iAtomStart, img2CentCell, iCellVec, cellVec, HSqrCplx, iHam=iHam)
      else
        call unpackHPauli(ham, kPoint(:,iK), neighbourList%iNeighbour, nNeighbourSK, iSparseStart,&
            & denseDesc%iAtomStart, img2CentCell, iCellVec, cellVec, HSqrCplx)
      end if
      call unpackSPauli(over, kPoint(:,iK), neighbourList%iNeighbour, nNeighbourSK,&
          & denseDesc%iAtomStart, iSparseStart, img2CentCell, iCellVec, cellVec, SSqrCplx)
    #:endif
      if (allocated(xi) .and. .not. allocated(iHam)) then
        call addOnsiteSpinOrbitHam(env, xi, species, orb, denseDesc, HSqrCplx)
      end if
      call env%globalTimer%stopTimer(globalTimers%sparseToDense)
    #:if WITH_SCALAPACK
      call diagDenseMtxBlacs(electronicSolver, parallelKS, iKS, 'V', denseDesc%blacsOrbSqr,&
          & HSqrCplx, SSqrCplx, eigen(:,iK), eigvecsCplx(:,:,iKS))
    #:else
      call diagDenseMtx(electronicSolver, 'V', HSqrCplx, SSqrCplx, eigen(:,iK))
      eigvecsCplx(:,:,iKS) = HSqrCplx
    #:endif
    end do

  #:if WITH_SCALAPACK
    call mpifx_allreduceip(env%mpi%interGroupComm, eigen, MPI_SUM)
  #:endif

  end subroutine buildAndDiagDensePauliHam


  !> Creates sparse density matrix from real eigenvectors.
  subroutine getDensityFromRealEigvecs(env, denseDesc, filling, neighbourList, nNeighbourSK,&
      & iSparseStart, img2CentCell, orb, eigvecs, parallelKS, rhoPrim, work, rhoSqrReal)

    !> Environment settings
    type(TEnvironment), intent(inout) :: env

    !> Dense matrix descriptor
    type(TDenseDescr), intent(in) :: denseDesc

    !> Filling
    real(dp), intent(in) :: filling(:,:)

    !> list of neighbours for each atom
    type(TNeighbourList), intent(in) :: neighbourList

    !> Number of neighbours for each of the atoms
    integer, intent(in) :: nNeighbourSK(:)

    !> Index array for the start of atomic blocks in sparse arrays
    integer, intent(in) :: iSparseStart(:,:)

    !> map from image atoms to the original unique atom
    integer, intent(in) :: img2CentCell(:)

    !> Atomic orbital information
    type(TOrbitals), intent(in) :: orb

    !> K-points and spins to process
    type(TParallelKS), intent(in) :: parallelKS

    !> eigenvectors
    real(dp), intent(inout) :: eigvecs(:,:,:)

    !> sparse density matrix
    real(dp), intent(out) :: rhoPrim(:,:)

    !> work space array
    real(dp), intent(out) :: work(:,:)

    !> Dense density matrix if needed
    real(dp), intent(inout), allocatable  :: rhoSqrReal(:,:,:)

    integer :: iKS, iSpin

    rhoPrim(:,:) = 0.0_dp
    do iKS = 1, parallelKS%nLocalKS
      iSpin = parallelKS%localKS(2, iKS)

    #:if WITH_SCALAPACK
      call makeDensityMtxRealBlacs(env%blacs%orbitalGrid, denseDesc%blacsOrbSqr, filling(:,iSpin),&
          & eigvecs(:,:,iKS), work)
      call env%globalTimer%startTimer(globalTimers%denseToSparse)
      call packRhoRealBlacs(env%blacs, denseDesc, work, neighbourList%iNeighbour, nNeighbourSK,&
          & orb%mOrb, iSparseStart, img2CentCell, rhoPrim(:,iSpin))
      call env%globalTimer%stopTimer(globalTimers%denseToSparse)
    #:else
      if (tDensON2) then
        call makeDensityMatrix(work, eigvecs(:,:,iKS), filling(:,iSpin),&
            & neighbourlist%iNeighbour, nNeighbourSK, orb, denseDesc%iAtomStart, img2CentCell)
      else
        call makeDensityMatrix(work, eigvecs(:,:,iKS), filling(:,iSpin))
      end if
      call env%globalTimer%startTimer(globalTimers%denseToSparse)
      call packHS(rhoPrim(:,iSpin), work, neighbourlist%iNeighbour, nNeighbourSK, orb%mOrb,&
          & denseDesc%iAtomStart, iSparseStart, img2CentCell)
      call env%globalTimer%stopTimer(globalTimers%denseToSparse)
    #:endif

      if (allocated(rhoSqrReal)) then
        rhoSqrReal(:,:,iSpin) = work
      end if
    end do

  #:if WITH_SCALAPACK
    ! Add up and distribute density matrix contribution from each group
    call mpifx_allreduceip(env%mpi%globalComm, rhoPrim, MPI_SUM)
  #:endif

  end subroutine getDensityFromRealEigvecs


  !> Creates sparse density matrix from complex eigenvectors.
  subroutine getDensityFromCplxEigvecs(env, denseDesc, filling, kPoint, kWeight, neighbourList,&
      & nNeighbourSK, iSparseStart, img2CentCell, iCellVec, cellVec, orb, parallelKS, eigvecs,&
      & rhoPrim, work)

    !> Environment settings
    type(TEnvironment), intent(inout) :: env

    !> Dense matrix descriptor
    type(TDenseDescr), intent(in) :: denseDesc

    !> Occupations of single particle states in the ground state
    real(dp), intent(in) :: filling(:,:,:)

    !> k-points
    real(dp), intent(in) :: kPoint(:,:)

    !> Weights for k-points
    real(dp), intent(in) :: kWeight(:)

    !> list of neighbours for each atom
    type(TNeighbourList), intent(in) :: neighbourList

    !> Number of neighbours for each of the atoms
    integer, intent(in) :: nNeighbourSK(:)

    !> Index array for the start of atomic blocks in sparse arrays
    integer, intent(in) :: iSparseStart(:,:)

    !> map from image atoms to the original unique atom
    integer, intent(in) :: img2CentCell(:)

    !> Index for which unit cell atoms are associated with
    integer, intent(in) :: iCellVec(:)

    !> Vectors (in units of the lattice constants) to cells of the lattice
    real(dp), intent(in) :: cellVec(:,:)

    !> Atomic orbital information
    type(TOrbitals), intent(in) :: orb

    !> K-points and spins to process
    type(TParallelKS), intent(in) :: parallelKS

    !> eigenvectors of the system
    complex(dp), intent(inout) :: eigvecs(:,:,:)

    !> density matrix in sparse storage
    real(dp), intent(out) :: rhoPrim(:,:)

    !> workspace array
    complex(dp), intent(out) :: work(:,:)

    integer :: iKS, iK, iSpin

    rhoPrim(:,:) = 0.0_dp

    do iKS = 1, parallelKS%nLocalKS
      iK = parallelKS%localKS(1, iKS)
      iSpin = parallelKS%localKS(2, iKS)
    #:if WITH_SCALAPACK
      call makeDensityMtxCplxBlacs(env%blacs%orbitalGrid, denseDesc%blacsOrbSqr, filling(:,iK&
          &,iSpin), eigvecs(:,:,iKS), work)
      call env%globalTimer%startTimer(globalTimers%denseToSparse)
      call packRhoCplxBlacs(env%blacs, denseDesc, work, kPoint(:,iK), kWeight(iK),&
          & neighbourList%iNeighbour, nNeighbourSK, orb%mOrb, iCellVec, cellVec, iSparseStart,&
          & img2CentCell, rhoPrim(:,iSpin))
      call env%globalTimer%stopTimer(globalTimers%denseToSparse)
    #:else
      if (tDensON2) then
        call makeDensityMatrix(work, eigvecs(:,:,iKS), filling(:,iK,iSpin),&
            & neighbourlist%iNeighbour, nNeighbourSK, orb, denseDesc%iAtomStart, img2CentCell)
      else
        call makeDensityMatrix(work, eigvecs(:,:,iKS), filling(:,iK,iSpin))
      end if
      call env%globalTimer%startTimer(globalTimers%denseToSparse)
      call packHS(rhoPrim(:,iSpin), work, kPoint(:,iK), kWeight(iK), neighbourList%iNeighbour,&
          & nNeighbourSK, orb%mOrb, iCellVec, cellVec, denseDesc%iAtomStart, iSparseStart,&
          & img2CentCell)
      call env%globalTimer%stopTimer(globalTimers%denseToSparse)
    #:endif
    end do

  #:if WITH_SCALAPACK
    ! Add up and distribute density matrix contribution from each group
    call mpifx_allreduceip(env%mpi%globalComm, rhoPrim, MPI_SUM)
  #:endif

  end subroutine getDensityFromCplxEigvecs


  !> Creates sparse density matrix from two component complex eigenvectors.
  subroutine getDensityFromPauliEigvecs(env, denseDesc, tRealHS, tSpinOrbit, tDualSpinOrbit,&
      & tMulliken, kPoint, kWeight, filling, neighbourList, nNeighbourSK, orb, iSparseStart,&
      & img2CentCell, iCellVec, cellVec, species, parallelKS, eigvecs, work, energy, rhoPrim, xi,&
      & orbitalL, iRhoPrim)

    !> Environment settings
    type(TEnvironment), intent(inout) :: env

    !> Dense matrix descriptor
    type(TDenseDescr), intent(in) :: denseDesc

    !> Is the hamitonian real (no k-points/molecule/gamma point)?
    logical, intent(in) :: tRealHS

    !> Are spin orbit interactions present
    logical, intent(in) :: tSpinOrbit

    !> Are block population spin orbit interactions present
    logical, intent(in) :: tDualSpinOrbit

    !> Should Mulliken populations be generated/output
    logical, intent(in) :: tMulliken

    !> k-points
    real(dp), intent(in) :: kPoint(:,:)

    !> Weights for k-points
    real(dp), intent(in) :: kWeight(:)

    !> occupations of molecular orbitals/Bloch states
    real(dp), intent(in) :: filling(:,:)

    !> list of neighbours for each atom
    type(TNeighbourList), intent(in) :: neighbourList

    !> Number of neighbours for each of the atoms
    integer, intent(in) :: nNeighbourSK(:)

    !> Atomic orbital information
    type(TOrbitals), intent(in) :: orb

    !> Index array for the start of atomic blocks in sparse arrays
    integer, intent(in) :: iSparseStart(:,:)

    !> map from image atoms to the original unique atom
    integer, intent(in) :: img2CentCell(:)

    !> Index for which unit cell atoms are associated with
    integer, intent(in) :: iCellVec(:)

    !> Vectors (in units of the lattice constants) to cells of the lattice
    real(dp), intent(in) :: cellVec(:,:)

    !> species of all atoms in the system
    integer, intent(in) :: species(:)

    !> K-points and spins to process
    type(TParallelKS), intent(in) :: parallelKS

    !> eigenvectors
    complex(dp), intent(inout) :: eigvecs(:,:,:)

    !> work space array
    complex(dp), intent(inout) :: work(:,:)

    !> Energy contributions and total
    type(TEnergies), intent(inout) :: energy

    !> sparse stored density matrix
    real(dp), intent(out) :: rhoPrim(:,:)

    !> spin orbit constants
    real(dp), intent(in), allocatable :: xi(:,:)

    !> Angular momentum of atomic shells
    real(dp), intent(inout), allocatable :: orbitalL(:,:,:)

    !> imaginary part of density matrix  if required
    real(dp), intent(inout), allocatable :: iRhoPrim(:,:)


    real(dp), allocatable :: rVecTemp(:), orbitalLPart(:,:,:)
    integer :: nKPoint, nAtom
    integer :: iKS, iK
    logical :: tImHam

    nAtom = size(orb%nOrbAtom)
    tImHam = allocated(iRhoPrim)
    nKPoint = size(kWeight)

    rhoPrim(:,:) = 0.0_dp
    if (allocated(iRhoPrim)) then
      iRhoPrim(:,:) = 0.0_dp
    end if
    work(:,:) = 0.0_dp

    if (tSpinOrbit .and. .not. tDualSpinOrbit) then
      energy%atomLS(:) = 0.0_dp
      allocate(rVecTemp(nAtom))
    end if

    if (tMulliken .and. tSpinOrbit .and. .not. tDualSpinOrbit) then
      allocate(orbitalLPart(3, orb%mShell, nAtom))
      orbitalL(:,:,:) = 0.0_dp
    end if

    do iKS = 1, parallelKS%nLocalKS
      iK = parallelKS%localKS(1, iKS)

    #:if WITH_SCALAPACK
      call makeDensityMtxCplxBlacs(env%blacs%orbitalGrid, denseDesc%blacsOrbSqr, filling(:,iK),&
          & eigvecs(:,:,iKS), work)
    #:else
      call makeDensityMatrix(work, eigvecs(:,:,iKS), filling(:,iK))
    #:endif
      if (tSpinOrbit .and. .not. tDualSpinOrbit) then
        call getOnsiteSpinOrbitEnergy(env, rVecTemp, work, denseDesc, xi, orb, species)
        energy%atomLS = energy%atomLS + kWeight(iK) * rVecTemp
        if (tMulliken) then
          orbitalLPart(:,:,:) = 0.0_dp
          call getLOnsite(env, orbitalLPart, work, denseDesc, orb, species)
          orbitalL(:,:,:) = orbitalL + kWeight(iK) * orbitalLPart
        end if
      end if

      call env%globalTimer%startTimer(globalTimers%denseToSparse)
    #:if WITH_SCALAPACK
      if (tImHam) then
        call packRhoPauliBlacs(env%blacs, denseDesc, work, kPoint(:,iK), kWeight(iK),&
            & neighbourList%iNeighbour, nNeighbourSK, orb%mOrb, iCellVec, cellVec, iSparseStart,&
            & img2CentCell, rhoPrim, iRhoPrim)
      else
        call packRhoPauliBlacs(env%blacs, denseDesc, work, kPoint(:,iK), kWeight(iK),&
            & neighbourList%iNeighbour, nNeighbourSK, orb%mOrb, iCellVec, cellVec, iSparseStart,&
            & img2CentCell, rhoPrim)
      end if
    #:else
      if (tRealHS) then
        call packHSPauli(rhoPrim, work, neighbourlist%iNeighbour, nNeighbourSK, orb%mOrb,&
            & denseDesc%iAtomStart, iSparseStart, img2CentCell)
        if (tImHam) then
          call packHSPauliImag(iRhoPrim, work, neighbourlist%iNeighbour, nNeighbourSK, orb%mOrb,&
              & denseDesc%iAtomStart, iSparseStart, img2CentCell)
        end if
      else
        call packHS(rhoPrim, work, kPoint(:,iK), kWeight(iK), neighbourList%iNeighbour,&
            & nNeighbourSK, orb%mOrb, iCellVec, cellVec, denseDesc%iAtomStart, iSparseStart,&
            & img2CentCell)
        if (tImHam) then
          call iPackHS(iRhoPrim, work, kPoint(:,iK), kWeight(iK), neighbourlist%iNeighbour,&
              & nNeighbourSK, orb%mOrb, iCellVec, cellVec, denseDesc%iAtomStart, iSparseStart,&
              & img2CentCell)
        end if
      end if
    #:endif
      call env%globalTimer%stopTimer(globalTimers%denseToSparse)
    end do

  #:if WITH_SCALAPACK
    call env%globalTimer%startTimer(globalTimers%denseToSparse)
    ! Add up and distribute contributions from each group
    call mpifx_allreduceip(env%mpi%globalComm, rhoPrim, MPI_SUM)
    if (allocated(iRhoPrim)) then
      call mpifx_allreduceip(env%mpi%globalComm, iRhoPrim, MPI_SUM)
    end if
    call mpifx_allreduceip(env%mpi%globalComm, energy%atomLS, MPI_SUM)
    if (tMulliken .and. tSpinOrbit .and. .not. tDualSpinOrbit) then
      call mpifx_allreduceip(env%mpi%globalComm, orbitalL, MPI_SUM)
    end if
    call env%globalTimer%stopTimer(globalTimers%denseToSparse)
  #:endif
    if (tSpinOrbit .and. .not. tDualSpinOrbit) then
      energy%ELS = sum(energy%atomLS)
    end if

  end subroutine getDensityFromPauliEigvecs


  !> Calculates electron fillings and resulting band energy terms.
  subroutine getFillingsAndBandEnergies(eigvals, nElectrons, nSpinBlocks, tempElec, kWeights,&
      & tSpinSharedEf, tFillKSep, tFixEf, iDistribFn, Ef, fillings, Eband, TS, E0)

    !> Eigenvalue of each level, kpoint and spin channel
    real(dp), intent(in) :: eigvals(:,:,:)

    !> Nr. of electrons for each spin channel
    real(dp), intent(in) :: nElectrons(:)

    !> Nr. of spin blocks in the Hamiltonian (1 - spin avg, 2 - colinear, 4 - non-colinear)
    integer, intent(in) :: nSpinBlocks

    !> Electronic temperature
    real(dp), intent(in) :: tempElec

    !> Weight of the k-points.
    real(dp), intent(in) :: kWeights(:)

    !> Whether for colinear spin a common Fermi level for both spin channels should be used
    logical, intent(in) :: tSpinSharedEf

    !> Whether each K-point should be filled separately (individual Fermi-level for each k-point)
    logical, intent(in) :: tFillKSep

    !> Whether fixed Fermi level(s) should be used. (No charge conservation!)
    logical, intent(in) :: tFixEf

    !> Selector for the distribution function
    integer, intent(in) :: iDistribFn

    !> Fixed Fermi levels on entry, if tFixEf is .true., otherwise the Fermi levels found for the
    !> given number of electrons on exit
    real(dp), intent(inout) :: Ef(:)

    !> Fillings
    real(dp), intent(out) :: fillings(:,:,:)

    !> Band energies
    real(dp), intent(out) :: Eband(:)

    !> Band entropies
    real(dp), intent(out) :: TS(:)

    !> Band energies extrapolated to zero Kelvin
    real(dp), intent(out) :: E0(:)

    real(dp) :: EbandTmp(1), TSTmp(1), E0Tmp(1)
    real(dp) :: EfTmp
    real(dp) :: nElecFill(2)
    integer :: nSpinHams, nKPoints
    integer :: iS, iK

    nKPoints = size(fillings, dim=2)
    nSpinHams = size(fillings, dim=3)

    if (nSpinBlocks == 1) then
      ! Filling functions assume one electron per level, but for spin unpolarised we have two
      nElecFill(1) = nElectrons(1) / 2.0_dp
    else
      nElecFill(1:nSpinHams) = nElectrons(1:nSpinHams)
    end if

    if (tFixEf) then
      ! Fixed value of the Fermi level for each spin channel
      do iS = 1, nSpinHams
        call electronFill(Eband(iS:iS), fillings(:,:,iS:iS), TS(iS:iS), E0(iS:iS), Ef(iS),&
            & eigvals(:,:,iS:iS), tempElec, iDistribFn, kWeights)
      end do
    else if (nSpinHams == 2 .and. tSpinSharedEf) then
      ! Common Fermi level across two colinear spin channels
      call Efilling(Eband, Ef(1), TS, E0, fillings, eigvals, sum(nElecFill), tempElec, kWeights,&
          & iDistribFn)
      Ef(2) = Ef(1)
    else if (tFillKSep) then
      ! Every spin channel and every k-point filled up individually.
      Eband(:) = 0.0_dp
      Ef(:) = 0.0_dp
      TS(:) = 0.0_dp
      E0(:) = 0.0_dp
      do iS = 1, nSpinHams
        do iK = 1, nKPoints
          call Efilling(EbandTmp, EfTmp, TSTmp, E0Tmp, fillings(:, iK:iK, iS:iS),&
              & eigvals(:, iK:iK, iS:iS), nElecFill(iS), tempElec, [1.0_dp], iDistribFn)
          Eband(iS) = Eband(iS) + EbandTmp(1) * kWeights(iK)
          Ef(iS) = Ef(iS) + EfTmp * kWeights(iK)
          TS(iS) = TS(iS) + TSTmp(1) * kWeights(iK)
          E0(iS) = E0(iS) + E0Tmp(1) * kWeights(iK)
        end do
      end do
    else
      ! Every spin channel (but no the k-points) filled up individually
      do iS = 1, nSpinHams
        call Efilling(Eband(iS:iS), Ef(iS), TS(iS:iS), E0(iS:iS), fillings(:,:,iS:iS),&
            & eigvals(:,:,iS:iS), nElecFill(iS), tempElec, kWeights, iDistribFn)
      end do
    end if

    if (nSpinBlocks == 1) then
      ! Prefactor 2 for spin unpolarised calculations
      Eband(:) = 2.0_dp * Eband
      E0(:) = 2.0_dp * E0
      TS(:) = 2.0_dp * TS
      fillings(:,:,:) = 2.0_dp * fillings
    end if

  end subroutine getFillingsAndBandEnergies


  !> Calculate Mulliken population from sparse density matrix.
  subroutine getMullikenPopulation(rhoPrim, over, orb, neighbourList, nNeighbourSK, img2CentCell,&
      & iSparseStart, qOrb, iRhoPrim, qBlock, qiBlock)

    !> sparse density matrix
    real(dp), intent(in) :: rhoPrim(:,:)

    !> sparse overlap matrix
    real(dp), intent(in) :: over(:)

    !> Atomic orbital information
    type(TOrbitals), intent(in) :: orb

    !> Atomic neighbours
    type(TNeighbourList), intent(in) :: neighbourList

    !> Number of neighbours for each atom within overlap distance
    integer, intent(in) :: nNeighbourSK(:)

    !> image to actual atom indexing
    integer, intent(in) :: img2CentCell(:)

    !> sparse matrix indexing array
    integer, intent(in) :: iSparseStart(:,:)

    !> orbital charges
    real(dp), intent(out) :: qOrb(:,:,:)

    !> imaginary part of density matrix
    real(dp), intent(in), allocatable :: iRhoPrim(:,:)

    !> Dual atomic charges
    real(dp), intent(inout), allocatable :: qBlock(:,:,:,:)

    !> Imaginary part of dual atomic charges
    real(dp), intent(inout), allocatable :: qiBlock(:,:,:,:)

    integer :: iSpin

    qOrb(:,:,:) = 0.0_dp
    do iSpin = 1, size(qOrb, dim=3)
      call mulliken(qOrb(:,:,iSpin), over, rhoPrim(:,iSpin), orb, neighbourList%iNeighbour,&
          & nNeighbourSK, img2CentCell, iSparseStart)
    end do

    if (allocated(qBlock)) then
      qBlock(:,:,:,:) = 0.0_dp
      do iSpin = 1, size(qBlock, dim=4)
        call mulliken(qBlock(:,:,:,iSpin), over, rhoPrim(:,iSpin), orb, neighbourList%iNeighbour,&
            & nNeighbourSK, img2CentCell, iSparseStart)
      end do
    end if

    if (allocated(qiBlock)) then
      qiBlock(:,:,:,:) = 0.0_dp
      do iSpin = 1, size(qiBlock, dim=4)
        call skewMulliken(qiBlock(:,:,:,iSpin), over, iRhoPrim(:,iSpin), orb,&
            & neighbourList%iNeighbour, nNeighbourSK, img2CentCell, iSparseStart)
      end do
    end if

  end subroutine getMullikenPopulation


  !> Calculates various energy contribution that can potentially update for the same geometry
  subroutine getEnergies(sccCalc, qOrb, q0, chargePerShell, species, tEField, tXlbomd,&
      & tDftbU, tDualSpinOrbit, rhoPrim, H0, orb, neighbourList, nNeighbourSK, img2CentCell,&
      & iSparseStart, cellVol, extPressure, TS, potential, energy, thirdOrd, qBlock, qiBlock,&
      & nDftbUFunc, UJ, nUJ, iUJ, niUJ, xi)

    !> SCC module internal variables
    type(TScc), allocatable, intent(in) :: sccCalc

    !> Electrons in each atomic orbital
    real(dp), intent(in) :: qOrb(:,:,:)

    !> reference charges
    real(dp), intent(in) :: q0(:,:,:)

    !> electrons in each atomi shell
    real(dp), intent(in) :: chargePerShell(:,:,:)

    !> chemical species
    integer, intent(in) :: species(:)

    !> is an external electric field present
    logical, intent(in) :: tEField

    !> Is the extended Lagrangian being used for MD
    logical, intent(in) :: tXlbomd

    !> Are there orbital potentials present
    logical, intent(in) :: tDftbU

    !> Is dual spin orbit being used
    logical, intent(in) :: tDualSpinOrbit

    !> density matrix in sparse storage
    real(dp), intent(in) :: rhoPRim(:,:)

    !> non-self-consistent hamiltonian
    real(dp), intent(in) :: H0(:)

    !> atomic orbital information
    type(TOrbitals), intent(in) :: orb

    !> neighbour list
    type(TNeighbourList), intent(in) :: neighbourList

    !> Number of neighbours within cut-off for each atom
    integer, intent(in) :: nNeighbourSK(:)

    !> image to real atom mapping
    integer, intent(in) :: img2CentCell(:)

    !> index for sparse large matrices
    integer, intent(in) :: iSparseStart(:,:)

    !> unit cell volume
    real(dp), intent(in) :: cellVol

    !> external pressure
    real(dp), intent(in) :: extPressure

    !> electron entropy contribution
    real(dp), intent(in) :: TS(:)

    !> potentials acting
    type(TPotentials), intent(in) :: potential

    !> energy contributions
    type(TEnergies), intent(inout) :: energy

    !> 3rd order settings
    type(ThirdOrder), intent(inout), allocatable :: thirdOrd

    !> block (dual) atomic populations
    real(dp), intent(in), allocatable :: qBlock(:,:,:,:)

    !> Imaginary part of block atomic populations
    real(dp), intent(in), allocatable :: qiBlock(:,:,:,:)

    !> which DFTB+U functional (if used)
    integer, intent(in), optional :: nDftbUFunc

    !> U-J prefactors in DFTB+U
    real(dp), intent(in), allocatable :: UJ(:,:)

    !> Number DFTB+U blocks of shells for each atom type
    integer, intent(in), allocatable :: nUJ(:)

    !> which shells are in each DFTB+U block
    integer, intent(in), allocatable :: iUJ(:,:,:)

    !> Number of shells in each DFTB+U block
    integer, intent(in), allocatable :: niUJ(:,:)

    !> Spin orbit constants
    real(dp), intent(in), allocatable :: xi(:,:)

    integer :: nSpin

    nSpin = size(rhoPrim, dim=2)

    ! Tr[H0 * Rho] can be done with the same algorithm as Mulliken-analysis
    energy%atomNonSCC(:) = 0.0_dp
    call mulliken(energy%atomNonSCC, rhoPrim(:,1), H0, orb, neighbourList%iNeighbour, nNeighbourSK,&
        & img2CentCell, iSparseStart)
    energy%EnonSCC =  sum(energy%atomNonSCC)

    if (tEfield) then
      energy%atomExt = sum(qOrb(:,:,1) - q0(:,:,1), dim=1) * potential%extAtom(:,1)
      energy%Eext = sum(energy%atomExt)
    end if

    if (allocated(sccCalc)) then
      if (tXlbomd) then
        call sccCalc%getEnergyPerAtomXlbomd(species, orb, qOrb, q0, energy%atomSCC)
      else
        call sccCalc%getEnergyPerAtom(energy%atomSCC)
      end if
      energy%Escc = sum(energy%atomSCC)
      if (nSpin > 1) then
        energy%atomSpin(:) = 0.5_dp * sum(sum(potential%intShell(:,:,2:nSpin)&
            & * chargePerShell(:,:,2:nSpin), dim=1), dim=2)
        energy%Espin = sum(energy%atomSpin)
      end if
    end if
    if (allocated(thirdOrd)) then
      if (tXlbomd) then
        call thirdOrd%getEnergyPerAtomXlbomd(qOrb, q0, species, orb, energy%atom3rd)
      else
        call thirdOrd%getEnergyPerAtom(energy%atom3rd)
      end if
      energy%e3rd = sum(energy%atom3rd)
    end if

    if (tDftbU) then
      if (allocated(qiBlock)) then
        call E_DFTBU(energy%atomDftbu, qBlock, species, orb, nDFTBUfunc, UJ, nUJ, niUJ, iUJ,&
            & qiBlock)
      else
        call E_DFTBU(energy%atomDftbu, qBlock, species, orb, nDFTBUfunc, UJ, nUJ, niUJ, iUJ)
      end if
      energy%Edftbu = sum(energy%atomDftbu)
    end if

    if (tDualSpinOrbit) then
      energy%atomLS(:) = 0.0_dp
      call getDualSpinOrbitEnergy(energy%atomLS, qiBlock, xi, orb, species)
      energy%ELS = sum(energy%atomLS)
    end if

    energy%Eelec = energy%EnonSCC + energy%ESCC + energy%Espin + energy%ELS + energy%Edftbu&
        & + energy%Eext + energy%e3rd
    energy%atomElec(:) = energy%atomNonSCC + energy%atomSCC + energy%atomSpin + energy%atomDftbu&
        & + energy%atomLS + energy%atomExt + energy%atom3rd
    energy%atomTotal(:) = energy%atomElec + energy%atomRep + energy%atomDisp
    energy%Etotal = energy%Eelec + energy%Erep + energy%eDisp
    energy%EMermin = energy%Etotal - sum(TS)
    ! extrapolated to 0 K
    energy%Ezero = energy%Etotal - 0.5_dp * sum(TS)
    energy%EGibbs = energy%EMermin + cellVol * extPressure

  end subroutine getEnergies


  !> Checks for the presence of a stop file on disc.
  function hasStopFile(fileName) result(tStop)

    !> name of file to check for
    character(*), intent(in) :: fileName

    !> Is the file present
    logical :: tStop

    inquire(file=fileName, exist=tStop)
    if (tStop) then
      write(stdOut, "(3A)") "Stop file '" // fileName // "' found."
    end if

  end function hasStopFile


  !> Returns input charges for next SCC iteration.
  subroutine getNextInputCharges(env, pChrgMixer, qOutput, qOutRed, orb, nIneqOrb, iEqOrbitals,&
      & iGeoStep, iSccIter, minSccIter, maxSccIter, sccTol, tStopScc, tDftbU, tReadChrg, qInput,&
      & qInpRed, sccErrorQ, tConverged, qBlockOut, iEqBlockDftbU, qBlockIn, qiBlockOut,&
      & iEqBlockDftbuLS, species0, nUJ, iUJ, niUJ, qiBlockIn)

    !> Environment settings
    type(TEnvironment), intent(in) :: env

    !> Charge mixing object
    type(OMixer), intent(inout) :: pChrgMixer

    !> Output electrons
    real(dp), intent(inout) :: qOutput(:,:,:)

    !> Output electrons reduced by unique orbital types
    real(dp), intent(inout) :: qOutRed(:)

    !> Atomic orbital data
    type(TOrbitals), intent(in) :: orb

    !> Total number of inequivalent atomic orbitals
    integer, intent(in) :: nIneqOrb

    !> Equivalence relations between orbitals
    integer, intent(in) :: iEqOrbitals(:,:,:)

    !> Number of current geometry step
    integer, intent(in) :: iGeoStep

    !> Number of current SCC step
    integer, intent(in) :: iSccIter

    !> minumum number of SCC iterations to perform
    integer, intent(in) :: minSccIter

    !> maximum number of SCC iterations before terminating loop
    integer, intent(in) :: maxSccIter

    !> Tolerance on SCC charges between input and output
    real(dp), intent(in) :: sccTol

    !> Should the SCC loop stop
    logical, intent(in) :: tStopScc

    !> are orbital potentials being used
    logical, intent(in) :: tDftbU

    !> Were intial charges read from disc?
    logical, intent(in) :: tReadChrg

    !> Resulting input charges for next SCC iteration
    real(dp), intent(inout) :: qInput(:,:,:)

    !> Equivalence reduced input charges
    real(dp), intent(inout) :: qInpRed(:)

    !> SCC error
    real(dp), intent(out) :: sccErrorQ

    !> Has the calculation converged>
    logical, intent(out) :: tConverged

    !> Dual output charges
    real(dp), intent(inout), allocatable :: qBlockOut(:,:,:,:)

    !> equivalence mapping for dual charge blocks
    integer, intent(in), allocatable :: iEqBlockDftbu(:,:,:,:)

    !> block charge input (if needed for orbital potentials)
    real(dp), intent(inout), allocatable ::qBlockIn(:,:,:,:)

    !> Imaginary part of block charges
    real(dp), intent(in), allocatable :: qiBlockOut(:,:,:,:)

    !> Equivalence mappings in the case of spin orbit and DFTB+U
    integer, intent(in), allocatable :: iEqBlockDftbuLS(:,:,:,:)

    !> atomic species for atoms
    integer, intent(in), allocatable :: species0(:)

    !> Number DFTB+U blocks of shells for each atom type
    integer, intent(in), allocatable :: nUJ(:)

    !> which shells are in each DFTB+U block
    integer, intent(in), allocatable :: iUJ(:,:,:)

    !> Number of shells in each DFTB+U block
    integer, intent(in), allocatable :: niUJ(:,:)

    !> Imaginary part of block atomic input populations
    real(dp), intent(inout), allocatable :: qiBlockIn(:,:,:,:)

    real(dp), allocatable :: qDiffRed(:)
    integer :: nSpin

    nSpin = size(qOutput, dim=3)
    call reduceCharges(orb, nIneqOrb, iEqOrbitals, qOutput, qOutRed, qBlockOut, iEqBlockDftbu,&
        & qiBlockOut, iEqBlockDftbuLS)
    qDiffRed = qOutRed - qInpRed
    sccErrorQ = maxval(abs(qDiffRed))
    tConverged = (sccErrorQ < sccTol)&
        & .and. (iSCCiter >= minSCCIter .or. tReadChrg .or. iGeoStep > 0)
    if ((.not. tConverged) .and. (iSCCiter /= maxSccIter .and. .not. tStopScc)) then
      ! Avoid mixing of spin unpolarised density for spin polarised cases, this is only a problem in
      ! iteration 1, as there is only the (spin unpolarised!) atomic input density at that
      ! point. (Unless charges had been initialized externally)
      if ((iSCCIter + iGeoStep) == 1 .and. (nSpin > 1 .or. tDFTBU) .and. .not. tReadChrg) then
        qInpRed(:) = qOutRed
        qInput(:,:,:) = qOutput
        if (allocated(qBlockIn)) then
          qBlockIn(:,:,:,:) = qBlockOut
          if (allocated(qiBlockIn)) then
            qiBlockIn(:,:,:,:) = qiBlockOut
          end if
        end if
      else
        call mix(pChrgMixer, qInpRed, qDiffRed)
      #:if WITH_MPI
        ! Synchronise charges in order to avoid mixers that store a history drifting apart
        call mpifx_allreduceip(env%mpi%globalComm, qInpRed, MPI_SUM)
        qInpRed(:) = qInpRed / env%mpi%globalComm%size
      #:endif
        call expandCharges(qInpRed, orb, nIneqOrb, iEqOrbitals, qInput, qBlockIn, iEqBlockDftbu,&
            & species0, nUJ, iUJ, niUJ, qiBlockIn, iEqBlockDftbuLS)
      end if
    end if

  end subroutine getNextInputCharges


  !> Reduce charges according to orbital equivalency rules.
  subroutine reduceCharges(orb, nIneqOrb, iEqOrbitals, qOrb, qRed, qBlock, iEqBlockDftbu, qiBlock,&
      & iEqBlockDftbuLS)

    !> Atomic orbital information
    type(TOrbitals), intent(in) :: orb

    !> Number of unique types of atomic orbitals
    integer, intent(in) :: nIneqOrb

    !> equivalence index
    integer, intent(in) :: iEqOrbitals(:,:,:)

    !> Electrons in atomic orbitals
    real(dp), intent(in) :: qOrb(:,:,:)

    !> Reduction of atomic populations
    real(dp), intent(out) :: qRed(:)

    !> Block (dual) populations, if also being reduced
    real(dp), intent(in), allocatable :: qBlock(:,:,:,:)

    !> equivalences for block charges
    integer, intent(in), allocatable :: iEqBlockDftbu(:,:,:,:)

    !> Imaginary part of block charges if present
    real(dp), intent(in), allocatable :: qiBlock(:,:,:,:)

    !> Equivalences for spin orbit if needed
    integer, intent(in), allocatable :: iEqBlockDftbuLS(:,:,:,:)

    real(dp), allocatable :: qOrbUpDown(:,:,:), qBlockUpDown(:,:,:,:)

    qRed(:) = 0.0_dp
    qOrbUpDown = qOrb
    call qm2ud(qOrbUpDown)
    call orbitalEquiv_reduce(qOrbUpDown, iEqOrbitals, orb, qRed(1:nIneqOrb))
    if (allocated(qBlock)) then
      qBlockUpDown = qBlock
      call qm2ud(qBlockUpDown)
      call appendBlock_reduce(qBlockUpDown, iEqBlockDFTBU, orb, qRed)
      if (allocated(qiBlock)) then
        call appendBlock_reduce(qiBlock, iEqBlockDFTBULS, orb, qRed, skew=.true.)
      end if
    end if

  end subroutine reduceCharges


  !> Expand reduced charges according orbital equivalency rules.
  subroutine expandCharges(qRed, orb, nIneqOrb, iEqOrbitals, qOrb, qBlock, iEqBlockDftbu, species0,&
      & nUJ, iUJ, niUJ, qiBlock, iEqBlockDftbuLS)

    !> Reduction of atomic populations
    real(dp), intent(in) :: qRed(:)

    !> Atomic orbital information
    type(TOrbitals), intent(in) :: orb

    !> Number of unique types of atomic orbitals
    integer, intent(in) :: nIneqOrb

    !> equivalence index
    integer, intent(in) :: iEqOrbitals(:,:,:)

    !> Electrons in atomic orbitals
    real(dp), intent(out) :: qOrb(:,:,:)

    !> Block (dual) populations, if also stored in reduced form
    real(dp), intent(inout), allocatable :: qBlock(:,:,:,:)

    !> equivalences for block charges
    integer, intent(in), allocatable :: iEqBlockDftbU(:,:,:,:)

    !> species of central cell atoms
    integer, intent(in), allocatable :: species0(:)

    !> Number DFTB+U blocks of shells for each atom type
    integer, intent(in), allocatable :: nUJ(:)

    !> which shells are in each DFTB+U block
    integer, intent(in), allocatable :: iUJ(:,:,:)

    !> Number of shells in each DFTB+U block
    integer, intent(in), allocatable :: niUJ(:,:)

    !> Imaginary part of block atomic populations
    real(dp), intent(inout), allocatable :: qiBlock(:,:,:,:)

    !> Equivalences for spin orbit if needed
    integer, intent(in), allocatable :: iEqBlockDftbULS(:,:,:,:)

    integer :: nSpin

    @:ASSERT(allocated(qBlock) .eqv. allocated(iEqBlockDftbU))
    @:ASSERT(.not. allocated(qBlock) .or. allocated(species0))
    @:ASSERT(.not. allocated(qBlock) .or. allocated(nUJ))
    @:ASSERT(.not. allocated(qBlock) .or. allocated(iUJ))
    @:ASSERT(.not. allocated(qBlock) .or. allocated(niUJ))
    @:ASSERT(.not. allocated(qiBlock) .or. allocated(qBlock))
    @:ASSERT(allocated(qiBlock) .eqv. allocated(iEqBlockDftbuLS))

    nSpin = size(qOrb, dim=3)
    call OrbitalEquiv_expand(qRed(1:nIneqOrb), iEqOrbitals, orb, qOrb)
    if (allocated(qBlock)) then
      qBlock(:,:,:,:) = 0.0_dp
      call Block_expand(qRed, iEqBlockDftbu, orb, qBlock, species0, nUJ, niUJ, iUJ,&
          & orbEquiv=iEqOrbitals)
      if (allocated(qiBlock)) then
        call Block_expand(qRed, iEqBlockDftbuLS, orb, qiBlock, species0, nUJ, niUJ, iUJ,&
            & skew=.true.)
      end if
    end if
    if (nSpin == 2) then
      call ud2qm(qOrb)
      if (allocated(qBlock)) then
        call ud2qm(qBlock)
      end if
    end if

  end subroutine expandCharges


  !> Get some info about scc convergence.
  subroutine getSccInfo(iSccIter, Eelec, EelecOld, diffElec)

    !> Iteration number
    integer, intent(in) :: iSccIter

    !> Electronic energy
    real(dp), intent(in) :: Eelec

    !> old electronic energy, overwritten on exit with current value
    real(dp), intent(inout) :: EelecOld

    !> difference in electronic energies between iterations
    real(dp), intent(out) :: diffElec

    if (iScciter > 1) then
      diffElec = Eelec - EelecOld
    else
      diffElec = 0.0_dp
    end if
    EelecOld = Eelec

  end subroutine getSccInfo


  !> Whether restart information needs to be written in the current scc loop.
  function needsSccRestartWriting(restartFreq, iGeoStep, iSccIter, minSccIter, maxSccIter, tMd,&
      & tGeoOpt, tDerivs, tConverged, tReadChrg, tStopScc) result(tRestart)

    !> frequency of charge  write out
    integer, intent(in) :: restartFreq

    !> current geometry step
    integer, intent(in) :: iGeoStep

    !> current SCC step
    integer, intent(in) :: iSccIter

    !> minimum number of SCC cycles to perform
    integer, intent(in) :: minSccIter

    !> maximum number of SCC cycles to perform
    integer, intent(in) :: maxSccIter

    !> is this molecular dynamics
    logical, intent(in) :: tMd

    !> Is there geometry optimisation
    logical, intent(in) :: tGeoOpt

    !> are finite difference changes happening
    logical, intent(in) :: tDerivs

    !> Is this converged SCC
    logical, intent(in) :: tConverged

    !> have the charges been read from disc
    logical, intent(in) :: tReadChrg

    !> Has the SCC cycle been stopped?
    logical, intent(in) :: tStopScc

    !> resulting decision as to whether to write charges to disc
    logical :: tRestart

    logical :: tEnoughIters, tRestartIter

    ! Do we need restart at all?
    tRestart = (restartFreq > 0 .and. .not. (tMD .or. tGeoOpt .or. tDerivs) .and. maxSccIter > 1)
    if (tRestart) then

      ! Do we have enough iterations already?
      tEnoughIters = (iSccIter >= minSccIter .or. tReadChrg .or. iGeoStep > 0)

      ! Is current iteration the right one for writing a restart file?
      tRestartIter = (iSccIter == maxSccIter .or. tStopScc .or. mod(iSccIter, restartFreq) == 0)

      tRestart = (tConverged .or. (tEnoughIters .and. tRestartIter))
    end if

  end function needsSccRestartWriting


  !> Stop if linear response module can not be invoked due to unimplemented combinations of
  !> features.
  subroutine ensureLinRespConditions(t3rd, tRealHS, tPeriodic, tForces)

    !> 3rd order hamiltonian contributions included
    logical, intent(in) :: t3rd

    !> a real hamiltonian
    logical, intent(in) :: tRealHs

    !> periodic boundary conditions
    logical, intent(in) :: tPeriodic

    !> forces being evaluated in the excited state
    logical, intent(in) :: tForces

    if (t3rd) then
      call error("Third order currently incompatible with excited state")
    end if
    if (.not. tRealHS) then
      call error("Only real systems are supported for excited state calculations")
    end if
    if (tPeriodic .and. tForces) then
      call error("Forces in the excited state for periodic geometries are currently unavailable")
    end if

  end subroutine ensureLinRespConditions


  !> Do the linear response excitation calculation.
  subroutine calculateLinRespExcitations(env, lresp, parallelKS, sccCalc, qOutput, q0, over,&
      & eigvecsReal, eigen, filling, coord0, species, speciesName, orb, skHamCont, skOverCont,&
      & autotestTag, runId, neighbourList, nNeighbourSK, denseDesc, iSparseStart, img2CentCell,&
      & tWriteAutotest, tForces, tLinRespZVect, tPrintExcEigvecs, tPrintExcEigvecsTxt, nonSccDeriv,&
      & energy, energies, work, rhoSqrReal, excitedDerivs, occNatural)

    !> Environment settings
    type(TEnvironment), intent(in) :: env

    !> excited state settings
    type(LinResp), intent(inout) :: lresp

    !> K-points and spins to process
    type(TParallelKS), intent(in) :: parallelKS

    !> SCC module internal variables
    type(TScc), intent(in) :: sccCalc

    !> electrons in atomic orbitals
    real(dp), intent(in) :: qOutput(:,:,:)

    !> reference atomic orbital occupations
    real(dp), intent(in) :: q0(:,:,:)

    !> sparse overlap matrix
    real(dp), intent(in) :: over(:)

    !> ground state eigenvectors
    real(dp), intent(in) :: eigvecsReal(:,:,:)

    !> ground state eigenvalues
    real(dp), intent(in) :: eigen(:,:)

    !> ground state fillings
    real(dp), intent(in) :: filling(:,:)

    !> central cell coordinates
    real(dp), intent(in) :: coord0(:,:)

    !> species of all atoms in the system
    integer, target, intent(in) :: species(:)

    !> label for each atomic chemical species
    character(*), intent(in) :: speciesName(:)

    !> Atomic orbital information
    type(TOrbitals), intent(in) :: orb

    !> non-SCC hamiltonian information
    type(OSlakoCont), intent(in) :: skHamCont

    !> overlap information
    type(OSlakoCont), intent(in) :: skOverCont

    !> File name for regression data
    character(*), intent(in) :: autotestTag

    !> Job ID for future identification
    integer, intent(in) :: runId

    !> list of neighbours for each atom
    type(TNeighbourList), intent(in) :: neighbourList

    !> Number of neighbours for each of the atoms
    integer, intent(in) :: nNeighbourSK(:)

    !> Dense matrix descriptor
    type(TDenseDescr), intent(in) :: denseDesc

    !> Index array for the start of atomic blocks in sparse arrays
    integer, intent(in) :: iSparseStart(:,:)

    !> map from image atoms to the original unique atom
    integer, intent(in) :: img2CentCell(:)

    !> should regression test data be written
    logical, intent(in) :: tWriteAutotest

    !> forces to be calculated in the excited state
    logical, intent(in) :: tForces

    !> require the Z vector for excited state properties
    logical, intent(in) :: tLinRespZVect

    !> print natural orbitals of the excited state
    logical, intent(in) :: tPrintExcEigvecs

    !> print natural orbitals also in text form?
    logical, intent(in) :: tPrintExcEigvecsTxt

    !> method for calculating derivatives of S and H0
    type(NonSccDiff), intent(in) :: nonSccDeriv

    !> Energy contributions and total
    type(TEnergies), intent(inout) :: energy

    !> energes of all solved states
    real(dp), intent(inout), allocatable :: energies(:)

    !> Working array of the size of the dense matrices.
    real(dp), intent(out) :: work(:,:)

    !> density matrix in dense form
    real(dp), intent(inout), allocatable :: rhoSqrReal(:,:,:)

    !> excited state energy derivative with respect to atomic coordinates
    real(dp), intent(inout), allocatable :: excitedDerivs(:,:)

    !> natural orbital occupation numbers
    real(dp), intent(inout), allocatable :: occNatural(:)

    real(dp), allocatable :: dQAtom(:)
    real(dp), allocatable :: naturalOrbs(:,:,:)
    integer, pointer :: pSpecies0(:)
    integer :: iSpin, nSpin, nAtom, fdAutotest
    logical :: tSpin

    nAtom = size(qOutput, dim=2)
    nSpin = size(eigen, dim=2)
    tSpin = (nSpin == 2)
    pSpecies0 => species(1:nAtom)

    energy%Eexcited = 0.0_dp
    allocate(dQAtom(nAtom))
    dQAtom(:) = sum(qOutput(:,:,1) - q0(:,:,1), dim=1)
    call unpackHS(work, over, neighbourList%iNeighbour, nNeighbourSK, denseDesc%iAtomStart,&
        & iSparseStart, img2CentCell)
    call blockSymmetrizeHS(work, denseDesc%iAtomStart)
    if (tForces) then
      do iSpin = 1, nSpin
        call blockSymmetrizeHS(rhoSqrReal(:,:,iSpin), denseDesc%iAtomStart)
      end do
    end if
    if (tWriteAutotest) then
      open(newUnit=fdAutotest, file=autotestTag, position="append")
    end if

    if (tLinRespZVect) then
      if (tPrintExcEigVecs) then
        allocate(naturalOrbs(orb%nOrb, orb%nOrb, 1))
      end if
      call addGradients(tSpin, lresp, denseDesc%iAtomStart, eigvecsReal, eigen, work, filling,&
          & coord0, sccCalc, dQAtom, pSpecies0, neighbourList%iNeighbour, img2CentCell, orb,&
          & skHamCont, skOverCont, tWriteAutotest, fdAutotest, energy%Eexcited, energies,&
          & excitedDerivs, nonSccDeriv, rhoSqrReal, occNatural, naturalOrbs)
      if (tPrintExcEigvecs) then
        call writeRealEigvecs(env, runId, neighbourList, nNeighbourSK, denseDesc, iSparseStart,&
            & img2CentCell, pSpecies0, speciesName, orb, over, parallelKS, tPrintExcEigvecsTxt,&
            & naturalOrbs, work, fileName="excitedOrbs")
      end if
    else
      call calcExcitations(lresp, tSpin, denseDesc, eigvecsReal, eigen, work, filling, coord0,&
          & sccCalc, dQAtom, pSpecies0, neighbourList%iNeighbour, img2CentCell, orb,&
          & tWriteAutotest, fdAutotest, energy%Eexcited, energies)
    end if
    energy%Etotal = energy%Etotal + energy%Eexcited
    energy%EMermin = energy%EMermin + energy%Eexcited
    energy%EGibbs = energy%EGibbs + energy%Eexcited
    if (tWriteAutotest) then
      close(fdAutotest)
    end if

  end subroutine calculateLinRespExcitations


  !> Get the XLBOMD charges for the current geometry.
  subroutine getXlbomdCharges(xlbomdIntegrator, qOutRed, pChrgMixer, orb, nIneqOrb, iEqOrbitals,&
      & qInput, qInpRed, iEqBlockDftbu, qBlockIn, species0, nUJ, iUJ, niUJ, iEqBlockDftbuLS,&
      & qiBlockIn)

    !> integrator for the extended Lagrangian
    type(Xlbomd), intent(inout) :: xlbomdIntegrator

    !> output charges, reduced by equivalences
    real(dp), intent(in) :: qOutRed(:)

    !> SCC mixer
    type(OMixer), intent(inout) :: pChrgMixer

    !> Atomic orbital information
    type(TOrbitals), intent(in) :: orb

    !> number of inequivalent orbitals
    integer, intent(in) :: nIneqOrb

    !> equivalence map
    integer, intent(in) :: iEqOrbitals(:,:,:)

    !> input charges
    real(dp), intent(out) :: qInput(:,:,:)

    !> input charges reduced by equivalences
    real(dp), intent(out) :: qInpRed(:)

    !> +U equivalences
    integer, intent(in), allocatable :: iEqBlockDftbU(:,:,:,:)

    !> central cell species
    integer, intent(in), allocatable :: species0(:)

    !> block input charges
    real(dp), intent(inout), allocatable :: qBlockIn(:,:,:,:)

    !> Number DFTB+U blocks of shells for each atom type
    integer, intent(in), allocatable :: nUJ(:)

    !> which shells are in each DFTB+U block
    integer, intent(in), allocatable :: iUJ(:,:,:)

    !> Number of shells in each DFTB+U block
    integer, intent(in), allocatable :: niUJ(:,:)

    !> equivalences for spin orbit
    integer, intent(in), allocatable :: iEqBlockDftbuLS(:,:,:,:)

    !> imaginary part of dual charges
    real(dp), intent(inout), allocatable :: qiBlockIn(:,:,:,:)

    real(dp), allocatable :: invJacobian(:,:)

    if (xlbomdIntegrator%needsInverseJacobian()) then
      write(stdOut, "(A)") ">> Updating XLBOMD Inverse Jacobian"
      allocate(invJacobian(nIneqOrb, nIneqOrb))
      call getInverseJacobian(pChrgMixer, invJacobian)
      call xlbomdIntegrator%setInverseJacobian(invJacobian)
      deallocate(invJacobian)
    end if
    call xlbomdIntegrator%getNextCharges(qOutRed(1:nIneqOrb), qInpRed(1:nIneqOrb))
    call expandCharges(qInpRed, orb, nIneqOrb, iEqOrbitals, qInput, qBlockIn, iEqBlockDftbu,&
        & species0, nUJ, iUJ, niUJ, qiBlockIn, iEqBlockDftbuLS)

  end subroutine getXlbomdCharges


  !> Calculates dipole moment.
  subroutine getDipoleMoment(qOutput, q0, coord, dipoleMoment)

    !> electrons in orbitals
    real(dp), intent(in) :: qOutput(:,:,:)

    !> reference atomic charges
    real(dp), intent(in) :: q0(:,:,:)

    !> atomic coordinates
    real(dp), intent(in) :: coord(:,:)

    !> resulting dipole moment
    real(dp), intent(out) :: dipoleMoment(:)

    integer :: nAtom, iAtom

    nAtom = size(qOutput, dim=2)
    dipoleMoment(:) = 0.0_dp
    do iAtom = 1, nAtom
      dipoleMoment(:) = dipoleMoment(:)&
          & + sum(q0(:, iAtom, 1) - qOutput(:, iAtom, 1)) * coord(:,iAtom)
    end do

  end subroutine getDipoleMoment


  !> Prints dipole moment calcululated by the derivative of H with respect of the external field.
  subroutine checkDipoleViaHellmannFeynman(rhoPrim, q0, coord0, over, orb, neighbourList,&
      & nNeighbourSK, species, iSparseStart, img2CentCell)

    !> Density matrix in sparse storage
    real(dp), intent(in) :: rhoPrim(:,:)

    !> Reference orbital charges
    real(dp), intent(in) :: q0(:,:,:)

    !> Central cell atomic coordinates
    real(dp), intent(in) :: coord0(:,:)

    !> Overlap matrix in sparse storage
    real(dp), intent(in) :: over(:)

    !> Atomic orbital information
    type(TOrbitals), intent(in) :: orb

    !> list of neighbours for each atom
    type(TNeighbourList), intent(in) :: neighbourList

    !> Number of neighbours for each of the atoms
    integer, intent(in) :: nNeighbourSK(:)

    !> species of all atoms in the system
    integer, intent(in) :: species(:)

    !> Index array for the start of atomic blocks in sparse arrays
    integer, intent(in) :: iSparseStart(:,:)

    !> map from image atoms to the original unique atom
    integer, intent(in) :: img2CentCell(:)

    real(dp), allocatable :: hprime(:,:), dipole(:,:), potentialDerivative(:,:)
    integer :: nAtom, sparseSize, iAt, ii

    sparseSize = size(over)
    nAtom = size(q0, dim=2)
    allocate(hprime(sparseSize, 1))
    allocate(dipole(size(q0, dim=1), nAtom))
    allocate(potentialDerivative(nAtom, 1))
    write(stdOut, "(A)", advance='no') 'Hellmann Feynman dipole:'

    ! loop over directions
    do ii = 1, 3
      potentialDerivative(:,:) = 0.0_dp
      ! Potential from dH/dE
      potentialDerivative(:,1) = -coord0(ii,:)
      hprime(:,:) = 0.0_dp
      dipole(:,:) = 0.0_dp
      call add_shift(hprime, over, nNeighbourSK, neighbourList%iNeighbour, species, orb,&
          & iSparseStart, nAtom, img2CentCell, potentialDerivative)

      ! evaluate <psi| dH/dE | psi>
      call mulliken(dipole, hprime(:,1), rhoPrim(:,1), orb, neighbourList%iNeighbour, nNeighbourSK,&
          & img2CentCell, iSparseStart)

      ! add nuclei term for derivative wrt E
      do iAt = 1, nAtom
        dipole(1, iAt) = dipole(1, iAt) + sum(q0(:, iAt, 1)) * coord0(ii, iAt)
      end do
      write(stdOut, "(F12.8)", advance='no') sum(dipole)
    end do
    write(stdOut, *) " au"

  end subroutine checkDipoleViaHellmannFeynman


  !> Calculate the energy weighted density matrix
  !>
  !> NOTE: Dense eigenvector and overlap matrices are overwritten.
  !>
  subroutine getEnergyWeightedDensity(env, electronicSolver, denseDesc, forceType, filling,&
      & eigen, kPoint, kWeight, neighbourList, nNeighbourSK, orb, iSparseStart, img2CentCell,&
      & iCellVEc, cellVec, tRealHS, ham, over, parallelKS, ERhoPrim, HSqrReal, SSqrReal, HSqrCplx,&
      & SSqrCplx, sparseIndexing)

    !> Environment settings
    type(TEnvironment), intent(in) :: env

    !> Electronic solver information
    type(TElectronicSolver), intent(inout) :: electronicSolver

    !> Dense matrix descriptor
    type(TDenseDescr), intent(in) :: denseDesc

    !> Force type
    integer, intent(in) :: forceType

    !> Occupations of single particle states in the ground state
    real(dp), intent(in) :: filling(:,:,:)

    !> Eigenvalues
    real(dp), intent(in) :: eigen(:,:,:)

    !> K-points
    real(dp), intent(in) :: kPoint(:,:)

    !> Weights for k-points
    real(dp), intent(in) :: kWeight(:)

    !> list of neighbours for each atom
    type(TNeighbourList), intent(in) :: neighbourList

    !> Number of neighbours for each of the atoms
    integer, intent(in) :: nNeighbourSK(:)

    !> Atomic orbital information
    type(TOrbitals), intent(in) :: orb

    !> Index array for the start of atomic blocks in sparse arrays
    integer, intent(in) :: iSparseStart(:,:)

    !> map from image atoms to the original unique atom
    integer, intent(in) :: img2CentCell(:)

    !> Index for which unit cell atoms are associated with
    integer, intent(in) :: iCellVec(:)

    !> Vectors (in units of the lattice constants) to cells of the lattice
    real(dp), intent(in) :: cellVec(:,:)

    !> Is the hamitonian real (no k-points/molecule/gamma point)?
    logical, intent(in) :: tRealHS

    !> Sparse Hamiltonian
    real(dp), intent(in) :: ham(:,:)

    !> Sparse overlap
    real(dp), intent(in) :: over(:)

    !> K-points and spins to process
    type(TParallelKS), intent(in) :: parallelKS

    !> Energy weighted sparse matrix
    real(dp), intent(out) :: ERhoPrim(:)

    !> Storage for dense hamiltonian matrix
    real(dp), intent(inout), allocatable :: HSqrReal(:,:,:)

    !> Storage for dense overlap matrix
    real(dp), intent(inout), allocatable :: SSqrReal(:,:)

    !> Storage for dense hamitonian matrix (complex case)
    complex(dp), intent(inout), allocatable :: HSqrCplx(:,:,:)

    !> Storage for dense overlap matrix (complex case)
    complex(dp), intent(inout), allocatable :: SSqrCplx(:,:)

    !> sparse matrices indexing data structure
    type(TSparse2Sparse), intent(inout) :: sparseIndexing

    integer :: nSpin, iK, iKS

    nSpin = size(ham, dim=2)

    if (nSpin == 4) then
      if (electronicSolver%iSolver < 5) then
        call getEDensityMtxFromPauliEigvecs(env, denseDesc, filling, eigen, kPoint, kWeight,&
            & neighbourList, nNeighbourSK, orb, iSparseStart, img2CentCell, iCellVec, cellVec,&
            & tRealHS, parallelKS, HSqrCplx, SSqrCplx, ERhoPrim)
      else
      #:if WITH_ELSI
        ERhoPrim(:) = 0.0_dp
        if (electronicSolver%ELSI_CSR) then
          call error("Not supported yet")
        else
          ! iKS always 1, as number of groups matches the number of k-points
          iKS = 1
          iK = parallelKS%localKS(1, iKS)
          call elsi_get_edm_complex(electronicSolver%elsiHandle, SSqrCplx)
          call packERhoPauliBlacs(env%blacs, denseDesc, SSqrCplx, kPoint(:,iK), kWeight(iK),&
              & neighbourList%iNeighbour, nNeighbourSK, orb%mOrb, iCellVec, cellVec, iSparseStart,&
              & img2CentCell, ERhoPrim)
          call mpifx_allreduceip(env%mpi%globalComm, ERhoPrim, MPI_SUM)
        end if

      #:else
        call error("Should not be here without ELSI support included in compilation")
      #:endif
      end if
    else if (tRealHS) then
      if (electronicSolver%iSolver >= 5) then
    #:if WITH_ELSI
        if (electronicSolver%ELSI_CSR) then
          call getEDensityRealElsi(sparseIndexing, electronicSolver,&
              & neighbourList%iNeighbour, nNeighbourSK, denseDesc%iAtomStart, iSparseStart,&
              & img2CentCell, orb, erhoPrim)
        else
          call elsi_get_edm_real(electronicSolver%elsiHandle, SSqrReal)
          ERhoPrim(:) = 0.0_dp
          call packRhoRealBlacs(env%blacs, denseDesc, SSqrReal, neighbourList%iNeighbour,&
              & nNeighbourSK, orb%mOrb, iSparseStart, img2CentCell, ERhoPrim)
        end if
        ! add contributions from different spin channels together if necessary
        call mpifx_allreduceip(env%mpi%globalComm, ERhoPrim, MPI_SUM)
      #:else
        call error("Should not be here without ELSI support included in compilation")
      #:endif
      else
        call getEDensityMtxFromRealEigvecs(env, denseDesc, forceType, filling, eigen,&
            & neighbourList, nNeighbourSK, orb, iSparseStart, img2CentCell, ham, over, parallelKS,&
            & HSqrReal, SSqrReal, ERhoPrim)
      end if
    else ! k-points case
      if (electronicSolver%iSolver < 5) then
        call getEDensityMtxFromComplexEigvecs(env, denseDesc, forceType, filling, eigen, kPoint,&
            & kWeight, neighbourList, nNeighbourSK, orb, iSparseStart, img2CentCell, iCellVec,&
            & cellVec, ham, over, parallelKS, HSqrCplx, SSqrCplx, ERhoPrim)
      else
      #:if WITH_ELSI
        ERhoPrim(:) = 0.0_dp
        ! iKS always 1
        iK = parallelKS%localKS(1, 1)
        if (electronicSolver%ELSI_CSR) then
          call getEDensityComplexElsi(sparseIndexing, electronicSolver, kPoint(:,iK), kWeight(iK),&
              & iCellVec, cellVec, neighbourList%iNeighbour, nNeighbourSK, denseDesc%iAtomStart,&
              & iSparseStart, img2CentCell, orb, erhoPrim)
        else
          call elsi_get_edm_complex(electronicSolver%elsiHandle, SSqrCplx)
          call packRhoCplxBlacs(env%blacs, denseDesc, SSqrCplx, kPoint(:,iK), kWeight(iK),&
              & neighbourList%iNeighbour, nNeighbourSK, orb%mOrb, iCellVec, cellVec, iSparseStart,&
              & img2CentCell, ERhoPrim)
        end if
        call mpifx_allreduceip(env%mpi%globalComm, ERhoPrim, MPI_SUM)
      #:else
        call error("Should not be here without ELSI support included in compilation")
      #:endif
      end if
    end if

  end subroutine getEnergyWeightedDensity


  !> Calculates density matrix from real eigenvectors.
  subroutine getEDensityMtxFromRealEigvecs(env, denseDesc, forceType, filling, eigen,&
      & neighbourList, nNeighbourSK, orb, iSparseStart, img2CentCell, ham, over, parallelKS,&
      & eigvecsReal, work, ERhoPrim)

    !> Environment settings
    type(TEnvironment), intent(in) :: env

    !> Dense matrix descriptor
    type(TDenseDescr), intent(in) :: denseDesc

    !> How to calculate the force
    integer, intent(in) :: forceType

    !> Occupations of single particle states in the ground state
    real(dp), intent(in) :: filling(:,:,:)

    !> Eigenvalues
    real(dp), intent(in) :: eigen(:,:,:)

    !> list of neighbours for each atom
    type(TNeighbourList), intent(in) :: neighbourList

    !> Number of neighbours for each of the atoms
    integer, intent(in) :: nNeighbourSK(:)

    !> Atomic orbital information
    type(TOrbitals), intent(in) :: orb

    !> Index array for the start of atomic blocks in sparse arrays
    integer, intent(in) :: iSparseStart(:,:)

    !> map from image atoms to the original unique atom
    integer, intent(in) :: img2CentCell(:)

    !> Sparse Hamiltonian
    real(dp), intent(in) :: ham(:,:)

    !> Sparse overlap
    real(dp), intent(in) :: over(:)

    !> K-points and spins to process
    type(TParallelKS), intent(in) :: parallelKS

    !> Eigenvectors (NOTE: they will be rewritten with work data on exit!)
    real(dp), intent(inout) :: eigvecsReal(:,:,:)

    !> Work array for storing temporary data
    real(dp), intent(out) :: work(:,:)

    !> Energy weighted density matrix
    real(dp), intent(out) :: ERhoPrim(:)

    real(dp), allocatable :: work2(:,:)
    integer :: nSpin, nLocalRows, nLocalCols, nOrb
    integer :: iKS, iS

    nSpin = size(eigen, dim=3)
    nLocalRows = size(eigvecsReal, dim=1)
    nLocalCols = size(eigvecsReal, dim=2)
    nOrb = denseDesc%iAtomStart(size(denseDesc%iAtomStart)) - 1
    if (forceType == 2 .or. forceType == 3) then
      allocate(work2(nLocalRows, nLocalCols))
    end if

    ERhoPrim(:) = 0.0_dp
    do iKS = 1, parallelKS%nLocalKS
      iS = parallelKS%localKS(2, iKS)

      select case (forceType)

      case(0)
        ! Original (non-consistent) scheme
      #:if WITH_SCALAPACK
        call makeDensityMtxRealBlacs(env%blacs%orbitalGrid, denseDesc%blacsOrbSqr, filling(:,1,iS),&
            & eigvecsReal(:,:,iKS), work, eigen(:,1,iS))
      #:else
        if (tDensON2) then
          call makeDensityMatrix(work, eigvecsReal(:,:,iKS), filling(:,1,iS), eigen(:,1,iS),&
              & neighbourlist%iNeighbour, nNeighbourSK, orb, denseDesc%iAtomStart, img2CentCell)
        else
          call makeDensityMatrix(work, eigvecsReal(:,:,iKS), filling(:,1,iS), eigen(:,1,iS))
        end if
      #:endif

      case(2)
        ! Correct force for XLBOMD for T=0K (DHD)
      #:if WITH_SCALAPACK
        call unpackHSRealBlacs(env%blacs, ham(:,iS), neighbourList%iNeighbour, nNeighbourSK,&
            & iSparseStart, img2CentCell, denseDesc, work)
        call makeDensityMtxRealBlacs(env%blacs%orbitalGrid, denseDesc%blacsOrbSqr, filling(:,1,iS),&
            & eigVecsReal(:,:,iKS), work2)
        call pblasfx_psymm(work2, denseDesc%blacsOrbSqr, work, denseDesc%blacsOrbSqr,&
            & eigvecsReal(:,:,iKS), denseDesc%blacsOrbSqr, side="L")
        call pblasfx_psymm(work2, denseDesc%blacsOrbSqr, eigvecsReal(:,:,iKS),&
            & denseDesc%blacsOrbSqr, work, denseDesc%blacsOrbSqr, side="R", alpha=0.5_dp)
      #:else
        call unpackHS(work, ham(:,iS), neighbourlist%iNeighbour, nNeighbourSK,&
            & denseDesc%iAtomStart, iSparseStart, img2CentCell)
        call blockSymmetrizeHS(work, denseDesc%iAtomStart)
        call makeDensityMatrix(work2, eigvecsReal(:,:,iKS), filling(:,1,iS))
        ! D H
        call symm(eigvecsReal(:,:,iKS), "L", work2, work)
        ! (D H) D
        call symm(work, "R", work2, eigvecsReal(:,:,iKS), alpha=0.5_dp)
      #:endif

      case(3)
        ! Correct force for XLBOMD for T <> 0K (DHS^-1 + S^-1HD)
      #:if WITH_SCALAPACK
        call makeDensityMtxRealBlacs(env%blacs%orbitalGrid, denseDesc%blacsOrbSqr, filling(:,1,iS),&
            & eigVecsReal(:,:,iKS), work)
        call unpackHSRealBlacs(env%blacs, ham(:,iS), neighbourlist%iNeighbour, nNeighbourSK,&
            & iSparseStart, img2CentCell, denseDesc, work2)
        call pblasfx_psymm(work, denseDesc%blacsOrbSqr, work2, denseDesc%blacsOrbSqr,&
            & eigvecsReal(:,:,iKS), denseDesc%blacsOrbSqr, side="L")
        call unpackHSRealBlacs(env%blacs, over, neighbourlist%iNeighbour, nNeighbourSK,&
            & iSparseStart, img2CentCell, denseDesc, work)
        call psymmatinv(denseDesc%blacsOrbSqr, work)
        call pblasfx_psymm(work, denseDesc%blacsOrbSqr, eigvecsReal(:,:,iKS),&
            & denseDesc%blacsOrbSqr, work2, denseDesc%blacsOrbSqr, side="R", alpha=0.5_dp)
        work(:,:) = work2
        call pblasfx_ptran(work2, denseDesc%blacsOrbSqr, work, denseDesc%blacsOrbSqr, alpha=1.0_dp,&
            & beta=1.0_dp)
      #:else
        call makeDensityMatrix(work, eigvecsReal(:,:,iKS), filling(:,1,iS))
        call unpackHS(work2, ham(:,iS), neighbourlist%iNeighbour, nNeighbourSK,&
            & denseDesc%iAtomStart, iSparseStart, img2CentCell)
        call blocksymmetrizeHS(work2, denseDesc%iAtomStart)
        call symm(eigvecsReal(:,:,iKS), "L", work, work2)
        call unpackHS(work, over, neighbourlist%iNeighbour, nNeighbourSK, denseDesc%iAtomStart,&
            & iSparseStart, img2CentCell)
        call symmatinv(work)
        call symm(work2, "R", work, eigvecsReal(:,:,iKS), alpha=0.5_dp)
        work(:,:) = work2 + transpose(work2)
      #:endif
      end select

    #:if WITH_SCALAPACK
      call packRhoRealBlacs(env%blacs, denseDesc, work, neighbourList%iNeighbour, nNeighbourSK,&
          & orb%mOrb, iSparseStart, img2CentCell, ERhoPrim)
    #:else
      call packHS(ERhoPrim, work, neighbourList%iNeighbour, nNeighbourSK, orb%mOrb,&
          & denseDesc%iAtomStart, iSparseStart, img2CentCell)
    #:endif
    end do

  #:if WITH_SCALAPACK
    ! Add up and distribute energy weighted density matrix contribution from each group
    call mpifx_allreduceip(env%mpi%globalComm, ERhoPrim, MPI_SUM)
  #:endif

  end subroutine getEDensityMtxFromRealEigvecs


  !> Calculates density matrix from complex eigenvectors.
  subroutine getEDensityMtxFromComplexEigvecs(env, denseDesc, forceType, filling, eigen, kPoint,&
      & kWeight, neighbourList, nNeighbourSK, orb, iSparseStart, img2CentCell, iCellVec, cellVec,&
      & ham, over, parallelKS, eigvecsCplx, work, ERhoPrim)

    !> Environment settings
    type(TEnvironment), intent(in) :: env

    !> Dense matrix descriptor
    type(TDenseDescr), intent(in) :: denseDesc

    integer, intent(in) :: forceType

    !> Occupations of single particle states in the ground state
    real(dp), intent(in) :: filling(:,:,:)

    !> eigen-values of the system
    real(dp), intent(in) :: eigen(:,:,:)

    !> k-points of the system
    real(dp), intent(in) :: kPoint(:,:)

    !> Weights for k-points
    real(dp), intent(in) :: kWeight(:)

    !> list of neighbours for each atom
    type(TNeighbourList), intent(in) :: neighbourList

    !> Number of neighbours for each of the atoms
    integer, intent(in) :: nNeighbourSK(:)

    !> Atomic orbital information
    type(TOrbitals), intent(in) :: orb

    !> Index array for the start of atomic blocks in sparse arrays
    integer, intent(in) :: iSparseStart(:,:)

    !> map from image atoms to the original unique atom
    integer, intent(in) :: img2CentCell(:)

    !> Index for which unit cell atoms are associated with
    integer, intent(in) :: iCellVec(:)

    !> Vectors (in units of the lattice constants) to cells of the lattice
    real(dp), intent(in) :: cellVec(:,:)

    !> Sparse Hamiltonian
    real(dp), intent(in) :: ham(:,:)

    !> Sparse overlap
    real(dp), intent(in) :: over(:)

    !> K-points and spins to process
    type(TParallelKS), intent(in) :: parallelKS

    !> Eigenvectors of the system
    complex(dp), intent(inout) :: eigvecsCplx(:,:,:)

    !> work array (sized like overlap matrix)
    complex(dp), intent(inout) :: work(:,:)

    !> Energy weighted sparse density matrix (charge only part)
    real(dp), intent(out) :: ERhoPrim(:)

    complex(dp), allocatable :: work2(:,:)
    integer :: nLocalRows, nLocalCols, nOrb
    integer :: iKS, iS, iK

    nLocalRows = size(eigvecsCplx, dim=1)
    nLocalCols = size(eigvecsCplx, dim=2)
    nOrb = denseDesc%iAtomStart(size(denseDesc%iAtomStart)) - 1

    if (forceType == 2 .or. forceType == 3) then
      allocate(work2(nLocalRows, nLocalCols))
    end if

    ERhoPrim(:) = 0.0_dp
    do iKS = 1, parallelKS%nLocalKS
      iK = parallelKS%localKS(1, iKS)
      iS = parallelKS%localKS(2, iKS)

      select case (forceType)

      case(0)
        ! Original (non-consistent) scheme
      #:if WITH_SCALAPACK
        call makeDensityMtxCplxBlacs(env%blacs%orbitalGrid, denseDesc%blacsOrbSqr,&
            & filling(:,iK,iS), eigvecsCplx(:,:,iKS), work, eigen(:,iK,iS))
      #:else
        if (tDensON2) then
          call makeDensityMatrix(work, eigvecsCplx(:,:,iKS), filling(:,iK,iS),&
              & eigen(:,iK, iS), neighbourlist%iNeighbour, nNeighbourSK, orb, denseDesc%iAtomStart,&
              & img2CentCell)
        else
          call makeDensityMatrix(work, eigvecsCplx(:,:,iKS), filling(:,iK,iS), eigen(:,iK, iS))
        end if
      #:endif

      case(2)
        ! Correct force for XLBOMD for T=0K (DHD)
      #:if WITH_SCALAPACK
        call unpackHSCplxBlacs(env%blacs, ham(:,iS), kPoint(:,iK), neighbourList%iNeighbour,&
            & nNeighbourSK, iCellVec, cellVec, iSparseStart, img2CentCell, denseDesc, work)
        call makeDensityMtxCplxBlacs(env%blacs%orbitalGrid, denseDesc%blacsOrbSqr, filling(:,1,iS),&
            & eigvecsCplx(:,:,iKS), work2)
        call pblasfx_phemm(work2, denseDesc%blacsOrbSqr, work, denseDesc%blacsOrbSqr,&
            & eigvecsCplx(:,:,iKS), denseDesc%blacsOrbSqr, side="L")
        call pblasfx_phemm(work2, denseDesc%blacsOrbSqr, eigvecsCplx(:,:,iKS),&
            & denseDesc%blacsOrbSqr, work, denseDesc%blacsOrbSqr, side="R", alpha=(0.5_dp, 0.0_dp))
      #:else
        call makeDensityMatrix(work2, eigvecsCplx(:,:,iKS), filling(:,iK,iS))
        call unpackHS(work, ham(:,iS), kPoint(:,iK), neighbourlist%iNeighbour, nNeighbourSK,&
            & iCellVec, cellVec, denseDesc%iAtomStart, iSparseStart, img2CentCell)
        call blockHermitianHS(work, denseDesc%iAtomStart)
        call hemm(eigvecsCplx(:,:,iKS), "L", work2, work)
        call hemm(work, "R", work2, eigvecsCplx(:,:,iKS), alpha=(0.5_dp, 0.0_dp))
      #:endif

      case(3)
        ! Correct force for XLBOMD for T <> 0K (DHS^-1 + S^-1HD)
      #:if WITH_SCALAPACK
        call makeDensityMtxCplxBlacs(env%blacs%orbitalGrid, denseDesc%blacsOrbSqr,&
            & filling(:,iK,iS), eigVecsCplx(:,:,iKS), work)
        call unpackHSCplxBlacs(env%blacs, ham(:,iS), kPoint(:,iK), neighbourlist%iNeighbour,&
            & nNeighbourSK, iCellVec, cellVec, iSparseStart, img2CentCell, denseDesc, work2)
        call pblasfx_phemm(work, denseDesc%blacsOrbSqr, work2, denseDesc%blacsOrbSqr,&
            & eigvecsCplx(:,:,iKS), denseDesc%blacsOrbSqr, side="L")
        call unpackHSCplxBlacs(env%blacs, over, kPoint(:,iK), neighbourlist%iNeighbour,&
            & nNeighbourSK, iCellVec, cellVec, iSparseStart, img2CentCell, denseDesc, work)
        call phermatinv(denseDesc%blacsOrbSqr, work)
        call pblasfx_phemm(work, denseDesc%blacsOrbSqr, eigvecsCplx(:,:,iKS),&
            & denseDesc%blacsOrbSqr, work2, denseDesc%blacsOrbSqr, side="R", alpha=(0.5_dp, 0.0_dp))
        work(:,:) = work2
        call pblasfx_ptranc(work2, denseDesc%blacsOrbSqr, work, denseDesc%blacsOrbSqr,&
            & alpha=(1.0_dp, 0.0_dp), beta=(1.0_dp, 0.0_dp))
      #:else
        call makeDensityMatrix(work, eigvecsCplx(:,:,iKS), filling(:,iK,iS))
        call unpackHS(work2, ham(:,iS), kPoint(:,iK), neighbourlist%iNeighbour, nNeighbourSK,&
            & iCellVec, cellVec, denseDesc%iAtomStart, iSparseStart, img2CentCell)
        call blockHermitianHS(work2, denseDesc%iAtomStart)
        call hemm(eigvecsCplx(:,:,iKS), "L", work, work2)
        call unpackHS(work, over, kPoint(:,iK), neighbourlist%iNeighbour, nNeighbourSK, iCellVec,&
            & cellVec, denseDesc%iAtomStart, iSparseStart, img2CentCell)
        call hermatinv(work)
        call hemm(work2, "R", work, eigvecsCplx(:,:,iKS), alpha=(0.5_dp, 0.0_dp))
        work(:,:) = work2 + transpose(conjg(work2))
      #:endif
      end select

    #:if WITH_SCALAPACK
      call packRhoCplxBlacs(env%blacs, denseDesc, work, kPoint(:,iK), kWeight(iK),&
          &neighbourList%iNeighbour, nNeighbourSK, orb%mOrb, iCellVec, cellVec, iSparseStart,&
          & img2CentCell, ERhoPrim)
    #:else
      call packHS(ERhoPrim, work, kPoint(:,iK), kWeight(iK), neighbourList%iNeighbour,&
          & nNeighbourSK, orb%mOrb, iCellVec, cellVec, denseDesc%iAtomStart, iSparseStart,&
          & img2CentCell)
    #:endif
    end do

  #:if WITH_SCALAPACK
    ! Add up and distribute energy weighted density matrix contribution from each group
    call mpifx_allreduceip(env%mpi%globalComm, ERhoPrim, MPI_SUM)
  #:endif

  end subroutine getEDensityMtxFromComplexEigvecs


  !> Calculates density matrix from Pauli-type two component eigenvectors.
  subroutine getEDensityMtxFromPauliEigvecs(env, denseDesc, filling, eigen, kPoint, kWeight,&
      & neighbourList, nNeighbourSK, orb, iSparseStart, img2CentCell, iCellVec, cellVec, tRealHS,&
      & parallelKS, eigvecsCplx, work, ERhoPrim)

    !> Environment settings
    type(TEnvironment), intent(in) :: env

    !> Dense matrix descriptor
    type(TDenseDescr), intent(in) :: denseDesc

    !> Occupations of single particle states in the ground state
    real(dp), intent(in) :: filling(:,:,:)

    !> Eigenvalues
    real(dp), intent(in) :: eigen(:,:,:)

    !> K-points
    real(dp), intent(in) :: kPoint(:,:)

    !> Weights for k-points
    real(dp), intent(in) :: kWeight(:)

    !> list of neighbours for each atom
    type(TNeighbourList), intent(in) :: neighbourList

    !> Number of neighbours for each of the atoms
    integer, intent(in) :: nNeighbourSK(:)

    !> Atomic orbital information
    type(TOrbitals), intent(in) :: orb

    !> Index array for the start of atomic blocks in sparse arrays
    integer, intent(in) :: iSparseStart(:,:)

    !> map from image atoms to the original unique atom
    integer, intent(in) :: img2CentCell(:)

    !> Index for which unit cell atoms are associated with
    integer, intent(in) :: iCellVec(:)

    !> Vectors (in units of the lattice constants) to cells of the lattice
    real(dp), intent(in) :: cellVec(:,:)

    !> Is the hamitonian real (no k-points/molecule/gamma point)?
    logical, intent(in) :: tRealHS

    !> K-points and spins to process
    type(TParallelKS), intent(in) :: parallelKS

    !> Eigenvectors
    complex(dp), intent(inout) :: eigvecsCplx(:,:,:)

    !> Work array
    complex(dp), intent(out) :: work(:,:)

    !> Sparse energy weighted density matrix
    real(dp), intent(out) :: ERhoPrim(:)

    integer :: iKS, iK

    ERhoPrim(:) = 0.0_dp
    do iKS = 1, parallelKS%nLocalKS
      iK = parallelKS%localKS(1, iKS)
    #:if WITH_SCALAPACK
      call makeDensityMtxCplxBlacs(env%blacs%orbitalGrid, denseDesc%blacsOrbSqr, filling(:,iK,1),&
          & eigvecsCplx(:,:,iKS), work, eigen(:,iK,1))
      call packERhoPauliBlacs(env%blacs, denseDesc, work, kPoint(:,iK), kWeight(iK),&
          & neighbourList%iNeighbour, nNeighbourSK, orb%mOrb, iCellVec, cellVec, iSparseStart,&
          & img2CentCell, ERhoPrim)
    #:else
      call makeDensityMatrix(work, eigvecsCplx(:,:,iKS), filling(:,iK,1), eigen(:,iK,1))
      if (tRealHS) then
        call packERho(ERhoPrim, work, neighbourList%iNeighbour, nNeighbourSK, orb%mOrb,&
            & denseDesc%iAtomStart, iSparseStart, img2CentCell)
      else
        call packERho(ERhoPrim, work, kPoint(:,iK), kWeight(iK), neighbourList%iNeighbour,&
            & nNeighbourSK, orb%mOrb, iCellVec, cellVec, denseDesc%iAtomStart, iSparseStart,&
            & img2CentCell)
      end if
    #:endif
    end do

  #:if WITH_SCALAPACK
    ! Add up and distribute energy weighted density matrix contribution from each group
    call mpifx_allreduceip(env%mpi%globalComm, ERhoPrim, MPI_SUM)
  #:endif

  end subroutine getEDensityMtxFromPauliEigvecs


  !> Calculates the gradients
  subroutine getGradients(env, sccCalc, tEField, tXlbomd, nonSccDeriv, Efield, rhoPrim, ERhoPrim,&
      & qOutput, q0, skHamCont, skOverCont, pRepCont, neighbourList, nNeighbourSK, nNeighbourRep,&
      & species, img2CentCell, iSparseStart, orb, potential, coord, derivs, iRhoPrim, thirdOrd,&
      & chrgForces, dispersion)

    !> Environment settings
    type(TEnvironment), intent(in) :: env

    !> SCC module internal variables
    type(TScc), allocatable, intent(in) :: sccCalc

    !> external electric field
    logical, intent(in) :: tEField

    !> extended Lagrangian active?
    logical, intent(in) :: tXlbomd

    !> method for calculating derivatives of S and H0
    type(NonSccDiff), intent(in) :: nonSccDeriv

    !> Any applied electric field
    real(dp), intent(in) :: Efield(:)

    !> sparse density matrix
    real(dp), intent(in) :: rhoPrim(:,:)

    !> energy  weighted density matrix
    real(dp), intent(in) :: ERhoPrim(:)

    !> electron populations (may be unallocated for non-scc case)
    real(dp), allocatable, intent(in) :: qOutput(:,:,:)

    !> reference atomic charges (may be unallocated for non-scc case)
    real(dp), allocatable, intent(in) :: q0(:,:,:)

    !> non-SCC hamiltonian information
    type(OSlakoCont), intent(in) :: skHamCont

    !> overlap information
    type(OSlakoCont), intent(in) :: skOverCont

    !> repulsive information
    type(ORepCont), intent(in) :: pRepCont

    !> list of neighbours for each atom
    type(TNeighbourList), intent(in) :: neighbourList

    !> Number of neighbours for each of the atoms
    integer, intent(in) :: nNeighbourSK(:)

    !> Number of neighbours for each of the atoms closer than the repulsive cut-off
    integer, intent(in) :: nNeighbourRep(:)

    !> species of all atoms in the system
    integer, intent(in) :: species(:)

    !> map from image atoms to the original unique atom
    integer, intent(in) :: img2CentCell(:)

    !> Index array for the start of atomic blocks in sparse arrays
    integer, intent(in) :: iSparseStart(:,:)

    !> Atomic orbital information
    type(TOrbitals), intent(in) :: orb

    !>  potential acting on the system
    type(TPotentials), intent(in) :: potential

    !> atomic coordinates
    real(dp), intent(in) :: coord(:,:)

    !> derivatives of energy wrt to atomic positions
    real(dp), intent(out) :: derivs(:,:)

    !> imaginary part of density matrix
    real(dp), intent(in), allocatable :: iRhoPrim(:,:)

    !> Is 3rd order SCC being used
    type(ThirdOrder), intent(inout), allocatable :: thirdOrd

    !> forces on external charges
    real(dp), intent(inout), allocatable :: chrgForces(:,:)

    !> dispersion interactions
    class(DispersionIface), intent(inout), allocatable :: dispersion

    real(dp), allocatable :: tmpDerivs(:,:)
    logical :: tImHam, tExtChrg, tSccCalc
    integer :: nAtom
    integer :: ii

    tSccCalc = allocated(sccCalc)
    tImHam = allocated(iRhoPrim)
    tExtChrg = allocated(chrgForces)
    nAtom = size(derivs, dim=2)

    derivs(:,:) = 0.0_dp

    if (.not. (tSccCalc .or. tEField)) then
      ! No external or internal potentials
      if (tImHam) then
        call derivative_shift(env, derivs, nonSccDeriv, rhoPrim, iRhoPrim, ERhoPrim, skHamCont,&
            & skOverCont, coord, species, neighbourList%iNeighbour, nNeighbourSK, img2CentCell,&
            & iSparseStart, orb, potential%intBlock, potential%iorbitalBlock)
      else
        call derivative_shift(env, derivs, nonSccDeriv, rhoPrim(:,1), ERhoPrim, skHamCont,&
            & skOverCont, coord, species, neighbourList%iNeighbour, nNeighbourSK, img2CentCell,&
            & iSparseStart, orb)
      end if
    else
      if (tImHam) then
        call derivative_shift(env, derivs, nonSccDeriv, rhoPrim, iRhoPrim, ERhoPrim, skHamCont,&
            & skOverCont, coord, species, neighbourList%iNeighbour, nNeighbourSK, img2CentCell,&
            & iSparseStart, orb, potential%intBlock, potential%iorbitalBlock)
      else
        call derivative_shift(env, derivs, nonSccDeriv, rhoPrim, ERhoPrim, skHamCont, skOverCont,&
            & coord, species, neighbourList%iNeighbour, nNeighbourSK, img2CentCell, iSparseStart,&
            & orb, potential%intBlock)
      end if

      if (tExtChrg) then
        chrgForces(:,:) = 0.0_dp
        if (tXlbomd) then
          call error("XLBOMD does not work with external charges yet!")
        else
          call sccCalc%addForceDc(env, derivs, species, neighbourList%iNeighbour, img2CentCell,&
              & chrgForces)
        end if
      else if (tSccCalc) then
        if (tXlbomd) then
          call sccCalc%addForceDcXlbomd(env, species, orb, neighbourList%iNeighbour, img2CentCell,&
              & qOutput, q0, derivs)
        else
          call sccCalc%addForceDc(env, derivs, species, neighbourList%iNeighbour, img2CentCell)
        end if
      end if

      if (allocated(thirdOrd)) then
        if (tXlbomd) then
          call thirdOrd%addGradientDcXlbomd(neighbourList, species, coord, img2CentCell, qOutput,&
              & q0, orb, derivs)
        else
          call thirdOrd%addGradientDc(neighbourList, species, coord, img2CentCell, derivs)
        end if
      end if

      if (tEField) then
        do ii = 1, 3
          derivs(ii,:) = derivs(ii,:) - sum(q0(:,:,1) - qOutput(:,:,1), dim=1) * EField(ii)
        end do
      end if
    end if

    if (allocated(dispersion)) then
      call dispersion%addGradients(derivs)
    end if

    allocate(tmpDerivs(3, nAtom))
    call getERepDeriv(tmpDerivs, coord, nNeighbourRep, neighbourList%iNeighbour, species, pRepCont,&
        & img2CentCell)
    derivs(:,:) = derivs + tmpDerivs

  end subroutine getGradients


  !> Calculates stress tensor and lattice derivatives.
  subroutine getStress(env, sccCalc, thirdOrd, tEField, nonSccDeriv, EField, rhoPrim, ERhoPrim,&
      & qOutput, q0, skHamCont, skOverCont, pRepCont, neighbourList, nNeighbourSK, nNeighbourRep,&
      & species, img2CentCell, iSparseStart, orb, potential, coord, latVec, invLatVec, cellVol,&
      & coord0, totalStress, totalLatDeriv, intPressure, iRhoPrim, dispersion)

    !> Environment settings
    type(TEnvironment), intent(in) :: env

    !> SCC module internal variables
    type(TScc), allocatable, intent(in) :: sccCalc

    !> Is 3rd order SCC being used
    type(ThirdOrder), intent(inout), allocatable :: thirdOrd

    !> External electric field
    logical, intent(in) :: tEField

    !> method for calculating derivatives of S and H0
    type(NonSccDiff), intent(in) :: nonSccDeriv

    !> external electric field
    real(dp), intent(in) :: Efield(:)

    !> density matrix
    real(dp), intent(in) :: rhoPrim(:,:)

    !> energy weighted density matrix
    real(dp), intent(in) :: ERhoPrim(:)

    !> electrons in orbitals
    real(dp), intent(in) :: qOutput(:,:,:)

    !> refernce charges
    real(dp), intent(in) :: q0(:,:,:)

    !> non-SCC hamitonian information
    type(OSlakoCont), intent(in) :: skHamCont

    !> overlap information
    type(OSlakoCont), intent(in) :: skOverCont

    !> repulsive information
    type(ORepCont), intent(in) :: pRepCont

    !> list of neighbours for each atom
    type(TNeighbourList), intent(in) :: neighbourList

    !> Number of neighbours for each of the atoms
    integer, intent(in) :: nNeighbourSK(:)

    !> Number of neighbours for each of the atoms closer than the repulsive cut-off
    integer, intent(in) :: nNeighbourRep(:)

    !> species of all atoms in the system
    integer, intent(in) :: species(:)

    !> map from image atoms to the original unique atom
    integer, intent(in) :: img2CentCell(:)

    !> Index array for the start of atomic blocks in sparse arrays
    integer, intent(in) :: iSparseStart(:,:)

    !> Atomic orbital information
    type(TOrbitals), intent(in) :: orb

    !> potentials acting
    type(TPotentials), intent(in) :: potential

    !> coordinates of all atoms
    real(dp), intent(in) :: coord(:,:)

    !> lattice vectors
    real(dp), intent(in) :: latVec(:,:)

    !> inverse of the lattice vectors
    real(dp), intent(in) :: invLatVec(:,:)

    !> unit cell volume
    real(dp), intent(in) :: cellVol

    !> central cell coordinates of atoms
    real(dp), intent(inout) :: coord0(:,:)

    !> stress tensor
    real(dp), intent(out) :: totalStress(:,:)

    !> energy derivatives with respect to lattice vectors
    real(dp), intent(out) :: totalLatDeriv(:,:)

    !> internal pressure in cell
    real(dp), intent(out) :: intPressure

    !> imaginary part of the density matrix (if present)
    real(dp), intent(in), allocatable :: iRhoPrim(:,:)

    !> dispersion interactions
    class(DispersionIface), allocatable, intent(inout) :: dispersion

    real(dp) :: tmpStress(3, 3)
    logical :: tImHam

    tImHam = allocated(iRhoPrim)

    if (allocated(sccCalc)) then
      if (tImHam) then
        call getBlockiStress(env, totalStress, nonSccDeriv, rhoPrim, iRhoPrim, ERhoPrim, skHamCont,&
            & skOverCont, coord, species, neighbourList%iNeighbour, nNeighbourSK, img2CentCell,&
            & iSparseStart, orb, potential%intBlock, potential%iorbitalBlock, cellVol)
      else
        call getBlockStress(env, totalStress, nonSccDeriv, rhoPrim, ERhoPrim, skHamCont,&
            & skOverCont, coord, species, neighbourList%iNeighbour, nNeighbourSK, img2CentCell,&
            & iSparseStart, orb, potential%intBlock, cellVol)
      end if
      call sccCalc%addStressDc(totalStress, env, species, neighbourList%iNeighbour, img2CentCell)
      if (allocated(thirdOrd)) then
        call thirdOrd%addStressDc(neighbourList, species, coord, img2CentCell, cellVol, totalStress)
      end if
    else
      if (tImHam) then
        call getBlockiStress(env, totalStress, nonSccDeriv, rhoPrim, iRhoPrim, ERhoPrim, skHamCont,&
            & skOverCont, coord, species, neighbourList%iNeighbour, nNeighbourSK, img2CentCell,&
            & iSparseStart, orb, potential%intBlock, potential%iorbitalBlock, cellVol)
      else
        call getNonSCCStress(env, totalStress, nonSccDeriv, rhoPrim(:,1), ERhoPrim, skHamCont,&
            & skOverCont, coord, species, neighbourList%iNeighbour, nNeighbourSK, img2CentCell,&
            & iSparseStart, orb, cellVol)
      end if
    end if

    if (allocated(dispersion)) then
      call dispersion%getStress(tmpStress)
      totalStress(:,:) = totalStress + tmpStress
    end if

    if (tEField) then
      call getEFieldStress(latVec, cellVol, q0, qOutput, Efield, coord0, tmpStress)
      totalStress(:,:) = totalStress + tmpStress
    end if

    call getRepulsiveStress(tmpStress, coord, nNeighbourRep, neighbourList%iNeighbour, species,&
        & img2CentCell, pRepCont, cellVol)
    totalStress(:,:) = totalStress + tmpStress

    intPressure = (totalStress(1,1) + totalStress(2,2) + totalStress(3,3)) / 3.0_dp
    totalLatDeriv(:,:) = -cellVol * matmul(totalStress, invLatVec)

  end subroutine getStress


  !> Calculates stress from external electric field.
  subroutine getEFieldStress(latVec, cellVol, q0, qOutput, Efield, coord0, stress)

    !> lattice vectors
    real(dp), intent(in) :: latVec(:,:)

    !> unit cell volume
    real(dp), intent(in) :: cellVol

    !> reference atomic charges
    real(dp), intent(in) :: q0(:,:,:)

    !> number of electrons in each orbital
    real(dp), intent(in) :: qOutput(:,:,:)

    !> external electric field
    real(dp), intent(in) :: Efield(:)

    !> central cell coordinates of atoms
    real(dp), intent(inout) :: coord0(:,:)

    !> Stress tensor
    real(dp), intent(out) :: stress(:,:)

    real(dp) :: latDerivs(3,3)
    integer :: nAtom
    integer :: iAtom, ii, jj

    nAtom = size(coord0, dim=2)

    latDerivs(:,:) = 0.0_dp
    call cart2frac(coord0, latVec)
    do iAtom = 1, nAtom
      do ii = 1, 3
        do jj = 1, 3
          latDerivs(jj,ii) =  latDerivs(jj,ii)&
              & - sum(q0(:,iAtom,1) - qOutput(:,iAtom,1), dim=1) * EField(ii) * coord0(jj,iAtom)
        end do
      end do
    end do
    call frac2cart(coord0, latVec)
    stress(:,:) = -matmul(latDerivs, transpose(latVec)) / cellVol

  end subroutine getEFieldStress


  !> Removes forces components along constraint directions
  subroutine constrainForces(conAtom, conVec, derivss)

    !> atoms being constrained
    integer, intent(in) :: conAtom(:)

    !> vector to project out forces
    real(dp), intent(in) :: conVec(:,:)

    !> on input energy derivatives, on exit resulting projected derivatives
    real(dp), intent(inout) :: derivss(:,:)

    integer :: ii, iAtom

    ! Set force components along constraint vectors zero
    do ii = 1, size(conAtom)
      iAtom = conAtom(ii)
      derivss(:,iAtom) = derivss(:,iAtom)&
          & - conVec(:,ii) * dot_product(conVec(:,ii), derivss(:,iAtom))
    end do

  end subroutine constrainForces


  !> Flattens lattice components and applies lattice optimisation constraints.
  subroutine constrainLatticeDerivs(totalLatDerivs, normLatVecs, tLatOptFixAng,&
      & tLatOptFixLen, tLatOptIsotropic, constrLatDerivs)

    !> energy derivative with respect to lattice vectors
    real(dp), intent(in) :: totalLatDerivs(:,:)

    !> unit normals parallel to lattice vectors
    real(dp), intent(in) :: normLatVecs(:,:)

    !> Are the angles of the lattice being fixed during optimisation?
    logical, intent(in) :: tLatOptFixAng

    !> Are the magnitude of the lattice vectors fixed
    logical, intent(in) :: tLatOptFixLen(:)

    !> is the optimisation isotropic
    logical, intent(in) :: tLatOptIsotropic

    !> lattice vectors returned by the optimizer
    real(dp), intent(out) :: constrLatDerivs(:)

    real(dp) :: tmpLatDerivs(3, 3)
    integer :: ii

    tmpLatDerivs(:,:) = totalLatDerivs
    constrLatDerivs = reshape(tmpLatDerivs, [9])
    if (tLatOptFixAng) then
      ! project forces to be along original lattice
      tmpLatDerivs(:,:) = tmpLatDerivs * normLatVecs
      constrLatDerivs(:) = 0.0_dp
      if (any(tLatOptFixLen)) then
        do ii = 1, 3
          if (.not. tLatOptFixLen(ii)) then
            constrLatDerivs(ii) = sum(tmpLatDerivs(:,ii))
          end if
        end do
      else
        constrLatDerivs(1:3) = sum(tmpLatDerivs, dim=1)
      end if
    elseif (tLatOptIsotropic) then
      tmpLatDerivs(:,:) = tmpLatDerivs * normLatVecs
      constrLatDerivs(:) = 0.0_dp
      constrLatDerivs(1) = sum(tmpLatDerivs)
    end if

  end subroutine constrainLatticeDerivs


  !> Unfold contrained lattice vectors to full one.
  subroutine unconstrainLatticeVectors(constrLatVecs, origLatVecs, tLatOptFixAng, tLatOptFixLen,&
      & tLatOptIsotropic, newLatVecs)

    !> packaged up lattice vectors (depending on optimisation mode)
    real(dp), intent(in) :: constrLatVecs(:)

    !> original vectors at start
    real(dp), intent(in) :: origLatVecs(:,:)

    !> Are the angles of the lattice vectors fixed
    logical, intent(in) :: tLatOptFixAng

    !> are the magnitudes of the lattice vectors fixed
    logical, intent(in) :: tLatOptFixLen(:)

    !> is the optimisation isotropic
    logical, intent(in) :: tLatOptIsotropic

    !> resulting lattice vectors
    real(dp), intent(out) :: newLatVecs(:,:)

    real(dp) :: tmpLatVecs(9)
    integer :: ii

    tmpLatVecs(:) = constrLatVecs
    if (tLatOptFixAng) then
      ! Optimization uses scaling factor of lattice vectors
      if (any(tLatOptFixLen)) then
        do ii = 3, 1, -1
          if (.not. tLatOptFixLen(ii)) then
            tmpLatVecs(3 * ii - 2 : 3 * ii) =  tmpLatVecs(ii) * origLatVecs(:,ii)
          else
            tmpLatVecs(3 * ii - 2 : 3 * ii) =  origLatVecs(:,ii)
          end if
        end do
      else
        tmpLatVecs(7:9) =  tmpLatVecs(3) * origLatVecs(:,3)
        tmpLatVecs(4:6) =  tmpLatVecs(2) * origLatVecs(:,2)
        tmpLatVecs(1:3) =  tmpLatVecs(1) * origLatVecs(:,1)
      end if
    else if (tLatOptIsotropic) then
      ! Optimization uses scaling factor unit cell
      do ii = 3, 1, -1
        tmpLatVecs(3 * ii - 2 : 3 * ii) =  tmpLatVecs(1) * origLatVecs(:,ii)
      end do
    end if
    newLatVecs(:,:) = reshape(tmpLatVecs, [3, 3])

  end subroutine unconstrainLatticeVectors


  !> Returns the coordinates for the next Hessian calculation step.
  subroutine getNextDerivStep(derivDriver, derivs, indMovedAtoms, coords, tGeomEnd)

    !> Driver for the finite difference second derivatives
    type(OnumDerivs), intent(inout) :: derivDriver

    !> first derivatives of energy at the current coordinates
    real(dp), intent(in) :: derivs(:,:)

    !> moving atoms
    integer, intent(in) :: indMovedAtoms(:)

    !> atomic coordinates
    real(dp), intent(out) :: coords(:,:)

    !> has the process terminated
    logical, intent(out) :: tGeomEnd

    real(dp) :: newCoords(3, size(indMovedAtoms))

    call next(derivDriver, newCoords, derivs(:, indMovedAtoms), tGeomEnd)
    coords(:, indMovedAtoms) = newCoords

  end subroutine getNextDerivStep


  !> Returns the coordinates for the next coordinate optimisation step.
  subroutine getNextCoordinateOptStep(pGeoCoordOpt, energy, derivss, indMovedAtom, coords0,&
      & diffGeo, tCoordEnd, tRemoveExcitation)

    !> optimiser for atomic coordinates
    type(OGeoOpt), intent(inout) :: pGeoCoordOpt

    !> energies
    type(TEnergies), intent(in) :: energy

    !> Derivative of energy with respect to atomic coordinates
    real(dp), intent(in) :: derivss(:,:)

    !> numbers of the moving atoms
    integer, intent(in) :: indMovedAtom(:)

    !> central cell atomic coordinates
    real(dp), intent(inout) :: coords0(:,:)

    !> largest change in atomic coordinates
    real(dp), intent(out) :: diffGeo

    !> has the geometry optimisation finished
    logical, intent(out) :: tCoordEnd

    !> remove excited state energy from the step, to be consistent with the forces
    logical, intent(in) :: tRemoveExcitation

    real(dp) :: derivssMoved(3 * size(indMovedAtom))
    real(dp), target :: newCoordsMoved(3 * size(indMovedAtom))
    real(dp), pointer :: pNewCoordsMoved(:,:)

    derivssMoved(:) = reshape(derivss(:, indMovedAtom), [3 * size(indMovedAtom)])
    if (tRemoveExcitation) then
      call next(pGeoCoordOpt, energy%EMermin - energy%Eexcited, derivssMoved, newCoordsMoved,&
          & tCoordEnd)
    else
      call next(pGeoCoordOpt, energy%EMermin, derivssMoved, newCoordsMoved, tCoordEnd)
    end if
    pNewCoordsMoved(1:3, 1:size(indMovedAtom)) => newCoordsMoved(1 : 3 * size(indMovedAtom))
    diffGeo = maxval(abs(pNewCoordsMoved - coords0(:, indMovedAtom)))
    coords0(:, indMovedAtom) = pNewCoordsMoved

  end subroutine getNextCoordinateOptStep


  !> Returns the coordinates and lattice vectors for the next lattice optimisation step.
  subroutine getNextLatticeOptStep(pGeoLatOpt, EGibbs, constrLatDerivs, origLatVec, tLatOptFixAng,&
      & tLatOptFixLen, tLatOptIsotropic, indMovedAtom, latVec, coord0, diffGeo, tGeomEnd)

    !> lattice vector optimising object
    type(OGeoOpt), intent(inout) :: pGeoLatOpt

    !> Gibbs free energy (U -TS_elec + pV)
    real(dp), intent(in) :: EGibbs

    !> lattice vectors returned by the optimizer
    real(dp), intent(in) :: constrLatDerivs(:)

    !> Starting lattice vectors
    real(dp), intent(in) :: origLatVec(:,:)

    !> Fix angles between lattice vectors
    logical, intent(in) :: tLatOptFixAng

    !> Fix the magnitudes of lattice vectors
    logical, intent(in) :: tLatOptFixLen(:)

    !> Optimise isotropically
    logical, intent(in) :: tLatOptIsotropic

    !> numbers of the moving atoms
    integer, intent(in) :: indMovedAtom(:)

    !> lattice vectors
    real(dp), intent(inout) :: latVec(:,:)

    !> central cell coordinates of atoms
    real(dp), intent(inout) :: coord0(:,:)

    !> Maximum change in geometry at this step
    real(dp), intent(out) :: diffGeo

    !> has the geometry optimisation finished
    logical, intent(out) :: tGeomEnd

    real(dp) :: newLatVecsFlat(9), newLatVecs(3, 3), oldMovedCoords(3, size(indMovedAtom))

    call next(pGeoLatOpt, EGibbs, constrLatDerivs, newLatVecsFlat,tGeomEnd)
    call unconstrainLatticeVectors(newLatVecsFlat, origLatVec, tLatOptFixAng, tLatOptFixLen,&
        & tLatOptIsotropic, newLatVecs)
    oldMovedCoords(:,:) = coord0(:, indMovedAtom)
    call cart2frac(coord0, latVec)
    latVec(:,:) = newLatVecs
    call frac2cart(coord0, latVec)
    diffGeo = max(maxval(abs(newLatVecs - latVec)),&
        & maxval(abs(oldMovedCoords - coord0(:, indMovedAtom))))

  end subroutine getNextLatticeOptStep


  !> Delivers data for next MD step (and updates data depending on velocities of current step)
  subroutine getNextMdStep(pMdIntegrator, pMdFrame, temperatureProfile, derivs, movedMass,&
      & mass, cellVol, invLatVec, species0, indMovedAtom, tStress, tBarostat, energy, coord0,&
      & latVec, intPressure, totalStress, totalLatDeriv, velocities, tempIon)

    !> Molecular dynamics integrator
    type(OMdIntegrator), intent(inout) :: pMdIntegrator

    !> Molecular dynamics reference frame information
    type(OMdCommon), intent(in) :: pMdFrame

    !> Temperature profile in MD
    type(OTempProfile), allocatable, intent(inout) :: temperatureProfile

    !> Energy derivative wrt to atom positions
    real(dp), intent(in) :: derivs(:,:)

    !> Masses of moving atoms
    real(dp), intent(in) :: movedMass(:,:)

    !> Masses of each chemical species
    real(dp), intent(in) :: mass(:)

    !> unit cell volume
    real(dp), intent(in) :: cellVol

    !> inverse of the lattice vectors
    real(dp), intent(in) :: invLatVec(:,:)

    !> species of atoms in the central cell
    integer, intent(in) :: species0(:)

    !> numbers of the moving atoms
    integer, intent(in) :: indMovedAtom(:)

    !> Is stress being evaluated?
    logical, intent(in) :: tStress

    !> Is there a barostat
    logical, intent(in) :: tBarostat

    !> Energy contributions and total
    type(TEnergies), intent(inout) :: energy

    !> central cell coordinates of atoms
    real(dp), intent(inout) :: coord0(:,:)

    !> lattice vectors
    real(dp), intent(inout) :: latVec(:,:)

    !> Internal pressure in the unit cell
    real(dp), intent(inout) :: intPressure

    !> Stress tensor
    real(dp), intent(inout) :: totalStress(:,:)

    !> Derivative of energy with respect to lattice vectors
    real(dp), intent(inout) :: totalLatDeriv(:,:)

    !> Atomic velocities
    real(dp), intent(out) :: velocities(:,:)

    !> Atomic kinetic energy
    real(dp), intent(out) :: tempIon

    real(dp) :: movedAccel(3, size(indMovedAtom)), movedVelo(3, size(indMovedAtom))
    real(dp) :: movedCoords(3, size(indMovedAtom))
    real(dp) :: kineticStress(3, 3)

    movedAccel(:,:) = -derivs(:, indMovedAtom) / movedMass
    call next(pMdIntegrator, movedAccel, movedCoords, movedVelo)
    coord0(:, indMovedAtom) = movedCoords
    velocities(:,:) = 0.0_dp
    velocities(:, indMovedAtom) = movedVelo(:,:)

    if (allocated(temperatureProfile)) then
      call next(temperatureProfile)
    end if
    call evalKE(energy%Ekin, movedVelo, movedMass(1,:))
    call evalkT(pMdFrame, tempIon, movedVelo, movedMass(1,:))
    energy%EMerminKin = energy%EMermin + energy%Ekin
    energy%EGibbsKin = energy%EGibbs + energy%Ekin

    if (tStress) then
      ! contribution from kinetic energy in MD, now that velocities for this geometry step are
      ! available
      call getKineticStress(kineticStress, mass, species0, velocities, cellVol)
      totalStress = totalStress + kineticStress
      intPressure = (totalStress(1,1) + totalStress(2,2) + totalStress(3,3)) / 3.0_dp
      totalLatDeriv = -cellVol * matmul(totalStress, invLatVec)
    end if

    if (tBarostat) then
      call rescale(pMDIntegrator, coord0, latVec, totalStress)
    end if

  end subroutine getNextMdStep


  !> Calculates and prints Pipek-Mezey localisation
  subroutine calcPipekMezeyLocalisation(env, pipekMezey, tPrintEigvecsTxt, nEl, filling, over,&
      & kPoint, neighbourList, nNeighbourSK, denseDesc,  iSparseStart, img2CentCell, iCellVec,&
      & cellVec, runId, orb, species, speciesName, parallelKS, localisation, eigvecsReal, SSqrReal,&
      & eigvecsCplx, SSqrCplx)

    !> Environment settings
    type(TEnvironment), intent(in) :: env

    !> Localisation methods for single electron states (if used)
    type(TPipekMezey), intent(in) :: pipekMezey

    !> Store eigenvectors as a text file
    logical, intent(in) :: tPrintEigVecsTxt

    !> Number of electrons
    real(dp), intent(in) :: nEl(:)

    !> Occupations of single particle states in the ground state
    real(dp), intent(in) :: filling(:,:,:)

    !> sparse overlap matrix
    real(dp), intent(in) :: over(:)

    !> k-points in the system (0,0,0) if molecular
    real(dp), intent(in) :: kPoint(:,:)

    !> list of neighbours for each atom
    type(TNeighbourList), intent(in) :: neighbourList

    !> Number of neighbours for each of the atoms
    integer, intent(in) :: nNeighbourSK(:)

    !> Dense matrix descriptor
    type(TDenseDescr), intent(in) :: denseDesc

    !> Index array for the start of atomic blocks in sparse arrays
    integer, intent(in) :: iSparseStart(:,:)

    !> map from image atoms to the original unique atom
    integer, intent(in) :: img2CentCell(:)

    !> Index for which unit cell atoms are associated with
    integer, intent(in) :: iCellVec(:)

    !> Vectors (in units of the lattice constants) to cells of the lattice
    real(dp), intent(in) :: cellVec(:,:)

    !> Job ID for future identification
    integer, intent(in) :: runId

    !> Atomic orbital information
    type(TOrbitals), intent(in) :: orb

    !> species of all atoms in the system
    integer, intent(in) :: species(:)

    !> label for each atomic chemical species
    character(*), intent(in) :: speciesName(:)

    !> K-points and spins to process
    type(TParallelKS), intent(in) :: parallelKS

    !> Localisation measure of single particle states
    real(dp), intent(out) :: localisation

    !> Storage for dense hamiltonian matrix
    real(dp), intent(inout), allocatable :: eigvecsReal(:,:,:)

    !> Storage for dense overlap matrix
    real(dp), intent(inout), allocatable :: SSqrReal(:,:)

    !> Storage for dense hamitonian matrix (complex case)
    complex(dp), intent(inout), allocatable :: eigvecsCplx(:,:,:)

    !> Storage for dense overlap matrix (complex case)
    complex(dp), intent(inout), allocatable :: SSqrCplx(:,:)

    integer :: nFilledLev, nAtom, nSpin
    integer :: iSpin, iKS, iK

    nAtom = size(orb%nOrbAtom)
    nSpin = size(nEl)

    if (any(abs(mod(filling, real(3 - nSpin, dp))) > elecTolMax)) then
      call warning("Fractional occupations allocated for electron localisation")
    end if

    if (allocated(eigvecsReal)) then
      call unpackHS(SSqrReal,over,neighbourList%iNeighbour, nNeighbourSK, denseDesc%iAtomStart,&
          & iSparseStart, img2CentCell)
      do iKS = 1, parallelKS%nLocalKS
        iSpin = parallelKS%localKS(2, iKS)
        nFilledLev = floor(nEl(iSpin) / real(3 - nSpin, dp))
        localisation = pipekMezey%getLocalisation(eigvecsReal(:, 1:nFilledLev, iKS), SSqrReal,&
            & denseDesc%iAtomStart)
        write(stdOut, "(A, E15.8)") 'Original localisation', localisation
        call pipekMezey%calcCoeffs(eigvecsReal(:, 1:nFilledLev, iKS), SSqrReal,&
            & denseDesc%iAtomStart)
        localisation = pipekMezey%getLocalisation(eigvecsReal(:,1:nFilledLev,iKS), SSqrReal,&
            & denseDesc%iAtomStart)
        write(stdOut, "(A, E20.12)") 'Final localisation ', localisation
      end do

      call writeRealEigvecs(env, runId, neighbourList, nNeighbourSK, denseDesc, iSparseStart,&
          & img2CentCell, species(:nAtom), speciesName, orb, over, parallelKS, tPrintEigvecsTxt,&
          & eigvecsReal, SSqrReal, fileName="localOrbs")
    else

      localisation = 0.0_dp
      do iKS = 1, parallelKS%nLocalKS
        iK = parallelKS%localKS(1, iKS)
        iSpin = parallelKS%localKS(2, iKS)
        nFilledLev = floor(nEl(iSpin) / real( 3 - nSpin, dp))
        localisation = localisation + pipekMezey%getLocalisation(&
            & eigvecsCplx(:,:nFilledLev,iKS), SSqrCplx, over, kpoint(:,iK), neighbourList,&
            & nNeighbourSK, iCellVec, cellVec, denseDesc%iAtomStart, iSparseStart, img2CentCell)
      end do
      write(stdOut, "(A, E20.12)") 'Original localisation', localisation

      ! actual localisation calls
      do iKS = 1, parallelKS%nLocalKS
        iK = parallelKS%localKS(1, iKS)
        iSpin = parallelKS%localKS(2, iKS)
        nFilledLev = floor(nEl(iSpin) / real( 3 - nSpin, dp))
        call pipekMezey%calcCoeffs(eigvecsCplx(:,:nFilledLev,iKS), SSqrCplx, over, kpoint(:,iK),&
            & neighbourList, nNeighbourSK, iCellVec, cellVec, denseDesc%iAtomStart, iSparseStart,&
            & img2CentCell)
      end do

      localisation = 0.0_dp
      do iKS = 1, parallelKS%nLocalKS
        iK = parallelKS%localKS(1, iKS)
        iSpin = parallelKS%localKS(2, iKS)
        nFilledLev = floor(nEl(iSpin) / real( 3 - nSpin, dp))
        localisation = localisation + pipekMezey%getLocalisation(&
            & eigvecsCplx(:,:nFilledLev,iKS), SSqrCplx, over, kpoint(:,iK), neighbourList,&
            & nNeighbourSK, iCellVec, cellVec, denseDesc%iAtomStart, iSparseStart, img2CentCell)
      end do
      write(stdOut, "(A, E20.12)") 'Final localisation', localisation

      call writeCplxEigvecs(env, runId, neighbourList, nNeighbourSK, cellVec, iCellVec, denseDesc,&
          & iSparseStart, img2CentCell, species, speciesName, orb, kPoint, over, parallelKS,&
          & tPrintEigvecsTxt, eigvecsCplx, SSqrCplx, fileName="localOrbs")

    end if

  end subroutine calcPipekMezeyLocalisation


end module main<|MERGE_RESOLUTION|>--- conflicted
+++ resolved
@@ -180,13 +180,12 @@
     !> locality measure for the wavefunction
     real(dp) :: localisation
 
-<<<<<<< HEAD
     !> Structure for sparse data representions, if using ELSI
     type(TSparse2Sparse) :: sparseIndexing
-=======
+
     !> All of the excited energies actuall solved by Casida routines (if used)
     real(dp), allocatable :: energiesCasida(:)
->>>>>>> cf4be976
+
 
     call initGeoOptParameters(tCoordOpt, nGeoSteps, tGeomEnd, tCoordStep, tStopDriver, iGeoStep,&
         & iLatGeoStep)
@@ -470,11 +469,7 @@
             & nSpin, qOutput, velocities)
       end if
 
-<<<<<<< HEAD
-      call printEnergies(energy, electronicSolver)
-=======
-      call printEnergies(energy, TS)
->>>>>>> cf4be976
+      call printEnergies(energy, TS, electronicSolver)
 
       if (tForces) then
         call env%globalTimer%startTimer(globalTimers%forceCalc)
