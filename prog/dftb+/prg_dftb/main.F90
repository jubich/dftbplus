!--------------------------------------------------------------------------------------------------!
!  DFTB+: general package for performing fast atomistic simulations                                !
!  Copyright (C) 2018  DFTB+ developers group                                                      !
!                                                                                                  !
!  See the LICENSE file for terms of usage and distribution.                                       !
!--------------------------------------------------------------------------------------------------!

#:include 'common.fypp'

!> The main routines for DFTB+
module main
#:if WITH_MPI
  use mpifx
#:endif
#:if WITH_SCALAPACK
  use scalapackfx
  use scalafxext
#:if WITH_ELSI
  use elsi
#:endif
#:endif
  use solvers
  use assert
  use constants
  use solvertypes
  use globalenv
  use environment
  use densedescr
  use inputdata_module
  use nonscc
  use eigenvects
  use repulsive
  use etemp
  use populations
  use densitymatrix
  use forces
  use stress
  use scc
  use sccinit
  use externalcharges
  use periodic
  use mixer
  use geoopt
  use numderivs2
  use spin
  use dftbplusu
  use mdcommon
  use energies
  use potentials
  use orbitalequiv
  use parser
  use sparse2dense
<<<<<<< HEAD
  use sparse2sparse
=======
#:if not WITH_SCALAPACK
>>>>>>> 865caf56
  use blasroutines, only : symm, hemm
#:endif
  use hsdutils
  use charmanip
  use shift
  use spinorbit
  use angmomentum
  use elecconstraints
  use pmlocalisation, only : TPipekMezey
  use linresp_module
  use mainio
  use commontypes
  use dispersions, only : DispersionIface
  use xmlf90
  use thirdorder_module, only : ThirdOrder
  use simplealgebra
  use message
  use repcont
  use xlbomd_module
  use slakocont
  use linkedlist
  use lapackroutines
  use mdcommon
  use mdintegrator
  use tempprofile

#:if WITH_TRANSPORT
  use libnegf_vars, only : TTransPar
  use negf_int
  use poisson_init
#:endif


  implicit none
  private

  public :: runDftbPlus

  !> O(N^2) density matrix creation
  logical, parameter :: tDensON2 = .false.

  !> Should further output be appended to detailed.out?
  logical, parameter :: tAppendDetailedOut = .false.


contains

  !> The main DFTB program itself
  subroutine runDftbPlus(env)
    use initprogram

    !> Environment settings
    type(TEnvironment), intent(inout) :: env

    !> energy in previous scc cycles
    real(dp) :: Eold

    !> Stress tensors for various contribution in periodic calculations
    !> Sign convention: Positive diagonal elements expand the supercell
    real(dp) :: totalStress(3,3)

    !> Derivative of total energy with respect to lattice vectors
    !> Sign convention: This is in the uphill energy direction for the lattice vectors (each row
    !> pertaining to a separate lattice vector), i.e. opposite to the force.
    !>
    !> The component of a derivative vector that is orthogonal to the plane containing the other two
    !> lattice vectors will expand (contract) the supercell if it is on the opposite (same) same
    !> side of the plane as its associated lattice vector.
    !>
    !> In the special case of cartesian axis aligned orthorhombic lattice vectors, negative diagonal
    !> elements expand the supercell.
    real(dp) :: totalLatDeriv(3,3)

    !> derivative of cell volume wrt to lattice vectors, needed for pV term
    real(dp) :: extLatDerivs(3,3)

    !> whether scc converged
    logical :: tConverged

    !> internal pressure within the cell
    real(dp) :: intPressure

    !> Geometry steps so far
    integer :: iGeoStep

    !> Lattice geometry steps so far
    integer :: iLatGeoStep

    !> Do we have the final geometry?
    logical :: tGeomEnd

    !> Has this completed?
    logical :: tCoordEnd

    !> do we take an optimization step on the lattice or the internal coordinates if optimizing both
    !> in a periodic geometry
    logical :: tCoordStep

    !> lattice vectors returned by the optimizer
    real(dp) :: constrLatDerivs(9)

    !> MD instantaneous thermal energy
    real(dp) :: tempIon

    !> external electric field
    real(dp) :: Efield(3), absEfield

    !> Difference between last calculated and new geometry.
    real(dp) :: diffGeo

    !> Loop variables
    integer :: iSCCIter

    !> Charge error in the last iterations
    real(dp) :: sccErrorQ, diffElec

    !> flag to write out geometries (and charge data if scc) when moving atoms about - in the case
    !> of drivers like conjugate gradient/steepest descent the geometries are written anyway
    logical :: tWriteRestart

    !> Minimal number of SCC iterations
    integer :: minSCCIter

    !> label for k-point and spin cases
    integer :: iKS

    !> if scc/geometry driver should be stopped
    logical :: tStopSCC, tStopDriver

    !> Whether scc restart info should be written in current iteration
    logical :: tWriteSccRestart

    !> Whether charges should be written
    logical :: tWriteCharges

    !> locality measure for the wavefunction
    real(dp) :: localisation

    !> Structure for sparse data representions, if using ELSI
    type(TSparse2Sparse) :: sparseIndexing

    !> All of the excited energies actuall solved by Casida routines (if used)
    real(dp), allocatable :: energiesCasida(:)


    call initGeoOptParameters(tCoordOpt, nGeoSteps, tGeomEnd, tCoordStep, tStopDriver, iGeoStep,&
        & iLatGeoStep)

    minSccIter = getMinSccIters(tSccCalc, tDftbU, nSpin)

    if (tXlbomd) then
      call xlbomdIntegrator%setDefaultSCCParameters(minSCCiter, maxSccIter, sccTol)
    end if

    ! If the geometry is periodic, need to update lattice information in geometry loop
    tLatticeChanged = tPeriodic

    ! As first geometry iteration, require updates for coordinates in dependent routines
    tCoordsChanged = .true.

<<<<<<< HEAD
  #:if WITH_SCALAPACK
    if (tRealHS .and. .not.(nSpin > 2 .or. t2Component)) then
      ! spin channels share common overlap, no k-points, purely real calculation
      allocate(electronicSolver%tCholeskiiDecomposed(1))
    else
      allocate(electronicSolver%tCholeskiiDecomposed(parallelKS%nLocalKS))
    end if
    electronicSolver%tCholeskiiDecomposed = .false.
  #:endif

    ! Main geometry loop
=======
>>>>>>> 865caf56
    lpGeomOpt: do iGeoStep = 0, nGeoSteps

      call env%globalTimer%startTimer(globalTimers%preSccInit)

    #:if WITH_SCALAPACK
      ! prompt eigenvecs routines to store Choleskii factors
      electronicSolver%tCholeskiiDecomposed = .false.
    #:endif

    #:if WITH_ELSI
      if (electronicSolver%tUsingELSI) then
        ! as each spin and k-point combination forms a separate group for this solver, iKS = 1
        iKS = 1
        call electronicSolver%resetELSI( tempElec, parallelKS%localKS(2, iKS),&
            & parallelKS%localKS(1, iKS), kWeight(parallelKS%localKS(1, iKS)))
      end if
    #:endif

      call printGeoStepInfo(tCoordOpt, tLatOpt, iLatGeoStep, iGeoStep)

<<<<<<< HEAD
      tWriteRestart = env%tGlobalMaster .and. needsRestartWriting(tGeoOpt, tMd, iGeoStep, nGeoSteps&
          &, restartFreq)
=======
      tWriteRestart = env%tGlobalMaster&
          & .and. needsRestartWriting(tGeoOpt, tMd, iGeoStep, nGeoSteps, restartFreq)

>>>>>>> 865caf56
      if (tMD .and. tWriteRestart) then
        call writeMdOut1(fdMd, mdOut, iGeoStep, pMDIntegrator)
      end if

      if (tLatticeChanged) then
        call handleLatticeChange(latVec, sccCalc, tStress, extPressure, mCutOff, dispersion,&
            & recVec, invLatVec, cellVol, recCellVol, extLatDerivs, cellVec, rCellVec)
      end if

      if (tCoordsChanged) then
        call handleCoordinateChange(env, coord0, latVec, invLatVec, species0, mCutoff, repCutoff,&
            & skCutoff, orb, tPeriodic, sccCalc, dispersion, thirdOrd, img2CentCell, iCellVec,&
            & neighbourList, nAllAtom, coord0Fold, coord, species, rCellVec, nAllOrb, nNeighbourSK,&
            & nNeighbourRep, ham, over, H0, rhoPrim, iRhoPrim, iHam, ERhoPrim, iSparseStart,&
            & tPoisson)
      end if

    #:if WITH_TRANSPORT
      if (tNegf) then
        call initNegfStuff(denseDesc, transpar, ginfo, neighbourList, nNeighbourSK, img2CentCell,&
            & orb)
      end if
    #:endif

      if (tSccCalc) then
        call reset(pChrgMixer, nMixElements)
      end if

<<<<<<< HEAD
    #:if WITH_ELSI
      if (electronicSolver%tUsingELSI) then
        if (.not.tLargeDenseMatrices) then
          call initSparse2Sparse(sparseIndexing, env, electronicSolver, neighbourList%iNeighbour,&
              & nNeighbourSK, denseDesc%iAtomStart, iSparseStart, img2CentCell)
        end if
      end if
    #:endif
=======
>>>>>>> 865caf56

      call env%globalTimer%startTimer(globalTimers%sparseH0S)
      call buildH0(env, H0, skHamCont, atomEigVal, coord, nNeighbourSK, neighbourList%iNeighbour,&
          & species, iSparseStart, orb)
      call buildS(env, over, skOverCont, coord, nNeighbourSK, neighbourList%iNeighbour, species,&
          & iSparseStart, orb)
      call env%globalTimer%stopTimer(globalTimers%sparseH0S)

      if (tSetFillingTemp) then
        call getTemperature(temperatureProfile, tempElec)
      end if

      call calcRepulsiveEnergy(coord, species, img2CentCell, nNeighbourRep, neighbourList,&
          & pRepCont, energy%atomRep, energy%ERep, iAtInCentralRegion)

      if (tDispersion) then
        call calcDispersionEnergy(dispersion, energy%atomDisp, energy%Edisp, iAtInCentralRegion)
      end if

      call resetExternalPotentials(potential)

      if (tReadShifts) then
        call uploadShiftPerL(fShifts, orb, nAtom, nSpin, potential%extShell)
      end if


      call setUpExternalElectricField(tEField, tTDEField, tPeriodic, EFieldStrength,&
          & EFieldVector, EFieldOmega, EFieldPhase, neighbourList, nNeighbourSK, iCellVec,&
          & img2CentCell, cellVec, deltaT, iGeoStep, coord0Fold, coord, EField,&
          & potential%extAtom(:,1), absEField)
      call mergeExternalPotentials(orb, species, potential)

<<<<<<< HEAD
    #:if  WITH_ELSI
      if (electronicSolver%iSolver == 6) then
        ! update Delta V ranges here for PEXSI
        if (tSccCalc) then
          if (.not.allocated(electronicSolver%ELSI_PEXSI_VOld)) then
            allocate(electronicSolver%ELSI_PEXSI_VOld(size(potential%intBlock(:,:,:,1))))
          end if
          electronicSolver%ELSI_PEXSI_VOld = reshape( &
              & potential%intBlock(:,:,:,1) + potential%extBlock(:,:,:,1),&
              & [size(potential%extBlock(:,:,:,1))] )
        end if
        electronicSolver%ELSI_PEXSI_DeltaVmin = 0.0_dp
        electronicSolver%ELSI_PEXSI_DeltaVmax = 0.0_dp
      end if
    #:endif

      call initSccLoop(tSccCalc, xlbomdIntegrator, minSccIter, maxSccIter, sccTol, tConverged)
=======
      ! For non-scc calculations with transport only, jump out of geometry loop
      if (solver == solverOnlyTransport) then
        if (tWriteDetailedOut) then
          ! Open detailed.out before jumping out of lpGeomOpt
          call openDetailedOut(fdDetailedOut, userOut, tAppendDetailedOut, iGeoStep, 1)
        end if
        ! We need to define hamltonian by adding the potential
        call getSccHamiltonian(H0, over, nNeighbourSK, neighbourList, species, orb, iSparseStart,&
            & img2CentCell, potential, ham, iHam)
        exit lpGeomOpt
      end if

      call initSccLoop(tSccCalc, xlbomdIntegrator, minSccIter, maxSccIter, sccTol, tConverged,&
          & tNegf)
>>>>>>> 865caf56

      call env%globalTimer%stopTimer(globalTimers%preSccInit)

      call env%globalTimer%startTimer(globalTimers%scc)

      lpSCC: do iSccIter = 1, maxSccIter

        call resetInternalPotentials(tDualSpinOrbit, xi, orb, species, potential)

        if (tSccCalc) then

          call getChargePerShell(qInput, orb, species, chargePerShell)

        #:if WITH_TRANSPORT
          ! Overrides input charges with uploaded contact charges
          if (tUpload) then
            call overrideContactCharges(qInput, chargeUp, transpar)
          end if
        #:endif

          call addChargePotentials(env, sccCalc, qInput, q0, chargePerShell, orb, species,&
              & neighbourList, img2CentCell, spinW, thirdOrd, potential, electrostatics,&
              & tPoisson, tUpload, shiftPerLUp)

          call addBlockChargePotentials(qBlockIn, qiBlockIn, tDftbU, tImHam, species, orb,&
              & nDftbUFunc, UJ, nUJ, iUJ, niUJ, potential)

        end if

        ! All potentials are added up into intBlock
        potential%intBlock = potential%intBlock + potential%extBlock

<<<<<<< HEAD

      #:if  WITH_ELSI
        if (electronicSolver%iSolver == 6) then
          ! update Delta V ranges here for PEXSI
          if (tSccCalc) then
            electronicSolver%ELSI_PEXSI_DeltaVmin =&
                & minval(electronicSolver%ELSI_PEXSI_VOld&
                & -reshape(potential%intBlock(:,:,:,1)+potential%extBlock(:,:,:,1),&
                & [size(potential%extBlock(:,:,:,1))]))
            electronicSolver%ELSI_PEXSI_DeltaVmax =&
                & maxval(electronicSolver%ELSI_PEXSI_VOld&
                & -reshape(potential%intBlock(:,:,:,1)+potential%extBlock(:,:,:,1),&
                & [size(potential%extBlock(:,:,:,1))]))
            electronicSolver%ELSI_PEXSI_VOld = reshape( &
                & potential%intBlock(:,:,:,1) + potential%extBlock(:,:,:,1),&
                & [size(potential%extBlock(:,:,:,1))] )
          end if
        end if
      #:endif

=======
        ! Compute the SCC Hamiltonian
>>>>>>> 865caf56
        call getSccHamiltonian(H0, over, nNeighbourSK, neighbourList, species, orb, iSparseStart,&
            & img2CentCell, potential, ham, iHam)

        if (tWriteRealHS .or. tWriteHS) then
          call writeHSAndStop(env, tWriteHS, tWriteRealHS, tRealHS, over, neighbourList,&
              & nNeighbourSK, denseDesc%iAtomStart, iSparseStart, img2CentCell, kPoint, iCellVec,&
              & cellVec, ham, iHam)
        end if

<<<<<<< HEAD
        call getDensity(env, denseDesc, ham, over, neighbourList, nNeighbourSK, iSparseStart,&
            & img2CentCell, iCellVec, cellVec, kPoint, kWeight, orb, species, electronicSolver,&
            & tRealHS, tSpinSharedEf, tSpinOrbit, tDualSpinOrbit, tFillKSep, tFixEf, tMulliken,&
            & iDistribFn, tempElec, nEl, parallelKS, Ef, energy, eigen, filling, rhoPrim, Eband,&
            & TS, E0, iHam, xi, orbitalL, HSqrReal, SSqrReal, eigvecsReal, iRhoPrim, HSqrCplx,&
            & SSqrCplx, eigvecsCplx, rhoSqrReal, tLargeDenseMatrices, sparseIndexing)
=======
        ! Transform Hamiltonian from qm to ud
        call transformHam(ham, iHam)

        ! Compute Density Matrix
        call getDensity(env, iSCCIter, denseDesc, ham, over, neighbourList, nNeighbourSK,&
            & iSparseStart, img2CentCell, iCellVec, cellVec, kPoint, kWeight, orb, species, solver,&
            & tRealHS, tSpinSharedEf, tSpinOrbit, tDualSpinOrbit, tFillKSep, tFixEf, tMulliken,&
            & iDistribFn, tempElec, nEl, parallelKS, Ef, mu, energy, eigen, filling, rhoPrim,&
            & Eband, TS, E0, iHam, xi, orbitalL, HSqrReal, SSqrReal, eigvecsReal, iRhoPrim,&
            & HSqrCplx, SSqrCplx, eigvecsCplx, rhoSqrReal)
>>>>>>> 865caf56

        if (tWriteBandDat) then
          call writeBandOut(bandOut, eigen, filling, kWeight)
        end if

        if (tMulliken) then
          call getMullikenPopulation(rhoPrim, over, orb, neighbourList, nNeighbourSK, img2CentCell,&
              & iSparseStart, qOutput, iRhoPrim=iRhoPrim, qBlock=qBlockOut, qiBlock=qiBlockOut)
        end if

        #:if WITH_TRANSPORT
          ! Override charges with uploaded contact charges
          if (tUpload) then
            call overrideContactCharges(qOutput, chargeUp, transpar)
          end if
        #:endif

        ! For non-dual spin-orbit orbitalL is determined during getDensity() call above
        if (tDualSpinOrbit) then
          call getLDual(orbitalL, qiBlockOut, orb, species)
        end if

        ! Note: if XLBOMD is active, potential created with input charges is needed later,
        ! therefore it should not be overwritten here.
        if (tSccCalc .and. .not. tXlbomd) then
          call resetInternalPotentials(tDualSpinOrbit, xi, orb, species, potential)
          call getChargePerShell(qOutput, orb, species, chargePerShell)

          call addChargePotentials(env, sccCalc, qOutput, q0, chargePerShell, orb, species,&
              & neighbourList, img2CentCell, spinW, thirdOrd, potential, electrostatics,&
              & tPoissonTwice, tUpload, shiftPerLUp)

          call addBlockChargePotentials(qBlockOut, qiBlockOut, tDftbU, tImHam, species, orb,&
              & nDftbUFunc, UJ, nUJ, iUJ, niUJ, potential)

          potential%intBlock = potential%intBlock + potential%extBlock
        end if
        call getEnergies(sccCalc, qOutput, q0, chargePerShell, species, tEField, tXlbomd,&
            & tDftbU, tDualSpinOrbit, rhoPrim, H0, orb, neighbourList, nNeighbourSK, img2CentCell,&
            & iSparseStart, cellVol, extPressure, TS, potential, energy, thirdOrd, qBlockOut,&
<<<<<<< HEAD
            & qiBlockOut, nDftbUFunc, UJ, nUJ, iUJ, niUJ, xi)
=======
            & qiBlockOut, nDftbUFunc, UJ, nUJ, iUJ, niUJ, xi, iAtInCentralRegion, tFixEf, Ef)

>>>>>>> 865caf56
        tStopScc = hasStopFile(fStopScc)

        ! Mix charges Input/Output
        if (tSccCalc) then
          call getNextInputCharges(env, pChrgMixer, qOutput, qOutRed, orb, nIneqOrb, iEqOrbitals,&
              & iGeoStep, iSccIter, minSccIter, maxSccIter, sccTol, tStopScc, tDftbU, tReadChrg,&
              & qInput, qInpRed, sccErrorQ, tConverged, qBlockOut, iEqBlockDftbU, qBlockIn,&
              & qiBlockOut, iEqBlockDftbULS, species0, nUJ, iUJ, niUJ, qiBlockIn)

          call getSccInfo(iSccIter, energy%Eelec, Eold, diffElec)
          if (tNegf) then
            call printSccHeader()
          end if
          call printSccInfo(tDftbU, iSccIter, energy%Eelec, diffElec, sccErrorQ)

          if (tNegf) then
            call printBlankLine()
          end if

          tWriteSccRestart = env%tGlobalMaster .and.&
              & needsSccRestartWriting(restartFreq, iGeoStep, iSccIter, minSccIter, maxSccIter,&
              & tMd, tGeoOpt, tDerivs, tConverged, tReadChrg, tStopScc)
          if (tWriteSccRestart) then
            call writeCharges(fCharges, tWriteChrgAscii, orb, qInput, qBlockIn, qiBlockIn)
          end if
        end if

        if (tWriteDetailedOut) then
          call openDetailedOut(fdDetailedOut, userOut, tAppendDetailedOut, iGeoStep, iSccIter)
          call writeDetailedOut1(fdDetailedOut, iDistribFn, nGeoSteps,&
              & iGeoStep, tMD, tDerivs, tCoordOpt, tLatOpt, iLatGeoStep, iSccIter, energy,&
              & diffElec, sccErrorQ, indMovedAtom, pCoord0Out, q0, qInput, qOutput, eigen, filling,&
<<<<<<< HEAD
              & tWriteDetailedOutBands, orb, species, tDFTBU, tImHam.or.tSpinOrbit, tPrintMulliken,&
              & orbitalL, qBlockOut, Ef, Eband, TS, E0, extPressure, cellVol, tAtomicEnergy,&
              & tDispersion, tEField, tPeriodic, nSpin, tSpinOrbit, tSccCalc, invLatVec, kPoint,&
              & electronicSolver)
=======
              & orb, species, tDFTBU, tImHam.or.tSpinOrbit, tPrintMulliken, orbitalL, qBlockOut,&
              & Ef, Eband, TS, E0, extPressure, cellVol, tAtomicEnergy, tDispersion, tEField,&
              & tPeriodic, nSpin, tSpinOrbit, tSccCalc, tNegf, invLatVec, kPoint,&
              & iAtInCentralRegion)
>>>>>>> 865caf56
        end if

        if (tConverged .or. tStopScc) then
          exit lpSCC
        end if

      end do lpSCC

      call env%globalTimer%stopTimer(globalTimers%scc)

    #:if WITH_TRANSPORT
      if (tPoisson) then
        call poiss_savepotential()
      end if
    #:endif

      call env%globalTimer%startTimer(globalTimers%postSCC)

      if (tLinResp) then
        if (withMpi) then
          call error("Linear response calc. does not work with MPI yet")
        end if
        call ensureLinRespConditions(t3rd, tRealHS, tPeriodic, tCasidaForces)
        call calculateLinRespExcitations(env, lresp, parallelKS, sccCalc, qOutput, q0, over,&
            & eigvecsReal, eigen(:,1,:), filling(:,1,:), coord0, species, speciesName, orb,&
            & skHamCont, skOverCont, autotestTag, runId, neighbourList, nNeighbourSK,&
            & denseDesc, iSparseStart, img2CentCell, tWriteAutotest, tCasidaForces,&
            & tLinRespZVect, tPrintExcitedEigvecs, tPrintEigvecsTxt, nonSccDeriv, energy,&
            & energiesCasida, SSqrReal, rhoSqrReal, excitedDerivs, occNatural)
      end if

      if (tXlbomd) then
        call getXlbomdCharges(xlbomdIntegrator, qOutRed, pChrgMixer, orb, nIneqOrb, iEqOrbitals,&
            & qInput, qInpRed, iEqBlockDftbU, qBlockIn, species0, nUJ, iUJ, niUJ, iEqBlockDftbuLs,&
            & qiBlockIn)
      end if

      if (tDipole) then
        call getDipoleMoment(qOutput, q0, coord, dipoleMoment, iAtInCentralRegion)
      #:call DEBUG_CODE
        call checkDipoleViaHellmannFeynman(rhoPrim, q0, coord0, over, orb, neighbourList,&
            & nNeighbourSK, species, iSparseStart, img2CentCell)
      #:endcall DEBUG_CODE
      end if

    #:if WITH_TRANSPORT
      if (tLocalCurrents) then
        call writeXYZFormat("supercell.xyz", coord, species, speciesName)
        write(stdOut,*) " <<< supercell.xyz written on file"
        call local_currents(env%mpi%globalComm, parallelKS%localKS, ham, over,&
            & neighbourList%iNeighbour, nNeighbourSK, denseDesc%iAtomStart, iSparseStart,&
            & img2CentCell, iCellVec, cellVec, orb, kPoint, kWeight, coord0Fold, .false., mu)
      end if
    #:endif

      call env%globalTimer%startTimer(globalTimers%eigvecWriting)

      if (tPrintEigVecs) then
        call writeEigenvectors(env, runId, neighbourList, nNeighbourSK, cellVec, iCellVec,&
            & denseDesc, iSparseStart, img2CentCell, species, speciesName, orb, kPoint, over,&
            & parallelKS, tPrintEigvecsTxt, eigvecsReal, SSqrReal, eigvecsCplx, SSqrCplx)
      end if

      if (tProjEigenvecs) then
        call writeProjectedEigenvectors(env, regionLabels, eigen, neighbourList, nNeighbourSK,&
            & cellVec, iCellVec, denseDesc, iSparseStart, img2CentCell, orb, over, kPoint, kWeight,&
            & iOrbRegion, parallelKS, eigvecsReal, SSqrReal, eigvecsCplx, SSqrCplx)
      end if
      call env%globalTimer%stopTimer(globalTimers%eigvecWriting)

      ! MD geometry files are written only later, once velocities for the current geometry are known
      if (tGeoOpt .and. tWriteRestart) then
        call writeCurrentGeometry(geoOutFile, pCoord0Out, tLatOpt, tMd, tAppendGeo, tFracCoord,&
            & tPeriodic, tPrintMulliken, species0, speciesName, latVec, iGeoStep, iLatGeoStep,&
            & nSpin, qOutput, velocities)
      end if

<<<<<<< HEAD
      call printEnergies(energy, TS, electronicSolver)

      if (tForces) then
        call env%globalTimer%startTimer(globalTimers%forceCalc)
        call env%globalTimer%startTimer(globalTimers%energyDensityMatrix)
        call getEnergyWeightedDensity(env, electronicSolver, denseDesc, forceType, filling, eigen,&
            & kPoint, kWeight, neighbourList, nNeighbourSK, orb, iSparseStart, img2CentCell,&
            & iCellVec, cellVec, tRealHS, ham, over, parallelKS, ERhoPrim, eigvecsReal, SSqrReal,&
            & eigvecsCplx, SSqrCplx, sparseIndexing)
=======
      call printEnergies(energy)

      if (tForces) then
        call env%globalTimer%startTimer(globalTimers%forceCalc)
        call getEnergyWeightedDensity(env, denseDesc, forceType, filling, eigen, kPoint, kWeight,&
            & neighbourList, nNeighbourSK, orb, iSparseStart, img2CentCell, iCellVec, cellVec,&
            & tRealHS, ham, over, parallelKS, solver, iSCCIter, mu, ERhoPrim, eigvecsReal,&
            & SSqrReal, eigvecsCplx, SSqrCplx)
>>>>>>> 865caf56
        call env%globalTimer%stopTimer(globalTimers%energyDensityMatrix)
        call getGradients(env, sccCalc, tEField, tXlbomd, nonSccDeriv, Efield, rhoPrim, ERhoPrim,&
            & qOutput, q0, skHamCont, skOverCont, pRepCont, neighbourList, nNeighbourSK,&
            & nNeighbourRep, species, img2CentCell, iSparseStart, orb, potential, coord, derivs,&
            & iRhoPrim, thirdOrd, chrgForces, dispersion, tPoisson)
        if (tCasidaForces) then
          derivs(:,:) = derivs + excitedDerivs
        end if
        call env%globalTimer%stopTimer(globalTimers%forceCalc)

        if (tStress) then
          call env%globalTimer%startTimer(globalTimers%stressCalc)
          call getStress(env, sccCalc, thirdOrd, tEField, nonSccDeriv, EField, rhoPrim, ERhoPrim,&
              & qOutput, q0, skHamCont, skOverCont, pRepCont, neighbourList, nNeighbourSK,&
              & nNeighbourRep, species, img2CentCell, iSparseStart, orb, potential, coord, latVec,&
              & invLatVec, cellVol, coord0, totalStress, totalLatDeriv, intPressure, iRhoPrim,&
              & dispersion)
          call env%globalTimer%stopTimer(globalTimers%stressCalc)
          call printVolume(cellVol)
          ! MD case includes the atomic kinetic energy contribution, so print that later
          if (.not. tMD) then
            call printPressureAndFreeEnergy(extPressure, intPressure, energy%EGibbs)
          end if
        end if

      end if

      if (tWriteDetailedOut) then
        call writeDetailedOut2(fdDetailedOut, tSccCalc, tConverged, tXlbomd, tLinResp, tGeoOpt,&
            & tMD, tPrintForces, tStress, tPeriodic, energy, totalStress, totalLatDeriv, derivs,&
            & chrgForces, indMovedAtom, cellVol, intPressure, geoOutFile, iAtInCentralRegion)
      end if

      if (tSccCalc .and. .not. tXlbomd .and. .not. tConverged) then
        call warning("SCC is NOT converged, maximal SCC iterations exceeded")
        if (tUseConvergedForces) then
          call env%shutdown()
        end if
      end if

      if (tSccCalc .and. allocated(esp) .and. (.not. (tGeoOpt .or. tMD) .or.&
          & needsRestartWriting(tGeoOpt, tMd, iGeoStep, nGeoSteps, restartFreq))) then
        call esp%evaluate(env, sccCalc, EField)
        call writeEsp(esp, env, iGeoStep, nGeoSteps)
      end if

      if (tForces) then
        if (allocated(conAtom)) then
          call constrainForces(conAtom, conVec, derivs)
        end if

        if (tCoordOpt) then
          call printMaxForce(maxval(abs(derivs(:, indMovedAtom))))
        end if

        if (tLatOpt) then
          ! Only include the extLatDerivs contribution if not MD, as the barostat would otherwise
          ! take care of this, hence add it here rather than to totalLatDeriv itself
          call constrainLatticeDerivs(totalLatDeriv + extLatDerivs, normOrigLatVec, tLatOptFixAng,&
              & tLatOptFixLen, tLatOptIsotropic, constrLatDerivs)
          call printMaxLatticeForce(maxval(abs(constrLatDerivs)))
        end if

        if (tSocket .and. env%tGlobalMaster) then
          ! stress was computed above in the force evaluation block or is 0 if aperiodic
        #:if WITH_SOCKETS
          call socket%send(energy%ETotal - sum(TS), -derivs, totalStress * cellVol)
        #:else
          call error("Should not be here - compiled without socket support")
        #:endif
        end if

        ! If geometry minimizer finished and the last calculated geometry is the minimal one (not
        ! necessarily the case, depends on the optimizer!) we are finished.  Otherwise we have to
        ! recalculate everything at the converged geometry.

        if (tGeomEnd) then
          call env%globalTimer%stopTimer(globalTimers%postSCC)
          exit lpGeomOpt
        end if

        tWriteCharges = tWriteRestart .and. tMulliken .and. tSccCalc .and. .not. tDerivs .and.&
            & maxSccIter > 1
        if (tWriteCharges) then
          call writeCharges(fCharges, tWriteChrgAscii, orb, qInput, qBlockIn, qiBlockIn)
        end if

        ! initially assume coordinates are not being updated
        tCoordsChanged = .false.
        tLatticeChanged = .false.

        if (tDerivs) then
          call getNextDerivStep(derivDriver, derivs, indMovedAtom, coord0, tGeomEnd)
          if (tGeomEnd) then
            call env%globalTimer%stopTimer(globalTimers%postSCC)
            exit lpGeomOpt
          end if
          tCoordsChanged = .true.
        else if (tGeoOpt) then
          tCoordsChanged = .true.
          if (tCoordStep) then
            if (.not. tCasidaForces) then
              call getNextCoordinateOptStep(pGeoCoordOpt, energy, derivs, indMovedAtom,&
                  & coord0, diffGeo, tCoordEnd, .true.)
            else
              call getNextCoordinateOptStep(pGeoCoordOpt, energy, derivs, indMovedAtom,&
                  & coord0, diffGeo, tCoordEnd, .false.)
            end if
            if (.not. tLatOpt) then
              tGeomEnd = tCoordEnd
            end if
            if (.not. tGeomEnd .and. tCoordEnd .and. diffGeo < tolSameDist) then
              tCoordStep = .false.
            end if
          else
            call getNextLatticeOptStep(pGeoLatOpt, energy, constrLatDerivs, origLatVec,&
                & tLatOptFixAng, tLatOptFixLen, tLatOptIsotropic, indMovedAtom, latVec, coord0,&
                & diffGeo, tGeomEnd)
            iLatGeoStep = iLatGeoStep + 1
            tLatticeChanged = .true.
            if (.not. tGeomEnd .and. tCoordOpt) then
              tCoordStep = .true.
              call reset(pGeoCoordOpt, reshape(coord0(:, indMovedAtom), [nMovedCoord]))
            end if
          end if
          if (tGeomEnd .and. diffGeo < tolSameDist) then
            call env%globalTimer%stopTimer(globalTimers%postSCC)
            exit lpGeomOpt
          end if
        else if (tMD) then
          ! New MD coordinates saved in a temporary variable, as writeCurrentGeometry() below
          ! needs the old ones to write out consistent geometries and velocities.
          newCoords(:,:) = coord0
          call getNextMdStep(pMdIntegrator, pMdFrame, temperatureProfile, derivs, movedMass, mass,&
              & cellVol, invLatVec, species0, indMovedAtom, tStress, tBarostat, energy, newCoords,&
              & latVec, intPressure, totalStress, totalLatDeriv, velocities, tempIon)
          tCoordsChanged = .true.
          tLatticeChanged = tBarostat
          call printMdInfo(tSetFillingTemp, tEField, tPeriodic, tempElec, absEField, tempIon,&
              & intPressure, extPressure, energy)
          if (tWriteRestart) then
            if (tPeriodic) then
              cellVol = abs(determinant33(latVec))
              energy%EGibbs = energy%EMermin + extPressure * cellVol
            end if
            call writeMdOut2(fdMd, tStress, tBarostat, tLinResp, tEField, tFixEf, tPrintMulliken,&
                & energy, energiesCasida, latVec, cellVol, intPressure, extPressure, tempIon,&
                & absEField, qOutput, q0, dipoleMoment)
            call writeCurrentGeometry(geoOutFile, pCoord0Out, .false., .true., .true., tFracCoord,&
                & tPeriodic, tPrintMulliken, species0, speciesName, latVec, iGeoStep, iLatGeoStep,&
                & nSpin, qOutput, velocities)
          end if
          coord0(:,:) = newCoords
          if (tWriteDetailedOut) then
            call writeDetailedOut3(fdDetailedOut, tPrintForces, tSetFillingTemp, tPeriodic, tStress&
                &, totalStress, totalLatDeriv, energy, tempElec, extPressure, intPressure, tempIon)
          end if
        else if (tSocket .and. iGeoStep < nGeoSteps) then
          ! Only receive geometry from socket, if there are still geometry iterations left
        #:if WITH_SOCKETS
          call receiveGeometryFromSocket(env, socket, tPeriodic, coord0, latVec, tCoordsChanged,&
              & tLatticeChanged, tStopDriver)
        #:else
          call error("Internal error: code compiled without socket support")
        #:endif
        end if
      end if

      if (tWriteDetailedOut) then
        call writeDetailedOut4(fdDetailedOut, tMD, energy, tempIon)
      end if

      tStopDriver = tStopScc .or. tStopDriver .or. hasStopFile(fStopDriver)
      if (tStopDriver) then
        call env%globalTimer%stopTimer(globalTimers%postSCC)
        exit lpGeomOpt
      end if

      call env%globalTimer%stopTimer(globalTimers%postSCC)

    end do lpGeomOpt

    call env%globalTimer%startTimer(globalTimers%postGeoOpt)

  #:if WITH_SOCKETS
    if (tSocket .and. env%tGlobalMaster) then
      call socket%shutdown()
    end if
  #:endif

    tGeomEnd = tMD .or. tGeomEnd .or. tDerivs

    if (env%tGlobalMaster) then
      if (tWriteDetailedOut) then
        call writeDetailedOut5(fdDetailedOut, tGeoOpt, tGeomEnd, tMd, tDerivs, tEField, absEField,&
            & dipoleMoment)
      end if

      call writeFinalDriverStatus(tGeoOpt, tGeomEnd, tMd, tDerivs)

      if (tMD) then
        call writeMdOut3(fdMd, mdOut)
      end if
    end if

    if (env%tGlobalMaster .and. tDerivs) then
      call getHessianMatrix(derivDriver, pDynMatrix)
      call writeHessianOut(hessianOut, pDynMatrix)
    else
      nullify(pDynMatrix)
    end if

    if (tWriteShifts) then
      call writeShifts(fShifts, orb, potential%intShell)
    endif

  #:if WITH_TRANSPORT
    if (tContCalc) then
      ! Note: shift and charges are saved in QM representation (not UD)
      associate(tp => transpar)
      call writeContShifts(tp%contacts(tp%taskContInd)%output, orb, potential%intShell,&
          & qOutput, Ef)
      end associate
    end if

    if (tTunn) then
      call calc_current(env%mpi%globalComm, parallelKS%localKS, ham, over,&
          & neighbourList%iNeighbour, nNeighbourSK, densedesc%iAtomStart, iSparseStart,&
          & img2CentCell, iCellVec, cellVec, orb, kPoint, kWeight, tunneling, current, ldos,&
          & leadCurrents, writeTunn, writeLDOS, mu)
    end if
  #:endif

    if (allocated(pipekMezey)) then
      ! NOTE: the canonical DFTB ground state orbitals are over-written after this point
      if (withMpi) then
        call error("Pipek-Mezey localisation does not yet work with MPI")
      end if
      if (nSpin > 2) then
        call error("Pipek-Mezey localisation not implemented for non-colinear DFTB")
      end if
      call calcPipekMezeyLocalisation(env, pipekMezey, tPrintEigvecsTxt, nEl, filling, over,&
          & kPoint, neighbourList, nNeighbourSK, denseDesc, iSparseStart, img2CentCell, iCellVec,&
          & cellVec, runId, orb, species, speciesName, parallelKS, localisation, eigvecsReal,&
          & SSqrReal, eigvecsCplx, SSqrCplx)
    end if

    if (tWriteAutotest) then
      if (tPeriodic) then
        cellVol = abs(determinant33(latVec))
        energy%EGibbs = energy%EMermin + extPressure * cellVol
      end if
      call writeAutotestTag(autotestTag, tPeriodic, cellVol, tMulliken, qOutput,&
          & derivs, chrgForces, excitedDerivs, tStress, totalStress, pDynMatrix,&
          & energy%EMermin, extPressure, energy%EGibbs, coord0, tLocalise, localisation, esp, &
          & tunneling, ldos)
    end if
    if (tWriteResultsTag) then
      call writeResultsTag(resultsTag, energy, derivs, chrgForces, tStress, totalStress,&
          & pDynMatrix, tPeriodic, cellVol, tMulliken, qOutput, q0)
    end if
    if (tWriteDetailedXML) then
      call writeDetailedXml(runId, speciesName, species0, pCoord0Out, tPeriodic, latVec, tRealHS,&
          & nKPoint, nSpin, size(eigen, dim=1), nOrb, kPoint, kWeight, filling, occNatural)
    end if

    call env%globalTimer%stopTimer(globalTimers%postGeoOpt)

  #:if WITH_TRANSPORT
    if (tPoisson) then
      call poiss_destroy()
    end if
    if (solver==solverGF) then
      call negf_destroy()
    end if
  #:endif

    call destructProgramVariables()


  end subroutine runDftbPlus


  !> Initialises some parameters before geometry loop starts.
  subroutine initGeoOptParameters(tCoordOpt, nGeoSteps, tGeomEnd, tCoordStep, tStopDriver, iGeoStep&
      &, iLatGeoStep)

    !> Are atomic coordinates changing
    logical, intent(in) :: tCoordOpt

    !> Number of geometry steps
    integer, intent(in) :: nGeoSteps

    !> Have the geometry changes terminated
    logical, intent(out) :: tGeomEnd

    !> Are the atomic coordinates changing
    logical, intent(out) :: tCoordStep

    !> Should the geometry driver stop
    logical, intent(out) :: tStopDriver

    !> Step of the geometry driver
    integer, intent(out) :: iGeoStep

    !> Number of steps changing the lattice vectors
    integer, intent(out) :: iLatGeoStep

    tGeomEnd = (nGeoSteps == 0)

    tCoordStep = .false.
    if (tCoordOpt) then
      tCoordStep = .true.
    end if
    tStopDriver = .false.

    iGeoStep = 0
    iLatGeoStep = 0

  end subroutine initGeoOptParameters


  !> Initialises SCC related parameters before geometry loop starts
  function getMinSccIters(tSccCalc, tDftbU, nSpin) result(minSccIter)

    !> Is this a self consistent calculation
    logical, intent(in) :: tSccCalc

    !> Are there orbital potentials present
    logical, intent(in) :: tDftbU

    !> Number of spin channels
    integer, intent(in) :: nSpin

    !> Minimum possible number of self consistent iterations
    integer :: minSccIter

    if (tSccCalc) then
      if (tDftbU) then
        minSccIter = 2
      else
        if (nSpin == 1) then
          minSccIter = 1
        else
          minSccIter = 2
        end if
      end if
    else
      minSccIter = 1
    end if

  end function getMinSccIters


  !> Does the operations that are necessary after a lattice vector update
  subroutine handleLatticeChange(latVecs, sccCalc, tStress, extPressure, mCutOff, dispersion,&
      & recVecs, recVecs2p, cellVol, recCellVol, extLatDerivs, cellVecs, rCellVecs)

    !> lattice vectors
    real(dp), intent(in) :: latVecs(:,:)

    !> Module variables
    type(TScc), allocatable, intent(inout) :: sccCalc

    !> evaluate stress
    logical, intent(in) :: tStress

    !> External presure
    real(dp), intent(in) :: extPressure

    !> Maximum distance for interactions
    real(dp), intent(inout) :: mCutOff

    !> Dispersion interactions object
    class(DispersionIface), allocatable, intent(inout) :: dispersion

    !> Reciprocal lattice vectors
    real(dp), intent(out) :: recVecs(:,:)

    !> Reciprocal lattice vectors in units of 2 pi
    real(dp), intent(out) :: recVecs2p(:,:)

    !> Unit cell volume
    real(dp), intent(out) :: cellVol

    !> reciprocal lattice unit cell volume
    real(dp), intent(out) :: recCellVol

    !> derivative of pV term
    real(dp), intent(out) :: extLatDerivs(:,:)

    !> translation vectors to lattice cells in units of lattice constants
    real(dp), allocatable, intent(out) :: cellVecs(:,:)

    !> Vectors to unit cells in absolute units
    real(dp), allocatable, intent(out) :: rCellVecs(:,:)

    cellVol = abs(determinant33(latVecs))
    recVecs2p(:,:) = latVecs
    call matinv(recVecs2p)
    recVecs2p = transpose(recVecs2p)
    recVecs = 2.0_dp * pi * recVecs2p
    recCellVol = abs(determinant33(recVecs))
    if (tStress) then
      call derivDeterminant33(extLatDerivs, latVecs)
      extLatDerivs(:,:) = extPressure * extLatDerivs
    end if
    if (allocated(sccCalc)) then
      call sccCalc%updateLatVecs(latVecs, recVecs, cellVol)
      mCutOff = max(mCutOff, sccCalc%getCutOff())
    end if
    if (allocated(dispersion)) then
      call dispersion%updateLatVecs(latVecs)
      mCutOff = max(mCutOff, dispersion%getRCutOff())
    end if
    call getCellTranslations(cellVecs, rCellVecs, latVecs, recVecs2p, mCutOff)

  end subroutine handleLatticeChange


  !> Does the operations that are necessary after atomic coordinates change
  subroutine handleCoordinateChange(env, coord0, latVec, invLatVec, species0, mCutOff, repCutOff,&
      & skCutOff, orb, tPeriodic, sccCalc, dispersion, thirdOrd, img2CentCell, iCellVec,&
      & neighbourList, nAllAtom, coord0Fold, coord, species, rCellVec, nAllOrb, nNeighbourSK,&
      & nNeighbourRep, ham, over, H0, rhoPrim, iRhoPrim, iHam, ERhoPrim, iSparseStart, tPoisson)

    !> Environment settings
    type(TEnvironment), intent(in) :: env

    !> Central cell coordinates
    real(dp), intent(in) :: coord0(:,:)

    !> Lattice vectors if periodic
    real(dp), intent(in) :: latVec(:,:)

    !> Inverse of the lattice vectors
    real(dp), intent(in) :: invLatVec(:,:)

    !> chemical species of central cell atoms
    integer, intent(in) :: species0(:)

    !> Longest cut-off distance that neighbour maps are generated
    real(dp), intent(in) :: mCutOff

    !> Cut-off distance for repulsive interactions
    real(dp), intent(in) :: repCutOff

    !> Cut-off distance for Slater-Koster interactions
    real(dp), intent(in) :: skCutOff

    !> Atomic orbital information
    type(TOrbitals), intent(in) :: orb

    !> Is the geometry periodic
    logical, intent(in) :: tPeriodic

    !> SCC module internal variables
    type(TScc), allocatable, intent(inout) :: sccCalc

    !> Dispersion interactions
    class(DispersionIface), allocatable, intent(inout) :: dispersion

    !> Third order SCC interactions
    type(ThirdOrder), allocatable, intent(inout) :: thirdOrd

    !> Image atoms to their equivalent in the central cell
    integer, allocatable, intent(inout) :: img2CentCell(:)

    !> Index for which unit cell an atom is in
    integer, allocatable, intent(inout) :: iCellVec(:)

    !> List of neighbouring atoms
    type(TNeighbourList), intent(inout) :: neighbourList

    !> Total number of atoms including images
    integer, intent(out) :: nAllAtom

    !> Total number of atomic orbitals including image atoms
    integer, intent(out) :: nAllOrb

    !> Central cell atomic coordinates, folded inside the central cell
    real(dp), intent(out) :: coord0Fold(:,:)

    !> Coordinates of all atoms including images
    real(dp), allocatable, intent(inout) :: coord(:,:)

    !> Species of all atoms including images
    integer, allocatable, intent(inout) :: species(:)

    !> Vectors to units cells in absolute units
    real(dp), allocatable, intent(inout) :: rCellVec(:,:)

    !> Number of neighbours of each real atom
    integer, intent(out) :: nNeighbourSK(:)

    !> Number of neighbours of each real atom close enough for repulsive interactions
    integer, intent(out) :: nNeighbourRep(:)

    !> Sparse hamiltonian storage
    real(dp), allocatable, intent(inout) :: ham(:,:)

    !> sparse overlap storage
    real(dp), allocatable, intent(inout) :: over(:)

    !> Non-SCC hamitonian storage
    real(dp), allocatable, intent(inout) :: h0(:)

    !> Sparse density matrix storage
    real(dp), allocatable, intent(inout) :: rhoPrim(:,:)

    !> Imaginary part of sparse density matrix storage
    real(dp), allocatable, intent(inout) :: iRhoPrim(:,:)

    !> Imaginary part of sparse hamiltonian storage
    real(dp), allocatable, intent(inout) :: iHam(:,:)

    !> energy weighted density matrix storage
    real(dp), allocatable, intent(inout) :: ERhoPrim(:)

    !> index array for location of atomic blocks in large sparse arrays
    integer, allocatable, intent(inout) :: iSparseStart(:,:)

    !> Transport variables
    logical, intent(in) :: tPoisson

    !> Total size of orbitals in the sparse data structures, where the decay of the overlap sets the
    !> sparsity pattern
    integer :: sparseSize

    coord0Fold(:,:) = coord0
    if (tPeriodic) then
      call foldCoordToUnitCell(coord0Fold, latVec, invLatVec)
    end if

    call updateNeighbourListAndSpecies(coord, species, img2CentCell, iCellVec, neighbourList,&
        & nAllAtom, coord0Fold, species0, mCutOff, rCellVec)

    nAllOrb = sum(orb%nOrbSpecies(species(1:nAllAtom)))
    call getNrOfNeighboursForAll(nNeighbourSK, neighbourList, skCutOff)

    call getSparseDescriptor(neighbourList%iNeighbour, nNeighbourSK, img2CentCell, orb,&
        & iSparseStart, sparseSize)
    call reallocateSparseArrays(sparseSize, ham, over, H0, rhoPrim, iHam, iRhoPrim, ERhoPrim)

    ! count neighbours for repulsive interactions between atoms
    call getNrOfNeighboursForAll(nNeighbourRep, neighbourList, repCutOff)

    ! Notify various modules about coordinate changes
  #:if WITH_TRANSPORT
    if (tPoisson) then
      !! TODO: poiss_updcoords pass coord0 and not coord0Fold because the
      !! folding can mess up the contact position. Could we have the supercell
      !! centered on the input atomic structure?
      call poiss_updcoords(coord0)
    end if
  #:endif

    if (allocated(sccCalc)) then
      call sccCalc%updateCoords(env, coord, species, neighbourList)
    end if

    if (allocated(dispersion)) then
      call dispersion%updateCoords(neighbourList, img2CentCell, coord, species0)
    end if
    if (allocated(thirdOrd)) then
      call thirdOrd%updateCoords(neighbourList, species)
    end if

  end subroutine handleCoordinateChange



#:if WITH_TRANSPORT

  !> Initialise transport
  subroutine initNegfStuff(denseDescr, transpar, ginfo, neighbourList, nNeighbour, img2CentCell,&
      & orb)

    !> Dense matrix descriptor
    type(TDenseDescr), intent(in) :: denseDescr

    !> Transport settings
    type(TTransPar), intent(in) :: transpar

    !> libNEGF data
    type(TNEGFInfo), intent(in) :: ginfo

    !> Atomic orbital information
    type(TOrbitals), intent(in) :: orb

    !> Image atoms to their equivalent in the central cell
    integer, intent(in) :: img2CentCell(:)

    !> List of neighbouring atoms
    type(TNeighbourList), intent(in) :: neighbourList

    !> Number of neighbours of each real atom
    integer, intent(in) :: nNeighbour(:)

    ! known issue about the PLs: We need an automatic partitioning
    call negf_init_csr(denseDescr%iAtomStart, neighbourList%iNeighbour, nNeighbour, img2CentCell,&
        & orb)

    call negf_init_str(denseDescr, transpar, ginfo%greendens, neighbourList%iNeighbour, nNeighbour,&
        & img2CentCell)

    call negf_init_dephasing(ginfo%tundos)  !? why tundos

  end subroutine initNegfStuff
#:endif


  !> Decides, whether restart file should be written during the run.
  function needsRestartWriting(tGeoOpt, tMd, iGeoStep, nGeoSteps, restartFreq) result(tWriteRestart)

    !> Are geometries being optimised
    logical, intent(in) :: tGeoOpt

    !> Is this a molecular dynamics run
    logical, intent(in) :: tMd

    !> Current geometry step
    integer, intent(in) :: iGeoStep

    !> Number of geometry steps in total
    integer, intent(in) :: nGeoSteps

    !> Frequency of restart in geometry steps
    integer, intent(in) :: restartFreq

    !> Should a restart file be written?
    logical :: tWriteRestart

    if (restartFreq > 0 .and. (tGeoOpt .or. tMD)) then
      tWriteRestart = (iGeoStep == nGeoSteps .or. (mod(iGeoStep, restartFreq) == 0))
    else
      tWriteRestart = .false.
    end if

  end function needsRestartWriting


  !> Ensures that sparse array have enough storage to hold all necessary elements.
  subroutine reallocateSparseArrays(sparseSize, ham, over, H0, rhoPrim, iHam, iRhoPrim, ERhoPrim)

    !> Size of the sparse overlap
    integer, intent(in) :: sparseSize

    !> Sparse storage for hamitonian (sparseSize,nSpin)
    real(dp), allocatable, intent(inout) :: ham(:,:)

    !> Sparse storage for overlap
    real(dp), allocatable, intent(inout) :: over(:)

    !> Sparse storage for non-SCC hamitonian
    real(dp), allocatable, intent(inout) :: H0(:)

    !> Sparse storage for density matrix
    real(dp), allocatable, intent(inout) :: rhoPrim(:,:)

    !> Sparse storage for imaginary hamitonian (not reallocated if not initially allocated)
    real(dp), allocatable, intent(inout) :: iHam(:,:)

    !> Sparse storage for imaginary part of density matrix (not reallocated if not initially
    !> allocated)
    real(dp), allocatable, intent(inout) :: iRhoPrim(:,:)

    !> Sparse storage for energy weighted density matrix (not reallocated if not initially
    !> allocated)
    real(dp), allocatable, intent(inout) :: ERhoPrim(:)

    integer :: nSpin

    #:call ASSERT_CODE
      @:ASSERT(size(over) == size(ham, dim=1))
      @:ASSERT(size(H0) == size(ham, dim=1))
      @:ASSERT(all(shape(rhoPrim) == shape(ham)))
      if (allocated(iRhoPrim)) then
        @:ASSERT(all(shape(iRhoPrim) == shape(ham)))
        @:ASSERT(all(shape(iHam) == shape(ham)))
      end if
      if (allocated(ERhoPrim)) then
        @:ASSERT(size(ERhoPrim) == size(ham, dim=1))
      end if
    #:endcall ASSERT_CODE

    if (size(ham, dim=1) >= sparseSize) then
      ! Sparse matrices are big enough
      return
    end if

    nSpin = size(ham, dim=2)
    deallocate(ham)
    deallocate(over)
    deallocate(H0)
    deallocate(rhoPrim)
    allocate(ham(sparseSize, nSpin))
    allocate(over(sparseSize))
    allocate(H0(sparseSize))
    allocate(rhoPrim(sparseSize, nSpin))
    if (allocated(iRhoPrim)) then
      deallocate(iRhoPrim)
      deallocate(iHam)
      allocate(iRhoPrim(sparseSize, nSpin))
      allocate(iHam(sparseSize, nSpin))
    end if
    if (allocated(ERhoPrim)) then
      deallocate(ERhoPrim)
      allocate(ERhoPrim(sparseSize))
    end if

  end subroutine reallocateSparseArrays


  !> Calculates repulsive energy for current geometry
  subroutine calcRepulsiveEnergy(coord, species, img2CentCell, nNeighbourRep, neighbourList,&
      & pRepCont, Eatom, Etotal, iAtInCentralRegion)

    !> All atomic coordinates
    real(dp), intent(in) :: coord(:,:)

    !> All atoms chemical species
    integer, intent(in) :: species(:)

    !> Image atom indices to central cell atoms
    integer, intent(in) :: img2CentCell(:)

    !> Number of neighbours for each atom within the repulsive distance
    integer, intent(in) :: nNeighbourRep(:)

    !> List of neighbours for each atom
    type(TNeighbourList), intent(in) :: neighbourList

    !> Repulsive interaction data
    type(ORepCont), intent(in) :: pRepCont

    !> Energy for each atom
    real(dp), intent(out) :: Eatom(:)

    !> Total energy
    real(dp), intent(out) :: Etotal

    !> atoms in the central cell (or device region if transport)
    integer, intent(in) :: iAtInCentralRegion(:)

    call getERep(Eatom, coord, nNeighbourRep, neighbourList%iNeighbour, species, pRepCont,&
        & img2CentCell)
    Etotal = sum(Eatom(iAtInCentralRegion))

  end subroutine calcRepulsiveEnergy


  !> Calculates dispersion energy for current geometry.
  subroutine calcDispersionEnergy(dispersion, Eatom, Etotal, iAtInCentralRegion)

    !> dispersion interactions
    class(DispersionIface), intent(inout) :: dispersion

    !> energy per atom
    real(dp), intent(out) :: Eatom(:)

    !> total energy
    real(dp), intent(out) :: Etotal

    !> atoms in the central cell (or device region if transport)
    integer, intent(in) :: iAtInCentralRegion(:)

    call dispersion%getEnergies(Eatom)
    Etotal = sum(Eatom(iAtInCentralRegion))

  end subroutine calcDispersionEnergy


  !> Sets the external potential components to zero
  subroutine resetExternalPotentials(potential)

    !> Potential contributions
    type(TPotentials), intent(inout) :: potential

    potential%extAtom(:,:) = 0.0_dp
    potential%extShell(:,:,:) = 0.0_dp
    potential%extBlock(:,:,:,:) = 0.0_dp

  end subroutine resetExternalPotentials


  !> Merges atomic and shell resolved external potentials into blocked one
  subroutine mergeExternalPotentials(orb, species, potential)

    !> Atomic orbital information
    type(TOrbitals), intent(in) :: orb

    !> species for atoms
    integer, intent(in) :: species(:)

    !> Potential energy contributions
    type(TPotentials), intent(inout) :: potential

    call total_shift(potential%extShell, potential%extAtom, orb, species)
    call total_shift(potential%extBlock, potential%extShell, orb, species)

  end subroutine mergeExternalPotentials


  !> Sets up electric external field
  subroutine setUpExternalElectricField(tEfield, tTimeDepEField, tPeriodic, EFieldStrength,&
      & EFieldVector, EFieldOmega, EFieldPhase, neighbourList, nNeighbourSK, iCellVec,&
      & img2CentCell, cellVec, deltaT, iGeoStep, coord0Fold, coord, EField, extAtomPot, absEField)

    !> Whether electric field should be considered at all
    logical, intent(in) :: tEfield

    !> Is there an electric field that varies with geometry step during MD?
    logical, intent(in) :: tTimeDepEField

    !> Is this a periodic geometry
    logical, intent(in) :: tPeriodic

    !> What is the field strength
    real(dp), intent(in) :: EFieldStrength

    !> What is the field direction
    real(dp), intent(in) :: EFieldVector(:)

    !> Is there an angular frequency for the applied field
    real(dp), intent(in) :: EFieldOmega

    !> What is the phase of the field
    integer, intent(in) :: EFieldPhase

    !> Atomic neighbours
    type(TNeighbourList), intent(in) :: neighbourList

    !> Number of neighbours for each atom
    integer, intent(in) :: nNeighbourSK(:)

    !> Index for unit cells
    integer, intent(in) :: iCellVec(:)

    !> Image atom to central cell atom number
    integer, intent(in) :: img2CentCell(:)

    !> Vectors (in units of the lattice constants) to cells of the lattice
    real(dp), intent(in) :: cellVec(:,:)

    !> Time step in MD
    real(dp), intent(in) :: deltaT

    !> Number of the geometry step
    integer, intent(in) :: iGeoStep

    !> Atomic coordinates in central cell
    real(dp), allocatable, intent(in) :: coord0Fold(:,:)

    !> all coordinates
    real(dp), intent(in) :: coord(:,:)

    !> Resulting electric field
    real(dp), intent(out) :: EField(:)

    !> Potentials on atomic sites
    real(dp), intent(out) :: extAtomPot(:)

    !> Magnitude of the field
    real(dp), intent(out) :: absEField

    integer :: nAtom
    integer :: iAt1, iAt2, iNeigh
    character(lc) :: tmpStr

    if (.not. tEField) then
      EField(:) = 0.0_dp
      absEField = 0.0_dp
      extAtomPot(:) = 0.0_dp
      return
    end if

    nAtom = size(nNeighbourSK)

    Efield(:) = EFieldStrength * EfieldVector
    if (tTimeDepEField) then
      Efield(:) = Efield * sin(EfieldOmega * deltaT * real(iGeoStep + EfieldPhase, dp))
    end if
    absEfield = sqrt(sum(Efield**2))
    if (tPeriodic) then
      do iAt1 = 1, nAtom
        do iNeigh = 1, nNeighbourSK(iAt1)
          iAt2 = neighbourList%iNeighbour(iNeigh, iAt1)
          ! overlap between atom in central cell and non-central cell
          if (iCellVec(iAt2) /= 0) then
            ! component of electric field projects onto vector between cells
            if (abs(dot_product(cellVec(:, iCellVec(iAt2)), EfieldVector)) > epsilon(1.0_dp)) then
              write(tmpStr, "(A, I0, A, I0, A)") 'Interaction between atoms ', iAt1, ' and ',&
                  & img2CentCell(iAt2), ' crosses the saw-tooth discontinuity in the electric&
                  & field.'
              call error(tmpStr)
            end if
          end if
        end do
      end do
      do iAt1 = 1, nAtom
        extAtomPot(iAt1) = dot_product(coord0Fold(:, iAt1), Efield)
      end do
    else
      do iAt1 = 1, nAtom
        extAtomPot(iAt1) = dot_product(coord(:, iAt1), Efield)
      end do
    end if

  end subroutine setUpExternalElectricField


  !> Initialise basic variables before the scc loop.
  subroutine initSccLoop(tSccCalc, xlbomdIntegrator, minSccIter, maxSccIter, sccTol, tConverged,&
      & tNegf)

    !> Is this an SCC calculation?
    logical, intent(in) :: tSccCalc

    !> Details for extended Lagrange integrator (of used)
    type(Xlbomd), allocatable, intent(inout) :: xlbomdIntegrator

    !> Minimum number of SCC cycles that can be used
    integer, intent(inout) :: minSccIter

    !> Maximum number of SCC cycles
    integer, intent(inout) :: maxSccIter

    !> Tolerance for SCC convergence
    real(dp), intent(inout) :: sccTol

    !> Has SCC convergence been achieved?
    logical, intent(out) :: tConverged

    !> Is this a transport calculation?
    logical, intent(in) :: tNegf

    if (allocated(xlbomdIntegrator)) then
      call xlbomdIntegrator%getSCCParameters(minSCCIter, maxSccIter, sccTol)
    end if

    tConverged = (.not. tSccCalc)

    if (tSccCalc .and. .not. tNegf) then
      call printSccHeader()
    end if

  end subroutine initSccLoop


  !> Reset internal potential related quantities
  subroutine resetInternalPotentials(tDualSpinOrbit, xi, orb, species, potential)

    !> Is dual spin orbit being used (block potentials)
    logical, intent(in) :: tDualSpinOrbit

    !> Spin orbit constants if required
    real(dp), allocatable, intent(in) :: xi(:,:)

    !> atomic orbital information
    type(TOrbitals), intent(in) :: orb

    !> chemical species
    integer, intent(in) :: species(:)

    !> potentials in the system
    type(TPotentials), intent(inout) :: potential

    @:ASSERT(.not. tDualSpinOrbit .or. allocated(xi))

    potential%intAtom(:,:) = 0.0_dp
    potential%intShell(:,:,:) = 0.0_dp
    potential%intBlock(:,:,:,:) = 0.0_dp
    potential%orbitalBlock(:,:,:,:) = 0.0_dp
    potential%iOrbitalBlock(:,:,:,:) = 0.0_dp
    if (tDualSpinOrbit) then
      call getDualSpinOrbitShift(potential%iOrbitalBlock, xi, orb, species)
    end if

  end subroutine resetInternalPotentials

#:if WITH_TRANSPORT
  !> Replace charges with those from the stored contact values
  subroutine overrideContactCharges(qInput, chargeUp, transpar)
    !> input charges
    real(dp), intent(inout) :: qInput(:,:,:)

    !> uploaded charges
    real(dp), intent(in) :: chargeUp(:,:,:)

    !> Transport parameters
    type(TTransPar), intent(in) :: transpar

    integer :: ii, iStart, iEnd

    do ii = 1, transpar%ncont
      iStart = transpar%contacts(ii)%idxrange(1)
      iEnd = transpar%contacts(ii)%idxrange(2)
      qInput(:,iStart:iEnd,:) = chargeUp(:,iStart:iEnd,:)
    end do

  end subroutine overrideContactCharges
#:endif

  !> Add potentials comming from point charges.
  subroutine addChargePotentials(env, sccCalc, qInput, q0, chargePerShell, orb, species,&
      & neighbourList, img2CentCell, spinW, thirdOrd, potential, electrostatics, tPoisson,&
      & tUpload, shiftPerLUp)

    !> Environment settings
    type(TEnvironment), intent(in) :: env

    !> SCC module internal variables
    type(TScc), intent(inout) :: sccCalc

    !> Input atomic populations
    real(dp), intent(in) :: qInput(:,:,:)

    !> reference atomic occupations
    real(dp), intent(in) :: q0(:,:,:)

    !> charges per atomic shell
    real(dp), intent(in) :: chargePerShell(:,:,:)

    !> atomic orbital information
    type(TOrbitals), intent(in) :: orb

    !> species of all atoms
    integer, target, intent(in) :: species(:)

    !> neighbours to atoms
    type(TNeighbourList), intent(in) :: neighbourList

    !> map from image atom to real atoms
    integer, intent(in) :: img2CentCell(:)

    !> spin constants
    real(dp), intent(in), allocatable :: spinW(:,:,:)

    !> third order SCC interactions
    type(ThirdOrder), allocatable, intent(inout) :: thirdOrd

    !> Potentials acting
    type(TPotentials), intent(inout) :: potential

    !> electrostatic solver (poisson or gamma-functional)
    integer, intent(in) :: electrostatics

    !> whether Poisson is solved (used with tPoissonTwice)
    logical, intent(in) :: tPoisson

    !> whether contacts are uploaded
    logical, intent(in) :: tUpload

    !> uploded potential per shell per atom
    real(dp), allocatable, intent(in) :: shiftPerLUp(:,:)

    ! local variables
    real(dp), allocatable :: atomPot(:,:)
    real(dp), allocatable :: shellPot(:,:,:)
    real(dp), allocatable, save :: shellPotBk(:,:)
    integer, pointer :: pSpecies0(:)
    integer :: nAtom, nSpin

    nAtom = size(qInput, dim=2)
    nSpin = size(qInput, dim=3)
    pSpecies0 => species(1:nAtom)

    allocate(atomPot(nAtom, nSpin))
    allocate(shellPot(orb%mShell, nAtom, nSpin))

    call sccCalc%updateCharges(env, qInput, q0, orb, species)

    select case(electrostatics)

    case(gammaf)

      call sccCalc%updateShifts(env, orb, species, neighbourList%iNeighbour, img2CentCell)
      call sccCalc%getShiftPerAtom(atomPot(:,1))
      call sccCalc%getShiftPerL(shellPot(:,:,1))

    case(poisson)

    #:if WITH_TRANSPORT
      ! NOTE: charge-magnetization representation is used
      !       iSpin=1 stores total charge
      ! Logic of calls order:
      ! shiftPerLUp      is 0.0 on the device region,
      ! poiss_getshift() updates only the device region
      if (tPoisson) then
        if (tUpload) then
          shellPot(:,:,1) = shiftPerLUp
        else
          ! Potentials for non-existing angular momenta must be 0 for later summations
          shellPot(:,:,1) = 0.0_dp
        end if
        call poiss_updcharges(qInput(:,:,1), q0(:,:,1))
        call poiss_getshift(shellPot(:,:,1))
        if (.not.allocated(shellPotBk)) then
          allocate(shellPotBk(orb%mShell, nAtom))
        end if
        shellPotBk = shellPot(:,:,1)
      else
        shellPot(:,:,1) = shellPotBk
      end if
      atomPot(:,:) = 0.0_dp
      call sccCalc%setShiftPerAtom(atomPot(:,1))
      call sccCalc%setShiftPerL(shellPot(:,:,1))
    #:else
      call error("poisson solver used without transport modules")
    #:endif

    end select

    potential%intAtom(:,1) = potential%intAtom(:,1) + atomPot(:,1)
    potential%intShell(:,:,1) = potential%intShell(:,:,1) + shellPot(:,:,1)

    if (allocated(thirdOrd)) then
      call thirdOrd%updateCharges(pSpecies0, neighbourList, qInput, q0, img2CentCell, orb)
      call thirdOrd%getShifts(atomPot(:,1), shellPot(:,:,1))
      potential%intAtom(:,1) = potential%intAtom(:,1) + atomPot(:,1)
      potential%intShell(:,:,1) = potential%intShell(:,:,1) + shellPot(:,:,1)
    end if

    if (nSpin /= 1 .and. allocated(spinW)) then
      call getSpinShift(shellPot, chargePerShell, species, orb, spinW)
      potential%intShell = potential%intShell + shellPot
    end if

    call total_shift(potential%intShell, potential%intAtom, orb, species)
    call total_shift(potential%intBlock, potential%intShell, orb, species)

  end subroutine addChargePotentials


  !> Add potentials comming from on-site block of the dual density matrix.
  subroutine addBlockChargePotentials(qBlockIn, qiBlockIn, tDftbU, tImHam, species, orb, nDftbUFunc&
      &, UJ, nUJ, iUJ, niUJ, potential)

    !> block input charges
    real(dp), allocatable, intent(in) :: qBlockIn(:,:,:,:)

    !> imaginary part
    real(dp), allocatable, intent(in) :: qiBlockIn(:,:,:,:)

    !> is this a +U calculation
    logical, intent(in) :: tDftbU

    !> does the hamitonian have an imaginary part in real space?
    logical, intent(in) :: tImHam

    !> chemical species of all atoms
    integer, intent(in) :: species(:)

    !> Orbital information
    type(TOrbitals), intent(in) :: orb

    !> choice of +U functional
    integer, intent(in) :: nDftbUFunc

    !> prefactor for +U potential
    real(dp), allocatable, intent(in) :: UJ(:,:)

    !> Number DFTB+U blocks of shells for each atom type
    integer, intent(in), allocatable :: nUJ(:)

    !> which shells are in each DFTB+U block
    integer, intent(in), allocatable :: iUJ(:,:,:)

    !> Number of shells in each DFTB+U block
    integer, intent(in), allocatable :: niUJ(:,:)

    !> potentials acting in system
    type(TPotentials), intent(inout) :: potential


    if (tDFTBU) then
      if (tImHam) then
        call getDftbUShift(potential%orbitalBlock, potential%iorbitalBlock, qBlockIn, qiBlockIn,&
            & species,orb, nDFTBUfunc, UJ, nUJ, niUJ, iUJ)
      else
        call getDftbUShift(potential%orbitalBlock, qBlockIn, species, orb, nDFTBUfunc, UJ, nUJ,&
            & niUJ, iUJ)
      end if
      potential%intBlock = potential%intBlock + potential%orbitalBlock
    end if

  end subroutine addBlockChargePotentials



  !> Returns the Hamiltonian for the given scc iteration
  subroutine getSccHamiltonian(H0, over, nNeighbourSK, neighbourList, species, orb, iSparseStart,&
      & img2CentCell, potential, ham, iHam)

    !> non-SCC hamitonian (sparse)
    real(dp), intent(in) :: H0(:)

    !> overlap (sparse)
    real(dp), intent(in) :: over(:)

    !> Number of atomic neighbours
    integer, intent(in) :: nNeighbourSK(:)

    !> list of atomic neighbours
    type(TNeighbourList), intent(in) :: neighbourList

    !> species of atoms
    integer, intent(in) :: species(:)

    !> atomic orbital information
    type(TOrbitals), intent(in) :: orb

    !> Index for atomic blocks in sparse data
    integer, intent(in) :: iSparseStart(:,:)

    !> image atoms to central cell atoms
    integer, intent(in) :: img2CentCell(:)

    !> potential acting on sustem
    type(TPotentials), intent(in) :: potential

    !> resulting hamitonian (sparse)
    real(dp), intent(out) :: ham(:,:)

    !> imaginary part of hamitonian (if required, signalled by being allocated)
    real(dp), allocatable, intent(inout) :: iHam(:,:)

    integer :: nAtom

    nAtom = size(orb%nOrbAtom)

    ham(:,:) = 0.0_dp
    ham(:,1) = h0
    call add_shift(ham, over, nNeighbourSK, neighbourList%iNeighbour, species, orb, iSparseStart,&
        & nAtom, img2CentCell, potential%intBlock)

    if (allocated(iHam)) then
      iHam(:,:) = 0.0_dp
      call add_shift(iHam, over, nNeighbourSK, neighbourList%iNeighbour, species, orb,&
          & iSparseStart, nAtom, img2CentCell, potential%iorbitalBlock)
    end if

  end subroutine getSccHamiltonian

  !> Transform the hamiltonian from QM to UD representation
  !> Hack due to not using Pauli-type structure for diagonalisation
  !> For collinear spin, qm2ud will produce the right potential:
  !> (Vq, uB*Bz*σz) -> (Vq + uB*Bz*σz, Vq - uB*Bz*σz)
  !> For non-collinear spin-orbit, all blocks are multiplied by 1/2:
  !> (Vq/2, uL* Lx*σx/2, uL* Ly*σy/2, uL* Lz*σz/2)
  subroutine transformHam(Ham, iHam)
    real(dp), intent(inout) :: Ham(:,:)
    real(dp), intent(inout), allocatable :: iHam(:,:)

    integer :: nSpinBlocks

    nSpinBlocks = size(ham, dim=2)

    if (nSpinBlocks > 1) then
      ham = 2.0_dp * ham
      if (allocated(iHam)) then
        iHam = 2.0_dp * iHam
      end if
    end if

    if (nSpinBlocks /= 4) then
      call qm2ud(ham)
    end if

  end subroutine transformHam


  !> Returns the sparse density matrix.
  !>
  !> All operations (e.g. non-dual spin orbit coupling), which need access to full (unpacked)
  !> Hamiltonian or the full (unpacked) density matrix, must also invoked from within this routine,
  !> as those unpacked quantities do not exist elsewhere.
  !>
<<<<<<< HEAD
  subroutine getDensity(env, denseDesc, ham, over, neighbourList, nNeighbourSK, iSparseStart,&
      & img2CentCell, iCellVec, cellVec, kPoint, kWeight, orb, species, electronicSolver, tRealHS,&
      & tSpinSharedEf, tSpinOrbit, tDualSpinOrbit, tFillKSep, tFixEf, tMulliken, iDistribFn,&
      & tempElec, nEl, parallelKS, Ef, energy, eigen, filling, rhoPrim, Eband, TS, E0, iHam, xi,&
      & orbitalL, HSqrReal, SSqrReal, eigvecsReal, iRhoPrim, HSqrCplx, SSqrCplx, eigvecsCplx,&
      & rhoSqrReal, tLargeDenseMatrices, sparseIndexing)
=======
  subroutine getDensity(env, iSCC, denseDesc, ham, over, neighbourList, nNeighbourSK, iSparseStart,&
      & img2CentCell, iCellVec, cellVec, kPoint, kWeight, orb, species, solver, tRealHS,&
      & tSpinSharedEf, tSpinOrbit, tDualSpinOrbit, tFillKSep, tFixEf, tMulliken, iDistribFn,&
      & tempElec, nEl, parallelKS, Ef, mu, energy, eigen, filling, rhoPrim, Eband, TS, E0, iHam,&
      & xi, orbitalL, HSqrReal, SSqrReal, eigvecsReal, iRhoPrim, HSqrCplx, SSqrCplx, eigvecsCplx,&
      & rhoSqrReal)
>>>>>>> 865caf56

    !> Environment settings
    type(TEnvironment), intent(inout) :: env

    !> SCC iteration counter (needed by GF)
    integer, intent(in) :: iSCC

    !> Dense matrix descriptor
    type(TDenseDescr), intent(in) :: denseDesc

    !> hamiltonian in sparse storage
    real(dp), intent(in) :: ham(:,:)

    !> sparse overlap matrix
    real(dp), intent(in) :: over(:)

    !> list of neighbours for each atom
    type(TNeighbourList), intent(in) :: neighbourList

    !> Number of neighbours for each of the atoms
    integer, intent(in) :: nNeighbourSK(:)

    !> Index array for the start of atomic blocks in sparse arrays
    integer, intent(in) :: iSparseStart(:,:)

    !> map from image atoms to the original unique atom
    integer, intent(in) :: img2CentCell(:)

    !> Index for which unit cell atoms are associated with
    integer, intent(in) :: iCellVec(:)

    !> Vectors (in units of the lattice constants) to cells of the lattice
    real(dp), intent(in) :: cellVec(:,:)

    !> k-points
    real(dp), intent(in) :: kPoint(:,:)

    !> Weights for k-points
    real(dp), intent(in) :: kWeight(:)

    !> Atomic orbital information
    type(TOrbitals), intent(in) :: orb

    !> species of all atoms in the system
    integer, intent(in) :: species(:)

    !> Electronic solver information
    type(TElectronicSolver), intent(inout) :: electronicSolver

    !> Is the hamitonian real (no k-points/molecule/gamma point)?
    logical, intent(in) :: tRealHS

    !> Is the Fermi level common accross spin channels?
    logical, intent(in) :: tSpinSharedEf

    !> Are spin orbit interactions present
    logical, intent(in) :: tSpinOrbit

    !> Are block population spin orbit interactions present
    logical, intent(in) :: tDualSpinOrbit

    !> Fill k-points separately if true (no charge transfer accross the BZ)
    logical, intent(in) :: tFillKSep

    !> Whether fixed Fermi level(s) should be used. (No charge conservation!)
    logical, intent(in) :: tFixEf

    !> Should Mulliken populations be generated/output
    logical, intent(in) :: tMulliken

    !> occupation function for electronic states
    integer, intent(in) :: iDistribFn

    !> Electronic temperature
    real(dp), intent(in) :: tempElec

    !> Number of electrons
    real(dp), intent(in) :: nEl(:)

    !> K-points and spins to process
    type(TParallelKS), intent(in) :: parallelKS

    !> Fermi level(s)
    real(dp), intent(inout) :: Ef(:)

    !> Electrochemical potentials (contact, spin)
    real(dp), allocatable, intent(in) :: mu(:,:)

    !> Energy contributions and total
    type(TEnergies), intent(inout) :: energy

    !> eigenvalues (level, kpoint, spin)
    real(dp), intent(out) :: eigen(:,:,:)

    !> occupations (level, kpoint, spin)
    real(dp), intent(out) :: filling(:,:,:)

    !> sparse density matrix
    real(dp), intent(out) :: rhoPrim(:,:)

    !> band structure energy
    real(dp), intent(out) :: Eband(:)

    !> electronic entropy times temperature
    real(dp), intent(out) :: TS(:)

    !> extrapolated 0 temperature band energy
    real(dp), intent(out) :: E0(:)

    !> imaginary part of hamitonian
    real(dp), intent(in), allocatable :: iHam(:,:)

    !> spin orbit constants
    real(dp), intent(in), allocatable :: xi(:,:)

    !> orbital moments of atomic shells
    real(dp), intent(inout), allocatable :: orbitalL(:,:,:)

    !> imaginary part of density matrix
    real(dp), intent(inout), allocatable :: iRhoPrim(:,:)

    !> dense real hamiltonian storage
    real(dp), intent(inout), allocatable :: HSqrReal(:,:)

    !> dense real overlap storage
    real(dp), intent(inout), allocatable :: SSqrReal(:,:)

    !> real eigenvectors on exit
    real(dp), intent(inout), allocatable :: eigvecsReal(:,:,:)

    !> dense complex (k-points) hamiltonian storage
    complex(dp), intent(inout), allocatable :: HSqrCplx(:,:)

    !> dense complex (k-points) overlap storage
    complex(dp), intent(inout), allocatable :: SSqrCplx(:,:)

    !> complex eigenvectors on exit
    complex(dp), intent(inout), allocatable :: eigvecsCplx(:,:,:)

    !> Dense density matrix
    real(dp), intent(inout), allocatable :: rhoSqrReal(:,:,:)

    !> Are dense matrices for H, S, etc. being used
    logical, intent(in) :: tLargeDenseMatrices

    !> sparse matrices indexing data structure
    type(TSparse2Sparse), intent(inout) :: sparseIndexing

    integer :: nSpin, iKS, iSp, iK, nAtom
    complex(dp), allocatable :: rhoSqrCplx(:,:)
    logical :: tImHam
    real(dp), allocatable :: rVecTemp(:), orbitalLPart(:,:,:)

    nSpin = size(ham, dim=2)
    tImHam = allocated(iRhoPrim)


#:if WITH_TRANSPORT
    if (solver == solverGF) then
      call env%globalTimer%startTimer(globalTimers%densityMatrix)

      call calcdensity_green(iSCC, env%mpi%globalComm, parallelKS%localKS, ham, over,&
          & neighbourlist%iNeighbour, nNeighbourSK, denseDesc%iAtomStart, iSparseStart,&
          & img2CentCell, iCellVec, cellVec, orb, kPoint, kWeight, mu, rhoPrim, Eband, Ef, E0, TS)

      call ud2qm(rhoPrim)
      call env%globalTimer%stopTimer(globalTimers%densityMatrix)
      return
    end if
#:endif

<<<<<<< HEAD
    select case(electronicSolver%iSolver)
    case(1,2,3,4)
      call env%globalTimer%startTimer(globalTimers%diagonalization)
      if (nSpin /= 4) then
        call qm2ud(ham)
        if (tRealHS) then
          call buildAndDiagDenseRealHam(env, denseDesc, ham, over, neighbourList, nNeighbourSK,&
              & iSparseStart, img2CentCell, electronicSolver, parallelKS, HSqrReal, SSqrReal,&
              & eigVecsReal, eigen(:,1,:))
        else
          call buildAndDiagDenseCplxHam(env, denseDesc, ham, over, kPoint, neighbourList,&
              & nNeighbourSK, iSparseStart, img2CentCell, iCellVec, cellVec, electronicSolver,&
              & parallelKS, HSqrCplx, SSqrCplx, eigVecsCplx, eigen)
        end if
=======
    call env%globalTimer%startTimer(globalTimers%diagonalization)

    if (nSpin /= 4) then
      if (tRealHS) then
        call buildAndDiagDenseRealHam(env, denseDesc, ham, over, neighbourList, nNeighbourSK,&
            & iSparseStart, img2CentCell, solver, parallelKS, HSqrReal, SSqrReal, eigVecsReal,&
            & eigen(:,1,:))
>>>>>>> 865caf56
      else
        call buildAndDiagDensePauliHam(env, denseDesc, ham, over, kPoint, neighbourList,&
            & nNeighbourSK, iSparseStart, img2CentCell, iCellVec, cellVec, orb, electronicSolver,&
            & parallelKS, eigen(:,:,1), HSqrCplx, SSqrCplx, eigVecsCplx, iHam, xi, species)
      end if
<<<<<<< HEAD
      call env%globalTimer%stopTimer(globalTimers%diagonalization)

      call getFillingsAndBandEnergies(eigen, nEl, nSpin, tempElec, kWeight, tSpinSharedEf,&
          & tFillKSep, tFixEf, iDistribFn, Ef, filling, Eband, TS, E0)

      call env%globalTimer%startTimer(globalTimers%densityMatrix)
      if (nSpin /= 4) then
        if (tRealHS) then
          call getDensityFromRealEigvecs(env, denseDesc, filling(:,1,:), neighbourList,&
              & nNeighbourSK, iSparseStart, img2CentCell, orb, eigVecsReal, parallelKS, rhoPrim,&
              & SSqrReal, rhoSqrReal)
        else
          call getDensityFromCplxEigvecs(env, denseDesc, filling, kPoint, kWeight, neighbourList,&
              & nNeighbourSK, iSparseStart, img2CentCell, iCellVec, cellVec, orb, parallelKS,&
              & eigvecsCplx, rhoPrim, SSqrCplx)
        end if
        call ud2qm(rhoPrim)
=======
    else
      call buildAndDiagDensePauliHam(env, denseDesc, ham, over, kPoint, neighbourList,&
          & nNeighbourSK, iSparseStart, img2CentCell, iCellVec, cellVec, orb, solver, parallelKS,&
          & eigen(:,:,1), HSqrCplx, SSqrCplx, eigVecsCplx, iHam, xi, species)
    end if

    call env%globalTimer%stopTimer(globalTimers%diagonalization)

    call getFillingsAndBandEnergies(eigen, nEl, nSpin, tempElec, kWeight, tSpinSharedEf, tFillKSep,&
        & tFixEf, iDistribFn, Ef, filling, Eband, TS, E0)

    call env%globalTimer%startTimer(globalTimers%densityMatrix)

    if (nSpin /= 4) then
      if (tRealHS) then
        call getDensityFromRealEigvecs(env, denseDesc, filling(:,1,:), neighbourList, nNeighbourSK,&
            & iSparseStart, img2CentCell, orb, eigVecsReal, parallelKS, rhoPrim, SSqrReal,&
            & rhoSqrReal)
>>>>>>> 865caf56
      else
        ! Pauli structure of eigenvectors
        filling(:,:,1) = 2.0_dp * filling(:,:,1)
        call getDensityFromPauliEigvecs(env, denseDesc, tRealHS, tSpinOrbit, tDualSpinOrbit,&
            & tMulliken, kPoint, kWeight, filling(:,:,1), neighbourList, nNeighbourSK, orb,&
            & iSparseStart, img2CentCell, iCellVec, cellVec, species, parallelKS, eigVecsCplx,&
            & SSqrCplx, energy, rhoPrim, xi, orbitalL, iRhoPrim)
        filling(:,:,1) = 0.5_dp * filling(:,:,1)
      end if
<<<<<<< HEAD
      call env%globalTimer%stopTimer(globalTimers%densityMatrix)

    case(5, 6, 9)
      ! libOMM, PEXSI, NTPoly

      call env%globalTimer%startTimer(globalTimers%densityMatrix)

    #:if WITH_ELSI

      ! as each spin and k-point combination forms a separate group for this solver, then iKS = 1
      iKS = 1
      iK = parallelKS%localKS(1, iKS)

      if (electronicSolver%iSolver == 6) then
        call elsi_set_pexsi_mu_min(electronicSolver%elsiHandle,&
            & electronicSolver%ELSI_PEXSI_mu_min + electronicSolver%ELSI_PEXSI_DeltaVmin)
        call elsi_set_pexsi_mu_max(electronicSolver%elsiHandle,&
            & electronicSolver%ELSI_PEXSI_mu_max + electronicSolver%ELSI_PEXSI_DeltaVmax)
      end if

      rhoPrim(:,:) = 0.0_dp
      if (allocated(iRhoPrim)) then
        iRhoPrim(:,:) = 0.0_dp
      end if

      if (nSpin /= 4) then

        iSp = parallelKS%localKS(2, iKS)

        if (nSpin == 2 .and. .not. tSpinSharedEf) then
          call error("ELSI currently requires shared Fermi levels over spin")
        end if
        call qm2ud(ham)

        if (tRealHS) then

          if (tLargeDenseMatrices) then
            HSqrReal = 0.0_dp
            call unpackHSRealBlacs(env%blacs, ham(:,iSp), neighbourList%iNeighbour, nNeighbourSK,&
                & iSparseStart, img2CentCell, denseDesc, HSqrReal)
            if (.not.electronicSolver%tCholeskiiDecomposed(iKS)) then
              SSqrReal = 0.0_dp
              call unpackHSRealBlacs(env%blacs, over, neighbourList%iNeighbour, nNeighbourSK,&
                  & iSparseStart, img2CentCell, denseDesc, SSqrReal)
              if (electronicSolver%ELSI_OMM_Choleskii .or. electronicSolver%iSolver == 6) then
                electronicSolver%tCholeskiiDecomposed(iKS) = .true.
              end if
            end if
            allocate(rhosqrreal(size(HSqrReal,dim=1),size(HSqrReal,dim=2),1))
            Eband(iSp) = 0.0_dp
            call elsi_dm_real(electronicSolver%elsiHandle, HSqrReal, SSqrReal, rhoSqrReal(:,:,1),&
                & Eband(iSp))
            call packRhoRealBlacs(env%blacs, denseDesc, rhoSqrReal(:,:,1),&
                & neighbourList%iNeighbour, nNeighbourSK, orb%mOrb, iSparseStart, img2CentCell,&
                & rhoPrim(:,iSp))
            deallocate(rhoSqrReal)
          else
            call calcDensityRealElsi(sparseIndexing, parallelKS, electronicSolver, ham, over,&
                & neighbourList%iNeighbour, nNeighbourSK, denseDesc%iAtomStart, iSparseStart,&
                & img2CentCell, orb, rhoPrim, Eband)
          end if

        else ! k-points

          if (tLargeDenseMatrices) then
            HSqrCplx = 0.0_dp
            call unpackHSCplxBlacs(env%blacs, ham(:,iSp), kPoint(:,iK), neighbourList%iNeighbour,&
                & nNeighbourSK, iCellVec, cellVec, iSparseStart, img2CentCell, denseDesc, HSqrCplx)
            if (.not.electronicSolver%tCholeskiiDecomposed(iKS)) then
              SSqrCplx = 0.0_dp
              call unpackHSCplxBlacs(env%blacs, over, kPoint(:,iK), neighbourList%iNeighbour,&
                  & nNeighbourSK, iCellVec, cellVec, iSparseStart, img2CentCell, denseDesc,&
                  & SSqrCplx)
              if (electronicSolver%ELSI_OMM_Choleskii .or. electronicSolver%iSolver == 6) then
                electronicSolver%tCholeskiiDecomposed(iKS) = .true.
              end if
            end if
            allocate(rhoSqrCplx(size(HSqrCplx,dim=1),size(HSqrCplx,dim=2)))
            rhoSqrCplx = 0.0_dp
            call elsi_dm_complex(electronicSolver%elsiHandle, HSqrCplx, SSqrCplx, rhoSqrCplx,&
                & Eband(iSp))
            call packRhoCplxBlacs(env%blacs, denseDesc, rhoSqrCplx, kPoint(:,iK), kWeight(iK),&
                & neighbourList%iNeighbour, nNeighbourSK, orb%mOrb, iCellVec, cellVec,&
                & iSparseStart, img2CentCell, rhoPrim(:,iSp))
            deallocate(rhoSqrCplx)
          else
            call calcDensityComplexElsi(sparseIndexing, parallelKS, electronicSolver, kPoint(:,iK),&
                & kWeight(iK), iCellVec, cellVec, ham, over, neighbourList%iNeighbour,&
                & nNeighbourSK, denseDesc%iAtomStart, iSparseStart, img2CentCell, orb, rhoPrim,&
                & Eband)
          end if

        end if

        call ud2qm(rhoPrim)

      else ! nSpin == 4

        iSp = 1
        nAtom = size(nNeighbourSK)

        if (tSpinOrbit .and. .not. tDualSpinOrbit) then
          energy%atomLS(:) = 0.0_dp
          allocate(rVecTemp(nAtom))
        end if

        if (tLargeDenseMatrices) then

          if (tSpinOrbit .and. .not. tDualSpinOrbit) then
            allocate(orbitalLPart(3, orb%mShell, nAtom))
            orbitalL(:,:,:) = 0.0_dp
          end if

          if (allocated(iHam)) then
            call unpackHPauliBlacs(env%blacs, ham, kPoint(:,iK), neighbourList%iNeighbour,&
                & nNeighbourSK, iCellVec, cellVec, iSparseStart, img2CentCell, orb%mOrb, denseDesc,&
                & HSqrCplx, iorig=iHam)
          else
            call unpackHPauliBlacs(env%blacs, ham, kPoint(:,iK), neighbourList%iNeighbour,&
                & nNeighbourSK, iCellVec, cellVec, iSparseStart, img2CentCell, orb%mOrb, denseDesc,&
                & HSqrCplx)
          end if
          if (.not.electronicSolver%tCholeskiiDecomposed(iKS)) then
            SSqrCplx = 0.0_dp
            call unpackSPauliBlacs(env%blacs, over, kPoint(:,iK), neighbourList%iNeighbour,&
                & nNeighbourSK, iCellVec, cellVec, iSparseStart, img2CentCell, orb%mOrb, denseDesc,&
                & SSqrCplx)
            if (electronicSolver%ELSI_OMM_Choleskii .or. electronicSolver%iSolver == 6) then
              electronicSolver%tCholeskiiDecomposed(iKS) = .true.
            end if
          endif
          if (allocated(xi) .and. .not. allocated(iHam)) then
            call addOnsiteSpinOrbitHam(env, xi, species, orb, denseDesc, HSqrCplx)
          end if
          allocate(rhoSqrCplx(size(HSqrCplx,dim=1),size(HSqrCplx,dim=2)))
          rhoSqrCplx = 0.0_dp
          call elsi_dm_complex(electronicSolver%elsiHandle, HSqrCplx, SSqrCplx, rhoSqrCplx,&
              & Eband(iSp))
          if (tSpinOrbit .and. .not. tDualSpinOrbit) then
            call getOnsiteSpinOrbitEnergy(env, rVecTemp, rhoSqrCplx, denseDesc, xi, orb, species)
            energy%atomLS = energy%atomLS + kWeight(iK) * rVecTemp
            if (tMulliken) then
              orbitalLPart(:,:,:) = 0.0_dp
              call getLOnsite(env, orbitalLPart, rhoSqrCplx, denseDesc, orb, species)
              orbitalL(:,:,:) = orbitalL + kWeight(iK) * orbitalLPart
            end if
          end if
          if (tImHam) then
            call packRhoPauliBlacs(env%blacs, denseDesc, rhoSqrCplx, kPoint(:,iK), kWeight(iK),&
                & neighbourList%iNeighbour, nNeighbourSK, orb%mOrb, iCellVec, cellVec,&
                & iSparseStart, img2CentCell, rhoPrim, iRhoPrim)
            iRhoPrim(:,:) = 2.0_dp * iRhoPrim
          else
            call packRhoPauliBlacs(env%blacs, denseDesc, rhoSqrCplx, kPoint(:,iK), kWeight(iK),&
                & neighbourList%iNeighbour, nNeighbourSK, orb%mOrb, iCellVec, cellVec,&
                & iSparseStart, img2CentCell, rhoPrim)
          end if
          RhoPrim(:,:) = 2.0_dp * RhoPrim
          deallocate(rhoSqrCplx)

        else
          call error("Not yet implemented")
        end if

      end if

      Ef = 0.0_dp
      TS = 0.0_dp
      if (env%mpi%tGroupMaster) then
        call elsi_get_mu(electronicSolver%elsiHandle, Ef(iSp))
        call elsi_get_entropy(electronicSolver%elsiHandle, TS(iSp))
      end if
      call mpifx_allreduceip(env%mpi%globalComm, Ef, MPI_SUM)
      call mpifx_allreduceip(env%mpi%globalComm, TS, MPI_SUM)

      if (electronicSolver%iSolver == 6) then
        call elsi_get_pexsi_mu_min(electronicSolver%elsiHandle,&
            & electronicSolver%ELSI_PEXSI_mu_min)
        call elsi_get_pexsi_mu_max(electronicSolver%elsiHandle,&
            & electronicSolver%ELSI_PEXSI_mu_max)
      end if

      ! Add up and distribute density matrix contribution from each group
      call mpifx_allreduceip(env%mpi%globalComm, rhoPrim, MPI_SUM)
      if (allocated(iRhoPrim)) then
        call mpifx_allreduceip(env%mpi%globalComm, iRhoPrim, MPI_SUM)
      end if

      call env%globalTimer%stopTimer(globalTimers%densityMatrix)

    #:else
      call error("Should not be here")
    #:endif

    end select
=======
      call ud2qm(rhoPrim)
    else
      ! Pauli structure of eigenvectors
      filling(:,:,1) = 2.0_dp * filling(:,:,1)
      call getDensityFromPauliEigvecs(env, denseDesc, tRealHS, tSpinOrbit, tDualSpinOrbit,&
          & tMulliken, kPoint, kWeight, filling(:,:,1), neighbourList, nNeighbourSK, orb,&
          & iSparseStart, img2CentCell, iCellVec, cellVec, species, parallelKS, eigVecsCplx,&
          & SSqrCplx, energy, rhoPrim, xi, orbitalL, iRhoPrim)
      filling(:,:,1) = 0.5_dp * filling(:,:,1)
    end if

    call env%globalTimer%stopTimer(globalTimers%densityMatrix)
>>>>>>> 865caf56

  end subroutine getDensity


  !> Builds and diagonalises dense Hamiltonians.
  subroutine buildAndDiagDenseRealHam(env, denseDesc, ham, over, neighbourList, nNeighbourSK,&
      & iSparseStart, img2CentCell, electronicSolver, parallelKS, HSqrReal, SSqrReal,&
      & eigvecsReal, eigen)

    !> Environment settings
    type(TEnvironment), intent(inout) :: env

    !> Dense matrix descriptor
    type(TDenseDescr), intent(in) :: denseDesc

    !> hamiltonian in sparse storage
    real(dp), intent(in) :: ham(:,:)

    !> sparse overlap matrix
    real(dp), intent(in) :: over(:)

    !> list of neighbours for each atom
    type(TNeighbourList), intent(in) :: neighbourList

    !> Number of neighbours for each of the atoms
    integer, intent(in) :: nNeighbourSK(:)

    !> Index array for the start of atomic blocks in sparse arrays
    integer, intent(in) :: iSparseStart(:,:)

    !> map from image atoms to the original unique atom
    integer, intent(in) :: img2CentCell(:)

    !> Electronic solver information
    type(TElectronicSolver), intent(inout) :: electronicSolver

    !> K-points and spins to be handled
    type(TParallelKS), intent(in) :: parallelKS

    !> dense hamitonian matrix
    real(dp), intent(out) :: HSqrReal(:,:)

    !> dense overlap matrix
    real(dp), intent(out) :: SSqrReal(:,:)

    !> Eigenvectors on eixt
    real(dp), intent(out) :: eigvecsReal(:,:,:)

    !> eigenvalues
    real(dp), intent(out) :: eigen(:,:)

    integer :: iKS, iSpin

    eigen(:,:) = 0.0_dp
    do iKS = 1, parallelKS%nLocalKS
      iSpin = parallelKS%localKS(2, iKS)
    #:if WITH_SCALAPACK
      call env%globalTimer%startTimer(globalTimers%sparseToDense)
      call unpackHSRealBlacs(env%blacs, ham(:,iSpin), neighbourList%iNeighbour, nNeighbourSK,&
          & iSparseStart, img2CentCell, denseDesc, HSqrReal)
      if (.not.electronicSolver%tCholeskiiDecomposed(1)) then
        call unpackHSRealBlacs(env%blacs, over, neighbourList%iNeighbour, nNeighbourSK,&
            & iSparseStart, img2CentCell, denseDesc, SSqrReal)
      end if
      call env%globalTimer%stopTimer(globalTimers%sparseToDense)
      call diagDenseMtxBlacs(electronicSolver, 'V', denseDesc%blacsOrbSqr, HSqrReal, SSqrReal,&
          & eigen(:,iSpin), eigvecsReal(:,:,iKS))
    #:else
      call env%globalTimer%startTimer(globalTimers%sparseToDense)
      call unpackHS(HSqrReal, ham(:,iSpin), neighbourList%iNeighbour, nNeighbourSK,&
          & denseDesc%iAtomStart, iSparseStart, img2CentCell)
      call unpackHS(SSqrReal, over, neighbourList%iNeighbour, nNeighbourSK, denseDesc%iAtomStart,&
          & iSparseStart, img2CentCell)
      call env%globalTimer%stopTimer(globalTimers%sparseToDense)
      call diagDenseMtx(electronicSolver, 'V', HSqrReal, SSqrReal, eigen(:,iSpin))
      eigvecsReal(:,:,iKS) = HSqrReal
    #:endif
    end do

  #:if WITH_SCALAPACK
    ! Distribute all eigenvalues to all nodes via global summation
    call mpifx_allreduceip(env%mpi%interGroupComm, eigen, MPI_SUM)
  #:endif

  end subroutine buildAndDiagDenseRealHam


  !> Builds and diagonalises dense k-point dependent Hamiltonians.
  subroutine buildAndDiagDenseCplxHam(env, denseDesc, ham, over, kPoint, neighbourList,&
      & nNeighbourSK, iSparseStart, img2CentCell, iCellVec, cellVec, electronicSolver, parallelKS,&
      & HSqrCplx, SSqrCplx, eigvecsCplx, eigen)

    !> Environment settings
    type(TEnvironment), intent(inout) :: env

    !> Dense matrix descriptor
    type(TDenseDescr), intent(in) :: denseDesc

    !> hamiltonian in sparse storage
    real(dp), intent(in) :: ham(:,:)

    !> sparse overlap matrix
    real(dp), intent(in) :: over(:)

    !> k-points
    real(dp), intent(in) :: kPoint(:,:)

    !> list of neighbours for each atom
    type(TNeighbourList), intent(in) :: neighbourList

    !> Number of neighbours for each of the atoms
    integer, intent(in) :: nNeighbourSK(:)

    !> Index array for the start of atomic blocks in sparse arrays
    integer, intent(in) :: iSparseStart(:,:)

    !> map from image atoms to the original unique atom
    integer, intent(in) :: img2CentCell(:)

    !> Index for which unit cell atoms are associated with
    integer, intent(in) :: iCellVec(:)

    !> Vectors (in units of the lattice constants) to cells of the lattice
    real(dp), intent(in) :: cellVec(:,:)

    !> Electronic solver information
    type(TElectronicSolver), intent(inout) :: electronicSolver

    !> K-points and spins to be handled
    type(TParallelKS), intent(in) :: parallelKS

    !> dense hamitonian matrix
    complex(dp), intent(out) :: HSqrCplx(:,:)

    !> dense overlap matrix
    complex(dp), intent(out) :: SSqrCplx(:,:)

    !> Complex eigenvectors
    complex(dp), intent(out) :: eigvecsCplx(:,:,:)

    !> eigenvalues
    real(dp), intent(out) :: eigen(:,:,:)

    integer :: iKS, iK, iSpin

    eigen(:,:,:) = 0.0_dp
    do iKS = 1, parallelKS%nLocalKS
      iK = parallelKS%localKS(1, iKS)
      iSpin = parallelKS%localKS(2, iKS)
    #:if WITH_SCALAPACK
      call env%globalTimer%startTimer(globalTimers%sparseToDense)
      call unpackHSCplxBlacs(env%blacs, ham(:,iSpin), kPoint(:,iK), neighbourList%iNeighbour,&
          & nNeighbourSK, iCellVec, cellVec, iSparseStart, img2CentCell, denseDesc, HSqrCplx)
      if (.not.electronicSolver%tCholeskiiDecomposed(iKS)) then
        call unpackHSCplxBlacs(env%blacs, over, kPoint(:,iK), neighbourList%iNeighbour,&
            & nNeighbourSK, iCellVec, cellVec, iSparseStart, img2CentCell, denseDesc, SSqrCplx)
      end if
      call env%globalTimer%stopTimer(globalTimers%sparseToDense)
      call diagDenseMtxBlacs(electronicSolver, parallelKS, iKS, 'V', denseDesc%blacsOrbSqr,&
          & HSqrCplx, SSqrCplx, eigen(:,iK,iSpin), eigvecsCplx(:,:,iKS))
    #:else
      call env%globalTimer%startTimer(globalTimers%sparseToDense)
      call unpackHS(HSqrCplx, ham(:,iSpin), kPoint(:,iK), neighbourList%iNeighbour, nNeighbourSK,&
          & iCellVec, cellVec, denseDesc%iAtomStart, iSparseStart, img2CentCell)
      call unpackHS(SSqrCplx, over, kPoint(:,iK), neighbourList%iNeighbour, nNeighbourSK, iCellVec,&
          & cellVec, denseDesc%iAtomStart, iSparseStart, img2CentCell)
      call env%globalTimer%stopTimer(globalTimers%sparseToDense)
      call diagDenseMtx(electronicSolver, 'V', HSqrCplx, SSqrCplx, eigen(:,iK,iSpin))
      eigvecsCplx(:,:,iKS) = HSqrCplx
    #:endif
    end do

  #:if WITH_SCALAPACK
    call mpifx_allreduceip(env%mpi%interGroupComm, eigen, MPI_SUM)
  #:endif

  end subroutine buildAndDiagDenseCplxHam


  !> Builds and diagonalizes Pauli two-component Hamiltonians.
  subroutine buildAndDiagDensePauliHam(env, denseDesc, ham, over, kPoint, neighbourList,&
      & nNeighbourSK, iSparseStart, img2CentCell, iCellVec, cellVec, orb, electronicSolver,&
      & parallelKS, eigen, HSqrCplx, SSqrCplx, eigvecsCplx, iHam, xi, species)

    !> Environment settings
    type(TEnvironment), intent(inout) :: env

    !> Dense matrix descriptor
    type(TDenseDescr), intent(in) :: denseDesc

    !> hamiltonian in sparse storage
    real(dp), intent(in) :: ham(:,:)

    !> sparse overlap matrix
    real(dp), intent(in) :: over(:)

    !> k-points
    real(dp), intent(in) :: kPoint(:,:)

    !> list of neighbours for each atom
    type(TNeighbourList), intent(in) :: neighbourList

    !> Number of neighbours for each of the atoms
    integer, intent(in) :: nNeighbourSK(:)

    !> Index array for the start of atomic blocks in sparse arrays
    integer, intent(in) :: iSparseStart(:,:)

    !> map from image atoms to the original unique atom
    integer, intent(in) :: img2CentCell(:)

    !> Index for which unit cell atoms are associated with
    integer, intent(in) :: iCellVec(:)

    !> Vectors (in units of the lattice constants) to cells of the lattice
    real(dp), intent(in) :: cellVec(:,:)

    !> atomic orbital information
    type(TOrbitals), intent(in) :: orb

    !> Electronic solver information
    type(TElectronicSolver), intent(inout) :: electronicSolver

    !> K-points and spins to be handled
    type(TParallelKS), intent(in) :: parallelKS

    !> eigenvalues (orbital, kpoint)
    real(dp), intent(out) :: eigen(:,:)

    !> dense hamitonian matrix
    complex(dp), intent(out) :: HSqrCplx(:,:)

    !> dense overlap matrix
    complex(dp), intent(out) :: SSqrCplx(:,:)

    !> eigenvectors
    complex(dp), intent(out) :: eigvecsCplx(:,:,:)

    !> imaginary part of the hamiltonian
    real(dp), intent(in), allocatable :: iHam(:,:)

    !> spin orbit constants
    real(dp), intent(in), allocatable :: xi(:,:)

    !> species of atoms
    integer, intent(in), optional :: species(:)

    integer :: iKS, iK

    eigen(:,:) = 0.0_dp
    do iKS = 1, parallelKS%nLocalKS
      iK = parallelKS%localKS(1, iKS)
      call env%globalTimer%startTimer(globalTimers%sparseToDense)
    #:if WITH_SCALAPACK
      if (allocated(iHam)) then
        call unpackHPauliBlacs(env%blacs, ham, kPoint(:,iK), neighbourList%iNeighbour,&
            & nNeighbourSK, iCellVec, cellVec, iSparseStart, img2CentCell, orb%mOrb, denseDesc,&
            & HSqrCplx, iorig=iHam)
      else
        call unpackHPauliBlacs(env%blacs, ham, kPoint(:,iK), neighbourList%iNeighbour,&
            & nNeighbourSK, iCellVec, cellVec, iSparseStart, img2CentCell, orb%mOrb, denseDesc,&
            & HSqrCplx)
      end if
      if (.not.electronicSolver%tCholeskiiDecomposed(iKS)) then
        call unpackSPauliBlacs(env%blacs, over, kPoint(:,iK), neighbourList%iNeighbour,&
            & nNeighbourSK, iCellVec, cellVec, iSparseStart, img2CentCell, orb%mOrb, denseDesc,&
            & SSqrCplx)
      endif
    #:else
      if (allocated(iHam)) then
        call unpackHPauli(ham, kPoint(:,iK), neighbourList%iNeighbour, nNeighbourSK, iSparseStart,&
            & denseDesc%iAtomStart, img2CentCell, iCellVec, cellVec, HSqrCplx, iHam=iHam)
      else
        call unpackHPauli(ham, kPoint(:,iK), neighbourList%iNeighbour, nNeighbourSK, iSparseStart,&
            & denseDesc%iAtomStart, img2CentCell, iCellVec, cellVec, HSqrCplx)
      end if
      call unpackSPauli(over, kPoint(:,iK), neighbourList%iNeighbour, nNeighbourSK,&
          & denseDesc%iAtomStart, iSparseStart, img2CentCell, iCellVec, cellVec, SSqrCplx)
    #:endif
      if (allocated(xi) .and. .not. allocated(iHam)) then
        call addOnsiteSpinOrbitHam(env, xi, species, orb, denseDesc, HSqrCplx)
      end if
      call env%globalTimer%stopTimer(globalTimers%sparseToDense)
    #:if WITH_SCALAPACK
      call diagDenseMtxBlacs(electronicSolver, parallelKS, iKS, 'V', denseDesc%blacsOrbSqr,&
          & HSqrCplx, SSqrCplx, eigen(:,iK), eigvecsCplx(:,:,iKS))
    #:else
      call diagDenseMtx(electronicSolver, 'V', HSqrCplx, SSqrCplx, eigen(:,iK))
      eigvecsCplx(:,:,iKS) = HSqrCplx
    #:endif
    end do

  #:if WITH_SCALAPACK
    call mpifx_allreduceip(env%mpi%interGroupComm, eigen, MPI_SUM)
  #:endif

  end subroutine buildAndDiagDensePauliHam


  !> Creates sparse density matrix from real eigenvectors.
  subroutine getDensityFromRealEigvecs(env, denseDesc, filling, neighbourList, nNeighbourSK,&
      & iSparseStart, img2CentCell, orb, eigvecs, parallelKS, rhoPrim, work, rhoSqrReal)

    !> Environment settings
    type(TEnvironment), intent(inout) :: env

    !> Dense matrix descriptor
    type(TDenseDescr), intent(in) :: denseDesc

    !> Filling
    real(dp), intent(in) :: filling(:,:)

    !> list of neighbours for each atom
    type(TNeighbourList), intent(in) :: neighbourList

    !> Number of neighbours for each of the atoms
    integer, intent(in) :: nNeighbourSK(:)

    !> Index array for the start of atomic blocks in sparse arrays
    integer, intent(in) :: iSparseStart(:,:)

    !> map from image atoms to the original unique atom
    integer, intent(in) :: img2CentCell(:)

    !> Atomic orbital information
    type(TOrbitals), intent(in) :: orb

    !> K-points and spins to process
    type(TParallelKS), intent(in) :: parallelKS

    !> eigenvectors
    real(dp), intent(inout) :: eigvecs(:,:,:)

    !> sparse density matrix
    real(dp), intent(out) :: rhoPrim(:,:)

    !> work space array
    real(dp), intent(out) :: work(:,:)

    !> Dense density matrix if needed
    real(dp), intent(inout), allocatable  :: rhoSqrReal(:,:,:)

    integer :: iKS, iSpin

    rhoPrim(:,:) = 0.0_dp
    do iKS = 1, parallelKS%nLocalKS
      iSpin = parallelKS%localKS(2, iKS)

    #:if WITH_SCALAPACK
      call makeDensityMtxRealBlacs(env%blacs%orbitalGrid, denseDesc%blacsOrbSqr, filling(:,iSpin),&
          & eigvecs(:,:,iKS), work)
      call env%globalTimer%startTimer(globalTimers%denseToSparse)
      call packRhoRealBlacs(env%blacs, denseDesc, work, neighbourList%iNeighbour, nNeighbourSK,&
          & orb%mOrb, iSparseStart, img2CentCell, rhoPrim(:,iSpin))
      call env%globalTimer%stopTimer(globalTimers%denseToSparse)
    #:else
      if (tDensON2) then
        call makeDensityMatrix(work, eigvecs(:,:,iKS), filling(:,iSpin),&
            & neighbourlist%iNeighbour, nNeighbourSK, orb, denseDesc%iAtomStart, img2CentCell)
      else
        call makeDensityMatrix(work, eigvecs(:,:,iKS), filling(:,iSpin))
      end if
      call env%globalTimer%startTimer(globalTimers%denseToSparse)
      call packHS(rhoPrim(:,iSpin), work, neighbourlist%iNeighbour, nNeighbourSK, orb%mOrb,&
          & denseDesc%iAtomStart, iSparseStart, img2CentCell)
      call env%globalTimer%stopTimer(globalTimers%denseToSparse)
    #:endif

      if (allocated(rhoSqrReal)) then
        rhoSqrReal(:,:,iSpin) = work
      end if
    end do

  #:if WITH_SCALAPACK
    ! Add up and distribute density matrix contribution from each group
    call mpifx_allreduceip(env%mpi%globalComm, rhoPrim, MPI_SUM)
  #:endif

  end subroutine getDensityFromRealEigvecs


  !> Creates sparse density matrix from complex eigenvectors.
  subroutine getDensityFromCplxEigvecs(env, denseDesc, filling, kPoint, kWeight, neighbourList,&
      & nNeighbourSK, iSparseStart, img2CentCell, iCellVec, cellVec, orb, parallelKS, eigvecs,&
      & rhoPrim, work)

    !> Environment settings
    type(TEnvironment), intent(inout) :: env

    !> Dense matrix descriptor
    type(TDenseDescr), intent(in) :: denseDesc

    !> Occupations of single particle states in the ground state
    real(dp), intent(in) :: filling(:,:,:)

    !> k-points
    real(dp), intent(in) :: kPoint(:,:)

    !> Weights for k-points
    real(dp), intent(in) :: kWeight(:)

    !> list of neighbours for each atom
    type(TNeighbourList), intent(in) :: neighbourList

    !> Number of neighbours for each of the atoms
    integer, intent(in) :: nNeighbourSK(:)

    !> Index array for the start of atomic blocks in sparse arrays
    integer, intent(in) :: iSparseStart(:,:)

    !> map from image atoms to the original unique atom
    integer, intent(in) :: img2CentCell(:)

    !> Index for which unit cell atoms are associated with
    integer, intent(in) :: iCellVec(:)

    !> Vectors (in units of the lattice constants) to cells of the lattice
    real(dp), intent(in) :: cellVec(:,:)

    !> Atomic orbital information
    type(TOrbitals), intent(in) :: orb

    !> K-points and spins to process
    type(TParallelKS), intent(in) :: parallelKS

    !> eigenvectors of the system
    complex(dp), intent(inout) :: eigvecs(:,:,:)

    !> density matrix in sparse storage
    real(dp), intent(out) :: rhoPrim(:,:)

    !> workspace array
    complex(dp), intent(out) :: work(:,:)

    integer :: iKS, iK, iSpin

    rhoPrim(:,:) = 0.0_dp

    do iKS = 1, parallelKS%nLocalKS
      iK = parallelKS%localKS(1, iKS)
      iSpin = parallelKS%localKS(2, iKS)
    #:if WITH_SCALAPACK
      call makeDensityMtxCplxBlacs(env%blacs%orbitalGrid, denseDesc%blacsOrbSqr, filling(:,iK&
          &,iSpin), eigvecs(:,:,iKS), work)
      call env%globalTimer%startTimer(globalTimers%denseToSparse)
      call packRhoCplxBlacs(env%blacs, denseDesc, work, kPoint(:,iK), kWeight(iK),&
          & neighbourList%iNeighbour, nNeighbourSK, orb%mOrb, iCellVec, cellVec, iSparseStart,&
          & img2CentCell, rhoPrim(:,iSpin))
      call env%globalTimer%stopTimer(globalTimers%denseToSparse)
    #:else
      if (tDensON2) then
        call makeDensityMatrix(work, eigvecs(:,:,iKS), filling(:,iK,iSpin),&
            & neighbourlist%iNeighbour, nNeighbourSK, orb, denseDesc%iAtomStart, img2CentCell)
      else
        call makeDensityMatrix(work, eigvecs(:,:,iKS), filling(:,iK,iSpin))
      end if
      call env%globalTimer%startTimer(globalTimers%denseToSparse)
      call packHS(rhoPrim(:,iSpin), work, kPoint(:,iK), kWeight(iK), neighbourList%iNeighbour,&
          & nNeighbourSK, orb%mOrb, iCellVec, cellVec, denseDesc%iAtomStart, iSparseStart,&
          & img2CentCell)
      call env%globalTimer%stopTimer(globalTimers%denseToSparse)
    #:endif
    end do

  #:if WITH_SCALAPACK
    ! Add up and distribute density matrix contribution from each group
    call mpifx_allreduceip(env%mpi%globalComm, rhoPrim, MPI_SUM)
  #:endif

  end subroutine getDensityFromCplxEigvecs


  !> Creates sparse density matrix from two component complex eigenvectors.
  subroutine getDensityFromPauliEigvecs(env, denseDesc, tRealHS, tSpinOrbit, tDualSpinOrbit,&
      & tMulliken, kPoint, kWeight, filling, neighbourList, nNeighbourSK, orb, iSparseStart,&
      & img2CentCell, iCellVec, cellVec, species, parallelKS, eigvecs, work, energy, rhoPrim, xi,&
      & orbitalL, iRhoPrim)

    !> Environment settings
    type(TEnvironment), intent(inout) :: env

    !> Dense matrix descriptor
    type(TDenseDescr), intent(in) :: denseDesc

    !> Is the hamitonian real (no k-points/molecule/gamma point)?
    logical, intent(in) :: tRealHS

    !> Are spin orbit interactions present
    logical, intent(in) :: tSpinOrbit

    !> Are block population spin orbit interactions present
    logical, intent(in) :: tDualSpinOrbit

    !> Should Mulliken populations be generated/output
    logical, intent(in) :: tMulliken

    !> k-points
    real(dp), intent(in) :: kPoint(:,:)

    !> Weights for k-points
    real(dp), intent(in) :: kWeight(:)

    !> occupations of molecular orbitals/Bloch states
    real(dp), intent(in) :: filling(:,:)

    !> list of neighbours for each atom
    type(TNeighbourList), intent(in) :: neighbourList

    !> Number of neighbours for each of the atoms
    integer, intent(in) :: nNeighbourSK(:)

    !> Atomic orbital information
    type(TOrbitals), intent(in) :: orb

    !> Index array for the start of atomic blocks in sparse arrays
    integer, intent(in) :: iSparseStart(:,:)

    !> map from image atoms to the original unique atom
    integer, intent(in) :: img2CentCell(:)

    !> Index for which unit cell atoms are associated with
    integer, intent(in) :: iCellVec(:)

    !> Vectors (in units of the lattice constants) to cells of the lattice
    real(dp), intent(in) :: cellVec(:,:)

    !> species of all atoms in the system
    integer, intent(in) :: species(:)

    !> K-points and spins to process
    type(TParallelKS), intent(in) :: parallelKS

    !> eigenvectors
    complex(dp), intent(inout) :: eigvecs(:,:,:)

    !> work space array
    complex(dp), intent(inout) :: work(:,:)

    !> Energy contributions and total
    type(TEnergies), intent(inout) :: energy

    !> sparse stored density matrix
    real(dp), intent(out) :: rhoPrim(:,:)

    !> spin orbit constants
    real(dp), intent(in), allocatable :: xi(:,:)

    !> Angular momentum of atomic shells
    real(dp), intent(inout), allocatable :: orbitalL(:,:,:)

    !> imaginary part of density matrix  if required
    real(dp), intent(inout), allocatable :: iRhoPrim(:,:)


    real(dp), allocatable :: rVecTemp(:), orbitalLPart(:,:,:)
    integer :: nAtom
    integer :: iKS, iK
    logical :: tImHam

    nAtom = size(orb%nOrbAtom)
    tImHam = allocated(iRhoPrim)

    rhoPrim(:,:) = 0.0_dp
    if (allocated(iRhoPrim)) then
      iRhoPrim(:,:) = 0.0_dp
    end if
    work(:,:) = 0.0_dp

    if (tSpinOrbit .and. .not. tDualSpinOrbit) then
      energy%atomLS(:) = 0.0_dp
      allocate(rVecTemp(nAtom))
    end if

    if (tMulliken .and. tSpinOrbit .and. .not. tDualSpinOrbit) then
      allocate(orbitalLPart(3, orb%mShell, nAtom))
      orbitalL(:,:,:) = 0.0_dp
    end if

    do iKS = 1, parallelKS%nLocalKS
      iK = parallelKS%localKS(1, iKS)

    #:if WITH_SCALAPACK
      call makeDensityMtxCplxBlacs(env%blacs%orbitalGrid, denseDesc%blacsOrbSqr, filling(:,iK),&
          & eigvecs(:,:,iKS), work)
    #:else
      call makeDensityMatrix(work, eigvecs(:,:,iKS), filling(:,iK))
    #:endif
      if (tSpinOrbit .and. .not. tDualSpinOrbit) then
        call getOnsiteSpinOrbitEnergy(env, rVecTemp, work, denseDesc, xi, orb, species)
        energy%atomLS = energy%atomLS + kWeight(iK) * rVecTemp
        if (tMulliken) then
          orbitalLPart(:,:,:) = 0.0_dp
          call getLOnsite(env, orbitalLPart, work, denseDesc, orb, species)
          orbitalL(:,:,:) = orbitalL + kWeight(iK) * orbitalLPart
        end if
      end if

      call env%globalTimer%startTimer(globalTimers%denseToSparse)
    #:if WITH_SCALAPACK
      if (tImHam) then
        call packRhoPauliBlacs(env%blacs, denseDesc, work, kPoint(:,iK), kWeight(iK),&
            & neighbourList%iNeighbour, nNeighbourSK, orb%mOrb, iCellVec, cellVec, iSparseStart,&
            & img2CentCell, rhoPrim, iRhoPrim)
      else
        call packRhoPauliBlacs(env%blacs, denseDesc, work, kPoint(:,iK), kWeight(iK),&
            & neighbourList%iNeighbour, nNeighbourSK, orb%mOrb, iCellVec, cellVec, iSparseStart,&
            & img2CentCell, rhoPrim)
      end if
    #:else
      if (tRealHS) then
        call packHSPauli(rhoPrim, work, neighbourlist%iNeighbour, nNeighbourSK, orb%mOrb,&
            & denseDesc%iAtomStart, iSparseStart, img2CentCell)
        if (tImHam) then
          call packHSPauliImag(iRhoPrim, work, neighbourlist%iNeighbour, nNeighbourSK, orb%mOrb,&
              & denseDesc%iAtomStart, iSparseStart, img2CentCell)
        end if
      else
        call packHS(rhoPrim, work, kPoint(:,iK), kWeight(iK), neighbourList%iNeighbour,&
            & nNeighbourSK, orb%mOrb, iCellVec, cellVec, denseDesc%iAtomStart, iSparseStart,&
            & img2CentCell)
        if (tImHam) then
          call iPackHS(iRhoPrim, work, kPoint(:,iK), kWeight(iK), neighbourlist%iNeighbour,&
              & nNeighbourSK, orb%mOrb, iCellVec, cellVec, denseDesc%iAtomStart, iSparseStart,&
              & img2CentCell)
        end if
      end if
    #:endif
      call env%globalTimer%stopTimer(globalTimers%denseToSparse)
    end do

  #:if WITH_SCALAPACK
    call env%globalTimer%startTimer(globalTimers%denseToSparse)
    ! Add up and distribute contributions from each group
    call mpifx_allreduceip(env%mpi%globalComm, rhoPrim, MPI_SUM)
    if (allocated(iRhoPrim)) then
      call mpifx_allreduceip(env%mpi%globalComm, iRhoPrim, MPI_SUM)
    end if
    call mpifx_allreduceip(env%mpi%globalComm, energy%atomLS, MPI_SUM)
    if (tMulliken .and. tSpinOrbit .and. .not. tDualSpinOrbit) then
      call mpifx_allreduceip(env%mpi%globalComm, orbitalL, MPI_SUM)
    end if
    call env%globalTimer%stopTimer(globalTimers%denseToSparse)
  #:endif
    if (tSpinOrbit .and. .not. tDualSpinOrbit) then
      energy%ELS = sum(energy%atomLS)
    end if

  end subroutine getDensityFromPauliEigvecs


  !> Calculates electron fillings and resulting band energy terms.
  subroutine getFillingsAndBandEnergies(eigvals, nElectrons, nSpinBlocks, tempElec, kWeights,&
      & tSpinSharedEf, tFillKSep, tFixEf, iDistribFn, Ef, fillings, Eband, TS, E0)

    !> Eigenvalue of each level, kpoint and spin channel
    real(dp), intent(in) :: eigvals(:,:,:)

    !> Nr. of electrons for each spin channel
    real(dp), intent(in) :: nElectrons(:)

    !> Nr. of spin blocks in the Hamiltonian (1 - spin avg, 2 - colinear, 4 - non-colinear)
    integer, intent(in) :: nSpinBlocks

    !> Electronic temperature
    real(dp), intent(in) :: tempElec

    !> Weight of the k-points.
    real(dp), intent(in) :: kWeights(:)

    !> Whether for colinear spin a common Fermi level for both spin channels should be used
    logical, intent(in) :: tSpinSharedEf

    !> Whether each K-point should be filled separately (individual Fermi-level for each k-point)
    logical, intent(in) :: tFillKSep

    !> Whether fixed Fermi level(s) should be used. (No charge conservation!)
    logical, intent(in) :: tFixEf

    !> Selector for the distribution function
    integer, intent(in) :: iDistribFn

    !> Fixed Fermi levels on entry, if tFixEf is .true., otherwise the Fermi levels found for the
    !> given number of electrons on exit
    real(dp), intent(inout) :: Ef(:)

    !> Fillings (orbital, kpoint, spin)
    real(dp), intent(out) :: fillings(:,:,:)

    !> Band energies
    real(dp), intent(out) :: Eband(:)

    !> Band entropies
    real(dp), intent(out) :: TS(:)

    !> Band energies extrapolated to zero Kelvin
    real(dp), intent(out) :: E0(:)

    real(dp) :: EbandTmp(1), TSTmp(1), E0Tmp(1)
    real(dp) :: EfTmp
    real(dp) :: nElecFill(2)
    integer :: nSpinHams, nKPoints
    integer :: iS, iK

    nKPoints = size(fillings, dim=2)
    nSpinHams = size(fillings, dim=3)

    if (nSpinBlocks == 1) then
      ! Filling functions assume one electron per level, but for spin unpolarised we have two
      nElecFill(1) = nElectrons(1) / 2.0_dp
    else
      nElecFill(1:nSpinHams) = nElectrons(1:nSpinHams)
    end if

    if (tFixEf) then
      ! Fixed value of the Fermi level for each spin channel
      do iS = 1, nSpinHams
        call electronFill(Eband(iS:iS), fillings(:,:,iS:iS), TS(iS:iS), E0(iS:iS), Ef(iS),&
            & eigvals(:,:,iS:iS), tempElec, iDistribFn, kWeights)
      end do
    else if (nSpinHams == 2 .and. tSpinSharedEf) then
      ! Common Fermi level across two colinear spin channels
      call Efilling(Eband, Ef(1), TS, E0, fillings, eigvals, sum(nElecFill), tempElec, kWeights,&
          & iDistribFn)
      Ef(2) = Ef(1)
    else if (tFillKSep) then
      ! Every spin channel and every k-point filled up individually.
      Eband(:) = 0.0_dp
      Ef(:) = 0.0_dp
      TS(:) = 0.0_dp
      E0(:) = 0.0_dp
      do iS = 1, nSpinHams
        do iK = 1, nKPoints
          call Efilling(EbandTmp, EfTmp, TSTmp, E0Tmp, fillings(:, iK:iK, iS:iS),&
              & eigvals(:, iK:iK, iS:iS), nElecFill(iS), tempElec, [1.0_dp], iDistribFn)
          Eband(iS) = Eband(iS) + EbandTmp(1) * kWeights(iK)
          Ef(iS) = Ef(iS) + EfTmp * kWeights(iK)
          TS(iS) = TS(iS) + TSTmp(1) * kWeights(iK)
          E0(iS) = E0(iS) + E0Tmp(1) * kWeights(iK)
        end do
      end do
    else
      ! Every spin channel (but no the k-points) filled up individually
      do iS = 1, nSpinHams
        call Efilling(Eband(iS:iS), Ef(iS), TS(iS:iS), E0(iS:iS), fillings(:,:,iS:iS),&
            & eigvals(:,:,iS:iS), nElecFill(iS), tempElec, kWeights, iDistribFn)
      end do
    end if

    if (nSpinBlocks == 1) then
      ! Prefactor 2 for spin unpolarised calculations
      Eband(:) = 2.0_dp * Eband
      E0(:) = 2.0_dp * E0
      TS(:) = 2.0_dp * TS
      fillings(:,:,:) = 2.0_dp * fillings
    end if

  end subroutine getFillingsAndBandEnergies


  !> Calculate Mulliken population from sparse density matrix.
  subroutine getMullikenPopulation(rhoPrim, over, orb, neighbourList, nNeighbourSK, img2CentCell,&
      & iSparseStart, qOrb, iRhoPrim, qBlock, qiBlock)

    !> sparse density matrix
    real(dp), intent(in) :: rhoPrim(:,:)

    !> sparse overlap matrix
    real(dp), intent(in) :: over(:)

    !> Atomic orbital information
    type(TOrbitals), intent(in) :: orb

    !> Atomic neighbours
    type(TNeighbourList), intent(in) :: neighbourList

    !> Number of neighbours for each atom within overlap distance
    integer, intent(in) :: nNeighbourSK(:)

    !> image to actual atom indexing
    integer, intent(in) :: img2CentCell(:)

    !> sparse matrix indexing array
    integer, intent(in) :: iSparseStart(:,:)

    !> orbital charges
    real(dp), intent(out) :: qOrb(:,:,:)

    !> imaginary part of density matrix
    real(dp), intent(in), allocatable :: iRhoPrim(:,:)

    !> Dual atomic charges
    real(dp), intent(inout), allocatable :: qBlock(:,:,:,:)

    !> Imaginary part of dual atomic charges
    real(dp), intent(inout), allocatable :: qiBlock(:,:,:,:)

    integer :: iSpin

    qOrb(:,:,:) = 0.0_dp
    do iSpin = 1, size(qOrb, dim=3)
      call mulliken(qOrb(:,:,iSpin), over, rhoPrim(:,iSpin), orb, neighbourList%iNeighbour,&
          & nNeighbourSK, img2CentCell, iSparseStart)
    end do

    if (allocated(qBlock)) then
      qBlock(:,:,:,:) = 0.0_dp
      do iSpin = 1, size(qBlock, dim=4)
        call mulliken(qBlock(:,:,:,iSpin), over, rhoPrim(:,iSpin), orb, neighbourList%iNeighbour,&
            & nNeighbourSK, img2CentCell, iSparseStart)
      end do
    end if

    if (allocated(qiBlock)) then
      qiBlock(:,:,:,:) = 0.0_dp
      do iSpin = 1, size(qiBlock, dim=4)
        call skewMulliken(qiBlock(:,:,:,iSpin), over, iRhoPrim(:,iSpin), orb,&
            & neighbourList%iNeighbour, nNeighbourSK, img2CentCell, iSparseStart)
      end do
    end if

  end subroutine getMullikenPopulation


  !> Calculates various energy contribution that can potentially update for the same geometry
  subroutine getEnergies(sccCalc, qOrb, q0, chargePerShell, species, tEField, tXlbomd, tDftbU,&
      & tDualSpinOrbit, rhoPrim, H0, orb, neighbourList, nNeighbourSK, img2CentCell, iSparseStart,&
      & cellVol, extPressure, TS, potential, energy, thirdOrd, qBlock, qiBlock, nDftbUFunc, UJ,&
      & nUJ, iUJ, niUJ, xi, iAtInCentralRegion, tFixEf, Ef)

    !> SCC module internal variables
    type(TScc), allocatable, intent(in) :: sccCalc

    !> Electrons in each atomic orbital
    real(dp), intent(in) :: qOrb(:,:,:)

    !> reference charges
    real(dp), intent(in) :: q0(:,:,:)

    !> electrons in each atomi shell
    real(dp), intent(in) :: chargePerShell(:,:,:)

    !> chemical species
    integer, intent(in) :: species(:)

    !> is an external electric field present
    logical, intent(in) :: tEField

    !> Is the extended Lagrangian being used for MD
    logical, intent(in) :: tXlbomd

    !> Are there orbital potentials present
    logical, intent(in) :: tDftbU

    !> Is dual spin orbit being used
    logical, intent(in) :: tDualSpinOrbit

    !> density matrix in sparse storage
    real(dp), intent(in) :: rhoPRim(:,:)

    !> non-self-consistent hamiltonian
    real(dp), intent(in) :: H0(:)

    !> atomic orbital information
    type(TOrbitals), intent(in) :: orb

    !> neighbour list
    type(TNeighbourList), intent(in) :: neighbourList

    !> Number of neighbours within cut-off for each atom
    integer, intent(in) :: nNeighbourSK(:)

    !> image to real atom mapping
    integer, intent(in) :: img2CentCell(:)

    !> index for sparse large matrices
    integer, intent(in) :: iSparseStart(:,:)

    !> unit cell volume
    real(dp), intent(in) :: cellVol

    !> external pressure
    real(dp), intent(in) :: extPressure

    !> electron entropy contribution
    real(dp), intent(in) :: TS(:)

    !> potentials acting
    type(TPotentials), intent(in) :: potential

    !> energy contributions
    type(TEnergies), intent(inout) :: energy

    !> 3rd order settings
    type(ThirdOrder), intent(inout), allocatable :: thirdOrd

    !> block (dual) atomic populations
    real(dp), intent(in), allocatable :: qBlock(:,:,:,:)

    !> Imaginary part of block atomic populations
    real(dp), intent(in), allocatable :: qiBlock(:,:,:,:)

    !> which DFTB+U functional (if used)
    integer, intent(in), optional :: nDftbUFunc

    !> U-J prefactors in DFTB+U
    real(dp), intent(in), allocatable :: UJ(:,:)

    !> Number DFTB+U blocks of shells for each atom type
    integer, intent(in), allocatable :: nUJ(:)

    !> which shells are in each DFTB+U block
    integer, intent(in), allocatable :: iUJ(:,:,:)

    !> Number of shells in each DFTB+U block
    integer, intent(in), allocatable :: niUJ(:,:)

    !> Spin orbit constants
    real(dp), intent(in), allocatable :: xi(:,:)

    !> Atoms over which to sum the total energies
    integer, intent(in) :: iAtInCentralRegion(:)

    !> Whether fixed Fermi level(s) should be used. (No charge conservation!)
    logical, intent(in) :: tFixEf

    !> If tFixEf is .true. contains reservoir chemical potential, otherwise the Fermi levels found
    !> from the given number of electrons
    real(dp), intent(inout) :: Ef(:)

    integer :: nSpin
    real(dp) :: nEl(2)

    nSpin = size(rhoPrim, dim=2)

    ! Tr[H0 * Rho] can be done with the same algorithm as Mulliken-analysis
    energy%atomNonSCC(:) = 0.0_dp
    call mulliken(energy%atomNonSCC, rhoPrim(:,1), H0, orb, neighbourList%iNeighbour, nNeighbourSK,&
        & img2CentCell, iSparseStart)
    energy%EnonSCC = sum(energy%atomNonSCC(iAtInCentralRegion(:)))

    if (tEfield) then
      energy%atomExt = sum(qOrb(:,:,1) - q0(:,:,1), dim=1) * potential%extAtom(:,1)
      energy%Eext = sum(energy%atomExt(iAtInCentralRegion(:)))
    end if

    if (allocated(sccCalc)) then
      if (tXlbomd) then
        call sccCalc%getEnergyPerAtomXlbomd(species, orb, qOrb, q0, energy%atomSCC)
      else
        call sccCalc%getEnergyPerAtom(energy%atomSCC)
      end if
      energy%Escc = sum(energy%atomSCC(iAtInCentralRegion(:)))
      if (nSpin > 1) then
        energy%atomSpin(:) = 0.5_dp * sum(sum(potential%intShell(:,:,2:nSpin)&
            & * chargePerShell(:,:,2:nSpin), dim=1), dim=2)
        energy%Espin = sum(energy%atomSpin(iAtInCentralRegion(:)))
      end if
    end if
    if (allocated(thirdOrd)) then
      if (tXlbomd) then
        call thirdOrd%getEnergyPerAtomXlbomd(qOrb, q0, species, orb, energy%atom3rd)
      else
        call thirdOrd%getEnergyPerAtom(energy%atom3rd)
      end if
      energy%e3rd = sum(energy%atom3rd(iAtInCentralRegion(:)))
    end if

    if (tDftbU) then
      if (allocated(qiBlock)) then
        call E_DFTBU(energy%atomDftbu, qBlock, species, orb, nDFTBUfunc, UJ, nUJ, niUJ, iUJ,&
            & qiBlock)
      else
        call E_DFTBU(energy%atomDftbu, qBlock, species, orb, nDFTBUfunc, UJ, nUJ, niUJ, iUJ)
      end if
      energy%Edftbu = sum(energy%atomDftbu(iAtInCentralRegion(:)))
    end if

    if (tDualSpinOrbit) then
      energy%atomLS(:) = 0.0_dp
      call getDualSpinOrbitEnergy(energy%atomLS, qiBlock, xi, orb, species)
      energy%ELS = sum(energy%atomLS(iAtInCentralRegion(:)))
    end if

    energy%Eelec = energy%EnonSCC + energy%ESCC + energy%Espin + energy%ELS + energy%Edftbu&
        & + energy%Eext + energy%e3rd
    energy%atomElec(:) = energy%atomNonSCC + energy%atomSCC + energy%atomSpin + energy%atomDftbu&
        & + energy%atomLS + energy%atomExt + energy%atom3rd
    energy%atomTotal(:) = energy%atomElec + energy%atomRep + energy%atomDisp
    energy%Etotal = energy%Eelec + energy%Erep + energy%eDisp
    energy%EMermin = energy%Etotal - sum(TS)
    ! extrapolated to 0 K
    energy%Ezero = energy%Etotal - 0.5_dp * sum(TS)
    energy%EGibbs = energy%EMermin + cellVol * extPressure

    energy%EForceRelated = energy%EGibbs
    if (tFixEf) then
      if (nSpin == 2) then
        nEl(:) = sum(sum(qOrb(:,iAtInCentralRegion(:),:),dim=1),dim=1)
        nEl(1) = 0.5_dp * ( nEl(1) + nEl(2) )
        nEl(2) = nEl(1) - nEl(2)
        ! negative sign due to electron charge
        energy%EForceRelated = energy%EForceRelated  - sum(nEl(:2) * Ef(:2))
      else
        nEl = 0.0_dp
        nEl(1) = sum(qOrb(:,iAtInCentralRegion(:),1))
        ! negative sign due to electron charge
        energy%EForceRelated = energy%EForceRelated  - nEl(1) * Ef(1)
      end if
    end if

  end subroutine getEnergies


  !> Checks for the presence of a stop file on disc.
  function hasStopFile(fileName) result(tStop)

    !> name of file to check for
    character(*), intent(in) :: fileName

    !> Is the file present
    logical :: tStop

    inquire(file=fileName, exist=tStop)
    if (tStop) then
      write(stdOut, "(3A)") "Stop file '" // fileName // "' found."
    end if

  end function hasStopFile


  !> Returns input charges for next SCC iteration.
  subroutine getNextInputCharges(env, pChrgMixer, qOutput, qOutRed, orb, nIneqOrb, iEqOrbitals,&
      & iGeoStep, iSccIter, minSccIter, maxSccIter, sccTol, tStopScc, tDftbU, tReadChrg, qInput,&
      & qInpRed, sccErrorQ, tConverged, qBlockOut, iEqBlockDftbU, qBlockIn, qiBlockOut,&
      & iEqBlockDftbuLS, species0, nUJ, iUJ, niUJ, qiBlockIn)

    !> Environment settings
    type(TEnvironment), intent(in) :: env

    !> Charge mixing object
    type(OMixer), intent(inout) :: pChrgMixer

    !> Output electrons
    real(dp), intent(inout) :: qOutput(:,:,:)

    !> Output electrons reduced by unique orbital types
    real(dp), intent(inout) :: qOutRed(:)

    !> Atomic orbital data
    type(TOrbitals), intent(in) :: orb

    !> Total number of inequivalent atomic orbitals
    integer, intent(in) :: nIneqOrb

    !> Equivalence relations between orbitals
    integer, intent(in) :: iEqOrbitals(:,:,:)

    !> Number of current geometry step
    integer, intent(in) :: iGeoStep

    !> Number of current SCC step
    integer, intent(in) :: iSccIter

    !> minumum number of SCC iterations to perform
    integer, intent(in) :: minSccIter

    !> maximum number of SCC iterations before terminating loop
    integer, intent(in) :: maxSccIter

    !> Tolerance on SCC charges between input and output
    real(dp), intent(in) :: sccTol

    !> Should the SCC loop stop
    logical, intent(in) :: tStopScc

    !> are orbital potentials being used
    logical, intent(in) :: tDftbU

    !> Were intial charges read from disc?
    logical, intent(in) :: tReadChrg

    !> Resulting input charges for next SCC iteration
    real(dp), intent(inout) :: qInput(:,:,:)

    !> Equivalence reduced input charges
    real(dp), intent(inout) :: qInpRed(:)

    !> SCC error
    real(dp), intent(out) :: sccErrorQ

    !> Has the calculation converged>
    logical, intent(out) :: tConverged

    !> Dual output charges
    real(dp), intent(inout), allocatable :: qBlockOut(:,:,:,:)

    !> equivalence mapping for dual charge blocks
    integer, intent(in), allocatable :: iEqBlockDftbu(:,:,:,:)

    !> block charge input (if needed for orbital potentials)
    real(dp), intent(inout), allocatable ::qBlockIn(:,:,:,:)

    !> Imaginary part of block charges
    real(dp), intent(in), allocatable :: qiBlockOut(:,:,:,:)

    !> Equivalence mappings in the case of spin orbit and DFTB+U
    integer, intent(in), allocatable :: iEqBlockDftbuLS(:,:,:,:)

    !> atomic species for atoms
    integer, intent(in), allocatable :: species0(:)

    !> Number DFTB+U blocks of shells for each atom type
    integer, intent(in), allocatable :: nUJ(:)

    !> which shells are in each DFTB+U block
    integer, intent(in), allocatable :: iUJ(:,:,:)

    !> Number of shells in each DFTB+U block
    integer, intent(in), allocatable :: niUJ(:,:)

    !> Imaginary part of block atomic input populations
    real(dp), intent(inout), allocatable :: qiBlockIn(:,:,:,:)

    real(dp), allocatable :: qDiffRed(:)
    integer :: nSpin

    nSpin = size(qOutput, dim=3)
    call reduceCharges(orb, nIneqOrb, iEqOrbitals, qOutput, qOutRed, qBlockOut, iEqBlockDftbu,&
        & qiBlockOut, iEqBlockDftbuLS)
    qDiffRed = qOutRed - qInpRed
    sccErrorQ = maxval(abs(qDiffRed))
    tConverged = (sccErrorQ < sccTol)&
        & .and. (iSCCiter >= minSCCIter .or. tReadChrg .or. iGeoStep > 0)
    if ((.not. tConverged) .and. (iSCCiter /= maxSccIter .and. .not. tStopScc)) then
      ! Avoid mixing of spin unpolarised density for spin polarised cases, this is only a problem in
      ! iteration 1, as there is only the (spin unpolarised!) atomic input density at that
      ! point. (Unless charges had been initialized externally)
      if ((iSCCIter + iGeoStep) == 1 .and. (nSpin > 1 .or. tDFTBU) .and. .not. tReadChrg) then
        qInpRed(:) = qOutRed
        qInput(:,:,:) = qOutput
        if (allocated(qBlockIn)) then
          qBlockIn(:,:,:,:) = qBlockOut
          if (allocated(qiBlockIn)) then
            qiBlockIn(:,:,:,:) = qiBlockOut
          end if
        end if
      else
        call mix(pChrgMixer, qInpRed, qDiffRed)
      #:if WITH_MPI
        ! Synchronise charges in order to avoid mixers that store a history drifting apart
        call mpifx_allreduceip(env%mpi%globalComm, qInpRed, MPI_SUM)
        qInpRed(:) = qInpRed / env%mpi%globalComm%size
      #:endif
        call expandCharges(qInpRed, orb, nIneqOrb, iEqOrbitals, qInput, qBlockIn, iEqBlockDftbu,&
            & species0, nUJ, iUJ, niUJ, qiBlockIn, iEqBlockDftbuLS)
      end if
    end if

  end subroutine getNextInputCharges


  !> Reduce charges according to orbital equivalency rules.
  subroutine reduceCharges(orb, nIneqOrb, iEqOrbitals, qOrb, qRed, qBlock, iEqBlockDftbu, qiBlock,&
      & iEqBlockDftbuLS)

    !> Atomic orbital information
    type(TOrbitals), intent(in) :: orb

    !> Number of unique types of atomic orbitals
    integer, intent(in) :: nIneqOrb

    !> equivalence index
    integer, intent(in) :: iEqOrbitals(:,:,:)

    !> Electrons in atomic orbitals
    real(dp), intent(in) :: qOrb(:,:,:)

    !> Reduction of atomic populations
    real(dp), intent(out) :: qRed(:)

    !> Block (dual) populations, if also being reduced
    real(dp), intent(in), allocatable :: qBlock(:,:,:,:)

    !> equivalences for block charges
    integer, intent(in), allocatable :: iEqBlockDftbu(:,:,:,:)

    !> Imaginary part of block charges if present
    real(dp), intent(in), allocatable :: qiBlock(:,:,:,:)

    !> Equivalences for spin orbit if needed
    integer, intent(in), allocatable :: iEqBlockDftbuLS(:,:,:,:)

    real(dp), allocatable :: qOrbUpDown(:,:,:), qBlockUpDown(:,:,:,:)

    qRed(:) = 0.0_dp
    qOrbUpDown = qOrb
    call qm2ud(qOrbUpDown)
    call orbitalEquiv_reduce(qOrbUpDown, iEqOrbitals, orb, qRed(1:nIneqOrb))
    if (allocated(qBlock)) then
      qBlockUpDown = qBlock
      call qm2ud(qBlockUpDown)
      call appendBlock_reduce(qBlockUpDown, iEqBlockDFTBU, orb, qRed)
      if (allocated(qiBlock)) then
        call appendBlock_reduce(qiBlock, iEqBlockDFTBULS, orb, qRed, skew=.true.)
      end if
    end if

  end subroutine reduceCharges


  !> Expand reduced charges according orbital equivalency rules.
  subroutine expandCharges(qRed, orb, nIneqOrb, iEqOrbitals, qOrb, qBlock, iEqBlockDftbu, species0,&
      & nUJ, iUJ, niUJ, qiBlock, iEqBlockDftbuLS)

    !> Reduction of atomic populations
    real(dp), intent(in) :: qRed(:)

    !> Atomic orbital information
    type(TOrbitals), intent(in) :: orb

    !> Number of unique types of atomic orbitals
    integer, intent(in) :: nIneqOrb

    !> equivalence index
    integer, intent(in) :: iEqOrbitals(:,:,:)

    !> Electrons in atomic orbitals
    real(dp), intent(out) :: qOrb(:,:,:)

    !> Block (dual) populations, if also stored in reduced form
    real(dp), intent(inout), allocatable :: qBlock(:,:,:,:)

    !> equivalences for block charges
    integer, intent(in), allocatable :: iEqBlockDftbU(:,:,:,:)

    !> species of central cell atoms
    integer, intent(in), allocatable :: species0(:)

    !> Number DFTB+U blocks of shells for each atom type
    integer, intent(in), allocatable :: nUJ(:)

    !> which shells are in each DFTB+U block
    integer, intent(in), allocatable :: iUJ(:,:,:)

    !> Number of shells in each DFTB+U block
    integer, intent(in), allocatable :: niUJ(:,:)

    !> Imaginary part of block atomic populations
    real(dp), intent(inout), allocatable :: qiBlock(:,:,:,:)

    !> Equivalences for spin orbit if needed
    integer, intent(in), allocatable :: iEqBlockDftbULS(:,:,:,:)

    integer :: nSpin

    @:ASSERT(allocated(qBlock) .eqv. allocated(iEqBlockDftbU))
    @:ASSERT(.not. allocated(qBlock) .or. allocated(species0))
    @:ASSERT(.not. allocated(qBlock) .or. allocated(nUJ))
    @:ASSERT(.not. allocated(qBlock) .or. allocated(iUJ))
    @:ASSERT(.not. allocated(qBlock) .or. allocated(niUJ))
    @:ASSERT(.not. allocated(qiBlock) .or. allocated(qBlock))
    @:ASSERT(allocated(qiBlock) .eqv. allocated(iEqBlockDftbuLS))

    nSpin = size(qOrb, dim=3)
    call OrbitalEquiv_expand(qRed(1:nIneqOrb), iEqOrbitals, orb, qOrb)
    if (allocated(qBlock)) then
      qBlock(:,:,:,:) = 0.0_dp
      call Block_expand(qRed, iEqBlockDftbu, orb, qBlock, species0, nUJ, niUJ, iUJ,&
          & orbEquiv=iEqOrbitals)
      if (allocated(qiBlock)) then
        call Block_expand(qRed, iEqBlockDftbuLS, orb, qiBlock, species0, nUJ, niUJ, iUJ,&
            & skew=.true.)
      end if
    end if
    if (nSpin == 2) then
      call ud2qm(qOrb)
      if (allocated(qBlock)) then
        call ud2qm(qBlock)
      end if
    end if

  end subroutine expandCharges


  !> Get some info about scc convergence.
  subroutine getSccInfo(iSccIter, Eelec, EelecOld, diffElec)

    !> Iteration number
    integer, intent(in) :: iSccIter

    !> Electronic energy
    real(dp), intent(in) :: Eelec

    !> old electronic energy, overwritten on exit with current value
    real(dp), intent(inout) :: EelecOld

    !> difference in electronic energies between iterations
    real(dp), intent(out) :: diffElec

    if (iScciter > 1) then
      diffElec = Eelec - EelecOld
    else
      diffElec = 0.0_dp
    end if
    EelecOld = Eelec

  end subroutine getSccInfo


  !> Whether restart information needs to be written in the current scc loop.
  function needsSccRestartWriting(restartFreq, iGeoStep, iSccIter, minSccIter, maxSccIter, tMd,&
      & tGeoOpt, tDerivs, tConverged, tReadChrg, tStopScc) result(tRestart)

    !> frequency of charge  write out
    integer, intent(in) :: restartFreq

    !> current geometry step
    integer, intent(in) :: iGeoStep

    !> current SCC step
    integer, intent(in) :: iSccIter

    !> minimum number of SCC cycles to perform
    integer, intent(in) :: minSccIter

    !> maximum number of SCC cycles to perform
    integer, intent(in) :: maxSccIter

    !> is this molecular dynamics
    logical, intent(in) :: tMd

    !> Is there geometry optimisation
    logical, intent(in) :: tGeoOpt

    !> are finite difference changes happening
    logical, intent(in) :: tDerivs

    !> Is this converged SCC
    logical, intent(in) :: tConverged

    !> have the charges been read from disc
    logical, intent(in) :: tReadChrg

    !> Has the SCC cycle been stopped?
    logical, intent(in) :: tStopScc

    !> resulting decision as to whether to write charges to disc
    logical :: tRestart

    logical :: tEnoughIters, tRestartIter

    ! Do we need restart at all?
    tRestart = (restartFreq > 0 .and. .not. (tMD .or. tGeoOpt .or. tDerivs) .and. maxSccIter > 1)
    if (tRestart) then

      ! Do we have enough iterations already?
      tEnoughIters = (iSccIter >= minSccIter .or. tReadChrg .or. iGeoStep > 0)

      ! Is current iteration the right one for writing a restart file?
      tRestartIter = (iSccIter == maxSccIter .or. tStopScc .or. mod(iSccIter, restartFreq) == 0)

      tRestart = (tConverged .or. (tEnoughIters .and. tRestartIter))
    end if

  end function needsSccRestartWriting


  !> Stop if linear response module can not be invoked due to unimplemented combinations of
  !> features.
  subroutine ensureLinRespConditions(t3rd, tRealHS, tPeriodic, tForces)

    !> 3rd order hamiltonian contributions included
    logical, intent(in) :: t3rd

    !> a real hamiltonian
    logical, intent(in) :: tRealHs

    !> periodic boundary conditions
    logical, intent(in) :: tPeriodic

    !> forces being evaluated in the excited state
    logical, intent(in) :: tForces

    if (t3rd) then
      call error("Third order currently incompatible with excited state")
    end if
    if (.not. tRealHS) then
      call error("Only real systems are supported for excited state calculations")
    end if
    if (tPeriodic .and. tForces) then
      call error("Forces in the excited state for periodic geometries are currently unavailable")
    end if

  end subroutine ensureLinRespConditions


  !> Do the linear response excitation calculation.
  subroutine calculateLinRespExcitations(env, lresp, parallelKS, sccCalc, qOutput, q0, over,&
      & eigvecsReal, eigen, filling, coord0, species, speciesName, orb, skHamCont, skOverCont,&
      & autotestTag, runId, neighbourList, nNeighbourSK, denseDesc, iSparseStart, img2CentCell,&
      & tWriteAutotest, tForces, tLinRespZVect, tPrintExcEigvecs, tPrintExcEigvecsTxt, nonSccDeriv,&
      & energy, energies, work, rhoSqrReal, excitedDerivs, occNatural)

    !> Environment settings
    type(TEnvironment), intent(in) :: env

    !> excited state settings
    type(LinResp), intent(inout) :: lresp

    !> K-points and spins to process
    type(TParallelKS), intent(in) :: parallelKS

    !> SCC module internal variables
    type(TScc), intent(in) :: sccCalc

    !> electrons in atomic orbitals
    real(dp), intent(in) :: qOutput(:,:,:)

    !> reference atomic orbital occupations
    real(dp), intent(in) :: q0(:,:,:)

    !> sparse overlap matrix
    real(dp), intent(in) :: over(:)

    !> ground state eigenvectors
    real(dp), intent(in) :: eigvecsReal(:,:,:)

    !> ground state eigenvalues (orbital, kpoint)
    real(dp), intent(in) :: eigen(:,:)

    !> ground state fillings (orbital, kpoint)
    real(dp), intent(in) :: filling(:,:)

    !> central cell coordinates
    real(dp), intent(in) :: coord0(:,:)

    !> species of all atoms in the system
    integer, target, intent(in) :: species(:)

    !> label for each atomic chemical species
    character(*), intent(in) :: speciesName(:)

    !> Atomic orbital information
    type(TOrbitals), intent(in) :: orb

    !> non-SCC hamiltonian information
    type(OSlakoCont), intent(in) :: skHamCont

    !> overlap information
    type(OSlakoCont), intent(in) :: skOverCont

    !> File name for regression data
    character(*), intent(in) :: autotestTag

    !> Job ID for future identification
    integer, intent(in) :: runId

    !> list of neighbours for each atom
    type(TNeighbourList), intent(in) :: neighbourList

    !> Number of neighbours for each of the atoms
    integer, intent(in) :: nNeighbourSK(:)

    !> Dense matrix descriptor
    type(TDenseDescr), intent(in) :: denseDesc

    !> Index array for the start of atomic blocks in sparse arrays
    integer, intent(in) :: iSparseStart(:,:)

    !> map from image atoms to the original unique atom
    integer, intent(in) :: img2CentCell(:)

    !> should regression test data be written
    logical, intent(in) :: tWriteAutotest

    !> forces to be calculated in the excited state
    logical, intent(in) :: tForces

    !> require the Z vector for excited state properties
    logical, intent(in) :: tLinRespZVect

    !> print natural orbitals of the excited state
    logical, intent(in) :: tPrintExcEigvecs

    !> print natural orbitals also in text form?
    logical, intent(in) :: tPrintExcEigvecsTxt

    !> method for calculating derivatives of S and H0
    type(NonSccDiff), intent(in) :: nonSccDeriv

    !> Energy contributions and total
    type(TEnergies), intent(inout) :: energy

    !> energes of all solved states
    real(dp), intent(inout), allocatable :: energies(:)

    !> Working array of the size of the dense matrices.
    real(dp), intent(out) :: work(:,:)

    !> density matrix in dense form
    real(dp), intent(inout), allocatable :: rhoSqrReal(:,:,:)

    !> excited state energy derivative with respect to atomic coordinates
    real(dp), intent(inout), allocatable :: excitedDerivs(:,:)

    !> natural orbital occupation numbers
    real(dp), intent(inout), allocatable :: occNatural(:)

    real(dp), allocatable :: dQAtom(:)
    real(dp), allocatable :: naturalOrbs(:,:,:)
    integer, pointer :: pSpecies0(:)
    integer :: iSpin, nSpin, nAtom, fdAutotest
    logical :: tSpin

    nAtom = size(qOutput, dim=2)
    nSpin = size(eigen, dim=2)
    tSpin = (nSpin == 2)
    pSpecies0 => species(1:nAtom)

    energy%Eexcited = 0.0_dp
    allocate(dQAtom(nAtom))
    dQAtom(:) = sum(qOutput(:,:,1) - q0(:,:,1), dim=1)
    call unpackHS(work, over, neighbourList%iNeighbour, nNeighbourSK, denseDesc%iAtomStart,&
        & iSparseStart, img2CentCell)
    call blockSymmetrizeHS(work, denseDesc%iAtomStart)
    if (tForces) then
      do iSpin = 1, nSpin
        call blockSymmetrizeHS(rhoSqrReal(:,:,iSpin), denseDesc%iAtomStart)
      end do
    end if
    if (tWriteAutotest) then
      open(newUnit=fdAutotest, file=autotestTag, position="append")
    end if

    if (tLinRespZVect) then
      if (tPrintExcEigVecs) then
        allocate(naturalOrbs(orb%nOrb, orb%nOrb, 1))
      end if
      call addGradients(tSpin, lresp, denseDesc%iAtomStart, eigvecsReal, eigen, work, filling,&
          & coord0, sccCalc, dQAtom, pSpecies0, neighbourList%iNeighbour, img2CentCell, orb,&
          & skHamCont, skOverCont, tWriteAutotest, fdAutotest, energy%Eexcited, energies,&
          & excitedDerivs, nonSccDeriv, rhoSqrReal, occNatural, naturalOrbs)
      if (tPrintExcEigvecs) then
        call writeRealEigvecs(env, runId, neighbourList, nNeighbourSK, denseDesc, iSparseStart,&
            & img2CentCell, pSpecies0, speciesName, orb, over, parallelKS, tPrintExcEigvecsTxt,&
            & naturalOrbs, work, fileName="excitedOrbs")
      end if
    else
      call calcExcitations(lresp, tSpin, denseDesc, eigvecsReal, eigen, work, filling, coord0,&
          & sccCalc, dQAtom, pSpecies0, neighbourList%iNeighbour, img2CentCell, orb,&
          & tWriteAutotest, fdAutotest, energy%Eexcited, energies)
    end if
    energy%Etotal = energy%Etotal + energy%Eexcited
    energy%EMermin = energy%EMermin + energy%Eexcited
    energy%EGibbs = energy%EGibbs + energy%Eexcited
    if (tWriteAutotest) then
      close(fdAutotest)
    end if

  end subroutine calculateLinRespExcitations


  !> Get the XLBOMD charges for the current geometry.
  subroutine getXlbomdCharges(xlbomdIntegrator, qOutRed, pChrgMixer, orb, nIneqOrb, iEqOrbitals,&
      & qInput, qInpRed, iEqBlockDftbu, qBlockIn, species0, nUJ, iUJ, niUJ, iEqBlockDftbuLS,&
      & qiBlockIn)

    !> integrator for the extended Lagrangian
    type(Xlbomd), intent(inout) :: xlbomdIntegrator

    !> output charges, reduced by equivalences
    real(dp), intent(in) :: qOutRed(:)

    !> SCC mixer
    type(OMixer), intent(inout) :: pChrgMixer

    !> Atomic orbital information
    type(TOrbitals), intent(in) :: orb

    !> number of inequivalent orbitals
    integer, intent(in) :: nIneqOrb

    !> equivalence map
    integer, intent(in) :: iEqOrbitals(:,:,:)

    !> input charges
    real(dp), intent(out) :: qInput(:,:,:)

    !> input charges reduced by equivalences
    real(dp), intent(out) :: qInpRed(:)

    !> +U equivalences
    integer, intent(in), allocatable :: iEqBlockDftbU(:,:,:,:)

    !> central cell species
    integer, intent(in), allocatable :: species0(:)

    !> block input charges
    real(dp), intent(inout), allocatable :: qBlockIn(:,:,:,:)

    !> Number DFTB+U blocks of shells for each atom type
    integer, intent(in), allocatable :: nUJ(:)

    !> which shells are in each DFTB+U block
    integer, intent(in), allocatable :: iUJ(:,:,:)

    !> Number of shells in each DFTB+U block
    integer, intent(in), allocatable :: niUJ(:,:)

    !> equivalences for spin orbit
    integer, intent(in), allocatable :: iEqBlockDftbuLS(:,:,:,:)

    !> imaginary part of dual charges
    real(dp), intent(inout), allocatable :: qiBlockIn(:,:,:,:)

    real(dp), allocatable :: invJacobian(:,:)

    if (xlbomdIntegrator%needsInverseJacobian()) then
      write(stdOut, "(A)") ">> Updating XLBOMD Inverse Jacobian"
      allocate(invJacobian(nIneqOrb, nIneqOrb))
      call getInverseJacobian(pChrgMixer, invJacobian)
      call xlbomdIntegrator%setInverseJacobian(invJacobian)
      deallocate(invJacobian)
    end if
    call xlbomdIntegrator%getNextCharges(qOutRed(1:nIneqOrb), qInpRed(1:nIneqOrb))
    call expandCharges(qInpRed, orb, nIneqOrb, iEqOrbitals, qInput, qBlockIn, iEqBlockDftbu,&
        & species0, nUJ, iUJ, niUJ, qiBlockIn, iEqBlockDftbuLS)

  end subroutine getXlbomdCharges


  !> Calculates dipole moment.
  subroutine getDipoleMoment(qOutput, q0, coord, dipoleMoment, iAtInCentralRegion)

    !> electrons in orbitals
    real(dp), intent(in) :: qOutput(:,:,:)

    !> reference atomic charges
    real(dp), intent(in) :: q0(:,:,:)

    !> atomic coordinates
    real(dp), intent(in) :: coord(:,:)

    !> resulting dipole moment
    real(dp), intent(out) :: dipoleMoment(:)

    !> atoms in the central cell (or device region if transport)
    integer, intent(in) :: iAtInCentralRegion(:)

    integer :: nAtom, ii, iAtom

    nAtom = size(qOutput, dim=2)
    dipoleMoment(:) = 0.0_dp
    do ii = 1, size(iAtInCentralRegion)
      iAtom = iAtInCentralRegion(ii)
      dipoleMoment(:) = dipoleMoment(:)&
          & + sum(q0(:, iAtom, 1) - qOutput(:, iAtom, 1)) * coord(:,iAtom)
    end do

  end subroutine getDipoleMoment


  !> Prints dipole moment calcululated by the derivative of H with respect of the external field.
  subroutine checkDipoleViaHellmannFeynman(rhoPrim, q0, coord0, over, orb, neighbourList,&
      & nNeighbourSK, species, iSparseStart, img2CentCell)

    !> Density matrix in sparse storage
    real(dp), intent(in) :: rhoPrim(:,:)

    !> Reference orbital charges
    real(dp), intent(in) :: q0(:,:,:)

    !> Central cell atomic coordinates
    real(dp), intent(in) :: coord0(:,:)

    !> Overlap matrix in sparse storage
    real(dp), intent(in) :: over(:)

    !> Atomic orbital information
    type(TOrbitals), intent(in) :: orb

    !> list of neighbours for each atom
    type(TNeighbourList), intent(in) :: neighbourList

    !> Number of neighbours for each of the atoms
    integer, intent(in) :: nNeighbourSK(:)

    !> species of all atoms in the system
    integer, intent(in) :: species(:)

    !> Index array for the start of atomic blocks in sparse arrays
    integer, intent(in) :: iSparseStart(:,:)

    !> map from image atoms to the original unique atom
    integer, intent(in) :: img2CentCell(:)

    real(dp), allocatable :: hprime(:,:), dipole(:,:), potentialDerivative(:,:)
    integer :: nAtom, sparseSize, iAt, ii

    sparseSize = size(over)
    nAtom = size(q0, dim=2)
    allocate(hprime(sparseSize, 1))
    allocate(dipole(size(q0, dim=1), nAtom))
    allocate(potentialDerivative(nAtom, 1))
    write(stdOut,*)
    write(stdOut, "(A)", advance='no') 'Hellmann Feynman dipole:'

    ! loop over directions
    do ii = 1, 3
      potentialDerivative(:,:) = 0.0_dp
      ! Potential from dH/dE
      potentialDerivative(:,1) = -coord0(ii,:)
      hprime(:,:) = 0.0_dp
      dipole(:,:) = 0.0_dp
      call add_shift(hprime, over, nNeighbourSK, neighbourList%iNeighbour, species, orb,&
          & iSparseStart, nAtom, img2CentCell, potentialDerivative)

      ! evaluate <psi| dH/dE | psi>
      call mulliken(dipole, hprime(:,1), rhoPrim(:,1), orb, neighbourList%iNeighbour, nNeighbourSK,&
          & img2CentCell, iSparseStart)

      ! add nuclei term for derivative wrt E
      do iAt = 1, nAtom
        dipole(1, iAt) = dipole(1, iAt) + sum(q0(:, iAt, 1)) * coord0(ii, iAt)
      end do
      write(stdOut, "(F12.8)", advance='no') sum(dipole)
    end do
    write(stdOut, *) " au"

  end subroutine checkDipoleViaHellmannFeynman


  !> Calculate the energy weighted density matrix
  !>
  !> NOTE: Dense eigenvector and overlap matrices are overwritten.
  !>
<<<<<<< HEAD
  subroutine getEnergyWeightedDensity(env, electronicSolver, denseDesc, forceType, filling,&
      & eigen, kPoint, kWeight, neighbourList, nNeighbourSK, orb, iSparseStart, img2CentCell,&
      & iCellVEc, cellVec, tRealHS, ham, over, parallelKS, ERhoPrim, HSqrReal, SSqrReal, HSqrCplx,&
      & SSqrCplx, sparseIndexing)
=======
  subroutine getEnergyWeightedDensity(env, denseDesc, forceType, filling, eigen, kPoint, kWeight,&
      & neighbourList, nNeighbourSK, orb, iSparseStart, img2CentCell, iCellVEc, cellVec, tRealHS,&
      & ham, over, parallelKS, solver, iSCC, mu, ERhoPrim, HSqrReal, SSqrReal, HSqrCplx, SSqrCplx)
>>>>>>> 865caf56

    !> Environment settings
    type(TEnvironment), intent(inout) :: env

    !> Electronic solver information
    type(TElectronicSolver), intent(inout) :: electronicSolver

    !> Dense matrix descriptor
    type(TDenseDescr), intent(in) :: denseDesc

    !> Force type
    integer, intent(in) :: forceType

    !> Occupations of single particle states in the ground state
    real(dp), intent(in) :: filling(:,:,:)

    !> Eigenvalues
    real(dp), intent(in) :: eigen(:,:,:)

    !> K-points
    real(dp), intent(in) :: kPoint(:,:)

    !> Weights for k-points
    real(dp), intent(in) :: kWeight(:)

    !> list of neighbours for each atom
    type(TNeighbourList), intent(in) :: neighbourList

    !> Number of neighbours for each of the atoms
    integer, intent(in) :: nNeighbourSK(:)

    !> Atomic orbital information
    type(TOrbitals), intent(in) :: orb

    !> Index array for the start of atomic blocks in sparse arrays
    integer, intent(in) :: iSparseStart(:,:)

    !> map from image atoms to the original unique atom
    integer, intent(in) :: img2CentCell(:)

    !> Index for which unit cell atoms are associated with
    integer, intent(in) :: iCellVec(:)

    !> Vectors (in units of the lattice constants) to cells of the lattice
    real(dp), intent(in) :: cellVec(:,:)

    !> Is the hamitonian real (no k-points/molecule/gamma point)?
    logical, intent(in) :: tRealHS

    !> Sparse Hamiltonian
    real(dp), intent(in) :: ham(:,:)

    !> Sparse overlap
    real(dp), intent(in) :: over(:)

    !> K-points and spins to process
    type(TParallelKS), intent(in) :: parallelKS

    !> Solver type
    integer, intent(in) :: solver

    !> iteration counter
    integer, intent(in) :: iSCC

    !> Electrochemical potentials per contact and spin
    real(dp), allocatable, intent(in) :: mu(:,:)

    !> Energy weighted sparse matrix
    real(dp), intent(out) :: ERhoPrim(:)

    !> Storage for dense hamiltonian matrix
    real(dp), intent(inout), allocatable :: HSqrReal(:,:,:)

    !> Storage for dense overlap matrix
    real(dp), intent(inout), allocatable :: SSqrReal(:,:)

    !> Storage for dense hamitonian matrix (complex case)
    complex(dp), intent(inout), allocatable :: HSqrCplx(:,:,:)

    !> Storage for dense overlap matrix (complex case)
    complex(dp), intent(inout), allocatable :: SSqrCplx(:,:)

    !> sparse matrices indexing data structure
    type(TSparse2Sparse), intent(inout) :: sparseIndexing

    integer :: nSpin, iK, iKS

    call env%globalTimer%startTimer(globalTimers%energyDensityMatrix)

  #:if WITH_TRANSPORT
    if (solver == solverGF) then
      call calcEdensity_green(iSCC, env%mpi%globalComm, parallelKS%localKS, ham, over,&
          & neighbourlist%iNeighbour, nNeighbourSK, denseDesc%iAtomStart, iSparseStart,&
          & img2CentCell, iCellVec, cellVec, orb, kPoint, kWeight, mu, ERhoPrim)
      return
    end if
  #:endif

    nSpin = size(ham, dim=2)

    if (nSpin == 4) then
      if (electronicSolver%iSolver < 5) then
        call getEDensityMtxFromPauliEigvecs(env, denseDesc, filling, eigen, kPoint, kWeight,&
            & neighbourList, nNeighbourSK, orb, iSparseStart, img2CentCell, iCellVec, cellVec,&
            & tRealHS, parallelKS, HSqrCplx, SSqrCplx, ERhoPrim)
      else
      #:if WITH_ELSI
        ERhoPrim(:) = 0.0_dp
        if (electronicSolver%ELSI_CSR) then
          call error("Not supported yet")
        else
          ! iKS always 1, as number of groups matches the number of k-points
          iKS = 1
          iK = parallelKS%localKS(1, iKS)
          call elsi_get_edm_complex(electronicSolver%elsiHandle, SSqrCplx)
          call packERhoPauliBlacs(env%blacs, denseDesc, SSqrCplx, kPoint(:,iK), kWeight(iK),&
              & neighbourList%iNeighbour, nNeighbourSK, orb%mOrb, iCellVec, cellVec, iSparseStart,&
              & img2CentCell, ERhoPrim)
          call mpifx_allreduceip(env%mpi%globalComm, ERhoPrim, MPI_SUM)
        end if

      #:else
        call error("Should not be here without ELSI support included in compilation")
      #:endif
      end if
    else if (tRealHS) then
      if (electronicSolver%iSolver >= 5) then
    #:if WITH_ELSI
        if (electronicSolver%ELSI_CSR) then
          call getEDensityRealElsi(sparseIndexing, electronicSolver,&
              & neighbourList%iNeighbour, nNeighbourSK, denseDesc%iAtomStart, iSparseStart,&
              & img2CentCell, orb, erhoPrim)
        else
          call elsi_get_edm_real(electronicSolver%elsiHandle, SSqrReal)
          ERhoPrim(:) = 0.0_dp
          call packRhoRealBlacs(env%blacs, denseDesc, SSqrReal, neighbourList%iNeighbour,&
              & nNeighbourSK, orb%mOrb, iSparseStart, img2CentCell, ERhoPrim)
        end if
        ! add contributions from different spin channels together if necessary
        call mpifx_allreduceip(env%mpi%globalComm, ERhoPrim, MPI_SUM)
      #:else
        call error("Should not be here without ELSI support included in compilation")
      #:endif
      else
        call getEDensityMtxFromRealEigvecs(env, denseDesc, forceType, filling, eigen,&
            & neighbourList, nNeighbourSK, orb, iSparseStart, img2CentCell, ham, over, parallelKS,&
            & HSqrReal, SSqrReal, ERhoPrim)
      end if
    else ! k-points case
      if (electronicSolver%iSolver < 5) then
        call getEDensityMtxFromComplexEigvecs(env, denseDesc, forceType, filling, eigen, kPoint,&
            & kWeight, neighbourList, nNeighbourSK, orb, iSparseStart, img2CentCell, iCellVec,&
            & cellVec, ham, over, parallelKS, HSqrCplx, SSqrCplx, ERhoPrim)
      else
      #:if WITH_ELSI
        ERhoPrim(:) = 0.0_dp
        ! iKS always 1
        iK = parallelKS%localKS(1, 1)
        if (electronicSolver%ELSI_CSR) then
          call getEDensityComplexElsi(sparseIndexing, electronicSolver, kPoint(:,iK), kWeight(iK),&
              & iCellVec, cellVec, neighbourList%iNeighbour, nNeighbourSK, denseDesc%iAtomStart,&
              & iSparseStart, img2CentCell, orb, erhoPrim)
        else
          call elsi_get_edm_complex(electronicSolver%elsiHandle, SSqrCplx)
          call packRhoCplxBlacs(env%blacs, denseDesc, SSqrCplx, kPoint(:,iK), kWeight(iK),&
              & neighbourList%iNeighbour, nNeighbourSK, orb%mOrb, iCellVec, cellVec, iSparseStart,&
              & img2CentCell, ERhoPrim)
        end if
        call mpifx_allreduceip(env%mpi%globalComm, ERhoPrim, MPI_SUM)
      #:else
        call error("Should not be here without ELSI support included in compilation")
      #:endif
      end if
    end if

    call env%globalTimer%stopTimer(globalTimers%energyDensityMatrix)

  end subroutine getEnergyWeightedDensity


  !> Calculates density matrix from real eigenvectors.
  subroutine getEDensityMtxFromRealEigvecs(env, denseDesc, forceType, filling, eigen,&
      & neighbourList, nNeighbourSK, orb, iSparseStart, img2CentCell, ham, over, parallelKS,&
      & eigvecsReal, work, ERhoPrim)

    !> Environment settings
    type(TEnvironment), intent(in) :: env

    !> Dense matrix descriptor
    type(TDenseDescr), intent(in) :: denseDesc

    !> How to calculate the force
    integer, intent(in) :: forceType

    !> Occupations of single particle states in the ground state
    real(dp), intent(in) :: filling(:,:,:)

    !> Eigenvalues
    real(dp), intent(in) :: eigen(:,:,:)

    !> list of neighbours for each atom
    type(TNeighbourList), intent(in) :: neighbourList

    !> Number of neighbours for each of the atoms
    integer, intent(in) :: nNeighbourSK(:)

    !> Atomic orbital information
    type(TOrbitals), intent(in) :: orb

    !> Index array for the start of atomic blocks in sparse arrays
    integer, intent(in) :: iSparseStart(:,:)

    !> map from image atoms to the original unique atom
    integer, intent(in) :: img2CentCell(:)

    !> Sparse Hamiltonian
    real(dp), intent(in) :: ham(:,:)

    !> Sparse overlap
    real(dp), intent(in) :: over(:)

    !> K-points and spins to process
    type(TParallelKS), intent(in) :: parallelKS

    !> Eigenvectors (NOTE: they will be rewritten with work data on exit!)
    real(dp), intent(inout) :: eigvecsReal(:,:,:)

    !> Work array for storing temporary data
    real(dp), intent(out) :: work(:,:)

    !> Energy weighted density matrix
    real(dp), intent(out) :: ERhoPrim(:)

    real(dp), allocatable :: work2(:,:)
    integer :: nLocalRows, nLocalCols
    integer :: iKS, iS

    nLocalRows = size(eigvecsReal, dim=1)
    nLocalCols = size(eigvecsReal, dim=2)
    if (forceType == forceDynT0 .or. forceType == forceDynT) then
      allocate(work2(nLocalRows, nLocalCols))
    end if

    ERhoPrim(:) = 0.0_dp
    do iKS = 1, parallelKS%nLocalKS
      iS = parallelKS%localKS(2, iKS)

      select case (forceType)

      case(forceOrig)
        ! Original (non-consistent) scheme
      #:if WITH_SCALAPACK
        call makeDensityMtxRealBlacs(env%blacs%orbitalGrid, denseDesc%blacsOrbSqr, filling(:,1,iS),&
            & eigvecsReal(:,:,iKS), work, eigen(:,1,iS))
      #:else
        if (tDensON2) then
          call makeDensityMatrix(work, eigvecsReal(:,:,iKS), filling(:,1,iS), eigen(:,1,iS),&
              & neighbourlist%iNeighbour, nNeighbourSK, orb, denseDesc%iAtomStart, img2CentCell)
        else
          call makeDensityMatrix(work, eigvecsReal(:,:,iKS), filling(:,1,iS), eigen(:,1,iS))
        end if
      #:endif

      case(forceDynT0)
        ! Correct force for XLBOMD for T=0K (DHD)
      #:if WITH_SCALAPACK
        call unpackHSRealBlacs(env%blacs, ham(:,iS), neighbourList%iNeighbour, nNeighbourSK,&
            & iSparseStart, img2CentCell, denseDesc, work)
        call makeDensityMtxRealBlacs(env%blacs%orbitalGrid, denseDesc%blacsOrbSqr, filling(:,1,iS),&
            & eigVecsReal(:,:,iKS), work2)
        call pblasfx_psymm(work2, denseDesc%blacsOrbSqr, work, denseDesc%blacsOrbSqr,&
            & eigvecsReal(:,:,iKS), denseDesc%blacsOrbSqr, side="L")
        call pblasfx_psymm(work2, denseDesc%blacsOrbSqr, eigvecsReal(:,:,iKS),&
            & denseDesc%blacsOrbSqr, work, denseDesc%blacsOrbSqr, side="R", alpha=0.5_dp)
      #:else
        call unpackHS(work, ham(:,iS), neighbourlist%iNeighbour, nNeighbourSK,&
            & denseDesc%iAtomStart, iSparseStart, img2CentCell)
        call blockSymmetrizeHS(work, denseDesc%iAtomStart)
        call makeDensityMatrix(work2, eigvecsReal(:,:,iKS), filling(:,1,iS))
        ! D H
        call symm(eigvecsReal(:,:,iKS), "L", work2, work)
        ! (D H) D
        call symm(work, "R", work2, eigvecsReal(:,:,iKS), alpha=0.5_dp)
      #:endif

      case(forceDynT)
        ! Correct force for XLBOMD for T <> 0K (DHS^-1 + S^-1HD)
      #:if WITH_SCALAPACK
        call makeDensityMtxRealBlacs(env%blacs%orbitalGrid, denseDesc%blacsOrbSqr, filling(:,1,iS),&
            & eigVecsReal(:,:,iKS), work)
        call unpackHSRealBlacs(env%blacs, ham(:,iS), neighbourlist%iNeighbour, nNeighbourSK,&
            & iSparseStart, img2CentCell, denseDesc, work2)
        call pblasfx_psymm(work, denseDesc%blacsOrbSqr, work2, denseDesc%blacsOrbSqr,&
            & eigvecsReal(:,:,iKS), denseDesc%blacsOrbSqr, side="L")
        call unpackHSRealBlacs(env%blacs, over, neighbourlist%iNeighbour, nNeighbourSK,&
            & iSparseStart, img2CentCell, denseDesc, work)
        call psymmatinv(denseDesc%blacsOrbSqr, work)
        call pblasfx_psymm(work, denseDesc%blacsOrbSqr, eigvecsReal(:,:,iKS),&
            & denseDesc%blacsOrbSqr, work2, denseDesc%blacsOrbSqr, side="R", alpha=0.5_dp)
        work(:,:) = work2
        call pblasfx_ptran(work2, denseDesc%blacsOrbSqr, work, denseDesc%blacsOrbSqr, alpha=1.0_dp,&
            & beta=1.0_dp)
      #:else
        call makeDensityMatrix(work, eigvecsReal(:,:,iKS), filling(:,1,iS))
        call unpackHS(work2, ham(:,iS), neighbourlist%iNeighbour, nNeighbourSK,&
            & denseDesc%iAtomStart, iSparseStart, img2CentCell)
        call blocksymmetrizeHS(work2, denseDesc%iAtomStart)
        call symm(eigvecsReal(:,:,iKS), "L", work, work2)
        call unpackHS(work, over, neighbourlist%iNeighbour, nNeighbourSK, denseDesc%iAtomStart,&
            & iSparseStart, img2CentCell)
        call symmatinv(work)
        call symm(work2, "R", work, eigvecsReal(:,:,iKS), alpha=0.5_dp)
        work(:,:) = work2 + transpose(work2)
      #:endif
      end select

    #:if WITH_SCALAPACK
      call packRhoRealBlacs(env%blacs, denseDesc, work, neighbourList%iNeighbour, nNeighbourSK,&
          & orb%mOrb, iSparseStart, img2CentCell, ERhoPrim)
    #:else
      call packHS(ERhoPrim, work, neighbourList%iNeighbour, nNeighbourSK, orb%mOrb,&
          & denseDesc%iAtomStart, iSparseStart, img2CentCell)
    #:endif
    end do

  #:if WITH_SCALAPACK
    ! Add up and distribute energy weighted density matrix contribution from each group
    call mpifx_allreduceip(env%mpi%globalComm, ERhoPrim, MPI_SUM)
  #:endif

  end subroutine getEDensityMtxFromRealEigvecs


  !> Calculates density matrix from complex eigenvectors.
  subroutine getEDensityMtxFromComplexEigvecs(env, denseDesc, forceType, filling, eigen, kPoint,&
      & kWeight, neighbourList, nNeighbourSK, orb, iSparseStart, img2CentCell, iCellVec, cellVec,&
      & ham, over, parallelKS, eigvecsCplx, work, ERhoPrim)

    !> Environment settings
    type(TEnvironment), intent(in) :: env

    !> Dense matrix descriptor
    type(TDenseDescr), intent(in) :: denseDesc

    integer, intent(in) :: forceType

    !> Occupations of single particle states in the ground state
    real(dp), intent(in) :: filling(:,:,:)

    !> eigen-values of the system
    real(dp), intent(in) :: eigen(:,:,:)

    !> k-points of the system
    real(dp), intent(in) :: kPoint(:,:)

    !> Weights for k-points
    real(dp), intent(in) :: kWeight(:)

    !> list of neighbours for each atom
    type(TNeighbourList), intent(in) :: neighbourList

    !> Number of neighbours for each of the atoms
    integer, intent(in) :: nNeighbourSK(:)

    !> Atomic orbital information
    type(TOrbitals), intent(in) :: orb

    !> Index array for the start of atomic blocks in sparse arrays
    integer, intent(in) :: iSparseStart(:,:)

    !> map from image atoms to the original unique atom
    integer, intent(in) :: img2CentCell(:)

    !> Index for which unit cell atoms are associated with
    integer, intent(in) :: iCellVec(:)

    !> Vectors (in units of the lattice constants) to cells of the lattice
    real(dp), intent(in) :: cellVec(:,:)

    !> Sparse Hamiltonian
    real(dp), intent(in) :: ham(:,:)

    !> Sparse overlap
    real(dp), intent(in) :: over(:)

    !> K-points and spins to process
    type(TParallelKS), intent(in) :: parallelKS

    !> Eigenvectors of the system
    complex(dp), intent(inout) :: eigvecsCplx(:,:,:)

    !> work array (sized like overlap matrix)
    complex(dp), intent(inout) :: work(:,:)

    !> Energy weighted sparse density matrix (charge only part)
    real(dp), intent(out) :: ERhoPrim(:)

    complex(dp), allocatable :: work2(:,:)
    integer :: nLocalRows, nLocalCols
    integer :: iKS, iS, iK

    nLocalRows = size(eigvecsCplx, dim=1)
    nLocalCols = size(eigvecsCplx, dim=2)

    if (forceType == forceDynT0 .or. forceType == forceDynT) then
      allocate(work2(nLocalRows, nLocalCols))
    end if

    ERhoPrim(:) = 0.0_dp
    do iKS = 1, parallelKS%nLocalKS
      iK = parallelKS%localKS(1, iKS)
      iS = parallelKS%localKS(2, iKS)

      select case (forceType)

      case(forceOrig)
        ! Original (non-consistent) scheme
      #:if WITH_SCALAPACK
        call makeDensityMtxCplxBlacs(env%blacs%orbitalGrid, denseDesc%blacsOrbSqr,&
            & filling(:,iK,iS), eigvecsCplx(:,:,iKS), work, eigen(:,iK,iS))
      #:else
        if (tDensON2) then
          call makeDensityMatrix(work, eigvecsCplx(:,:,iKS), filling(:,iK,iS),&
              & eigen(:,iK, iS), neighbourlist%iNeighbour, nNeighbourSK, orb, denseDesc%iAtomStart,&
              & img2CentCell)
        else
          call makeDensityMatrix(work, eigvecsCplx(:,:,iKS), filling(:,iK,iS), eigen(:,iK, iS))
        end if
      #:endif

      case(forceDynT0)
        ! Correct force for XLBOMD for T=0K (DHD)
      #:if WITH_SCALAPACK
        call unpackHSCplxBlacs(env%blacs, ham(:,iS), kPoint(:,iK), neighbourList%iNeighbour,&
            & nNeighbourSK, iCellVec, cellVec, iSparseStart, img2CentCell, denseDesc, work)
        call makeDensityMtxCplxBlacs(env%blacs%orbitalGrid, denseDesc%blacsOrbSqr, filling(:,1,iS),&
            & eigvecsCplx(:,:,iKS), work2)
        call pblasfx_phemm(work2, denseDesc%blacsOrbSqr, work, denseDesc%blacsOrbSqr,&
            & eigvecsCplx(:,:,iKS), denseDesc%blacsOrbSqr, side="L")
        call pblasfx_phemm(work2, denseDesc%blacsOrbSqr, eigvecsCplx(:,:,iKS),&
            & denseDesc%blacsOrbSqr, work, denseDesc%blacsOrbSqr, side="R", alpha=(0.5_dp, 0.0_dp))
      #:else
        call makeDensityMatrix(work2, eigvecsCplx(:,:,iKS), filling(:,iK,iS))
        call unpackHS(work, ham(:,iS), kPoint(:,iK), neighbourlist%iNeighbour, nNeighbourSK,&
            & iCellVec, cellVec, denseDesc%iAtomStart, iSparseStart, img2CentCell)
        call blockHermitianHS(work, denseDesc%iAtomStart)
        call hemm(eigvecsCplx(:,:,iKS), "L", work2, work)
        call hemm(work, "R", work2, eigvecsCplx(:,:,iKS), alpha=(0.5_dp, 0.0_dp))
      #:endif

      case(forceDynT)
        ! Correct force for XLBOMD for T <> 0K (DHS^-1 + S^-1HD)
      #:if WITH_SCALAPACK
        call makeDensityMtxCplxBlacs(env%blacs%orbitalGrid, denseDesc%blacsOrbSqr,&
            & filling(:,iK,iS), eigVecsCplx(:,:,iKS), work)
        call unpackHSCplxBlacs(env%blacs, ham(:,iS), kPoint(:,iK), neighbourlist%iNeighbour,&
            & nNeighbourSK, iCellVec, cellVec, iSparseStart, img2CentCell, denseDesc, work2)
        call pblasfx_phemm(work, denseDesc%blacsOrbSqr, work2, denseDesc%blacsOrbSqr,&
            & eigvecsCplx(:,:,iKS), denseDesc%blacsOrbSqr, side="L")
        call unpackHSCplxBlacs(env%blacs, over, kPoint(:,iK), neighbourlist%iNeighbour,&
            & nNeighbourSK, iCellVec, cellVec, iSparseStart, img2CentCell, denseDesc, work)
        call phermatinv(denseDesc%blacsOrbSqr, work)
        call pblasfx_phemm(work, denseDesc%blacsOrbSqr, eigvecsCplx(:,:,iKS),&
            & denseDesc%blacsOrbSqr, work2, denseDesc%blacsOrbSqr, side="R", alpha=(0.5_dp, 0.0_dp))
        work(:,:) = work2
        call pblasfx_ptranc(work2, denseDesc%blacsOrbSqr, work, denseDesc%blacsOrbSqr,&
            & alpha=(1.0_dp, 0.0_dp), beta=(1.0_dp, 0.0_dp))
      #:else
        call makeDensityMatrix(work, eigvecsCplx(:,:,iKS), filling(:,iK,iS))
        call unpackHS(work2, ham(:,iS), kPoint(:,iK), neighbourlist%iNeighbour, nNeighbourSK,&
            & iCellVec, cellVec, denseDesc%iAtomStart, iSparseStart, img2CentCell)
        call blockHermitianHS(work2, denseDesc%iAtomStart)
        call hemm(eigvecsCplx(:,:,iKS), "L", work, work2)
        call unpackHS(work, over, kPoint(:,iK), neighbourlist%iNeighbour, nNeighbourSK, iCellVec,&
            & cellVec, denseDesc%iAtomStart, iSparseStart, img2CentCell)
        call hermatinv(work)
        call hemm(work2, "R", work, eigvecsCplx(:,:,iKS), alpha=(0.5_dp, 0.0_dp))
        work(:,:) = work2 + transpose(conjg(work2))
      #:endif
      end select

    #:if WITH_SCALAPACK
      call packRhoCplxBlacs(env%blacs, denseDesc, work, kPoint(:,iK), kWeight(iK),&
          &neighbourList%iNeighbour, nNeighbourSK, orb%mOrb, iCellVec, cellVec, iSparseStart,&
          & img2CentCell, ERhoPrim)
    #:else
      call packHS(ERhoPrim, work, kPoint(:,iK), kWeight(iK), neighbourList%iNeighbour,&
          & nNeighbourSK, orb%mOrb, iCellVec, cellVec, denseDesc%iAtomStart, iSparseStart,&
          & img2CentCell)
    #:endif
    end do

  #:if WITH_SCALAPACK
    ! Add up and distribute energy weighted density matrix contribution from each group
    call mpifx_allreduceip(env%mpi%globalComm, ERhoPrim, MPI_SUM)
  #:endif

  end subroutine getEDensityMtxFromComplexEigvecs


  !> Calculates density matrix from Pauli-type two component eigenvectors.
  subroutine getEDensityMtxFromPauliEigvecs(env, denseDesc, filling, eigen, kPoint, kWeight,&
      & neighbourList, nNeighbourSK, orb, iSparseStart, img2CentCell, iCellVec, cellVec, tRealHS,&
      & parallelKS, eigvecsCplx, work, ERhoPrim)

    !> Environment settings
    type(TEnvironment), intent(in) :: env

    !> Dense matrix descriptor
    type(TDenseDescr), intent(in) :: denseDesc

    !> Occupations of single particle states in the ground state
    real(dp), intent(in) :: filling(:,:,:)

    !> Eigenvalues
    real(dp), intent(in) :: eigen(:,:,:)

    !> K-points
    real(dp), intent(in) :: kPoint(:,:)

    !> Weights for k-points
    real(dp), intent(in) :: kWeight(:)

    !> list of neighbours for each atom
    type(TNeighbourList), intent(in) :: neighbourList

    !> Number of neighbours for each of the atoms
    integer, intent(in) :: nNeighbourSK(:)

    !> Atomic orbital information
    type(TOrbitals), intent(in) :: orb

    !> Index array for the start of atomic blocks in sparse arrays
    integer, intent(in) :: iSparseStart(:,:)

    !> map from image atoms to the original unique atom
    integer, intent(in) :: img2CentCell(:)

    !> Index for which unit cell atoms are associated with
    integer, intent(in) :: iCellVec(:)

    !> Vectors (in units of the lattice constants) to cells of the lattice
    real(dp), intent(in) :: cellVec(:,:)

    !> Is the hamitonian real (no k-points/molecule/gamma point)?
    logical, intent(in) :: tRealHS

    !> K-points and spins to process
    type(TParallelKS), intent(in) :: parallelKS

    !> Eigenvectors
    complex(dp), intent(inout) :: eigvecsCplx(:,:,:)

    !> Work array
    complex(dp), intent(out) :: work(:,:)

    !> Sparse energy weighted density matrix
    real(dp), intent(out) :: ERhoPrim(:)

    integer :: iKS, iK

    ERhoPrim(:) = 0.0_dp
    do iKS = 1, parallelKS%nLocalKS
      iK = parallelKS%localKS(1, iKS)
    #:if WITH_SCALAPACK
      call makeDensityMtxCplxBlacs(env%blacs%orbitalGrid, denseDesc%blacsOrbSqr, filling(:,iK,1),&
          & eigvecsCplx(:,:,iKS), work, eigen(:,iK,1))
      call packERhoPauliBlacs(env%blacs, denseDesc, work, kPoint(:,iK), kWeight(iK),&
          & neighbourList%iNeighbour, nNeighbourSK, orb%mOrb, iCellVec, cellVec, iSparseStart,&
          & img2CentCell, ERhoPrim)
    #:else
      call makeDensityMatrix(work, eigvecsCplx(:,:,iKS), filling(:,iK,1), eigen(:,iK,1))
      if (tRealHS) then
        call packERho(ERhoPrim, work, neighbourList%iNeighbour, nNeighbourSK, orb%mOrb,&
            & denseDesc%iAtomStart, iSparseStart, img2CentCell)
      else
        call packERho(ERhoPrim, work, kPoint(:,iK), kWeight(iK), neighbourList%iNeighbour,&
            & nNeighbourSK, orb%mOrb, iCellVec, cellVec, denseDesc%iAtomStart, iSparseStart,&
            & img2CentCell)
      end if
    #:endif
    end do

  #:if WITH_SCALAPACK
    ! Add up and distribute energy weighted density matrix contribution from each group
    call mpifx_allreduceip(env%mpi%globalComm, ERhoPrim, MPI_SUM)
  #:endif

  end subroutine getEDensityMtxFromPauliEigvecs


  !> Calculates the gradients
  subroutine getGradients(env, sccCalc, tEField, tXlbomd, nonSccDeriv, Efield, rhoPrim, ERhoPrim,&
      & qOutput, q0, skHamCont, skOverCont, pRepCont, neighbourList, nNeighbourSK, nNeighbourRep,&
      & species, img2CentCell, iSparseStart, orb, potential, coord, derivs, iRhoPrim, thirdOrd,&
      & chrgForces, dispersion, tPoisson)

    !> Environment settings
    type(TEnvironment), intent(in) :: env

    !> SCC module internal variables
    type(TScc), allocatable, intent(in) :: sccCalc

    !> external electric field
    logical, intent(in) :: tEField

    !> extended Lagrangian active?
    logical, intent(in) :: tXlbomd

    !> method for calculating derivatives of S and H0
    type(NonSccDiff), intent(in) :: nonSccDeriv

    !> Any applied electric field
    real(dp), intent(in) :: Efield(:)

    !> sparse density matrix
    real(dp), intent(in) :: rhoPrim(:,:)

    !> energy  weighted density matrix
    real(dp), intent(in) :: ERhoPrim(:)

    !> electron populations (may be unallocated for non-scc case)
    real(dp), allocatable, intent(in) :: qOutput(:,:,:)

    !> reference atomic charges (may be unallocated for non-scc case)
    real(dp), allocatable, intent(in) :: q0(:,:,:)

    !> non-SCC hamiltonian information
    type(OSlakoCont), intent(in) :: skHamCont

    !> overlap information
    type(OSlakoCont), intent(in) :: skOverCont

    !> repulsive information
    type(ORepCont), intent(in) :: pRepCont

    !> list of neighbours for each atom
    type(TNeighbourList), intent(in) :: neighbourList

    !> Number of neighbours for each of the atoms
    integer, intent(in) :: nNeighbourSK(:)

    !> Number of neighbours for each of the atoms closer than the repulsive cut-off
    integer, intent(in) :: nNeighbourRep(:)

    !> species of all atoms in the system
    integer, intent(in) :: species(:)

    !> map from image atoms to the original unique atom
    integer, intent(in) :: img2CentCell(:)

    !> Index array for the start of atomic blocks in sparse arrays
    integer, intent(in) :: iSparseStart(:,:)

    !> Atomic orbital information
    type(TOrbitals), intent(in) :: orb

    !>  potential acting on the system
    type(TPotentials), intent(in) :: potential

    !> atomic coordinates
    real(dp), intent(in) :: coord(:,:)

    !> derivatives of energy wrt to atomic positions
    real(dp), intent(out) :: derivs(:,:)

    !> imaginary part of density matrix
    real(dp), intent(in), allocatable :: iRhoPrim(:,:)

    !> Is 3rd order SCC being used
    type(ThirdOrder), intent(inout), allocatable :: thirdOrd

    !> forces on external charges
    real(dp), intent(inout), allocatable :: chrgForces(:,:)

    !> dispersion interactions
    class(DispersionIface), intent(inout), allocatable :: dispersion

    !> whether Poisson solver is used
    logical, intent(in) :: tPoisson

    !Locals
    real(dp), allocatable :: tmpDerivs(:,:)
    real(dp), allocatable :: dummyArray(:,:)
    logical :: tImHam, tExtChrg, tSccCalc
    integer :: nAtom
    integer :: ii

    tSccCalc = allocated(sccCalc)
    tImHam = allocated(iRhoPrim)
    tExtChrg = allocated(chrgForces)
    nAtom = size(derivs, dim=2)

    allocate(tmpDerivs(3, nAtom))
    if (tPoisson) allocate(dummyArray(orb%mshell, nAtom))
    derivs(:,:) = 0.0_dp

    if (.not. (tSccCalc .or. tEField)) then
      ! No external or internal potentials
      if (tImHam) then
        call derivative_shift(env, derivs, nonSccDeriv, rhoPrim, iRhoPrim, ERhoPrim, skHamCont,&
            & skOverCont, coord, species, neighbourList%iNeighbour, nNeighbourSK, img2CentCell,&
            & iSparseStart, orb, potential%intBlock, potential%iorbitalBlock)
      else
        call derivative_shift(env, derivs, nonSccDeriv, rhoPrim(:,1), ERhoPrim, skHamCont,&
            & skOverCont, coord, species, neighbourList%iNeighbour, nNeighbourSK, img2CentCell,&
            & iSparseStart, orb)
      end if
    else
      if (tImHam) then
        call derivative_shift(env, derivs, nonSccDeriv, rhoPrim, iRhoPrim, ERhoPrim, skHamCont,&
            & skOverCont, coord, species, neighbourList%iNeighbour, nNeighbourSK, img2CentCell,&
            & iSparseStart, orb, potential%intBlock, potential%iorbitalBlock)
      else
        call derivative_shift(env, derivs, nonSccDeriv, rhoPrim, ERhoPrim, skHamCont, skOverCont,&
            & coord, species, neighbourList%iNeighbour, nNeighbourSK, img2CentCell, iSparseStart,&
            & orb, potential%intBlock)
      end if

      if (tPoisson) then
        tmpDerivs = 0.0_dp
      #:if WITH_TRANSPORT
        call poiss_getshift(dummyArray, tmpDerivs)
      #:endif
        derivs(:,:) = derivs + tmpDerivs
      else

        if (tExtChrg) then
          chrgForces(:,:) = 0.0_dp
          if (tXlbomd) then
            call error("XLBOMD does not work with external charges yet!")
          else
            call sccCalc%addForceDc(env, derivs, species, neighbourList%iNeighbour, img2CentCell,&
                & chrgForces)
          end if
        else if (tSccCalc) then
          if (tXlbomd) then
            call sccCalc%addForceDcXlbomd(env, species, orb, neighbourList%iNeighbour,&
                & img2CentCell, qOutput, q0, derivs)
          else
            call sccCalc%addForceDc(env, derivs, species, neighbourList%iNeighbour, img2CentCell)

          end if
        endif

        if (allocated(thirdOrd)) then
          if (tXlbomd) then
            call thirdOrd%addGradientDcXlbomd(neighbourList, species, coord, img2CentCell, qOutput,&
                & q0, orb, derivs)
          else
            call thirdOrd%addGradientDc(neighbourList, species, coord, img2CentCell, derivs)
          end if
        end if

        if (tEField) then
          do ii = 1, 3
            derivs(ii,:) = derivs(ii,:) - sum(q0(:,:,1) - qOutput(:,:,1), dim=1) * EField(ii)
          end do
        end if

      end if
    end if

    if (allocated(dispersion)) then
      call dispersion%addGradients(derivs)
    end if

    call getERepDeriv(tmpDerivs, coord, nNeighbourRep, neighbourList%iNeighbour, species, pRepCont,&
        & img2CentCell)
    derivs(:,:) = derivs + tmpDerivs

  end subroutine getGradients


  !> Calculates stress tensor and lattice derivatives.
  subroutine getStress(env, sccCalc, thirdOrd, tEField, nonSccDeriv, EField, rhoPrim, ERhoPrim,&
      & qOutput, q0, skHamCont, skOverCont, pRepCont, neighbourList, nNeighbourSK, nNeighbourRep,&
      & species, img2CentCell, iSparseStart, orb, potential, coord, latVec, invLatVec, cellVol,&
      & coord0, totalStress, totalLatDeriv, intPressure, iRhoPrim, dispersion)

    !> Environment settings
    type(TEnvironment), intent(in) :: env

    !> SCC module internal variables
    type(TScc), allocatable, intent(in) :: sccCalc

    !> Is 3rd order SCC being used
    type(ThirdOrder), intent(inout), allocatable :: thirdOrd

    !> External electric field
    logical, intent(in) :: tEField

    !> method for calculating derivatives of S and H0
    type(NonSccDiff), intent(in) :: nonSccDeriv

    !> external electric field
    real(dp), intent(in) :: Efield(:)

    !> density matrix
    real(dp), intent(in) :: rhoPrim(:,:)

    !> energy weighted density matrix
    real(dp), intent(in) :: ERhoPrim(:)

    !> electrons in orbitals
    real(dp), intent(in) :: qOutput(:,:,:)

    !> refernce charges
    real(dp), intent(in) :: q0(:,:,:)

    !> non-SCC hamitonian information
    type(OSlakoCont), intent(in) :: skHamCont

    !> overlap information
    type(OSlakoCont), intent(in) :: skOverCont

    !> repulsive information
    type(ORepCont), intent(in) :: pRepCont

    !> list of neighbours for each atom
    type(TNeighbourList), intent(in) :: neighbourList

    !> Number of neighbours for each of the atoms
    integer, intent(in) :: nNeighbourSK(:)

    !> Number of neighbours for each of the atoms closer than the repulsive cut-off
    integer, intent(in) :: nNeighbourRep(:)

    !> species of all atoms in the system
    integer, intent(in) :: species(:)

    !> map from image atoms to the original unique atom
    integer, intent(in) :: img2CentCell(:)

    !> Index array for the start of atomic blocks in sparse arrays
    integer, intent(in) :: iSparseStart(:,:)

    !> Atomic orbital information
    type(TOrbitals), intent(in) :: orb

    !> potentials acting
    type(TPotentials), intent(in) :: potential

    !> coordinates of all atoms
    real(dp), intent(in) :: coord(:,:)

    !> lattice vectors
    real(dp), intent(in) :: latVec(:,:)

    !> inverse of the lattice vectors
    real(dp), intent(in) :: invLatVec(:,:)

    !> unit cell volume
    real(dp), intent(in) :: cellVol

    !> central cell coordinates of atoms
    real(dp), intent(inout) :: coord0(:,:)

    !> stress tensor
    real(dp), intent(out) :: totalStress(:,:)

    !> energy derivatives with respect to lattice vectors
    real(dp), intent(out) :: totalLatDeriv(:,:)

    !> internal pressure in cell
    real(dp), intent(out) :: intPressure

    !> imaginary part of the density matrix (if present)
    real(dp), intent(in), allocatable :: iRhoPrim(:,:)

    !> dispersion interactions
    class(DispersionIface), allocatable, intent(inout) :: dispersion

    real(dp) :: tmpStress(3, 3)
    logical :: tImHam

    tImHam = allocated(iRhoPrim)

    if (allocated(sccCalc)) then
      if (tImHam) then
        call getBlockiStress(env, totalStress, nonSccDeriv, rhoPrim, iRhoPrim, ERhoPrim, skHamCont,&
            & skOverCont, coord, species, neighbourList%iNeighbour, nNeighbourSK, img2CentCell,&
            & iSparseStart, orb, potential%intBlock, potential%iorbitalBlock, cellVol)
      else
        call getBlockStress(env, totalStress, nonSccDeriv, rhoPrim, ERhoPrim, skHamCont,&
            & skOverCont, coord, species, neighbourList%iNeighbour, nNeighbourSK, img2CentCell,&
            & iSparseStart, orb, potential%intBlock, cellVol)
      end if
      call sccCalc%addStressDc(totalStress, env, species, neighbourList%iNeighbour, img2CentCell)
      if (allocated(thirdOrd)) then
        call thirdOrd%addStressDc(neighbourList, species, coord, img2CentCell, cellVol, totalStress)
      end if
    else
      if (tImHam) then
        call getBlockiStress(env, totalStress, nonSccDeriv, rhoPrim, iRhoPrim, ERhoPrim, skHamCont,&
            & skOverCont, coord, species, neighbourList%iNeighbour, nNeighbourSK, img2CentCell,&
            & iSparseStart, orb, potential%intBlock, potential%iorbitalBlock, cellVol)
      else
        call getNonSCCStress(env, totalStress, nonSccDeriv, rhoPrim(:,1), ERhoPrim, skHamCont,&
            & skOverCont, coord, species, neighbourList%iNeighbour, nNeighbourSK, img2CentCell,&
            & iSparseStart, orb, cellVol)
      end if
    end if

    if (allocated(dispersion)) then
      call dispersion%getStress(tmpStress)
      totalStress(:,:) = totalStress + tmpStress
    end if

    if (tEField) then
      call getEFieldStress(latVec, cellVol, q0, qOutput, Efield, coord0, tmpStress)
      totalStress(:,:) = totalStress + tmpStress
    end if

    call getRepulsiveStress(tmpStress, coord, nNeighbourRep, neighbourList%iNeighbour, species,&
        & img2CentCell, pRepCont, cellVol)
    totalStress(:,:) = totalStress + tmpStress

    intPressure = (totalStress(1,1) + totalStress(2,2) + totalStress(3,3)) / 3.0_dp
    totalLatDeriv(:,:) = -cellVol * matmul(totalStress, invLatVec)

  end subroutine getStress


  !> Calculates stress from external electric field.
  subroutine getEFieldStress(latVec, cellVol, q0, qOutput, Efield, coord0, stress)

    !> lattice vectors
    real(dp), intent(in) :: latVec(:,:)

    !> unit cell volume
    real(dp), intent(in) :: cellVol

    !> reference atomic charges
    real(dp), intent(in) :: q0(:,:,:)

    !> number of electrons in each orbital
    real(dp), intent(in) :: qOutput(:,:,:)

    !> external electric field
    real(dp), intent(in) :: Efield(:)

    !> central cell coordinates of atoms
    real(dp), intent(inout) :: coord0(:,:)

    !> Stress tensor
    real(dp), intent(out) :: stress(:,:)

    real(dp) :: latDerivs(3,3)
    integer :: nAtom
    integer :: iAtom, ii, jj

    nAtom = size(coord0, dim=2)

    latDerivs(:,:) = 0.0_dp
    call cart2frac(coord0, latVec)
    do iAtom = 1, nAtom
      do ii = 1, 3
        do jj = 1, 3
          latDerivs(jj,ii) =  latDerivs(jj,ii)&
              & - sum(q0(:,iAtom,1) - qOutput(:,iAtom,1), dim=1) * EField(ii) * coord0(jj,iAtom)
        end do
      end do
    end do
    call frac2cart(coord0, latVec)
    stress(:,:) = -matmul(latDerivs, transpose(latVec)) / cellVol

  end subroutine getEFieldStress


  !> Removes forces components along constraint directions
  subroutine constrainForces(conAtom, conVec, derivss)

    !> atoms being constrained
    integer, intent(in) :: conAtom(:)

    !> vector to project out forces
    real(dp), intent(in) :: conVec(:,:)

    !> on input energy derivatives, on exit resulting projected derivatives
    real(dp), intent(inout) :: derivss(:,:)

    integer :: ii, iAtom

    ! Set force components along constraint vectors zero
    do ii = 1, size(conAtom)
      iAtom = conAtom(ii)
      derivss(:,iAtom) = derivss(:,iAtom)&
          & - conVec(:,ii) * dot_product(conVec(:,ii), derivss(:,iAtom))
    end do

  end subroutine constrainForces


  !> Flattens lattice components and applies lattice optimisation constraints.
  subroutine constrainLatticeDerivs(totalLatDerivs, normLatVecs, tLatOptFixAng,&
      & tLatOptFixLen, tLatOptIsotropic, constrLatDerivs)

    !> energy derivative with respect to lattice vectors
    real(dp), intent(in) :: totalLatDerivs(:,:)

    !> unit normals parallel to lattice vectors
    real(dp), intent(in) :: normLatVecs(:,:)

    !> Are the angles of the lattice being fixed during optimisation?
    logical, intent(in) :: tLatOptFixAng

    !> Are the magnitude of the lattice vectors fixed
    logical, intent(in) :: tLatOptFixLen(:)

    !> is the optimisation isotropic
    logical, intent(in) :: tLatOptIsotropic

    !> lattice vectors returned by the optimizer
    real(dp), intent(out) :: constrLatDerivs(:)

    real(dp) :: tmpLatDerivs(3, 3)
    integer :: ii

    tmpLatDerivs(:,:) = totalLatDerivs
    constrLatDerivs = reshape(tmpLatDerivs, [9])
    if (tLatOptFixAng) then
      ! project forces to be along original lattice
      tmpLatDerivs(:,:) = tmpLatDerivs * normLatVecs
      constrLatDerivs(:) = 0.0_dp
      if (any(tLatOptFixLen)) then
        do ii = 1, 3
          if (.not. tLatOptFixLen(ii)) then
            constrLatDerivs(ii) = sum(tmpLatDerivs(:,ii))
          end if
        end do
      else
        constrLatDerivs(1:3) = sum(tmpLatDerivs, dim=1)
      end if
    elseif (tLatOptIsotropic) then
      tmpLatDerivs(:,:) = tmpLatDerivs * normLatVecs
      constrLatDerivs(:) = 0.0_dp
      constrLatDerivs(1) = sum(tmpLatDerivs)
    end if

  end subroutine constrainLatticeDerivs


  !> Unfold contrained lattice vectors to full one.
  subroutine unconstrainLatticeVectors(constrLatVecs, origLatVecs, tLatOptFixAng, tLatOptFixLen,&
      & tLatOptIsotropic, newLatVecs)

    !> packaged up lattice vectors (depending on optimisation mode)
    real(dp), intent(in) :: constrLatVecs(:)

    !> original vectors at start
    real(dp), intent(in) :: origLatVecs(:,:)

    !> Are the angles of the lattice vectors fixed
    logical, intent(in) :: tLatOptFixAng

    !> are the magnitudes of the lattice vectors fixed
    logical, intent(in) :: tLatOptFixLen(:)

    !> is the optimisation isotropic
    logical, intent(in) :: tLatOptIsotropic

    !> resulting lattice vectors
    real(dp), intent(out) :: newLatVecs(:,:)

    real(dp) :: tmpLatVecs(9)
    integer :: ii

    tmpLatVecs(:) = constrLatVecs
    if (tLatOptFixAng) then
      ! Optimization uses scaling factor of lattice vectors
      if (any(tLatOptFixLen)) then
        do ii = 3, 1, -1
          if (.not. tLatOptFixLen(ii)) then
            tmpLatVecs(3 * ii - 2 : 3 * ii) =  tmpLatVecs(ii) * origLatVecs(:,ii)
          else
            tmpLatVecs(3 * ii - 2 : 3 * ii) =  origLatVecs(:,ii)
          end if
        end do
      else
        tmpLatVecs(7:9) =  tmpLatVecs(3) * origLatVecs(:,3)
        tmpLatVecs(4:6) =  tmpLatVecs(2) * origLatVecs(:,2)
        tmpLatVecs(1:3) =  tmpLatVecs(1) * origLatVecs(:,1)
      end if
    else if (tLatOptIsotropic) then
      ! Optimization uses scaling factor unit cell
      do ii = 3, 1, -1
        tmpLatVecs(3 * ii - 2 : 3 * ii) =  tmpLatVecs(1) * origLatVecs(:,ii)
      end do
    end if
    newLatVecs(:,:) = reshape(tmpLatVecs, [3, 3])

  end subroutine unconstrainLatticeVectors


  !> Returns the coordinates for the next Hessian calculation step.
  subroutine getNextDerivStep(derivDriver, derivs, indMovedAtoms, coords, tGeomEnd)

    !> Driver for the finite difference second derivatives
    type(OnumDerivs), intent(inout) :: derivDriver

    !> first derivatives of energy at the current coordinates
    real(dp), intent(in) :: derivs(:,:)

    !> moving atoms
    integer, intent(in) :: indMovedAtoms(:)

    !> atomic coordinates
    real(dp), intent(out) :: coords(:,:)

    !> has the process terminated
    logical, intent(out) :: tGeomEnd

    real(dp) :: newCoords(3, size(indMovedAtoms))

    call next(derivDriver, newCoords, derivs(:, indMovedAtoms), tGeomEnd)
    coords(:, indMovedAtoms) = newCoords

  end subroutine getNextDerivStep


  !> Returns the coordinates for the next coordinate optimisation step.
  subroutine getNextCoordinateOptStep(pGeoCoordOpt, energy, derivss, indMovedAtom, coords0,&
      & diffGeo, tCoordEnd, tRemoveExcitation)

    !> optimiser for atomic coordinates
    type(OGeoOpt), intent(inout) :: pGeoCoordOpt

    !> energies
    type(TEnergies), intent(in) :: energy

    !> Derivative of energy with respect to atomic coordinates
    real(dp), intent(in) :: derivss(:,:)

    !> numbers of the moving atoms
    integer, intent(in) :: indMovedAtom(:)

    !> central cell atomic coordinates
    real(dp), intent(inout) :: coords0(:,:)

    !> largest change in atomic coordinates
    real(dp), intent(out) :: diffGeo

    !> has the geometry optimisation finished
    logical, intent(out) :: tCoordEnd

    !> remove excited state energy from the step, to be consistent with the forces
    logical, intent(in) :: tRemoveExcitation

    real(dp) :: derivssMoved(3 * size(indMovedAtom))
    real(dp), target :: newCoordsMoved(3 * size(indMovedAtom))
    real(dp), pointer :: pNewCoordsMoved(:,:)

    derivssMoved(:) = reshape(derivss(:, indMovedAtom), [3 * size(indMovedAtom)])
    if (tRemoveExcitation) then
      call next(pGeoCoordOpt, energy%EForceRelated, derivssMoved, newCoordsMoved, tCoordEnd)
    else
      call next(pGeoCoordOpt, energy%EForceRelated + energy%Eexcited, derivssMoved, newCoordsMoved,&
          & tCoordEnd)
    end if
    pNewCoordsMoved(1:3, 1:size(indMovedAtom)) => newCoordsMoved(1 : 3 * size(indMovedAtom))
    diffGeo = maxval(abs(pNewCoordsMoved - coords0(:, indMovedAtom)))
    coords0(:, indMovedAtom) = pNewCoordsMoved

  end subroutine getNextCoordinateOptStep


  !> Returns the coordinates and lattice vectors for the next lattice optimisation step.
  subroutine getNextLatticeOptStep(pGeoLatOpt, energy, constrLatDerivs, origLatVec, tLatOptFixAng,&
      & tLatOptFixLen, tLatOptIsotropic, indMovedAtom, latVec, coord0, diffGeo, tGeomEnd)

    !> lattice vector optimising object
    type(OGeoOpt), intent(inout) :: pGeoLatOpt

    !> Energy contributions and total
    type(TEnergies), intent(inout) :: energy

    !> lattice vectors returned by the optimizer
    real(dp), intent(in) :: constrLatDerivs(:)

    !> Starting lattice vectors
    real(dp), intent(in) :: origLatVec(:,:)

    !> Fix angles between lattice vectors
    logical, intent(in) :: tLatOptFixAng

    !> Fix the magnitudes of lattice vectors
    logical, intent(in) :: tLatOptFixLen(:)

    !> Optimise isotropically
    logical, intent(in) :: tLatOptIsotropic

    !> numbers of the moving atoms
    integer, intent(in) :: indMovedAtom(:)

    !> lattice vectors
    real(dp), intent(inout) :: latVec(:,:)

    !> central cell coordinates of atoms
    real(dp), intent(inout) :: coord0(:,:)

    !> Maximum change in geometry at this step
    real(dp), intent(out) :: diffGeo

    !> has the geometry optimisation finished
    logical, intent(out) :: tGeomEnd

    real(dp) :: newLatVecsFlat(9), newLatVecs(3, 3), oldMovedCoords(3, size(indMovedAtom))

    call next(pGeoLatOpt, energy%EForceRelated, constrLatDerivs, newLatVecsFlat,tGeomEnd)
    call unconstrainLatticeVectors(newLatVecsFlat, origLatVec, tLatOptFixAng, tLatOptFixLen,&
        & tLatOptIsotropic, newLatVecs)
    oldMovedCoords(:,:) = coord0(:, indMovedAtom)
    call cart2frac(coord0, latVec)
    latVec(:,:) = newLatVecs
    call frac2cart(coord0, latVec)
    diffGeo = max(maxval(abs(newLatVecs - latVec)),&
        & maxval(abs(oldMovedCoords - coord0(:, indMovedAtom))))

  end subroutine getNextLatticeOptStep


  !> Delivers data for next MD step (and updates data depending on velocities of current step)
  subroutine getNextMdStep(pMdIntegrator, pMdFrame, temperatureProfile, derivs, movedMass,&
      & mass, cellVol, invLatVec, species0, indMovedAtom, tStress, tBarostat, energy, coord0,&
      & latVec, intPressure, totalStress, totalLatDeriv, velocities, tempIon)

    !> Molecular dynamics integrator
    type(OMdIntegrator), intent(inout) :: pMdIntegrator

    !> Molecular dynamics reference frame information
    type(OMdCommon), intent(in) :: pMdFrame

    !> Temperature profile in MD
    type(OTempProfile), allocatable, intent(inout) :: temperatureProfile

    !> Energy derivative wrt to atom positions
    real(dp), intent(in) :: derivs(:,:)

    !> Masses of moving atoms
    real(dp), intent(in) :: movedMass(:,:)

    !> Masses of each chemical species
    real(dp), intent(in) :: mass(:)

    !> unit cell volume
    real(dp), intent(in) :: cellVol

    !> inverse of the lattice vectors
    real(dp), intent(in) :: invLatVec(:,:)

    !> species of atoms in the central cell
    integer, intent(in) :: species0(:)

    !> numbers of the moving atoms
    integer, intent(in) :: indMovedAtom(:)

    !> Is stress being evaluated?
    logical, intent(in) :: tStress

    !> Is there a barostat
    logical, intent(in) :: tBarostat

    !> Energy contributions and total
    type(TEnergies), intent(inout) :: energy

    !> central cell coordinates of atoms
    real(dp), intent(inout) :: coord0(:,:)

    !> lattice vectors
    real(dp), intent(inout) :: latVec(:,:)

    !> Internal pressure in the unit cell
    real(dp), intent(inout) :: intPressure

    !> Stress tensor
    real(dp), intent(inout) :: totalStress(:,:)

    !> Derivative of energy with respect to lattice vectors
    real(dp), intent(inout) :: totalLatDeriv(:,:)

    !> Atomic velocities
    real(dp), intent(out) :: velocities(:,:)

    !> Atomic kinetic energy
    real(dp), intent(out) :: tempIon

    real(dp) :: movedAccel(3, size(indMovedAtom)), movedVelo(3, size(indMovedAtom))
    real(dp) :: movedCoords(3, size(indMovedAtom))
    real(dp) :: kineticStress(3, 3)

    movedAccel(:,:) = -derivs(:, indMovedAtom) / movedMass
    call next(pMdIntegrator, movedAccel, movedCoords, movedVelo)
    coord0(:, indMovedAtom) = movedCoords
    velocities(:,:) = 0.0_dp
    velocities(:, indMovedAtom) = movedVelo(:,:)

    if (allocated(temperatureProfile)) then
      call next(temperatureProfile)
    end if
    call evalKE(energy%Ekin, movedVelo, movedMass(1,:))
    call evalkT(pMdFrame, tempIon, movedVelo, movedMass(1,:))
    energy%EMerminKin = energy%EMermin + energy%Ekin
    energy%EGibbsKin = energy%EGibbs + energy%Ekin
    energy%EForceRelated = energy%EForceRelated + energy%Ekin

    if (tStress) then
      ! contribution from kinetic energy in MD, now that velocities for this geometry step are
      ! available
      call getKineticStress(kineticStress, mass, species0, velocities, cellVol)
      totalStress = totalStress + kineticStress
      intPressure = (totalStress(1,1) + totalStress(2,2) + totalStress(3,3)) / 3.0_dp
      totalLatDeriv = -cellVol * matmul(totalStress, invLatVec)
    end if

    if (tBarostat) then
      call rescale(pMDIntegrator, coord0, latVec, totalStress)
    end if

  end subroutine getNextMdStep


  !> Calculates and prints Pipek-Mezey localisation
  subroutine calcPipekMezeyLocalisation(env, pipekMezey, tPrintEigvecsTxt, nEl, filling, over,&
      & kPoint, neighbourList, nNeighbourSK, denseDesc,  iSparseStart, img2CentCell, iCellVec,&
      & cellVec, runId, orb, species, speciesName, parallelKS, localisation, eigvecsReal, SSqrReal,&
      & eigvecsCplx, SSqrCplx)

    !> Environment settings
    type(TEnvironment), intent(in) :: env

    !> Localisation methods for single electron states (if used)
    type(TPipekMezey), intent(in) :: pipekMezey

    !> Store eigenvectors as a text file
    logical, intent(in) :: tPrintEigVecsTxt

    !> Number of electrons
    real(dp), intent(in) :: nEl(:)

    !> Occupations of single particle states in the ground state
    real(dp), intent(in) :: filling(:,:,:)

    !> sparse overlap matrix
    real(dp), intent(in) :: over(:)

    !> k-points in the system (0,0,0) if molecular
    real(dp), intent(in) :: kPoint(:,:)

    !> list of neighbours for each atom
    type(TNeighbourList), intent(in) :: neighbourList

    !> Number of neighbours for each of the atoms
    integer, intent(in) :: nNeighbourSK(:)

    !> Dense matrix descriptor
    type(TDenseDescr), intent(in) :: denseDesc

    !> Index array for the start of atomic blocks in sparse arrays
    integer, intent(in) :: iSparseStart(:,:)

    !> map from image atoms to the original unique atom
    integer, intent(in) :: img2CentCell(:)

    !> Index for which unit cell atoms are associated with
    integer, intent(in) :: iCellVec(:)

    !> Vectors (in units of the lattice constants) to cells of the lattice
    real(dp), intent(in) :: cellVec(:,:)

    !> Job ID for future identification
    integer, intent(in) :: runId

    !> Atomic orbital information
    type(TOrbitals), intent(in) :: orb

    !> species of all atoms in the system
    integer, intent(in) :: species(:)

    !> label for each atomic chemical species
    character(*), intent(in) :: speciesName(:)

    !> K-points and spins to process
    type(TParallelKS), intent(in) :: parallelKS

    !> Localisation measure of single particle states
    real(dp), intent(out) :: localisation

    !> Storage for dense hamiltonian matrix
    real(dp), intent(inout), allocatable :: eigvecsReal(:,:,:)

    !> Storage for dense overlap matrix
    real(dp), intent(inout), allocatable :: SSqrReal(:,:)

    !> Storage for dense hamitonian matrix (complex case)
    complex(dp), intent(inout), allocatable :: eigvecsCplx(:,:,:)

    !> Storage for dense overlap matrix (complex case)
    complex(dp), intent(inout), allocatable :: SSqrCplx(:,:)

    integer :: nFilledLev, nAtom, nSpin
    integer :: iSpin, iKS, iK

    nAtom = size(orb%nOrbAtom)
    nSpin = size(nEl)

    if (any(abs(mod(filling, real(3 - nSpin, dp))) > elecTolMax)) then
      call warning("Fractional occupations allocated for electron localisation")
    end if

    if (allocated(eigvecsReal)) then
      call unpackHS(SSqrReal,over,neighbourList%iNeighbour, nNeighbourSK, denseDesc%iAtomStart,&
          & iSparseStart, img2CentCell)
      do iKS = 1, parallelKS%nLocalKS
        iSpin = parallelKS%localKS(2, iKS)
        nFilledLev = floor(nEl(iSpin) / real(3 - nSpin, dp))
        localisation = pipekMezey%getLocalisation(eigvecsReal(:, 1:nFilledLev, iKS), SSqrReal,&
            & denseDesc%iAtomStart)
        write(stdOut, "(A, E15.8)") 'Original localisation', localisation
        call pipekMezey%calcCoeffs(eigvecsReal(:, 1:nFilledLev, iKS), SSqrReal,&
            & denseDesc%iAtomStart)
        localisation = pipekMezey%getLocalisation(eigvecsReal(:,1:nFilledLev,iKS), SSqrReal,&
            & denseDesc%iAtomStart)
        write(stdOut, "(A, E20.12)") 'Final localisation ', localisation
      end do

      call writeRealEigvecs(env, runId, neighbourList, nNeighbourSK, denseDesc, iSparseStart,&
          & img2CentCell, species(:nAtom), speciesName, orb, over, parallelKS, tPrintEigvecsTxt,&
          & eigvecsReal, SSqrReal, fileName="localOrbs")
    else

      localisation = 0.0_dp
      do iKS = 1, parallelKS%nLocalKS
        iK = parallelKS%localKS(1, iKS)
        iSpin = parallelKS%localKS(2, iKS)
        nFilledLev = floor(nEl(iSpin) / real( 3 - nSpin, dp))
        localisation = localisation + pipekMezey%getLocalisation(&
            & eigvecsCplx(:,:nFilledLev,iKS), SSqrCplx, over, kpoint(:,iK), neighbourList,&
            & nNeighbourSK, iCellVec, cellVec, denseDesc%iAtomStart, iSparseStart, img2CentCell)
      end do
      write(stdOut, "(A, E20.12)") 'Original localisation', localisation

      ! actual localisation calls
      do iKS = 1, parallelKS%nLocalKS
        iK = parallelKS%localKS(1, iKS)
        iSpin = parallelKS%localKS(2, iKS)
        nFilledLev = floor(nEl(iSpin) / real( 3 - nSpin, dp))
        call pipekMezey%calcCoeffs(eigvecsCplx(:,:nFilledLev,iKS), SSqrCplx, over, kpoint(:,iK),&
            & neighbourList, nNeighbourSK, iCellVec, cellVec, denseDesc%iAtomStart, iSparseStart,&
            & img2CentCell)
      end do

      localisation = 0.0_dp
      do iKS = 1, parallelKS%nLocalKS
        iK = parallelKS%localKS(1, iKS)
        iSpin = parallelKS%localKS(2, iKS)
        nFilledLev = floor(nEl(iSpin) / real( 3 - nSpin, dp))
        localisation = localisation + pipekMezey%getLocalisation(&
            & eigvecsCplx(:,:nFilledLev,iKS), SSqrCplx, over, kpoint(:,iK), neighbourList,&
            & nNeighbourSK, iCellVec, cellVec, denseDesc%iAtomStart, iSparseStart, img2CentCell)
      end do
      write(stdOut, "(A, E20.12)") 'Final localisation', localisation

      call writeCplxEigvecs(env, runId, neighbourList, nNeighbourSK, cellVec, iCellVec, denseDesc,&
          & iSparseStart, img2CentCell, species, speciesName, orb, kPoint, over, parallelKS,&
          & tPrintEigvecsTxt, eigvecsCplx, SSqrCplx, fileName="localOrbs")

    end if

  end subroutine calcPipekMezeyLocalisation


end module main<|MERGE_RESOLUTION|>--- conflicted
+++ resolved
@@ -50,11 +50,8 @@
   use orbitalequiv
   use parser
   use sparse2dense
-<<<<<<< HEAD
   use sparse2sparse
-=======
 #:if not WITH_SCALAPACK
->>>>>>> 865caf56
   use blasroutines, only : symm, hemm
 #:endif
   use hsdutils
@@ -215,7 +212,6 @@
     ! As first geometry iteration, require updates for coordinates in dependent routines
     tCoordsChanged = .true.
 
-<<<<<<< HEAD
   #:if WITH_SCALAPACK
     if (tRealHS .and. .not.(nSpin > 2 .or. t2Component)) then
       ! spin channels share common overlap, no k-points, purely real calculation
@@ -227,8 +223,6 @@
   #:endif
 
     ! Main geometry loop
-=======
->>>>>>> 865caf56
     lpGeomOpt: do iGeoStep = 0, nGeoSteps
 
       call env%globalTimer%startTimer(globalTimers%preSccInit)
@@ -249,14 +243,9 @@
 
       call printGeoStepInfo(tCoordOpt, tLatOpt, iLatGeoStep, iGeoStep)
 
-<<<<<<< HEAD
-      tWriteRestart = env%tGlobalMaster .and. needsRestartWriting(tGeoOpt, tMd, iGeoStep, nGeoSteps&
-          &, restartFreq)
-=======
       tWriteRestart = env%tGlobalMaster&
           & .and. needsRestartWriting(tGeoOpt, tMd, iGeoStep, nGeoSteps, restartFreq)
 
->>>>>>> 865caf56
       if (tMD .and. tWriteRestart) then
         call writeMdOut1(fdMd, mdOut, iGeoStep, pMDIntegrator)
       end if
@@ -285,7 +274,6 @@
         call reset(pChrgMixer, nMixElements)
       end if
 
-<<<<<<< HEAD
     #:if WITH_ELSI
       if (electronicSolver%tUsingELSI) then
         if (.not.tLargeDenseMatrices) then
@@ -294,8 +282,6 @@
         end if
       end if
     #:endif
-=======
->>>>>>> 865caf56
 
       call env%globalTimer%startTimer(globalTimers%sparseH0S)
       call buildH0(env, H0, skHamCont, atomEigVal, coord, nNeighbourSK, neighbourList%iNeighbour,&
@@ -328,9 +314,20 @@
           & potential%extAtom(:,1), absEField)
       call mergeExternalPotentials(orb, species, potential)
 
-<<<<<<< HEAD
+      ! For non-scc calculations with transport only, jump out of geometry loop
+      if (electronicSolver%iSolver == electronicSolverTypes%OnlyTransport) then
+        if (tWriteDetailedOut) then
+          ! Open detailed.out before jumping out of lpGeomOpt
+          call openDetailedOut(fdDetailedOut, userOut, tAppendDetailedOut, iGeoStep, 1)
+        end if
+        ! We need to define hamltonian by adding the potential
+        call getSccHamiltonian(H0, over, nNeighbourSK, neighbourList, species, orb, iSparseStart,&
+            & img2CentCell, potential, ham, iHam)
+        exit lpGeomOpt
+      end if
+
     #:if  WITH_ELSI
-      if (electronicSolver%iSolver == 6) then
+      if (electronicSolver%iSolver == electronicSolverTypes%pexsi) then
         ! update Delta V ranges here for PEXSI
         if (tSccCalc) then
           if (.not.allocated(electronicSolver%ELSI_PEXSI_VOld)) then
@@ -345,23 +342,8 @@
       end if
     #:endif
 
-      call initSccLoop(tSccCalc, xlbomdIntegrator, minSccIter, maxSccIter, sccTol, tConverged)
-=======
-      ! For non-scc calculations with transport only, jump out of geometry loop
-      if (solver == solverOnlyTransport) then
-        if (tWriteDetailedOut) then
-          ! Open detailed.out before jumping out of lpGeomOpt
-          call openDetailedOut(fdDetailedOut, userOut, tAppendDetailedOut, iGeoStep, 1)
-        end if
-        ! We need to define hamltonian by adding the potential
-        call getSccHamiltonian(H0, over, nNeighbourSK, neighbourList, species, orb, iSparseStart,&
-            & img2CentCell, potential, ham, iHam)
-        exit lpGeomOpt
-      end if
-
       call initSccLoop(tSccCalc, xlbomdIntegrator, minSccIter, maxSccIter, sccTol, tConverged,&
           & tNegf)
->>>>>>> 865caf56
 
       call env%globalTimer%stopTimer(globalTimers%preSccInit)
 
@@ -394,30 +376,7 @@
         ! All potentials are added up into intBlock
         potential%intBlock = potential%intBlock + potential%extBlock
 
-<<<<<<< HEAD
-
-      #:if  WITH_ELSI
-        if (electronicSolver%iSolver == 6) then
-          ! update Delta V ranges here for PEXSI
-          if (tSccCalc) then
-            electronicSolver%ELSI_PEXSI_DeltaVmin =&
-                & minval(electronicSolver%ELSI_PEXSI_VOld&
-                & -reshape(potential%intBlock(:,:,:,1)+potential%extBlock(:,:,:,1),&
-                & [size(potential%extBlock(:,:,:,1))]))
-            electronicSolver%ELSI_PEXSI_DeltaVmax =&
-                & maxval(electronicSolver%ELSI_PEXSI_VOld&
-                & -reshape(potential%intBlock(:,:,:,1)+potential%extBlock(:,:,:,1),&
-                & [size(potential%extBlock(:,:,:,1))]))
-            electronicSolver%ELSI_PEXSI_VOld = reshape( &
-                & potential%intBlock(:,:,:,1) + potential%extBlock(:,:,:,1),&
-                & [size(potential%extBlock(:,:,:,1))] )
-          end if
-        end if
-      #:endif
-
-=======
         ! Compute the SCC Hamiltonian
->>>>>>> 865caf56
         call getSccHamiltonian(H0, over, nNeighbourSK, neighbourList, species, orb, iSparseStart,&
             & img2CentCell, potential, ham, iHam)
 
@@ -427,25 +386,16 @@
               & cellVec, ham, iHam)
         end if
 
-<<<<<<< HEAD
-        call getDensity(env, denseDesc, ham, over, neighbourList, nNeighbourSK, iSparseStart,&
-            & img2CentCell, iCellVec, cellVec, kPoint, kWeight, orb, species, electronicSolver,&
-            & tRealHS, tSpinSharedEf, tSpinOrbit, tDualSpinOrbit, tFillKSep, tFixEf, tMulliken,&
-            & iDistribFn, tempElec, nEl, parallelKS, Ef, energy, eigen, filling, rhoPrim, Eband,&
-            & TS, E0, iHam, xi, orbitalL, HSqrReal, SSqrReal, eigvecsReal, iRhoPrim, HSqrCplx,&
-            & SSqrCplx, eigvecsCplx, rhoSqrReal, tLargeDenseMatrices, sparseIndexing)
-=======
         ! Transform Hamiltonian from qm to ud
         call transformHam(ham, iHam)
 
-        ! Compute Density Matrix
-        call getDensity(env, iSCCIter, denseDesc, ham, over, neighbourList, nNeighbourSK,&
-            & iSparseStart, img2CentCell, iCellVec, cellVec, kPoint, kWeight, orb, species, solver,&
-            & tRealHS, tSpinSharedEf, tSpinOrbit, tDualSpinOrbit, tFillKSep, tFixEf, tMulliken,&
-            & iDistribFn, tempElec, nEl, parallelKS, Ef, mu, energy, eigen, filling, rhoPrim,&
-            & Eband, TS, E0, iHam, xi, orbitalL, HSqrReal, SSqrReal, eigvecsReal, iRhoPrim,&
-            & HSqrCplx, SSqrCplx, eigvecsCplx, rhoSqrReal)
->>>>>>> 865caf56
+        call getDensity(env, iSccIter, denseDesc, ham, over, neighbourList, nNeighbourSK,&
+            & iSparseStart, img2CentCell, iCellVec, cellVec, kPoint, kWeight, orb, species,&
+            & electronicSolver, tRealHS, tSpinSharedEf, tSpinOrbit, tDualSpinOrbit, tFillKSep,&
+            & tFixEf, tMulliken, iDistribFn, tempElec, nEl, parallelKS, Ef, mu, energy, eigen,&
+            & filling, rhoPrim, Eband, TS, E0, iHam, xi, orbitalL, HSqrReal, SSqrReal, eigvecsReal,&
+            & iRhoPrim, HSqrCplx, SSqrCplx, eigvecsCplx, rhoSqrReal, tLargeDenseMatrices,&
+            & sparseIndexing)
 
         if (tWriteBandDat) then
           call writeBandOut(bandOut, eigen, filling, kWeight)
@@ -486,12 +436,8 @@
         call getEnergies(sccCalc, qOutput, q0, chargePerShell, species, tEField, tXlbomd,&
             & tDftbU, tDualSpinOrbit, rhoPrim, H0, orb, neighbourList, nNeighbourSK, img2CentCell,&
             & iSparseStart, cellVol, extPressure, TS, potential, energy, thirdOrd, qBlockOut,&
-<<<<<<< HEAD
-            & qiBlockOut, nDftbUFunc, UJ, nUJ, iUJ, niUJ, xi)
-=======
             & qiBlockOut, nDftbUFunc, UJ, nUJ, iUJ, niUJ, xi, iAtInCentralRegion, tFixEf, Ef)
 
->>>>>>> 865caf56
         tStopScc = hasStopFile(fStopScc)
 
         ! Mix charges Input/Output
@@ -524,17 +470,10 @@
           call writeDetailedOut1(fdDetailedOut, iDistribFn, nGeoSteps,&
               & iGeoStep, tMD, tDerivs, tCoordOpt, tLatOpt, iLatGeoStep, iSccIter, energy,&
               & diffElec, sccErrorQ, indMovedAtom, pCoord0Out, q0, qInput, qOutput, eigen, filling,&
-<<<<<<< HEAD
-              & tWriteDetailedOutBands, orb, species, tDFTBU, tImHam.or.tSpinOrbit, tPrintMulliken,&
+              & tWriteBandDat, orb, species, tDFTBU, tImHam.or.tSpinOrbit, tPrintMulliken,&
               & orbitalL, qBlockOut, Ef, Eband, TS, E0, extPressure, cellVol, tAtomicEnergy,&
-              & tDispersion, tEField, tPeriodic, nSpin, tSpinOrbit, tSccCalc, invLatVec, kPoint,&
-              & electronicSolver)
-=======
-              & orb, species, tDFTBU, tImHam.or.tSpinOrbit, tPrintMulliken, orbitalL, qBlockOut,&
-              & Ef, Eband, TS, E0, extPressure, cellVol, tAtomicEnergy, tDispersion, tEField,&
-              & tPeriodic, nSpin, tSpinOrbit, tSccCalc, tNegf, invLatVec, kPoint,&
-              & iAtInCentralRegion)
->>>>>>> 865caf56
+              & tDispersion, tEField, tPeriodic, nSpin, tSpinOrbit, tSccCalc, tNegf, invLatVec,&
+              & kPoint, iAtInCentralRegion, electronicSolver)
         end if
 
         if (tConverged .or. tStopScc) then
@@ -612,26 +551,14 @@
             & nSpin, qOutput, velocities)
       end if
 
-<<<<<<< HEAD
       call printEnergies(energy, TS, electronicSolver)
-
       if (tForces) then
         call env%globalTimer%startTimer(globalTimers%forceCalc)
         call env%globalTimer%startTimer(globalTimers%energyDensityMatrix)
         call getEnergyWeightedDensity(env, electronicSolver, denseDesc, forceType, filling, eigen,&
             & kPoint, kWeight, neighbourList, nNeighbourSK, orb, iSparseStart, img2CentCell,&
-            & iCellVec, cellVec, tRealHS, ham, over, parallelKS, ERhoPrim, eigvecsReal, SSqrReal,&
-            & eigvecsCplx, SSqrCplx, sparseIndexing)
-=======
-      call printEnergies(energy)
-
-      if (tForces) then
-        call env%globalTimer%startTimer(globalTimers%forceCalc)
-        call getEnergyWeightedDensity(env, denseDesc, forceType, filling, eigen, kPoint, kWeight,&
-            & neighbourList, nNeighbourSK, orb, iSparseStart, img2CentCell, iCellVec, cellVec,&
-            & tRealHS, ham, over, parallelKS, solver, iSCCIter, mu, ERhoPrim, eigvecsReal,&
-            & SSqrReal, eigvecsCplx, SSqrCplx)
->>>>>>> 865caf56
+            & iCellVec, cellVec, tRealHS, ham, over, parallelKS, iSCCIter, mu, ERhoPrim,&
+            & eigvecsReal, SSqrReal, eigvecsCplx, SSqrCplx, sparseIndexing)
         call env%globalTimer%stopTimer(globalTimers%energyDensityMatrix)
         call getGradients(env, sccCalc, tEField, tXlbomd, nonSccDeriv, Efield, rhoPrim, ERhoPrim,&
             & qOutput, q0, skHamCont, skOverCont, pRepCont, neighbourList, nNeighbourSK,&
@@ -904,7 +831,7 @@
     if (tPoisson) then
       call poiss_destroy()
     end if
-    if (solver==solverGF) then
+    if (electronicSolver%iSolver == electronicSolverTypes%GF) then
       call negf_destroy()
     end if
   #:endif
@@ -1900,6 +1827,9 @@
 
     if (nSpinBlocks /= 4) then
       call qm2ud(ham)
+      if (allocated(iHam)) then
+        call qm2ud(iHam)
+      end if
     end if
 
   end subroutine transformHam
@@ -1911,21 +1841,12 @@
   !> Hamiltonian or the full (unpacked) density matrix, must also invoked from within this routine,
   !> as those unpacked quantities do not exist elsewhere.
   !>
-<<<<<<< HEAD
-  subroutine getDensity(env, denseDesc, ham, over, neighbourList, nNeighbourSK, iSparseStart,&
+  subroutine getDensity(env, iScc, denseDesc, ham, over, neighbourList, nNeighbourSK, iSparseStart,&
       & img2CentCell, iCellVec, cellVec, kPoint, kWeight, orb, species, electronicSolver, tRealHS,&
-      & tSpinSharedEf, tSpinOrbit, tDualSpinOrbit, tFillKSep, tFixEf, tMulliken, iDistribFn,&
-      & tempElec, nEl, parallelKS, Ef, energy, eigen, filling, rhoPrim, Eband, TS, E0, iHam, xi,&
-      & orbitalL, HSqrReal, SSqrReal, eigvecsReal, iRhoPrim, HSqrCplx, SSqrCplx, eigvecsCplx,&
-      & rhoSqrReal, tLargeDenseMatrices, sparseIndexing)
-=======
-  subroutine getDensity(env, iSCC, denseDesc, ham, over, neighbourList, nNeighbourSK, iSparseStart,&
-      & img2CentCell, iCellVec, cellVec, kPoint, kWeight, orb, species, solver, tRealHS,&
       & tSpinSharedEf, tSpinOrbit, tDualSpinOrbit, tFillKSep, tFixEf, tMulliken, iDistribFn,&
       & tempElec, nEl, parallelKS, Ef, mu, energy, eigen, filling, rhoPrim, Eband, TS, E0, iHam,&
       & xi, orbitalL, HSqrReal, SSqrReal, eigvecsReal, iRhoPrim, HSqrCplx, SSqrCplx, eigvecsCplx,&
-      & rhoSqrReal)
->>>>>>> 865caf56
+      & rhoSqrReal, tLargeDenseMatrices, sparseIndexing)
 
     !> Environment settings
     type(TEnvironment), intent(inout) :: env
@@ -2084,7 +2005,7 @@
 
 
 #:if WITH_TRANSPORT
-    if (solver == solverGF) then
+    if (electronicSolver%iSolver == electronicSolverTypes%GF) then
       call env%globalTimer%startTimer(globalTimers%densityMatrix)
 
       call calcdensity_green(iSCC, env%mpi%globalComm, parallelKS%localKS, ham, over,&
@@ -2097,12 +2018,11 @@
     end if
 #:endif
 
-<<<<<<< HEAD
     select case(electronicSolver%iSolver)
-    case(1,2,3,4)
+    case(electronicSolverTypes%qr, electronicSolverTypes%divideandconquer,&
+        & electronicSolverTypes%relativelyrobust, electronicSolverTypes%elpa)
       call env%globalTimer%startTimer(globalTimers%diagonalization)
       if (nSpin /= 4) then
-        call qm2ud(ham)
         if (tRealHS) then
           call buildAndDiagDenseRealHam(env, denseDesc, ham, over, neighbourList, nNeighbourSK,&
               & iSparseStart, img2CentCell, electronicSolver, parallelKS, HSqrReal, SSqrReal,&
@@ -2112,21 +2032,11 @@
               & nNeighbourSK, iSparseStart, img2CentCell, iCellVec, cellVec, electronicSolver,&
               & parallelKS, HSqrCplx, SSqrCplx, eigVecsCplx, eigen)
         end if
-=======
-    call env%globalTimer%startTimer(globalTimers%diagonalization)
-
-    if (nSpin /= 4) then
-      if (tRealHS) then
-        call buildAndDiagDenseRealHam(env, denseDesc, ham, over, neighbourList, nNeighbourSK,&
-            & iSparseStart, img2CentCell, solver, parallelKS, HSqrReal, SSqrReal, eigVecsReal,&
-            & eigen(:,1,:))
->>>>>>> 865caf56
       else
         call buildAndDiagDensePauliHam(env, denseDesc, ham, over, kPoint, neighbourList,&
             & nNeighbourSK, iSparseStart, img2CentCell, iCellVec, cellVec, orb, electronicSolver,&
             & parallelKS, eigen(:,:,1), HSqrCplx, SSqrCplx, eigVecsCplx, iHam, xi, species)
       end if
-<<<<<<< HEAD
       call env%globalTimer%stopTimer(globalTimers%diagonalization)
 
       call getFillingsAndBandEnergies(eigen, nEl, nSpin, tempElec, kWeight, tSpinSharedEf,&
@@ -2144,26 +2054,6 @@
               & eigvecsCplx, rhoPrim, SSqrCplx)
         end if
         call ud2qm(rhoPrim)
-=======
-    else
-      call buildAndDiagDensePauliHam(env, denseDesc, ham, over, kPoint, neighbourList,&
-          & nNeighbourSK, iSparseStart, img2CentCell, iCellVec, cellVec, orb, solver, parallelKS,&
-          & eigen(:,:,1), HSqrCplx, SSqrCplx, eigVecsCplx, iHam, xi, species)
-    end if
-
-    call env%globalTimer%stopTimer(globalTimers%diagonalization)
-
-    call getFillingsAndBandEnergies(eigen, nEl, nSpin, tempElec, kWeight, tSpinSharedEf, tFillKSep,&
-        & tFixEf, iDistribFn, Ef, filling, Eband, TS, E0)
-
-    call env%globalTimer%startTimer(globalTimers%densityMatrix)
-
-    if (nSpin /= 4) then
-      if (tRealHS) then
-        call getDensityFromRealEigvecs(env, denseDesc, filling(:,1,:), neighbourList, nNeighbourSK,&
-            & iSparseStart, img2CentCell, orb, eigVecsReal, parallelKS, rhoPrim, SSqrReal,&
-            & rhoSqrReal)
->>>>>>> 865caf56
       else
         ! Pauli structure of eigenvectors
         filling(:,:,1) = 2.0_dp * filling(:,:,1)
@@ -2173,10 +2063,9 @@
             & SSqrCplx, energy, rhoPrim, xi, orbitalL, iRhoPrim)
         filling(:,:,1) = 0.5_dp * filling(:,:,1)
       end if
-<<<<<<< HEAD
       call env%globalTimer%stopTimer(globalTimers%densityMatrix)
 
-    case(5, 6, 9)
+    case(electronicSolverTypes%omm, electronicSolverTypes%pexsi, electronicSolverTypes%ntpoly)
       ! libOMM, PEXSI, NTPoly
 
       call env%globalTimer%startTimer(globalTimers%densityMatrix)
@@ -2187,7 +2076,7 @@
       iKS = 1
       iK = parallelKS%localKS(1, iKS)
 
-      if (electronicSolver%iSolver == 6) then
+      if (electronicSolver%iSolver == electronicSolverTypes%pexsi) then
         call elsi_set_pexsi_mu_min(electronicSolver%elsiHandle,&
             & electronicSolver%ELSI_PEXSI_mu_min + electronicSolver%ELSI_PEXSI_DeltaVmin)
         call elsi_set_pexsi_mu_max(electronicSolver%elsiHandle,&
@@ -2206,7 +2095,6 @@
         if (nSpin == 2 .and. .not. tSpinSharedEf) then
           call error("ELSI currently requires shared Fermi levels over spin")
         end if
-        call qm2ud(ham)
 
         if (tRealHS) then
 
@@ -2218,7 +2106,8 @@
               SSqrReal = 0.0_dp
               call unpackHSRealBlacs(env%blacs, over, neighbourList%iNeighbour, nNeighbourSK,&
                   & iSparseStart, img2CentCell, denseDesc, SSqrReal)
-              if (electronicSolver%ELSI_OMM_Choleskii .or. electronicSolver%iSolver == 6) then
+              if (electronicSolver%ELSI_OMM_Choleskii .or. electronicSolver%iSolver ==&
+                  & electronicSolverTypes%pexsi) then
                 electronicSolver%tCholeskiiDecomposed(iKS) = .true.
               end if
             end if
@@ -2247,7 +2136,8 @@
               call unpackHSCplxBlacs(env%blacs, over, kPoint(:,iK), neighbourList%iNeighbour,&
                   & nNeighbourSK, iCellVec, cellVec, iSparseStart, img2CentCell, denseDesc,&
                   & SSqrCplx)
-              if (electronicSolver%ELSI_OMM_Choleskii .or. electronicSolver%iSolver == 6) then
+              if (electronicSolver%ELSI_OMM_Choleskii .or. electronicSolver%iSolver&
+                  & == electronicSolverTypes%pexsi) then
                 electronicSolver%tCholeskiiDecomposed(iKS) = .true.
               end if
             end if
@@ -2301,7 +2191,8 @@
             call unpackSPauliBlacs(env%blacs, over, kPoint(:,iK), neighbourList%iNeighbour,&
                 & nNeighbourSK, iCellVec, cellVec, iSparseStart, img2CentCell, orb%mOrb, denseDesc,&
                 & SSqrCplx)
-            if (electronicSolver%ELSI_OMM_Choleskii .or. electronicSolver%iSolver == 6) then
+            if (electronicSolver%ELSI_OMM_Choleskii .or. electronicSolver%iSolver&
+                & == electronicSolverTypes%pexsi) then
               electronicSolver%tCholeskiiDecomposed(iKS) = .true.
             end if
           endif
@@ -2349,7 +2240,7 @@
       call mpifx_allreduceip(env%mpi%globalComm, Ef, MPI_SUM)
       call mpifx_allreduceip(env%mpi%globalComm, TS, MPI_SUM)
 
-      if (electronicSolver%iSolver == 6) then
+      if (electronicSolver%iSolver == electronicSolverTypes%pexsi) then
         call elsi_get_pexsi_mu_min(electronicSolver%elsiHandle,&
             & electronicSolver%ELSI_PEXSI_mu_min)
         call elsi_get_pexsi_mu_max(electronicSolver%elsiHandle,&
@@ -2369,20 +2260,6 @@
     #:endif
 
     end select
-=======
-      call ud2qm(rhoPrim)
-    else
-      ! Pauli structure of eigenvectors
-      filling(:,:,1) = 2.0_dp * filling(:,:,1)
-      call getDensityFromPauliEigvecs(env, denseDesc, tRealHS, tSpinOrbit, tDualSpinOrbit,&
-          & tMulliken, kPoint, kWeight, filling(:,:,1), neighbourList, nNeighbourSK, orb,&
-          & iSparseStart, img2CentCell, iCellVec, cellVec, species, parallelKS, eigVecsCplx,&
-          & SSqrCplx, energy, rhoPrim, xi, orbitalL, iRhoPrim)
-      filling(:,:,1) = 0.5_dp * filling(:,:,1)
-    end if
-
-    call env%globalTimer%stopTimer(globalTimers%densityMatrix)
->>>>>>> 865caf56
 
   end subroutine getDensity
 
@@ -4119,16 +3996,10 @@
   !>
   !> NOTE: Dense eigenvector and overlap matrices are overwritten.
   !>
-<<<<<<< HEAD
   subroutine getEnergyWeightedDensity(env, electronicSolver, denseDesc, forceType, filling,&
       & eigen, kPoint, kWeight, neighbourList, nNeighbourSK, orb, iSparseStart, img2CentCell,&
-      & iCellVEc, cellVec, tRealHS, ham, over, parallelKS, ERhoPrim, HSqrReal, SSqrReal, HSqrCplx,&
-      & SSqrCplx, sparseIndexing)
-=======
-  subroutine getEnergyWeightedDensity(env, denseDesc, forceType, filling, eigen, kPoint, kWeight,&
-      & neighbourList, nNeighbourSK, orb, iSparseStart, img2CentCell, iCellVEc, cellVec, tRealHS,&
-      & ham, over, parallelKS, solver, iSCC, mu, ERhoPrim, HSqrReal, SSqrReal, HSqrCplx, SSqrCplx)
->>>>>>> 865caf56
+      & iCellVEc, cellVec, tRealHS, ham, over, parallelKS, iSCC, mu, ERhoPrim, HSqrReal, SSqrReal,&
+      & HSqrCplx, SSqrCplx, sparseIndexing)
 
     !> Environment settings
     type(TEnvironment), intent(inout) :: env
@@ -4187,9 +4058,6 @@
     !> K-points and spins to process
     type(TParallelKS), intent(in) :: parallelKS
 
-    !> Solver type
-    integer, intent(in) :: solver
-
     !> iteration counter
     integer, intent(in) :: iSCC
 
@@ -4219,7 +4087,7 @@
     call env%globalTimer%startTimer(globalTimers%energyDensityMatrix)
 
   #:if WITH_TRANSPORT
-    if (solver == solverGF) then
+    if (electronicSolver%iSolver == electronicSolverTypes%GF) then
       call calcEdensity_green(iSCC, env%mpi%globalComm, parallelKS%localKS, ham, over,&
           & neighbourlist%iNeighbour, nNeighbourSK, denseDesc%iAtomStart, iSparseStart,&
           & img2CentCell, iCellVec, cellVec, orb, kPoint, kWeight, mu, ERhoPrim)
