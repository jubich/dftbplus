!--------------------------------------------------------------------------------------------------!
!  DFTB+: general package for performing fast atomistic simulations                                !
!  Copyright (C) 2018  DFTB+ developers group                                                      !
!                                                                                                  !
!  See the LICENSE file for terms of usage and distribution.                                       !
!--------------------------------------------------------------------------------------------------!

#:include 'common.fypp'

!> The main routines for DFTB+
module main
#:if WITH_MPI
  use mpifx
#:endif
#:if WITH_SCALAPACK
  use scalapackfx
  use scalafxext
#:endif
  use assert
  use constants
  use solvertypes
  use globalenv
  use environment
  use densedescr
  use inputdata_module
  use nonscc
  use eigenvects
  use repulsive
  use etemp
  use populations
  use densitymatrix
  use forces
  use stress
  use scc
  use sccinit
  use externalcharges
  use periodic
  use mixer
  use geoopt
  use numderivs2
  use spin
  use dftbplusu
  use mdcommon
  use energies
  use potentials
  use orbitalequiv
  use parser
  use sparse2dense
#:if not WITH_SCALAPACK
  use blasroutines, only : symm, hemm
#:endif
  use hsdutils
  use charmanip
  use shift
  use spinorbit
  use angmomentum
  use elecconstraints
  use pmlocalisation, only : TPipekMezey
  use linresp_module
  use mainio
  use commontypes
  use dispersions, only : DispersionIface
  use xmlf90
  use thirdorder_module, only : ThirdOrder
  use rangeseparated, only : RangeSepFunc
  use simplealgebra
  use message
  use repcont
  use xlbomd_module
  use slakocont
  use linkedlist
  use lapackroutines
  use mdcommon
  use mdintegrator
  use tempprofile

#:if WITH_TRANSPORT
  use libnegf_vars, only : TTransPar
  use negf_int
  use poisson_init
#:endif


  implicit none
  private

  public :: runDftbPlus

  !> O(N^2) density matrix creation
  logical, parameter :: tDensON2 = .false.

  !> Should further output be appended to detailed.out?
  logical, parameter :: tAppendDetailedOut = .false.


contains

  !> The main DFTB program itself
  subroutine runDftbPlus(env)
    use initprogram

    !> Environment settings
    type(TEnvironment), intent(inout) :: env

    !> energy in previous scc cycles
    real(dp) :: Eold

    !> Stress tensors for various contribution in periodic calculations
    !> Sign convention: Positive diagonal elements expand the supercell
    real(dp) :: totalStress(3,3)

    !> Derivative of total energy with respect to lattice vectors
    !> Sign convention: This is in the uphill energy direction for the lattice vectors (each row
    !> pertaining to a separate lattice vector), i.e. opposite to the force.
    !>
    !> The component of a derivative vector that is orthogonal to the plane containing the other two
    !> lattice vectors will expand (contract) the supercell if it is on the opposite (same) same
    !> side of the plane as its associated lattice vector.
    !>
    !> In the special case of cartesian axis aligned orthorhombic lattice vectors, negative diagonal
    !> elements expand the supercell.
    real(dp) :: totalLatDeriv(3,3)

    !> derivative of cell volume wrt to lattice vectors, needed for pV term
    real(dp) :: extLatDerivs(3,3)

    !> whether scc converged
    logical :: tConverged

    !> internal pressure within the cell
    real(dp) :: intPressure

    !> Geometry steps so far
    integer :: iGeoStep

    !> Lattice geometry steps so far
    integer :: iLatGeoStep

    !> Do we have the final geometry?
    logical :: tGeomEnd

    !> Has this completed?
    logical :: tCoordEnd

    !> do we take an optimization step on the lattice or the internal coordinates if optimizing both
    !> in a periodic geometry
    logical :: tCoordStep

    !> lattice vectors returned by the optimizer
    real(dp) :: constrLatDerivs(9)

    !> MD instantaneous thermal energy
    real(dp) :: tempIon

    !> external electric field
    real(dp) :: Efield(3), absEfield

    !> Difference between last calculated and new geometry.
    real(dp) :: diffGeo

    !> Loop variables
    integer :: iSCCIter

    !> Charge error in the last iterations
    real(dp) :: sccErrorQ, diffElec

    !> flag to write out geometries (and charge data if scc) when moving atoms about - in the case
    !> of drivers like conjugate gradient/steepest descent the geometries are written anyway
    logical :: tWriteRestart

    !> Minimal number of SCC iterations
    integer :: minSCCIter

    !> if scc/geometry driver should be stopped
    logical :: tStopSCC, tStopDriver

    !> Whether scc restart info should be written in current iteration
    logical :: tWriteSccRestart

    !> Whether charges should be written
    logical :: tWriteCharges

    !> locality measure for the wavefunction
    real(dp) :: localisation

    !> All of the excited energies actuall solved by Casida routines (if used)
    real(dp), allocatable :: energiesCasida(:)

    call initGeoOptParameters(tCoordOpt, nGeoSteps, tGeomEnd, tCoordStep, tStopDriver, iGeoStep,&
        & iLatGeoStep)

    minSccIter = getMinSccIters(tSccCalc, tDftbU, nSpin)

    if (tXlbomd) then
      call xlbomdIntegrator%setDefaultSCCParameters(minSCCiter, maxSccIter, sccTol)
    end if

    ! If the geometry is periodic, need to update lattice information in geometry loop
    tLatticeChanged = tPeriodic

    ! As first geometry iteration, require updates for coordinates in dependent routines
    tCoordsChanged = .true.

    lpGeomOpt: do iGeoStep = 0, nGeoSteps

      call env%globalTimer%startTimer(globalTimers%preSccInit)

      call printGeoStepInfo(tCoordOpt, tLatOpt, iLatGeoStep, iGeoStep)

      tWriteRestart = env%tGlobalMaster&
          & .and. needsRestartWriting(tGeoOpt, tMd, iGeoStep, nGeoSteps, restartFreq)

      if (tMD .and. tWriteRestart) then
        call writeMdOut1(fdMd, mdOut, iGeoStep, pMDIntegrator)
      end if

      if (tLatticeChanged) then
        call handleLatticeChange(latVec, sccCalc, tStress, extPressure, mCutOff, dispersion,&
            & recVec, invLatVec, cellVol, recCellVol, extLatDerivs, cellVec, rCellVec)
      end if

      if (tCoordsChanged) then
<<<<<<< HEAD
        call handleCoordinateChange(env, coord0, latVec, invLatVec, species0, mCutoff, skRepCutoff,&
            & orb, tPeriodic, sccCalc, dispersion, thirdOrd, rangeSep, img2CentCell, iCellVec, neighborList,&
            & nAllAtom, coord0Fold, coord, species, rCellVec, nAllOrb, nNeighbor, ham, over, H0,&
            & rhoPrim, iRhoPrim, iHam, ERhoPrim, iSparseStart)
=======
        call handleCoordinateChange(env, coord0, latVec, invLatVec, species0, mCutoff, repCutoff,&
            & skCutoff, orb, tPeriodic, sccCalc, dispersion, thirdOrd, img2CentCell, iCellVec,&
            & neighbourList, nAllAtom, coord0Fold, coord, species, rCellVec, nAllOrb, nNeighbourSK,&
            & nNeighbourRep, ham, over, H0, rhoPrim, iRhoPrim, iHam, ERhoPrim, iSparseStart,&
            & tPoisson)
>>>>>>> 31b62ae8
      end if

    #:if WITH_TRANSPORT
      if (tNegf) then
        call initNegfStuff(denseDesc, transpar, ginfo, neighbourList, nNeighbourSK, img2CentCell,&
            & orb)
      end if
    #:endif

      if (tSccCalc) then
        call reset(pChrgMixer, nMixElements)
      end if


      call env%globalTimer%startTimer(globalTimers%sparseH0S)
      call buildH0(env, H0, skHamCont, atomEigVal, coord, nNeighbourSK, neighbourList%iNeighbour,&
          & species, iSparseStart, orb)
      call buildS(env, over, skOverCont, coord, nNeighbourSK, neighbourList%iNeighbour, species,&
          & iSparseStart, orb)
      call env%globalTimer%stopTimer(globalTimers%sparseH0S)

      if (tSetFillingTemp) then
        call getTemperature(temperatureProfile, tempElec)
      end if

      call calcRepulsiveEnergy(coord, species, img2CentCell, nNeighbourRep, neighbourList,&
          & pRepCont, energy%atomRep, energy%ERep, iAtInCentralRegion)

      if (tDispersion) then
        call calcDispersionEnergy(dispersion, energy%atomDisp, energy%Edisp, iAtInCentralRegion)
      end if

      call resetExternalPotentials(potential)

      if (tReadShifts) then
        call uploadShiftPerL(fShifts, orb, nAtom, nSpin, potential%extShell)
      end if


      call setUpExternalElectricField(tEField, tTDEField, tPeriodic, EFieldStrength,&
          & EFieldVector, EFieldOmega, EFieldPhase, neighbourList, nNeighbourSK, iCellVec,&
          & img2CentCell, cellVec, deltaT, iGeoStep, coord0Fold, coord, EField,&
          & potential%extAtom(:,1), absEField)

      call mergeExternalPotentials(orb, species, potential)

      ! For non-scc calculations with transport only, jump out of geometry loop
      if (solver == solverOnlyTransport) then
        if (tWriteDetailedOut) then
          ! Open detailed.out before jumping out of lpGeomOpt
          call openDetailedOut(fdDetailedOut, userOut, tAppendDetailedOut, iGeoStep, 1)
        end if
        ! We need to define hamltonian by adding the potential
        call getSccHamiltonian(H0, over, nNeighbourSK, neighbourList, species, orb, iSparseStart,&
            & img2CentCell, potential, ham, iHam)
        exit lpGeomOpt
      end if

      call initSccLoop(tSccCalc, xlbomdIntegrator, minSccIter, maxSccIter, sccTol, tConverged,&
          & tNegf)

      call env%globalTimer%stopTimer(globalTimers%preSccInit)

      call env%globalTimer%startTimer(globalTimers%scc)

      lpSCC: do iSccIter = 1, maxSccIter

        call resetInternalPotentials(tDualSpinOrbit, xi, orb, species, potential)

        if (tSccCalc) then

          call getChargePerShell(qInput, orb, species, chargePerShell)

        #:if WITH_TRANSPORT
          ! Overrides input charges with uploaded contact charges
          if (tUpload) then
            call overrideContactCharges(qInput, chargeUp, transpar)
          end if
        #:endif

          call addChargePotentials(env, sccCalc, qInput, q0, chargePerShell, orb, species,&
              & neighbourList, img2CentCell, spinW, thirdOrd, potential, electrostatics,&
              & tPoisson, tUpload, shiftPerLUp)

          call addBlockChargePotentials(qBlockIn, qiBlockIn, tDftbU, tImHam, species, orb,&
              & nDftbUFunc, UJ, nUJ, iUJ, niUJ, potential)

        end if

        ! All potentials are added up into intBlock
        potential%intBlock = potential%intBlock + potential%extBlock

        ! Compute the SCC Hamiltonian
        call getSccHamiltonian(H0, over, nNeighbourSK, neighbourList, species, orb, iSparseStart,&
            & img2CentCell, potential, ham, iHam)

        if (tWriteRealHS .or. tWriteHS) then
          call writeHSAndStop(env, tWriteHS, tWriteRealHS, tRealHS, over, neighbourList,&
              & nNeighbourSK, denseDesc%iAtomStart, iSparseStart, img2CentCell, kPoint, iCellVec,&
              & cellVec, ham, iHam)
        end if

<<<<<<< HEAD
        call getDensity(env, denseDesc, ham, over, neighborList, nNeighbor, iSparseStart,&
            & img2CentCell, iCellVec, cellVec, kPoint, kWeight, orb, species, solver, tRealHS,&
            & tSpinSharedEf, tSpinOrbit, tDualSpinOrbit, tFillKSep, tFixEf, tMulliken, iDistribFn,&
            & tempElec, nEl, parallelKS, Ef, energy, rangeSep, eigen, filling, rhoPrim, Eband, TS, E0, iHam,&
            & xi, orbitalL, HSqrReal, SSqrReal, eigvecsReal, iRhoPrim, HSqrCplx, SSqrCplx,&
            & eigvecsCplx, rhoSqrReal, deltaRhoInSqr, deltaRhoOutSqr, qOutput)
=======
        ! Transform Hamiltonian from qm to ud
        call transformHam(ham, iHam)

        ! Compute Density Matrix
        call getDensity(env, iSCCIter, denseDesc, ham, over, neighbourList, nNeighbourSK,&
            & iSparseStart, img2CentCell, iCellVec, cellVec, kPoint, kWeight, orb, species, solver,&
            & tRealHS, tSpinSharedEf, tSpinOrbit, tDualSpinOrbit, tFillKSep, tFixEf, tMulliken,&
            & iDistribFn, tempElec, nEl, parallelKS, Ef, mu, energy, eigen, filling, rhoPrim,&
            & Eband, TS, E0, iHam, xi, orbitalL, HSqrReal, SSqrReal, eigvecsReal, iRhoPrim,&
            & HSqrCplx, SSqrCplx, eigvecsCplx, rhoSqrReal)
>>>>>>> 31b62ae8

        !> For rangeseparated calculations deduct atomic charges from deltaRho
        if (tRangeSep) then
           call denseSubtractDensityOfAtoms_nospin(q0, denseDesc%iAtomStart, deltaRhoOutSqr)
        end if
        
        if (tWriteBandDat) then
          call writeBandOut(bandOut, eigen, filling, kWeight)
        end if

        if (tMulliken) then
          call getMullikenPopulation(rhoPrim, over, orb, neighbourList, nNeighbourSK, img2CentCell,&
              & iSparseStart, qOutput, iRhoPrim=iRhoPrim, qBlock=qBlockOut, qiBlock=qiBlockOut)
        end if

        #:if WITH_TRANSPORT
          ! Override charges with uploaded contact charges
          if (tUpload) then
            call overrideContactCharges(qOutput, chargeUp, transpar)
          end if
        #:endif

        ! For non-dual spin-orbit orbitalL is determined during getDensity() call above
        if (tDualSpinOrbit) then
          call getLDual(orbitalL, qiBlockOut, orb, species)
        end if

        ! Note: if XLBOMD is active, potential created with input charges is needed later,
        ! therefore it should not be overwritten here.
        if (tSccCalc .and. .not. tXlbomd) then
          call resetInternalPotentials(tDualSpinOrbit, xi, orb, species, potential)
          call getChargePerShell(qOutput, orb, species, chargePerShell)

          call addChargePotentials(env, sccCalc, qOutput, q0, chargePerShell, orb, species,&
              & neighbourList, img2CentCell, spinW, thirdOrd, potential, electrostatics,&
              & tPoissonTwice, tUpload, shiftPerLUp)

          call addBlockChargePotentials(qBlockOut, qiBlockOut, tDftbU, tImHam, species, orb,&
              & nDftbUFunc, UJ, nUJ, iUJ, niUJ, potential)

          potential%intBlock = potential%intBlock + potential%extBlock
        end if

        call getEnergies(sccCalc, qOutput, q0, chargePerShell, species, tEField, tXlbomd,&
<<<<<<< HEAD
            & tDftbU, tDualSpinOrbit, rhoPrim, H0, orb, neighborList, nNeighbor, img2CentCell,&
            & iSparseStart, cellVol, extPressure, TS, potential, energy, thirdOrd, rangeSep,& 
            &qBlockOut, qiBlockOut, nDftbUFunc, UJ, nUJ, iUJ, niUJ, xi)
=======
            & tDftbU, tDualSpinOrbit, rhoPrim, H0, orb, neighbourList, nNeighbourSK, img2CentCell,&
            & iSparseStart, cellVol, extPressure, TS, potential, energy, thirdOrd, qBlockOut,&
            & qiBlockOut, nDftbUFunc, UJ, nUJ, iUJ, niUJ, xi, iAtInCentralRegion, tFixEf, Ef)
>>>>>>> 31b62ae8

        tStopScc = hasStopFile(fStopScc)

        ! Mix charges Input/Output
        if (tSccCalc) then
          if(.not. tRangeSep) then
             call getNextInputCharges(env, pChrgMixer, qOutput, qOutRed, orb, nIneqOrb, iEqOrbitals,&
              & iGeoStep, iSccIter, minSccIter, maxSccIter, sccTol, tStopScc, tDftbU, tReadChrg,&
              & qInput, qInpRed, sccErrorQ, tConverged, qBlockOut, iEqBlockDftbU, qBlockIn,&
              & qiBlockOut, iEqBlockDftbULS, species0, nUJ, iUJ, niUJ, qiBlockIn)
<<<<<<< HEAD
          else
             call getNextInputDensity(SSqrReal, over, neighborList, nNeighbor, denseDesc%iAtomStart,&
              & iSparseStart, img2CentCell, pChrgMixer, qOutput, orb, iGeoStep, iSccIter, minSccIter, maxSccIter,& 
              &sccTol, tStopScc, tReadChrg, q0, qInput, sccErrorQ, tConverged,& 
              &deltaRhoOut, deltaRhoIn, deltaRhoDiff, deltaRhoInSqr) 
          end if
=======

>>>>>>> 31b62ae8
          call getSccInfo(iSccIter, energy%Eelec, Eold, diffElec)
          if (tNegf) then
            call printSccHeader()
          end if
          call printSccInfo(tDftbU, iSccIter, energy%Eelec, diffElec, sccErrorQ)

          if (tNegf) then
            call printBlankLine()
          end if

          tWriteSccRestart = env%tGlobalMaster .and.&
              & needsSccRestartWriting(restartFreq, iGeoStep, iSccIter, minSccIter, maxSccIter,&
              & tMd, tGeoOpt, tDerivs, tConverged, tReadChrg, tStopScc)
          if (tWriteSccRestart) then
            call writeCharges(fCharges, tWriteChrgAscii, orb, qInput, qBlockIn, qiBlockIn)
          end if
        end if

        if (tWriteDetailedOut) then
          call openDetailedOut(fdDetailedOut, userOut, tAppendDetailedOut, iGeoStep, iSccIter)
          call writeDetailedOut1(fdDetailedOut, iDistribFn, nGeoSteps, iGeoStep, tMD, tDerivs,&
              & tCoordOpt, tLatOpt, iLatGeoStep, iSccIter, energy, diffElec, sccErrorQ,&
              & indMovedAtom, pCoord0Out, q0, qInput, qOutput, eigen, filling, orb, species,&
              & tDFTBU, tImHam.or.tSpinOrbit, tPrintMulliken, orbitalL, qBlockOut, Ef, Eband, TS,&
              & E0, extPressure, cellVol, tAtomicEnergy, tDispersion, tEField, tPeriodic, nSpin,&
              & tSpin, tSpinOrbit, tSccCalc, tNegf, invLatVec, kPoint, iAtInCentralRegion)
        end if

        if (tConverged .or. tStopScc) then
          exit lpSCC
        end if

      end do lpSCC

      call env%globalTimer%stopTimer(globalTimers%scc)

    #:if WITH_TRANSPORT
      if (tPoisson) then
        call poiss_savepotential()
      end if
    #:endif

      call env%globalTimer%startTimer(globalTimers%postSCC)

      if (tLinResp) then
        if (withMpi) then
          call error("Linear response calc. does not work with MPI yet")
        end if
        call ensureLinRespConditions(t3rd, tRealHS, tPeriodic, tCasidaForces)
        call calculateLinRespExcitations(env, lresp, parallelKS, sccCalc, qOutput, q0, over,&
            & eigvecsReal, eigen(:,1,:), filling(:,1,:), coord0, species, speciesName, orb,&
            & skHamCont, skOverCont, autotestTag, runId, neighbourList, nNeighbourSK,&
            & denseDesc, iSparseStart, img2CentCell, tWriteAutotest, tCasidaForces,&
            & tLinRespZVect, tPrintExcitedEigvecs, tPrintEigvecsTxt, nonSccDeriv, energy,&
            & energiesCasida, SSqrReal, rhoSqrReal, excitedDerivs, occNatural)
      end if

      if (tXlbomd) then
        call getXlbomdCharges(xlbomdIntegrator, qOutRed, pChrgMixer, orb, nIneqOrb, iEqOrbitals,&
            & qInput, qInpRed, iEqBlockDftbU, qBlockIn, species0, nUJ, iUJ, niUJ, iEqBlockDftbuLs,&
            & qiBlockIn)
      end if

      if (tDipole) then
        call getDipoleMoment(qOutput, q0, coord, dipoleMoment, iAtInCentralRegion)
      #:call DEBUG_CODE
        call checkDipoleViaHellmannFeynman(rhoPrim, q0, coord0, over, orb, neighbourList,&
            & nNeighbourSK, species, iSparseStart, img2CentCell)
      #:endcall DEBUG_CODE
      end if

    #:if WITH_TRANSPORT
      if (tLocalCurrents) then
        call writeXYZFormat("supercell.xyz", coord, species, speciesName)
        write(stdOut,*) " <<< supercell.xyz written on file"
        call local_currents(env%mpi%globalComm, parallelKS%localKS, ham, over,&
            & neighbourList%iNeighbour, nNeighbourSK, denseDesc%iAtomStart, iSparseStart,&
            & img2CentCell, iCellVec, cellVec, orb, kPoint, kWeight, coord0Fold, .false., mu)
      end if
    #:endif

      call env%globalTimer%startTimer(globalTimers%eigvecWriting)

      if (tPrintEigVecs) then
        call writeEigenvectors(env, runId, neighbourList, nNeighbourSK, cellVec, iCellVec,&
            & denseDesc, iSparseStart, img2CentCell, species, speciesName, orb, kPoint, over,&
            & parallelKS, tPrintEigvecsTxt, eigvecsReal, SSqrReal, eigvecsCplx, SSqrCplx)
      end if

      if (tProjEigenvecs) then
        call writeProjectedEigenvectors(env, regionLabels, eigen, neighbourList, nNeighbourSK,&
            & cellVec, iCellVec, denseDesc, iSparseStart, img2CentCell, orb, over, kPoint, kWeight,&
            & iOrbRegion, parallelKS, eigvecsReal, SSqrReal, eigvecsCplx, SSqrCplx)
      end if
      call env%globalTimer%stopTimer(globalTimers%eigvecWriting)

      ! MD geometry files are written only later, once velocities for the current geometry are known
      if (tGeoOpt .and. tWriteRestart) then
        call writeCurrentGeometry(geoOutFile, pCoord0Out, tLatOpt, tMd, tAppendGeo, tFracCoord,&
            & tPeriodic, tPrintMulliken, species0, speciesName, latVec, iGeoStep, iLatGeoStep,&
            & nSpin, qOutput, velocities)
      end if

      call printEnergies(energy)

      if (tForces) then
        call env%globalTimer%startTimer(globalTimers%forceCalc)
        call getEnergyWeightedDensity(env, denseDesc, forceType, filling, eigen, kPoint, kWeight,&
            & neighbourList, nNeighbourSK, orb, iSparseStart, img2CentCell, iCellVec, cellVec,&
            & tRealHS, ham, over, parallelKS, solver, iSCCIter, mu, ERhoPrim, eigvecsReal,&
            & SSqrReal, eigvecsCplx, SSqrCplx)
        call env%globalTimer%stopTimer(globalTimers%energyDensityMatrix)
        call getGradients(env, sccCalc, tEField, tXlbomd, nonSccDeriv, Efield, rhoPrim, ERhoPrim,&
<<<<<<< HEAD
            & qOutput, q0, skHamCont, skOverCont, pRepCont, neighborList, nNeighbor, species,&
            & img2CentCell, iSparseStart, orb, potential, coord, derivs, iRhoPrim, thirdOrd,&
            & chrgForces, dispersion, rangeSep, SSqrReal, over, denseDesc, deltaRhoOutSqr)
        if (tLinResp) then
=======
            & qOutput, q0, skHamCont, skOverCont, pRepCont, neighbourList, nNeighbourSK,&
            & nNeighbourRep, species, img2CentCell, iSparseStart, orb, potential, coord, derivs,&
            & iRhoPrim, thirdOrd, chrgForces, dispersion, tPoisson)
        if (tCasidaForces) then
>>>>>>> 31b62ae8
          derivs(:,:) = derivs + excitedDerivs
        end if
        call env%globalTimer%stopTimer(globalTimers%forceCalc)

        if (tStress) then
          call env%globalTimer%startTimer(globalTimers%stressCalc)
          call getStress(env, sccCalc, thirdOrd, tEField, nonSccDeriv, EField, rhoPrim, ERhoPrim,&
              & qOutput, q0, skHamCont, skOverCont, pRepCont, neighbourList, nNeighbourSK,&
              & nNeighbourRep, species, img2CentCell, iSparseStart, orb, potential, coord, latVec,&
              & invLatVec, cellVol, coord0, totalStress, totalLatDeriv, intPressure, iRhoPrim,&
              & dispersion)
          call env%globalTimer%stopTimer(globalTimers%stressCalc)
          call printVolume(cellVol)
          ! MD case includes the atomic kinetic energy contribution, so print that later
          if (.not. tMD) then
            call printPressureAndFreeEnergy(extPressure, intPressure, energy%EGibbs)
          end if
        end if

      end if

      if (tWriteDetailedOut) then
        call writeDetailedOut2(fdDetailedOut, tSccCalc, tConverged, tXlbomd, tLinResp, tGeoOpt,&
            & tMD, tPrintForces, tStress, tPeriodic, energy, totalStress, totalLatDeriv, derivs,&
            & chrgForces, indMovedAtom, cellVol, intPressure, geoOutFile, iAtInCentralRegion)
      end if

      if (tSccCalc .and. .not. tXlbomd .and. .not. tConverged) then
        call warning("SCC is NOT converged, maximal SCC iterations exceeded")
        if (tUseConvergedForces) then
          call env%shutdown()
        end if
      end if

      if (tSccCalc .and. allocated(esp) .and. (.not. (tGeoOpt .or. tMD) .or.&
          & needsRestartWriting(tGeoOpt, tMd, iGeoStep, nGeoSteps, restartFreq))) then
        call esp%evaluate(env, sccCalc, EField)
        call writeEsp(esp, env, iGeoStep, nGeoSteps)
      end if

      if (tForces) then
        if (allocated(conAtom)) then
          call constrainForces(conAtom, conVec, derivs)
        end if

        if (tCoordOpt) then
          call printMaxForce(maxval(abs(derivs(:, indMovedAtom))))
        end if

        if (tLatOpt) then
          ! Only include the extLatDerivs contribution if not MD, as the barostat would otherwise
          ! take care of this, hence add it here rather than to totalLatDeriv itself
          call constrainLatticeDerivs(totalLatDeriv + extLatDerivs, normOrigLatVec, tLatOptFixAng,&
              & tLatOptFixLen, tLatOptIsotropic, constrLatDerivs)
          call printMaxLatticeForce(maxval(abs(constrLatDerivs)))
        end if

        if (tSocket .and. env%tGlobalMaster) then
          ! stress was computed above in the force evaluation block or is 0 if aperiodic
        #:if WITH_SOCKETS
          call socket%send(energy%ETotal - sum(TS), -derivs, totalStress * cellVol)
        #:else
          call error("Should not be here - compiled without socket support")
        #:endif
        end if

        ! If geometry minimizer finished and the last calculated geometry is the minimal one (not
        ! necessarily the case, depends on the optimizer!) we are finished.  Otherwise we have to
        ! recalculate everything at the converged geometry.

        if (tGeomEnd) then
          call env%globalTimer%stopTimer(globalTimers%postSCC)
          exit lpGeomOpt
        end if

        tWriteCharges = tWriteRestart .and. tMulliken .and. tSccCalc .and. .not. tDerivs&
            & .and. maxSccIter > 1
        if (tWriteCharges) then
          call writeCharges(fCharges, tWriteChrgAscii, orb, qInput, qBlockIn, qiBlockIn)
        end if

        ! initially assume coordinates are not being updated
        tCoordsChanged = .false.
        tLatticeChanged = .false.

        if (tDerivs) then
          call getNextDerivStep(derivDriver, derivs, indMovedAtom, coord0, tGeomEnd)
          if (tGeomEnd) then
            call env%globalTimer%stopTimer(globalTimers%postSCC)
            exit lpGeomOpt
          end if
          tCoordsChanged = .true.
        else if (tGeoOpt) then
          tCoordsChanged = .true.
          if (tCoordStep) then
            if (.not. tCasidaForces) then
              call getNextCoordinateOptStep(pGeoCoordOpt, energy, derivs, indMovedAtom,&
                  & coord0, diffGeo, tCoordEnd, .true.)
            else
              call getNextCoordinateOptStep(pGeoCoordOpt, energy, derivs, indMovedAtom,&
                  & coord0, diffGeo, tCoordEnd, .false.)
            end if
            if (.not. tLatOpt) then
              tGeomEnd = tCoordEnd
            end if
            if (.not. tGeomEnd .and. tCoordEnd .and. diffGeo < tolSameDist) then
              tCoordStep = .false.
            end if
          else
            call getNextLatticeOptStep(pGeoLatOpt, energy, constrLatDerivs, origLatVec,&
                & tLatOptFixAng, tLatOptFixLen, tLatOptIsotropic, indMovedAtom, latVec, coord0,&
                & diffGeo, tGeomEnd)
            iLatGeoStep = iLatGeoStep + 1
            tLatticeChanged = .true.
            if (.not. tGeomEnd .and. tCoordOpt) then
              tCoordStep = .true.
              call reset(pGeoCoordOpt, reshape(coord0(:, indMovedAtom), [nMovedCoord]))
            end if
          end if
          if (tGeomEnd .and. diffGeo < tolSameDist) then
            call env%globalTimer%stopTimer(globalTimers%postSCC)
            exit lpGeomOpt
          end if
        else if (tMD) then
          ! New MD coordinates saved in a temporary variable, as writeCurrentGeometry() below
          ! needs the old ones to write out consistent geometries and velocities.
          newCoords(:,:) = coord0
          call getNextMdStep(pMdIntegrator, pMdFrame, temperatureProfile, derivs, movedMass,&
              & mass, cellVol, invLatVec, species0, indMovedAtom, tStress, tBarostat, energy,&
              & newCoords, latVec, intPressure, totalStress, totalLatDeriv, velocities, tempIon)
          tCoordsChanged = .true.
          tLatticeChanged = tBarostat
          call printMdInfo(tSetFillingTemp, tEField, tPeriodic, tempElec, absEField, tempIon,&
              & intPressure, extPressure, energy)
          if (tWriteRestart) then
            if (tPeriodic) then
              cellVol = abs(determinant33(latVec))
              energy%EGibbs = energy%EMermin + extPressure * cellVol
            end if
            call writeMdOut2(fdMd, tStress, tBarostat, tLinResp, tEField, tFixEf, tPrintMulliken,&
                & energy, energiesCasida, latVec, cellVol, intPressure, extPressure, tempIon,&
                & absEField, qOutput, q0, dipoleMoment)
            call writeCurrentGeometry(geoOutFile, pCoord0Out, .false., .true., .true., tFracCoord,&
                & tPeriodic, tPrintMulliken, species0, speciesName, latVec, iGeoStep, iLatGeoStep,&
                & nSpin, qOutput, velocities)
          end if
          coord0(:,:) = newCoords
          if (tWriteDetailedOut) then
            call writeDetailedOut3(fdDetailedOut, tPrintForces, tSetFillingTemp, tPeriodic,&
                & tStress, totalStress, totalLatDeriv, energy, tempElec, extPressure, intPressure,&
                & tempIon)
          end if
        else if (tSocket .and. iGeoStep < nGeoSteps) then
          ! Only receive geometry from socket, if there are still geometry iterations left
        #:if WITH_SOCKETS
          call receiveGeometryFromSocket(env, socket, tPeriodic, coord0, latVec, tCoordsChanged,&
              & tLatticeChanged, tStopDriver)
        #:else
          call error("Internal error: code compiled without socket support")
        #:endif
        end if
      end if

      if (tWriteDetailedOut) then
        call writeDetailedOut4(fdDetailedOut, tMD, energy, tempIon)
      end if

      tStopDriver = tStopScc .or. tStopDriver .or. hasStopFile(fStopDriver)
      if (tStopDriver) then
        call env%globalTimer%stopTimer(globalTimers%postSCC)
        exit lpGeomOpt
      end if

      call env%globalTimer%stopTimer(globalTimers%postSCC)

    end do lpGeomOpt

    call env%globalTimer%startTimer(globalTimers%postGeoOpt)

  #:if WITH_SOCKETS
    if (tSocket .and. env%tGlobalMaster) then
      call socket%shutdown()
    end if
  #:endif

    tGeomEnd = tMD .or. tGeomEnd .or. tDerivs

    if (env%tGlobalMaster) then
      if (tWriteDetailedOut) then
        call writeDetailedOut5(fdDetailedOut, tGeoOpt, tGeomEnd, tMd, tDerivs, tEField, absEField,&
            & dipoleMoment)
      end if

      call writeFinalDriverStatus(tGeoOpt, tGeomEnd, tMd, tDerivs)

      if (tMD) then
        call writeMdOut3(fdMd, mdOut)
      end if
    end if

    if (env%tGlobalMaster .and. tDerivs) then
      call getHessianMatrix(derivDriver, pDynMatrix)
      call writeHessianOut(hessianOut, pDynMatrix)
    else
      nullify(pDynMatrix)
    end if

    if (tWriteShifts) then
      call writeShifts(fShifts, orb, potential%intShell)
    endif

  #:if WITH_TRANSPORT
    if (tContCalc) then
      ! Note: shift and charges are saved in QM representation (not UD)
      associate(tp => transpar)
      call writeContShifts(tp%contacts(tp%taskContInd)%output, orb, potential%intShell,&
          & qOutput, Ef)
      end associate
    end if

    if (tTunn) then
      call calc_current(env%mpi%globalComm, parallelKS%localKS, ham, over,&
          & neighbourList%iNeighbour, nNeighbourSK, densedesc%iAtomStart, iSparseStart,&
          & img2CentCell, iCellVec, cellVec, orb, kPoint, kWeight, tunneling, current, ldos,&
          & leadCurrents, writeTunn, writeLDOS, mu)
    end if
  #:endif

    if (allocated(pipekMezey)) then
      ! NOTE: the canonical DFTB ground state orbitals are over-written after this point
      if (withMpi) then
        call error("Pipek-Mezey localisation does not yet work with MPI")
      end if
      if (nSpin > 2) then
        call error("Pipek-Mezey localisation not implemented for non-colinear DFTB")
      end if
      call calcPipekMezeyLocalisation(env, pipekMezey, tPrintEigvecsTxt, nEl, filling, over,&
          & kPoint, neighbourList, nNeighbourSK, denseDesc, iSparseStart, img2CentCell, iCellVec,&
          & cellVec, runId, orb, species, speciesName, parallelKS, localisation, eigvecsReal,&
          & SSqrReal, eigvecsCplx, SSqrCplx)
    end if

    if (tWriteAutotest) then
      if (tPeriodic) then
        cellVol = abs(determinant33(latVec))
        energy%EGibbs = energy%EMermin + extPressure * cellVol
      end if
      call writeAutotestTag(autotestTag, tPeriodic, cellVol, tMulliken, qOutput,&
          & derivs, chrgForces, excitedDerivs, tStress, totalStress, pDynMatrix,&
          & energy%EMermin, extPressure, energy%EGibbs, coord0, tLocalise, localisation, esp, &
          & tunneling, ldos)
    end if
    if (tWriteResultsTag) then
      call writeResultsTag(resultsTag, energy, derivs, chrgForces, tStress, totalStress,&
          & pDynMatrix, tPeriodic, cellVol, tMulliken, qOutput, q0)
    end if
    if (tWriteDetailedXML) then
      call writeDetailedXml(runId, speciesName, species0, pCoord0Out, tPeriodic, latVec, tRealHS,&
          & nKPoint, nSpin, size(eigen, dim=1), nOrb, kPoint, kWeight, filling, occNatural)
    end if

    call env%globalTimer%stopTimer(globalTimers%postGeoOpt)

  #:if WITH_TRANSPORT
    if (tPoisson) then
      call poiss_destroy()
    end if
    if (solver==solverGF) then
      call negf_destroy()
    end if
  #:endif

    call destructProgramVariables()


  end subroutine runDftbPlus


  !> Initialises some parameters before geometry loop starts.
  subroutine initGeoOptParameters(tCoordOpt, nGeoSteps, tGeomEnd, tCoordStep, tStopDriver,&
      & iGeoStep, iLatGeoStep)

    !> Are atomic coordinates changing
    logical, intent(in) :: tCoordOpt

    !> Number of geometry steps
    integer, intent(in) :: nGeoSteps

    !> Have the geometry changes terminated
    logical, intent(out) :: tGeomEnd

    !> Are the atomic coordinates changing
    logical, intent(out) :: tCoordStep

    !> Should the geometry driver stop
    logical, intent(out) :: tStopDriver

    !> Step of the geometry driver
    integer, intent(out) :: iGeoStep

    !> Number of steps changing the lattice vectors
    integer, intent(out) :: iLatGeoStep

    tGeomEnd = (nGeoSteps == 0)

    tCoordStep = .false.
    if (tCoordOpt) then
      tCoordStep = .true.
    end if
    tStopDriver = .false.

    iGeoStep = 0
    iLatGeoStep = 0

  end subroutine initGeoOptParameters


  !> Initialises SCC related parameters before geometry loop starts
  function getMinSccIters(tSccCalc, tDftbU, nSpin) result(minSccIter)

    !> Is this a self consistent calculation
    logical, intent(in) :: tSccCalc

    !> Are there orbital potentials present
    logical, intent(in) :: tDftbU

    !> Number of spin channels
    integer, intent(in) :: nSpin

    !> Minimum possible number of self consistent iterations
    integer :: minSccIter

    if (tSccCalc) then
      if (tDftbU) then
        minSccIter = 2
      else
        if (nSpin == 1) then
          minSccIter = 1
        else
          minSccIter = 2
        end if
      end if
    else
      minSccIter = 1
    end if

  end function getMinSccIters


  !> Does the operations that are necessary after a lattice vector update
  subroutine handleLatticeChange(latVecs, sccCalc, tStress, extPressure, mCutOff, dispersion,&
      & recVecs, recVecs2p, cellVol, recCellVol, extLatDerivs, cellVecs, rCellVecs)

    !> lattice vectors
    real(dp), intent(in) :: latVecs(:,:)

    !> Module variables
    type(TScc), allocatable, intent(inout) :: sccCalc

    !> evaluate stress
    logical, intent(in) :: tStress

    !> External presure
    real(dp), intent(in) :: extPressure

    !> Maximum distance for interactions
    real(dp), intent(inout) :: mCutOff

    !> Dispersion interactions object
    class(DispersionIface), allocatable, intent(inout) :: dispersion

    !> Reciprocal lattice vectors
    real(dp), intent(out) :: recVecs(:,:)

    !> Reciprocal lattice vectors in units of 2 pi
    real(dp), intent(out) :: recVecs2p(:,:)

    !> Unit cell volume
    real(dp), intent(out) :: cellVol

    !> reciprocal lattice unit cell volume
    real(dp), intent(out) :: recCellVol

    !> derivative of pV term
    real(dp), intent(out) :: extLatDerivs(:,:)

    !> translation vectors to lattice cells in units of lattice constants
    real(dp), allocatable, intent(out) :: cellVecs(:,:)

    !> Vectors to unit cells in absolute units
    real(dp), allocatable, intent(out) :: rCellVecs(:,:)

    cellVol = abs(determinant33(latVecs))
    recVecs2p(:,:) = latVecs
    call matinv(recVecs2p)
    recVecs2p = transpose(recVecs2p)
    recVecs = 2.0_dp * pi * recVecs2p
    recCellVol = abs(determinant33(recVecs))
    if (tStress) then
      call derivDeterminant33(extLatDerivs, latVecs)
      extLatDerivs(:,:) = extPressure * extLatDerivs
    end if
    if (allocated(sccCalc)) then
      call sccCalc%updateLatVecs(latVecs, recVecs, cellVol)
      mCutOff = max(mCutOff, sccCalc%getCutOff())
    end if
    if (allocated(dispersion)) then
      call dispersion%updateLatVecs(latVecs)
      mCutOff = max(mCutOff, dispersion%getRCutOff())
    end if
    call getCellTranslations(cellVecs, rCellVecs, latVecs, recVecs2p, mCutOff)

  end subroutine handleLatticeChange


  !> Does the operations that are necessary after atomic coordinates change
<<<<<<< HEAD
  subroutine handleCoordinateChange(env, coord0, latVec, invLatVec, species0, mCutoff,&
      & skRepCutoff, orb, tPeriodic, sccCalc, dispersion, thirdOrd, rangeSep, img2CentCell, iCellVec,&
      & neighborList, nAllAtom, coord0Fold, coord, species, rCellVec, nAllOrb, nNeighbor, ham,&
      & over, H0, rhoPrim, iRhoPrim, iHam, ERhoPrim, iSparseStart)
=======
  subroutine handleCoordinateChange(env, coord0, latVec, invLatVec, species0, mCutOff, repCutOff,&
      & skCutOff, orb, tPeriodic, sccCalc, dispersion, thirdOrd, img2CentCell, iCellVec,&
      & neighbourList, nAllAtom, coord0Fold, coord, species, rCellVec, nAllOrb, nNeighbourSK,&
      & nNeighbourRep, ham, over, H0, rhoPrim, iRhoPrim, iHam, ERhoPrim, iSparseStart, tPoisson)
>>>>>>> 31b62ae8

    !> Environment settings
    type(TEnvironment), intent(in) :: env

    !> Central cell coordinates
    real(dp), intent(in) :: coord0(:,:)

    !> Lattice vectors if periodic
    real(dp), intent(in) :: latVec(:,:)

    !> Inverse of the lattice vectors
    real(dp), intent(in) :: invLatVec(:,:)

    !> chemical species of central cell atoms
    integer, intent(in) :: species0(:)

    !> Longest cut-off distance that neighbour maps are generated
    real(dp), intent(in) :: mCutOff

    !> Cut-off distance for repulsive interactions
    real(dp), intent(in) :: repCutOff

    !> Cut-off distance for Slater-Koster interactions
    real(dp), intent(in) :: skCutOff

    !> Atomic orbital information
    type(TOrbitals), intent(in) :: orb

    !> Is the geometry periodic
    logical, intent(in) :: tPeriodic

    !> SCC module internal variables
    type(TScc), allocatable, intent(inout) :: sccCalc

    !> Dispersion interactions
    class(DispersionIface), allocatable, intent(inout) :: dispersion

    !> Third order SCC interactions
    type(ThirdOrder), allocatable, intent(inout) :: thirdOrd

<<<<<<< HEAD
    !> Rangeseparation contributions
    type(RangeSepFunc), allocatable, intent(inout) :: rangeSep

    !> image atoms to their equivalent in the central cell
=======
    !> Image atoms to their equivalent in the central cell
>>>>>>> 31b62ae8
    integer, allocatable, intent(inout) :: img2CentCell(:)

    !> Index for which unit cell an atom is in
    integer, allocatable, intent(inout) :: iCellVec(:)

    !> List of neighbouring atoms
    type(TNeighbourList), intent(inout) :: neighbourList

    !> Total number of atoms including images
    integer, intent(out) :: nAllAtom

    !> Total number of atomic orbitals including image atoms
    integer, intent(out) :: nAllOrb

    !> Central cell atomic coordinates, folded inside the central cell
    real(dp), intent(out) :: coord0Fold(:,:)

    !> Coordinates of all atoms including images
    real(dp), allocatable, intent(inout) :: coord(:,:)

    !> Species of all atoms including images
    integer, allocatable, intent(inout) :: species(:)

    !> Vectors to units cells in absolute units
    real(dp), allocatable, intent(inout) :: rCellVec(:,:)

    !> Number of neighbours of each real atom
    integer, intent(out) :: nNeighbourSK(:)

    !> Number of neighbours of each real atom close enough for repulsive interactions
    integer, intent(out) :: nNeighbourRep(:)

    !> Sparse hamiltonian storage
    real(dp), allocatable, intent(inout) :: ham(:,:)

    !> sparse overlap storage
    real(dp), allocatable, intent(inout) :: over(:)

    !> Non-SCC hamitonian storage
    real(dp), allocatable, intent(inout) :: h0(:)

    !> Sparse density matrix storage
    real(dp), allocatable, intent(inout) :: rhoPrim(:,:)

    !> Imaginary part of sparse density matrix storage
    real(dp), allocatable, intent(inout) :: iRhoPrim(:,:)

    !> Imaginary part of sparse hamiltonian storage
    real(dp), allocatable, intent(inout) :: iHam(:,:)

    !> energy weighted density matrix storage
    real(dp), allocatable, intent(inout) :: ERhoPrim(:)

    !> index array for location of atomic blocks in large sparse arrays
    integer, allocatable, intent(inout) :: iSparseStart(:,:)

    !> Transport variables
    logical, intent(in) :: tPoisson

    !> Total size of orbitals in the sparse data structures, where the decay of the overlap sets the
    !> sparsity pattern
    integer :: sparseSize

    coord0Fold(:,:) = coord0
    if (tPeriodic) then
      call foldCoordToUnitCell(coord0Fold, latVec, invLatVec)
    end if

    call updateNeighbourListAndSpecies(coord, species, img2CentCell, iCellVec, neighbourList,&
        & nAllAtom, coord0Fold, species0, mCutOff, rCellVec)

    nAllOrb = sum(orb%nOrbSpecies(species(1:nAllAtom)))
    call getNrOfNeighboursForAll(nNeighbourSK, neighbourList, skCutOff)

    call getSparseDescriptor(neighbourList%iNeighbour, nNeighbourSK, img2CentCell, orb,&
        & iSparseStart, sparseSize)
    call reallocateSparseArrays(sparseSize, ham, over, H0, rhoPrim, iHam, iRhoPrim, ERhoPrim)

    ! count neighbours for repulsive interactions between atoms
    call getNrOfNeighboursForAll(nNeighbourRep, neighbourList, repCutOff)

    ! Notify various modules about coordinate changes
  #:if WITH_TRANSPORT
    if (tPoisson) then
      !! TODO: poiss_updcoords pass coord0 and not coord0Fold because the
      !! folding can mess up the contact position. Could we have the supercell
      !! centered on the input atomic structure?
      call poiss_updcoords(coord0)
    end if
  #:endif

    if (allocated(sccCalc)) then
      call sccCalc%updateCoords(env, coord, species, neighbourList)
    end if

    if (allocated(dispersion)) then
      call dispersion%updateCoords(neighbourList, img2CentCell, coord, species0)
    end if
    if (allocated(thirdOrd)) then
      call thirdOrd%updateCoords(neighbourList, species)
    end if
    if (allocated(rangeSep)) then
       call rangeSep%updateCoords(coord0)
    end if


  end subroutine handleCoordinateChange



#:if WITH_TRANSPORT

  !> Initialise transport
  subroutine initNegfStuff(denseDescr, transpar, ginfo, neighbourList, nNeighbour, img2CentCell,&
      & orb)

    !> Dense matrix descriptor
    type(TDenseDescr), intent(in) :: denseDescr

    !> Transport settings
    type(TTransPar), intent(in) :: transpar

    !> libNEGF data
    type(TNEGFInfo), intent(in) :: ginfo

    !> Atomic orbital information
    type(TOrbitals), intent(in) :: orb

    !> Image atoms to their equivalent in the central cell
    integer, intent(in) :: img2CentCell(:)

    !> List of neighbouring atoms
    type(TNeighbourList), intent(in) :: neighbourList

    !> Number of neighbours of each real atom
    integer, intent(in) :: nNeighbour(:)

    ! known issue about the PLs: We need an automatic partitioning
    call negf_init_csr(denseDescr%iAtomStart, neighbourList%iNeighbour, nNeighbour, img2CentCell,&
        & orb)

    call negf_init_str(denseDescr, transpar, ginfo%greendens, neighbourList%iNeighbour, nNeighbour,&
        & img2CentCell)

    call negf_init_dephasing(ginfo%tundos)  !? why tundos

  end subroutine initNegfStuff
#:endif


  !> Decides, whether restart file should be written during the run.
  function needsRestartWriting(tGeoOpt, tMd, iGeoStep, nGeoSteps, restartFreq) result(tWriteRestart)

    !> Are geometries being optimised
    logical, intent(in) :: tGeoOpt

    !> Is this a molecular dynamics run
    logical, intent(in) :: tMd

    !> Current geometry step
    integer, intent(in) :: iGeoStep

    !> Number of geometry steps in total
    integer, intent(in) :: nGeoSteps

    !> Frequency of restart in geometry steps
    integer, intent(in) :: restartFreq

    !> Should a restart file be written?
    logical :: tWriteRestart

    if (restartFreq > 0 .and. (tGeoOpt .or. tMD)) then
      tWriteRestart = (iGeoStep == nGeoSteps .or. (mod(iGeoStep, restartFreq) == 0))
    else
      tWriteRestart = .false.
    end if

  end function needsRestartWriting


  !> Ensures that sparse array have enough storage to hold all necessary elements.
  subroutine reallocateSparseArrays(sparseSize, ham, over, H0, rhoPrim, iHam, iRhoPrim, ERhoPrim)

    !> Size of the sparse overlap
    integer, intent(in) :: sparseSize

    !> Sparse storage for hamitonian (sparseSize,nSpin)
    real(dp), allocatable, intent(inout) :: ham(:,:)

    !> Sparse storage for overlap
    real(dp), allocatable, intent(inout) :: over(:)

    !> Sparse storage for non-SCC hamitonian
    real(dp), allocatable, intent(inout) :: H0(:)

    !> Sparse storage for density matrix
    real(dp), allocatable, intent(inout) :: rhoPrim(:,:)

    !> Sparse storage for imaginary hamitonian (not reallocated if not initially allocated)
    real(dp), allocatable, intent(inout) :: iHam(:,:)

    !> Sparse storage for imaginary part of density matrix (not reallocated if not initially
    !> allocated)
    real(dp), allocatable, intent(inout) :: iRhoPrim(:,:)

    !> Sparse storage for energy weighted density matrix (not reallocated if not initially
    !> allocated)
    real(dp), allocatable, intent(inout) :: ERhoPrim(:)

    integer :: nSpin

    #:call ASSERT_CODE
      @:ASSERT(size(over) == size(ham, dim=1))
      @:ASSERT(size(H0) == size(ham, dim=1))
      @:ASSERT(all(shape(rhoPrim) == shape(ham)))
      if (allocated(iRhoPrim)) then
        @:ASSERT(all(shape(iRhoPrim) == shape(ham)))
        @:ASSERT(all(shape(iHam) == shape(ham)))
      end if
      if (allocated(ERhoPrim)) then
        @:ASSERT(size(ERhoPrim) == size(ham, dim=1))
      end if
    #:endcall ASSERT_CODE

    if (size(ham, dim=1) >= sparseSize) then
      ! Sparse matrices are big enough
      return
    end if

    nSpin = size(ham, dim=2)
    deallocate(ham)
    deallocate(over)
    deallocate(H0)
    deallocate(rhoPrim)
    allocate(ham(sparseSize, nSpin))
    allocate(over(sparseSize))
    allocate(H0(sparseSize))
    allocate(rhoPrim(sparseSize, nSpin))
    if (allocated(iRhoPrim)) then
      deallocate(iRhoPrim)
      deallocate(iHam)
      allocate(iRhoPrim(sparseSize, nSpin))
      allocate(iHam(sparseSize, nSpin))
    end if
    if (allocated(ERhoPrim)) then
      deallocate(ERhoPrim)
      allocate(ERhoPrim(sparseSize))
    end if

  end subroutine reallocateSparseArrays


  !> Calculates repulsive energy for current geometry
  subroutine calcRepulsiveEnergy(coord, species, img2CentCell, nNeighbourRep, neighbourList,&
      & pRepCont, Eatom, Etotal, iAtInCentralRegion)

    !> All atomic coordinates
    real(dp), intent(in) :: coord(:,:)

    !> All atoms chemical species
    integer, intent(in) :: species(:)

    !> Image atom indices to central cell atoms
    integer, intent(in) :: img2CentCell(:)

    !> Number of neighbours for each atom within the repulsive distance
    integer, intent(in) :: nNeighbourRep(:)

    !> List of neighbours for each atom
    type(TNeighbourList), intent(in) :: neighbourList

    !> Repulsive interaction data
    type(ORepCont), intent(in) :: pRepCont

    !> Energy for each atom
    real(dp), intent(out) :: Eatom(:)

    !> Total energy
    real(dp), intent(out) :: Etotal

    !> atoms in the central cell (or device region if transport)
    integer, intent(in) :: iAtInCentralRegion(:)

    call getERep(Eatom, coord, nNeighbourRep, neighbourList%iNeighbour, species, pRepCont,&
        & img2CentCell)
    Etotal = sum(Eatom(iAtInCentralRegion))

  end subroutine calcRepulsiveEnergy


  !> Calculates dispersion energy for current geometry.
  subroutine calcDispersionEnergy(dispersion, Eatom, Etotal, iAtInCentralRegion)

    !> dispersion interactions
    class(DispersionIface), intent(inout) :: dispersion

    !> energy per atom
    real(dp), intent(out) :: Eatom(:)

    !> total energy
    real(dp), intent(out) :: Etotal

    !> atoms in the central cell (or device region if transport)
    integer, intent(in) :: iAtInCentralRegion(:)

    call dispersion%getEnergies(Eatom)
    Etotal = sum(Eatom(iAtInCentralRegion))

  end subroutine calcDispersionEnergy


  !> Sets the external potential components to zero
  subroutine resetExternalPotentials(potential)

    !> Potential contributions
    type(TPotentials), intent(inout) :: potential

    potential%extAtom(:,:) = 0.0_dp
    potential%extShell(:,:,:) = 0.0_dp
    potential%extBlock(:,:,:,:) = 0.0_dp

  end subroutine resetExternalPotentials


  !> Merges atomic and shell resolved external potentials into blocked one
  subroutine mergeExternalPotentials(orb, species, potential)

    !> Atomic orbital information
    type(TOrbitals), intent(in) :: orb

    !> species for atoms
    integer, intent(in) :: species(:)

    !> Potential energy contributions
    type(TPotentials), intent(inout) :: potential

    call total_shift(potential%extShell, potential%extAtom, orb, species)
    call total_shift(potential%extBlock, potential%extShell, orb, species)

  end subroutine mergeExternalPotentials


  !> Sets up electric external field
  subroutine setUpExternalElectricField(tEfield, tTimeDepEField, tPeriodic, EFieldStrength,&
      & EFieldVector, EFieldOmega, EFieldPhase, neighbourList, nNeighbourSK, iCellVec,&
      & img2CentCell, cellVec, deltaT, iGeoStep, coord0Fold, coord, EField, extAtomPot, absEField)

    !> Whether electric field should be considered at all
    logical, intent(in) :: tEfield

    !> Is there an electric field that varies with geometry step during MD?
    logical, intent(in) :: tTimeDepEField

    !> Is this a periodic geometry
    logical, intent(in) :: tPeriodic

    !> What is the field strength
    real(dp), intent(in) :: EFieldStrength

    !> What is the field direction
    real(dp), intent(in) :: EFieldVector(:)

    !> Is there an angular frequency for the applied field
    real(dp), intent(in) :: EFieldOmega

    !> What is the phase of the field
    integer, intent(in) :: EFieldPhase

    !> Atomic neighbours
    type(TNeighbourList), intent(in) :: neighbourList

    !> Number of neighbours for each atom
    integer, intent(in) :: nNeighbourSK(:)

    !> Index for unit cells
    integer, intent(in) :: iCellVec(:)

    !> Image atom to central cell atom number
    integer, intent(in) :: img2CentCell(:)

    !> Vectors (in units of the lattice constants) to cells of the lattice
    real(dp), intent(in) :: cellVec(:,:)

    !> Time step in MD
    real(dp), intent(in) :: deltaT

    !> Number of the geometry step
    integer, intent(in) :: iGeoStep

    !> Atomic coordinates in central cell
    real(dp), allocatable, intent(in) :: coord0Fold(:,:)

    !> all coordinates
    real(dp), intent(in) :: coord(:,:)

    !> Resulting electric field
    real(dp), intent(out) :: EField(:)

    !> Potentials on atomic sites
    real(dp), intent(out) :: extAtomPot(:)

    !> Magnitude of the field
    real(dp), intent(out) :: absEField

    integer :: nAtom
    integer :: iAt1, iAt2, iNeigh
    character(lc) :: tmpStr

    if (.not. tEField) then
      EField(:) = 0.0_dp
      absEField = 0.0_dp
      extAtomPot(:) = 0.0_dp
      return
    end if

    nAtom = size(nNeighbourSK)

    Efield(:) = EFieldStrength * EfieldVector
    if (tTimeDepEField) then
      Efield(:) = Efield * sin(EfieldOmega * deltaT * real(iGeoStep + EfieldPhase, dp))
    end if
    absEfield = sqrt(sum(Efield**2))
    if (tPeriodic) then
      do iAt1 = 1, nAtom
        do iNeigh = 1, nNeighbourSK(iAt1)
          iAt2 = neighbourList%iNeighbour(iNeigh, iAt1)
          ! overlap between atom in central cell and non-central cell
          if (iCellVec(iAt2) /= 0) then
            ! component of electric field projects onto vector between cells
            if (abs(dot_product(cellVec(:, iCellVec(iAt2)), EfieldVector)) > epsilon(1.0_dp)) then
              write(tmpStr, "(A, I0, A, I0, A)") 'Interaction between atoms ', iAt1, ' and ',&
                  & img2CentCell(iAt2),&
                  & ' crosses the saw-tooth discontinuity in the electric field.'
              call error(tmpStr)
            end if
          end if
        end do
      end do
      do iAt1 = 1, nAtom
        extAtomPot(iAt1) = dot_product(coord0Fold(:, iAt1), Efield)
      end do
    else
      do iAt1 = 1, nAtom
        extAtomPot(iAt1) = dot_product(coord(:, iAt1), Efield)
      end do
    end if

  end subroutine setUpExternalElectricField


  !> Initialise basic variables before the scc loop.
  subroutine initSccLoop(tSccCalc, xlbomdIntegrator, minSccIter, maxSccIter, sccTol, tConverged,&
      & tNegf)

    !> Is this an SCC calculation?
    logical, intent(in) :: tSccCalc

    !> Details for extended Lagrange integrator (of used)
    type(Xlbomd), allocatable, intent(inout) :: xlbomdIntegrator

    !> Minimum number of SCC cycles that can be used
    integer, intent(inout) :: minSccIter

    !> Maximum number of SCC cycles
    integer, intent(inout) :: maxSccIter

    !> Tolerance for SCC convergence
    real(dp), intent(inout) :: sccTol

    !> Has SCC convergence been achieved?
    logical, intent(out) :: tConverged

    !> Is this a transport calculation?
    logical, intent(in) :: tNegf

    if (allocated(xlbomdIntegrator)) then
      call xlbomdIntegrator%getSCCParameters(minSCCIter, maxSccIter, sccTol)
    end if

    tConverged = (.not. tSccCalc)

    if (tSccCalc .and. .not. tNegf) then
      call printSccHeader()
    end if

  end subroutine initSccLoop


  !> Reset internal potential related quantities
  subroutine resetInternalPotentials(tDualSpinOrbit, xi, orb, species, potential)

    !> Is dual spin orbit being used (block potentials)
    logical, intent(in) :: tDualSpinOrbit

    !> Spin orbit constants if required
    real(dp), allocatable, intent(in) :: xi(:,:)

    !> atomic orbital information
    type(TOrbitals), intent(in) :: orb

    !> chemical species
    integer, intent(in) :: species(:)

    !> potentials in the system
    type(TPotentials), intent(inout) :: potential

    @:ASSERT(.not. tDualSpinOrbit .or. allocated(xi))

    potential%intAtom(:,:) = 0.0_dp
    potential%intShell(:,:,:) = 0.0_dp
    potential%intBlock(:,:,:,:) = 0.0_dp
    potential%orbitalBlock(:,:,:,:) = 0.0_dp
    potential%iOrbitalBlock(:,:,:,:) = 0.0_dp
    if (tDualSpinOrbit) then
      call getDualSpinOrbitShift(potential%iOrbitalBlock, xi, orb, species)
    end if

  end subroutine resetInternalPotentials

#:if WITH_TRANSPORT
  !> Replace charges with those from the stored contact values
  subroutine overrideContactCharges(qInput, chargeUp, transpar)
    !> input charges
    real(dp), intent(inout) :: qInput(:,:,:)

    !> uploaded charges
    real(dp), intent(in) :: chargeUp(:,:,:)

    !> Transport parameters
    type(TTransPar), intent(in) :: transpar

    integer :: ii, iStart, iEnd

    do ii = 1, transpar%ncont
      iStart = transpar%contacts(ii)%idxrange(1)
      iEnd = transpar%contacts(ii)%idxrange(2)
      qInput(:,iStart:iEnd,:) = chargeUp(:,iStart:iEnd,:)
    end do

  end subroutine overrideContactCharges
#:endif

  !> Add potentials comming from point charges.
  subroutine addChargePotentials(env, sccCalc, qInput, q0, chargePerShell, orb, species,&
      & neighbourList, img2CentCell, spinW, thirdOrd, potential, electrostatics, tPoisson,&
      & tUpload, shiftPerLUp)

    !> Environment settings
    type(TEnvironment), intent(in) :: env

    !> SCC module internal variables
    type(TScc), intent(inout) :: sccCalc

    !> Input atomic populations
    real(dp), intent(in) :: qInput(:,:,:)

    !> reference atomic occupations
    real(dp), intent(in) :: q0(:,:,:)

    !> charges per atomic shell
    real(dp), intent(in) :: chargePerShell(:,:,:)

    !> atomic orbital information
    type(TOrbitals), intent(in) :: orb

    !> species of all atoms
    integer, target, intent(in) :: species(:)

    !> neighbours to atoms
    type(TNeighbourList), intent(in) :: neighbourList

    !> map from image atom to real atoms
    integer, intent(in) :: img2CentCell(:)

    !> spin constants
    real(dp), intent(in), allocatable :: spinW(:,:,:)

    !> third order SCC interactions
    type(ThirdOrder), allocatable, intent(inout) :: thirdOrd

    !> Potentials acting
    type(TPotentials), intent(inout) :: potential

    !> electrostatic solver (poisson or gamma-functional)
    integer, intent(in) :: electrostatics

    !> whether Poisson is solved (used with tPoissonTwice)
    logical, intent(in) :: tPoisson

    !> whether contacts are uploaded
    logical, intent(in) :: tUpload

    !> uploded potential per shell per atom
    real(dp), allocatable, intent(in) :: shiftPerLUp(:,:)

    ! local variables
    real(dp), allocatable :: atomPot(:,:)
    real(dp), allocatable :: shellPot(:,:,:)
    real(dp), allocatable, save :: shellPotBk(:,:)
    integer, pointer :: pSpecies0(:)
    integer :: nAtom, nSpin

    nAtom = size(qInput, dim=2)
    nSpin = size(qInput, dim=3)
    pSpecies0 => species(1:nAtom)

    allocate(atomPot(nAtom, nSpin))
    allocate(shellPot(orb%mShell, nAtom, nSpin))

    call sccCalc%updateCharges(env, qInput, q0, orb, species)

    select case(electrostatics)

    case(gammaf)

      call sccCalc%updateShifts(env, orb, species, neighbourList%iNeighbour, img2CentCell)
      call sccCalc%getShiftPerAtom(atomPot(:,1))
      call sccCalc%getShiftPerL(shellPot(:,:,1))

    case(poisson)

    #:if WITH_TRANSPORT
      ! NOTE: charge-magnetization representation is used
      !       iSpin=1 stores total charge
      ! Logic of calls order:
      ! shiftPerLUp      is 0.0 on the device region,
      ! poiss_getshift() updates only the device region
      if (tPoisson) then
        if (tUpload) then
          shellPot(:,:,1) = shiftPerLUp
        else
          ! Potentials for non-existing angular momenta must be 0 for later summations
          shellPot(:,:,1) = 0.0_dp
        end if
        call poiss_updcharges(qInput(:,:,1), q0(:,:,1))
        call poiss_getshift(shellPot(:,:,1))
        if (.not.allocated(shellPotBk)) then
          allocate(shellPotBk(orb%mShell, nAtom))
        end if
        shellPotBk = shellPot(:,:,1)
      else
        shellPot(:,:,1) = shellPotBk
      end if
      atomPot(:,:) = 0.0_dp
      call sccCalc%setShiftPerAtom(atomPot(:,1))
      call sccCalc%setShiftPerL(shellPot(:,:,1))
    #:else
      call error("poisson solver used without transport modules")
    #:endif

    end select

    potential%intAtom(:,1) = potential%intAtom(:,1) + atomPot(:,1)
    potential%intShell(:,:,1) = potential%intShell(:,:,1) + shellPot(:,:,1)

    if (allocated(thirdOrd)) then
      call thirdOrd%updateCharges(pSpecies0, neighbourList, qInput, q0, img2CentCell, orb)
      call thirdOrd%getShifts(atomPot(:,1), shellPot(:,:,1))
      potential%intAtom(:,1) = potential%intAtom(:,1) + atomPot(:,1)
      potential%intShell(:,:,1) = potential%intShell(:,:,1) + shellPot(:,:,1)
    end if

    if (nSpin /= 1 .and. allocated(spinW)) then
      call getSpinShift(shellPot, chargePerShell, species, orb, spinW)
      potential%intShell = potential%intShell + shellPot
    end if

    call total_shift(potential%intShell, potential%intAtom, orb, species)
    call total_shift(potential%intBlock, potential%intShell, orb, species)

  end subroutine addChargePotentials


  !> Add potentials comming from on-site block of the dual density matrix.
  subroutine addBlockChargePotentials(qBlockIn, qiBlockIn, tDftbU, tImHam, species, orb,&
      & nDftbUFunc, UJ, nUJ, iUJ, niUJ, potential)

    !> block input charges
    real(dp), allocatable, intent(in) :: qBlockIn(:,:,:,:)

    !> imaginary part
    real(dp), allocatable, intent(in) :: qiBlockIn(:,:,:,:)

    !> is this a +U calculation
    logical, intent(in) :: tDftbU

    !> does the hamitonian have an imaginary part in real space?
    logical, intent(in) :: tImHam

    !> chemical species of all atoms
    integer, intent(in) :: species(:)

    !> Orbital information
    type(TOrbitals), intent(in) :: orb

    !> choice of +U functional
    integer, intent(in) :: nDftbUFunc

    !> prefactor for +U potential
    real(dp), allocatable, intent(in) :: UJ(:,:)

    !> Number DFTB+U blocks of shells for each atom type
    integer, intent(in), allocatable :: nUJ(:)

    !> which shells are in each DFTB+U block
    integer, intent(in), allocatable :: iUJ(:,:,:)

    !> Number of shells in each DFTB+U block
    integer, intent(in), allocatable :: niUJ(:,:)

    !> potentials acting in system
    type(TPotentials), intent(inout) :: potential


    if (tDFTBU) then
      if (tImHam) then
        call getDftbUShift(potential%orbitalBlock, potential%iorbitalBlock, qBlockIn, qiBlockIn,&
            & species,orb, nDFTBUfunc, UJ, nUJ, niUJ, iUJ)
      else
        call getDftbUShift(potential%orbitalBlock, qBlockIn, species, orb, nDFTBUfunc, UJ, nUJ,&
            & niUJ, iUJ)
      end if
      potential%intBlock = potential%intBlock + potential%orbitalBlock
    end if

  end subroutine addBlockChargePotentials



  !> Returns the Hamiltonian for the given scc iteration
  subroutine getSccHamiltonian(H0, over, nNeighbourSK, neighbourList, species, orb, iSparseStart,&
      & img2CentCell, potential, ham, iHam)

    !> non-SCC hamitonian (sparse)
    real(dp), intent(in) :: H0(:)

    !> overlap (sparse)
    real(dp), intent(in) :: over(:)

    !> Number of atomic neighbours
    integer, intent(in) :: nNeighbourSK(:)

    !> list of atomic neighbours
    type(TNeighbourList), intent(in) :: neighbourList

    !> species of atoms
    integer, intent(in) :: species(:)

    !> atomic orbital information
    type(TOrbitals), intent(in) :: orb

    !> Index for atomic blocks in sparse data
    integer, intent(in) :: iSparseStart(:,:)

    !> image atoms to central cell atoms
    integer, intent(in) :: img2CentCell(:)

    !> potential acting on sustem
    type(TPotentials), intent(in) :: potential

    !> resulting hamitonian (sparse)
    real(dp), intent(out) :: ham(:,:)

    !> imaginary part of hamitonian (if required, signalled by being allocated)
    real(dp), allocatable, intent(inout) :: iHam(:,:)

    integer :: nAtom

    nAtom = size(orb%nOrbAtom)

    ham(:,:) = 0.0_dp
    ham(:,1) = h0
    call add_shift(ham, over, nNeighbourSK, neighbourList%iNeighbour, species, orb, iSparseStart,&
        & nAtom, img2CentCell, potential%intBlock)

    if (allocated(iHam)) then
      iHam(:,:) = 0.0_dp
      call add_shift(iHam, over, nNeighbourSK, neighbourList%iNeighbour, species, orb,&
          & iSparseStart, nAtom, img2CentCell, potential%iorbitalBlock)
    end if

  end subroutine getSccHamiltonian

  !> Transform the hamiltonian from QM to UD representation
  !> Hack due to not using Pauli-type structure for diagonalisation
  !> For collinear spin, qm2ud will produce the right potential:
  !> (Vq, uB*Bz*σz) -> (Vq + uB*Bz*σz, Vq - uB*Bz*σz)
  !> For non-collinear spin-orbit, all blocks are multiplied by 1/2:
  !> (Vq/2, uL* Lx*σx/2, uL* Ly*σy/2, uL* Lz*σz/2)
  subroutine transformHam(Ham, iHam)
    real(dp), intent(inout) :: Ham(:,:)
    real(dp), intent(inout), allocatable :: iHam(:,:)

    integer :: nSpinBlocks

    nSpinBlocks = size(ham, dim=2)

    if (nSpinBlocks > 1) then
      ham = 2.0_dp * ham
      if (allocated(iHam)) then
        iHam = 2.0_dp * iHam
      end if
    end if

    if (nSpinBlocks /= 4) then
      call qm2ud(ham)
    end if

  end subroutine transformHam


  !> Returns the sparse density matrix.
  !>
  !> All operations (e.g. non-dual spin orbit coupling), which need access to full (unpacked)
  !> Hamiltonian or the full (unpacked) density matrix, must also invoked from within this routine,
  !> as those unpacked quantities do not exist elsewhere.
  !>
  subroutine getDensity(env, iSCC, denseDesc, ham, over, neighbourList, nNeighbourSK, iSparseStart,&
      & img2CentCell, iCellVec, cellVec, kPoint, kWeight, orb, species, solver, tRealHS,&
      & tSpinSharedEf, tSpinOrbit, tDualSpinOrbit, tFillKSep, tFixEf, tMulliken, iDistribFn,&
<<<<<<< HEAD
      & tempElec, nEl, parallelKS, Ef, energy, rangeSep, eigen, filling, rhoPrim, Eband, TS, E0, iHam, xi,&
      & orbitalL, HSqrReal, SSqrReal, eigvecsReal, iRhoPrim, HSqrCplx, SSqrCplx, eigvecsCplx,&
      & rhoSqrReal, deltaRhoInSqr, deltaRhoOutSqr, qOutput)
=======
      & tempElec, nEl, parallelKS, Ef, mu, energy, eigen, filling, rhoPrim, Eband, TS, E0, iHam,&
      & xi, orbitalL, HSqrReal, SSqrReal, eigvecsReal, iRhoPrim, HSqrCplx, SSqrCplx, eigvecsCplx,&
      & rhoSqrReal)
>>>>>>> 31b62ae8

    !> Environment settings
    type(TEnvironment), intent(inout) :: env

    !> SCC iteration counter (needed by GF)
    integer, intent(in) :: iSCC

    !> Dense matrix descriptor
    type(TDenseDescr), intent(in) :: denseDesc

    !> hamiltonian in sparse storage
    real(dp), intent(in) :: ham(:,:)

    !> sparse overlap matrix
    real(dp), intent(in) :: over(:)

    !> list of neighbours for each atom
    type(TNeighbourList), intent(in) :: neighbourList

    !> Number of neighbours for each of the atoms
    integer, intent(in) :: nNeighbourSK(:)

    !> Index array for the start of atomic blocks in sparse arrays
    integer, intent(in) :: iSparseStart(:,:)

    !> map from image atoms to the original unique atom
    integer, intent(in) :: img2CentCell(:)

    !> Index for which unit cell atoms are associated with
    integer, intent(in) :: iCellVec(:)

    !> Vectors (in units of the lattice constants) to cells of the lattice
    real(dp), intent(in) :: cellVec(:,:)

    !> k-points
    real(dp), intent(in) :: kPoint(:,:)

    !> Weights for k-points
    real(dp), intent(in) :: kWeight(:)

    !> Atomic orbital information
    type(TOrbitals), intent(in) :: orb

    !> species of all atoms in the system
    integer, intent(in) :: species(:)

    !> Eigensolver choice
    integer, intent(in) :: solver

    !> Is the hamitonian real (no k-points/molecule/gamma point)?
    logical, intent(in) :: tRealHS

    !> Is the Fermi level common accross spin channels?
    logical, intent(in) :: tSpinSharedEf

    !> Are spin orbit interactions present
    logical, intent(in) :: tSpinOrbit

    !> Are block population spin orbit interactions present
    logical, intent(in) :: tDualSpinOrbit

    !> Fill k-points separately if true (no charge transfer accross the BZ)
    logical, intent(in) :: tFillKSep

    !> Whether fixed Fermi level(s) should be used. (No charge conservation!)
    logical, intent(in) :: tFixEf

    !> Should Mulliken populations be generated/output
    logical, intent(in) :: tMulliken

    !> occupation function for electronic states
    integer, intent(in) :: iDistribFn

    !> Electronic temperature
    real(dp), intent(in) :: tempElec

    !> Number of electrons
    real(dp), intent(in) :: nEl(:)

    !> K-points and spins to process
    type(TParallelKS), intent(in) :: parallelKS

    !> Fermi level(s)
    real(dp), intent(inout) :: Ef(:)

    !> Electrochemical potentials (contact, spin)
    real(dp), allocatable, intent(in) :: mu(:,:)

    !> Energy contributions and total
    type(TEnergies), intent(inout) :: energy

<<<<<<< HEAD
    !> Data for rangeseparated calculation
    type(RangeSepFunc), intent(inout) :: rangeSep

    !> eigenvalues
=======
    !> eigenvalues (level, kpoint, spin)
>>>>>>> 31b62ae8
    real(dp), intent(out) :: eigen(:,:,:)

    !> occupations (level, kpoint, spin)
    real(dp), intent(out) :: filling(:,:,:)

    !> sparse density matrix
    real(dp), intent(out) :: rhoPrim(:,:)

    !> band structure energy
    real(dp), intent(out) :: Eband(:)

    !> electronic entropy times temperature
    real(dp), intent(out) :: TS(:)

    !> extrapolated 0 temperature band energy
    real(dp), intent(out) :: E0(:)

    !> imaginary part of hamitonian
    real(dp), intent(in), allocatable :: iHam(:,:)

    !> spin orbit constants
    real(dp), intent(in), allocatable :: xi(:,:)

    !> orbital moments of atomic shells
    real(dp), intent(inout), allocatable :: orbitalL(:,:,:)

    !> imaginary part of density matrix
    real(dp), intent(inout), allocatable :: iRhoPrim(:,:)

    !> dense real hamiltonian storage
    real(dp), intent(inout), allocatable :: HSqrReal(:,:)

    !> dense real overlap storage
    real(dp), intent(inout), allocatable :: SSqrReal(:,:)

    !> real eigenvectors on exit
    real(dp), intent(inout), allocatable :: eigvecsReal(:,:,:)

    !> dense complex (k-points) hamiltonian storage
    complex(dp), intent(inout), allocatable :: HSqrCplx(:,:)

    !> dense complex (k-points) overlap storage
    complex(dp), intent(inout), allocatable :: SSqrCplx(:,:)

    !> complex eigenvectors on exit
    complex(dp), intent(inout), allocatable :: eigvecsCplx(:,:,:)

    !> Dense density matrix
    real(dp), intent(inout), allocatable :: rhoSqrReal(:,:,:)

    !> Change in density matrix during last SCC iteration 
    real(dp), pointer, intent(inout) :: deltaRhoInSqr(:,:,:)
    
    !> Change in density matrix after SCC step 
    real(dp), pointer, intent(inout) :: deltaRhoOutSqr(:,:,:)

    !> Output electrons
    real(dp), intent(inout) :: qOutput(:,:,:)

    integer :: nSpin

    nSpin = size(ham, dim=2)


#:if WITH_TRANSPORT
    if (solver == solverGF) then
      call env%globalTimer%startTimer(globalTimers%densityMatrix)

      call calcdensity_green(iSCC, env%mpi%globalComm, parallelKS%localKS, ham, over,&
          & neighbourlist%iNeighbour, nNeighbourSK, denseDesc%iAtomStart, iSparseStart,&
          & img2CentCell, iCellVec, cellVec, orb, kPoint, kWeight, mu, rhoPrim, Eband, Ef, E0, TS)

      call ud2qm(rhoPrim)
      call env%globalTimer%stopTimer(globalTimers%densityMatrix)
      return
    end if
#:endif

    call env%globalTimer%startTimer(globalTimers%diagonalization)

    if (nSpin /= 4) then
      if (tRealHS) then
<<<<<<< HEAD
         call buildAndDiagDenseRealHam(env, denseDesc, ham, over, neighborList, nNeighbor,&
              & iSparseStart, img2CentCell, orb, solver, parallelKS, rangeSep, deltaRhoInSqr, qOutput,& 
              &HSqrReal, SSqrReal, eigVecsReal, eigen(:,1,:))
=======
        call buildAndDiagDenseRealHam(env, denseDesc, ham, over, neighbourList, nNeighbourSK,&
            & iSparseStart, img2CentCell, solver, parallelKS, HSqrReal, SSqrReal, eigVecsReal,&
            & eigen(:,1,:))
>>>>>>> 31b62ae8
      else
        call buildAndDiagDenseCplxHam(env, denseDesc, ham, over, kPoint, neighbourList,&
            & nNeighbourSK, iSparseStart, img2CentCell, iCellVec, cellVec, solver, parallelKS,&
            & HSqrCplx, SSqrCplx, eigVecsCplx, eigen)
      end if
    else
      call buildAndDiagDensePauliHam(env, denseDesc, ham, over, kPoint, neighbourList,&
          & nNeighbourSK, iSparseStart, img2CentCell, iCellVec, cellVec, orb, solver, parallelKS,&
          & eigen(:,:,1), HSqrCplx, SSqrCplx, eigVecsCplx, iHam, xi, species)
    end if

    call env%globalTimer%stopTimer(globalTimers%diagonalization)

    call getFillingsAndBandEnergies(eigen, nEl, nSpin, tempElec, kWeight, tSpinSharedEf, tFillKSep,&
        & tFixEf, iDistribFn, Ef, filling, Eband, TS, E0)

    call env%globalTimer%startTimer(globalTimers%densityMatrix)

    if (nSpin /= 4) then
      if (tRealHS) then
        call getDensityFromRealEigvecs(env, denseDesc, filling(:,1,:), neighbourList, nNeighbourSK,&
            & iSparseStart, img2CentCell, orb, eigVecsReal, parallelKS, rhoPrim, SSqrReal,&
            & rhoSqrReal, deltaRhoOutSqr)
      else
        call getDensityFromCplxEigvecs(env, denseDesc, filling, kPoint, kWeight, neighbourList,&
            & nNeighbourSK, iSparseStart, img2CentCell, iCellVec, cellVec, orb, parallelKS,&
            & eigvecsCplx, rhoPrim, SSqrCplx)
      end if
      call ud2qm(rhoPrim)
    else
      ! Pauli structure of eigenvectors
      filling(:,:,1) = 2.0_dp * filling(:,:,1)
      call getDensityFromPauliEigvecs(env, denseDesc, tRealHS, tSpinOrbit, tDualSpinOrbit,&
          & tMulliken, kPoint, kWeight, filling(:,:,1), neighbourList, nNeighbourSK, orb,&
          & iSparseStart, img2CentCell, iCellVec, cellVec, species, parallelKS, eigVecsCplx,&
          & SSqrCplx, energy, rhoPrim, xi, orbitalL, iRhoPrim)
      filling(:,:,1) = 0.5_dp * filling(:,:,1)
    end if

    call env%globalTimer%stopTimer(globalTimers%densityMatrix)

  end subroutine getDensity


  !> Builds and diagonalises dense Hamiltonians.
<<<<<<< HEAD
  subroutine buildAndDiagDenseRealHam(env, denseDesc, ham, over, neighborList, nNeighbor,&
      & iSparseStart, img2CentCell, orb, solver, parallelKS, rangeSep, deltaRhoInSqr, qOutput,& 
      &HSqrReal, SSqrReal, eigvecsReal, eigen)
=======
  subroutine buildAndDiagDenseRealHam(env, denseDesc, ham, over, neighbourList, nNeighbourSK,&
      & iSparseStart, img2CentCell, solver, parallelKS, HSqrReal, SSqrReal, eigvecsReal, eigen)
>>>>>>> 31b62ae8

    !> Environment settings
    type(TEnvironment), intent(inout) :: env

    !> Dense matrix descriptor
    type(TDenseDescr), intent(in) :: denseDesc

    !> hamiltonian in sparse storage
    real(dp), intent(in) :: ham(:,:)

    !> sparse overlap matrix
    real(dp), intent(in) :: over(:)

    !> list of neighbours for each atom
    type(TNeighbourList), intent(in) :: neighbourList

    !> Number of neighbours for each of the atoms
    integer, intent(in) :: nNeighbourSK(:)

    !> Index array for the start of atomic blocks in sparse arrays
    integer, intent(in) :: iSparseStart(:,:)

    !> map from image atoms to the original unique atom
    integer, intent(in) :: img2CentCell(:)

    !> Atomic orbital information
    type(TOrbitals), intent(in) :: orb

    !> Eigensolver choice
    integer, intent(in) :: solver

    !> K-points and spins to be handled
    type(TParallelKS), intent(in) :: parallelKS

    !>Data for rangeseparated calcualtion
    type(RangeSepFunc), intent(inout) :: rangeSep
    
    !> Change in density matrix during last rangesep SCC cycle
    real(dp), pointer, intent(in) :: deltaRhoInSqr(:,:,:)

    !> Output electrons
    real(dp), intent(inout) :: qOutput(:,:,:)

    !> dense hamitonian matrix
    real(dp), intent(out) :: HSqrReal(:,:)

    !> dense overlap matrix
    real(dp), intent(out) :: SSqrReal(:,:)

    !> Eigenvectors on eixt
    real(dp), intent(out) :: eigvecsReal(:,:,:)

    !> eigenvalues
    real(dp), intent(out) :: eigen(:,:)

    integer :: iKS, iSpin

    eigen(:,:) = 0.0_dp
    do iKS = 1, parallelKS%nLocalKS
      iSpin = parallelKS%localKS(2, iKS)
    #:if WITH_SCALAPACK
      call env%globalTimer%startTimer(globalTimers%sparseToDense)
      call unpackHSRealBlacs(env%blacs, ham(:,iSpin), neighbourList%iNeighbour, nNeighbourSK,&
          & iSparseStart, img2CentCell, denseDesc, HSqrReal)
      call unpackHSRealBlacs(env%blacs, over, neighbourList%iNeighbour, nNeighbourSK, iSparseStart,&
          & img2CentCell, denseDesc, SSqrReal)
      call env%globalTimer%stopTimer(globalTimers%sparseToDense)
      call diagDenseMtxBlacs(solver, 'V', denseDesc%blacsOrbSqr, HSqrReal, SSqrReal,&
          & eigen(:,iSpin), eigvecsReal(:,:,iKS))
    #:else
      call env%globalTimer%startTimer(globalTimers%sparseToDense)
      call unpackHS(HSqrReal, ham(:,iSpin), neighbourList%iNeighbour, nNeighbourSK,&
          & denseDesc%iAtomStart, iSparseStart, img2CentCell)
      call unpackHS(SSqrReal, over, neighbourList%iNeighbour, nNeighbourSK, denseDesc%iAtomStart,&
          & iSparseStart, img2CentCell)

      !> Add rangeseparated contribution
      !> Assumes deltaRhoInSqr only used by rangeseparation
      !> Should this be used elsewhere, need to pass tRangeSep
      if(associated(deltaRhoInSqr)) then
         call denseMulliken(deltaRhoInSqr, SSqrReal, denseDesc%iAtomStart, qOutput)
         call rangeSep%addLRHamiltonian(deltaRhoInSqr(:,:,iSpin), over, neighborList%iNeighbor, &
          & nNeighbor, denseDesc%iAtomStart, iSparseStart, orb, HSqrReal(:,:), SSqrReal, & 
          & deltaRhoInSqr(:,:,iSpin))
      end if

      call env%globalTimer%stopTimer(globalTimers%sparseToDense)
      call diagDenseMtx(solver, 'V', HSqrReal, SSqrReal, eigen(:,iSpin))
      eigvecsReal(:,:,iKS) = HSqrReal
    #:endif
    end do

  #:if WITH_SCALAPACK
    ! Distribute all eigenvalues to all nodes via global summation
    call mpifx_allreduceip(env%mpi%interGroupComm, eigen, MPI_SUM)
  #:endif

  end subroutine buildAndDiagDenseRealHam


  !> Builds and diagonalises dense k-point dependent Hamiltonians.
  subroutine buildAndDiagDenseCplxHam(env, denseDesc, ham, over, kPoint, neighbourList,&
      & nNeighbourSK, iSparseStart, img2CentCell, iCellVec, cellVec, solver, parallelKS, HSqrCplx,&
      & SSqrCplx, eigvecsCplx, eigen)

    !> Environment settings
    type(TEnvironment), intent(inout) :: env

    !> Dense matrix descriptor
    type(TDenseDescr), intent(in) :: denseDesc

    !> hamiltonian in sparse storage
    real(dp), intent(in) :: ham(:,:)

    !> sparse overlap matrix
    real(dp), intent(in) :: over(:)

    !> k-points
    real(dp), intent(in) :: kPoint(:,:)

    !> list of neighbours for each atom
    type(TNeighbourList), intent(in) :: neighbourList

    !> Number of neighbours for each of the atoms
    integer, intent(in) :: nNeighbourSK(:)

    !> Index array for the start of atomic blocks in sparse arrays
    integer, intent(in) :: iSparseStart(:,:)

    !> map from image atoms to the original unique atom
    integer, intent(in) :: img2CentCell(:)

    !> Index for which unit cell atoms are associated with
    integer, intent(in) :: iCellVec(:)

    !> Vectors (in units of the lattice constants) to cells of the lattice
    real(dp), intent(in) :: cellVec(:,:)

    !> Eigensolver choice
    integer, intent(in) :: solver

    !> K-points and spins to be handled
    type(TParallelKS), intent(in) :: parallelKS

    !> dense hamitonian matrix
    complex(dp), intent(out) :: HSqrCplx(:,:)

    !> dense overlap matrix
    complex(dp), intent(out) :: SSqrCplx(:,:)

    !> Complex eigenvectors
    complex(dp), intent(out) :: eigvecsCplx(:,:,:)

    !> eigenvalues
    real(dp), intent(out) :: eigen(:,:,:)

    integer :: iKS, iK, iSpin

    eigen(:,:,:) = 0.0_dp
    do iKS = 1, parallelKS%nLocalKS
      iK = parallelKS%localKS(1, iKS)
      iSpin = parallelKS%localKS(2, iKS)
    #:if WITH_SCALAPACK
      call env%globalTimer%startTimer(globalTimers%sparseToDense)
      call unpackHSCplxBlacs(env%blacs, ham(:,iSpin), kPoint(:,iK), neighbourList%iNeighbour,&
          & nNeighbourSK, iCellVec, cellVec, iSparseStart, img2CentCell, denseDesc, HSqrCplx)
      call unpackHSCplxBlacs(env%blacs, over, kPoint(:,iK), neighbourList%iNeighbour, nNeighbourSK,&
          & iCellVec, cellVec, iSparseStart, img2CentCell, denseDesc, SSqrCplx)
      call env%globalTimer%stopTimer(globalTimers%sparseToDense)
      call diagDenseMtxBlacs(solver, 'V', denseDesc%blacsOrbSqr, HSqrCplx, SSqrCplx,&
          & eigen(:,iK,iSpin), eigvecsCplx(:,:,iKS))
    #:else
      call env%globalTimer%startTimer(globalTimers%sparseToDense)
      call unpackHS(HSqrCplx, ham(:,iSpin), kPoint(:,iK), neighbourList%iNeighbour, nNeighbourSK,&
          & iCellVec, cellVec, denseDesc%iAtomStart, iSparseStart, img2CentCell)
      call unpackHS(SSqrCplx, over, kPoint(:,iK), neighbourList%iNeighbour, nNeighbourSK, iCellVec,&
          & cellVec, denseDesc%iAtomStart, iSparseStart, img2CentCell)
      call env%globalTimer%stopTimer(globalTimers%sparseToDense)
      call diagDenseMtx(solver, 'V', HSqrCplx, SSqrCplx, eigen(:,iK,iSpin))
      eigvecsCplx(:,:,iKS) = HSqrCplx
    #:endif
    end do

  #:if WITH_SCALAPACK
    call mpifx_allreduceip(env%mpi%interGroupComm, eigen, MPI_SUM)
  #:endif

  end subroutine buildAndDiagDenseCplxHam


  !> Builds and diagonalizes Pauli two-component Hamiltonians.
  subroutine buildAndDiagDensePauliHam(env, denseDesc, ham, over, kPoint, neighbourList,&
      & nNeighbourSK, iSparseStart, img2CentCell, iCellVec, cellVec, orb, solver, parallelKS,&
      & eigen, HSqrCplx, SSqrCplx, eigvecsCplx, iHam, xi, species)

    !> Environment settings
    type(TEnvironment), intent(inout) :: env

    !> Dense matrix descriptor
    type(TDenseDescr), intent(in) :: denseDesc

    !> hamiltonian in sparse storage
    real(dp), intent(in) :: ham(:,:)

    !> sparse overlap matrix
    real(dp), intent(in) :: over(:)

    !> k-points
    real(dp), intent(in) :: kPoint(:,:)

    !> list of neighbours for each atom
    type(TNeighbourList), intent(in) :: neighbourList

    !> Number of neighbours for each of the atoms
    integer, intent(in) :: nNeighbourSK(:)

    !> Index array for the start of atomic blocks in sparse arrays
    integer, intent(in) :: iSparseStart(:,:)

    !> map from image atoms to the original unique atom
    integer, intent(in) :: img2CentCell(:)

    !> Index for which unit cell atoms are associated with
    integer, intent(in) :: iCellVec(:)

    !> Vectors (in units of the lattice constants) to cells of the lattice
    real(dp), intent(in) :: cellVec(:,:)

    !> atomic orbital information
    type(TOrbitals), intent(in) :: orb

    !> Eigensolver choice
    integer, intent(in) :: solver

    !> K-points and spins to be handled
    type(TParallelKS), intent(in) :: parallelKS

    !> eigenvalues (orbital, kpoint)
    real(dp), intent(out) :: eigen(:,:)

    !> dense hamitonian matrix
    complex(dp), intent(out) :: HSqrCplx(:,:)

    !> dense overlap matrix
    complex(dp), intent(out) :: SSqrCplx(:,:)

    !> eigenvectors
    complex(dp), intent(out) :: eigvecsCplx(:,:,:)

    !> imaginary part of the hamiltonian
    real(dp), intent(in), allocatable :: iHam(:,:)

    !> spin orbit constants
    real(dp), intent(in), allocatable :: xi(:,:)

    !> species of atoms
    integer, intent(in), optional :: species(:)

    integer :: iKS, iK

    eigen(:,:) = 0.0_dp
    do iKS = 1, parallelKS%nLocalKS
      iK = parallelKS%localKS(1, iKS)
      call env%globalTimer%startTimer(globalTimers%sparseToDense)
    #:if WITH_SCALAPACK
      if (allocated(iHam)) then
        call unpackHPauliBlacs(env%blacs, ham, kPoint(:,iK), neighbourList%iNeighbour,&
            & nNeighbourSK, iCellVec, cellVec, iSparseStart, img2CentCell, orb%mOrb, denseDesc,&
            & HSqrCplx, iorig=iHam)
      else
        call unpackHPauliBlacs(env%blacs, ham, kPoint(:,iK), neighbourList%iNeighbour,&
            & nNeighbourSK, iCellVec, cellVec, iSparseStart, img2CentCell, orb%mOrb, denseDesc,&
            & HSqrCplx)
      end if
      call unpackSPauliBlacs(env%blacs, over, kPoint(:,iK), neighbourList%iNeighbour, nNeighbourSK,&
          & iCellVec, cellVec, iSparseStart, img2CentCell, orb%mOrb, denseDesc, SSqrCplx)
    #:else
      if (allocated(iHam)) then
        call unpackHPauli(ham, kPoint(:,iK), neighbourList%iNeighbour, nNeighbourSK, iSparseStart,&
            & denseDesc%iAtomStart, img2CentCell, iCellVec, cellVec, HSqrCplx, iHam=iHam)
      else
        call unpackHPauli(ham, kPoint(:,iK), neighbourList%iNeighbour, nNeighbourSK, iSparseStart,&
            & denseDesc%iAtomStart, img2CentCell, iCellVec, cellVec, HSqrCplx)
      end if
      call unpackSPauli(over, kPoint(:,iK), neighbourList%iNeighbour, nNeighbourSK,&
          & denseDesc%iAtomStart, iSparseStart, img2CentCell, iCellVec, cellVec, SSqrCplx)
    #:endif
      if (allocated(xi) .and. .not. allocated(iHam)) then
        call addOnsiteSpinOrbitHam(env, xi, species, orb, denseDesc, HSqrCplx)
      end if
      call env%globalTimer%stopTimer(globalTimers%sparseToDense)
    #:if WITH_SCALAPACK
      call diagDenseMtxBlacs(solver, 'V', denseDesc%blacsOrbSqr, HSqrCplx, SSqrCplx, eigen(:,iK),&
          & eigvecsCplx(:,:,iKS))
    #:else
      call diagDenseMtx(solver, 'V', HSqrCplx, SSqrCplx, eigen(:,iK))
      eigvecsCplx(:,:,iKS) = HSqrCplx
    #:endif
    end do

  #:if WITH_SCALAPACK
    call mpifx_allreduceip(env%mpi%interGroupComm, eigen, MPI_SUM)
  #:endif

  end subroutine buildAndDiagDensePauliHam


  !> Creates sparse density matrix from real eigenvectors.
<<<<<<< HEAD
  subroutine getDensityFromRealEigvecs(env, denseDesc, filling, neighborList, nNeighbor,&
      & iSparseStart, img2CentCell, orb, eigvecs, parallelKS, rhoPrim, work, rhoSqrReal, deltaRhoOutSqr)
=======
  subroutine getDensityFromRealEigvecs(env, denseDesc, filling, neighbourList, nNeighbourSK,&
      & iSparseStart, img2CentCell, orb, eigvecs, parallelKS, rhoPrim, work, rhoSqrReal)
>>>>>>> 31b62ae8

    !> Environment settings
    type(TEnvironment), intent(inout) :: env

    !> Dense matrix descriptor
    type(TDenseDescr), intent(in) :: denseDesc

    !> Filling
    real(dp), intent(in) :: filling(:,:)

    !> list of neighbours for each atom
    type(TNeighbourList), intent(in) :: neighbourList

    !> Number of neighbours for each of the atoms
    integer, intent(in) :: nNeighbourSK(:)

    !> Index array for the start of atomic blocks in sparse arrays
    integer, intent(in) :: iSparseStart(:,:)

    !> map from image atoms to the original unique atom
    integer, intent(in) :: img2CentCell(:)

    !> Atomic orbital information
    type(TOrbitals), intent(in) :: orb

    !> K-points and spins to process
    type(TParallelKS), intent(in) :: parallelKS

    !> eigenvectors
    real(dp), intent(inout) :: eigvecs(:,:,:)

    !> sparse density matrix
    real(dp), intent(out) :: rhoPrim(:,:)

    !> work space array
    real(dp), intent(out) :: work(:,:)

    !> Dense density matrix if needed
    real(dp), intent(inout), allocatable  :: rhoSqrReal(:,:,:)

    !> Change in density matrix during this SCC step for rangesep
    real(dp), pointer, intent(out) :: deltaRhoOutSqr(:,:,:)

    integer :: iKS, iSpin

    rhoPrim(:,:) = 0.0_dp
    do iKS = 1, parallelKS%nLocalKS
      iSpin = parallelKS%localKS(2, iKS)

    #:if WITH_SCALAPACK
      call makeDensityMtxRealBlacs(env%blacs%orbitalGrid, denseDesc%blacsOrbSqr, filling(:,iSpin),&
          & eigvecs(:,:,iKS), work)
      call env%globalTimer%startTimer(globalTimers%denseToSparse)
      call packRhoRealBlacs(env%blacs, denseDesc, work, neighbourList%iNeighbour, nNeighbourSK,&
          & orb%mOrb, iSparseStart, img2CentCell, rhoPrim(:,iSpin))
      call env%globalTimer%stopTimer(globalTimers%denseToSparse)
    #:else
<<<<<<< HEAD
      !> Either pack density matrix or delta density matrix
      if(.not. associated(deltaRhoOutSqr)) then 
         if (tDensON2) then
            call makeDensityMatrix(work, eigvecs(:,:,iKS), filling(:,iSpin),&
                & neighborlist%iNeighbor, nNeighbor, orb, denseDesc%iAtomStart, img2CentCell)
         else
            call makeDensityMatrix(work, eigvecs(:,:,iKS), filling(:,iSpin))
         end if
         call env%globalTimer%startTimer(globalTimers%denseToSparse)
         call packHS(rhoPrim(:,iSpin), work, neighborlist%iNeighbor, nNeighbor, orb%mOrb,&
          & denseDesc%iAtomStart, iSparseStart, img2CentCell)
         call env%globalTimer%stopTimer(globalTimers%denseToSparse)
=======
      if (tDensON2) then
        call makeDensityMatrix(work, eigvecs(:,:,iKS), filling(:,iSpin),&
            & neighbourlist%iNeighbour, nNeighbourSK, orb, denseDesc%iAtomStart, img2CentCell)
>>>>>>> 31b62ae8
      else
      !> Rangeseparated case: pack delta density matrix
         call makeDensityMatrix(deltaRhoOutSqr(:,:,iSpin),&
              & eigvecs(:,:,iKS), filling(:,iSpin))
         call packHS(rhoPrim(:,iSpin), deltaRhoOutSqr(:,:,iSpin),&
              & neighborlist%iNeighbor, nNeighbor, orb%mOrb, denseDesc%iAtomStart,&
              & iSparseStart, img2CentCell) 
      end if
<<<<<<< HEAD
=======
      call env%globalTimer%startTimer(globalTimers%denseToSparse)
      call packHS(rhoPrim(:,iSpin), work, neighbourlist%iNeighbour, nNeighbourSK, orb%mOrb,&
          & denseDesc%iAtomStart, iSparseStart, img2CentCell)
      call env%globalTimer%stopTimer(globalTimers%denseToSparse)
>>>>>>> 31b62ae8
    #:endif



      if (allocated(rhoSqrReal)) then
        rhoSqrReal(:,:,iSpin) = work
      end if
    end do

  #:if WITH_SCALAPACK
    ! Add up and distribute density matrix contribution from each group
    call mpifx_allreduceip(env%mpi%globalComm, rhoPrim, MPI_SUM)
  #:endif

  end subroutine getDensityFromRealEigvecs


  !> Creates sparse density matrix from complex eigenvectors.
  subroutine getDensityFromCplxEigvecs(env, denseDesc, filling, kPoint, kWeight, neighbourList,&
      & nNeighbourSK, iSparseStart, img2CentCell, iCellVec, cellVec, orb, parallelKS, eigvecs,&
      & rhoPrim, work)

    !> Environment settings
    type(TEnvironment), intent(inout) :: env

    !> Dense matrix descriptor
    type(TDenseDescr), intent(in) :: denseDesc

    !> Occupations of single particle states in the ground state
    real(dp), intent(in) :: filling(:,:,:)

    !> k-points
    real(dp), intent(in) :: kPoint(:,:)

    !> Weights for k-points
    real(dp), intent(in) :: kWeight(:)

    !> list of neighbours for each atom
    type(TNeighbourList), intent(in) :: neighbourList

    !> Number of neighbours for each of the atoms
    integer, intent(in) :: nNeighbourSK(:)

    !> Index array for the start of atomic blocks in sparse arrays
    integer, intent(in) :: iSparseStart(:,:)

    !> map from image atoms to the original unique atom
    integer, intent(in) :: img2CentCell(:)

    !> Index for which unit cell atoms are associated with
    integer, intent(in) :: iCellVec(:)

    !> Vectors (in units of the lattice constants) to cells of the lattice
    real(dp), intent(in) :: cellVec(:,:)

    !> Atomic orbital information
    type(TOrbitals), intent(in) :: orb

    !> K-points and spins to process
    type(TParallelKS), intent(in) :: parallelKS

    !> eigenvectors of the system
    complex(dp), intent(inout) :: eigvecs(:,:,:)

    !> density matrix in sparse storage
    real(dp), intent(out) :: rhoPrim(:,:)

    !> workspace array
    complex(dp), intent(out) :: work(:,:)

    integer :: iKS, iK, iSpin

    rhoPrim(:,:) = 0.0_dp

    do iKS = 1, parallelKS%nLocalKS
      iK = parallelKS%localKS(1, iKS)
      iSpin = parallelKS%localKS(2, iKS)
    #:if WITH_SCALAPACK
      call makeDensityMtxCplxBlacs(env%blacs%orbitalGrid, denseDesc%blacsOrbSqr,&
          & filling(:,iK,iSpin), eigvecs(:,:,iKS), work)
      call env%globalTimer%startTimer(globalTimers%denseToSparse)
      call packRhoCplxBlacs(env%blacs, denseDesc, work, kPoint(:,iK), kWeight(iK),&
          & neighbourList%iNeighbour, nNeighbourSK, orb%mOrb, iCellVec, cellVec, iSparseStart,&
          & img2CentCell, rhoPrim(:,iSpin))
      call env%globalTimer%stopTimer(globalTimers%denseToSparse)
    #:else
      if (tDensON2) then
        call makeDensityMatrix(work, eigvecs(:,:,iKS), filling(:,iK,iSpin),&
            & neighbourlist%iNeighbour, nNeighbourSK, orb, denseDesc%iAtomStart, img2CentCell)
      else
        call makeDensityMatrix(work, eigvecs(:,:,iKS), filling(:,iK,iSpin))
      end if
      call env%globalTimer%startTimer(globalTimers%denseToSparse)
      call packHS(rhoPrim(:,iSpin), work, kPoint(:,iK), kWeight(iK), neighbourList%iNeighbour,&
          & nNeighbourSK, orb%mOrb, iCellVec, cellVec, denseDesc%iAtomStart, iSparseStart,&
          & img2CentCell)
      call env%globalTimer%stopTimer(globalTimers%denseToSparse)
    #:endif
    end do

  #:if WITH_SCALAPACK
    ! Add up and distribute density matrix contribution from each group
    call mpifx_allreduceip(env%mpi%globalComm, rhoPrim, MPI_SUM)
  #:endif

  end subroutine getDensityFromCplxEigvecs


  !> Creates sparse density matrix from two component complex eigenvectors.
  subroutine getDensityFromPauliEigvecs(env, denseDesc, tRealHS, tSpinOrbit, tDualSpinOrbit,&
      & tMulliken, kPoint, kWeight, filling, neighbourList, nNeighbourSK, orb, iSparseStart,&
      & img2CentCell, iCellVec, cellVec, species, parallelKS, eigvecs, work, energy, rhoPrim, xi,&
      & orbitalL, iRhoPrim)

    !> Environment settings
    type(TEnvironment), intent(inout) :: env

    !> Dense matrix descriptor
    type(TDenseDescr), intent(in) :: denseDesc

    !> Is the hamitonian real (no k-points/molecule/gamma point)?
    logical, intent(in) :: tRealHS

    !> Are spin orbit interactions present
    logical, intent(in) :: tSpinOrbit

    !> Are block population spin orbit interactions present
    logical, intent(in) :: tDualSpinOrbit

    !> Should Mulliken populations be generated/output
    logical, intent(in) :: tMulliken

    !> k-points
    real(dp), intent(in) :: kPoint(:,:)

    !> Weights for k-points
    real(dp), intent(in) :: kWeight(:)

    !> occupations of molecular orbitals/Bloch states
    real(dp), intent(in) :: filling(:,:)

    !> list of neighbours for each atom
    type(TNeighbourList), intent(in) :: neighbourList

    !> Number of neighbours for each of the atoms
    integer, intent(in) :: nNeighbourSK(:)

    !> Atomic orbital information
    type(TOrbitals), intent(in) :: orb

    !> Index array for the start of atomic blocks in sparse arrays
    integer, intent(in) :: iSparseStart(:,:)

    !> map from image atoms to the original unique atom
    integer, intent(in) :: img2CentCell(:)

    !> Index for which unit cell atoms are associated with
    integer, intent(in) :: iCellVec(:)

    !> Vectors (in units of the lattice constants) to cells of the lattice
    real(dp), intent(in) :: cellVec(:,:)

    !> species of all atoms in the system
    integer, intent(in) :: species(:)

    !> K-points and spins to process
    type(TParallelKS), intent(in) :: parallelKS

    !> eigenvectors
    complex(dp), intent(inout) :: eigvecs(:,:,:)

    !> work space array
    complex(dp), intent(inout) :: work(:,:)

    !> Energy contributions and total
    type(TEnergies), intent(inout) :: energy

    !> sparse stored density matrix
    real(dp), intent(out) :: rhoPrim(:,:)

    !> spin orbit constants
    real(dp), intent(in), allocatable :: xi(:,:)

    !> Angular momentum of atomic shells
    real(dp), intent(inout), allocatable :: orbitalL(:,:,:)

    !> imaginary part of density matrix  if required
    real(dp), intent(inout), allocatable :: iRhoPrim(:,:)


    real(dp), allocatable :: rVecTemp(:), orbitalLPart(:,:,:)
    integer :: nAtom
    integer :: iKS, iK
    logical :: tImHam

    nAtom = size(orb%nOrbAtom)
    tImHam = allocated(iRhoPrim)

    rhoPrim(:,:) = 0.0_dp
    if (allocated(iRhoPrim)) then
      iRhoPrim(:,:) = 0.0_dp
    end if
    work(:,:) = 0.0_dp

    if (tSpinOrbit .and. .not. tDualSpinOrbit) then
      energy%atomLS(:) = 0.0_dp
      allocate(rVecTemp(nAtom))
    end if

    if (tMulliken .and. tSpinOrbit .and. .not. tDualSpinOrbit) then
      allocate(orbitalLPart(3, orb%mShell, nAtom))
      orbitalL(:,:,:) = 0.0_dp
    end if

    do iKS = 1, parallelKS%nLocalKS
      iK = parallelKS%localKS(1, iKS)

    #:if WITH_SCALAPACK
      call makeDensityMtxCplxBlacs(env%blacs%orbitalGrid, denseDesc%blacsOrbSqr, filling(:,iK),&
          & eigvecs(:,:,iKS), work)
    #:else
      call makeDensityMatrix(work, eigvecs(:,:,iKS), filling(:,iK))
    #:endif
      if (tSpinOrbit .and. .not. tDualSpinOrbit) then
        call getOnsiteSpinOrbitEnergy(env, rVecTemp, work, denseDesc, xi, orb, species)
        energy%atomLS = energy%atomLS + kWeight(iK) * rVecTemp
        if (tMulliken) then
          orbitalLPart(:,:,:) = 0.0_dp
          call getLOnsite(env, orbitalLPart, work, denseDesc, orb, species)
          orbitalL(:,:,:) = orbitalL + kWeight(iK) * orbitalLPart
        end if
      end if

      call env%globalTimer%startTimer(globalTimers%denseToSparse)
    #:if WITH_SCALAPACK
      if (tImHam) then
        call packRhoPauliBlacs(env%blacs, denseDesc, work, kPoint(:,iK), kWeight(iK),&
            & neighbourList%iNeighbour, nNeighbourSK, orb%mOrb, iCellVec, cellVec, iSparseStart,&
            & img2CentCell, rhoPrim, iRhoPrim)
      else
        call packRhoPauliBlacs(env%blacs, denseDesc, work, kPoint(:,iK), kWeight(iK),&
            & neighbourList%iNeighbour, nNeighbourSK, orb%mOrb, iCellVec, cellVec, iSparseStart,&
            & img2CentCell, rhoPrim)
      end if
    #:else
      if (tRealHS) then
        call packHSPauli(rhoPrim, work, neighbourlist%iNeighbour, nNeighbourSK, orb%mOrb,&
            & denseDesc%iAtomStart, iSparseStart, img2CentCell)
        if (tImHam) then
          call packHSPauliImag(iRhoPrim, work, neighbourlist%iNeighbour, nNeighbourSK, orb%mOrb,&
              & denseDesc%iAtomStart, iSparseStart, img2CentCell)
        end if
      else
        call packHS(rhoPrim, work, kPoint(:,iK), kWeight(iK), neighbourList%iNeighbour,&
            & nNeighbourSK, orb%mOrb, iCellVec, cellVec, denseDesc%iAtomStart, iSparseStart,&
            & img2CentCell)
        if (tImHam) then
          call iPackHS(iRhoPrim, work, kPoint(:,iK), kWeight(iK), neighbourlist%iNeighbour,&
              & nNeighbourSK, orb%mOrb, iCellVec, cellVec, denseDesc%iAtomStart, iSparseStart,&
              & img2CentCell)
        end if
      end if
    #:endif
      call env%globalTimer%stopTimer(globalTimers%denseToSparse)
    end do

  #:if WITH_SCALAPACK
    call env%globalTimer%startTimer(globalTimers%denseToSparse)
    ! Add up and distribute contributions from each group
    call mpifx_allreduceip(env%mpi%globalComm, rhoPrim, MPI_SUM)
    if (allocated(iRhoPrim)) then
      call mpifx_allreduceip(env%mpi%globalComm, iRhoPrim, MPI_SUM)
    end if
    call mpifx_allreduceip(env%mpi%globalComm, energy%atomLS, MPI_SUM)
    if (tMulliken .and. tSpinOrbit .and. .not. tDualSpinOrbit) then
      call mpifx_allreduceip(env%mpi%globalComm, orbitalL, MPI_SUM)
    end if
    call env%globalTimer%stopTimer(globalTimers%denseToSparse)
  #:endif
    if (tSpinOrbit .and. .not. tDualSpinOrbit) then
      energy%ELS = sum(energy%atomLS)
    end if

  end subroutine getDensityFromPauliEigvecs


  !> Calculates electron fillings and resulting band energy terms.
  subroutine getFillingsAndBandEnergies(eigvals, nElectrons, nSpinBlocks, tempElec, kWeights,&
      & tSpinSharedEf, tFillKSep, tFixEf, iDistribFn, Ef, fillings, Eband, TS, E0)

    !> Eigenvalue of each level, kpoint and spin channel
    real(dp), intent(in) :: eigvals(:,:,:)

    !> Nr. of electrons for each spin channel
    real(dp), intent(in) :: nElectrons(:)

    !> Nr. of spin blocks in the Hamiltonian (1 - spin avg, 2 - colinear, 4 - non-colinear)
    integer, intent(in) :: nSpinBlocks

    !> Electronic temperature
    real(dp), intent(in) :: tempElec

    !> Weight of the k-points.
    real(dp), intent(in) :: kWeights(:)

    !> Whether for colinear spin a common Fermi level for both spin channels should be used
    logical, intent(in) :: tSpinSharedEf

    !> Whether each K-point should be filled separately (individual Fermi-level for each k-point)
    logical, intent(in) :: tFillKSep

    !> Whether fixed Fermi level(s) should be used. (No charge conservation!)
    logical, intent(in) :: tFixEf

    !> Selector for the distribution function
    integer, intent(in) :: iDistribFn

    !> Fixed Fermi levels on entry, if tFixEf is .true., otherwise the Fermi levels found for the
    !> given number of electrons on exit
    real(dp), intent(inout) :: Ef(:)

    !> Fillings (orbital, kpoint, spin)
    real(dp), intent(out) :: fillings(:,:,:)

    !> Band energies
    real(dp), intent(out) :: Eband(:)

    !> Band entropies
    real(dp), intent(out) :: TS(:)

    !> Band energies extrapolated to zero Kelvin
    real(dp), intent(out) :: E0(:)

    real(dp) :: EbandTmp(1), TSTmp(1), E0Tmp(1)
    real(dp) :: EfTmp
    real(dp) :: nElecFill(2)
    integer :: nSpinHams, nKPoints
    integer :: iS, iK

    nKPoints = size(fillings, dim=2)
    nSpinHams = size(fillings, dim=3)

    if (nSpinBlocks == 1) then
      ! Filling functions assume one electron per level, but for spin unpolarised we have two
      nElecFill(1) = nElectrons(1) / 2.0_dp
    else
      nElecFill(1:nSpinHams) = nElectrons(1:nSpinHams)
    end if

    if (tFixEf) then
      ! Fixed value of the Fermi level for each spin channel
      do iS = 1, nSpinHams
        call electronFill(Eband(iS:iS), fillings(:,:,iS:iS), TS(iS:iS), E0(iS:iS), Ef(iS),&
            & eigvals(:,:,iS:iS), tempElec, iDistribFn, kWeights)
      end do
    else if (nSpinHams == 2 .and. tSpinSharedEf) then
      ! Common Fermi level across two colinear spin channels
      call Efilling(Eband, Ef(1), TS, E0, fillings, eigvals, sum(nElecFill), tempElec, kWeights,&
          & iDistribFn)
      Ef(2) = Ef(1)
    else if (tFillKSep) then
      ! Every spin channel and every k-point filled up individually.
      Eband(:) = 0.0_dp
      Ef(:) = 0.0_dp
      TS(:) = 0.0_dp
      E0(:) = 0.0_dp
      do iS = 1, nSpinHams
        do iK = 1, nKPoints
          call Efilling(EbandTmp, EfTmp, TSTmp, E0Tmp, fillings(:, iK:iK, iS:iS),&
              & eigvals(:, iK:iK, iS:iS), nElecFill(iS), tempElec, [1.0_dp], iDistribFn)
          Eband(iS) = Eband(iS) + EbandTmp(1) * kWeights(iK)
          Ef(iS) = Ef(iS) + EfTmp * kWeights(iK)
          TS(iS) = TS(iS) + TSTmp(1) * kWeights(iK)
          E0(iS) = E0(iS) + E0Tmp(1) * kWeights(iK)
        end do
      end do
    else
      ! Every spin channel (but no the k-points) filled up individually
      do iS = 1, nSpinHams
        call Efilling(Eband(iS:iS), Ef(iS), TS(iS:iS), E0(iS:iS), fillings(:,:,iS:iS),&
            & eigvals(:,:,iS:iS), nElecFill(iS), tempElec, kWeights, iDistribFn)
      end do
    end if

    if (nSpinBlocks == 1) then
      ! Prefactor 2 for spin unpolarised calculations
      Eband(:) = 2.0_dp * Eband
      E0(:) = 2.0_dp * E0
      TS(:) = 2.0_dp * TS
      fillings(:,:,:) = 2.0_dp * fillings
    end if

  end subroutine getFillingsAndBandEnergies


  !> Calculate Mulliken population from sparse density matrix.
  subroutine getMullikenPopulation(rhoPrim, over, orb, neighbourList, nNeighbourSK, img2CentCell,&
      & iSparseStart, qOrb, iRhoPrim, qBlock, qiBlock)

    !> sparse density matrix
    real(dp), intent(in) :: rhoPrim(:,:)

    !> sparse overlap matrix
    real(dp), intent(in) :: over(:)

    !> Atomic orbital information
    type(TOrbitals), intent(in) :: orb

    !> Atomic neighbours
    type(TNeighbourList), intent(in) :: neighbourList

    !> Number of neighbours for each atom within overlap distance
    integer, intent(in) :: nNeighbourSK(:)

    !> image to actual atom indexing
    integer, intent(in) :: img2CentCell(:)

    !> sparse matrix indexing array
    integer, intent(in) :: iSparseStart(:,:)

    !> orbital charges
    real(dp), intent(out) :: qOrb(:,:,:)

    !> imaginary part of density matrix
    real(dp), intent(in), allocatable :: iRhoPrim(:,:)

    !> Dual atomic charges
    real(dp), intent(inout), allocatable :: qBlock(:,:,:,:)

    !> Imaginary part of dual atomic charges
    real(dp), intent(inout), allocatable :: qiBlock(:,:,:,:)

    integer :: iSpin

    qOrb(:,:,:) = 0.0_dp
    do iSpin = 1, size(qOrb, dim=3)
      call mulliken(qOrb(:,:,iSpin), over, rhoPrim(:,iSpin), orb, neighbourList%iNeighbour,&
          & nNeighbourSK, img2CentCell, iSparseStart)
    end do

    if (allocated(qBlock)) then
      qBlock(:,:,:,:) = 0.0_dp
      do iSpin = 1, size(qBlock, dim=4)
        call mulliken(qBlock(:,:,:,iSpin), over, rhoPrim(:,iSpin), orb, neighbourList%iNeighbour,&
            & nNeighbourSK, img2CentCell, iSparseStart)
      end do
    end if

    if (allocated(qiBlock)) then
      qiBlock(:,:,:,:) = 0.0_dp
      do iSpin = 1, size(qiBlock, dim=4)
        call skewMulliken(qiBlock(:,:,:,iSpin), over, iRhoPrim(:,iSpin), orb,&
            & neighbourList%iNeighbour, nNeighbourSK, img2CentCell, iSparseStart)
      end do
    end if

  end subroutine getMullikenPopulation


<<<<<<< HEAD
  !> Calculates various energy contributions
  subroutine getEnergies(sccCalc, qOrb, q0, chargePerShell, species, tEField, tXlbomd,&
      & tDftbU, tDualSpinOrbit, rhoPrim, H0, orb, neighborList, nNeighbor, img2CentCell,&
      & iSparseStart, cellVol, extPressure, TS, potential, energy, thirdOrd, rangeSep, qBlock,& 
      &qiBlock, nDftbUFunc, UJ, nUJ, iUJ, niUJ, xi)
=======
  !> Calculates various energy contribution that can potentially update for the same geometry
  subroutine getEnergies(sccCalc, qOrb, q0, chargePerShell, species, tEField, tXlbomd, tDftbU,&
      & tDualSpinOrbit, rhoPrim, H0, orb, neighbourList, nNeighbourSK, img2CentCell, iSparseStart,&
      & cellVol, extPressure, TS, potential, energy, thirdOrd, qBlock, qiBlock, nDftbUFunc, UJ,&
      & nUJ, iUJ, niUJ, xi, iAtInCentralRegion, tFixEf, Ef)
>>>>>>> 31b62ae8

    !> SCC module internal variables
    type(TScc), allocatable, intent(in) :: sccCalc

    !> Electrons in each atomic orbital
    real(dp), intent(in) :: qOrb(:,:,:)

    !> reference charges
    real(dp), intent(in) :: q0(:,:,:)

    !> electrons in each atomi shell
    real(dp), intent(in) :: chargePerShell(:,:,:)

    !> chemical species
    integer, intent(in) :: species(:)

    !> is an external electric field present
    logical, intent(in) :: tEField

    !> Is the extended Lagrangian being used for MD
    logical, intent(in) :: tXlbomd

    !> Are there orbital potentials present
    logical, intent(in) :: tDftbU

    !> Is dual spin orbit being used
    logical, intent(in) :: tDualSpinOrbit

    !> density matrix in sparse storage
    real(dp), intent(in) :: rhoPRim(:,:)

    !> non-self-consistent hamiltonian
    real(dp), intent(in) :: H0(:)

    !> atomic orbital information
    type(TOrbitals), intent(in) :: orb

    !> neighbour list
    type(TNeighbourList), intent(in) :: neighbourList

    !> Number of neighbours within cut-off for each atom
    integer, intent(in) :: nNeighbourSK(:)

    !> image to real atom mapping
    integer, intent(in) :: img2CentCell(:)

    !> index for sparse large matrices
    integer, intent(in) :: iSparseStart(:,:)

    !> unit cell volume
    real(dp), intent(in) :: cellVol

    !> external pressure
    real(dp), intent(in) :: extPressure

    !> electron entropy contribution
    real(dp), intent(in) :: TS(:)

    !> potentials acting
    type(TPotentials), intent(in) :: potential

    !> energy contributions
    type(TEnergies), intent(inout) :: energy

    !> 3rd order settings
    type(ThirdOrder), intent(inout), allocatable :: thirdOrd

    !> Data from rangeseparated calculations
    type(RangeSepFunc), intent(inout), allocatable ::rangeSep

    !> block (dual) atomic populations
    real(dp), intent(in), allocatable :: qBlock(:,:,:,:)

    !> Imaginary part of block atomic populations
    real(dp), intent(in), allocatable :: qiBlock(:,:,:,:)

    !> which DFTB+U functional (if used)
    integer, intent(in), optional :: nDftbUFunc

    !> U-J prefactors in DFTB+U
    real(dp), intent(in), allocatable :: UJ(:,:)

    !> Number DFTB+U blocks of shells for each atom type
    integer, intent(in), allocatable :: nUJ(:)

    !> which shells are in each DFTB+U block
    integer, intent(in), allocatable :: iUJ(:,:,:)

    !> Number of shells in each DFTB+U block
    integer, intent(in), allocatable :: niUJ(:,:)

    !> Spin orbit constants
    real(dp), intent(in), allocatable :: xi(:,:)

    !> Atoms over which to sum the total energies
    integer, intent(in) :: iAtInCentralRegion(:)

    !> Whether fixed Fermi level(s) should be used. (No charge conservation!)
    logical, intent(in) :: tFixEf

    !> If tFixEf is .true. contains reservoir chemical potential, otherwise the Fermi levels found
    !> from the given number of electrons
    real(dp), intent(inout) :: Ef(:)

    integer :: nSpin
    real(dp) :: nEl(2)

    nSpin = size(rhoPrim, dim=2)

    ! Tr[H0 * Rho] can be done with the same algorithm as Mulliken-analysis
    energy%atomNonSCC(:) = 0.0_dp
    call mulliken(energy%atomNonSCC, rhoPrim(:,1), H0, orb, neighbourList%iNeighbour, nNeighbourSK,&
        & img2CentCell, iSparseStart)
    energy%EnonSCC = sum(energy%atomNonSCC(iAtInCentralRegion(:)))

    if (tEfield) then
      energy%atomExt = sum(qOrb(:,:,1) - q0(:,:,1), dim=1) * potential%extAtom(:,1)
      energy%Eext = sum(energy%atomExt(iAtInCentralRegion(:)))
    end if

    if (allocated(sccCalc)) then
      if (tXlbomd) then
        call sccCalc%getEnergyPerAtomXlbomd(species, orb, qOrb, q0, energy%atomSCC)
      else
        call sccCalc%getEnergyPerAtom(energy%atomSCC)
      end if
      energy%Escc = sum(energy%atomSCC(iAtInCentralRegion(:)))
      if (nSpin > 1) then
        energy%atomSpin(:) = 0.5_dp * sum(sum(potential%intShell(:,:,2:nSpin)&
            & * chargePerShell(:,:,2:nSpin), dim=1), dim=2)
        energy%Espin = sum(energy%atomSpin(iAtInCentralRegion(:)))
      end if
    end if
    if (allocated(thirdOrd)) then
      if (tXlbomd) then
        call thirdOrd%getEnergyPerAtomXlbomd(qOrb, q0, species, orb, energy%atom3rd)
      else
        call thirdOrd%getEnergyPerAtom(energy%atom3rd)
      end if
      energy%e3rd = sum(energy%atom3rd(iAtInCentralRegion(:)))
    end if

    if (tDftbU) then
      if (allocated(qiBlock)) then
        call E_DFTBU(energy%atomDftbu, qBlock, species, orb, nDFTBUfunc, UJ, nUJ, niUJ, iUJ,&
            & qiBlock)
      else
        call E_DFTBU(energy%atomDftbu, qBlock, species, orb, nDFTBUfunc, UJ, nUJ, niUJ, iUJ)
      end if
      energy%Edftbu = sum(energy%atomDftbu(iAtInCentralRegion(:)))
    end if

    if (tDualSpinOrbit) then
      energy%atomLS(:) = 0.0_dp
      call getDualSpinOrbitEnergy(energy%atomLS, qiBlock, xi, orb, species)
      energy%ELS = sum(energy%atomLS(iAtInCentralRegion(:)))
    end if

    energy%Eelec = energy%EnonSCC + energy%ESCC + energy%Espin + energy%ELS + energy%Edftbu&
        & + energy%Eext + energy%e3rd
    !> Add exchange conribution for rangeseprated calculations
    if(allocated(rangeSep)) then
       call rangeSep%addLREnergy(energy%Eelec)
    end if
    energy%atomElec(:) = energy%atomNonSCC + energy%atomSCC + energy%atomSpin + energy%atomDftbu&
        & + energy%atomLS + energy%atomExt + energy%atom3rd
    energy%atomTotal(:) = energy%atomElec + energy%atomRep + energy%atomDisp
    energy%Etotal = energy%Eelec + energy%Erep + energy%eDisp
    energy%EMermin = energy%Etotal - sum(TS)
    ! extrapolated to 0 K
    energy%Ezero = energy%Etotal - 0.5_dp * sum(TS)
    energy%EGibbs = energy%EMermin + cellVol * extPressure

    energy%EForceRelated = energy%EGibbs
    if (tFixEf) then
      if (nSpin == 2) then
        nEl(:) = sum(sum(qOrb(:,iAtInCentralRegion(:),:),dim=1),dim=1)
        nEl(1) = 0.5_dp * ( nEl(1) + nEl(2) )
        nEl(2) = nEl(1) - nEl(2)
        ! negative sign due to electron charge
        energy%EForceRelated = energy%EForceRelated  - sum(nEl(:2) * Ef(:2))
      else
        nEl = 0.0_dp
        nEl(1) = sum(qOrb(:,iAtInCentralRegion(:),1))
        ! negative sign due to electron charge
        energy%EForceRelated = energy%EForceRelated  - nEl(1) * Ef(1)
      end if
    end if

  end subroutine getEnergies


  !> Checks for the presence of a stop file on disc.
  function hasStopFile(fileName) result(tStop)

    !> name of file to check for
    character(*), intent(in) :: fileName

    !> Is the file present
    logical :: tStop

    inquire(file=fileName, exist=tStop)
    if (tStop) then
      write(stdOut, "(3A)") "Stop file '" // fileName // "' found."
    end if

  end function hasStopFile


  !> Returns input charges for next SCC iteration.
  subroutine getNextInputCharges(env, pChrgMixer, qOutput, qOutRed, orb, nIneqOrb, iEqOrbitals,&
      & iGeoStep, iSccIter, minSccIter, maxSccIter, sccTol, tStopScc, tDftbU, tReadChrg, qInput,&
      & qInpRed, sccErrorQ, tConverged, qBlockOut, iEqBlockDftbU, qBlockIn, qiBlockOut,&
      & iEqBlockDftbuLS, species0, nUJ, iUJ, niUJ, qiBlockIn)

    !> Environment settings
    type(TEnvironment), intent(in) :: env

    !> Charge mixing object
    type(OMixer), intent(inout) :: pChrgMixer

    !> Output electrons
    real(dp), intent(inout) :: qOutput(:,:,:)

    !> Output electrons reduced by unique orbital types
    real(dp), intent(inout) :: qOutRed(:)

    !> Atomic orbital data
    type(TOrbitals), intent(in) :: orb

    !> Total number of inequivalent atomic orbitals
    integer, intent(in) :: nIneqOrb

    !> Equivalence relations between orbitals
    integer, intent(in) :: iEqOrbitals(:,:,:)

    !> Number of current geometry step
    integer, intent(in) :: iGeoStep

    !> Number of current SCC step
    integer, intent(in) :: iSccIter

    !> minumum number of SCC iterations to perform
    integer, intent(in) :: minSccIter

    !> maximum number of SCC iterations before terminating loop
    integer, intent(in) :: maxSccIter

    !> Tolerance on SCC charges between input and output
    real(dp), intent(in) :: sccTol

    !> Should the SCC loop stop
    logical, intent(in) :: tStopScc

    !> are orbital potentials being used
    logical, intent(in) :: tDftbU

    !> Were intial charges read from disc?
    logical, intent(in) :: tReadChrg

    !> Resulting input charges for next SCC iteration
    real(dp), intent(inout) :: qInput(:,:,:)

    !> Equivalence reduced input charges
    real(dp), intent(inout) :: qInpRed(:)

    !> SCC error
    real(dp), intent(out) :: sccErrorQ

    !> Has the calculation converged>
    logical, intent(out) :: tConverged

    !> Dual output charges
    real(dp), intent(inout), allocatable :: qBlockOut(:,:,:,:)

    !> equivalence mapping for dual charge blocks
    integer, intent(in), allocatable :: iEqBlockDftbu(:,:,:,:)

    !> block charge input (if needed for orbital potentials)
    real(dp), intent(inout), allocatable ::qBlockIn(:,:,:,:)

    !> Imaginary part of block charges
    real(dp), intent(in), allocatable :: qiBlockOut(:,:,:,:)

    !> Equivalence mappings in the case of spin orbit and DFTB+U
    integer, intent(in), allocatable :: iEqBlockDftbuLS(:,:,:,:)

    !> atomic species for atoms
    integer, intent(in), allocatable :: species0(:)

    !> Number DFTB+U blocks of shells for each atom type
    integer, intent(in), allocatable :: nUJ(:)

    !> which shells are in each DFTB+U block
    integer, intent(in), allocatable :: iUJ(:,:,:)

    !> Number of shells in each DFTB+U block
    integer, intent(in), allocatable :: niUJ(:,:)

    !> Imaginary part of block atomic input populations
    real(dp), intent(inout), allocatable :: qiBlockIn(:,:,:,:)


    real(dp), allocatable :: qDiffRed(:)
    integer :: nSpin

    nSpin = size(qOutput, dim=3)

    call reduceCharges(orb, nIneqOrb, iEqOrbitals, qOutput, qOutRed, qBlockOut, iEqBlockDftbu,&
        & qiBlockOut, iEqBlockDftbuLS)
    qDiffRed = qOutRed - qInpRed
    sccErrorQ = maxval(abs(qDiffRed))
    tConverged = (sccErrorQ < sccTol)&
        & .and. (iSCCiter >= minSCCIter .or. tReadChrg .or. iGeoStep > 0)
    if ((.not. tConverged) .and. (iSCCiter /= maxSccIter .and. .not. tStopScc)) then
      ! Avoid mixing of spin unpolarised density for spin polarised cases, this is only a problem in
      ! iteration 1, as there is only the (spin unpolarised!) atomic input density at that
      ! point. (Unless charges had been initialized externally)
      if ((iSCCIter + iGeoStep) == 1 .and. (nSpin > 1 .or. tDFTBU) .and. .not. tReadChrg) then
        qInpRed(:) = qOutRed
        qInput(:,:,:) = qOutput
        if (allocated(qBlockIn)) then
          qBlockIn(:,:,:,:) = qBlockOut
          if (allocated(qiBlockIn)) then
            qiBlockIn(:,:,:,:) = qiBlockOut
          end if
        end if
      else
        call mix(pChrgMixer, qInpRed, qDiffRed)
      #:if WITH_MPI
        ! Synchronise charges in order to avoid mixers that store a history drifting apart
        call mpifx_allreduceip(env%mpi%globalComm, qInpRed, MPI_SUM)
        qInpRed(:) = qInpRed / env%mpi%globalComm%size
      #:endif
        call expandCharges(qInpRed, orb, nIneqOrb, iEqOrbitals, qInput, qBlockIn, iEqBlockDftbu,&
            & species0, nUJ, iUJ, niUJ, qiBlockIn, iEqBlockDftbuLS)
      end if
    end if

  end subroutine getNextInputCharges


  !> Update delta density matrix rather than merely q for rangeseparation
  subroutine getNextInputDensity(SSqrReal, over, neighborList, nNeighbor, iAtomStart,&
       & iSparseStart, img2CentCell, pChrgMixer, qOutput, orb, iGeoStep, iSccIter, minSccIter, maxSccIter,& 
       &sccTol, tStopScc, tReadChrg, q0, qInput, sccErrorQ, tConverged, deltaRhoOut, deltaRhoIn, deltaRhoDiff, deltaRhoInSqr)

    !> Square dense overlap storage                                                 
    real(dp), allocatable, intent(inout) :: SSqrReal(:,:)

    !> sparse overlap matrix
    real(dp), intent(in) :: over(:)

    !> list of neighbours for each atom
    type(TNeighborList), intent(in) :: neighborList

    !> Number of neighbours for each of the atoms
    integer, intent(in) :: nNeighbor(:)

    !>Start of atomic blocks in dense arrays
    integer, allocatable, intent(in) :: iAtomStart(:)

    !> Index array for the start of atomic blocks in sparse arrays
    integer, intent(in) :: iSparseStart(:,:)

    !> map from image atoms to the original unique atom
    integer, intent(in) :: img2CentCell(:)

    !> Charge mixing object
    type(OMixer), intent(inout) :: pChrgMixer

    !> Output electrons
    real(dp), intent(inout) :: qOutput(:,:,:)

    !> Atomic orbital data
    type(TOrbitals), intent(in) :: orb

    !> Number of current geometry step
    integer, intent(in) :: iGeoStep

    !> Number of current SCC step
    integer, intent(in) :: iSccIter

    !> minumum number of SCC iterations to perform
    integer, intent(in) :: minSccIter

    !> maximum number of SCC iterations before terminating loop
    integer, intent(in) :: maxSccIter

    !> Tolerance on SCC charges between input and output
    real(dp), intent(in) :: sccTol

    !> Should the SCC loop stop
    logical, intent(in) :: tStopScc

    !> Were intial charges read from disc?
    logical, intent(in) :: tReadChrg

    !> reference charges
    real(dp), intent(in) :: q0(:,:,:)

    !> Resulting input charges for next SCC iteration
    real(dp), intent(inout) :: qInput(:,:,:)

    !> SCC error
    real(dp), intent(out) :: sccErrorQ

    !> Has the calculation converged>
    logical, intent(out) :: tConverged

    !> delta density matrix for rangeseparated calculations
    real(dp), intent(inout) :: deltaRhoOut(:)

    !> delta density matrix as inpurt for next SCC cycle
    real(dp), intent(inout) :: deltaRhoIn(:)

    !> difference of delta density matrix in and out
    real(dp), intent(inout) :: deltaRhoDiff(:)

    !> Matrix form of deltaRhoIn
    real(dp), intent(inout) :: deltaRhoInSqr(:,:,:)


    integer :: nSpin

    nSpin = size(qOutput, dim=3)
    
    deltaRhoDiff(:) = deltaRhoOut - deltaRhoIn
    sccErrorQ = maxval(abs(deltaRhoDiff))    
    tConverged = (sccErrorQ < sccTol)&
         & .and. (iSCCiter >= minSCCIter .or. tReadChrg .or. iGeoStep > 0)

    if ((.not. tConverged) .and. (iSCCiter /= maxSccIter .and. .not. tStopScc)) then
       if ((iSCCIter + iGeoStep) == 1 .and. (nSpin > 1 .and. .not. tReadChrg)) then
          deltaRhoIn(:) = deltaRhoOut
          qInput(:,:,:) = qOutput
       else
          call mix(pChrgMixer, deltaRhoIn, deltaRhoDiff)
          call unpackHS(SSqrReal, over, neighborList%iNeighbor,&
               & nNeighbor, iAtomStart, iSparseStart, img2CentCell)
          call denseMulliken(deltaRhoInSqr, SSqrReal, iAtomStart, qInput)
          ! RangeSep: for spin-unrestricted calculation 
          ! the initial guess should be equally distributed to
          ! alpha and beta density matrices 
          if(nSpin == 2) then
             qInput(:,:,1) = qInput(:,:,1) + q0(:,:,1)*0.5_dp
             qInput(:,:,2) = qInput(:,:,2) + q0(:,:,1)*0.5_dp
          else
             qInput(:,:,:) = qInput + q0
          end if
          if (nSpin == 2) then
             call ud2qm(qInput)
          end if
       end if
    end if

  end subroutine getNextInputDensity

  !> Reduce charges according to orbital equivalency rules.
  subroutine reduceCharges(orb, nIneqOrb, iEqOrbitals, qOrb, qRed, qBlock, iEqBlockDftbu, qiBlock,&
      & iEqBlockDftbuLS)

    !> Atomic orbital information
    type(TOrbitals), intent(in) :: orb

    !> Number of unique types of atomic orbitals
    integer, intent(in) :: nIneqOrb

    !> equivalence index
    integer, intent(in) :: iEqOrbitals(:,:,:)

    !> Electrons in atomic orbitals
    real(dp), intent(in) :: qOrb(:,:,:)

    !> Reduction of atomic populations
    real(dp), intent(out) :: qRed(:)

    !> Block (dual) populations, if also being reduced
    real(dp), intent(in), allocatable :: qBlock(:,:,:,:)

    !> equivalences for block charges
    integer, intent(in), allocatable :: iEqBlockDftbu(:,:,:,:)

    !> Imaginary part of block charges if present
    real(dp), intent(in), allocatable :: qiBlock(:,:,:,:)

    !> Equivalences for spin orbit if needed
    integer, intent(in), allocatable :: iEqBlockDftbuLS(:,:,:,:)

    real(dp), allocatable :: qOrbUpDown(:,:,:), qBlockUpDown(:,:,:,:)

    qRed(:) = 0.0_dp
    qOrbUpDown = qOrb
    call qm2ud(qOrbUpDown)
    call orbitalEquiv_reduce(qOrbUpDown, iEqOrbitals, orb, qRed(1:nIneqOrb))
    if (allocated(qBlock)) then
      qBlockUpDown = qBlock
      call qm2ud(qBlockUpDown)
      call appendBlock_reduce(qBlockUpDown, iEqBlockDFTBU, orb, qRed)
      if (allocated(qiBlock)) then
        call appendBlock_reduce(qiBlock, iEqBlockDFTBULS, orb, qRed, skew=.true.)
      end if
    end if

  end subroutine reduceCharges


  !> Expand reduced charges according orbital equivalency rules.
  subroutine expandCharges(qRed, orb, nIneqOrb, iEqOrbitals, qOrb, qBlock, iEqBlockDftbu, species0,&
      & nUJ, iUJ, niUJ, qiBlock, iEqBlockDftbuLS)

    !> Reduction of atomic populations
    real(dp), intent(in) :: qRed(:)

    !> Atomic orbital information
    type(TOrbitals), intent(in) :: orb

    !> Number of unique types of atomic orbitals
    integer, intent(in) :: nIneqOrb

    !> equivalence index
    integer, intent(in) :: iEqOrbitals(:,:,:)

    !> Electrons in atomic orbitals
    real(dp), intent(out) :: qOrb(:,:,:)

    !> Block (dual) populations, if also stored in reduced form
    real(dp), intent(inout), allocatable :: qBlock(:,:,:,:)

    !> equivalences for block charges
    integer, intent(in), allocatable :: iEqBlockDftbU(:,:,:,:)

    !> species of central cell atoms
    integer, intent(in), allocatable :: species0(:)

    !> Number DFTB+U blocks of shells for each atom type
    integer, intent(in), allocatable :: nUJ(:)

    !> which shells are in each DFTB+U block
    integer, intent(in), allocatable :: iUJ(:,:,:)

    !> Number of shells in each DFTB+U block
    integer, intent(in), allocatable :: niUJ(:,:)

    !> Imaginary part of block atomic populations
    real(dp), intent(inout), allocatable :: qiBlock(:,:,:,:)

    !> Equivalences for spin orbit if needed
    integer, intent(in), allocatable :: iEqBlockDftbULS(:,:,:,:)

    integer :: nSpin

    @:ASSERT(allocated(qBlock) .eqv. allocated(iEqBlockDftbU))
    @:ASSERT(.not. allocated(qBlock) .or. allocated(species0))
    @:ASSERT(.not. allocated(qBlock) .or. allocated(nUJ))
    @:ASSERT(.not. allocated(qBlock) .or. allocated(iUJ))
    @:ASSERT(.not. allocated(qBlock) .or. allocated(niUJ))
    @:ASSERT(.not. allocated(qiBlock) .or. allocated(qBlock))
    @:ASSERT(allocated(qiBlock) .eqv. allocated(iEqBlockDftbuLS))

    nSpin = size(qOrb, dim=3)
    call OrbitalEquiv_expand(qRed(1:nIneqOrb), iEqOrbitals, orb, qOrb)
    if (allocated(qBlock)) then
      qBlock(:,:,:,:) = 0.0_dp
      call Block_expand(qRed, iEqBlockDftbu, orb, qBlock, species0, nUJ, niUJ, iUJ,&
          & orbEquiv=iEqOrbitals)
      if (allocated(qiBlock)) then
        call Block_expand(qRed, iEqBlockDftbuLS, orb, qiBlock, species0, nUJ, niUJ, iUJ,&
            & skew=.true.)
      end if
    end if
    if (nSpin == 2) then
      call ud2qm(qOrb)
      if (allocated(qBlock)) then
        call ud2qm(qBlock)
      end if
    end if

  end subroutine expandCharges


  !> Get some info about scc convergence.
  subroutine getSccInfo(iSccIter, Eelec, EelecOld, diffElec)

    !> Iteration number
    integer, intent(in) :: iSccIter

    !> Electronic energy
    real(dp), intent(in) :: Eelec

    !> old electronic energy, overwritten on exit with current value
    real(dp), intent(inout) :: EelecOld

    !> difference in electronic energies between iterations
    real(dp), intent(out) :: diffElec

    if (iScciter > 1) then
      diffElec = Eelec - EelecOld
    else
      diffElec = 0.0_dp
    end if
    EelecOld = Eelec

  end subroutine getSccInfo


  !> Whether restart information needs to be written in the current scc loop.
  function needsSccRestartWriting(restartFreq, iGeoStep, iSccIter, minSccIter, maxSccIter, tMd,&
      & tGeoOpt, tDerivs, tConverged, tReadChrg, tStopScc) result(tRestart)

    !> frequency of charge  write out
    integer, intent(in) :: restartFreq

    !> current geometry step
    integer, intent(in) :: iGeoStep

    !> current SCC step
    integer, intent(in) :: iSccIter

    !> minimum number of SCC cycles to perform
    integer, intent(in) :: minSccIter

    !> maximum number of SCC cycles to perform
    integer, intent(in) :: maxSccIter

    !> is this molecular dynamics
    logical, intent(in) :: tMd

    !> Is there geometry optimisation
    logical, intent(in) :: tGeoOpt

    !> are finite difference changes happening
    logical, intent(in) :: tDerivs

    !> Is this converged SCC
    logical, intent(in) :: tConverged

    !> have the charges been read from disc
    logical, intent(in) :: tReadChrg

    !> Has the SCC cycle been stopped?
    logical, intent(in) :: tStopScc

    !> resulting decision as to whether to write charges to disc
    logical :: tRestart

    logical :: tEnoughIters, tRestartIter

    ! Do we need restart at all?
    tRestart = (restartFreq > 0 .and. .not. (tMD .or. tGeoOpt .or. tDerivs) .and. maxSccIter > 1)
    if (tRestart) then

      ! Do we have enough iterations already?
      tEnoughIters = (iSccIter >= minSccIter .or. tReadChrg .or. iGeoStep > 0)

      ! Is current iteration the right one for writing a restart file?
      tRestartIter = (iSccIter == maxSccIter .or. tStopScc .or. mod(iSccIter, restartFreq) == 0)

      tRestart = (tConverged .or. (tEnoughIters .and. tRestartIter))
    end if

  end function needsSccRestartWriting


  !> Stop if linear response module can not be invoked due to unimplemented combinations of
  !> features.
  subroutine ensureLinRespConditions(t3rd, tRealHS, tPeriodic, tForces)

    !> 3rd order hamiltonian contributions included
    logical, intent(in) :: t3rd

    !> a real hamiltonian
    logical, intent(in) :: tRealHs

    !> periodic boundary conditions
    logical, intent(in) :: tPeriodic

    !> forces being evaluated in the excited state
    logical, intent(in) :: tForces

    if (t3rd) then
      call error("Third order currently incompatible with excited state")
    end if
    if (.not. tRealHS) then
      call error("Only real systems are supported for excited state calculations")
    end if
    if (tPeriodic .and. tForces) then
      call error("Forces in the excited state for periodic geometries are currently unavailable")
    end if

  end subroutine ensureLinRespConditions


  !> Do the linear response excitation calculation.
  subroutine calculateLinRespExcitations(env, lresp, parallelKS, sccCalc, qOutput, q0, over,&
      & eigvecsReal, eigen, filling, coord0, species, speciesName, orb, skHamCont, skOverCont,&
      & autotestTag, runId, neighbourList, nNeighbourSK, denseDesc, iSparseStart, img2CentCell,&
      & tWriteAutotest, tForces, tLinRespZVect, tPrintExcEigvecs, tPrintExcEigvecsTxt, nonSccDeriv,&
      & energy, energies, work, rhoSqrReal, excitedDerivs, occNatural)

    !> Environment settings
    type(TEnvironment), intent(in) :: env

    !> excited state settings
    type(LinResp), intent(inout) :: lresp

    !> K-points and spins to process
    type(TParallelKS), intent(in) :: parallelKS

    !> SCC module internal variables
    type(TScc), intent(in) :: sccCalc

    !> electrons in atomic orbitals
    real(dp), intent(in) :: qOutput(:,:,:)

    !> reference atomic orbital occupations
    real(dp), intent(in) :: q0(:,:,:)

    !> sparse overlap matrix
    real(dp), intent(in) :: over(:)

    !> ground state eigenvectors
    real(dp), intent(in) :: eigvecsReal(:,:,:)

    !> ground state eigenvalues (orbital, kpoint)
    real(dp), intent(in) :: eigen(:,:)

    !> ground state fillings (orbital, kpoint)
    real(dp), intent(in) :: filling(:,:)

    !> central cell coordinates
    real(dp), intent(in) :: coord0(:,:)

    !> species of all atoms in the system
    integer, target, intent(in) :: species(:)

    !> label for each atomic chemical species
    character(*), intent(in) :: speciesName(:)

    !> Atomic orbital information
    type(TOrbitals), intent(in) :: orb

    !> non-SCC hamiltonian information
    type(OSlakoCont), intent(in) :: skHamCont

    !> overlap information
    type(OSlakoCont), intent(in) :: skOverCont

    !> File name for regression data
    character(*), intent(in) :: autotestTag

    !> Job ID for future identification
    integer, intent(in) :: runId

    !> list of neighbours for each atom
    type(TNeighbourList), intent(in) :: neighbourList

    !> Number of neighbours for each of the atoms
    integer, intent(in) :: nNeighbourSK(:)

    !> Dense matrix descriptor
    type(TDenseDescr), intent(in) :: denseDesc

    !> Index array for the start of atomic blocks in sparse arrays
    integer, intent(in) :: iSparseStart(:,:)

    !> map from image atoms to the original unique atom
    integer, intent(in) :: img2CentCell(:)

    !> should regression test data be written
    logical, intent(in) :: tWriteAutotest

    !> forces to be calculated in the excited state
    logical, intent(in) :: tForces

    !> require the Z vector for excited state properties
    logical, intent(in) :: tLinRespZVect

    !> print natural orbitals of the excited state
    logical, intent(in) :: tPrintExcEigvecs

    !> print natural orbitals also in text form?
    logical, intent(in) :: tPrintExcEigvecsTxt

    !> method for calculating derivatives of S and H0
    type(NonSccDiff), intent(in) :: nonSccDeriv

    !> Energy contributions and total
    type(TEnergies), intent(inout) :: energy

    !> energes of all solved states
    real(dp), intent(inout), allocatable :: energies(:)

    !> Working array of the size of the dense matrices.
    real(dp), intent(out) :: work(:,:)

    !> density matrix in dense form
    real(dp), intent(inout), allocatable :: rhoSqrReal(:,:,:)

    !> excited state energy derivative with respect to atomic coordinates
    real(dp), intent(inout), allocatable :: excitedDerivs(:,:)

    !> natural orbital occupation numbers
    real(dp), intent(inout), allocatable :: occNatural(:)

    real(dp), allocatable :: dQAtom(:)
    real(dp), allocatable :: naturalOrbs(:,:,:)
    integer, pointer :: pSpecies0(:)
    integer :: iSpin, nSpin, nAtom, fdAutotest
    logical :: tSpin

    nAtom = size(qOutput, dim=2)
    nSpin = size(eigen, dim=2)
    tSpin = (nSpin == 2)
    pSpecies0 => species(1:nAtom)

    energy%Eexcited = 0.0_dp
    allocate(dQAtom(nAtom))
    dQAtom(:) = sum(qOutput(:,:,1) - q0(:,:,1), dim=1)
    call unpackHS(work, over, neighbourList%iNeighbour, nNeighbourSK, denseDesc%iAtomStart,&
        & iSparseStart, img2CentCell)
    call blockSymmetrizeHS(work, denseDesc%iAtomStart)
    if (tForces) then
      do iSpin = 1, nSpin
        call blockSymmetrizeHS(rhoSqrReal(:,:,iSpin), denseDesc%iAtomStart)
      end do
    end if
    if (tWriteAutotest) then
      open(newUnit=fdAutotest, file=autotestTag, position="append")
    end if

    if (tLinRespZVect) then
      if (tPrintExcEigVecs) then
        allocate(naturalOrbs(orb%nOrb, orb%nOrb, 1))
      end if
      call addGradients(tSpin, lresp, denseDesc%iAtomStart, eigvecsReal, eigen, work, filling,&
          & coord0, sccCalc, dQAtom, pSpecies0, neighbourList%iNeighbour, img2CentCell, orb,&
          & skHamCont, skOverCont, tWriteAutotest, fdAutotest, energy%Eexcited, energies,&
          & excitedDerivs, nonSccDeriv, rhoSqrReal, occNatural, naturalOrbs)
      if (tPrintExcEigvecs) then
        call writeRealEigvecs(env, runId, neighbourList, nNeighbourSK, denseDesc, iSparseStart,&
            & img2CentCell, pSpecies0, speciesName, orb, over, parallelKS, tPrintExcEigvecsTxt,&
            & naturalOrbs, work, fileName="excitedOrbs")
      end if
    else
      call calcExcitations(lresp, tSpin, denseDesc, eigvecsReal, eigen, work, filling, coord0,&
          & sccCalc, dQAtom, pSpecies0, neighbourList%iNeighbour, img2CentCell, orb,&
          & tWriteAutotest, fdAutotest, energy%Eexcited, energies)
    end if
    energy%Etotal = energy%Etotal + energy%Eexcited
    energy%EMermin = energy%EMermin + energy%Eexcited
    energy%EGibbs = energy%EGibbs + energy%Eexcited
    if (tWriteAutotest) then
      close(fdAutotest)
    end if

  end subroutine calculateLinRespExcitations


  !> Get the XLBOMD charges for the current geometry.
  subroutine getXlbomdCharges(xlbomdIntegrator, qOutRed, pChrgMixer, orb, nIneqOrb, iEqOrbitals,&
      & qInput, qInpRed, iEqBlockDftbu, qBlockIn, species0, nUJ, iUJ, niUJ, iEqBlockDftbuLS,&
      & qiBlockIn)

    !> integrator for the extended Lagrangian
    type(Xlbomd), intent(inout) :: xlbomdIntegrator

    !> output charges, reduced by equivalences
    real(dp), intent(in) :: qOutRed(:)

    !> SCC mixer
    type(OMixer), intent(inout) :: pChrgMixer

    !> Atomic orbital information
    type(TOrbitals), intent(in) :: orb

    !> number of inequivalent orbitals
    integer, intent(in) :: nIneqOrb

    !> equivalence map
    integer, intent(in) :: iEqOrbitals(:,:,:)

    !> input charges
    real(dp), intent(out) :: qInput(:,:,:)

    !> input charges reduced by equivalences
    real(dp), intent(out) :: qInpRed(:)

    !> +U equivalences
    integer, intent(in), allocatable :: iEqBlockDftbU(:,:,:,:)

    !> central cell species
    integer, intent(in), allocatable :: species0(:)

    !> block input charges
    real(dp), intent(inout), allocatable :: qBlockIn(:,:,:,:)

    !> Number DFTB+U blocks of shells for each atom type
    integer, intent(in), allocatable :: nUJ(:)

    !> which shells are in each DFTB+U block
    integer, intent(in), allocatable :: iUJ(:,:,:)

    !> Number of shells in each DFTB+U block
    integer, intent(in), allocatable :: niUJ(:,:)

    !> equivalences for spin orbit
    integer, intent(in), allocatable :: iEqBlockDftbuLS(:,:,:,:)

    !> imaginary part of dual charges
    real(dp), intent(inout), allocatable :: qiBlockIn(:,:,:,:)

    real(dp), allocatable :: invJacobian(:,:)

    if (xlbomdIntegrator%needsInverseJacobian()) then
      write(stdOut, "(A)") ">> Updating XLBOMD Inverse Jacobian"
      allocate(invJacobian(nIneqOrb, nIneqOrb))
      call getInverseJacobian(pChrgMixer, invJacobian)
      call xlbomdIntegrator%setInverseJacobian(invJacobian)
      deallocate(invJacobian)
    end if
    call xlbomdIntegrator%getNextCharges(qOutRed(1:nIneqOrb), qInpRed(1:nIneqOrb))
    call expandCharges(qInpRed, orb, nIneqOrb, iEqOrbitals, qInput, qBlockIn, iEqBlockDftbu,&
        & species0, nUJ, iUJ, niUJ, qiBlockIn, iEqBlockDftbuLS)

  end subroutine getXlbomdCharges


  !> Calculates dipole moment.
  subroutine getDipoleMoment(qOutput, q0, coord, dipoleMoment, iAtInCentralRegion)

    !> electrons in orbitals
    real(dp), intent(in) :: qOutput(:,:,:)

    !> reference atomic charges
    real(dp), intent(in) :: q0(:,:,:)

    !> atomic coordinates
    real(dp), intent(in) :: coord(:,:)

    !> resulting dipole moment
    real(dp), intent(out) :: dipoleMoment(:)

    !> atoms in the central cell (or device region if transport)
    integer, intent(in) :: iAtInCentralRegion(:)

    integer :: nAtom, ii, iAtom

    nAtom = size(qOutput, dim=2)
    dipoleMoment(:) = 0.0_dp
    do ii = 1, size(iAtInCentralRegion)
      iAtom = iAtInCentralRegion(ii)
      dipoleMoment(:) = dipoleMoment(:)&
          & + sum(q0(:, iAtom, 1) - qOutput(:, iAtom, 1)) * coord(:,iAtom)
    end do

  end subroutine getDipoleMoment


  !> Prints dipole moment calcululated by the derivative of H with respect of the external field.
  subroutine checkDipoleViaHellmannFeynman(rhoPrim, q0, coord0, over, orb, neighbourList,&
      & nNeighbourSK, species, iSparseStart, img2CentCell)

    !> Density matrix in sparse storage
    real(dp), intent(in) :: rhoPrim(:,:)

    !> Reference orbital charges
    real(dp), intent(in) :: q0(:,:,:)

    !> Central cell atomic coordinates
    real(dp), intent(in) :: coord0(:,:)

    !> Overlap matrix in sparse storage
    real(dp), intent(in) :: over(:)

    !> Atomic orbital information
    type(TOrbitals), intent(in) :: orb

    !> list of neighbours for each atom
    type(TNeighbourList), intent(in) :: neighbourList

    !> Number of neighbours for each of the atoms
    integer, intent(in) :: nNeighbourSK(:)

    !> species of all atoms in the system
    integer, intent(in) :: species(:)

    !> Index array for the start of atomic blocks in sparse arrays
    integer, intent(in) :: iSparseStart(:,:)

    !> map from image atoms to the original unique atom
    integer, intent(in) :: img2CentCell(:)

    real(dp), allocatable :: hprime(:,:), dipole(:,:), potentialDerivative(:,:)
    integer :: nAtom, sparseSize, iAt, ii

    sparseSize = size(over)
    nAtom = size(q0, dim=2)
    allocate(hprime(sparseSize, 1))
    allocate(dipole(size(q0, dim=1), nAtom))
    allocate(potentialDerivative(nAtom, 1))
    write(stdOut,*)
    write(stdOut, "(A)", advance='no') 'Hellmann Feynman dipole:'

    ! loop over directions
    do ii = 1, 3
      potentialDerivative(:,:) = 0.0_dp
      ! Potential from dH/dE
      potentialDerivative(:,1) = -coord0(ii,:)
      hprime(:,:) = 0.0_dp
      dipole(:,:) = 0.0_dp
      call add_shift(hprime, over, nNeighbourSK, neighbourList%iNeighbour, species, orb,&
          & iSparseStart, nAtom, img2CentCell, potentialDerivative)

      ! evaluate <psi| dH/dE | psi>
      call mulliken(dipole, hprime(:,1), rhoPrim(:,1), orb, neighbourList%iNeighbour, nNeighbourSK,&
          & img2CentCell, iSparseStart)

      ! add nuclei term for derivative wrt E
      do iAt = 1, nAtom
        dipole(1, iAt) = dipole(1, iAt) + sum(q0(:, iAt, 1)) * coord0(ii, iAt)
      end do
      write(stdOut, "(F12.8)", advance='no') sum(dipole)
    end do
    write(stdOut, *) " au"

  end subroutine checkDipoleViaHellmannFeynman


  !> Calculate the energy weighted density matrix
  !>
  !> NOTE: Dense eigenvector and overlap matrices are overwritten.
  !>
  subroutine getEnergyWeightedDensity(env, denseDesc, forceType, filling, eigen, kPoint, kWeight,&
      & neighbourList, nNeighbourSK, orb, iSparseStart, img2CentCell, iCellVEc, cellVec, tRealHS,&
      & ham, over, parallelKS, solver, iSCC, mu, ERhoPrim, HSqrReal, SSqrReal, HSqrCplx, SSqrCplx)

    !> Environment settings
    type(TEnvironment), intent(inout) :: env

    !> Dense matrix descriptor
    type(TDenseDescr), intent(in) :: denseDesc

    !> Force type
    integer, intent(in) :: forceType

    !> Occupations of single particle states in the ground state
    real(dp), intent(in) :: filling(:,:,:)

    !> Eigenvalues
    real(dp), intent(in) :: eigen(:,:,:)

    !> K-points
    real(dp), intent(in) :: kPoint(:,:)

    !> Weights for k-points
    real(dp), intent(in) :: kWeight(:)

    !> list of neighbours for each atom
    type(TNeighbourList), intent(in) :: neighbourList

    !> Number of neighbours for each of the atoms
    integer, intent(in) :: nNeighbourSK(:)

    !> Atomic orbital information
    type(TOrbitals), intent(in) :: orb

    !> Index array for the start of atomic blocks in sparse arrays
    integer, intent(in) :: iSparseStart(:,:)

    !> map from image atoms to the original unique atom
    integer, intent(in) :: img2CentCell(:)

    !> Index for which unit cell atoms are associated with
    integer, intent(in) :: iCellVec(:)

    !> Vectors (in units of the lattice constants) to cells of the lattice
    real(dp), intent(in) :: cellVec(:,:)

    !> Is the hamitonian real (no k-points/molecule/gamma point)?
    logical, intent(in) :: tRealHS

    !> Sparse Hamiltonian
    real(dp), intent(in) :: ham(:,:)

    !> Sparse overlap
    real(dp), intent(in) :: over(:)

    !> K-points and spins to process
    type(TParallelKS), intent(in) :: parallelKS

    !> Solver type
    integer, intent(in) :: solver

    !> iteration counter
    integer, intent(in) :: iSCC

    !> Electrochemical potentials per contact and spin
    real(dp), allocatable, intent(in) :: mu(:,:)

    !> Energy weighted sparse matrix
    real(dp), intent(out) :: ERhoPrim(:)

    !> Storage for dense hamiltonian matrix
    real(dp), intent(inout), allocatable :: HSqrReal(:,:,:)

    !> Storage for dense overlap matrix
    real(dp), intent(inout), allocatable :: SSqrReal(:,:)

    !> Storage for dense hamitonian matrix (complex case)
    complex(dp), intent(inout), allocatable :: HSqrCplx(:,:,:)

    !> Storage for dense overlap matrix (complex case)
    complex(dp), intent(inout), allocatable :: SSqrCplx(:,:)

    integer :: nSpin

    call env%globalTimer%startTimer(globalTimers%energyDensityMatrix)

  #:if WITH_TRANSPORT
    if (solver == solverGF) then
      call calcEdensity_green(iSCC, env%mpi%globalComm, parallelKS%localKS, ham, over,&
          & neighbourlist%iNeighbour, nNeighbourSK, denseDesc%iAtomStart, iSparseStart,&
          & img2CentCell, iCellVec, cellVec, orb, kPoint, kWeight, mu, ERhoPrim)
      return
    end if
  #:endif

    nSpin = size(ham, dim=2)

    if (nSpin == 4) then
      call getEDensityMtxFromPauliEigvecs(env, denseDesc, filling, eigen, kPoint, kWeight,&
          & neighbourList, nNeighbourSK, orb, iSparseStart, img2CentCell, iCellVec, cellVec,&
          & tRealHS, parallelKS, HSqrCplx, SSqrCplx, ERhoPrim)
    else if (tRealHS) then
      call getEDensityMtxFromRealEigvecs(env, denseDesc, forceType, filling, eigen, neighbourList,&
          & nNeighbourSK, orb, iSparseStart, img2CentCell, ham, over, parallelKS, HSqrReal,&
          & SSqrReal, ERhoPrim)
    else
      call getEDensityMtxFromComplexEigvecs(env, denseDesc, forceType, filling, eigen, kPoint,&
          & kWeight, neighbourList, nNeighbourSK, orb, iSparseStart, img2CentCell, iCellVec,&
          & cellVec, ham, over, parallelKS, HSqrCplx, SSqrCplx, ERhoPrim)
    end if

    call env%globalTimer%stopTimer(globalTimers%energyDensityMatrix)

  end subroutine getEnergyWeightedDensity


  !> Calculates density matrix from real eigenvectors.
  subroutine getEDensityMtxFromRealEigvecs(env, denseDesc, forceType, filling, eigen,&
      & neighbourList, nNeighbourSK, orb, iSparseStart, img2CentCell, ham, over, parallelKS,&
      & eigvecsReal, work, ERhoPrim)

    !> Environment settings
    type(TEnvironment), intent(in) :: env

    !> Dense matrix descriptor
    type(TDenseDescr), intent(in) :: denseDesc

    !> How to calculate the force
    integer, intent(in) :: forceType

    !> Occupations of single particle states in the ground state
    real(dp), intent(in) :: filling(:,:,:)

    !> Eigenvalues
    real(dp), intent(in) :: eigen(:,:,:)

    !> list of neighbours for each atom
    type(TNeighbourList), intent(in) :: neighbourList

    !> Number of neighbours for each of the atoms
    integer, intent(in) :: nNeighbourSK(:)

    !> Atomic orbital information
    type(TOrbitals), intent(in) :: orb

    !> Index array for the start of atomic blocks in sparse arrays
    integer, intent(in) :: iSparseStart(:,:)

    !> map from image atoms to the original unique atom
    integer, intent(in) :: img2CentCell(:)

    !> Sparse Hamiltonian
    real(dp), intent(in) :: ham(:,:)

    !> Sparse overlap
    real(dp), intent(in) :: over(:)

    !> K-points and spins to process
    type(TParallelKS), intent(in) :: parallelKS

    !> Eigenvectors (NOTE: they will be rewritten with work data on exit!)
    real(dp), intent(inout) :: eigvecsReal(:,:,:)

    !> Work array for storing temporary data
    real(dp), intent(out) :: work(:,:)

    !> Energy weighted density matrix
    real(dp), intent(out) :: ERhoPrim(:)

    real(dp), allocatable :: work2(:,:)
    integer :: nLocalRows, nLocalCols
    integer :: iKS, iS

    nLocalRows = size(eigvecsReal, dim=1)
    nLocalCols = size(eigvecsReal, dim=2)
    if (forceType == forceDynT0 .or. forceType == forceDynT) then
      allocate(work2(nLocalRows, nLocalCols))
    end if

    ERhoPrim(:) = 0.0_dp
    do iKS = 1, parallelKS%nLocalKS
      iS = parallelKS%localKS(2, iKS)

      select case (forceType)

      case(forceOrig)
        ! Original (non-consistent) scheme
      #:if WITH_SCALAPACK
        call makeDensityMtxRealBlacs(env%blacs%orbitalGrid, denseDesc%blacsOrbSqr, filling(:,1,iS),&
            & eigvecsReal(:,:,iKS), work, eigen(:,1,iS))
      #:else
        if (tDensON2) then
          call makeDensityMatrix(work, eigvecsReal(:,:,iKS), filling(:,1,iS), eigen(:,1,iS),&
              & neighbourlist%iNeighbour, nNeighbourSK, orb, denseDesc%iAtomStart, img2CentCell)
        else
          call makeDensityMatrix(work, eigvecsReal(:,:,iKS), filling(:,1,iS), eigen(:,1,iS))
        end if
      #:endif

      case(forceDynT0)
        ! Correct force for XLBOMD for T=0K (DHD)
      #:if WITH_SCALAPACK
        call unpackHSRealBlacs(env%blacs, ham(:,iS), neighbourList%iNeighbour, nNeighbourSK,&
            & iSparseStart, img2CentCell, denseDesc, work)
        call makeDensityMtxRealBlacs(env%blacs%orbitalGrid, denseDesc%blacsOrbSqr, filling(:,1,iS),&
            & eigVecsReal(:,:,iKS), work2)
        call pblasfx_psymm(work2, denseDesc%blacsOrbSqr, work, denseDesc%blacsOrbSqr,&
            & eigvecsReal(:,:,iKS), denseDesc%blacsOrbSqr, side="L")
        call pblasfx_psymm(work2, denseDesc%blacsOrbSqr, eigvecsReal(:,:,iKS),&
            & denseDesc%blacsOrbSqr, work, denseDesc%blacsOrbSqr, side="R", alpha=0.5_dp)
      #:else
        call unpackHS(work, ham(:,iS), neighbourlist%iNeighbour, nNeighbourSK,&
            & denseDesc%iAtomStart, iSparseStart, img2CentCell)
        call blockSymmetrizeHS(work, denseDesc%iAtomStart)
        call makeDensityMatrix(work2, eigvecsReal(:,:,iKS), filling(:,1,iS))
        ! D H
        call symm(eigvecsReal(:,:,iKS), "L", work2, work)
        ! (D H) D
        call symm(work, "R", work2, eigvecsReal(:,:,iKS), alpha=0.5_dp)
      #:endif

      case(forceDynT)
        ! Correct force for XLBOMD for T <> 0K (DHS^-1 + S^-1HD)
      #:if WITH_SCALAPACK
        call makeDensityMtxRealBlacs(env%blacs%orbitalGrid, denseDesc%blacsOrbSqr, filling(:,1,iS),&
            & eigVecsReal(:,:,iKS), work)
        call unpackHSRealBlacs(env%blacs, ham(:,iS), neighbourlist%iNeighbour, nNeighbourSK,&
            & iSparseStart, img2CentCell, denseDesc, work2)
        call pblasfx_psymm(work, denseDesc%blacsOrbSqr, work2, denseDesc%blacsOrbSqr,&
            & eigvecsReal(:,:,iKS), denseDesc%blacsOrbSqr, side="L")
        call unpackHSRealBlacs(env%blacs, over, neighbourlist%iNeighbour, nNeighbourSK,&
            & iSparseStart, img2CentCell, denseDesc, work)
        call psymmatinv(denseDesc%blacsOrbSqr, work)
        call pblasfx_psymm(work, denseDesc%blacsOrbSqr, eigvecsReal(:,:,iKS),&
            & denseDesc%blacsOrbSqr, work2, denseDesc%blacsOrbSqr, side="R", alpha=0.5_dp)
        work(:,:) = work2
        call pblasfx_ptran(work2, denseDesc%blacsOrbSqr, work, denseDesc%blacsOrbSqr, alpha=1.0_dp,&
            & beta=1.0_dp)
      #:else
        call makeDensityMatrix(work, eigvecsReal(:,:,iKS), filling(:,1,iS))
        call unpackHS(work2, ham(:,iS), neighbourlist%iNeighbour, nNeighbourSK,&
            & denseDesc%iAtomStart, iSparseStart, img2CentCell)
        call blocksymmetrizeHS(work2, denseDesc%iAtomStart)
        call symm(eigvecsReal(:,:,iKS), "L", work, work2)
        call unpackHS(work, over, neighbourlist%iNeighbour, nNeighbourSK, denseDesc%iAtomStart,&
            & iSparseStart, img2CentCell)
        call symmatinv(work)
        call symm(work2, "R", work, eigvecsReal(:,:,iKS), alpha=0.5_dp)
        work(:,:) = work2 + transpose(work2)
      #:endif
      end select

    #:if WITH_SCALAPACK
      call packRhoRealBlacs(env%blacs, denseDesc, work, neighbourList%iNeighbour, nNeighbourSK,&
          & orb%mOrb, iSparseStart, img2CentCell, ERhoPrim)
    #:else
      call packHS(ERhoPrim, work, neighbourList%iNeighbour, nNeighbourSK, orb%mOrb,&
          & denseDesc%iAtomStart, iSparseStart, img2CentCell)
    #:endif
    end do

  #:if WITH_SCALAPACK
    ! Add up and distribute energy weighted density matrix contribution from each group
    call mpifx_allreduceip(env%mpi%globalComm, ERhoPrim, MPI_SUM)
  #:endif

  end subroutine getEDensityMtxFromRealEigvecs


  !> Calculates density matrix from complex eigenvectors.
  subroutine getEDensityMtxFromComplexEigvecs(env, denseDesc, forceType, filling, eigen, kPoint,&
      & kWeight, neighbourList, nNeighbourSK, orb, iSparseStart, img2CentCell, iCellVec, cellVec,&
      & ham, over, parallelKS, eigvecsCplx, work, ERhoPrim)

    !> Environment settings
    type(TEnvironment), intent(in) :: env

    !> Dense matrix descriptor
    type(TDenseDescr), intent(in) :: denseDesc

    integer, intent(in) :: forceType

    !> Occupations of single particle states in the ground state
    real(dp), intent(in) :: filling(:,:,:)

    !> eigen-values of the system
    real(dp), intent(in) :: eigen(:,:,:)

    !> k-points of the system
    real(dp), intent(in) :: kPoint(:,:)

    !> Weights for k-points
    real(dp), intent(in) :: kWeight(:)

    !> list of neighbours for each atom
    type(TNeighbourList), intent(in) :: neighbourList

    !> Number of neighbours for each of the atoms
    integer, intent(in) :: nNeighbourSK(:)

    !> Atomic orbital information
    type(TOrbitals), intent(in) :: orb

    !> Index array for the start of atomic blocks in sparse arrays
    integer, intent(in) :: iSparseStart(:,:)

    !> map from image atoms to the original unique atom
    integer, intent(in) :: img2CentCell(:)

    !> Index for which unit cell atoms are associated with
    integer, intent(in) :: iCellVec(:)

    !> Vectors (in units of the lattice constants) to cells of the lattice
    real(dp), intent(in) :: cellVec(:,:)

    !> Sparse Hamiltonian
    real(dp), intent(in) :: ham(:,:)

    !> Sparse overlap
    real(dp), intent(in) :: over(:)

    !> K-points and spins to process
    type(TParallelKS), intent(in) :: parallelKS

    !> Eigenvectors of the system
    complex(dp), intent(inout) :: eigvecsCplx(:,:,:)

    !> work array (sized like overlap matrix)
    complex(dp), intent(inout) :: work(:,:)

    !> Energy weighted sparse density matrix (charge only part)
    real(dp), intent(out) :: ERhoPrim(:)

    complex(dp), allocatable :: work2(:,:)
    integer :: nLocalRows, nLocalCols
    integer :: iKS, iS, iK

    nLocalRows = size(eigvecsCplx, dim=1)
    nLocalCols = size(eigvecsCplx, dim=2)

    if (forceType == forceDynT0 .or. forceType == forceDynT) then
      allocate(work2(nLocalRows, nLocalCols))
    end if

    ERhoPrim(:) = 0.0_dp
    do iKS = 1, parallelKS%nLocalKS
      iK = parallelKS%localKS(1, iKS)
      iS = parallelKS%localKS(2, iKS)

      select case (forceType)

      case(forceOrig)
        ! Original (non-consistent) scheme
      #:if WITH_SCALAPACK
        call makeDensityMtxCplxBlacs(env%blacs%orbitalGrid, denseDesc%blacsOrbSqr,&
            & filling(:,iK,iS), eigvecsCplx(:,:,iKS), work, eigen(:,iK,iS))
      #:else
        if (tDensON2) then
          call makeDensityMatrix(work, eigvecsCplx(:,:,iKS), filling(:,iK,iS),&
              & eigen(:,iK, iS), neighbourlist%iNeighbour, nNeighbourSK, orb, denseDesc%iAtomStart,&
              & img2CentCell)
        else
          call makeDensityMatrix(work, eigvecsCplx(:,:,iKS), filling(:,iK,iS), eigen(:,iK, iS))
        end if
      #:endif

      case(forceDynT0)
        ! Correct force for XLBOMD for T=0K (DHD)
      #:if WITH_SCALAPACK
        call unpackHSCplxBlacs(env%blacs, ham(:,iS), kPoint(:,iK), neighbourList%iNeighbour,&
            & nNeighbourSK, iCellVec, cellVec, iSparseStart, img2CentCell, denseDesc, work)
        call makeDensityMtxCplxBlacs(env%blacs%orbitalGrid, denseDesc%blacsOrbSqr, filling(:,1,iS),&
            & eigvecsCplx(:,:,iKS), work2)
        call pblasfx_phemm(work2, denseDesc%blacsOrbSqr, work, denseDesc%blacsOrbSqr,&
            & eigvecsCplx(:,:,iKS), denseDesc%blacsOrbSqr, side="L")
        call pblasfx_phemm(work2, denseDesc%blacsOrbSqr, eigvecsCplx(:,:,iKS),&
            & denseDesc%blacsOrbSqr, work, denseDesc%blacsOrbSqr, side="R", alpha=(0.5_dp, 0.0_dp))
      #:else
        call makeDensityMatrix(work2, eigvecsCplx(:,:,iKS), filling(:,iK,iS))
        call unpackHS(work, ham(:,iS), kPoint(:,iK), neighbourlist%iNeighbour, nNeighbourSK,&
            & iCellVec, cellVec, denseDesc%iAtomStart, iSparseStart, img2CentCell)
        call blockHermitianHS(work, denseDesc%iAtomStart)
        call hemm(eigvecsCplx(:,:,iKS), "L", work2, work)
        call hemm(work, "R", work2, eigvecsCplx(:,:,iKS), alpha=(0.5_dp, 0.0_dp))
      #:endif

      case(forceDynT)
        ! Correct force for XLBOMD for T <> 0K (DHS^-1 + S^-1HD)
      #:if WITH_SCALAPACK
        call makeDensityMtxCplxBlacs(env%blacs%orbitalGrid, denseDesc%blacsOrbSqr,&
            & filling(:,iK,iS), eigVecsCplx(:,:,iKS), work)
        call unpackHSCplxBlacs(env%blacs, ham(:,iS), kPoint(:,iK), neighbourlist%iNeighbour,&
            & nNeighbourSK, iCellVec, cellVec, iSparseStart, img2CentCell, denseDesc, work2)
        call pblasfx_phemm(work, denseDesc%blacsOrbSqr, work2, denseDesc%blacsOrbSqr,&
            & eigvecsCplx(:,:,iKS), denseDesc%blacsOrbSqr, side="L")
        call unpackHSCplxBlacs(env%blacs, over, kPoint(:,iK), neighbourlist%iNeighbour,&
            & nNeighbourSK, iCellVec, cellVec, iSparseStart, img2CentCell, denseDesc, work)
        call phermatinv(denseDesc%blacsOrbSqr, work)
        call pblasfx_phemm(work, denseDesc%blacsOrbSqr, eigvecsCplx(:,:,iKS),&
            & denseDesc%blacsOrbSqr, work2, denseDesc%blacsOrbSqr, side="R", alpha=(0.5_dp, 0.0_dp))
        work(:,:) = work2
        call pblasfx_ptranc(work2, denseDesc%blacsOrbSqr, work, denseDesc%blacsOrbSqr,&
            & alpha=(1.0_dp, 0.0_dp), beta=(1.0_dp, 0.0_dp))
      #:else
        call makeDensityMatrix(work, eigvecsCplx(:,:,iKS), filling(:,iK,iS))
        call unpackHS(work2, ham(:,iS), kPoint(:,iK), neighbourlist%iNeighbour, nNeighbourSK,&
            & iCellVec, cellVec, denseDesc%iAtomStart, iSparseStart, img2CentCell)
        call blockHermitianHS(work2, denseDesc%iAtomStart)
        call hemm(eigvecsCplx(:,:,iKS), "L", work, work2)
        call unpackHS(work, over, kPoint(:,iK), neighbourlist%iNeighbour, nNeighbourSK, iCellVec,&
            & cellVec, denseDesc%iAtomStart, iSparseStart, img2CentCell)
        call hermatinv(work)
        call hemm(work2, "R", work, eigvecsCplx(:,:,iKS), alpha=(0.5_dp, 0.0_dp))
        work(:,:) = work2 + transpose(conjg(work2))
      #:endif
      end select

    #:if WITH_SCALAPACK
      call packRhoCplxBlacs(env%blacs, denseDesc, work, kPoint(:,iK), kWeight(iK),&
          &neighbourList%iNeighbour, nNeighbourSK, orb%mOrb, iCellVec, cellVec, iSparseStart,&
          & img2CentCell, ERhoPrim)
    #:else
      call packHS(ERhoPrim, work, kPoint(:,iK), kWeight(iK), neighbourList%iNeighbour,&
          & nNeighbourSK, orb%mOrb, iCellVec, cellVec, denseDesc%iAtomStart, iSparseStart,&
          & img2CentCell)
    #:endif
    end do

  #:if WITH_SCALAPACK
    ! Add up and distribute energy weighted density matrix contribution from each group
    call mpifx_allreduceip(env%mpi%globalComm, ERhoPrim, MPI_SUM)
  #:endif

  end subroutine getEDensityMtxFromComplexEigvecs


  !> Calculates density matrix from Pauli-type two component eigenvectors.
  subroutine getEDensityMtxFromPauliEigvecs(env, denseDesc, filling, eigen, kPoint, kWeight,&
      & neighbourList, nNeighbourSK, orb, iSparseStart, img2CentCell, iCellVec, cellVec, tRealHS,&
      & parallelKS, eigvecsCplx, work, ERhoPrim)

    !> Environment settings
    type(TEnvironment), intent(in) :: env

    !> Dense matrix descriptor
    type(TDenseDescr), intent(in) :: denseDesc

    !> Occupations of single particle states in the ground state
    real(dp), intent(in) :: filling(:,:,:)

    !> Eigenvalues
    real(dp), intent(in) :: eigen(:,:,:)

    !> K-points
    real(dp), intent(in) :: kPoint(:,:)

    !> Weights for k-points
    real(dp), intent(in) :: kWeight(:)

    !> list of neighbours for each atom
    type(TNeighbourList), intent(in) :: neighbourList

    !> Number of neighbours for each of the atoms
    integer, intent(in) :: nNeighbourSK(:)

    !> Atomic orbital information
    type(TOrbitals), intent(in) :: orb

    !> Index array for the start of atomic blocks in sparse arrays
    integer, intent(in) :: iSparseStart(:,:)

    !> map from image atoms to the original unique atom
    integer, intent(in) :: img2CentCell(:)

    !> Index for which unit cell atoms are associated with
    integer, intent(in) :: iCellVec(:)

    !> Vectors (in units of the lattice constants) to cells of the lattice
    real(dp), intent(in) :: cellVec(:,:)

    !> Is the hamitonian real (no k-points/molecule/gamma point)?
    logical, intent(in) :: tRealHS

    !> K-points and spins to process
    type(TParallelKS), intent(in) :: parallelKS

    !> Eigenvectors
    complex(dp), intent(inout) :: eigvecsCplx(:,:,:)

    !> Work array
    complex(dp), intent(out) :: work(:,:)

    !> Sparse energy weighted density matrix
    real(dp), intent(out) :: ERhoPrim(:)

    integer :: iKS, iK

    ERhoPrim(:) = 0.0_dp
    do iKS = 1, parallelKS%nLocalKS
      iK = parallelKS%localKS(1, iKS)
    #:if WITH_SCALAPACK
      call makeDensityMtxCplxBlacs(env%blacs%orbitalGrid, denseDesc%blacsOrbSqr, filling(:,iK,1),&
          & eigvecsCplx(:,:,iKS), work, eigen(:,iK,1))
      call packERhoPauliBlacs(env%blacs, denseDesc, work, kPoint(:,iK), kWeight(iK),&
          & neighbourList%iNeighbour, nNeighbourSK, orb%mOrb, iCellVec, cellVec, iSparseStart,&
          & img2CentCell, ERhoPrim)
    #:else
      call makeDensityMatrix(work, eigvecsCplx(:,:,iKS), filling(:,iK,1), eigen(:,iK,1))
      if (tRealHS) then
        call packERho(ERhoPrim, work, neighbourList%iNeighbour, nNeighbourSK, orb%mOrb,&
            & denseDesc%iAtomStart, iSparseStart, img2CentCell)
      else
        call packERho(ERhoPrim, work, kPoint(:,iK), kWeight(iK), neighbourList%iNeighbour,&
            & nNeighbourSK, orb%mOrb, iCellVec, cellVec, denseDesc%iAtomStart, iSparseStart,&
            & img2CentCell)
      end if
    #:endif
    end do

  #:if WITH_SCALAPACK
    ! Add up and distribute energy weighted density matrix contribution from each group
    call mpifx_allreduceip(env%mpi%globalComm, ERhoPrim, MPI_SUM)
  #:endif

  end subroutine getEDensityMtxFromPauliEigvecs


  !> Calculates the gradients
  subroutine getGradients(env, sccCalc, tEField, tXlbomd, nonSccDeriv, Efield, rhoPrim, ERhoPrim,&
<<<<<<< HEAD
      & qOutput, q0, skHamCont, skOverCont, pRepCont, neighborList, nNeighbor, species,&
      & img2CentCell, iSparseStart, orb, potential, coord, derivs, iRhoPrim, thirdOrd, chrgForces,&
      & dispersion, rangeSep, SSqrReal, over, denseDesc, deltaRhoOutSqr)
=======
      & qOutput, q0, skHamCont, skOverCont, pRepCont, neighbourList, nNeighbourSK, nNeighbourRep,&
      & species, img2CentCell, iSparseStart, orb, potential, coord, derivs, iRhoPrim, thirdOrd,&
      & chrgForces, dispersion, tPoisson)
>>>>>>> 31b62ae8

    !> Environment settings
    type(TEnvironment), intent(in) :: env

    !> SCC module internal variables
    type(TScc), allocatable, intent(in) :: sccCalc

    !> external electric field
    logical, intent(in) :: tEField

    !> extended Lagrangian active?
    logical, intent(in) :: tXlbomd

    !> method for calculating derivatives of S and H0
    type(NonSccDiff), intent(in) :: nonSccDeriv

    !> Any applied electric field
    real(dp), intent(in) :: Efield(:)

    !> sparse density matrix
    real(dp), intent(in) :: rhoPrim(:,:)

    !> energy  weighted density matrix
    real(dp), intent(in) :: ERhoPrim(:)

    !> electron populations (may be unallocated for non-scc case)
    real(dp), allocatable, intent(in) :: qOutput(:,:,:)

    !> reference atomic charges (may be unallocated for non-scc case)
    real(dp), allocatable, intent(in) :: q0(:,:,:)

    !> non-SCC hamiltonian information
    type(OSlakoCont), intent(in) :: skHamCont

    !> overlap information
    type(OSlakoCont), intent(in) :: skOverCont

    !> repulsive information
    type(ORepCont), intent(in) :: pRepCont

    !> list of neighbours for each atom
    type(TNeighbourList), intent(in) :: neighbourList

    !> Number of neighbours for each of the atoms
    integer, intent(in) :: nNeighbourSK(:)

    !> Number of neighbours for each of the atoms closer than the repulsive cut-off
    integer, intent(in) :: nNeighbourRep(:)

    !> species of all atoms in the system
    integer, intent(in) :: species(:)

    !> map from image atoms to the original unique atom
    integer, intent(in) :: img2CentCell(:)

    !> Index array for the start of atomic blocks in sparse arrays
    integer, intent(in) :: iSparseStart(:,:)

    !> Atomic orbital information
    type(TOrbitals), intent(in) :: orb

    !>  potential acting on the system
    type(TPotentials), intent(in) :: potential

    !> atomic coordinates
    real(dp), intent(in) :: coord(:,:)

    !> derivatives of energy wrt to atomic positions
    real(dp), intent(out) :: derivs(:,:)

    !> imaginary part of density matrix
    real(dp), intent(in), allocatable :: iRhoPrim(:,:)

    !> Is 3rd order SCC being used
    type(ThirdOrder), intent(inout), allocatable :: thirdOrd

    !> forces on external charges
    real(dp), intent(inout), allocatable :: chrgForces(:,:)

    !> dispersion interactions
    class(DispersionIface), intent(inout), allocatable :: dispersion

<<<<<<< HEAD
    !> Data from rangeseparated calculations
    type(RangeSepFunc), intent(inout), allocatable ::rangeSep

    !> dense overlap matrix, required for rangeSep
    real(dp) :: SSqrReal(:,:)

    !> sparse overlap matrix, required for rangeSep
    real(dp), intent(in) :: over(:)

    !> Dense matrix descriptor,required for rangeSep
    type(TDenseDescr), intent(in) :: denseDesc

    !> Change in density matrix during this SCC step for rangesep
    real(dp), pointer, intent(in) :: deltaRhoOutSqr(:,:,:)

=======
    !> whether Poisson solver is used
    logical, intent(in) :: tPoisson

    !Locals
>>>>>>> 31b62ae8
    real(dp), allocatable :: tmpDerivs(:,:)
    real(dp), allocatable :: dummyArray(:,:)
    logical :: tImHam, tExtChrg, tSccCalc
    integer :: nAtom
    integer :: ii

    tSccCalc = allocated(sccCalc)
    tImHam = allocated(iRhoPrim)
    tExtChrg = allocated(chrgForces)
    nAtom = size(derivs, dim=2)

    allocate(tmpDerivs(3, nAtom))
    if (tPoisson) allocate(dummyArray(orb%mshell, nAtom))
    derivs(:,:) = 0.0_dp

    if (.not. (tSccCalc .or. tEField)) then
      ! No external or internal potentials
      if (tImHam) then
        call derivative_shift(env, derivs, nonSccDeriv, rhoPrim, iRhoPrim, ERhoPrim, skHamCont,&
            & skOverCont, coord, species, neighbourList%iNeighbour, nNeighbourSK, img2CentCell,&
            & iSparseStart, orb, potential%intBlock, potential%iorbitalBlock)
      else
        call derivative_shift(env, derivs, nonSccDeriv, rhoPrim(:,1), ERhoPrim, skHamCont,&
            & skOverCont, coord, species, neighbourList%iNeighbour, nNeighbourSK, img2CentCell,&
            & iSparseStart, orb)
      end if
    else
      if (tImHam) then
        call derivative_shift(env, derivs, nonSccDeriv, rhoPrim, iRhoPrim, ERhoPrim, skHamCont,&
            & skOverCont, coord, species, neighbourList%iNeighbour, nNeighbourSK, img2CentCell,&
            & iSparseStart, orb, potential%intBlock, potential%iorbitalBlock)
      else
        call derivative_shift(env, derivs, nonSccDeriv, rhoPrim, ERhoPrim, skHamCont, skOverCont,&
            & coord, species, neighbourList%iNeighbour, nNeighbourSK, img2CentCell, iSparseStart,&
            & orb, potential%intBlock)
      end if

      if (tPoisson) then
        tmpDerivs = 0.0_dp
      #:if WITH_TRANSPORT
        call poiss_getshift(dummyArray, tmpDerivs)
      #:endif
        derivs(:,:) = derivs + tmpDerivs
      else

        if (tExtChrg) then
          chrgForces(:,:) = 0.0_dp
          if (tXlbomd) then
            call error("XLBOMD does not work with external charges yet!")
          else
            call sccCalc%addForceDc(env, derivs, species, neighbourList%iNeighbour, img2CentCell,&
                & chrgForces)
          end if
        else if (tSccCalc) then
          if (tXlbomd) then
            call sccCalc%addForceDcXlbomd(env, species, orb, neighbourList%iNeighbour,&
                & img2CentCell, qOutput, q0, derivs)
          else
            call sccCalc%addForceDc(env, derivs, species, neighbourList%iNeighbour, img2CentCell)

          end if
        endif

        if (allocated(thirdOrd)) then
          if (tXlbomd) then
            call thirdOrd%addGradientDcXlbomd(neighbourList, species, coord, img2CentCell, qOutput,&
                & q0, orb, derivs)
          else
            call thirdOrd%addGradientDc(neighbourList, species, coord, img2CentCell, derivs)
          end if
        end if

        if (tEField) then
          do ii = 1, 3
            derivs(ii,:) = derivs(ii,:) - sum(q0(:,:,1) - qOutput(:,:,1), dim=1) * EField(ii)
          end do
        end if

      end if
    end if

    if (allocated(dispersion)) then
      call dispersion%addGradients(derivs)
    end if

<<<<<<< HEAD
    if (allocated(rangeSep)) then
       call unpackHS(SSqrReal, over, neighborList%iNeighbor,&
            & nNeighbor, denseDesc%iAtomStart, iSparseStart, img2CentCell)
       call rangeSep%addLRGradients(derivs, NonSccDeriv, deltaRhoOutSqr(:,:,1),skHamCont, &
            &skOverCont, coord, species, orb, denseDesc%iAtomStart, SSqrReal,neighborList%iNeighbor, nNeighbor)
    end if

    allocate(tmpDerivs(3, nAtom))
    call getERepDeriv(tmpDerivs, coord, nNeighbor, neighborList%iNeighbor, species, pRepCont,&
=======
    call getERepDeriv(tmpDerivs, coord, nNeighbourRep, neighbourList%iNeighbour, species, pRepCont,&
>>>>>>> 31b62ae8
        & img2CentCell)
    derivs(:,:) = derivs + tmpDerivs

  end subroutine getGradients


  !> Calculates stress tensor and lattice derivatives.
  subroutine getStress(env, sccCalc, thirdOrd, tEField, nonSccDeriv, EField, rhoPrim, ERhoPrim,&
      & qOutput, q0, skHamCont, skOverCont, pRepCont, neighbourList, nNeighbourSK, nNeighbourRep,&
      & species, img2CentCell, iSparseStart, orb, potential, coord, latVec, invLatVec, cellVol,&
      & coord0, totalStress, totalLatDeriv, intPressure, iRhoPrim, dispersion)

    !> Environment settings
    type(TEnvironment), intent(in) :: env

    !> SCC module internal variables
    type(TScc), allocatable, intent(in) :: sccCalc

    !> Is 3rd order SCC being used
    type(ThirdOrder), intent(inout), allocatable :: thirdOrd

    !> External electric field
    logical, intent(in) :: tEField

    !> method for calculating derivatives of S and H0
    type(NonSccDiff), intent(in) :: nonSccDeriv

    !> external electric field
    real(dp), intent(in) :: Efield(:)

    !> density matrix
    real(dp), intent(in) :: rhoPrim(:,:)

    !> energy weighted density matrix
    real(dp), intent(in) :: ERhoPrim(:)

    !> electrons in orbitals
    real(dp), intent(in) :: qOutput(:,:,:)

    !> refernce charges
    real(dp), intent(in) :: q0(:,:,:)

    !> non-SCC hamitonian information
    type(OSlakoCont), intent(in) :: skHamCont

    !> overlap information
    type(OSlakoCont), intent(in) :: skOverCont

    !> repulsive information
    type(ORepCont), intent(in) :: pRepCont

    !> list of neighbours for each atom
    type(TNeighbourList), intent(in) :: neighbourList

    !> Number of neighbours for each of the atoms
    integer, intent(in) :: nNeighbourSK(:)

    !> Number of neighbours for each of the atoms closer than the repulsive cut-off
    integer, intent(in) :: nNeighbourRep(:)

    !> species of all atoms in the system
    integer, intent(in) :: species(:)

    !> map from image atoms to the original unique atom
    integer, intent(in) :: img2CentCell(:)

    !> Index array for the start of atomic blocks in sparse arrays
    integer, intent(in) :: iSparseStart(:,:)

    !> Atomic orbital information
    type(TOrbitals), intent(in) :: orb

    !> potentials acting
    type(TPotentials), intent(in) :: potential

    !> coordinates of all atoms
    real(dp), intent(in) :: coord(:,:)

    !> lattice vectors
    real(dp), intent(in) :: latVec(:,:)

    !> inverse of the lattice vectors
    real(dp), intent(in) :: invLatVec(:,:)

    !> unit cell volume
    real(dp), intent(in) :: cellVol

    !> central cell coordinates of atoms
    real(dp), intent(inout) :: coord0(:,:)

    !> stress tensor
    real(dp), intent(out) :: totalStress(:,:)

    !> energy derivatives with respect to lattice vectors
    real(dp), intent(out) :: totalLatDeriv(:,:)

    !> internal pressure in cell
    real(dp), intent(out) :: intPressure

    !> imaginary part of the density matrix (if present)
    real(dp), intent(in), allocatable :: iRhoPrim(:,:)

    !> dispersion interactions
    class(DispersionIface), allocatable, intent(inout) :: dispersion

    real(dp) :: tmpStress(3, 3)
    logical :: tImHam

    tImHam = allocated(iRhoPrim)

    if (allocated(sccCalc)) then
      if (tImHam) then
        call getBlockiStress(env, totalStress, nonSccDeriv, rhoPrim, iRhoPrim, ERhoPrim, skHamCont,&
            & skOverCont, coord, species, neighbourList%iNeighbour, nNeighbourSK, img2CentCell,&
            & iSparseStart, orb, potential%intBlock, potential%iorbitalBlock, cellVol)
      else
        call getBlockStress(env, totalStress, nonSccDeriv, rhoPrim, ERhoPrim, skHamCont,&
            & skOverCont, coord, species, neighbourList%iNeighbour, nNeighbourSK, img2CentCell,&
            & iSparseStart, orb, potential%intBlock, cellVol)
      end if
      call sccCalc%addStressDc(totalStress, env, species, neighbourList%iNeighbour, img2CentCell)
      if (allocated(thirdOrd)) then
        call thirdOrd%addStressDc(neighbourList, species, coord, img2CentCell, cellVol, totalStress)
      end if
    else
      if (tImHam) then
        call getBlockiStress(env, totalStress, nonSccDeriv, rhoPrim, iRhoPrim, ERhoPrim, skHamCont,&
            & skOverCont, coord, species, neighbourList%iNeighbour, nNeighbourSK, img2CentCell,&
            & iSparseStart, orb, potential%intBlock, potential%iorbitalBlock, cellVol)
      else
        call getNonSCCStress(env, totalStress, nonSccDeriv, rhoPrim(:,1), ERhoPrim, skHamCont,&
            & skOverCont, coord, species, neighbourList%iNeighbour, nNeighbourSK, img2CentCell,&
            & iSparseStart, orb, cellVol)
      end if
    end if

    if (allocated(dispersion)) then
      call dispersion%getStress(tmpStress)
      totalStress(:,:) = totalStress + tmpStress
    end if

    if (tEField) then
      call getEFieldStress(latVec, cellVol, q0, qOutput, Efield, coord0, tmpStress)
      totalStress(:,:) = totalStress + tmpStress
    end if

    call getRepulsiveStress(tmpStress, coord, nNeighbourRep, neighbourList%iNeighbour, species,&
        & img2CentCell, pRepCont, cellVol)
    totalStress(:,:) = totalStress + tmpStress

    intPressure = (totalStress(1,1) + totalStress(2,2) + totalStress(3,3)) / 3.0_dp
    totalLatDeriv(:,:) = -cellVol * matmul(totalStress, invLatVec)

  end subroutine getStress


  !> Calculates stress from external electric field.
  subroutine getEFieldStress(latVec, cellVol, q0, qOutput, Efield, coord0, stress)

    !> lattice vectors
    real(dp), intent(in) :: latVec(:,:)

    !> unit cell volume
    real(dp), intent(in) :: cellVol

    !> reference atomic charges
    real(dp), intent(in) :: q0(:,:,:)

    !> number of electrons in each orbital
    real(dp), intent(in) :: qOutput(:,:,:)

    !> external electric field
    real(dp), intent(in) :: Efield(:)

    !> central cell coordinates of atoms
    real(dp), intent(inout) :: coord0(:,:)

    !> Stress tensor
    real(dp), intent(out) :: stress(:,:)

    real(dp) :: latDerivs(3,3)
    integer :: nAtom
    integer :: iAtom, ii, jj

    nAtom = size(coord0, dim=2)

    latDerivs(:,:) = 0.0_dp
    call cart2frac(coord0, latVec)
    do iAtom = 1, nAtom
      do ii = 1, 3
        do jj = 1, 3
          latDerivs(jj,ii) =  latDerivs(jj,ii)&
              & - sum(q0(:,iAtom,1) - qOutput(:,iAtom,1), dim=1) * EField(ii) * coord0(jj,iAtom)
        end do
      end do
    end do
    call frac2cart(coord0, latVec)
    stress(:,:) = -matmul(latDerivs, transpose(latVec)) / cellVol

  end subroutine getEFieldStress


  !> Removes forces components along constraint directions
  subroutine constrainForces(conAtom, conVec, derivss)

    !> atoms being constrained
    integer, intent(in) :: conAtom(:)

    !> vector to project out forces
    real(dp), intent(in) :: conVec(:,:)

    !> on input energy derivatives, on exit resulting projected derivatives
    real(dp), intent(inout) :: derivss(:,:)

    integer :: ii, iAtom

    ! Set force components along constraint vectors zero
    do ii = 1, size(conAtom)
      iAtom = conAtom(ii)
      derivss(:,iAtom) = derivss(:,iAtom)&
          & - conVec(:,ii) * dot_product(conVec(:,ii), derivss(:,iAtom))
    end do

  end subroutine constrainForces


  !> Flattens lattice components and applies lattice optimisation constraints.
  subroutine constrainLatticeDerivs(totalLatDerivs, normLatVecs, tLatOptFixAng,&
      & tLatOptFixLen, tLatOptIsotropic, constrLatDerivs)

    !> energy derivative with respect to lattice vectors
    real(dp), intent(in) :: totalLatDerivs(:,:)

    !> unit normals parallel to lattice vectors
    real(dp), intent(in) :: normLatVecs(:,:)

    !> Are the angles of the lattice being fixed during optimisation?
    logical, intent(in) :: tLatOptFixAng

    !> Are the magnitude of the lattice vectors fixed
    logical, intent(in) :: tLatOptFixLen(:)

    !> is the optimisation isotropic
    logical, intent(in) :: tLatOptIsotropic

    !> lattice vectors returned by the optimizer
    real(dp), intent(out) :: constrLatDerivs(:)

    real(dp) :: tmpLatDerivs(3, 3)
    integer :: ii

    tmpLatDerivs(:,:) = totalLatDerivs
    constrLatDerivs = reshape(tmpLatDerivs, [9])
    if (tLatOptFixAng) then
      ! project forces to be along original lattice
      tmpLatDerivs(:,:) = tmpLatDerivs * normLatVecs
      constrLatDerivs(:) = 0.0_dp
      if (any(tLatOptFixLen)) then
        do ii = 1, 3
          if (.not. tLatOptFixLen(ii)) then
            constrLatDerivs(ii) = sum(tmpLatDerivs(:,ii))
          end if
        end do
      else
        constrLatDerivs(1:3) = sum(tmpLatDerivs, dim=1)
      end if
    elseif (tLatOptIsotropic) then
      tmpLatDerivs(:,:) = tmpLatDerivs * normLatVecs
      constrLatDerivs(:) = 0.0_dp
      constrLatDerivs(1) = sum(tmpLatDerivs)
    end if

  end subroutine constrainLatticeDerivs


  !> Unfold contrained lattice vectors to full one.
  subroutine unconstrainLatticeVectors(constrLatVecs, origLatVecs, tLatOptFixAng, tLatOptFixLen,&
      & tLatOptIsotropic, newLatVecs)

    !> packaged up lattice vectors (depending on optimisation mode)
    real(dp), intent(in) :: constrLatVecs(:)

    !> original vectors at start
    real(dp), intent(in) :: origLatVecs(:,:)

    !> Are the angles of the lattice vectors fixed
    logical, intent(in) :: tLatOptFixAng

    !> are the magnitudes of the lattice vectors fixed
    logical, intent(in) :: tLatOptFixLen(:)

    !> is the optimisation isotropic
    logical, intent(in) :: tLatOptIsotropic

    !> resulting lattice vectors
    real(dp), intent(out) :: newLatVecs(:,:)

    real(dp) :: tmpLatVecs(9)
    integer :: ii

    tmpLatVecs(:) = constrLatVecs
    if (tLatOptFixAng) then
      ! Optimization uses scaling factor of lattice vectors
      if (any(tLatOptFixLen)) then
        do ii = 3, 1, -1
          if (.not. tLatOptFixLen(ii)) then
            tmpLatVecs(3 * ii - 2 : 3 * ii) =  tmpLatVecs(ii) * origLatVecs(:,ii)
          else
            tmpLatVecs(3 * ii - 2 : 3 * ii) =  origLatVecs(:,ii)
          end if
        end do
      else
        tmpLatVecs(7:9) =  tmpLatVecs(3) * origLatVecs(:,3)
        tmpLatVecs(4:6) =  tmpLatVecs(2) * origLatVecs(:,2)
        tmpLatVecs(1:3) =  tmpLatVecs(1) * origLatVecs(:,1)
      end if
    else if (tLatOptIsotropic) then
      ! Optimization uses scaling factor unit cell
      do ii = 3, 1, -1
        tmpLatVecs(3 * ii - 2 : 3 * ii) =  tmpLatVecs(1) * origLatVecs(:,ii)
      end do
    end if
    newLatVecs(:,:) = reshape(tmpLatVecs, [3, 3])

  end subroutine unconstrainLatticeVectors


  !> Returns the coordinates for the next Hessian calculation step.
  subroutine getNextDerivStep(derivDriver, derivs, indMovedAtoms, coords, tGeomEnd)

    !> Driver for the finite difference second derivatives
    type(OnumDerivs), intent(inout) :: derivDriver

    !> first derivatives of energy at the current coordinates
    real(dp), intent(in) :: derivs(:,:)

    !> moving atoms
    integer, intent(in) :: indMovedAtoms(:)

    !> atomic coordinates
    real(dp), intent(out) :: coords(:,:)

    !> has the process terminated
    logical, intent(out) :: tGeomEnd

    real(dp) :: newCoords(3, size(indMovedAtoms))

    call next(derivDriver, newCoords, derivs(:, indMovedAtoms), tGeomEnd)
    coords(:, indMovedAtoms) = newCoords

  end subroutine getNextDerivStep


  !> Returns the coordinates for the next coordinate optimisation step.
  subroutine getNextCoordinateOptStep(pGeoCoordOpt, energy, derivss, indMovedAtom, coords0,&
      & diffGeo, tCoordEnd, tRemoveExcitation)

    !> optimiser for atomic coordinates
    type(OGeoOpt), intent(inout) :: pGeoCoordOpt

    !> energies
    type(TEnergies), intent(in) :: energy

    !> Derivative of energy with respect to atomic coordinates
    real(dp), intent(in) :: derivss(:,:)

    !> numbers of the moving atoms
    integer, intent(in) :: indMovedAtom(:)

    !> central cell atomic coordinates
    real(dp), intent(inout) :: coords0(:,:)

    !> largest change in atomic coordinates
    real(dp), intent(out) :: diffGeo

    !> has the geometry optimisation finished
    logical, intent(out) :: tCoordEnd

    !> remove excited state energy from the step, to be consistent with the forces
    logical, intent(in) :: tRemoveExcitation

    real(dp) :: derivssMoved(3 * size(indMovedAtom))
    real(dp), target :: newCoordsMoved(3 * size(indMovedAtom))
    real(dp), pointer :: pNewCoordsMoved(:,:)

    derivssMoved(:) = reshape(derivss(:, indMovedAtom), [3 * size(indMovedAtom)])
    if (tRemoveExcitation) then
      call next(pGeoCoordOpt, energy%EForceRelated, derivssMoved, newCoordsMoved, tCoordEnd)
    else
      call next(pGeoCoordOpt, energy%EForceRelated + energy%Eexcited, derivssMoved, newCoordsMoved,&
          & tCoordEnd)
    end if
    pNewCoordsMoved(1:3, 1:size(indMovedAtom)) => newCoordsMoved(1 : 3 * size(indMovedAtom))
    diffGeo = maxval(abs(pNewCoordsMoved - coords0(:, indMovedAtom)))
    coords0(:, indMovedAtom) = pNewCoordsMoved

  end subroutine getNextCoordinateOptStep


  !> Returns the coordinates and lattice vectors for the next lattice optimisation step.
  subroutine getNextLatticeOptStep(pGeoLatOpt, energy, constrLatDerivs, origLatVec, tLatOptFixAng,&
      & tLatOptFixLen, tLatOptIsotropic, indMovedAtom, latVec, coord0, diffGeo, tGeomEnd)

    !> lattice vector optimising object
    type(OGeoOpt), intent(inout) :: pGeoLatOpt

    !> Energy contributions and total
    type(TEnergies), intent(inout) :: energy

    !> lattice vectors returned by the optimizer
    real(dp), intent(in) :: constrLatDerivs(:)

    !> Starting lattice vectors
    real(dp), intent(in) :: origLatVec(:,:)

    !> Fix angles between lattice vectors
    logical, intent(in) :: tLatOptFixAng

    !> Fix the magnitudes of lattice vectors
    logical, intent(in) :: tLatOptFixLen(:)

    !> Optimise isotropically
    logical, intent(in) :: tLatOptIsotropic

    !> numbers of the moving atoms
    integer, intent(in) :: indMovedAtom(:)

    !> lattice vectors
    real(dp), intent(inout) :: latVec(:,:)

    !> central cell coordinates of atoms
    real(dp), intent(inout) :: coord0(:,:)

    !> Maximum change in geometry at this step
    real(dp), intent(out) :: diffGeo

    !> has the geometry optimisation finished
    logical, intent(out) :: tGeomEnd

    real(dp) :: newLatVecsFlat(9), newLatVecs(3, 3), oldMovedCoords(3, size(indMovedAtom))

    call next(pGeoLatOpt, energy%EForceRelated, constrLatDerivs, newLatVecsFlat,tGeomEnd)
    call unconstrainLatticeVectors(newLatVecsFlat, origLatVec, tLatOptFixAng, tLatOptFixLen,&
        & tLatOptIsotropic, newLatVecs)
    oldMovedCoords(:,:) = coord0(:, indMovedAtom)
    call cart2frac(coord0, latVec)
    latVec(:,:) = newLatVecs
    call frac2cart(coord0, latVec)
    diffGeo = max(maxval(abs(newLatVecs - latVec)),&
        & maxval(abs(oldMovedCoords - coord0(:, indMovedAtom))))

  end subroutine getNextLatticeOptStep


  !> Delivers data for next MD step (and updates data depending on velocities of current step)
  subroutine getNextMdStep(pMdIntegrator, pMdFrame, temperatureProfile, derivs, movedMass,&
      & mass, cellVol, invLatVec, species0, indMovedAtom, tStress, tBarostat, energy, coord0,&
      & latVec, intPressure, totalStress, totalLatDeriv, velocities, tempIon)

    !> Molecular dynamics integrator
    type(OMdIntegrator), intent(inout) :: pMdIntegrator

    !> Molecular dynamics reference frame information
    type(OMdCommon), intent(in) :: pMdFrame

    !> Temperature profile in MD
    type(OTempProfile), allocatable, intent(inout) :: temperatureProfile

    !> Energy derivative wrt to atom positions
    real(dp), intent(in) :: derivs(:,:)

    !> Masses of moving atoms
    real(dp), intent(in) :: movedMass(:,:)

    !> Masses of each chemical species
    real(dp), intent(in) :: mass(:)

    !> unit cell volume
    real(dp), intent(in) :: cellVol

    !> inverse of the lattice vectors
    real(dp), intent(in) :: invLatVec(:,:)

    !> species of atoms in the central cell
    integer, intent(in) :: species0(:)

    !> numbers of the moving atoms
    integer, intent(in) :: indMovedAtom(:)

    !> Is stress being evaluated?
    logical, intent(in) :: tStress

    !> Is there a barostat
    logical, intent(in) :: tBarostat

    !> Energy contributions and total
    type(TEnergies), intent(inout) :: energy

    !> central cell coordinates of atoms
    real(dp), intent(inout) :: coord0(:,:)

    !> lattice vectors
    real(dp), intent(inout) :: latVec(:,:)

    !> Internal pressure in the unit cell
    real(dp), intent(inout) :: intPressure

    !> Stress tensor
    real(dp), intent(inout) :: totalStress(:,:)

    !> Derivative of energy with respect to lattice vectors
    real(dp), intent(inout) :: totalLatDeriv(:,:)

    !> Atomic velocities
    real(dp), intent(out) :: velocities(:,:)

    !> Atomic kinetic energy
    real(dp), intent(out) :: tempIon

    real(dp) :: movedAccel(3, size(indMovedAtom)), movedVelo(3, size(indMovedAtom))
    real(dp) :: movedCoords(3, size(indMovedAtom))
    real(dp) :: kineticStress(3, 3)

    movedAccel(:,:) = -derivs(:, indMovedAtom) / movedMass
    call next(pMdIntegrator, movedAccel, movedCoords, movedVelo)
    coord0(:, indMovedAtom) = movedCoords
    velocities(:,:) = 0.0_dp
    velocities(:, indMovedAtom) = movedVelo(:,:)

    if (allocated(temperatureProfile)) then
      call next(temperatureProfile)
    end if
    call evalKE(energy%Ekin, movedVelo, movedMass(1,:))
    call evalkT(pMdFrame, tempIon, movedVelo, movedMass(1,:))
    energy%EMerminKin = energy%EMermin + energy%Ekin
    energy%EGibbsKin = energy%EGibbs + energy%Ekin
    energy%EForceRelated = energy%EForceRelated + energy%Ekin

    if (tStress) then
      ! contribution from kinetic energy in MD, now that velocities for this geometry step are
      ! available
      call getKineticStress(kineticStress, mass, species0, velocities, cellVol)
      totalStress = totalStress + kineticStress
      intPressure = (totalStress(1,1) + totalStress(2,2) + totalStress(3,3)) / 3.0_dp
      totalLatDeriv = -cellVol * matmul(totalStress, invLatVec)
    end if

    if (tBarostat) then
      call rescale(pMDIntegrator, coord0, latVec, totalStress)
    end if

  end subroutine getNextMdStep


  !> Calculates and prints Pipek-Mezey localisation
  subroutine calcPipekMezeyLocalisation(env, pipekMezey, tPrintEigvecsTxt, nEl, filling, over,&
      & kPoint, neighbourList, nNeighbourSK, denseDesc,  iSparseStart, img2CentCell, iCellVec,&
      & cellVec, runId, orb, species, speciesName, parallelKS, localisation, eigvecsReal, SSqrReal,&
      & eigvecsCplx, SSqrCplx)

    !> Environment settings
    type(TEnvironment), intent(in) :: env

    !> Localisation methods for single electron states (if used)
    type(TPipekMezey), intent(in) :: pipekMezey

    !> Store eigenvectors as a text file
    logical, intent(in) :: tPrintEigVecsTxt

    !> Number of electrons
    real(dp), intent(in) :: nEl(:)

    !> Occupations of single particle states in the ground state
    real(dp), intent(in) :: filling(:,:,:)

    !> sparse overlap matrix
    real(dp), intent(in) :: over(:)

    !> k-points in the system (0,0,0) if molecular
    real(dp), intent(in) :: kPoint(:,:)

    !> list of neighbours for each atom
    type(TNeighbourList), intent(in) :: neighbourList

    !> Number of neighbours for each of the atoms
    integer, intent(in) :: nNeighbourSK(:)

    !> Dense matrix descriptor
    type(TDenseDescr), intent(in) :: denseDesc

    !> Index array for the start of atomic blocks in sparse arrays
    integer, intent(in) :: iSparseStart(:,:)

    !> map from image atoms to the original unique atom
    integer, intent(in) :: img2CentCell(:)

    !> Index for which unit cell atoms are associated with
    integer, intent(in) :: iCellVec(:)

    !> Vectors (in units of the lattice constants) to cells of the lattice
    real(dp), intent(in) :: cellVec(:,:)

    !> Job ID for future identification
    integer, intent(in) :: runId

    !> Atomic orbital information
    type(TOrbitals), intent(in) :: orb

    !> species of all atoms in the system
    integer, intent(in) :: species(:)

    !> label for each atomic chemical species
    character(*), intent(in) :: speciesName(:)

    !> K-points and spins to process
    type(TParallelKS), intent(in) :: parallelKS

    !> Localisation measure of single particle states
    real(dp), intent(out) :: localisation

    !> Storage for dense hamiltonian matrix
    real(dp), intent(inout), allocatable :: eigvecsReal(:,:,:)

    !> Storage for dense overlap matrix
    real(dp), intent(inout), allocatable :: SSqrReal(:,:)

    !> Storage for dense hamitonian matrix (complex case)
    complex(dp), intent(inout), allocatable :: eigvecsCplx(:,:,:)

    !> Storage for dense overlap matrix (complex case)
    complex(dp), intent(inout), allocatable :: SSqrCplx(:,:)

    integer :: nFilledLev, nAtom, nSpin
    integer :: iSpin, iKS, iK

    nAtom = size(orb%nOrbAtom)
    nSpin = size(nEl)

    if (any(abs(mod(filling, real(3 - nSpin, dp))) > elecTolMax)) then
      call warning("Fractional occupations allocated for electron localisation")
    end if

    if (allocated(eigvecsReal)) then
      call unpackHS(SSqrReal,over,neighbourList%iNeighbour, nNeighbourSK, denseDesc%iAtomStart,&
          & iSparseStart, img2CentCell)
      do iKS = 1, parallelKS%nLocalKS
        iSpin = parallelKS%localKS(2, iKS)
        nFilledLev = floor(nEl(iSpin) / real(3 - nSpin, dp))
        localisation = pipekMezey%getLocalisation(eigvecsReal(:, 1:nFilledLev, iKS), SSqrReal,&
            & denseDesc%iAtomStart)
        write(stdOut, "(A, E15.8)") 'Original localisation', localisation
        call pipekMezey%calcCoeffs(eigvecsReal(:, 1:nFilledLev, iKS), SSqrReal,&
            & denseDesc%iAtomStart)
        localisation = pipekMezey%getLocalisation(eigvecsReal(:,1:nFilledLev,iKS), SSqrReal,&
            & denseDesc%iAtomStart)
        write(stdOut, "(A, E20.12)") 'Final localisation ', localisation
      end do

      call writeRealEigvecs(env, runId, neighbourList, nNeighbourSK, denseDesc, iSparseStart,&
          & img2CentCell, species(:nAtom), speciesName, orb, over, parallelKS, tPrintEigvecsTxt,&
          & eigvecsReal, SSqrReal, fileName="localOrbs")
    else

      localisation = 0.0_dp
      do iKS = 1, parallelKS%nLocalKS
        iK = parallelKS%localKS(1, iKS)
        iSpin = parallelKS%localKS(2, iKS)
        nFilledLev = floor(nEl(iSpin) / real( 3 - nSpin, dp))
        localisation = localisation + pipekMezey%getLocalisation(&
            & eigvecsCplx(:,:nFilledLev,iKS), SSqrCplx, over, kpoint(:,iK), neighbourList,&
            & nNeighbourSK, iCellVec, cellVec, denseDesc%iAtomStart, iSparseStart, img2CentCell)
      end do
      write(stdOut, "(A, E20.12)") 'Original localisation', localisation

      ! actual localisation calls
      do iKS = 1, parallelKS%nLocalKS
        iK = parallelKS%localKS(1, iKS)
        iSpin = parallelKS%localKS(2, iKS)
        nFilledLev = floor(nEl(iSpin) / real( 3 - nSpin, dp))
        call pipekMezey%calcCoeffs(eigvecsCplx(:,:nFilledLev,iKS), SSqrCplx, over, kpoint(:,iK),&
            & neighbourList, nNeighbourSK, iCellVec, cellVec, denseDesc%iAtomStart, iSparseStart,&
            & img2CentCell)
      end do

      localisation = 0.0_dp
      do iKS = 1, parallelKS%nLocalKS
        iK = parallelKS%localKS(1, iKS)
        iSpin = parallelKS%localKS(2, iKS)
        nFilledLev = floor(nEl(iSpin) / real( 3 - nSpin, dp))
        localisation = localisation + pipekMezey%getLocalisation(&
            & eigvecsCplx(:,:nFilledLev,iKS), SSqrCplx, over, kpoint(:,iK), neighbourList,&
            & nNeighbourSK, iCellVec, cellVec, denseDesc%iAtomStart, iSparseStart, img2CentCell)
      end do
      write(stdOut, "(A, E20.12)") 'Final localisation', localisation

      call writeCplxEigvecs(env, runId, neighbourList, nNeighbourSK, cellVec, iCellVec, denseDesc,&
          & iSparseStart, img2CentCell, species, speciesName, orb, kPoint, over, parallelKS,&
          & tPrintEigvecsTxt, eigvecsCplx, SSqrCplx, fileName="localOrbs")

    end if

  end subroutine calcPipekMezeyLocalisation


end module main<|MERGE_RESOLUTION|>--- conflicted
+++ resolved
@@ -220,18 +220,11 @@
       end if
 
       if (tCoordsChanged) then
-<<<<<<< HEAD
-        call handleCoordinateChange(env, coord0, latVec, invLatVec, species0, mCutoff, skRepCutoff,&
-            & orb, tPeriodic, sccCalc, dispersion, thirdOrd, rangeSep, img2CentCell, iCellVec, neighborList,&
-            & nAllAtom, coord0Fold, coord, species, rCellVec, nAllOrb, nNeighbor, ham, over, H0,&
-            & rhoPrim, iRhoPrim, iHam, ERhoPrim, iSparseStart)
-=======
         call handleCoordinateChange(env, coord0, latVec, invLatVec, species0, mCutoff, repCutoff,&
-            & skCutoff, orb, tPeriodic, sccCalc, dispersion, thirdOrd, img2CentCell, iCellVec,&
-            & neighbourList, nAllAtom, coord0Fold, coord, species, rCellVec, nAllOrb, nNeighbourSK,&
-            & nNeighbourRep, ham, over, H0, rhoPrim, iRhoPrim, iHam, ERhoPrim, iSparseStart,&
-            & tPoisson)
->>>>>>> 31b62ae8
+            & skCutoff, orb, tPeriodic, sccCalc, dispersion, thirdOrd, rangeSep, img2CentCell,&
+            & iCellVec, neighbourList, nAllAtom, coord0Fold, coord, species, rCellVec, nAllOrb,&
+            & nNeighbourSK, nNeighbourRep, ham, over, H0, rhoPrim, iRhoPrim, iHam, ERhoPrim,&
+            & iSparseStart, tPoisson)
       end if
 
     #:if WITH_TRANSPORT
@@ -334,14 +327,6 @@
               & cellVec, ham, iHam)
         end if
 
-<<<<<<< HEAD
-        call getDensity(env, denseDesc, ham, over, neighborList, nNeighbor, iSparseStart,&
-            & img2CentCell, iCellVec, cellVec, kPoint, kWeight, orb, species, solver, tRealHS,&
-            & tSpinSharedEf, tSpinOrbit, tDualSpinOrbit, tFillKSep, tFixEf, tMulliken, iDistribFn,&
-            & tempElec, nEl, parallelKS, Ef, energy, rangeSep, eigen, filling, rhoPrim, Eband, TS, E0, iHam,&
-            & xi, orbitalL, HSqrReal, SSqrReal, eigvecsReal, iRhoPrim, HSqrCplx, SSqrCplx,&
-            & eigvecsCplx, rhoSqrReal, deltaRhoInSqr, deltaRhoOutSqr, qOutput)
-=======
         ! Transform Hamiltonian from qm to ud
         call transformHam(ham, iHam)
 
@@ -349,16 +334,16 @@
         call getDensity(env, iSCCIter, denseDesc, ham, over, neighbourList, nNeighbourSK,&
             & iSparseStart, img2CentCell, iCellVec, cellVec, kPoint, kWeight, orb, species, solver,&
             & tRealHS, tSpinSharedEf, tSpinOrbit, tDualSpinOrbit, tFillKSep, tFixEf, tMulliken,&
-            & iDistribFn, tempElec, nEl, parallelKS, Ef, mu, energy, eigen, filling, rhoPrim,&
-            & Eband, TS, E0, iHam, xi, orbitalL, HSqrReal, SSqrReal, eigvecsReal, iRhoPrim,&
-            & HSqrCplx, SSqrCplx, eigvecsCplx, rhoSqrReal)
->>>>>>> 31b62ae8
+            & iDistribFn, tempElec, nEl, parallelKS, Ef, mu, energy, rangeSep, eigen, filling,&
+            & rhoPrim, Eband, TS, E0, iHam, xi, orbitalL, HSqrReal, SSqrReal, eigvecsReal,&
+            & iRhoPrim, HSqrCplx, SSqrCplx, eigvecsCplx, rhoSqrReal, deltaRhoInSqr,&
+            & deltaRhoOutSqr, qOutput)
 
         !> For rangeseparated calculations deduct atomic charges from deltaRho
         if (tRangeSep) then
            call denseSubtractDensityOfAtoms_nospin(q0, denseDesc%iAtomStart, deltaRhoOutSqr)
         end if
-        
+
         if (tWriteBandDat) then
           call writeBandOut(bandOut, eigen, filling, kWeight)
         end if
@@ -397,35 +382,28 @@
         end if
 
         call getEnergies(sccCalc, qOutput, q0, chargePerShell, species, tEField, tXlbomd,&
-<<<<<<< HEAD
-            & tDftbU, tDualSpinOrbit, rhoPrim, H0, orb, neighborList, nNeighbor, img2CentCell,&
-            & iSparseStart, cellVol, extPressure, TS, potential, energy, thirdOrd, rangeSep,& 
-            &qBlockOut, qiBlockOut, nDftbUFunc, UJ, nUJ, iUJ, niUJ, xi)
-=======
             & tDftbU, tDualSpinOrbit, rhoPrim, H0, orb, neighbourList, nNeighbourSK, img2CentCell,&
-            & iSparseStart, cellVol, extPressure, TS, potential, energy, thirdOrd, qBlockOut,&
-            & qiBlockOut, nDftbUFunc, UJ, nUJ, iUJ, niUJ, xi, iAtInCentralRegion, tFixEf, Ef)
->>>>>>> 31b62ae8
+            & iSparseStart, cellVol, extPressure, TS, potential, energy, thirdOrd, rangeSep,&
+            & qBlockOut, qiBlockOut, nDftbUFunc, UJ, nUJ, iUJ, niUJ, xi, iAtInCentralRegion,&
+            & tFixEf, Ef)
 
         tStopScc = hasStopFile(fStopScc)
 
         ! Mix charges Input/Output
         if (tSccCalc) then
           if(.not. tRangeSep) then
-             call getNextInputCharges(env, pChrgMixer, qOutput, qOutRed, orb, nIneqOrb, iEqOrbitals,&
-              & iGeoStep, iSccIter, minSccIter, maxSccIter, sccTol, tStopScc, tDftbU, tReadChrg,&
-              & qInput, qInpRed, sccErrorQ, tConverged, qBlockOut, iEqBlockDftbU, qBlockIn,&
-              & qiBlockOut, iEqBlockDftbULS, species0, nUJ, iUJ, niUJ, qiBlockIn)
-<<<<<<< HEAD
+            call getNextInputCharges(env, pChrgMixer, qOutput, qOutRed, orb, nIneqOrb, iEqOrbitals,&
+                & iGeoStep, iSccIter, minSccIter, maxSccIter, sccTol, tStopScc, tDftbU, tReadChrg,&
+                & qInput, qInpRed, sccErrorQ, tConverged, qBlockOut, iEqBlockDftbU, qBlockIn,&
+                & qiBlockOut, iEqBlockDftbULS, species0, nUJ, iUJ, niUJ, qiBlockIn)
           else
-             call getNextInputDensity(SSqrReal, over, neighborList, nNeighbor, denseDesc%iAtomStart,&
-              & iSparseStart, img2CentCell, pChrgMixer, qOutput, orb, iGeoStep, iSccIter, minSccIter, maxSccIter,& 
-              &sccTol, tStopScc, tReadChrg, q0, qInput, sccErrorQ, tConverged,& 
-              &deltaRhoOut, deltaRhoIn, deltaRhoDiff, deltaRhoInSqr) 
+            call getNextInputDensity(SSqrReal, over, neighbourList, nNeighbourSK,&
+                & denseDesc%iAtomStart, iSparseStart, img2CentCell, pChrgMixer, qOutput, orb,&
+                & iGeoStep, iSccIter, minSccIter, maxSccIter, sccTol, tStopScc, tReadChrg, q0,&
+                & qInput, sccErrorQ, tConverged, deltaRhoOut, deltaRhoIn, deltaRhoDiff,&
+                & deltaRhoInSqr)
           end if
-=======
-
->>>>>>> 31b62ae8
+
           call getSccInfo(iSccIter, energy%Eelec, Eold, diffElec)
           if (tNegf) then
             call printSccHeader()
@@ -539,17 +517,11 @@
             & SSqrReal, eigvecsCplx, SSqrCplx)
         call env%globalTimer%stopTimer(globalTimers%energyDensityMatrix)
         call getGradients(env, sccCalc, tEField, tXlbomd, nonSccDeriv, Efield, rhoPrim, ERhoPrim,&
-<<<<<<< HEAD
-            & qOutput, q0, skHamCont, skOverCont, pRepCont, neighborList, nNeighbor, species,&
-            & img2CentCell, iSparseStart, orb, potential, coord, derivs, iRhoPrim, thirdOrd,&
-            & chrgForces, dispersion, rangeSep, SSqrReal, over, denseDesc, deltaRhoOutSqr)
-        if (tLinResp) then
-=======
             & qOutput, q0, skHamCont, skOverCont, pRepCont, neighbourList, nNeighbourSK,&
             & nNeighbourRep, species, img2CentCell, iSparseStart, orb, potential, coord, derivs,&
-            & iRhoPrim, thirdOrd, chrgForces, dispersion, tPoisson)
+            & iRhoPrim, thirdOrd, chrgForces, dispersion, rangeSep, SSqrReal, over, denseDesc,&
+            & deltaRhoOutSqr, tPoisson)
         if (tCasidaForces) then
->>>>>>> 31b62ae8
           derivs(:,:) = derivs + excitedDerivs
         end if
         call env%globalTimer%stopTimer(globalTimers%forceCalc)
@@ -966,17 +938,10 @@
 
 
   !> Does the operations that are necessary after atomic coordinates change
-<<<<<<< HEAD
-  subroutine handleCoordinateChange(env, coord0, latVec, invLatVec, species0, mCutoff,&
-      & skRepCutoff, orb, tPeriodic, sccCalc, dispersion, thirdOrd, rangeSep, img2CentCell, iCellVec,&
-      & neighborList, nAllAtom, coord0Fold, coord, species, rCellVec, nAllOrb, nNeighbor, ham,&
-      & over, H0, rhoPrim, iRhoPrim, iHam, ERhoPrim, iSparseStart)
-=======
   subroutine handleCoordinateChange(env, coord0, latVec, invLatVec, species0, mCutOff, repCutOff,&
-      & skCutOff, orb, tPeriodic, sccCalc, dispersion, thirdOrd, img2CentCell, iCellVec,&
+      & skCutOff, orb, tPeriodic, sccCalc, dispersion, thirdOrd, rangeSep, img2CentCell, iCellVec,&
       & neighbourList, nAllAtom, coord0Fold, coord, species, rCellVec, nAllOrb, nNeighbourSK,&
       & nNeighbourRep, ham, over, H0, rhoPrim, iRhoPrim, iHam, ERhoPrim, iSparseStart, tPoisson)
->>>>>>> 31b62ae8
 
     !> Environment settings
     type(TEnvironment), intent(in) :: env
@@ -1017,14 +982,10 @@
     !> Third order SCC interactions
     type(ThirdOrder), allocatable, intent(inout) :: thirdOrd
 
-<<<<<<< HEAD
-    !> Rangeseparation contributions
+    !> Range separation contributions
     type(RangeSepFunc), allocatable, intent(inout) :: rangeSep
 
-    !> image atoms to their equivalent in the central cell
-=======
     !> Image atoms to their equivalent in the central cell
->>>>>>> 31b62ae8
     integer, allocatable, intent(inout) :: img2CentCell(:)
 
     !> Index for which unit cell an atom is in
@@ -1138,7 +1099,7 @@
 #:if WITH_TRANSPORT
 
   !> Initialise transport
-  subroutine initNegfStuff(denseDescr, transpar, ginfo, neighbourList, nNeighbour, img2CentCell,&
+  subroutine initNegfStuff(denseDescr, transpar, ginfo, neighbourList, nNeighbourSK, img2CentCell,&
       & orb)
 
     !> Dense matrix descriptor
@@ -1160,14 +1121,14 @@
     type(TNeighbourList), intent(in) :: neighbourList
 
     !> Number of neighbours of each real atom
-    integer, intent(in) :: nNeighbour(:)
+    integer, intent(in) :: nNeighbourSK(:)
 
     ! known issue about the PLs: We need an automatic partitioning
-    call negf_init_csr(denseDescr%iAtomStart, neighbourList%iNeighbour, nNeighbour, img2CentCell,&
+    call negf_init_csr(denseDescr%iAtomStart, neighbourList%iNeighbour, nNeighbourSK, img2CentCell,&
         & orb)
 
-    call negf_init_str(denseDescr, transpar, ginfo%greendens, neighbourList%iNeighbour, nNeighbour,&
-        & img2CentCell)
+    call negf_init_str(denseDescr, transpar, ginfo%greendens, neighbourList%iNeighbour,&
+        & nNeighbourSK, img2CentCell)
 
     call negf_init_dephasing(ginfo%tundos)  !? why tundos
 
@@ -1845,15 +1806,9 @@
   subroutine getDensity(env, iSCC, denseDesc, ham, over, neighbourList, nNeighbourSK, iSparseStart,&
       & img2CentCell, iCellVec, cellVec, kPoint, kWeight, orb, species, solver, tRealHS,&
       & tSpinSharedEf, tSpinOrbit, tDualSpinOrbit, tFillKSep, tFixEf, tMulliken, iDistribFn,&
-<<<<<<< HEAD
-      & tempElec, nEl, parallelKS, Ef, energy, rangeSep, eigen, filling, rhoPrim, Eband, TS, E0, iHam, xi,&
-      & orbitalL, HSqrReal, SSqrReal, eigvecsReal, iRhoPrim, HSqrCplx, SSqrCplx, eigvecsCplx,&
-      & rhoSqrReal, deltaRhoInSqr, deltaRhoOutSqr, qOutput)
-=======
-      & tempElec, nEl, parallelKS, Ef, mu, energy, eigen, filling, rhoPrim, Eband, TS, E0, iHam,&
-      & xi, orbitalL, HSqrReal, SSqrReal, eigvecsReal, iRhoPrim, HSqrCplx, SSqrCplx, eigvecsCplx,&
-      & rhoSqrReal)
->>>>>>> 31b62ae8
+      & tempElec, nEl, parallelKS, Ef, mu, energy, rangeSep, eigen, filling, rhoPrim, Eband, TS,&
+      & E0, iHam, xi, orbitalL, HSqrReal, SSqrReal, eigvecsReal, iRhoPrim, HSqrCplx, SSqrCplx,&
+      & eigvecsCplx, rhoSqrReal, deltaRhoInSqr, deltaRhoOutSqr, qOutput)
 
     !> Environment settings
     type(TEnvironment), intent(inout) :: env
@@ -1945,14 +1900,10 @@
     !> Energy contributions and total
     type(TEnergies), intent(inout) :: energy
 
-<<<<<<< HEAD
     !> Data for rangeseparated calculation
     type(RangeSepFunc), intent(inout) :: rangeSep
 
-    !> eigenvalues
-=======
     !> eigenvalues (level, kpoint, spin)
->>>>>>> 31b62ae8
     real(dp), intent(out) :: eigen(:,:,:)
 
     !> occupations (level, kpoint, spin)
@@ -2003,10 +1954,10 @@
     !> Dense density matrix
     real(dp), intent(inout), allocatable :: rhoSqrReal(:,:,:)
 
-    !> Change in density matrix during last SCC iteration 
+    !> Change in density matrix during last SCC iteration
     real(dp), pointer, intent(inout) :: deltaRhoInSqr(:,:,:)
-    
-    !> Change in density matrix after SCC step 
+
+    !> Change in density matrix after SCC step
     real(dp), pointer, intent(inout) :: deltaRhoOutSqr(:,:,:)
 
     !> Output electrons
@@ -2035,15 +1986,9 @@
 
     if (nSpin /= 4) then
       if (tRealHS) then
-<<<<<<< HEAD
-         call buildAndDiagDenseRealHam(env, denseDesc, ham, over, neighborList, nNeighbor,&
-              & iSparseStart, img2CentCell, orb, solver, parallelKS, rangeSep, deltaRhoInSqr, qOutput,& 
-              &HSqrReal, SSqrReal, eigVecsReal, eigen(:,1,:))
-=======
         call buildAndDiagDenseRealHam(env, denseDesc, ham, over, neighbourList, nNeighbourSK,&
-            & iSparseStart, img2CentCell, solver, parallelKS, HSqrReal, SSqrReal, eigVecsReal,&
-            & eigen(:,1,:))
->>>>>>> 31b62ae8
+            & iSparseStart, img2CentCell, orb, solver, parallelKS, rangeSep, deltaRhoInSqr,&
+            & qOutput,HSqrReal, SSqrReal, eigVecsReal, eigen(:,1,:))
       else
         call buildAndDiagDenseCplxHam(env, denseDesc, ham, over, kPoint, neighbourList,&
             & nNeighbourSK, iSparseStart, img2CentCell, iCellVec, cellVec, solver, parallelKS,&
@@ -2089,14 +2034,9 @@
 
 
   !> Builds and diagonalises dense Hamiltonians.
-<<<<<<< HEAD
-  subroutine buildAndDiagDenseRealHam(env, denseDesc, ham, over, neighborList, nNeighbor,&
-      & iSparseStart, img2CentCell, orb, solver, parallelKS, rangeSep, deltaRhoInSqr, qOutput,& 
-      &HSqrReal, SSqrReal, eigvecsReal, eigen)
-=======
   subroutine buildAndDiagDenseRealHam(env, denseDesc, ham, over, neighbourList, nNeighbourSK,&
-      & iSparseStart, img2CentCell, solver, parallelKS, HSqrReal, SSqrReal, eigvecsReal, eigen)
->>>>>>> 31b62ae8
+      & iSparseStart, img2CentCell, orb, solver, parallelKS, rangeSep, deltaRhoInSqr, qOutput,&
+      & HSqrReal, SSqrReal, eigvecsReal, eigen)
 
     !> Environment settings
     type(TEnvironment), intent(inout) :: env
@@ -2133,7 +2073,7 @@
 
     !>Data for rangeseparated calcualtion
     type(RangeSepFunc), intent(inout) :: rangeSep
-    
+
     !> Change in density matrix during last rangesep SCC cycle
     real(dp), pointer, intent(in) :: deltaRhoInSqr(:,:,:)
 
@@ -2178,8 +2118,8 @@
       !> Should this be used elsewhere, need to pass tRangeSep
       if(associated(deltaRhoInSqr)) then
          call denseMulliken(deltaRhoInSqr, SSqrReal, denseDesc%iAtomStart, qOutput)
-         call rangeSep%addLRHamiltonian(deltaRhoInSqr(:,:,iSpin), over, neighborList%iNeighbor, &
-          & nNeighbor, denseDesc%iAtomStart, iSparseStart, orb, HSqrReal(:,:), SSqrReal, & 
+         call rangeSep%addLRHamiltonian(deltaRhoInSqr(:,:,iSpin), over, neighbourList%iNeighbour, &
+          & nNeighbourSK, denseDesc%iAtomStart, iSparseStart, orb, HSqrReal(:,:), SSqrReal, &
           & deltaRhoInSqr(:,:,iSpin))
       end if
 
@@ -2405,13 +2345,9 @@
 
 
   !> Creates sparse density matrix from real eigenvectors.
-<<<<<<< HEAD
-  subroutine getDensityFromRealEigvecs(env, denseDesc, filling, neighborList, nNeighbor,&
-      & iSparseStart, img2CentCell, orb, eigvecs, parallelKS, rhoPrim, work, rhoSqrReal, deltaRhoOutSqr)
-=======
   subroutine getDensityFromRealEigvecs(env, denseDesc, filling, neighbourList, nNeighbourSK,&
-      & iSparseStart, img2CentCell, orb, eigvecs, parallelKS, rhoPrim, work, rhoSqrReal)
->>>>>>> 31b62ae8
+      & iSparseStart, img2CentCell, orb, eigvecs, parallelKS, rhoPrim, work, rhoSqrReal,&
+      & deltaRhoOutSqr)
 
     !> Environment settings
     type(TEnvironment), intent(inout) :: env
@@ -2469,39 +2405,28 @@
           & orb%mOrb, iSparseStart, img2CentCell, rhoPrim(:,iSpin))
       call env%globalTimer%stopTimer(globalTimers%denseToSparse)
     #:else
-<<<<<<< HEAD
       !> Either pack density matrix or delta density matrix
-      if(.not. associated(deltaRhoOutSqr)) then 
-         if (tDensON2) then
-            call makeDensityMatrix(work, eigvecs(:,:,iKS), filling(:,iSpin),&
-                & neighborlist%iNeighbor, nNeighbor, orb, denseDesc%iAtomStart, img2CentCell)
-         else
-            call makeDensityMatrix(work, eigvecs(:,:,iKS), filling(:,iSpin))
-         end if
-         call env%globalTimer%startTimer(globalTimers%denseToSparse)
-         call packHS(rhoPrim(:,iSpin), work, neighborlist%iNeighbor, nNeighbor, orb%mOrb,&
-          & denseDesc%iAtomStart, iSparseStart, img2CentCell)
-         call env%globalTimer%stopTimer(globalTimers%denseToSparse)
-=======
-      if (tDensON2) then
-        call makeDensityMatrix(work, eigvecs(:,:,iKS), filling(:,iSpin),&
-            & neighbourlist%iNeighbour, nNeighbourSK, orb, denseDesc%iAtomStart, img2CentCell)
->>>>>>> 31b62ae8
+      if(.not. associated(deltaRhoOutSqr)) then
+        if (tDensON2) then
+          call makeDensityMatrix(work, eigvecs(:,:,iKS), filling(:,iSpin),&
+              & neighbourlist%iNeighbour, nNeighbourSK, orb, denseDesc%iAtomStart, img2CentCell)
+        else
+          call makeDensityMatrix(work, eigvecs(:,:,iKS), filling(:,iSpin))
+        end if
+
+        call env%globalTimer%startTimer(globalTimers%denseToSparse)
+        call packHS(rhoPrim(:,iSpin), work, neighbourlist%iNeighbour, nNeighbourSK, orb%mOrb,&
+            & denseDesc%iAtomStart, iSparseStart, img2CentCell)
+        call env%globalTimer%stopTimer(globalTimers%denseToSparse)
       else
-      !> Rangeseparated case: pack delta density matrix
-         call makeDensityMatrix(deltaRhoOutSqr(:,:,iSpin),&
-              & eigvecs(:,:,iKS), filling(:,iSpin))
-         call packHS(rhoPrim(:,iSpin), deltaRhoOutSqr(:,:,iSpin),&
-              & neighborlist%iNeighbor, nNeighbor, orb%mOrb, denseDesc%iAtomStart,&
-              & iSparseStart, img2CentCell) 
-      end if
-<<<<<<< HEAD
-=======
-      call env%globalTimer%startTimer(globalTimers%denseToSparse)
-      call packHS(rhoPrim(:,iSpin), work, neighbourlist%iNeighbour, nNeighbourSK, orb%mOrb,&
-          & denseDesc%iAtomStart, iSparseStart, img2CentCell)
-      call env%globalTimer%stopTimer(globalTimers%denseToSparse)
->>>>>>> 31b62ae8
+        ! Rangeseparated case: pack delta density matrix
+        call makeDensityMatrix(deltaRhoOutSqr(:,:,iSpin),&
+            & eigvecs(:,:,iKS), filling(:,iSpin))
+        call env%globalTimer%startTimer(globalTimers%denseToSparse)
+        call packHS(rhoPrim(:,iSpin), deltaRhoOutSqr(:,:,iSpin), neighbourlist%iNeighbour,&
+            & nNeighbourSK, orb%mOrb, denseDesc%iAtomStart, iSparseStart, img2CentCell)
+        call env%globalTimer%stopTimer(globalTimers%denseToSparse)
+      end if
     #:endif
 
 
@@ -2961,19 +2886,11 @@
   end subroutine getMullikenPopulation
 
 
-<<<<<<< HEAD
-  !> Calculates various energy contributions
-  subroutine getEnergies(sccCalc, qOrb, q0, chargePerShell, species, tEField, tXlbomd,&
-      & tDftbU, tDualSpinOrbit, rhoPrim, H0, orb, neighborList, nNeighbor, img2CentCell,&
-      & iSparseStart, cellVol, extPressure, TS, potential, energy, thirdOrd, rangeSep, qBlock,& 
-      &qiBlock, nDftbUFunc, UJ, nUJ, iUJ, niUJ, xi)
-=======
   !> Calculates various energy contribution that can potentially update for the same geometry
   subroutine getEnergies(sccCalc, qOrb, q0, chargePerShell, species, tEField, tXlbomd, tDftbU,&
       & tDualSpinOrbit, rhoPrim, H0, orb, neighbourList, nNeighbourSK, img2CentCell, iSparseStart,&
-      & cellVol, extPressure, TS, potential, energy, thirdOrd, qBlock, qiBlock, nDftbUFunc, UJ,&
-      & nUJ, iUJ, niUJ, xi, iAtInCentralRegion, tFixEf, Ef)
->>>>>>> 31b62ae8
+      & cellVol, extPressure, TS, potential, energy, thirdOrd, rangeSep, qBlock, qiBlock,&
+      & nDftbUFunc, UJ, nUJ, iUJ, niUJ, xi, iAtInCentralRegion, tFixEf, Ef)
 
     !> SCC module internal variables
     type(TScc), allocatable, intent(in) :: sccCalc
@@ -3317,21 +3234,22 @@
 
 
   !> Update delta density matrix rather than merely q for rangeseparation
-  subroutine getNextInputDensity(SSqrReal, over, neighborList, nNeighbor, iAtomStart,&
-       & iSparseStart, img2CentCell, pChrgMixer, qOutput, orb, iGeoStep, iSccIter, minSccIter, maxSccIter,& 
-       &sccTol, tStopScc, tReadChrg, q0, qInput, sccErrorQ, tConverged, deltaRhoOut, deltaRhoIn, deltaRhoDiff, deltaRhoInSqr)
-
-    !> Square dense overlap storage                                                 
+  subroutine getNextInputDensity(SSqrReal, over, neighbourList, nNeighbourSK, iAtomStart,&
+      & iSparseStart, img2CentCell, pChrgMixer, qOutput, orb, iGeoStep, iSccIter, minSccIter,&
+      & maxSccIter, sccTol, tStopScc, tReadChrg, q0, qInput, sccErrorQ, tConverged, deltaRhoOut,&
+      & deltaRhoIn, deltaRhoDiff, deltaRhoInSqr)
+
+    !> Square dense overlap storage
     real(dp), allocatable, intent(inout) :: SSqrReal(:,:)
 
     !> sparse overlap matrix
     real(dp), intent(in) :: over(:)
 
     !> list of neighbours for each atom
-    type(TNeighborList), intent(in) :: neighborList
+    type(TNeighbourList), intent(in) :: neighbourList
 
     !> Number of neighbours for each of the atoms
-    integer, intent(in) :: nNeighbor(:)
+    integer, intent(in) :: nNeighbourSK(:)
 
     !>Start of atomic blocks in dense arrays
     integer, allocatable, intent(in) :: iAtomStart(:)
@@ -3400,9 +3318,9 @@
     integer :: nSpin
 
     nSpin = size(qOutput, dim=3)
-    
+
     deltaRhoDiff(:) = deltaRhoOut - deltaRhoIn
-    sccErrorQ = maxval(abs(deltaRhoDiff))    
+    sccErrorQ = maxval(abs(deltaRhoDiff))
     tConverged = (sccErrorQ < sccTol)&
          & .and. (iSCCiter >= minSCCIter .or. tReadChrg .or. iGeoStep > 0)
 
@@ -3412,12 +3330,12 @@
           qInput(:,:,:) = qOutput
        else
           call mix(pChrgMixer, deltaRhoIn, deltaRhoDiff)
-          call unpackHS(SSqrReal, over, neighborList%iNeighbor,&
-               & nNeighbor, iAtomStart, iSparseStart, img2CentCell)
+          call unpackHS(SSqrReal, over, neighbourList%iNeighbour,&
+               & nNeighbourSK, iAtomStart, iSparseStart, img2CentCell)
           call denseMulliken(deltaRhoInSqr, SSqrReal, iAtomStart, qInput)
-          ! RangeSep: for spin-unrestricted calculation 
+          ! RangeSep: for spin-unrestricted calculation
           ! the initial guess should be equally distributed to
-          ! alpha and beta density matrices 
+          ! alpha and beta density matrices
           if(nSpin == 2) then
              qInput(:,:,1) = qInput(:,:,1) + q0(:,:,1)*0.5_dp
              qInput(:,:,2) = qInput(:,:,2) + q0(:,:,1)*0.5_dp
@@ -4536,15 +4454,9 @@
 
   !> Calculates the gradients
   subroutine getGradients(env, sccCalc, tEField, tXlbomd, nonSccDeriv, Efield, rhoPrim, ERhoPrim,&
-<<<<<<< HEAD
-      & qOutput, q0, skHamCont, skOverCont, pRepCont, neighborList, nNeighbor, species,&
-      & img2CentCell, iSparseStart, orb, potential, coord, derivs, iRhoPrim, thirdOrd, chrgForces,&
-      & dispersion, rangeSep, SSqrReal, over, denseDesc, deltaRhoOutSqr)
-=======
       & qOutput, q0, skHamCont, skOverCont, pRepCont, neighbourList, nNeighbourSK, nNeighbourRep,&
       & species, img2CentCell, iSparseStart, orb, potential, coord, derivs, iRhoPrim, thirdOrd,&
-      & chrgForces, dispersion, tPoisson)
->>>>>>> 31b62ae8
+      & chrgForces, dispersion, rangeSep, SSqrReal, over, denseDesc, deltaRhoOutSqr, tPoisson)
 
     !> Environment settings
     type(TEnvironment), intent(in) :: env
@@ -4627,7 +4539,6 @@
     !> dispersion interactions
     class(DispersionIface), intent(inout), allocatable :: dispersion
 
-<<<<<<< HEAD
     !> Data from rangeseparated calculations
     type(RangeSepFunc), intent(inout), allocatable ::rangeSep
 
@@ -4643,12 +4554,10 @@
     !> Change in density matrix during this SCC step for rangesep
     real(dp), pointer, intent(in) :: deltaRhoOutSqr(:,:,:)
 
-=======
     !> whether Poisson solver is used
     logical, intent(in) :: tPoisson
 
-    !Locals
->>>>>>> 31b62ae8
+    ! Locals
     real(dp), allocatable :: tmpDerivs(:,:)
     real(dp), allocatable :: dummyArray(:,:)
     logical :: tImHam, tExtChrg, tSccCalc
@@ -4734,19 +4643,15 @@
       call dispersion%addGradients(derivs)
     end if
 
-<<<<<<< HEAD
     if (allocated(rangeSep)) then
-       call unpackHS(SSqrReal, over, neighborList%iNeighbor,&
-            & nNeighbor, denseDesc%iAtomStart, iSparseStart, img2CentCell)
-       call rangeSep%addLRGradients(derivs, NonSccDeriv, deltaRhoOutSqr(:,:,1),skHamCont, &
-            &skOverCont, coord, species, orb, denseDesc%iAtomStart, SSqrReal,neighborList%iNeighbor, nNeighbor)
-    end if
-
-    allocate(tmpDerivs(3, nAtom))
-    call getERepDeriv(tmpDerivs, coord, nNeighbor, neighborList%iNeighbor, species, pRepCont,&
-=======
+      call unpackHS(SSqrReal, over, neighbourList%iNeighbour, nNeighbourSK, denseDesc%iAtomStart,&
+          & iSparseStart, img2CentCell)
+      call rangeSep%addLRGradients(derivs, NonSccDeriv, deltaRhoOutSqr(:,:,1), skHamCont,&
+          & skOverCont, coord, species, orb, denseDesc%iAtomStart, SSqrReal,&
+          & neighbourList%iNeighbour, nNeighbourSK)
+    end if
+
     call getERepDeriv(tmpDerivs, coord, nNeighbourRep, neighbourList%iNeighbour, species, pRepCont,&
->>>>>>> 31b62ae8
         & img2CentCell)
     derivs(:,:) = derivs + tmpDerivs
 
