--- conflicted
+++ resolved
@@ -75,14 +75,9 @@
   use mdcommon
   use mdintegrator
   use tempprofile
-<<<<<<< HEAD
-  use elstatpot, only : TElStatPotentials
-  use timeprop_module
-
-=======
   use dftbp_elstattypes, only : elstatTypes
   use dftbp_forcetypes, only : forceTypes
->>>>>>> 96022836
+  use timeprop_module
 #:if WITH_TRANSPORT
   use libnegf_vars, only : TTransPar
   use negf_int
@@ -333,15 +328,13 @@
 
           call addBlockChargePotentials(qBlockIn, qiBlockIn, tDftbU, tImHam, species, orb,&
               & nDftbUFunc, UJ, nUJ, iUJ, niUJ, potential)
-<<<<<<< HEAD
+
 
           if (allocated(onSiteElements) .and. (iSCCIter > 1 .or. tReadChrg)) then
             call addOnsShift(potential%intBlock, potential%iOrbitalBlock, qBlockIn, qiBlockIn, q0,&
                 & onSiteElements, species, orb)
           end if
 
-=======
->>>>>>> 96022836
         end if
 
         ! All potentials are added up into intBlock
@@ -453,13 +446,8 @@
               & indMovedAtom, pCoord0Out, q0, qInput, qOutput, eigen, filling, orb, species,&
               & tDFTBU, tImHam.or.tSpinOrbit, tPrintMulliken, orbitalL, qBlockOut, Ef, Eband, TS,&
               & E0, extPressure, cellVol, tAtomicEnergy, tDispersion, tEField, tPeriodic, nSpin,&
-<<<<<<< HEAD
-              & tSpin, tSpinOrbit, tSccCalc, allocated(onSiteElements), tNegf, invLatVec, kPoint,&
-              & iAtInCentralRegion)
-=======
-              & tSpin, tSpinOrbit, tSccCalc, tNegf, invLatVec, kPoint, iAtInCentralRegion,&
-              & electronicSolver)
->>>>>>> 96022836
+              & tSpin, tSpinOrbit, tSccCalc, allocated(onSiteElements),tNegf, invLatVec, kPoint,&
+              & iAtInCentralRegion, electronicSolver)
         end if
 
         if (tConverged .or. tStopScc) then
@@ -767,7 +755,7 @@
             & nNeighbourSK, denseDesc%iAtomStart, iSparseStart, img2CentCell, orb, coord0, spinW,&
             & pRepCont, sccCalc, env, tDualSpinOrbit, xi, thirdOrd, nDftbUFunc, UJ, nUJ, iUJ, niUJ,&
             & iAtInCentralRegion, tFixEf, Ef, coord, onsiteElements, skHamCont, skOverCont,&
-            & latVec, invLatVec, iCellVec, rCellVec)
+            & latVec, invLatVec, iCellVec, rCellVec, electronicSolver)
     end if
 
 
@@ -1326,45 +1314,6 @@
   end subroutine calcDispersionEnergy
 
 
-
-
-
-
-<<<<<<< HEAD
-=======
-    Efield(:) = EFieldStrength * EfieldVector
-    if (tTimeDepEField) then
-      Efield(:) = Efield * sin(EfieldOmega * deltaT * real(iGeoStep + EfieldPhase, dp))
-    end if
-    absEfield = sqrt(sum(Efield**2))
-    if (tPeriodic) then
-      do iAt1 = 1, nAtom
-        do iNeigh = 1, nNeighbourSK(iAt1)
-          iAt2 = neighbourList%iNeighbour(iNeigh, iAt1)
-          ! overlap between atom in central cell and non-central cell
-          if (iCellVec(iAt2) /= 0) then
-            ! component of electric field projects onto vector between cells
-            if (abs(dot_product(cellVec(:, iCellVec(iAt2)), EfieldVector)) > epsilon(1.0_dp)) then
-              write(tmpStr, "(A, I0, A, I0, A)") 'Interaction between atoms ', iAt1, ' and ',&
-                  & img2CentCell(iAt2), ' crosses the saw-tooth discontinuity in the electric&
-                  & field.'
-              call error(tmpStr)
-            end if
-          end if
-        end do
-      end do
-      do iAt1 = 1, nAtom
-        extAtomPot(iAt1) = dot_product(coord0Fold(:, iAt1), Efield)
-      end do
-    else
-      do iAt1 = 1, nAtom
-        extAtomPot(iAt1) = dot_product(coord(:, iAt1), Efield)
-      end do
-    end if
->>>>>>> 96022836
-
-
-
   !> Initialise basic variables before the scc loop.
   subroutine initSccLoop(tSccCalc, xlbomdIntegrator, minSccIter, maxSccIter, sccTol, tConverged,&
       & tNegf)
@@ -1427,249 +1376,6 @@
   end subroutine overrideContactCharges
 #:endif
 
-<<<<<<< HEAD
-=======
-  !> Add potentials comming from point charges.
-  subroutine addChargePotentials(env, sccCalc, qInput, q0, chargePerShell, orb, species,&
-      & neighbourList, img2CentCell, spinW, thirdOrd, potential, electrostatics, tPoisson,&
-      & tUpload, shiftPerLUp)
-
-    !> Environment settings
-    type(TEnvironment), intent(in) :: env
-
-    !> SCC module internal variables
-    type(TScc), intent(inout) :: sccCalc
-
-    !> Input atomic populations
-    real(dp), intent(in) :: qInput(:,:,:)
-
-    !> reference atomic occupations
-    real(dp), intent(in) :: q0(:,:,:)
-
-    !> charges per atomic shell
-    real(dp), intent(in) :: chargePerShell(:,:,:)
-
-    !> atomic orbital information
-    type(TOrbitals), intent(in) :: orb
-
-    !> species of all atoms
-    integer, target, intent(in) :: species(:)
-
-    !> neighbours to atoms
-    type(TNeighbourList), intent(in) :: neighbourList
-
-    !> map from image atom to real atoms
-    integer, intent(in) :: img2CentCell(:)
-
-    !> spin constants
-    real(dp), intent(in), allocatable :: spinW(:,:,:)
-
-    !> third order SCC interactions
-    type(ThirdOrder), allocatable, intent(inout) :: thirdOrd
-
-    !> Potentials acting
-    type(TPotentials), intent(inout) :: potential
-
-    !> electrostatic solver (poisson or gamma-functional)
-    integer, intent(in) :: electrostatics
-
-    !> whether Poisson is solved (used with tPoissonTwice)
-    logical, intent(in) :: tPoisson
-
-    !> whether contacts are uploaded
-    logical, intent(in) :: tUpload
-
-    !> uploded potential per shell per atom
-    real(dp), allocatable, intent(in) :: shiftPerLUp(:,:)
-
-    ! local variables
-    real(dp), allocatable :: atomPot(:,:)
-    real(dp), allocatable :: shellPot(:,:,:)
-    real(dp), allocatable, save :: shellPotBk(:,:)
-    integer, pointer :: pSpecies0(:)
-    integer :: nAtom, nSpin
-
-    nAtom = size(qInput, dim=2)
-    nSpin = size(qInput, dim=3)
-    pSpecies0 => species(1:nAtom)
-
-    allocate(atomPot(nAtom, nSpin))
-    allocate(shellPot(orb%mShell, nAtom, nSpin))
-
-    call sccCalc%updateCharges(env, qInput, q0, orb, species)
-
-    select case(electrostatics)
-
-    case(elstatTypes%gammaFunc)
-
-      call sccCalc%updateShifts(env, orb, species, neighbourList%iNeighbour, img2CentCell)
-      call sccCalc%getShiftPerAtom(atomPot(:,1))
-      call sccCalc%getShiftPerL(shellPot(:,:,1))
-
-    case(elstatTypes%poisson)
-
-    #:if WITH_TRANSPORT
-      ! NOTE: charge-magnetization representation is used
-      !       iSpin=1 stores total charge
-      ! Logic of calls order:
-      ! shiftPerLUp      is 0.0 on the device region,
-      ! poiss_getshift() updates only the device region
-      if (tPoisson) then
-        if (tUpload) then
-          shellPot(:,:,1) = shiftPerLUp
-        else
-          ! Potentials for non-existing angular momenta must be 0 for later summations
-          shellPot(:,:,1) = 0.0_dp
-        end if
-        call poiss_updcharges(qInput(:,:,1), q0(:,:,1))
-        call poiss_getshift(shellPot(:,:,1))
-        if (.not.allocated(shellPotBk)) then
-          allocate(shellPotBk(orb%mShell, nAtom))
-        end if
-        shellPotBk = shellPot(:,:,1)
-      else
-        shellPot(:,:,1) = shellPotBk
-      end if
-      atomPot(:,:) = 0.0_dp
-      call sccCalc%setShiftPerAtom(atomPot(:,1))
-      call sccCalc%setShiftPerL(shellPot(:,:,1))
-    #:else
-      call error("poisson solver used without transport modules")
-    #:endif
-
-    end select
-
-    potential%intAtom(:,1) = potential%intAtom(:,1) + atomPot(:,1)
-    potential%intShell(:,:,1) = potential%intShell(:,:,1) + shellPot(:,:,1)
-
-    if (allocated(thirdOrd)) then
-      call thirdOrd%updateCharges(pSpecies0, neighbourList, qInput, q0, img2CentCell, orb)
-      call thirdOrd%getShifts(atomPot(:,1), shellPot(:,:,1))
-      potential%intAtom(:,1) = potential%intAtom(:,1) + atomPot(:,1)
-      potential%intShell(:,:,1) = potential%intShell(:,:,1) + shellPot(:,:,1)
-    end if
-
-    if (nSpin /= 1 .and. allocated(spinW)) then
-      call getSpinShift(shellPot, chargePerShell, species, orb, spinW)
-      potential%intShell = potential%intShell + shellPot
-    end if
-
-    call total_shift(potential%intShell, potential%intAtom, orb, species)
-    call total_shift(potential%intBlock, potential%intShell, orb, species)
-
-  end subroutine addChargePotentials
-
-
-  !> Add potentials comming from on-site block of the dual density matrix.
-  subroutine addBlockChargePotentials(qBlockIn, qiBlockIn, tDftbU, tImHam, species, orb, nDftbUFunc&
-      &, UJ, nUJ, iUJ, niUJ, potential)
-
-    !> block input charges
-    real(dp), allocatable, intent(in) :: qBlockIn(:,:,:,:)
-
-    !> imaginary part
-    real(dp), allocatable, intent(in) :: qiBlockIn(:,:,:,:)
-
-    !> is this a +U calculation
-    logical, intent(in) :: tDftbU
-
-    !> does the hamitonian have an imaginary part in real space?
-    logical, intent(in) :: tImHam
-
-    !> chemical species of all atoms
-    integer, intent(in) :: species(:)
-
-    !> Orbital information
-    type(TOrbitals), intent(in) :: orb
-
-    !> choice of +U functional
-    integer, intent(in) :: nDftbUFunc
-
-    !> prefactor for +U potential
-    real(dp), allocatable, intent(in) :: UJ(:,:)
-
-    !> Number DFTB+U blocks of shells for each atom type
-    integer, intent(in), allocatable :: nUJ(:)
-
-    !> which shells are in each DFTB+U block
-    integer, intent(in), allocatable :: iUJ(:,:,:)
-
-    !> Number of shells in each DFTB+U block
-    integer, intent(in), allocatable :: niUJ(:,:)
-
-    !> potentials acting in system
-    type(TPotentials), intent(inout) :: potential
-
-
-    if (tDFTBU) then
-      if (tImHam) then
-        call getDftbUShift(potential%orbitalBlock, potential%iorbitalBlock, qBlockIn, qiBlockIn,&
-            & species,orb, nDFTBUfunc, UJ, nUJ, niUJ, iUJ)
-      else
-        call getDftbUShift(potential%orbitalBlock, qBlockIn, species, orb, nDFTBUfunc, UJ, nUJ,&
-            & niUJ, iUJ)
-      end if
-      potential%intBlock = potential%intBlock + potential%orbitalBlock
-    end if
-
-  end subroutine addBlockChargePotentials
-
-
-
-  !> Returns the Hamiltonian for the given scc iteration
-  subroutine getSccHamiltonian(H0, over, nNeighbourSK, neighbourList, species, orb, iSparseStart,&
-      & img2CentCell, potential, ham, iHam)
-
-    !> non-SCC hamitonian (sparse)
-    real(dp), intent(in) :: H0(:)
-
-    !> overlap (sparse)
-    real(dp), intent(in) :: over(:)
-
-    !> Number of atomic neighbours
-    integer, intent(in) :: nNeighbourSK(:)
-
-    !> list of atomic neighbours
-    type(TNeighbourList), intent(in) :: neighbourList
-
-    !> species of atoms
-    integer, intent(in) :: species(:)
-
-    !> atomic orbital information
-    type(TOrbitals), intent(in) :: orb
-
-    !> Index for atomic blocks in sparse data
-    integer, intent(in) :: iSparseStart(:,:)
-
-    !> image atoms to central cell atoms
-    integer, intent(in) :: img2CentCell(:)
-
-    !> potential acting on sustem
-    type(TPotentials), intent(in) :: potential
-
-    !> resulting hamitonian (sparse)
-    real(dp), intent(out) :: ham(:,:)
-
-    !> imaginary part of hamitonian (if required, signalled by being allocated)
-    real(dp), allocatable, intent(inout) :: iHam(:,:)
-
-    integer :: nAtom
-
-    nAtom = size(orb%nOrbAtom)
-
-    ham(:,:) = 0.0_dp
-    ham(:,1) = h0
-    call add_shift(ham, over, nNeighbourSK, neighbourList%iNeighbour, species, orb, iSparseStart,&
-        & nAtom, img2CentCell, potential%intBlock)
-
-    if (allocated(iHam)) then
-      iHam(:,:) = 0.0_dp
-      call add_shift(iHam, over, nNeighbourSK, neighbourList%iNeighbour, species, orb,&
-          & iSparseStart, nAtom, img2CentCell, potential%iorbitalBlock)
-    end if
-
-  end subroutine getSccHamiltonian
->>>>>>> 96022836
 
   !> Transform the hamiltonian from QM to UD representation
   !> Hack due to not using Pauli-type structure for diagonalisation
