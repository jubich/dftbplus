!--------------------------------------------------------------------------------------------------!
!  DFTB+: general package for performing fast atomistic simulations                                !
!  Copyright (C) 2017  DFTB+ developers group                                                      !
!                                                                                                  !
!  See the LICENSE file for terms of usage and distribution.                                       !
!--------------------------------------------------------------------------------------------------!

#:include 'common.fypp'

!> The main routines for DFTB+
module main
#:if WITH_MPI
  use mpifx
#:endif
#:if WITH_SCALAPACK
  use scalapackfx
  use scalafxext
#:endif
  use assert
  use constants
  use globalenv
  use environment
  use densedescr
  use inputdata_module
  use nonscc
  use eigenvects
  use repulsive
  use etemp
  use populations
  use densitymatrix
  use forces
  use stress
  use scc
  use sccinit
  use externalcharges
  use periodic
  use mixer
  use geoopt
  use numderivs2
  use spin
  use dftbplusu
  use fileid
  use mdcommon
  use energies
  use potentials
  use orbitalequiv
  use parser
  use sparse2dense
  use blasroutines, only : symm, hemm
  use hsdutils
  use charmanip
  use shift
  use spinorbit
  use angmomentum
  use elecconstraints
  use pmlocalisation, only : TPipekMezey
  use linresp_module
  use mainio
  use commontypes
  use dispersions, only : DispersionIface
  use xmlf90
  use thirdorder_module, only : ThirdOrder
  use simplealgebra
  use message
  use repcont
  use xlbomd_module
  use fifo
  use slakocont
  use linkedlist
  use lapackroutines
  use mdcommon
  use mdintegrator
  use tempprofile
  implicit none
  private

  public :: runDftbPlus

  !> O(N^2) density matrix creation
  logical, parameter :: tDensON2 = .false.

  !> Should further output be appended to detailed.out?
  logical, parameter :: tAppendDetailedOut = .false.


contains

  !> The main DFTB program itself
  subroutine runDftbPlus(env)
    use initprogram

    !> Environment settings
    type(TEnvironment), intent(inout) :: env

    !> energy in previous scc cycles
    real(dp) :: Eold

    !> Stress tensors for various contribution in periodic calculations
    !> Sign convention: Positive diagonal elements expand the supercell
    real(dp) :: totalStress(3,3)

    !> Derivative of total energy with respect to lattice vectors
    !> Sign convention: This is in the uphill energy direction for the lattice vectors (each row
    !> pertaining to a separate lattice vector), i.e. opposite to the force.
    !>
    !> The component of a derivative vector that is orthogonal to the plane containing the other two
    !> lattice vectors will expand (contract) the supercell if it is on the opposite (same) same
    !> side of the plane as its associated lattice vector.
    !>
    !> In the special case of cartesian axis aligned orthorhombic lattice vectors, negative diagonal
    !> elements expand the supercell.
    real(dp) :: totalLatDeriv(3,3)

    !> derivative of cell volume wrt to lattice vectors, needed for pV term
    real(dp) :: extLatDerivs(3,3)

    !> whether scc converged
    logical :: tConverged

    !> internal pressure within the cell
    real(dp) :: intPressure

    !> Geometry steps so far
    integer :: iGeoStep

    !> Lattice geometry steps so far
    integer :: iLatGeoStep

    !> Do we have the final geometry?
    logical :: tGeomEnd

    !> Has this completed?
    logical :: tCoordEnd

    !> do we take an optimization step on the lattice or the internal coordinates if optimizing both
    !> in a periodic geometry
    logical :: tCoordStep

    !> lattice vectors returned by the optimizer
    real(dp) :: constrLatDerivs(9)

    !> MD instantaneous thermal energy
    real(dp) :: tempIon

    !> external electric field
    real(dp) :: Efield(3), absEfield

    !> Difference between last calculated and new geometry.
    real(dp) :: diffGeo

    !> Loop variables
    integer :: iSCCIter

    !> Charge error in the last iterations
    real(dp) :: sccErrorQ, diffElec

    !> flag to write out geometries (and charge data if scc) when moving atoms about - in the case
    !> of conjugate gradient/steepest descent the geometries are written anyway
    logical :: tWriteRestart

    !> Minimal number of SCC iterations
    integer :: minSCCIter

    !> if scc/geometry driver should be stopped
    logical :: tStopSCC, tStopDriver

    !> Whether scc restart info should be written in current iteration
    logical :: tWriteSccRestart

    !> Whether charges should be written
    logical :: tWriteCharges

    !> locality measure for the wavefunction
    real(dp) :: localisation

    call initGeoOptParameters(tCoordOpt, nGeoSteps, tGeomEnd, tCoordStep, tStopDriver, iGeoStep,&
        & iLatGeoStep)

    minSccIter = getMinSccIters(tSccCalc, tDftbU, nSpin)

    if (tXlbomd) then
      call xlbomdIntegrator%setDefaultSCCParameters(minSCCiter, maxSccIter, sccTol)
    end if

    ! If the geometry is periodic, need to update lattice information in geometry loop
    tLatticeChanged = tPeriodic

    ! As first geometry iteration, require updates for coordinates in dependent routines
    tCoordsChanged = .true.

    ! Main geometry loop
    lpGeomOpt: do iGeoStep = 0, nGeoSteps
      call env%globalTimer%startTimer(globalTimers%preSccInit)

      call printGeoStepInfo(tCoordOpt, tLatOpt, iLatGeoStep, iGeoStep)

      tWriteRestart = env%tGlobalMaster&
          & .and. needsRestartWriting(tGeoOpt, tMd, iGeoStep, nGeoSteps, restartFreq)
      if (tMD .and. tWriteRestart) then
        call writeMdOut1(fdMd, mdOut, iGeoStep, pMDIntegrator)
      end if

      if (tLatticeChanged) then
        call handleLatticeChange(latVec, sccCalc, tStress, extPressure, mCutoff,&
            & dispersion, recVec, invLatVec, cellVol, recCellVol, extLatDerivs, cellVec, rCellVec)
      end if

      if (tCoordsChanged) then
<<<<<<< HEAD
        call handleCoordinateChange(env, coord0, latVec, invLatVec, species0, mCutoff, skRepCutoff,&
            & orb, tPeriodic, tScc, tDispersion, dispersion, thirdOrd, img2CentCell, iCellVec,&
=======
        call handleCoordinateChange(coord0, latVec, invLatVec, species0, mCutoff, skRepCutoff, orb,&
            & tPeriodic, sccCalc, dispersion, thirdOrd, img2CentCell, iCellVec,&
>>>>>>> 3598138e
            & neighborList, nAllAtom, coord0Fold, coord, species, rCellVec, nAllOrb, nNeighbor,&
            & ham, over, H0, rhoPrim, iRhoPrim, iHam, ERhoPrim, iSparseStart)
      end if

      if (tSccCalc) then
        call reset(pChrgMixer, nMixElements)
      end if

      call buildH0(H0, skHamCont, atomEigVal, coord, nNeighbor, neighborList%iNeighbor, species,&
          & iSparseStart, orb)
      call buildS(over, skOverCont, coord, nNeighbor, neighborList%iNeighbor, species,&
          & iSparseStart, orb)

      if (tSetFillingTemp) then
        call getTemperature(temperatureProfile, tempElec)
      end if

      call calcRepulsiveEnergy(coord, species, img2CentCell, nNeighbor, neighborList, pRepCont,&
          & energy%atomRep, energy%ERep)

      if (tDispersion) then
        call calcDispersionEnergy(dispersion, energy%atomDisp, energy%Edisp)
      end if

      call resetExternalPotentials(potential)
      if (tEField) then
        call setUpExternalElectricField(tTDEField, tPeriodic, EFieldStrength, EFieldVector,&
            & EFieldOmega, EFieldPhase, neighborList, nNeighbor, iCellVec, img2CentCell, cellVec,&
            & deltaT, iGeoStep, coord0Fold, coord, EField, potential%extAtom(:,1), absEField)
      end if

      call mergeExternalPotentials(orb, species, potential)

      call initSccLoop(tSccCalc, xlbomdIntegrator, minSccIter, maxSccIter, sccTol, tConverged)

      call env%globalTimer%stopTimer(globalTimers%preSccInit)

      call env%globalTimer%startTimer(globalTimers%scc)
      lpSCC: do iSccIter = 1, maxSccIter
        call resetInternalPotentials(tDualSpinOrbit, xi, orb, species, potential)
<<<<<<< HEAD
        if (tScc) then
          call getChargePerShell(qInput, orb, species, chargePerShell)
          call addChargePotentials(env, qInput, q0, chargePerShell, orb, species, neighborList,&
=======

        if (tSccCalc) then
          call getChargePerShell(qInput, orb, species, chargePerShell)
          call addChargePotentials(sccCalc, qInput, q0, chargePerShell, orb, species, neighborList,&
>>>>>>> 3598138e
              & img2CentCell, spinW, thirdOrd, potential)
          call addBlockChargePotentials(qBlockIn, qiBlockIn, tDftbU, tImHam, species, orb,&
              & nDftbUFunc, UJ, nUJ, iUJ, niUJ, potential)
        end if
        potential%intBlock = potential%intBlock + potential%extBlock

        call getSccHamiltonian(H0, over, nNeighbor, neighborList, species, orb, iSparseStart,&
            & img2CentCell, potential, ham, iHam)

        if (tWriteRealHS .or. tWriteHS) then
          if (withMpi) then
            call error("Writing of HS not working with MPI yet")
          else
            call writeHSAndStop(tWriteHS, tWriteRealHS, tRealHS, over, neighborList, nNeighbor,&
                & denseDesc%iAtomStart, iSparseStart, img2CentCell, kPoint, iCellVec, cellVec,&
                & ham, iHam)
          end if
        end if

        call getDensity(env, denseDesc, ham, over, neighborList, nNeighbor, iSparseStart,&
            & img2CentCell, iCellVec, cellVec, kPoint, kWeight, orb, species, solver, tRealHS,&
            & tSpinSharedEf, tSpinOrbit, tDualSpinOrbit, tFillKSep, tFixEf, tMulliken, iDistribFn,&
            & tempElec, nEl, parallelKS, Ef, energy, eigen, filling, rhoPrim, Eband, TS, E0, iHam,&
            & xi, orbitalL, HSqrReal, SSqrReal, eigvecsReal, iRhoPrim, HSqrCplx, SSqrCplx,&
            & eigvecsCplx, rhoSqrReal)

        if (tWriteBandDat) then
          call writeBandOut(fdBand, bandOut, eigen, filling, kWeight)
        end if

        if (tMulliken) then
          call getMullikenPopulation(rhoPrim, over, orb, neighborList, nNeighbor, img2CentCell,&
              & iSparseStart, qOutput, iRhoPrim=iRhoPrim, qBlock=qBlockOut, qiBlock=qiBlockOut)
        end if

        ! For non-dual spin-orbit orbitalL is determined during getDensity() call above
        if (tDualSpinOrbit) then
          call getLDual(orbitalL, qiBlockOut, orb, species)
        end if

        ! Note: if XLBOMD is active, potential created with input charges is needed later,
        ! therefore it should not be overwritten here.
        if (tSccCalc .and. .not. tXlbomd) then
          call resetInternalPotentials(tDualSpinOrbit, xi, orb, species, potential)
          call getChargePerShell(qOutput, orb, species, chargePerShell)
<<<<<<< HEAD
          call addChargePotentials(env, qOutput, q0, chargePerShell, orb, species, neighborList,&
              & img2CentCell, spinW, thirdOrd, potential)
=======
          call addChargePotentials(sccCalc, qOutput, q0, chargePerShell, orb, species,&
              & neighborList, img2CentCell, spinW, thirdOrd, potential)
>>>>>>> 3598138e
          call addBlockChargePotentials(qBlockOut, qiBlockOut, tDftbU, tImHam, species, orb,&
              & nDftbUFunc, UJ, nUJ, iUJ, niUJ, potential)
          potential%intBlock = potential%intBlock + potential%extBlock
        end if

        call getEnergies(sccCalc, qOutput, q0, chargePerShell, species, tEField, tXlbomd,&
            & tDftbU, tDualSpinOrbit, rhoPrim, H0, orb, neighborList, nNeighbor, img2CentCell,&
            & iSparseStart, cellVol, extPressure, TS, potential, energy, thirdOrd, qBlockOut,&
            & qiBlockOut, nDftbUFunc, UJ, nUJ, iUJ, niUJ, xi)

        tStopScc = hasStopFile(fStopScc)

        if (tSccCalc) then
          call getNextInputCharges(pChrgMixer, qOutput, qOutRed, orb, nIneqOrb, iEqOrbitals,&
              & iGeoStep, iSccIter, minSccIter, maxSccIter, sccTol, tStopScc, tDftbU, tReadChrg,&
              & qInput, qInpRed, sccErrorQ, tConverged, qBlockOut, iEqBlockDftbU, qBlockIn,&
              & qiBlockOut, iEqBlockDftbULS, species0, nUJ, iUJ, niUJ, qiBlockIn)
          call getSccInfo(iSccIter, energy%Eelec, Eold, diffElec)
          call printSccInfo(tDftbU, iSccIter, energy%Eelec, diffElec, sccErrorQ)
          tWriteSccRestart = env%tGlobalMaster .and. &
              & needsSccRestartWriting(restartFreq, iGeoStep, iSccIter, minSccIter, maxSccIter,&
              & tMd, tGeoOpt, tDerivs, tConverged, tReadChrg, tStopScc)
          if (tWriteSccRestart) then
            call writeCharges(fCharges, fdCharges, orb, qInput, qBlockIn, qiBlockIn)
          end if
        end if

        if (tWriteDetailedOut) then
          call writeDetailedOut1(fdDetailedOut, userOut, tAppendDetailedOut, iDistribFn, nGeoSteps,&
              & iGeoStep, tMD, tDerivs, tCoordOpt, tLatOpt, iLatGeoStep, iSccIter, energy,&
              & diffElec, sccErrorQ, indMovedAtom, pCoord0Out, q0, qInput, qOutput, eigen, filling,&
              & orb, species, tDFTBU, tImHam, tPrintMulliken, orbitalL, qBlockOut, Ef, Eband, TS,&
              & E0, extPressure, cellVol, tAtomicEnergy, tDispersion, tEField, tPeriodic, nSpin,&
              & tSpinOrbit, tSccCalc)
        end if

        if (tConverged .or. tStopScc) then
          exit lpSCC
        end if

      end do lpSCC
      call env%globalTimer%stopTimer(globalTimers%scc)

      call env%globalTimer%startTimer(globalTimers%postSCC)
      if (tLinResp) then
        if (withMpi) then
          call error("Linear response calc. does not work with MPI yet")
        end if
        call ensureLinRespConditions(t3rd, tRealHS, tPeriodic, tForces)
<<<<<<< HEAD
        call calculateLinRespExcitations(env, lresp, parallelKS, qOutput, q0, over, eigvecsReal,&
            & eigen(:,1,:), filling(:,1,:), coord0, species, speciesName, orb, skHamCont,&
            & skOverCont, fdAutotest, autotestTag, fdEigvec, runId, neighborList, nNeighbor,&
            & denseDesc, iSparseStart, img2CentCell, tWriteAutotest, tForces, tLinRespZVect,&
            & tPrintExcitedEigvecs, tPrintEigvecsTxt, nonSccDeriv, energy, SSqrReal,&
            & rhoSqrReal, excitedDerivs, occNatural)
=======
        call calculateLinRespExcitations(lresp, sccCalc, qOutput, q0, over, HSqrReal, eigen(:,1,:),&
            & filling(:,1,:), coord0, species, speciesName, orb, skHamCont, skOverCont, fdAutotest,&
            & fdEigvec, runId, neighborList, nNeighbor, iDenseStart, iSparseStart, img2CentCell,&
            & tWriteAutotest, tForces, tLinRespZVect, tPrintExcitedEigvecs, nonSccDeriv, energy,&
            & SSqrReal, rhoSqrReal, excitedDerivs, occNatural)
>>>>>>> 3598138e
      end if

      if (tXlbomd) then
        call getXlbomdCharges(xlbomdIntegrator, qOutRed, pChrgMixer, orb, nIneqOrb, iEqOrbitals,&
            & qInput, qInpRed, iEqBlockDftbU, qBlockIn, species0, nUJ, iUJ, niUJ, iEqBlockDftbuLs,&
            & qiBlockIn)
      end if

      if (tDipole) then
        call getDipoleMoment(qOutput, q0, coord, dipoleMoment)
      #:call DEBUG_CODE
        call checkDipoleViaHellmannFeynman(size(h0), rhoPrim, q0, coord0, over, orb, neighborList,&
            & nNeighbor, species, iSparseStart, img2CentCell)
      #:endcall DEBUG_CODE
      end if

      call env%globalTimer%startTimer(globalTimers%eigvecWriting)
      if (tPrintEigVecs) then
        call writeEigenvectors(env, fdEigvec, runId, neighborList, nNeighbor, cellVec, iCellVec,&
            & denseDesc, iSparseStart, img2CentCell, species, speciesName, orb, kPoint, over,&
            & parallelKS, tPrintEigvecsTxt, eigvecsReal, SSqrReal, eigvecsCplx, SSqrCplx)
      end if

      if (tProjEigenvecs) then
        call writeProjectedEigenvectors(env, regionLabels, fdProjEig, eigen, neighborList,&
              & nNeighbor, cellVec, iCellVec, denseDesc, iSparseStart, img2CentCell, orb, over,&
              & kPoint, kWeight, iOrbRegion, parallelKS, eigvecsReal, SSqrReal, eigvecsCplx,&
              & SSqrCplx)
      end if
      call env%globalTimer%stopTimer(globalTimers%eigvecWriting)

      ! MD geometry files are written only later, once velocities for the current geometry are known
      if (tGeoOpt .and. tWriteRestart) then
        call writeCurrentGeometry(geoOutFile, pCoord0Out, tLatOpt, tMd, tAppendGeo, tFracCoord,&
            & tPeriodic, tPrintMulliken, species0, speciesName, latVec, iGeoStep, iLatGeoStep,&
            & nSpin, qOutput, velocities)
      end if

      call printEnergies(energy)

      if (tForces) then
<<<<<<< HEAD
        call env%globalTimer%startTimer(globalTimers%forceCalc)
        call getEnergyWeightedDensity(env, denseDesc, forceType, filling, eigen, kPoint, kWeight,&
            & neighborList, nNeighbor, orb, iSparseStart, img2CentCell, iCellVEc, cellVec,&
            & tRealHS, ham, over, parallelKS, ERhoPrim, eigvecsReal, SSqrReal, eigvecsCplx,&
            & SSqrCplx)
        call getGradients(env, tScc, tEField, tXlbomd, nonSccDeriv, Efield, rhoPrim, ERhoPrim,&
            & qOutput, q0, skHamCont, skOverCont, pRepCont, neighborList, nNeighbor, species,&
            & img2CentCell, iSparseStart, orb, potential, coord, dispersion, derivs, iRhoPrim,&
            & thirdOrd, chrgForces)
=======
        call getEnergyWeightedDensityMtx(forceType, filling, eigen, kPoint, kWeight, neighborList,&
            & nNeighbor, orb, iDenseStart, iSparseStart, img2CentCell, iCellVEc, cellVec, tRealHS,&
            & ham, over, solver, ERhoPrim, HSqrReal, SSqrReal, HSqrCplx, SSqrCplx,&
            & storeEigvecsReal, storeEigvecsCplx)
        call getGradients(sccCalc, tEField, tXlbomd, nonSccDeriv, Efield, rhoPrim,&
            & ERhoPrim, qOutput, q0, skHamCont, skOverCont, pRepCont, neighborList, nNeighbor,&
            & species, img2CentCell, iSparseStart, orb, potential, coord, dispersion, derivs,&
            & iRhoPrim, thirdOrd, chrgForces)
>>>>>>> 3598138e
        if (tLinResp) then
          derivs(:,:) = derivs + excitedDerivs
        end if

        if (tStress) then
          call getStress(sccCalc, tEField, nonSccDeriv, EField, rhoPrim, ERhoPrim, qOutput, q0,&
              & skHamCont, skOverCont, pRepCont, neighborList, nNeighbor, species,&
              & img2CentCell, iSparseStart, orb, potential, coord, latVec, invLatVec, cellVol,&
              & coord0, dispersion, totalStress, totalLatDeriv, intPressure, iRhoPrim)
          call printVolume(cellVol)
          ! MD case includes the atomic kinetic energy contribution, so print that later
          if (.not. tMD) then
            call printPressureAndFreeEnergy(extPressure, intPressure, energy%EGibbs)
          end if
        end if
        call env%globalTimer%stopTimer(globalTimers%forceCalc)
      end if

      if (tWriteDetailedOut) then
        call writeDetailedOut2(fdDetailedOut, tSccCalc, tConverged, tXlbomd, tLinResp, tGeoOpt,&
            & tMD, tPrintForces, tStress, tPeriodic, energy, totalStress, totalLatDeriv, derivs, &
            & chrgForces, indMovedAtom, cellVol, intPressure, geoOutFile)
      end if

      if (tSccCalc .and. .not. tXlbomd .and. .not. tConverged) then
        if (tConvrgForces) then
          call error("SCC is NOT converged, maximal SCC iterations exceeded")
        else
          call warning("SCC is NOT converged, maximal SCC iterations exceeded")
        end if
      end if

      if (tForces) then
        if (allocated(conAtom)) then
          call constrainForces(conAtom, conVec, derivs)
        end if

        if (tCoordOpt) then
          call printMaxForce(maxval(abs(derivs(:, indMovedAtom))))
        end if

        if (tLatOpt) then
          ! Only include the extLatDerivs contribution if not MD, as the barostat would otherwise
          ! take care of this, hence add it here rather than to totalLatDeriv itself
          call constrainLatticeDerivs(totalLatDeriv + extLatDerivs, normOrigLatVec,&
              & tLatOptFixAng, tLatOptFixLen, tLatOptIsotropic, constrLatDerivs)
          call printMaxLatticeForce(maxval(abs(constrLatDerivs)))
        end if

        if (tSocket .and. env%tGlobalMaster) then
          ! stress was computed above in the force evaluation block or is 0 if aperiodic
#:if WITH_SOCKETS
          call socket%send(energy%ETotal - sum(TS), -derivs, totalStress * cellVol)
#:else
          call error("Should not be here - compiled without socket support")
#:endif
        end if

        ! If geometry minimizer finished and the last calculated geometry is the minimal one (not
        ! necessarily the case, depends on the optimizer!) we are finished.  Otherwise we have to
        ! recalculate everything at the converged geometry.

        if (tGeomEnd) then
          call env%globalTimer%stopTimer(globalTimers%postSCC)
          exit lpGeomOpt
        end if

        tWriteCharges = tWriteRestart .and. tMulliken .and. tSccCalc .and. .not. tDerivs&
            & .and. maxSccIter > 1
        if (tWriteCharges) then
          call writeCharges(fCharges, fdCharges, orb, qInput, qBlockIn, qiBlockIn)
        end if

        ! initially assume coordinates are not being updated
        tCoordsChanged = .false.
        tLatticeChanged = .false.

        if (tDerivs) then
          call getNextDerivStep(derivDriver, derivs, indMovedAtom, coord0, tGeomEnd)
          if (tGeomEnd) then
            call env%globalTimer%stopTimer(globalTimers%postSCC)
            exit lpGeomOpt
          end if
          tCoordsChanged = .true.
        else if (tGeoOpt) then
          tCoordsChanged = .true.
          if (tCoordStep) then
            call getNextCoordinateOptStep(pGeoCoordOpt, energy%EMermin, derivs, indMovedAtom,&
                & coord0, diffGeo, tCoordEnd)
            if (.not. tLatOpt) then
              tGeomEnd = tCoordEnd
            end if
            if (.not. tGeomEnd .and. tCoordEnd .and. diffGeo < tolSameDist) then
              tCoordStep = .false.
            end if
          else
            call getNextLatticeOptStep(pGeoLatOpt, energy%EGibbs, constrLatDerivs, origLatVec,&
                & tLatOptFixAng, tLatOptFixLen, tLatOptIsotropic, indMovedAtom, latVec, coord0,&
                & diffGeo, tGeomEnd)
            iLatGeoStep = iLatGeoStep + 1
            tLatticeChanged = .true.
            if (.not. tGeomEnd .and. tCoordOpt) then
              tCoordStep = .true.
              call reset(pGeoCoordOpt, reshape(coord0(:, indMovedAtom), [nMovedCoord]))
            end if
          end if
          if (tGeomEnd .and. diffGeo < tolSameDist) then
            call env%globalTimer%stopTimer(globalTimers%postSCC)
            exit lpGeomOpt
          end if
        else if (tMD) then
          ! New MD coordinates saved in a temporary variable, as writeCurrentGeometry() below
          ! needs the old ones to write out consistent geometries and velocities.
          newCoords(:,:) = coord0
          call getNextMdStep(pMdIntegrator, pMdFrame, temperatureProfile, derivs, movedMass,&
              & mass, cellVol, invLatVec, species0, indMovedAtom, tStress, tBarostat, energy,&
              & newCoords, latVec, intPressure, totalStress, totalLatDeriv, velocities, tempIon)
          tCoordsChanged = .true.
          tLatticeChanged = tBarostat
          call printMdInfo(tSetFillingTemp, tEField, tPeriodic, tempElec, absEField, tempIon,&
              & intPressure, extPressure, energy)
          if (tWriteRestart) then
            if (tPeriodic) then
              cellVol = abs(determinant33(latVec))
              energy%EGibbs = energy%EMermin + extPressure * cellVol
            end if
            call writeMdOut2(fdMd, tStress, tBarostat, tLinResp, tEField, tFixEf, tPrintMulliken,&
                & energy, latVec, cellVol, intPressure, extPressure, tempIon, absEField, qOutput,&
                & q0, dipoleMoment)
            call writeCurrentGeometry(geoOutFile, pCoord0Out, .false., .true., .true., tFracCoord,&
                & tPeriodic, tPrintMulliken, species0, speciesName, latVec, iGeoStep, iLatGeoStep,&
                & nSpin, qOutput, velocities)
          end if
          coord0(:,:) = newCoords
          if (tWriteDetailedOut) then
            call writeDetailedOut3(fdDetailedOut, tPrintForces, tSetFillingTemp, tPeriodic,&
                & tStress, totalStress, totalLatDeriv, energy, tempElec, extPressure, intPressure,&
                & tempIon)
          end if
        else if (tSocket .and. iGeoStep < nGeoSteps) then
          ! Only receive geometry from socket, if there are still geometry iterations left
<<<<<<< HEAD
          call receiveGeometryFromSocket(env, socket, tPeriodic, coord0, latVec, tCoordsChanged,&
=======
#:if WITH_SOCKETS
          call receiveGeometryFromSocket(socket, tPeriodic, coord0, latVec, tCoordsChanged,&
>>>>>>> 3598138e
              & tLatticeChanged, tStopDriver)
#:else
          call error("Should not be here - compiled without socket support")
#:endif
        end if
      end if

      if (tWriteDetailedOut) then
        call writeDetailedOut4(fdDetailedOut, tMD, energy, tempIon)
      end if

      tStopDriver = tStopScc .or. tStopDriver .or. hasStopFile(fStopDriver)
      if (tStopDriver) then
        call env%globalTimer%stopTimer(globalTimers%postSCC)
        exit lpGeomOpt
      end if

      call env%globalTimer%stopTimer(globalTimers%postSCC)

    end do lpGeomOpt

<<<<<<< HEAD
    call env%globalTimer%startTimer(globalTimers%postGeoOpt)

    if (tSocket .and. env%tGlobalMaster) then
=======
#:if WITH_SOCKETS
    if (tSocket) then

>>>>>>> 3598138e
      call socket%shutdown()

    end if
#:endif

    tGeomEnd = tMD .or. tGeomEnd .or. tDerivs

    if (env%tGlobalMaster) then
      if (tWriteDetailedOut) then
        call writeDetailedOut5(fdDetailedOut, tGeoOpt, tGeomEnd, tMd, tDerivs, tEField, absEField,&
            & dipoleMoment)
      end if

      call writeFinalDriverStatus(tGeoOpt, tGeomEnd, tMd, tDerivs)

      if (tMD) then
        call writeMdOut3(fdMd, mdOut)
      end if
    end if

    if (env%tGlobalMaster .and. tDerivs) then
      call getHessianMatrix(derivDriver, pDynMatrix)
      call writeHessianOut(fdHessian, hessianOut, pDynMatrix)
    else
      nullify(pDynMatrix)
    end if


    if (allocated(pipekMezey)) then
      ! NOTE: the canonical DFTB ground state orbitals are over-written after this point
      if (withMpi) then
        call error("Pipek-Mezey localisation does not yet work with MPI")
      end if
      if (nSpin > 2) then
        call error("Pipek-Mezey localisation not implemented for non-colinear DFTB")
      end if
      call calcPipekMezeyLocalisation(env, pipekMezey, tPrintEigvecsTxt, nEl, filling, over,&
          & kPoint, neighborList, nNeighbor, denseDesc, iSparseStart, img2CentCell, iCellVec,&
          & cellVec, fdEigvec, runId, orb, species, speciesName, parallelKS, localisation,&
          & eigvecsReal, SSqrReal, eigvecsCplx, SSqrCplx)
    end if

    if (tWriteAutotest) then
      if (tPeriodic) then
        cellVol = abs(determinant33(latVec))
        energy%EGibbs = energy%EMermin + extPressure * cellVol
      end if
      call writeAutotestTag(fdAutotest, autotestTag, tPeriodic, cellVol, tMulliken, qOutput,&
          & derivs, chrgForces, excitedDerivs, tStress, totalStress, pDynMatrix,&
          & energy%EMermin, extPressure, energy%EGibbs, coord0, tLocalise, localisation)
    end if
    if (tWriteResultsTag) then
      call writeResultsTag(fdResultsTag, resultsTag, derivs, chrgForces, tStress, totalStress,&
          & pDynMatrix, tPeriodic, cellVol)
    end if
    if (tWriteDetailedXML) then
      call writeDetailedXml(runId, speciesName, species0, pCoord0Out, tPeriodic, latVec, tRealHS,&
          & nKPoint, nSpin, size(eigen, dim=1), nOrb, kPoint, kWeight, filling, occNatural)
    end if

    call env%globalTimer%startTimer(globalTimers%postGeoOpt)

    call destructProgramVariables()
    call env%globalTimer%writeTimings(msg="DFTB+ running times", maxLevel=timingLevel)

  end subroutine runDftbPlus


<<<<<<< HEAD
=======
!!!!!!!!!!!!!!!!!!!!!!!!!!!!!!!!!!!!!!!!!!!!!!!!!!!!!!!!!!!!!!!!!!!!!!!!!!!!!!!!!!!!!!!!!!!!!!!!!!!!
!!! Privat routines
!!!!!!!!!!!!!!!!!!!!!!!!!!!!!!!!!!!!!!!!!!!!!!!!!!!!!!!!!!!!!!!!!!!!!!!!!!!!!!!!!!!!!!!!!!!!!!!!!!!!


  !> Initialises (clears) output files.
  subroutine initOutputFiles(tWriteAutotest, tWriteResultsTag, tWriteBandDat, tDerivs,&
      & tWriteDetailedOut, tMd, tGeoOpt, geoOutFile, fdAutotest, fdResultsTag, fdBand, fdEigvec,&
      & fdHessian, fdDetailedOut, fdMd, fdChargeBin)

    !> Should tagged regression test data be printed
    logical, intent(in) :: tWriteAutotest

    !> Write tagged output for machine readable results
    logical, intent(in) :: tWriteResultsTag

    !> Band structure and fillings
    logical, intent(in) :: tWriteBandDat

    !> Finite different second derivatives
    logical, intent(in) :: tDerivs

    !> Write detail on the calculation to file
    logical, intent(in) :: tWriteDetailedOut

    !> Is this a molecular dynamics calculation
    logical, intent(in) :: tMd

    !> Are atomic coodinates being optimised
    logical, intent(in) :: tGeoOpt

    !> Filename for geometry output
    character(*), intent(in) :: geoOutFile

    !> File unit for autotest data
    integer, intent(out) :: fdAutotest

    !> File unit for tagged results data
    integer, intent(out) :: fdResultsTag

    !> File unit for band structure
    integer, intent(out) :: fdBand

    !> File unit for eigenvectors
    integer, intent(out) :: fdEigvec

    !> File unit for second derivatives information
    integer, intent(out) :: fdHessian

    !> File unit for detailed.out
    integer, intent(out) :: fdDetailedOut

    !> File unit for information during molecular dynamics
    integer, intent(out) :: fdMd

    !> File descriptor for charge restart file
    integer, intent(out) :: fdChargeBin


    call initTaggedWriter()
    if (tWriteAutotest) then
      call initOutputFile(autotestTag, fdAutotest)
    end if
    if (tWriteResultsTag) then
      call initOutputFile(resultsTag, fdResultsTag)
    end if
    if (tWriteBandDat) then
      call initOutputFile(bandOut, fdBand)
    end if
    fdEigvec = getFileId()
    if (tDerivs) then
      call initOutputFile(hessianOut, fdHessian)
    end if
    if (tWriteDetailedOut) then
      call initOutputFile(userOut, fdDetailedOut)
    end if
    if (tMD) then
      call initOutputFile(mdOut, fdMD)
    end if
    if (tGeoOpt .or. tMD) then
      call clearFile(trim(geoOutFile) // ".gen")
      call clearFile(trim(geoOutFile) // ".xyz")
    end if
    fdChargeBin = getFileId()

  end subroutine initOutputFiles


  !> Allocates most of the large arrays needed during the DFTB run.
  subroutine initArrays(tForces, tExtChrg, tLinResp, tLinRespZVect, tMd, tMulliken, tSpinOrbit,&
      & tImHam, tStoreEigvecs, tWriteRealHS, tWriteHS, t2Component, tRealHS, tPrintExcitedEigvecs,&
      & tDipole, orb, nAtom, nMovedAtom, nKPoint, nSpin, nExtChrg, indMovedAtom, mass, rhoPrim, h0,&
      & iRhoPrim, excitedDerivs, ERhoPrim, derivs, chrgForces, energy, potential, TS, E0,&
      & Eband, eigen, filling, coord0Fold, newCoords, orbitalL, HSqrCplx, SSqrCplx, HSqrReal,&
      & SSqrReal, rhoSqrReal, chargePerShell, occNatural, velocities, movedVelo, movedAccel,&
      & movedMass, dipoleMoment)

    !> Are forces required
    logical, intent(in) :: tForces

    !> Are the external charges
    logical, intent(in) :: tExtChrg

    !> Are excitation energies being calculated
    logical, intent(in) :: tLinResp

    !> Are excited state properties being calculated
    logical, intent(in) :: tLinRespZVect

    !> Is this a molecular dynamics calculation
    logical, intent(in) :: tMd

    !> Is Mulliken analysis being performed
    logical, intent(in) :: tMulliken

    !> Are there spin orbit interactions
    logical, intent(in) :: tSpinOrbit

    !> Are there imaginary parts to the hamiltonian
    logical, intent(in) :: tImHam

    !> Should eigenvectors be stored on disc
    logical, intent(in) :: tStoreEigvecs

    !> Should the sparse hamiltonian and overlap be writen to disc?
    logical, intent(in) :: tWriteRealHS

    !> Should the hamiltonian and overlap be written out as dense matrices
    logical, intent(in) :: tWriteHS

    !> Is the hamiltonian for a two component (Pauli) system
    logical, intent(in) :: t2Component

    !> Is the hamiltonian real?
    logical, intent(in) :: tRealHS

    !> Print the excited state eigenvectors
    logical, intent(in) :: tPrintExcitedEigvecs

    !> Print the dipole moment
    logical, intent(in) :: tDipole

    !> data structure with atomic orbital information
    type(TOrbitals), intent(in) :: orb

    !> Number of atoms
    integer, intent(in) :: nAtom

    !> Number of atoms moved about during the calculation
    integer, intent(in) :: nMovedAtom

    !> Number of k-points
    integer, intent(in) :: nKPoint

    !> Number of spin channels
    integer, intent(in) :: nSpin

    !> Number of external charges
    integer, intent(in) :: nExtChrg

    !> Indices for any moving atoms
    integer, intent(in) :: indMovedAtom(:)

    !> Masses of each species of atom
    real(dp), intent(in) :: mass(:)

    !> Sparse storage density matrix
    real(dp), intent(out), allocatable :: rhoPrim(:,:)

    !> Non-scc part of the hamiltonian
    real(dp), intent(out), allocatable :: h0(:)

    !> Imaginary part of the sparse density matrix
    real(dp), intent(out), allocatable :: iRhoPrim(:,:)

    !> Excitation energy derivatives with respect to atomic coordinates
    real(dp), intent(out), allocatable :: excitedDerivs(:,:)

    !> Energy weighted density matrix
    real(dp), intent(out), allocatable :: ERhoPrim(:)

    !> Derivatives of total energy with respect to atomic coordinates
    real(dp), intent(out), allocatable :: derivs(:,:)

    !> Forces on (any) external charges
    real(dp), intent(out), allocatable :: chrgForces(:,:)

    !> Energy terms
    type(TEnergies), intent(out) :: energy

    !> Potentials acting on the system
    type(TPotentials), intent(out) :: potential

    !> Electron entropy contribution at T
    real(dp), intent(out), allocatable :: TS(:)

    !> zero temperature extrapolated electronic energy
    real(dp), intent(out), allocatable :: E0(:)

    !> band  energy
    real(dp), intent(out), allocatable :: Eband(:)

    !> single particle energies (band structure)
    real(dp), intent(out), allocatable :: eigen(:,:,:)

    !> Occupations of single particle states
    real(dp), intent(out), allocatable :: filling(:,:,:)

    !> Coordinates in central cell
    real(dp), intent(out), allocatable :: coord0Fold(:,:)

    !> Updated coordinates
    real(dp), intent(out), allocatable :: newCoords(:,:)

    !> Orbital angular momentum
    real(dp), intent(out), allocatable :: orbitalL(:,:,:)

    !> Complex dense hamiltonian
    complex(dp), intent(out), allocatable :: HSqrCplx(:,:,:,:)

    !> overlap matrix dense storage
    complex(dp), intent(out), allocatable :: SSqrCplx(:,:)

    !> real dense hamiltonian
    real(dp), intent(out), allocatable :: HSqrReal(:,:,:)

    !> overlap matrix dense storage
    real(dp), intent(out), allocatable :: SSqrReal(:,:)

    !> density matrix dense storage
    real(dp), intent(out), allocatable :: rhoSqrReal(:,:,:)

    !> Number of electron in each atomic shell
    real(dp), intent(out), allocatable :: chargePerShell(:,:,:)

    !> Occupations for natural orbitals
    real(dp), intent(out), allocatable :: occNatural(:)

    !> Atomic velocities
    real(dp), intent(out), allocatable :: velocities(:,:)

    !> Array for moving atom velocities
    real(dp), intent(out), allocatable :: movedVelo(:,:)

    !> moving atom accelerations
    real(dp), intent(out), allocatable :: movedAccel(:,:)

    !> moving atoms masses
    real(dp), intent(out), allocatable :: movedMass(:,:)

    !> system dipole moment
    real(dp), intent(out), allocatable :: dipoleMoment(:)

    integer :: nSpinHams, sqrHamSize
    integer :: nSpinStored, nKPointStored

    allocate(rhoPrim(0, nSpin))
    allocate(h0(0))
    if (tImHam) then
      allocate(iRhoPrim(0, nSpin))
    end if

    if (tForces) then
      allocate(ERhoPrim(0))
      allocate(derivs(3, nAtom))
      if (tExtChrg) then
        allocate(chrgForces(3, nExtChrg))
      end if
    end if
    if (tLinRespZVect) then
      allocate(excitedDerivs(3, nAtom))
    end if

    call init(energy, nAtom)
    call init(potential, orb, nAtom, nSpin)

    ! Nr. of independent spin Hamiltonians
    select case (nSpin)
    case (1)
      nSpinHams = 1
      sqrHamSize = orb%nOrb
    case (2)
      nSpinHams = 2
      sqrHamSize = orb%nOrb
    case (4)
      nSpinHams = 1
      sqrHamSize = 2 * orb%nOrb
    end select

    allocate(TS(nSpinHams))
    allocate(E0(nSpinHams))
    allocate(Eband(nSpinHams))
    allocate(eigen(sqrHamSize, nKPoint, nSpinHams))
    allocate(filling(sqrHamSize, nKpoint, nSpinHams))

    allocate(coord0Fold(3, nAtom))

    if (tMD) then
      allocate(newCoords(3, nAtom))
    end if

    if ((tMulliken .and. tSpinOrbit) .or. tImHam) then
      allocate(orbitalL(3, orb%mShell, nAtom))
    end if

    if (tStoreEigvecs) then
      nSpinStored = 1
      nKPointStored = 1
    else
      nSpinStored = nSpin
      nKPointStored = nKPoint
    end if

    ! If only H/S should be printed, no allocation for square HS is needed
    if (.not. (tWriteRealHS .or. tWriteHS)) then
      if (t2Component) then
        allocate(HSqrCplx(sqrHamSize, sqrHamSize, nKPointStored, 1))
        allocate(SSqrCplx(sqrHamSize, sqrHamSize))
      elseif (tRealHS) then
        allocate(HSqrReal(sqrHamSize, sqrHamSize, nSpinStored))
        allocate(SSqrReal(sqrHamSize, sqrHamSize))
      else
        allocate(HSqrCplx(sqrHamSize, sqrHamSize, nKPointStored, nSpinStored))
        allocate(SSqrCplx(sqrHamSize, sqrHamSize))
      end if
    end if

    if (tLinResp) then
      if (tLinRespZVect) then
        allocate(rhoSqrReal(sqrHamSize, sqrHamSize, nSpin))
      end if
    end if
    allocate(chargePerShell(orb%mShell, nAtom, nSpin))

    if (tLinResp .and. tPrintExcitedEigVecs) then
      allocate(occNatural(orb%nOrb))
    end if

    if (tMD) then
      allocate(velocities(3, nAtom))
      allocate(movedVelo(3, nMovedAtom))
      allocate(movedAccel(3, nMovedAtom))
      allocate(movedMass(3, nMovedAtom))
      movedMass(:,:) = spread(mass(indMovedAtom),1,3)
    end if

    if (tDipole) then
      allocate(dipoleMoment(3))
    end if

  end subroutine initArrays


>>>>>>> 3598138e
  !> Initialises some parameters before geometry loop starts.
  subroutine initGeoOptParameters(tCoordOpt, nGeoSteps, tGeomEnd, tCoordStep, tStopDriver,&
      & iGeoStep, iLatGeoStep)

    !> Are atomic coordinates changing
    logical, intent(in) :: tCoordOpt

    !> Number of geometry steps
    integer, intent(in) :: nGeoSteps

    !> Have the geometry changes terminated
    logical, intent(out) :: tGeomEnd

    !> Are the atomic coordinates changing
    logical, intent(out) :: tCoordStep

    !> Should the geometry driver stop
    logical, intent(out) :: tStopDriver

    !> Step of the geometry driver
    integer, intent(out) :: iGeoStep

    !> Number of steps changing the lattice vectors
    integer, intent(out) :: iLatGeoStep

    tGeomEnd = (nGeoSteps == 0)

    tCoordStep = .false.
    if (tCoordOpt) then
      tCoordStep = .true.
    end if
    tStopDriver = .false.

    iGeoStep = 0
    iLatGeoStep = 0

  end subroutine initGeoOptParameters


  !> Initialises SCC related parameters before geometry loop starts
  function getMinSccIters(tSccCalc, tDftbU, nSpin) result(minSccIter)

    !> Is this a self consistent calculation
    logical, intent(in) :: tSccCalc

    !> Are there orbital potentials present
    logical, intent(in) :: tDftbU

    !> Number of spin channels
    integer, intent(in) :: nSpin

    !> Minimum possible number of self consistent iterations
    integer :: minSccIter

    if (tSccCalc) then
      if (tDftbU) then
        minSccIter = 2
      else
        if (nSpin == 1) then
          minSccIter = 1
        else
          minSccIter = 2
        end if
      end if
    else
      minSccIter = 1
    end if

  end function getMinSccIters


  !> Does the operations that are necessary after a lattice vector update
  subroutine handleLatticeChange(latVecs, sccCalc, tStress, extPressure, mCutoff,&
      & dispersion, recVecs, recVecs2p, cellVol, recCellVol, extLatDerivs, cellVecs, rCellVecs)

    !> lattice vectors
    real(dp), intent(in) :: latVecs(:,:)

    !> Module variables
    type(TScc), allocatable, intent(inout) :: sccCalc

    !> evaluate stress
    logical, intent(in) :: tStress

    !> External presure
    real(dp), intent(in) :: extPressure

    !> Maximum distance for interactions
    real(dp), intent(inout) :: mCutoff

    !> Dispersion interactions object
    class(DispersionIface), allocatable, intent(inout) :: dispersion

    !> Reciprocal lattice vectors
    real(dp), intent(out) :: recVecs(:,:)

    !> Reciprocal lattice vectors in units of 2 pi
    real(dp), intent(out) :: recVecs2p(:,:)

    !> Unit cell volume
    real(dp), intent(out) :: cellVol

    !> reciprocal lattice unit cell volume
    real(dp), intent(out) :: recCellVol

    !> derivative of pV term
    real(dp), intent(out) :: extLatDerivs(:,:)

    !> translation vectors to lattice cells in units of lattice constants
    real(dp), allocatable, intent(out) :: cellVecs(:,:)

    !> Vectors to unit cells in absolute units
    real(dp), allocatable, intent(out) :: rCellVecs(:,:)

    cellVol = abs(determinant33(latVecs))
    recVecs2p(:,:) = latVecs
    call matinv(recVecs2p)
    recVecs2p = transpose(recVecs2p)
    recVecs = 2.0_dp * pi * recVecs2p
    recCellVol = abs(determinant33(recVecs))
    if (tStress) then
      call derivDeterminant33(extLatDerivs, latVecs)
      extLatDerivs(:,:) = extPressure * extLatDerivs
    end if
    if (allocated(sccCalc)) then
      call sccCalc%updateLatVecs(latVecs, recVecs, cellVol)
      mCutoff = max(mCutoff, sccCalc%getCutoff())
    end if
    if (allocated(dispersion)) then
      call dispersion%updateLatVecs(latVecs)
      mCutoff = max(mCutoff, dispersion%getRCutoff())
    end if
    call getCellTranslations(cellVecs, rCellVecs, latVecs, recVecs2p, mCutoff)

  end subroutine handleLatticeChange


  !> Does the operations that are necessary after atomic coordinates change
<<<<<<< HEAD
  subroutine handleCoordinateChange(env, coord0, latVec, invLatVec, species0, mCutoff,&
      & skRepCutoff, orb, tPeriodic, tScc, tDispersion, dispersion, thirdOrd, img2CentCell,&
      & iCellVec, neighborList, nAllAtom, coord0Fold, coord, species, rCellVec, nAllOrb, nNeighbor,&
      & ham, over, H0, rhoPrim, iRhoPrim, iHam, ERhoPrim, iSparseStart)

    !> Environment settings
    type(TEnvironment), intent(in) :: env
=======
  subroutine handleCoordinateChange(coord0, latVec, invLatVec, species0, mCutoff, skRepCutoff, &
      & orb, tPeriodic, sccCalc, dispersion, thirdOrd, img2CentCell, iCellVec, neighborList,&
      & nAllAtom, coord0Fold, coord, species, rCellVec, nAllOrb, nNeighbor, ham, over, H0, rhoPrim,&
      & iRhoPrim, iHam, ERhoPrim, iSparseStart)
>>>>>>> 3598138e

    !> Central cell coordinates
    real(dp), intent(in) :: coord0(:,:)

    !> Lattice vectors if periodic
    real(dp), intent(in) :: latVec(:,:)

    !> Inverse of the lattice vectors
    real(dp), intent(in) :: invLatVec(:,:)

    !> chemical species of central cell atoms
    integer, intent(in) :: species0(:)

    !> Longest cutoff distance that neighbour maps are generated
    real(dp), intent(in) :: mCutoff

    !> Cutoff for repulsive interaction from SK data
    real(dp), intent(in) :: skRepCutoff

    !> Atomic orbital information
    type(TOrbitals), intent(in) :: orb

    !> Is the geometry periodic
    logical, intent(in) :: tPeriodic

    !> SCC module internal variables
    type(TScc), allocatable, intent(inout) :: sccCalc

    !> Dispersion interactions
    class(DispersionIface), allocatable, intent(inout) :: dispersion

    !> Third order SCC interactions
    type(ThirdOrder), allocatable, intent(inout) :: thirdOrd

    !> image atoms to their equivalent in the central cell
    integer, allocatable, intent(inout) :: img2CentCell(:)

    !> Index for which unit cell an atom is in
    integer, allocatable, intent(inout) :: iCellVec(:)

    !> List of neighbouring atoms
    type(TNeighborList), intent(inout) :: neighborList

    !> Total number of atoms including images
    integer, intent(out) :: nAllAtom

    !> Total number of atomic orbitals including image atoms
    integer, intent(out) :: nAllOrb

    !> Central cell atomic coordinates, folded inside the central cell
    real(dp), intent(out) :: coord0Fold(:,:)

    !> Coordinates of all atoms including images
    real(dp), allocatable, intent(inout) :: coord(:,:)

    !> Species of all atoms including images
    integer, allocatable, intent(inout) :: species(:)

    !> Vectors to units cells in absolute units
    real(dp), allocatable, intent(inout) :: rCellVec(:,:)

    !> Number of neighbours of each real atom
    integer, intent(out) :: nNeighbor(:)

    !> Sparse hamiltonian storage
    real(dp), allocatable, intent(inout) :: ham(:,:)

    !> sparse overlap storage
    real(dp), allocatable, intent(inout) :: over(:)

    !> Non-SCC hamitonian storage
    real(dp), allocatable, intent(inout) :: h0(:)

    !> Sparse density matrix storage
    real(dp), allocatable, intent(inout) :: rhoPrim(:,:)

    !> Imaginary part of sparse density matrix storage
    real(dp), allocatable, intent(inout) :: iRhoPrim(:,:)

    !> Imaginary part of sparse hamiltonian storage
    real(dp), allocatable, intent(inout) :: iHam(:,:)

    !> energy weighted density matrix storage
    real(dp), allocatable, intent(inout) :: ERhoPrim(:)

    !> index array for location of atomic blocks in large sparse arrays
    integer, allocatable, intent(inout) :: iSparseStart(:,:)

    !> Total size of orbitals in the sparse data structures, where the decay of the overlap sets the
    !> sparsity pattern
    integer :: sparseSize

    coord0Fold(:,:) = coord0
    if (tPeriodic) then
      call foldCoordToUnitCell(coord0Fold, latVec, invLatVec)
    end if

    call updateNeighborListAndSpecies(coord, species, img2CentCell, iCellVec, &
        &neighborList, nAllAtom, coord0Fold, species0, mCutoff, rCellVec)
    nAllOrb = sum(orb%nOrbSpecies(species(1:nAllAtom)))
    call getNrOfNeighborsForAll(nNeighbor, neighborList, skRepCutoff)
    call getSparseDescriptor(neighborList%iNeighbor, nNeighbor, img2CentCell, orb, iSparseStart,&
        & sparseSize)
    call reallocateSparseArrays(sparseSize, ham, over, H0, rhoPrim, iHam, iRhoPrim, ERhoPrim)

    ! Notify various modules about coordinate changes
<<<<<<< HEAD
    if (tSCC) then
      call updateCoords_SCC(env, coord, species, neighborList, img2CentCell)
=======
    if (allocated(sccCalc)) then
      call sccCalc%updateCoords(coord, species, neighborList, img2CentCell)
>>>>>>> 3598138e
    end if
    if (allocated(dispersion)) then
      call dispersion%updateCoords(neighborList, img2CentCell, coord, &
          & species0)
    end if
    if (allocated(thirdOrd)) then
      call thirdOrd%updateCoords(neighborList, species)
    end if

  end subroutine handleCoordinateChange


  !> Decides, whether restart file should be written during the run.
  function needsRestartWriting(tGeoOpt, tMd, iGeoStep, nGeoSteps, restartFreq) result(tWriteRestart)

    !> Are geometries being optimised
    logical, intent(in) :: tGeoOpt

    !> Is this a molecular dynamics run
    logical, intent(in) :: tMd

    !> Current geometry step
    integer, intent(in) :: iGeoStep

    !> Number of geometry steps in total
    integer, intent(in) :: nGeoSteps

    !> Frequency of restart in geometry steps
    integer, intent(in) :: restartFreq

    !> Should a restart file be written?
    logical :: tWriteRestart

    if (restartFreq > 0 .and. (tGeoOpt .or. tMD)) then
      tWriteRestart = (iGeoStep == nGeoSteps .or. (mod(iGeoStep, restartFreq) == 0))
    else
      tWriteRestart = .false.
    end if

  end function needsRestartWriting


  !> Ensures that sparse array have enough storage to hold all necessary elements.
  subroutine reallocateSparseArrays(sparseSize, ham, over, H0, rhoPrim, iHam, iRhoPrim, ERhoPrim)

    !> Size of the sparse overlap
    integer, intent(in) :: sparseSize

    !> Sparse storage for hamitonian (sparseSize,nSpin)
    real(dp), allocatable, intent(inout) :: ham(:,:)

    !> Sparse storage for overlap
    real(dp), allocatable, intent(inout) :: over(:)

    !> Sparse storage for non-SCC hamitonian
    real(dp), allocatable, intent(inout) :: H0(:)

    !> Sparse storage for density matrix
    real(dp), allocatable, intent(inout) :: rhoPrim(:,:)

    !> Sparse storage for imaginary hamitonian (not reallocated if not initially allocated)
    real(dp), allocatable, intent(inout) :: iHam(:,:)

    !> Sparse storage for imaginary part of density matrix (not reallocated if not initially
    !> allocated)
    real(dp), allocatable, intent(inout) :: iRhoPrim(:,:)

    !> Sparse storage for energy weighted density matrix (not reallocated if not initially
    !> allocated)
    real(dp), allocatable, intent(inout) :: ERhoPrim(:)

    integer :: nSpin

    #:call ASSERT_CODE
      @:ASSERT(size(over) == size(ham, dim=1))
      @:ASSERT(size(H0) == size(ham, dim=1))
      @:ASSERT(all(shape(rhoPrim) == shape(ham)))
      if (allocated(iRhoPrim)) then
        @:ASSERT(all(shape(iRhoPrim) == shape(ham)))
        @:ASSERT(all(shape(iHam) == shape(ham)))
      end if
      if (allocated(ERhoPrim)) then
        @:ASSERT(size(ERhoPrim) == size(ham, dim=1))
      end if
    #:endcall ASSERT_CODE

    if (size(ham, dim=1) >= sparseSize) then
      ! Sparse matrices are big enough
      return
    end if

    nSpin = size(ham, dim=2)
    deallocate(ham)
    deallocate(over)
    deallocate(H0)
    deallocate(rhoPrim)
    allocate(ham(sparseSize, nSpin))
    allocate(over(sparseSize))
    allocate(H0(sparseSize))
    allocate(rhoPrim(sparseSize, nSpin))
    if (allocated(iRhoPrim)) then
      deallocate(iRhoPrim)
      deallocate(iHam)
      allocate(iRhoPrim(sparseSize, nSpin))
      allocate(iHam(sparseSize, nSpin))
    end if
    if (allocated(ERhoPrim)) then
      deallocate(ERhoPrim)
      allocate(ERhoPrim(sparseSize))
    end if

  end subroutine reallocateSparseArrays


  !> Calculates repulsive energy for current geometry
  subroutine calcRepulsiveEnergy(coord, species, img2CentCell, nNeighbor, neighborList,&
      & pRepCont, Eatom, Etotal)

    !> All atomic coordinates
    real(dp), intent(in) :: coord(:,:)

    !> All atoms chemical species
    integer, intent(in) :: species(:)

    !> Image atom indices to central cell atoms
    integer, intent(in) :: img2CentCell(:)

    !> Number of neighbours for each actual atom
    integer, intent(in) :: nNeighbor(:)

    !> List of neighbours for each atom
    type(TNeighborList), intent(in) :: neighborList

    !> Repulsive interaction data
    type(ORepCont), intent(in) :: pRepCont

    !> Energy for each atom
    real(dp), intent(out) :: Eatom(:)

    !> Total energy
    real(dp), intent(out) :: Etotal

    call getERep(Eatom, coord, nNeighbor, neighborList%iNeighbor, species, pRepCont, img2CentCell)
    Etotal = sum(Eatom)

  end subroutine calcRepulsiveEnergy


  !> Calculates dispersion energy for current geometry.
  subroutine calcDispersionEnergy(dispersion, Eatom, Etotal)

    !> dispersion interactions
    class(DispersionIface), intent(inout) :: dispersion

    !> energy per atom
    real(dp), intent(out) :: Eatom(:)

    !> total energy
    real(dp), intent(out) :: Etotal

    call dispersion%getEnergies(Eatom)
    Etotal = sum(Eatom)

  end subroutine calcDispersionEnergy


  !> Sets the external potential components to zero
  subroutine resetExternalPotentials(potential)

    !> Potential contributions
    type(TPotentials), intent(inout) :: potential

    potential%extAtom(:,:) = 0.0_dp
    potential%extShell(:,:,:) = 0.0_dp
    potential%extBlock(:,:,:,:) = 0.0_dp

  end subroutine resetExternalPotentials


  !> Merges atomic and shell resolved external potentials into blocked one
  subroutine mergeExternalPotentials(orb, species, potential)

    !> Atomic orbital information
    type(TOrbitals), intent(in) :: orb

    !> species for atoms
    integer, intent(in) :: species(:)

    !> Potential energy contributions
    type(TPotentials), intent(inout) :: potential

    call total_shift(potential%extShell, potential%extAtom, orb, species)
    call total_shift(potential%extBlock, potential%extShell, orb, species)

  end subroutine mergeExternalPotentials


  !> Sets up electric external field
  subroutine setUpExternalElectricField(tTimeDepEField, tPeriodic, EFieldStrength, EFieldVector,&
      & EFieldOmega, EFieldPhase, neighborList, nNeighbor, iCellVec, img2CentCell, cellVec, deltaT,&
      & iGeoStep, coord0Fold, coord, EField, extAtomPot, absEField)

    !> Is there an electric field that varies with geometry step during MD?
    logical, intent(in) :: tTimeDepEField

    !> Is this a periodic geometry
    logical, intent(in) :: tPeriodic

    !> What is the field strength
    real(dp), intent(in) :: EFieldStrength

    !> What is the field direction
    real(dp), intent(in) :: EFieldVector(:)

    !> Is there an angular frequency for the applied field
    real(dp), intent(in) :: EFieldOmega

    !> What is the phase of the field
    integer, intent(in) :: EFieldPhase

    !> Atomi neighbours
    type(TNeighborList), intent(in) :: neighborList

    !> Number of neighbours for each atom
    integer, intent(in) :: nNeighbor(:)

    !> Index for unit cells
    integer, intent(in) :: iCellVec(:)

    !> Image atom to central cell atom number
    integer, intent(in) :: img2CentCell(:)

    !> Vectors to image unit cells

    !> Vectors (in units of the lattice constants) to cells of the lattice
    real(dp), intent(in) :: cellVec(:,:)

    !> Time step in MD
    real(dp), intent(in) :: deltaT

    !> Number of the geometry step
    integer, intent(in) :: iGeoStep

    !> Atomic coordinates in central cell
    real(dp), allocatable, intent(in) :: coord0Fold(:,:)

    !> all coordinates
    real(dp), intent(in) :: coord(:,:)

    !> Resulting electric field
    real(dp), intent(out) :: EField(:)

    !> Potentials on atomic sites
    real(dp), intent(out) :: extAtomPot(:)

    !> Magnitude of the field
    real(dp), intent(out) :: absEField

    integer :: nAtom
    integer :: iAt1, iAt2, iNeigh
    character(lc) :: tmpStr

    nAtom = size(nNeighbor)

    Efield(:) = EFieldStrength * EfieldVector
    if (tTimeDepEField) then
      Efield(:) = Efield * sin(EfieldOmega * deltaT * real(iGeoStep + EfieldPhase, dp))
    end if
    absEfield = sqrt(sum(Efield**2))
    if (tPeriodic) then
      do iAt1 = 1, nAtom
        do iNeigh = 1, nNeighbor(iAt1)
          iAt2 = neighborList%iNeighbor(iNeigh, iAt1)
          ! overlap between atom in central cell and non-central cell
          if (iCellVec(iAt2) /= 0) then
            ! component of electric field projects onto vector between cells
            if (abs(dot_product(cellVec(:, iCellVec(iAt2)), EfieldVector)) > epsilon(1.0_dp)) then
              write(tmpStr, "(A, I0, A, I0, A)") 'Interaction between atoms ', iAt1, ' and ',&
                  & img2CentCell(iAt2),&
                  & ' crosses the saw-tooth discontinuity in the electric field.'
              call error(tmpStr)
            end if
          end if
        end do
      end do
      do iAt1 = 1, nAtom
        extAtomPot(iAt1) = dot_product(coord0Fold(:, iAt1), Efield)
      end do
    else
      do iAt1 = 1, nAtom
        extAtomPot(iAt1) = dot_product(coord(:, iAt1), Efield)
      end do
    end if

  end subroutine setUpExternalElectricField


  !> Initialise basic variables before the scc loop.
  subroutine initSccLoop(tSccCalc, xlbomdIntegrator, minSccIter, maxSccIter, sccTol, tConverged)

    !> Is this an SCC calculation?
    logical, intent(in) :: tSccCalc

    !> Details for extended Lagrange integrator (of used)
    type(Xlbomd), allocatable, intent(inout) :: xlbomdIntegrator

    !> Minimum number of SCC cycles that can be used
    integer, intent(inout) :: minSccIter

    !> Maximum number of SCC cycles
    integer, intent(inout) :: maxSccIter

    !> Tollerance for SCC convergence
    real(dp), intent(inout) :: sccTol

    !> Has SCC convergence been achieved?
    logical, intent(out) :: tConverged

    if (allocated(xlbomdIntegrator)) then
      call xlbomdIntegrator%getSCCParameters(minSCCIter, maxSccIter, sccTol)
    end if

    tConverged = (.not. tSccCalc)

    if (tSccCalc) then
      call printSccHeader()
    end if

  end subroutine initSccLoop


  !> Reset internal potential related quantities
  subroutine resetInternalPotentials(tDualSpinOrbit, xi, orb, species, potential)

    !> Is dual spin orbit being used (block potentials)
    logical, intent(in) :: tDualSpinOrbit

    !> Spin orbit constants if required
    real(dp), allocatable, intent(in) :: xi(:,:)

    !> atomic orbital information
    type(TOrbitals), intent(in) :: orb

    !> chemical species
    integer, intent(in) :: species(:)

    !> potentials in the system
    type(TPotentials), intent(inout) :: potential

    @:ASSERT(.not. tDualSpinOrbit .or. allocated(xi))

    potential%intAtom(:,:) = 0.0_dp
    potential%intShell(:,:,:) = 0.0_dp
    potential%intBlock(:,:,:,:) = 0.0_dp
    potential%orbitalBlock(:,:,:,:) = 0.0_dp
    potential%iOrbitalBlock(:,:,:,:) = 0.0_dp
    if (tDualSpinOrbit) then
      call getDualSpinOrbitShift(potential%iOrbitalBlock, xi, orb, species)
    end if

  end subroutine resetInternalPotentials


  !> Add potentials comming from point charges.
<<<<<<< HEAD
  subroutine addChargePotentials(env, qInput, q0, chargePerShell, orb, species, neighborList,&
      & img2CentCell, spinW, thirdOrd, potential)

    !> Environment settings
    type(TEnvironment), intent(in) :: env
=======
  subroutine addChargePotentials(sccCalc, qInput, q0, chargePerShell, orb, species, neighborList,&
      & img2CentCell, spinW, thirdOrd, potential)

    !> SCC module internal variables
    type(TScc), intent(inout) :: sccCalc
>>>>>>> 3598138e

    !> Input atomic populations
    real(dp), intent(in) :: qInput(:,:,:)

    !> reference atomic occupations
    real(dp), intent(in) :: q0(:,:,:)

    !> charges per atomic shell
    real(dp), intent(in) :: chargePerShell(:,:,:)

    !> atomic orbital information
    type(TOrbitals), intent(in) :: orb

    !> species of all atoms
    integer, target, intent(in) :: species(:)

    !> neighbours to atoms
    type(TNeighborList), intent(in) :: neighborList

    !> map from image atom to real atoms
    integer, intent(in) :: img2CentCell(:)

    !> spin constants
    real(dp), intent(in), allocatable :: spinW(:,:,:)

    !> third order SCC interactions
    type(ThirdOrder), allocatable, intent(inout) :: thirdOrd

    !> Potentials acting
    type(TPotentials), intent(inout) :: potential

    real(dp), allocatable :: atomPot(:,:)
    real(dp), allocatable :: shellPot(:,:,:)
    integer, pointer :: pSpecies0(:)
    integer :: nAtom, nSpin

    nAtom = size(qInput, dim=2)
    nSpin = size(qInput, dim=3)
    pSpecies0 => species(1:nAtom)

    allocate(atomPot(nAtom, nSpin))
    allocate(shellPot(orb%mShell, nAtom, nSpin))

<<<<<<< HEAD
    call updateCharges_SCC(env, qInput, q0, orb, species, neighborList%iNeighbor, img2CentCell)
    call getShiftPerAtom(atomPot(:,1))
    call getShiftPerL(shellPot(:,:,1))
=======
    call sccCalc%updateCharges(qInput, q0, orb, species, neighborList%iNeighbor, img2CentCell)
    call sccCalc%getShiftPerAtom(atomPot(:,1))
    call sccCalc%getShiftPerL(shellPot(:,:,1))
>>>>>>> 3598138e
    potential%intAtom(:,1) = potential%intAtom(:,1) + atomPot(:,1)
    potential%intShell(:,:,1) = potential%intShell(:,:,1) + shellPot(:,:,1)

    if (allocated(thirdOrd)) then
      call thirdOrd%updateCharges(pSpecies0, neighborList, qInput, q0, img2CentCell, orb)
      call thirdOrd%getShifts(atomPot(:,1), shellPot(:,:,1))
      potential%intAtom(:,1) = potential%intAtom(:,1) + atomPot(:,1)
      potential%intShell(:,:,1) = potential%intShell(:,:,1) + shellPot(:,:,1)
    end if

    if (nSpin /= 1 .and. allocated(spinW)) then
      call getSpinShift(shellPot, chargePerShell, species, orb, spinW)
      potential%intShell = potential%intShell + shellPot
    end if

    call total_shift(potential%intShell, potential%intAtom, orb, species)
    call total_shift(potential%intBlock, potential%intShell, orb, species)

  end subroutine addChargePotentials


  !> Add potentials comming from on-site block of the dual density matrix.
  subroutine addBlockChargePotentials(qBlockIn, qiBlockIn, tDftbU, tImHam, species, orb,&
      & nDftbUFunc, UJ, nUJ, iUJ, niUJ, potential)

    !> block input charges
    real(dp), allocatable, intent(in) :: qBlockIn(:,:,:,:)

    !> imaginary part
    real(dp), allocatable, intent(in) :: qiBlockIn(:,:,:,:)

    !> is this a +U calculation
    logical, intent(in) :: tDftbU

    !> does the hamitonian have an imaginary part in real space?
    logical, intent(in) :: tImHam

    !> chemical species of all atoms
    integer, intent(in) :: species(:)

    !> Orbital information
    type(TOrbitals), intent(in) :: orb

    !> choice of +U functional
    integer, intent(in) :: nDftbUFunc

    !> prefactor for +U potential
    real(dp), allocatable, intent(in) :: UJ(:,:)

    !> Number DFTB+U blocks of shells for each atom type
    integer, intent(in), optional :: nUJ(:)

    !> which shells are in each DFTB+U block
    integer, intent(in), optional :: iUJ(:,:,:)

    !> Number of shells in each DFTB+U block
    integer, intent(in), optional :: niUJ(:,:)

    !> potentials acting in system
    type(TPotentials), intent(inout) :: potential


    if (tDFTBU) then
      if (tImHam) then
        call getDftbUShift(potential%orbitalBlock, potential%iorbitalBlock, qBlockIn, qiBlockIn,&
            & species,orb, nDFTBUfunc, UJ, nUJ, niUJ, iUJ)
      else
        call getDftbUShift(potential%orbitalBlock, qBlockIn, species, orb, nDFTBUfunc, UJ, nUJ,&
            & niUJ, iUJ)
      end if
      potential%intBlock = potential%intBlock + potential%orbitalBlock
    end if

  end subroutine addBlockChargePotentials



  !> Returns the Hamiltonian for the given scc iteration
  subroutine getSccHamiltonian(H0, over, nNeighbor, neighborList, species, orb, iSparseStart,&
      & img2CentCell, potential, ham, iHam)

    !> non-SCC hamitonian (sparse)
    real(dp), intent(in) :: H0(:)

    !> overlap (sparse)
    real(dp), intent(in) :: over(:)

    !> Number of atomic neighbours
    integer, intent(in) :: nNeighbor(:)

    !> list of atomic neighbours
    type(TNeighborList), intent(in) :: neighborList

    !> species of atoms
    integer, intent(in) :: species(:)

    !> atomic orbital information
    type(TOrbitals), intent(in) :: orb

    !> Index for atomic blocks in sparse data
    integer, intent(in) :: iSparseStart(:,:)

    !> image atoms to central cell atoms
    integer, intent(in) :: img2CentCell(:)

    !> potential acting on sustem
    type(TPotentials), intent(in) :: potential

    !> resulting hamitonian (sparse)
    real(dp), intent(out) :: ham(:,:)

    !> imaginary part of hamitonian (if required, signalled by being allocated)
    real(dp), allocatable, intent(inout) :: iHam(:,:)

    integer :: nAtom

    nAtom = size(orb%nOrbAtom)

    ham(:,:) = 0.0_dp
    ham(:,1) = h0
    call add_shift(ham, over, nNeighbor, neighborList%iNeighbor, species, orb, iSparseStart, nAtom,&
        & img2CentCell, potential%intBlock)

    if (allocated(iHam)) then
      iHam(:,:) = 0.0_dp
      call add_shift(iHam, over, nNeighbor, neighborList%iNeighbor, species, orb, iSparseStart,&
          & nAtom, img2CentCell, potential%iorbitalBlock)
    end if

  end subroutine getSccHamiltonian


  !> Returns the sparse density matrix.
  !>
  !> All operations (e.g. non-dual spin orbit coupling), which need access to full (unpacked)
  !> Hamiltonian or the full (unpacked) density matrix, must also invoked from within this routine,
  !> as those unpacked quantities do not exist elsewhere.
  !>
  subroutine getDensity(env, denseDesc, ham, over, neighborList, nNeighbor, iSparseStart,&
      & img2CentCell, iCellVec, cellVec, kPoint, kWeight, orb, species, solver, tRealHS,&
      & tSpinSharedEf, tSpinOrbit, tDualSpinOrbit, tFillKSep, tFixEf, tMulliken, iDistribFn,&
      & tempElec, nEl, parallelKS, Ef, energy, eigen, filling, rhoPrim, Eband, TS, E0, iHam, xi,&
      & orbitalL, HSqrReal, SSqrReal, eigvecsReal, iRhoPrim, HSqrCplx, SSqrCplx, eigvecsCplx,&
      & rhoSqrReal)

    !> Environment settings
    type(TEnvironment), intent(inout) :: env

    !> Dense matrix descriptor
    type(TDenseDescr), intent(in) :: denseDesc

    !> hamiltonian in sparse storage
    real(dp), intent(inout) :: ham(:,:)

    !> sparse overlap matrix
    real(dp), intent(in) :: over(:)

    !> list of neighbours for each atom
    type(TNeighborList), intent(in) :: neighborList

    !> Number of neighbours for each of the atoms
    integer, intent(in) :: nNeighbor(:)

    !> Index array for the start of atomic blocks in sparse arrays
    integer, intent(in) :: iSparseStart(:,:)

    !> map from image atoms to the original unique atom
    integer, intent(in) :: img2CentCell(:)

    !> Index for which unit cell atoms are associated with
    integer, intent(in) :: iCellVec(:)

    !> Vectors (in units of the lattice constants) to cells of the lattice
    real(dp), intent(in) :: cellVec(:,:)

    !> k-points
    real(dp), intent(in) :: kPoint(:,:)

    !> Weights for k-points
    real(dp), intent(in) :: kWeight(:)

    !> Atomic orbital information
    type(TOrbitals), intent(in) :: orb

    !> species of all atoms in the system
    integer, intent(in) :: species(:)

    !> Eigensolver choice
    integer, intent(in) :: solver

    !> Is the hamitonian real (no k-points/molecule/gamma point)?
    logical, intent(in) :: tRealHS

    !> Is the Fermi level common accross spin channels?
    logical, intent(in) :: tSpinSharedEf

    !> Are spin orbit interactions present
    logical, intent(in) :: tSpinOrbit

    !> Are block population spin orbit interactions present
    logical, intent(in) :: tDualSpinOrbit

    !> Fill k-points separately if true (no charge transfer accross the BZ)
    logical, intent(in) :: tFillKSep

    !> Whether fixed Fermi level(s) should be used. (No charge conservation!)
    logical, intent(in) :: tFixEf

    !> Should Mulliken populations be generated/output
    logical, intent(in) :: tMulliken

    !> occupation function for electronic states
    integer, intent(in) :: iDistribFn

    !> Electronic temperature
    real(dp), intent(in) :: tempElec

    !> Number of electrons
    real(dp), intent(in) :: nEl(:)

    !> K-points and spins to process
    type(TParallelKS), intent(in) :: parallelKS

    !> Fermi level(s)
    real(dp), intent(inout) :: Ef(:)

    !> Energy contributions and total
    type(TEnergies), intent(inout) :: energy

    !> eigenvalues
    real(dp), intent(out) :: eigen(:,:,:)

    !> occupations
    real(dp), intent(out) :: filling(:,:,:)

    !> sparse density matrix
    real(dp), intent(out) :: rhoPrim(:,:)

    !> band structure energy
    real(dp), intent(out) :: Eband(:)

    !> electronic entropy times temperature
    real(dp), intent(out) :: TS(:)

    !> extrapolated 0 temperature band energy
    real(dp), intent(out) :: E0(:)

    !> imaginary part of hamitonian
    real(dp), intent(inout), optional :: iHam(:,:)

    !> spin orbit constants
    real(dp), intent(in), optional :: xi(:,:)

    !> orbital moments of atomic shells
    real(dp), intent(out), optional :: orbitalL(:,:,:)

    !> imaginary part of density matrix
    real(dp), intent(out), optional :: iRhoPrim(:,:)

    !> dense real hamiltonian storage
    real(dp), intent(out), optional :: HSqrReal(:,:)

    !> dense real overlap storage
    real(dp), intent(out), optional :: SSqrReal(:,:)

    !> real eigenvectors on exit
    real(dp), intent(out), optional :: eigvecsReal(:,:,:)

    !> dense complex (k-points) hamiltonian storage
    complex(dp), intent(out), optional :: HSqrCplx(:,:)

    !> dense complex (k-points) overlap storage
    complex(dp), intent(out), optional :: SSqrCplx(:,:)

    !> complex eigenvectors on exit
    complex(dp), intent(out), optional :: eigvecsCplx(:,:,:)

    !> Dense density matrix
    real(dp), intent(out), optional :: rhoSqrReal(:,:,:)

    integer :: nSpin

    nSpin = size(ham, dim=2)

    ! Hack due to not using Pauli-type structure for diagonalisation
    if (nSpin > 1) then
      ham(:,:) = 2.0_dp * ham
      if (present(iHam)) then
        iHam(:,:) = 2.0_dp * iHam
      end if
    end if

    call env%globalTimer%startTimer(globalTimers%diagonalization)
    if (nSpin /= 4) then
      call qm2ud(ham)
      if (tRealHS) then
        call buildAndDiagDenseRealHam(env, denseDesc, ham, over, neighborList, nNeighbor,&
            & iSparseStart, img2CentCell, solver, parallelKS, HSqrReal, SSqrReal, eigVecsReal,&
            & eigen(:,1,:))
      else
        call buildAndDiagDenseCplxHam(env, denseDesc, ham, over, kPoint, neighborList, nNeighbor,&
            & iSparseStart, img2CentCell, iCellVec, cellVec, solver, parallelKS, HSqrCplx,&
            & SSqrCplx, eigVecsCplx, eigen)
      end if
    else
      call buildAndDiagDensePauliHam(env, denseDesc, ham, over, kPoint, neighborList, nNeighbor,&
          & iSparseStart, img2CentCell, iCellVec, cellVec, orb, solver, parallelKS, eigen(:,:,1),&
          & HSqrCplx, SSqrCplx, eigVecsCplx, iHam, xi, species)
    end if
    call env%globalTimer%stopTimer(globalTimers%diagonalization)

    call getFillingsAndBandEnergies(eigen, nEl, nSpin, tempElec, kWeight, tSpinSharedEf,&
        & tFillKSep, tFixEf, iDistribFn, Ef, filling, Eband, TS, E0)

    call env%globalTimer%startTimer(globalTimers%densityMatrix)
    if (nSpin /= 4) then
      if (tRealHS) then
        call getDensityFromRealEigvecs(env, denseDesc, filling(:,1,:), neighborList, nNeighbor,&
            & iSparseStart, img2CentCell, orb, eigVecsReal, parallelKS, rhoPrim, SSqrReal,&
            & rhoSqrReal)
      else
        call getDensityFromCplxEigvecs(env, denseDesc, filling, kPoint, kWeight, neighborList,&
            & nNeighbor, iSparseStart, img2CentCell, iCellVec, cellVec, orb, parallelKS,&
            & eigvecsCplx, rhoPrim, SSqrCplx)
      end if
      call ud2qm(rhoPrim)
    else
      ! Pauli structure of eigenvectors
      filling(:,:,1) = 2.0_dp * filling(:,:,1)
      call getDensityFromPauliEigvecs(env, denseDesc, tRealHS, tSpinOrbit, tDualSpinOrbit,&
          & tMulliken, kPoint, kWeight, filling(:,:,1), neighborList, nNeighbor, orb, iSparseStart,&
          & img2CentCell, iCellVec, cellVec, species, parallelKS, eigVecsCplx, SSqrCplx, energy,&
          & rhoPrim, xi, orbitalL, iRhoPrim)
      filling(:,:,1) = 0.5_dp * filling(:,:,1)
    end if
    call env%globalTimer%stopTimer(globalTimers%densityMatrix)

  end subroutine getDensity


  !> Builds and diagonalises dense Hamiltonians.
  subroutine buildAndDiagDenseRealHam(env, denseDesc, ham, over, neighborList, nNeighbor,&
      & iSparseStart, img2CentCell, solver, parallelKS, HSqrReal, SSqrReal, eigvecsReal, eigen)

    !> Environment settings
    type(TEnvironment), intent(in) :: env

    !> Dense matrix descriptor
    type(TDenseDescr), intent(in) :: denseDesc

    !> hamiltonian in sparse storage
    real(dp), intent(in) :: ham(:,:)

    !> sparse overlap matrix
    real(dp), intent(in) :: over(:)

    !> list of neighbours for each atom
    type(TNeighborList), intent(in) :: neighborList

    !> Number of neighbours for each of the atoms
    integer, intent(in) :: nNeighbor(:)

    !> Index array for the start of atomic blocks in sparse arrays
    integer, intent(in) :: iSparseStart(:,:)

    !> map from image atoms to the original unique atom
    integer, intent(in) :: img2CentCell(:)

    !> Eigensolver choice
    integer, intent(in) :: solver

    !> K-points and spins to be handled
    type(TParallelKS), intent(in) :: parallelKS

    !> dense hamitonian matrix
    real(dp), intent(out) :: HSqrReal(:,:)

    !> dense overlap matrix
    real(dp), intent(out) :: SSqrReal(:,:)

    !> Eigenvectors on eixt
    real(dp), intent(out) :: eigvecsReal(:,:,:)

    !> eigenvalues
    real(dp), intent(out) :: eigen(:,:)

    integer :: iKS, iSpin

    eigen(:,:) = 0.0_dp
    do iKS = 1, parallelKS%nLocalKS
      iSpin = parallelKS%localKS(2, iKS)
    #:if WITH_SCALAPACK
      call unpackHSRealBlacs(env%blacs, ham(:,iSpin), neighborList%iNeighbor, nNeighbor,&
          & iSparseStart, img2CentCell, denseDesc, HSqrReal)
      call unpackHSRealBlacs(env%blacs, over, neighborList%iNeighbor, nNeighbor, iSparseStart,&
          & img2CentCell, denseDesc, SSqrReal)
      call diagDenseMtxBlacs(solver, 'V', denseDesc%blacsOrbSqr, HSqrReal, SSqrReal,&
          & eigen(:,iSpin), eigvecsReal(:,:,iKS))
    #:else
      call unpackHS(HSqrReal, ham(:,iSpin), neighborList%iNeighbor, nNeighbor,&
          & denseDesc%iAtomStart, iSparseStart, img2CentCell)
      call unpackHS(SSqrReal, over, neighborList%iNeighbor, nNeighbor, denseDesc%iAtomStart,&
          & iSparseStart, img2CentCell)
      call diagDenseMtx(solver, 'V', HSqrReal, SSqrReal, eigen(:,iSpin))
      eigvecsReal(:,:,iKS) = HSqrReal
    #:endif
    end do

  #:if WITH_SCALAPACK
    ! Distribute all eigenvalues to all nodes via global summation
    call mpifx_allreduceip(env%mpi%interGroupComm, eigen, MPI_SUM)
  #:endif

  end subroutine buildAndDiagDenseRealHam


  !> Builds and diagonalises dense k-point dependent Hamiltonians.
  subroutine buildAndDiagDenseCplxHam(env, denseDesc, ham, over, kPoint, neighborList, nNeighbor,&
      & iSparseStart, img2CentCell, iCellVec, cellVec, solver, parallelKS, HSqrCplx, SSqrCplx,&
      & eigvecsCplx, eigen)

    !> Environment settings
    type(TEnvironment), intent(in) :: env

    !> Dense matrix descriptor
    type(TDenseDescr), intent(in) :: denseDesc

    !> hamiltonian in sparse storage
    real(dp), intent(in) :: ham(:,:)

    !> sparse overlap matrix
    real(dp), intent(in) :: over(:)

    !> k-points
    real(dp), intent(in) :: kPoint(:,:)

    !> list of neighbours for each atom
    type(TNeighborList), intent(in) :: neighborList

    !> Number of neighbours for each of the atoms
    integer, intent(in) :: nNeighbor(:)

    !> Index array for the start of atomic blocks in sparse arrays
    integer, intent(in) :: iSparseStart(:,:)

    !> map from image atoms to the original unique atom
    integer, intent(in) :: img2CentCell(:)

    !> Index for which unit cell atoms are associated with
    integer, intent(in) :: iCellVec(:)

    !> Vectors (in units of the lattice constants) to cells of the lattice
    real(dp), intent(in) :: cellVec(:,:)

    !> Eigensolver choice
    integer, intent(in) :: solver

<<<<<<< HEAD
    !> K-points and spins to be handled
    type(TParallelKS), intent(in) :: parallelKS
=======
    !> dense hamitonian matrix
    complex(dp), intent(out) :: HSqrCplx(:,:,:,:)

    !> dense overlap matrix
    complex(dp), intent(out) :: SSqrCplx(:,:)

    !> eigenvalues
    real(dp), intent(out) :: eigen(:,:,:)

    !> first in first out queue for eigenvector storage
    type(OFifoCplxR2), intent(inout), optional :: storeEigvecsCplx(:)

    integer :: nSpin, nKPoint
    integer :: iK, iK2, iSpin, iSpin2
    logical :: tStoreEigvecs

    nSpin = size(ham, dim=2)
    nKPoint = size(kPoint, dim=2)
    tStoreEigvecs = present(storeEigvecsCplx)

    #:call ASSERT_CODE
      @:ASSERT((size(HSqrCplx, dim=3) == nKPoint .and. size(HSqrCplx, dim=4) == nSpin)&
          & .or. (tStoreEigvecs .and. size(HSqrCplx, dim=3) == 1 .and. size(HSqrCplx, dim=4) == 1))
      if (tStoreEigvecs) then
        @:ASSERT(size(storeEigvecsCplx) == nSpin)
      end if
    #:endcall ASSERT_CODE

    do iSpin = 1, nSpin
      do iK = 1, nKPoint
        if (tStoreEigvecs) then
          iSpin2 = 1
          iK2 = 1
        else
          iSpin2 = iSpin
          iK2 = iK
        end if
        call unpackHS(HSqrCplx(:,:,iK2,iSpin2), ham(:,iSpin), kPoint(:,iK), neighborList%iNeighbor,&
            & nNeighbor, iCellVec, cellVec, iDenseStart, iSparseStart, img2CentCell)
        call unpackHS(SSqrCplx, over, kPoint(:,iK), neighborList%iNeighbor, nNeighbor, iCellVec,&
            & cellVec, iDenseStart, iSparseStart, img2CentCell)
        call diagonalizeDenseMtx(solver, 'V', HSqrCplx(:,:,iK2,iSpin2), SSqrCplx, eigen(:,iK,iSpin))
        if (tStoreEigvecs) then
          call reset(storeEigvecsCplx(iSpin), [size(HSqrCplx, dim=1), size(HSqrCplx, dim=2)])
          call push(storeEigvecsCplx(iSpin), HSqrCplx(:,:,iK2,iSpin2))
        end if
      end do
    end do

  end subroutine buildAndDiagDenseKDepHam


  !> Builds and diagonalizes Pauli two-component Hamiltonians.
  subroutine buildAndDiagDensePauliHam(ham, over, neighborList, nNeighbor, iDenseStart,&
      & iSparseStart, img2CentCell, solver, eigen, HSqrCplx, SSqrCplx, iHam, xi, species, orb,&
      & storeEigvecsCplx)

    !> hamiltonian in sparse storage
    real(dp), intent(in) :: ham(:,:)

    !> sparse overlap matrix
    real(dp), intent(in) :: over(:)

    !> list of neighbours for each atom
    type(TNeighborList), intent(in) :: neighborList

    !> Number of neighbours for each of the atoms
    integer, intent(in) :: nNeighbor(:)

    !> Index of start of atom blocks in dense matrices
    integer, intent(in) :: iDenseStart(:)

    !> Index array for the start of atomic blocks in sparse arrays
    integer, intent(in) :: iSparseStart(:,:)

    !> map from image atoms to the original unique atom
    integer, intent(in) :: img2CentCell(:)

    !> Eigensolver choice
    integer, intent(in) :: solver

    !> eigenvalues
    real(dp), intent(out) :: eigen(:)
>>>>>>> 3598138e

    !> dense hamitonian matrix
    complex(dp), intent(out) :: HSqrCplx(:,:)

    !> dense overlap matrix
    complex(dp), intent(out) :: SSqrCplx(:,:)

    !> Complex eigenvectors
    complex(dp), intent(out) :: eigvecsCplx(:,:,:)

    !> eigenvalues
    real(dp), intent(out) :: eigen(:,:,:)

    integer :: iKS, iK, iSpin

    eigen(:,:,:) = 0.0_dp
    do iKS = 1, parallelKS%nLocalKS
      iK = parallelKS%localKS(1, iKS)
      iSpin = parallelKS%localKS(2, iKS)
    #:if WITH_SCALAPACK
      call unpackHSCplxBlacs(env%blacs, ham(:,iSpin), kPoint(:,iK), neighborList%iNeighbor,&
          & nNeighbor, iCellVec, cellVec, iSparseStart, img2CentCell, denseDesc, HSqrCplx)
      call unpackHSCplxBlacs(env%blacs, over, kPoint(:,iK), neighborList%iNeighbor, nNeighbor,&
          & iCellVec, cellVec, iSparseStart, img2CentCell, denseDesc, SSqrCplx)
      call diagDenseMtxBlacs(solver, 'V', denseDesc%blacsOrbSqr, HSqrCplx, SSqrCplx,&
          & eigen(:,iK,iSpin), eigvecsCplx(:,:,iKS))
    #:else
      call unpackHS(HSqrCplx, ham(:,iSpin), kPoint(:,iK), neighborList%iNeighbor, nNeighbor,&
          & iCellVec, cellVec, denseDesc%iAtomStart, iSparseStart, img2CentCell)
      call unpackHS(SSqrCplx, over, kPoint(:,iK), neighborList%iNeighbor, nNeighbor, iCellVec,&
          & cellVec, denseDesc%iAtomStart, iSparseStart, img2CentCell)
      call diagDenseMtx(solver, 'V', HSqrCplx, SSqrCplx, eigen(:,iK,iSpin))
      eigvecsCplx(:,:,iKS) = HSqrCplx
    #:endif
    end do

  #:if WITH_SCALAPACK
    call mpifx_allreduceip(env%mpi%interGroupComm, eigen, MPI_SUM)
  #:endif

  end subroutine buildAndDiagDenseCplxHam


  !> Builds and diagonalizes Pauli two-component Hamiltonians.
  subroutine buildAndDiagDensePauliHam(env, denseDesc, ham, over, kPoint, neighborList,&
      & nNeighbor, iSparseStart, img2CentCell, iCellVec, cellVec, orb, solver, parallelKS, eigen,&
      & HSqrCplx, SSqrCplx, eigvecsCplx, iHam, xi, species)

    !> Environment settings
    type(TEnvironment), intent(in) :: env

    !> Dense matrix descriptor
    type(TDenseDescr), intent(in) :: denseDesc

    !> hamiltonian in sparse storage
    real(dp), intent(in) :: ham(:,:)

    !> sparse overlap matrix
    real(dp), intent(in) :: over(:)

    !> k-points
    real(dp), intent(in) :: kPoint(:,:)

    !> list of neighbours for each atom
    type(TNeighborList), intent(in) :: neighborList

    !> Number of neighbours for each of the atoms
    integer, intent(in) :: nNeighbor(:)

    !> Index array for the start of atomic blocks in sparse arrays
    integer, intent(in) :: iSparseStart(:,:)

    !> map from image atoms to the original unique atom
    integer, intent(in) :: img2CentCell(:)

    !> Index for which unit cell atoms are associated with
    integer, intent(in) :: iCellVec(:)

    !> Vectors (in units of the lattice constants) to cells of the lattice
    real(dp), intent(in) :: cellVec(:,:)

    !> atomic orbital information
    type(TOrbitals), intent(in) :: orb

    !> Eigensolver choice
    integer, intent(in) :: solver

    !> K-points and spins to be handled
    type(TParallelKS), intent(in) :: parallelKS

    !> eigenvalues
    real(dp), intent(out) :: eigen(:,:)

    !> dense hamitonian matrix
    complex(dp), intent(out) :: HSqrCplx(:,:)

    !> dense overlap matrix
    complex(dp), intent(out) :: SSqrCplx(:,:)

    !> eigenvectors
    complex(dp), intent(out) :: eigvecsCplx(:,:,:)

    !> imaginary part of the hamiltonian
    real(dp), intent(in), optional :: iHam(:,:)

    !> spin orbit constants
    real(dp), intent(in), optional :: xi(:,:)

    !> species of atoms
    integer, intent(in), optional :: species(:)

    integer :: iKS, iK

    @:ASSERT(.not. present(xi) .or. (present(species) .and. present(orb)))

    eigen(:,:) = 0.0_dp
    do iKS = 1, parallelKS%nLocalKS
      iK = parallelKS%localKS(1, iKS)
    #:if WITH_SCALAPACK
      call unpackHPauliBlacs(env%blacs, ham, kPoint(:,iK), neighborList%iNeighbor, nNeighbor,&
          & iCellVec, cellVec, iSparseStart, img2CentCell, orb%mOrb, denseDesc, HSqrCplx,&
          & iorig=iHam)
      call unpackSPauliBlacs(env%blacs, over, kPoint(:,iK), neighborList%iNeighbor, nNeighbor,&
          & iCellVec, cellVec, iSparseStart, img2CentCell, orb%mOrb, denseDesc, SSqrCplx)
    #:else
      call unpackHPauli(ham, kPoint(:,iK), neighborList%iNeighbor, nNeighbor, iSparseStart, &
          & denseDesc%iAtomStart, img2CentCell, iCellVec, cellVec, HSqrCplx, iHam=iHam)
      call unpackSPauli(over, kPoint(:,iK), neighborList%iNeighbor, nNeighbor,&
          & denseDesc%iAtomStart, iSparseStart, img2CentCell, iCellVec, cellVec, SSqrCplx)
    #:endif
      if (present(xi) .and. .not. present(iHam)) then
        call addOnsiteSpinOrbitHam(env, xi, species, orb, denseDesc, HSqrCplx)
      end if
    #:if WITH_SCALAPACK
      call diagDenseMtxBlacs(solver, 'V', denseDesc%blacsOrbSqr, HSqrCplx, SSqrCplx, eigen(:,iK),&
          & eigvecsCplx(:,:,iKS))
    #:else
      call diagDenseMtx(solver, 'V', HSqrCplx, SSqrCplx, eigen(:,iK))
      eigvecsCplx(:,:,iKS) = HSqrCplx
    #:endif
    end do

  #:if WITH_SCALAPACK
    call mpifx_allreduceip(env%mpi%interGroupComm, eigen, MPI_SUM)
  #:endif

  end subroutine buildAndDiagDensePauliHam


  !> Creates sparse density matrix from real eigenvectors.
  subroutine getDensityFromRealEigvecs(env, denseDesc, filling, neighborList, nNeighbor,&
      & iSparseStart, img2CentCell, orb, eigvecs, parallelKS, rhoPrim, work, rhoSqrReal)

    !> Environment settings
    type(TEnvironment), intent(in) :: env

    !> Dense matrix descriptor
    type(TDenseDescr), intent(in) :: denseDesc

    !> Filling
    real(dp), intent(in) :: filling(:,:)

    !> list of neighbours for each atom
    type(TNeighborList), intent(in) :: neighborList

    !> Number of neighbours for each of the atoms
    integer, intent(in) :: nNeighbor(:)

    !> Index array for the start of atomic blocks in sparse arrays
    integer, intent(in) :: iSparseStart(:,:)

    !> map from image atoms to the original unique atom
    integer, intent(in) :: img2CentCell(:)

    !> Atomic orbital information
    type(TOrbitals), intent(in) :: orb

    !> K-points and spins to process
    type(TParallelKS), intent(in) :: parallelKS

    !> eigenvectors
    real(dp), intent(inout) :: eigvecs(:,:,:)

    !> sparse density matrix
    real(dp), intent(out) :: rhoPrim(:,:)

    !> work space array
    real(dp), intent(out) :: work(:,:)

    !> Dense density matrix if needed
    real(dp), intent(out), optional  :: rhoSqrReal(:,:,:)

    integer :: iKS, iSpin

    rhoPrim(:,:) = 0.0_dp
    do iKS = 1, parallelKS%nLocalKS
      iSpin = parallelKS%localKS(2, iKS)

    #:if WITH_SCALAPACK
      call makeDensityMtxRealBlacs(env%blacs%orbitalGrid, denseDesc%blacsOrbSqr, filling(:,iSpin),&
          & eigvecs(:,:,iKS), work)
      call packRhoRealBlacs(env%blacs, denseDesc, work, neighborList%iNeighbor, nNeighbor,&
          & orb%mOrb, iSparseStart, img2CentCell, rhoPrim(:,iSpin))
    #:else
      if (tDensON2) then
        call makeDensityMatrix(work, eigvecs(:,:,iKS), filling(:,iSpin),&
            & neighborlist%iNeighbor, nNeighbor, orb, denseDesc%iAtomStart, img2CentCell)
      else
        call makeDensityMatrix(work, eigvecs(:,:,iKS), filling(:,iSpin))
      end if
      call packHS(rhoPrim(:,iSpin), work, neighborlist%iNeighbor, nNeighbor, orb%mOrb,&
          & denseDesc%iAtomStart, iSparseStart, img2CentCell)
    #:endif

      if (present(rhoSqrReal)) then
        rhoSqrReal(:,:,iSpin) = work
      end if
    end do

  #:if WITH_SCALAPACK
    ! Add up and distribute density matrix contribution from each group
    call mpifx_allreduceip(env%mpi%globalComm, rhoPrim, MPI_SUM)
  #:endif

  end subroutine getDensityFromRealEigvecs


  !> Creates sparse density matrix from complex eigenvectors.
  subroutine getDensityFromCplxEigvecs(env, denseDesc, filling, kPoint, kWeight, neighborList,&
      & nNeighbor, iSparseStart, img2CentCell, iCellVec, cellVec, orb, parallelKS, eigvecs,&
      & rhoPrim, work)

    !> Environment settings
    type(TEnvironment), intent(in) :: env

    !> Dense matrix descriptor
    type(TDenseDescr), intent(in) :: denseDesc

    !> Occupations of single particle states in the ground state
    real(dp), intent(in) :: filling(:,:,:)

    !> k-points
    real(dp), intent(in) :: kPoint(:,:)

    !> Weights for k-points
    real(dp), intent(in) :: kWeight(:)

    !> list of neighbours for each atom
    type(TNeighborList), intent(in) :: neighborList

    !> Number of neighbours for each of the atoms
    integer, intent(in) :: nNeighbor(:)

    !> Index array for the start of atomic blocks in sparse arrays
    integer, intent(in) :: iSparseStart(:,:)

    !> map from image atoms to the original unique atom
    integer, intent(in) :: img2CentCell(:)

    !> Index for which unit cell atoms are associated with
    integer, intent(in) :: iCellVec(:)

    !> Vectors (in units of the lattice constants) to cells of the lattice
    real(dp), intent(in) :: cellVec(:,:)

    !> Atomic orbital information
    type(TOrbitals), intent(in) :: orb

    !> K-points and spins to process
    type(TParallelKS), intent(in) :: parallelKS

    !> eigenvectors of the system
    complex(dp), intent(inout) :: eigvecs(:,:,:)

    !> density matrix in sparse storage
    real(dp), intent(out) :: rhoPrim(:,:)

    !> workspace array
    complex(dp), intent(out) :: work(:,:)

    integer :: iKS, iK, iSpin

    rhoPrim(:,:) = 0.0_dp

    do iKS = 1, parallelKS%nLocalKS
      iK = parallelKS%localKS(1, iKS)
      iSpin = parallelKS%localKS(2, iKS)
    #:if WITH_SCALAPACK
      call makeDensityMtxCplxBlacs(env%blacs%orbitalGrid, denseDesc%blacsOrbSqr,&
          & filling(:,iK,iSpin), eigvecs(:,:,iKS), work)
      call packRhoCplxBlacs(env%blacs, denseDesc, work, kPoint(:,iK), kWeight(iK),&
          & neighborList%iNeighbor, nNeighbor, orb%mOrb, iCellVec, cellVec, iSparseStart,&
          & img2CentCell, rhoPrim(:,iSpin))
    #:else
      if (tDensON2) then
        call makeDensityMatrix(work, eigvecs(:,:,iKS), filling(:,iK,iSpin), neighborlist%iNeighbor,&
            & nNeighbor, orb, denseDesc%iAtomStart, img2CentCell)
      else
        call makeDensityMatrix(work, eigvecs(:,:,iKS), filling(:,iK,iSpin))
      end if
      call packHS(rhoPrim(:,iSpin), work, kPoint(:,iK), kWeight(iK), neighborList%iNeighbor,&
          & nNeighbor, orb%mOrb, iCellVec, cellVec, denseDesc%iAtomStart, iSparseStart,&
          & img2CentCell)
    #:endif
    end do

  #:if WITH_SCALAPACK
    ! Add up and distribute density matrix contribution from each group
    call mpifx_allreduceip(env%mpi%globalComm, rhoPrim, MPI_SUM)
  #:endif

  end subroutine getDensityFromCplxEigvecs


  !> Creates sparse density matrix from two component complex eigenvectors.
  subroutine getDensityFromPauliEigvecs(env, denseDesc, tRealHS, tSpinOrbit, tDualSpinOrbit,&
      & tMulliken, kPoint, kWeight, filling, neighborList, nNeighbor, orb, iSparseStart,&
      & img2CentCell, iCellVec, cellVec, species, parallelKS, eigvecs, work, energy, rhoPrim, xi,&
      & orbitalL, iRhoPrim)

    !> Environment settings
    type(TEnvironment), intent(in) :: env

    !> Dense matrix descriptor
    type(TDenseDescr), intent(in) :: denseDesc

    !> Is the hamitonian real (no k-points/molecule/gamma point)?
    logical, intent(in) :: tRealHS

    !> Are spin orbit interactions present
    logical, intent(in) :: tSpinOrbit

    !> Are block population spin orbit interactions present
    logical, intent(in) :: tDualSpinOrbit

    !> Should Mulliken populations be generated/output
    logical, intent(in) :: tMulliken

    !> k-points
    real(dp), intent(in) :: kPoint(:,:)

    !> Weights for k-points
    real(dp), intent(in) :: kWeight(:)

    !> occupations of molecular orbitals/Bloch states
    real(dp), intent(in) :: filling(:,:)

    !> list of neighbours for each atom
    type(TNeighborList), intent(in) :: neighborList

    !> Number of neighbours for each of the atoms
    integer, intent(in) :: nNeighbor(:)

    !> Atomic orbital information
    type(TOrbitals), intent(in) :: orb

    !> Index array for the start of atomic blocks in sparse arrays
    integer, intent(in) :: iSparseStart(:,:)

    !> map from image atoms to the original unique atom
    integer, intent(in) :: img2CentCell(:)

    !> Index for which unit cell atoms are associated with
    integer, intent(in) :: iCellVec(:)

    !> Vectors (in units of the lattice constants) to cells of the lattice
    real(dp), intent(in) :: cellVec(:,:)

    !> species of all atoms in the system
    integer, intent(in) :: species(:)

    !> K-points and spins to process
    type(TParallelKS), intent(in) :: parallelKS

    !> eigenvectors
    complex(dp), intent(inout) :: eigvecs(:,:,:)

    !> work space array
    complex(dp), intent(inout) :: work(:,:)

    !> Energy contributions and total
    type(TEnergies), intent(inout) :: energy

    !> sparse stored density matrix
    real(dp), intent(out) :: rhoPrim(:,:)

    !> spin orbit constants
    real(dp), intent(in), optional :: xi(:,:)

    !> Angular momentum of atomic shells
    real(dp), intent(out), optional :: orbitalL(:,:,:)

    !> imaginary part of density matrix  if required
    real(dp), intent(out), optional :: iRhoPrim(:,:)


    real(dp), allocatable :: rVecTemp(:), orbitalLPart(:,:,:)
    integer :: nKPoint, nAtom
    integer :: iKS, iK
    logical :: tImHam

    nAtom = size(orb%nOrbAtom)
    tImHam = present(iRhoPrim)
    nKPoint = size(kWeight)

    rhoPrim(:,:) = 0.0_dp
    if (present(iRhoPrim)) then
      iRhoPrim(:,:) = 0.0_dp
    end if
    work(:,:) = 0.0_dp

    if (tSpinOrbit .and. .not. tDualSpinOrbit) then
      energy%atomLS(:) = 0.0_dp
      allocate(rVecTemp(nAtom))
    end if

    if (tMulliken .and. tSpinOrbit .and. .not. tDualSpinOrbit) then
      allocate(orbitalLPart(3, orb%mShell, nAtom))
      orbitalL(:,:,:) = 0.0_dp
    end if

    do iKS = 1, parallelKS%nLocalKS
      iK = parallelKS%localKS(1, iKS)

    #:if WITH_SCALAPACK
      call makeDensityMtxCplxBlacs(env%blacs%orbitalGrid, denseDesc%blacsOrbSqr, filling(:,iK),&
          & eigvecs(:,:,iKS), work)
    #:else
      call makeDensityMatrix(work, eigvecs(:,:,iKS), filling(:,iK))
    #:endif
      if (tSpinOrbit .and. .not. tDualSpinOrbit) then
        call getOnsiteSpinOrbitEnergy(env, rVecTemp, work, denseDesc, xi, orb, species)
        energy%atomLS = energy%atomLS + kWeight(iK) * rVecTemp
        if (tMulliken) then
          orbitalLPart(:,:,:) = 0.0_dp
          call getLOnsite(env, orbitalLPart, work, denseDesc, orb, species)
          orbitalL(:,:,:) = orbitalL + kWeight(iK) * orbitalLPart
        end if
      end if

    #:if WITH_SCALAPACK
      call packRhoPauliBlacs(env%blacs, denseDesc, work, kPoint(:,iK), kWeight(iK),&
          & neighborList%iNeighbor, nNeighbor, orb%mOrb, iCellVec, cellVec, iSparseStart,&
          & img2CentCell, rhoPrim, iRhoPrim)
    #:else
      if (tRealHS) then
        call packHSPauli(rhoPrim, work, neighborlist%iNeighbor, nNeighbor, orb%mOrb,&
            & denseDesc%iAtomStart, iSparseStart, img2CentCell)
        if (tImHam) then
          call packHSPauliImag(iRhoPrim, work, neighborlist%iNeighbor, nNeighbor, orb%mOrb,&
              & denseDesc%iAtomStart, iSparseStart, img2CentCell)
        end if
      else
        call packHS(rhoPrim, work, kPoint(:,iK), kWeight(iK), neighborList%iNeighbor, nNeighbor,&
            & orb%mOrb, iCellVec, cellVec, denseDesc%iAtomStart, iSparseStart, img2CentCell)
        if (tImHam) then
          call iPackHS(iRhoPrim, work, kPoint(:,iK), kWeight(iK), neighborlist%iNeighbor, &
              & nNeighbor, orb%mOrb, iCellVec, cellVec, denseDesc%iAtomStart, iSparseStart,&
              & img2CentCell)
        end if
      end if
    #:endif
    end do

  #:if WITH_SCALAPACK
    ! Add up and distribute contributions from each group
    call mpifx_allreduceip(env%mpi%globalComm, rhoPrim, MPI_SUM)
    if (present(iRhoPrim)) then
      call mpifx_allreduceip(env%mpi%globalComm, iRhoPrim, MPI_SUM)
    end if
    call mpifx_allreduceip(env%mpi%globalComm, energy%atomLS, MPI_SUM)
    if (tMulliken .and. tSpinOrbit .and. .not. tDualSpinOrbit) then
      call mpifx_allreduceip(env%mpi%globalComm, orbitalL, MPI_SUM)
    end if
  #:endif
    if (tSpinOrbit .and. .not. tDualSpinOrbit) then
      energy%ELS = sum(energy%atomLS)
    end if

  end subroutine getDensityFromPauliEigvecs


  !> Calculates electron fillings and resulting band energy terms.
  subroutine getFillingsAndBandEnergies(eigvals, nElectrons, nSpinBlocks, tempElec, kWeights,&
      & tSpinSharedEf, tFillKSep, tFixEf, iDistribFn, Ef, fillings, Eband, TS, E0)

    !> Eigenvalue of each level, kpoint and spin channel
    real(dp), intent(in) :: eigvals(:,:,:)

    !> Nr. of electrons for each spin channel
    real(dp), intent(in) :: nElectrons(:)

    !> Nr. of spin blocks in the Hamiltonian (1 - spin avg, 2 - colinear, 4 - non-colinear)
    integer, intent(in) :: nSpinBlocks

    !> Electronic temperature
    real(dp), intent(in) :: tempElec

    !> Weight of the k-points.
    real(dp), intent(in) :: kWeights(:)

    !> Whether for colinear spin a common Fermi level for both spin channels should be used
    logical, intent(in) :: tSpinSharedEf

    !> Whether each K-point should be filled separately (individual Fermi-level for each k-point)
    logical, intent(in) :: tFillKSep

    !> Whether fixed Fermi level(s) should be used. (No charge conservation!)
    logical, intent(in) :: tFixEf

    !> Selector for the distribution function
    integer, intent(in) :: iDistribFn

    !> Fixed Fermi levels on entry, if tFixEf is .true., otherwise the Fermi levels found for the
    !> given number of electrons on exit
    real(dp), intent(inout) :: Ef(:)

    !> Fillings
    real(dp), intent(out) :: fillings(:,:,:)

    !> Band energies
    real(dp), intent(out) :: Eband(:)

    !> Band entropies
    real(dp), intent(out) :: TS(:)

    !> Band energies extrapolated to zero Kelvin
    real(dp), intent(out) :: E0(:)

    real(dp) :: EbandTmp(1), TSTmp(1), E0Tmp(1)
    real(dp) :: EfTmp
    real(dp) :: nElecFill(2)
    integer :: nSpinHams, nKPoints
    integer :: iS, iK

    nKPoints = size(fillings, dim=2)
    nSpinHams = size(fillings, dim=3)

    if (nSpinBlocks == 1) then
      ! Filling functions assume one electron per level, but for spin unpolarised we have two
      nElecFill(1) = nElectrons(1) / 2.0_dp
    else
      nElecFill(1:nSpinHams) = nElectrons(1:nSpinHams)
    end if

    if (tFixEf) then
      ! Fixed value of the Fermi level for each spin channel
      do iS = 1, nSpinHams
        call electronFill(Eband(iS:iS), fillings(:,:,iS:iS), TS(iS:iS), E0(iS:iS), Ef(iS),&
            & eigvals(:,:,iS:iS), tempElec, iDistribFn, kWeights)
      end do
    else if (nSpinHams == 2 .and. tSpinSharedEf) then
      ! Common Fermi level across two colinear spin channels
      call Efilling(Eband, Ef(1), TS, E0, fillings, eigvals, sum(nElecFill), tempElec, kWeights,&
          & iDistribFn)
      Ef(2) = Ef(1)
    else if (tFillKSep) then
      ! Every spin channel and every k-point filled up individually.
      Eband(:) = 0.0_dp
      Ef(:) = 0.0_dp
      TS(:) = 0.0_dp
      E0(:) = 0.0_dp
      do iS = 1, nSpinHams
        do iK = 1, nKPoints
          call Efilling(EbandTmp, EfTmp, TSTmp, E0Tmp, fillings(:, iK:iK, iS:iS),&
              & eigvals(:, iK:iK, iS:iS), nElecFill(iS), tempElec, [1.0_dp], iDistribFn)
          Eband(iS) = Eband(iS) + EbandTmp(1) * kWeights(iK)
          Ef(iS) = Ef(iS) + EfTmp * kWeights(iK)
          TS(iS) = TS(iS) + TSTmp(1) * kWeights(iK)
          E0(iS) = E0(iS) + E0Tmp(1) * kWeights(iK)
        end do
      end do
    else
      ! Every spin channel (but no the k-points) filled up individually
      do iS = 1, nSpinHams
        call Efilling(Eband(iS:iS), Ef(iS), TS(iS:iS), E0(iS:iS), fillings(:,:,iS:iS),&
            & eigvals(:,:,iS:iS), nElecFill(iS), tempElec, kWeights, iDistribFn)
      end do
    end if

    if (nSpinBlocks == 1) then
      ! Prefactor 2 for spin unpolarised calculations
      Eband(:) = 2.0_dp * Eband
      E0(:) = 2.0_dp * E0
      TS(:) = 2.0_dp * TS
      fillings(:,:,:) = 2.0_dp * fillings
    end if

  end subroutine getFillingsAndBandEnergies


  !> Calculate Mulliken population from sparse density matrix.
  subroutine getMullikenPopulation(rhoPrim, over, orb, neighborList, nNeighbor, img2CentCell,&
      & iSparseStart, qOrb, iRhoPrim, qBlock, qiBlock)

    !> sparse density matrix
    real(dp), intent(in) :: rhoPrim(:,:)

    !> sparse overlap matrix
    real(dp), intent(in) :: over(:)

    !> Atomic orbital information
    type(TOrbitals), intent(in) :: orb

    !> Atomic neighbours
    type(TNeighborList), intent(in) :: neighborList

    !> Number of neighbours for each atom within overlap distance
    integer, intent(in) :: nNeighbor(:)

    !> image to actual atom indexing
    integer, intent(in) :: img2CentCell(:)

    !> sparse matrix indexing array
    integer, intent(in) :: iSparseStart(:,:)

    !> orbital charges
    real(dp), intent(out) :: qOrb(:,:,:)

    !> imaginary part of density matrix
    real(dp), intent(in), optional :: iRhoPrim(:,:)

    !> Dual atomic charges
    real(dp), intent(out), optional :: qBlock(:,:,:,:)

    !> Imaginary part of dual atomic charges
    real(dp), intent(out), optional :: qiBlock(:,:,:,:)

    integer :: iSpin

    qOrb(:,:,:) = 0.0_dp
    do iSpin = 1, size(qOrb, dim=3)
      call mulliken(qOrb(:,:,iSpin), over, rhoPrim(:,iSpin), orb, neighborList%iNeighbor,&
          & nNeighbor, img2CentCell, iSparseStart)
    end do

    if (present(qBlock)) then
      qBlock(:,:,:,:) = 0.0_dp
      do iSpin = 1, size(qBlock, dim=4)
        call mulliken(qBlock(:,:,:,iSpin), over, rhoPrim(:,iSpin), orb, neighborList%iNeighbor,&
            & nNeighbor, img2CentCell, iSparseStart)
      end do
    end if

    if (present(qiBlock)) then
      qiBlock(:,:,:,:) = 0.0_dp
      do iSpin = 1, size(qiBlock, dim=4)
        call skewMulliken(qiBlock(:,:,:,iSpin), over, iRhoPrim(:,iSpin), orb,&
            & neighborList%iNeighbor, nNeighbor, img2CentCell, iSparseStart)
      end do
    end if

  end subroutine getMullikenPopulation


  !> Calculates various energy contributions
  subroutine getEnergies(sccCalc, qOrb, q0, chargePerShell, species, tEField, tXlbomd,&
      & tDftbU, tDualSpinOrbit, rhoPrim, H0, orb, neighborList, nNeighbor, img2CentCell,&
      & iSparseStart, cellVol, extPressure, TS, potential, energy, thirdOrd, qBlock, qiBlock,&
      & nDftbUFunc, UJ, nUJ, iUJ, niUJ, xi)

    !> SCC module internal variables
    type(TScc), allocatable, intent(in) :: sccCalc

    !> Electrons in each atomic orbital
    real(dp), intent(in) :: qOrb(:,:,:)

    !> reference charges
    real(dp), intent(in) :: q0(:,:,:)

    !> electrons in each atomi shell
    real(dp), intent(in) :: chargePerShell(:,:,:)

    !> chemical species
    integer, intent(in) :: species(:)

    !> is an external electric field present
    logical, intent(in) :: tEField

    !> Is the extended Lagrangian being used for MD
    logical, intent(in) :: tXlbomd

    !> Are there orbital potentials present
    logical, intent(in) :: tDftbU

    !> Is dual spin orbit being used
    logical, intent(in) :: tDualSpinOrbit

    !> density matrix in sparse storage
    real(dp), intent(in) :: rhoPRim(:,:)

    !> non-self-consistent hamiltonian
    real(dp), intent(in) :: H0(:)

    !> atomic orbital information
    type(TOrbitals), intent(in) :: orb

    !> neighbour list
    type(TNeighborList), intent(in) :: neighborList

    !> Number of neighbours within cutoff for each atom
    integer, intent(in) :: nNeighbor(:)

    !> image to real atom mapping
    integer, intent(in) :: img2CentCell(:)

    !> index for sparse large matrices
    integer, intent(in) :: iSparseStart(:,:)

    !> unit cell volume
    real(dp), intent(in) :: cellVol

    !> external pressure
    real(dp), intent(in) :: extPressure

    !> electron entropy contribution
    real(dp), intent(in) :: TS(:)

    !> potentials acting
    type(TPotentials), intent(in) :: potential

    !> energy contributions
    type(TEnergies), intent(inout) :: energy

    !> 3rd order settings
    type(ThirdOrder), intent(inout), optional :: thirdOrd

    !> block (dual) atomic populations
    real(dp), intent(in), optional :: qBlock(:,:,:,:)

    !> Imaginary part of block atomic populations
    real(dp), intent(in), optional :: qiBlock(:,:,:,:)

    !> which DFTB+U functional (if used)
    integer, intent(in), optional :: nDftbUFunc

    !> U-J prefactors in DFTB+U
    real(dp), intent(in), optional :: UJ(:,:)

    !> Number DFTB+U blocks of shells for each atom type
    integer, intent(in), optional :: nUJ(:)

    !> which shells are in each DFTB+U block
    integer, intent(in), optional :: iUJ(:,:,:)

    !> Number of shells in each DFTB+U block
    integer, intent(in), optional :: niUJ(:,:)

    !> Spin orbit constants
    real(dp), intent(in), optional :: xi(:,:)

    integer :: nSpin

    nSpin = size(rhoPrim, dim=2)

    ! Tr[H0 * Rho] can be done with the same algorithm as Mulliken-analysis
    energy%atomNonSCC(:) = 0.0_dp
    call mulliken(energy%atomNonSCC, rhoPrim(:,1), H0, orb, neighborList%iNeighbor, nNeighbor,&
        & img2CentCell, iSparseStart)
    energy%EnonSCC =  sum(energy%atomNonSCC)

    if (tEfield) then
      energy%atomExt = sum(qOrb(:,:,1) - q0(:,:,1), dim=1) * potential%extAtom(:,1)
      energy%Eext = sum(energy%atomExt)
    end if

    if (allocated(sccCalc)) then
      if (tXlbomd) then
        call sccCalc%getEnergyPerAtomXlbomd(species, orb, qOrb, q0, energy%atomSCC)
      else
        call sccCalc%getEnergyPerAtom(energy%atomSCC)
      end if
      energy%Escc = sum(energy%atomSCC)
      if (nSpin > 1) then
        energy%atomSpin(:) = 0.5_dp * sum(sum(potential%intShell(:,:,2:nSpin)&
            & * chargePerShell(:,:,2:nSpin), dim=1), dim=2)
        energy%Espin = sum(energy%atomSpin)
      end if
    end if
    if (present(thirdOrd)) then
      if (tXlbomd) then
        call thirdOrd%getEnergyPerAtomXlbomd(qOrb, q0, species, orb, energy%atom3rd)
      else
        call thirdOrd%getEnergyPerAtom(energy%atom3rd)
      end if
      energy%e3rd = sum(energy%atom3rd)
    end if

    if (tDftbU) then
      call E_DFTBU(energy%atomDftbu, qBlock, species, orb, nDFTBUfunc, UJ, nUJ, niUJ, iUJ, qiBlock)
      energy%Edftbu = sum(energy%atomDftbu)
    end if

    if (tDualSpinOrbit) then
      energy%atomLS(:) = 0.0_dp
      call getDualSpinOrbitEnergy(energy%atomLS, qiBlock, xi, orb, species)
      energy%ELS = sum(energy%atomLS)
    end if

    energy%Eelec = energy%EnonSCC + energy%ESCC + energy%Espin + energy%ELS + energy%Edftbu&
        & + energy%Eext + energy%e3rd
    energy%atomElec(:) = energy%atomNonSCC + energy%atomSCC + energy%atomSpin + energy%atomDftbu&
        & + energy%atomLS + energy%atomExt + energy%atom3rd
    energy%atomTotal(:) = energy%atomElec + energy%atomRep + energy%atomDisp
    energy%Etotal = energy%Eelec + energy%Erep + energy%eDisp
    energy%EMermin = energy%Etotal - sum(TS)
    energy%EGibbs = energy%EMermin + cellVol * extPressure

  end subroutine getEnergies


  !> Checks for the presence of a stop file on disc.
  function hasStopFile(fileName) result(tStop)

    !> name of file to check for
    character(*), intent(in) :: fileName

    !> Is the file present
    logical :: tStop

    inquire(file=fileName, exist=tStop)
    if (tStop) then
      write(stdOut, "(3A)") "Stop file '" // fileName // "' found."
    end if

  end function hasStopFile


  !> Returns input charges for next SCC iteration.
  subroutine getNextInputCharges(pChrgMixer, qOutput, qOutRed, orb, nIneqOrb, iEqOrbitals,&
      & iGeoStep, iSccIter, minSccIter, maxSccIter, sccTol, tStopScc, tDftbU, tReadChrg, qInput,&
      & qInpRed, sccErrorQ, tConverged, qBlockOut, iEqBlockDftbU, qBlockIn, qiBlockOut,&
      & iEqBlockDftbuLS, species0, nUJ, iUJ, niUJ, qiBlockIn)

    !> Charge mixing object
    type(OMixer), intent(inout) :: pChrgMixer

    !> Output electrons
    real(dp), intent(inout) :: qOutput(:,:,:)

    !> Output electrons reduced by unique orbital types
    real(dp), intent(inout) :: qOutRed(:)

    !> Atomic orbital data
    type(TOrbitals), intent(in) :: orb

    !> Total number of inequivalent atomic orbitals
    integer, intent(in) :: nIneqOrb

    !> Equivalence relations between orbitals
    integer, intent(in) :: iEqOrbitals(:,:,:)

    !> Number of current geometry step
    integer, intent(in) :: iGeoStep

    !> Number of current SCC step
    integer, intent(in) :: iSccIter

    !> minumum number of SCC iterations to perform
    integer, intent(in) :: minSccIter

    !> maximum number of SCC iterations before terminating loop
    integer, intent(in) :: maxSccIter

    !> Tolerance on SCC charges between input and output
    real(dp), intent(in) :: sccTol

    !> Should the SCC loop stop
    logical, intent(in) :: tStopScc

    !> are orbital potentials being used
    logical, intent(in) :: tDftbU

    !> Were intial charges read from disc?
    logical, intent(in) :: tReadChrg

    !> Resulting input charges for next SCC iteration
    real(dp), intent(inout) :: qInput(:,:,:)

    !> Equivalence reduced input charges
    real(dp), intent(inout) :: qInpRed(:)

    !> SCC error
    real(dp), intent(out) :: sccErrorQ

    !> Has the calculation converged>
    logical, intent(out) :: tConverged

    !> Dual output charges
    real(dp), intent(inout), optional :: qBlockOut(:,:,:,:)

    !> equivalence mapping for dual charge blocks
    integer, intent(in), optional :: iEqBlockDftbu(:,:,:,:)

    !> block charge input (if needed for orbital potentials)
    real(dp), intent(out), optional ::qBlockIn(:,:,:,:)

    !> Imaginary part of block charges
    real(dp), intent(in), optional :: qiBlockOut(:,:,:,:)

    !> Equivalence mappings in the case of spin orbit and DFTB+U
    integer, intent(in), optional :: iEqBlockDftbuLS(:,:,:,:)

    !> atomic species for atoms
    integer, intent(in), optional :: species0(:)

    !> Number DFTB+U blocks of shells for each atom type
    integer, intent(in), optional :: nUJ(:)

    !> which shells are in each DFTB+U block
    integer, intent(in), optional :: iUJ(:,:,:)

    !> Number of shells in each DFTB+U block
    integer, intent(in), optional :: niUJ(:,:)

    !> Imaginary part of block atomic input populations
    real(dp), intent(out), optional :: qiBlockIn(:,:,:,:)

    real(dp), allocatable :: qDiffRed(:)
    integer :: nSpin

    nSpin = size(qOutput, dim=3)
    call reduceCharges(orb, nIneqOrb, iEqOrbitals, qOutput, qOutRed, qBlockOut, iEqBlockDftbu,&
        & qiBlockOut, iEqBlockDftbuLS)
    qDiffRed = qOutRed - qInpRed
    sccErrorQ = maxval(abs(qDiffRed))
    tConverged = (sccErrorQ < sccTol)&
        & .and. (iSCCiter >= minSCCIter .or. tReadChrg .or. iGeoStep > 0)
    if ((.not. tConverged) .and. (iSCCiter /= maxSccIter .and. .not. tStopScc)) then
      ! Avoid mixing of spin unpolarised density for spin polarised cases, this is only a problem in
      ! iteration 1, as there is only the (spin unpolarised!) atomic input density at that
      ! point. (Unless charges had been initialized externally)
      if ((iSCCIter + iGeoStep) == 1 .and. (nSpin > 1 .or. tDFTBU) .and. .not. tReadChrg) then
        qInpRed(:) = qOutRed
        qInput(:,:,:) = qOutput
        if (present(qBlockIn)) then
          qBlockIn(:,:,:,:) = qBlockOut
          if (present(qiBlockIn)) then
            qiBlockIn(:,:,:,:) = qiBlockOut
          end if
        end if
      else
        call mix(pChrgMixer, qInpRed, qDiffRed)
        call expandCharges(qInpRed, orb, nIneqOrb, iEqOrbitals, qInput, qBlockIn, iEqBlockDftbu,&
            & species0, nUJ, iUJ, niUJ, qiBlockIn, iEqBlockDftbuLS)
      end if
    end if

  end subroutine getNextInputCharges


  !> Reduce charges according to orbital equivalency rules.
  subroutine reduceCharges(orb, nIneqOrb, iEqOrbitals, qOrb, qRed, qBlock, iEqBlockDftbu,&
      & qiBlock, iEqBlockDftbuLS)

    !> Atomic orbital information
    type(TOrbitals), intent(in) :: orb

    !> Number of unique types of atomic orbitals
    integer, intent(in) :: nIneqOrb

    !> equivalence index
    integer, intent(in) :: iEqOrbitals(:,:,:)

    !> Electrons in atomic orbitals
    real(dp), intent(in) :: qOrb(:,:,:)

    !> Reduction of atomic populations
    real(dp), intent(out) :: qRed(:)

    !> Block (dual) populations, if also being reduced
    real(dp), intent(in), optional :: qBlock(:,:,:,:)

    !> equivalences for block charges
    integer, intent(in), optional :: iEqBlockDftbu(:,:,:,:)

    !> Imaginary part of block charges if present
    real(dp), intent(in), optional :: qiBlock(:,:,:,:)

    !> Equivalences for spin orbit if needed
    integer, intent(in), optional :: iEqBlockDftbuLS(:,:,:,:)

    real(dp), allocatable :: qOrbUpDown(:,:,:), qBlockUpDown(:,:,:,:)

    qRed(:) = 0.0_dp
    qOrbUpDown = qOrb
    call qm2ud(qOrbUpDown)
    call orbitalEquiv_reduce(qOrbUpDown, iEqOrbitals, orb, qRed(1:nIneqOrb))
    if (present(qBlock)) then
      qBlockUpDown = qBlock
      call qm2ud(qBlockUpDown)
      call appendBlock_reduce(qBlockUpDown, iEqBlockDFTBU, orb, qRed)
      if (present(qiBlock)) then
        call appendBlock_reduce(qiBlock, iEqBlockDFTBULS, orb, qRed, skew=.true.)
      end if
    end if

  end subroutine reduceCharges


  !> Expand reduced charges according orbital equivalency rules.
  subroutine expandCharges(qRed, orb, nIneqOrb, iEqOrbitals, qOrb, qBlock, iEqBlockDftbu, species0,&
      & nUJ, iUJ, niUJ, qiBlock, iEqBlockDftbuLS)

    !> Reduction of atomic populations
    real(dp), intent(in) :: qRed(:)

    !> Atomic orbital information
    type(TOrbitals), intent(in) :: orb

    !> Number of unique types of atomic orbitals
    integer, intent(in) :: nIneqOrb

    !> equivalence index
    integer, intent(in) :: iEqOrbitals(:,:,:)

    !> Electrons in atomic orbitals
    real(dp), intent(out) :: qOrb(:,:,:)

    !> Block (dual) populations, if also stored in reduced form
    real(dp), intent(inout), optional :: qBlock(:,:,:,:)

    !> equivalences for block charges
    integer, intent(in), optional :: iEqBlockDftbU(:,:,:,:)

    !> species of central cell atoms
    integer, intent(in), optional :: species0(:)

    !> Number DFTB+U blocks of shells for each atom type
    integer, intent(in), optional :: nUJ(:)

    !> which shells are in each DFTB+U block
    integer, intent(in), optional :: iUJ(:,:,:)

    !> Number of shells in each DFTB+U block
    integer, intent(in), optional :: niUJ(:,:)

    !> Imaginary part of block atomic populations
    real(dp), intent(inout), optional :: qiBlock(:,:,:,:)

    !> Equivalences for spin orbit if needed
    integer, intent(in), optional :: iEqBlockDftbULS(:,:,:,:)

    integer :: nSpin

    @:ASSERT(present(qBlock) .eqv. present(iEqBlockDftbU))
    @:ASSERT(.not. present(qBlock) .or. present(species0))
    @:ASSERT(.not. present(qBlock) .or. present(nUJ))
    @:ASSERT(.not. present(qBlock) .or. present(iUJ))
    @:ASSERT(.not. present(qBlock) .or. present(niUJ))
    @:ASSERT(.not. present(qiBlock) .or. present(qBlock))
    @:ASSERT(present(qiBlock) .eqv. present(iEqBlockDftbuLS))

    nSpin = size(qOrb, dim=3)
    call OrbitalEquiv_expand(qRed(1:nIneqOrb), iEqOrbitals, orb, qOrb)
    if (present(qBlock)) then
      qBlock(:,:,:,:) = 0.0_dp
      call Block_expand(qRed, iEqBlockDftbu, orb, qBlock, species0, nUJ, niUJ, iUJ,&
          & orbEquiv=iEqOrbitals)
      if (present(qiBlock)) then
        call Block_expand(qRed, iEqBlockDftbuLS, orb, qiBlock, species0, nUJ, niUJ, iUJ,&
            & skew=.true.)
      end if
    end if
    if (nSpin == 2) then
      call ud2qm(qOrb)
      if (present(qBlock)) then
        call ud2qm(qBlock)
      end if
    end if

  end subroutine expandCharges


  !> Get some info about scc convergence.
  subroutine getSccInfo(iSccIter, Eelec, EelecOld, diffElec)

    !> Iteration number
    integer, intent(in) :: iSccIter

    !> Electronic energy
    real(dp), intent(in) :: Eelec

    !> old electronic energy, overwritten on exit with current value
    real(dp), intent(inout) :: EelecOld

    !> difference in electronic energies between iterations
    real(dp), intent(out) :: diffElec

    if (iScciter > 1) then
      diffElec = Eelec - EelecOld
    else
      diffElec = 0.0_dp
    end if
    EelecOld = Eelec

  end subroutine getSccInfo


  !> Whether restart information needs to be written in the current scc loop.
  function needsSccRestartWriting(restartFreq, iGeoStep, iSccIter, minSccIter, maxSccIter, tMd,&
      & tGeoOpt, tDerivs, tConverged, tReadChrg, tStopScc) result(tRestart)

    !> frequency of charge  write out
    integer, intent(in) :: restartFreq

    !> current geometry step
    integer, intent(in) :: iGeoStep

    !> current SCC step
    integer, intent(in) :: iSccIter

    !> minimum number of SCC cycles to perform
    integer, intent(in) :: minSccIter

    !> maximum number of SCC cycles to perform
    integer, intent(in) :: maxSccIter

    !> is this molecular dynamics
    logical, intent(in) :: tMd

    !> Is there geometry optimisation
    logical, intent(in) :: tGeoOpt

    !> are finite difference changes happening
    logical, intent(in) :: tDerivs

    !> Is this converged SCC
    logical, intent(in) :: tConverged

    !> have the charges been read from disc
    logical, intent(in) :: tReadChrg

    !> Has the SCC cycle been stopped?
    logical, intent(in) :: tStopScc

    !> resulting decision as to whether to write charges to disc
    logical :: tRestart

    logical :: tEnoughIters, tRestartIter

    ! Do we need restart at all?
    tRestart = (restartFreq > 0 .and. .not. (tMD .or. tGeoOpt .or. tDerivs) .and. maxSccIter > 1)
    if (tRestart) then

      ! Do we have enough iterations already?
      tEnoughIters = (iSccIter >= minSccIter .or. tReadChrg .or. iGeoStep > 0)

      ! Is current iteration the right one for writing a restart file?
      tRestartIter = (iSccIter == maxSccIter .or. tStopScc .or. mod(iSccIter, restartFreq) == 0)

      tRestart = (tConverged .or. (tEnoughIters .and. tRestartIter))
    end if

  end function needsSccRestartWriting


  !> Stop if linear response module can not be invoked due to unimplemented combinations of
  !> features.
  subroutine ensureLinRespConditions(t3rd, tRealHS, tPeriodic, tForces)

    !> 3rd order hamiltonian contributions included
    logical, intent(in) :: t3rd

    !> a real hamiltonian
    logical, intent(in) :: tRealHs

    !> periodic boundary conditions
    logical, intent(in) :: tPeriodic

    !> forces being evaluated
    logical, intent(in) :: tForces

    if (t3rd) then
      call error("Third order currently incompatible with excited state")
    end if
    if (.not. tRealHS) then
      call error("Only real systems are supported for excited state calculations")
    end if
    if (tPeriodic .and. tForces) then
      call error("Forces in the excited state for periodic geometries are currently&
          & unavailable")
    end if

  end subroutine ensureLinRespConditions


<<<<<<< HEAD
 !> Do the linear response excitation calculation.
  subroutine calculateLinRespExcitations(env, lresp, parallelKS, qOutput, q0, over, eigvecsReal,&
      & eigen, filling, coord0, species, speciesName, orb, skHamCont, skOverCont, fdAutotest,&
      & autotestTag, fdEigvec, runId, neighborList, nNeighbor, denseDesc, iSparseStart,&
      & img2CentCell, tWriteAutotest, tForces, tLinRespZVect, tPrintExcEigvecs,&
      & tPrintExcEigvecsTxt, nonSccDeriv, energy, work, rhoSqrReal, excitedDerivs, occNatural)

    !> Environment settings
    type(TEnvironment), intent(in) :: env
=======
  !> Do the linear response excitation calculation.
  subroutine calculateLinRespExcitations(lresp, sccCalc, qOutput, q0, over, HSqrReal, eigen,&
      & filling, coord0, species, speciesName, orb, skHamCont, skOverCont, fdAutotest, fdEigvec,&
      & runId, neighborList, nNeighbor, iDenseStart, iSparseStart, img2CentCell, tWriteAutotest,&
      & tForces, tLinRespZVect, tPrintExcitedEigvecs, nonSccDeriv, energy, SSqrReal, rhoSqrReal,&
      & excitedDerivs, occNatural)
>>>>>>> 3598138e

    !> excited state settings
    type(LinResp), intent(inout) :: lresp

<<<<<<< HEAD
    !> K-points and spins to process
    type(TParallelKS), intent(in) :: parallelKS
=======
    !> SCC module internal variables
    type(TScc), intent(in) :: sccCalc
>>>>>>> 3598138e

    !> electrons in atomic orbitals
    real(dp), intent(in) :: qOutput(:,:,:)

    !> reference atomic orbital occupations
    real(dp), intent(in) :: q0(:,:,:)

    !> sparse overlap matrix
    real(dp), intent(in) :: over(:)

    !> ground state eigenvectors
    real(dp), intent(in) :: eigvecsReal(:,:,:)

    !> ground state eigenvalues
    real(dp), intent(in) :: eigen(:,:)

    !> ground state fillings
    real(dp), intent(in) :: filling(:,:)

    !> central cell coordinates
    real(dp), intent(in) :: coord0(:,:)

    !> species of all atoms in the system
    integer, target, intent(in) :: species(:)

    !> label for each atomic chemical species
    character(*), intent(in) :: speciesName(:)

    !> Atomic orbital information
    type(TOrbitals), intent(in) :: orb

    !> non-SCC hamiltonian information
    type(OSlakoCont), intent(in) :: skHamCont

    !> overlap information
    type(OSlakoCont), intent(in) :: skOverCont

    !> file ID for regression data
    integer, intent(in) :: fdAutotest

    !> File name for regression data
    character(*), intent(in) :: autotestTag

    !> File ID for ground state eigenvectors
    integer, intent(in) :: fdEigvec

    !> Job ID for future identification
    integer, intent(in) :: runId

    !> list of neighbours for each atom
    type(TNeighborList), intent(in) :: neighborList

    !> Number of neighbours for each of the atoms
    integer, intent(in) :: nNeighbor(:)

    !> Dense matrix descriptor
    type(TDenseDescr), intent(in) :: denseDesc

    !> Index array for the start of atomic blocks in sparse arrays
    integer, intent(in) :: iSparseStart(:,:)

    !> map from image atoms to the original unique atom
    integer, intent(in) :: img2CentCell(:)

    !> should regression test data be written
    logical, intent(in) :: tWriteAutotest

    !> forces to be calculated
    logical, intent(in) :: tForces

    !> require the Z vector for excited state properties
    logical, intent(in) :: tLinRespZVect

    !> print natural orbitals of the excited state
    logical, intent(in) :: tPrintExcEigvecs

    !> print natural orbitals also in text form?
    logical, intent(in) :: tPrintExcEigvecsTxt

    !> method for calculating derivatives of S and H0
    type(NonSccDiff), intent(in) :: nonSccDeriv

    !> Energy contributions and total
    type(TEnergies), intent(inout) :: energy

    !> Working array of the size of the dense matrices.
    real(dp), intent(out) :: work(:,:)

    !> density matrix in dense form
    real(dp), intent(inout), optional :: rhoSqrReal(:,:,:)

    !> excited state energy derivative with respect to atomic coordinates
    real(dp), intent(out), optional :: excitedDerivs(:,:)

    !> natural orbital occupation numbers
    real(dp), intent(out), optional :: occNatural(:)

    real(dp), allocatable :: dQAtom(:)
    real(dp), allocatable :: naturalOrbs(:,:,:)
    integer, pointer :: pSpecies0(:)
    integer :: iSpin, nSpin, nAtom
    logical :: tSpin

    nAtom = size(qOutput, dim=2)
    nSpin = size(eigen, dim=2)
    tSpin = (nSpin == 2)
    pSpecies0 => species(1:nAtom)

    energy%Eexcited = 0.0_dp
    allocate(dQAtom(nAtom))
    dQAtom(:) = sum(qOutput(:,:,1) - q0(:,:,1), dim=1)
    call unpackHS(work, over, neighborList%iNeighbor, nNeighbor, denseDesc%iAtomStart,&
        & iSparseStart, img2CentCell)
    call blockSymmetrizeHS(work, denseDesc%iAtomStart)
    if (tForces) then
      do iSpin = 1, nSpin
        call blockSymmetrizeHS(rhoSqrReal(:,:,iSpin), denseDesc%iAtomStart)
      end do
    end if
    if (tWriteAutotest) then
      open(fdAutotest, file=autotestTag, position="append")
    end if

    if (tLinRespZVect) then
      if (tPrintExcEigVecs) then
        allocate(naturalOrbs(orb%nOrb, orb%nOrb, 1))
      end if
<<<<<<< HEAD
      call addGradients(tSpin, lresp, denseDesc%iAtomStart, eigvecsReal, eigen, work, filling,&
          & coord0, dQAtom, pSpecies0, neighborList%iNeighbor, img2CentCell, orb, skHamCont,&
          & skOverCont, tWriteAutotest, fdAutotest, energy%Eexcited, excitedDerivs, nonSccDeriv,&
          & rhoSqrReal, occNatural=occNatural, naturalOrbs=naturalOrbs)
      if (tPrintExcEigvecs) then
        call writeRealEigvecs(env, fdEigvec, runId, neighborList, nNeighbor, denseDesc,&
            & iSparseStart, img2CentCell, pSpecies0, speciesName, orb, over, parallelKS,&
            & tPrintExcEigvecsTxt, naturalOrbs, work, fileName="excitedOrbs")
      end if
    else
      call calcExcitations(lresp, tSpin, denseDesc, eigvecsReal, eigen, work, filling, coord0,&
          & dQAtom, pSpecies0, neighborList%iNeighbor, img2CentCell, orb, tWriteAutotest,&
=======
      call addGradients(tSpin, lresp, iDenseStart, HSqrReal, eigen, SSqrReal,&
          & filling, coord0, sccCalc, dQAtom, pSpecies0, neighborList%iNeighbor, img2CentCell, orb,&
          & skHamCont, skOverCont, tWriteAutotest, fdAutotest, energy%Eexcited, excitedDerivs, &
          & nonSccDeriv, rhoSqrReal, occNatural=occNatural, naturalOrbs=naturalOrbs)
      if (tPrintExcitedEigvecs) then
        call writeEigvecs(fdEigvec, runId, nAtom, nSpin, neighborList, nNeighbor, iDenseStart,&
            & iSparseStart, img2CentCell, orb, pSpecies0, speciesName, over, naturalOrbs,&
            & SSqrReal, fileName="excitedOrbs")
      end if
    else
      call calcExcitations(tSpin, lresp, iDenseStart, HSqrReal, eigen, SSqrReal, filling, coord0,&
          & sccCalc, dQAtom, pSpecies0, neighborList%iNeighbor, img2CentCell, orb, tWriteAutotest,&
>>>>>>> 3598138e
          & fdAutotest, energy%Eexcited)
    end if
    energy%Etotal = energy%Etotal + energy%Eexcited
    energy%EMermin = energy%EMermin + energy%Eexcited
    energy%EGibbs = energy%EGibbs + energy%Eexcited
    if (tWriteAutotest) then
      close(fdAutotest)
    end if

  end subroutine calculateLinRespExcitations


  !> Get the XLBOMD charges for the current geometry.
  subroutine getXlbomdCharges(xlbomdIntegrator, qOutRed, pChrgMixer, orb, nIneqOrb, iEqOrbitals,&
      & qInput, qInpRed, iEqBlockDftbu, qBlockIn, species0, nUJ, iUJ, niUJ, iEqBlockDftbuLS,&
      & qiBlockIn)

    !> integrator for the extended Lagrangian
    type(Xlbomd), intent(inout) :: xlbomdIntegrator

    !> output charges, reduced by equivalences
    real(dp), intent(in) :: qOutRed(:)

    !> SCC mixer
    type(OMixer), intent(inout) :: pChrgMixer

    !> Atomic orbital information
    type(TOrbitals), intent(in) :: orb

    !> number of inequivalent orbitals
    integer, intent(in) :: nIneqOrb

    !> equivalence map
    integer, intent(in) :: iEqOrbitals(:,:,:)

    !> input charges
    real(dp), intent(out) :: qInput(:,:,:)

    !> input charges reduced by equivalences
    real(dp), intent(out) :: qInpRed(:)

    !> +U equivalences
    integer, intent(in), optional :: iEqBlockDftbU(:,:,:,:)

    !> central cell species
    integer, intent(in), optional :: species0(:)

    !> block input charges
    real(dp), intent(out), optional :: qBlockIn(:,:,:,:)

    !> Number DFTB+U blocks of shells for each atom type
    integer, intent(in), optional :: nUJ(:)

    !> which shells are in each DFTB+U block
    integer, intent(in), optional :: iUJ(:,:,:)

    !> Number of shells in each DFTB+U block
    integer, intent(in), optional :: niUJ(:,:)

    !> equivalences for spin orbit
    integer, intent(in), optional :: iEqBlockDftbuLS(:,:,:,:)

    !> imaginary part of dual charges
    real(dp), intent(out), optional :: qiBlockIn(:,:,:,:)

    real(dp), allocatable :: invJacobian(:,:)

    if (xlbomdIntegrator%needsInverseJacobian()) then
      write(stdOut, "(A)") ">> Updating XLBOMD Inverse Jacobian"
      allocate(invJacobian(nIneqOrb, nIneqOrb))
      call getInverseJacobian(pChrgMixer, invJacobian)
      call xlbomdIntegrator%setInverseJacobian(invJacobian)
      deallocate(invJacobian)
    end if
    call xlbomdIntegrator%getNextCharges(qOutRed(1:nIneqOrb), qInpRed(1:nIneqOrb))
    call expandCharges(qInpRed, orb, nIneqOrb, iEqOrbitals, qInput, qBlockIn, iEqBlockDftbu,&
        & species0, nUJ, iUJ, niUJ, qiBlockIn, iEqBlockDftbuLS)

  end subroutine getXlbomdCharges


  !> Calculates dipole moment.
  subroutine getDipoleMoment(qOutput, q0, coord, dipoleMoment)

    !> electrons in orbitals
    real(dp), intent(in) :: qOutput(:,:,:)

    !> reference atomic charges
    real(dp), intent(in) :: q0(:,:,:)

    !> atomic coordinates
    real(dp), intent(in) :: coord(:,:)

    !> resulting dipole moment
    real(dp), intent(out) :: dipoleMoment(:)

    integer :: nAtom, iAtom

    nAtom = size(qOutput, dim=2)
    dipoleMoment(:) = 0.0_dp
    do iAtom = 1, nAtom
      dipoleMoment(:) = dipoleMoment(:) &
          & + sum(q0(:, iAtom, 1) - qOutput(:, iAtom, 1)) * coord(:,iAtom)
    end do

  end subroutine getDipoleMoment


  !> Prints dipole moment calcululated by the derivative of H with respect of the external field.
  subroutine checkDipoleViaHellmannFeynman(sparseSize, rhoPrim, q0, coord0, over, orb,&
      & neighborList, nNeighbor, species, iSparseStart, img2CentCell)
    integer, intent(in) :: sparseSize
    real(dp), intent(in) :: rhoPrim(:,:)
    real(dp), intent(in) :: q0(:,:,:)
    real(dp), intent(in) :: coord0(:,:)
    real(dp), intent(in) :: over(:)

    !> Atomic orbital information
    type(TOrbitals), intent(in) :: orb

    !> list of neighbours for each atom
    type(TNeighborList), intent(in) :: neighborList

    !> Number of neighbours for each of the atoms
    integer, intent(in) :: nNeighbor(:)

    !> species of all atoms in the system
    integer, intent(in) :: species(:)

    !> Index array for the start of atomic blocks in sparse arrays
    integer, intent(in) :: iSparseStart(:,:)

    !> map from image atoms to the original unique atom
    integer, intent(in) :: img2CentCell(:)

    real(dp), allocatable :: hprime(:,:), dipole(:,:), potentialDerivative(:,:)
    integer :: nAtom
    integer :: iAt, ii

    nAtom = size(q0, dim=2)
    allocate(hprime(sparseSize, 1))
    allocate(dipole(size(q0, dim=1), nAtom))
    allocate(potentialDerivative(nAtom, 1))
    write(stdOut, "(A)", advance='no') 'Hellmann Feynman dipole:'

    ! loop over directions
    do ii = 1, 3
      potentialDerivative(:,:) = 0.0_dp
      ! Potential from dH/dE
      potentialDerivative(:,1) = -coord0(ii,:)
      hprime(:,:) = 0.0_dp
      dipole(:,:) = 0.0_dp
      call add_shift(hprime, over, nNeighbor, neighborList%iNeighbor, species, orb, iSparseStart,&
          & nAtom, img2CentCell, potentialDerivative)

      ! evaluate <psi| dH/dE | psi>
      call mulliken(dipole, hprime(:,1), rhoPrim(:,1), orb, neighborList%iNeighbor, nNeighbor,&
          & img2CentCell, iSparseStart)

      ! add nuclei term for derivative wrt E
      do iAt = 1, nAtom
        dipole(1, iAt) = dipole(1, iAt) + sum(q0(:, iAt, 1)) * coord0(ii, iAt)
      end do
      write(stdOut, "(F12.8)", advance='no') sum(dipole)
    end do
    write(stdOut, *) " au"

  end subroutine checkDipoleViaHellmannFeynman


  !> Calculate the energy weighted density matrix
  !>
  !> NOTE: Dense eigenvector and overlap matrices are overwritten.
  !>
  subroutine getEnergyWeightedDensity(env, denseDesc, forceType, filling, eigen, kPoint, kWeight,&
      & neighborList, nNeighbor, orb, iSparseStart, img2CentCell, iCellVEc, cellVec, tRealHS, ham,&
      & over, parallelKS, ERhoPrim, HSqrReal, SSqrReal, HSqrCplx, SSqrCplx)

    !> Environment settings
    type(TEnvironment), intent(in) :: env

    !> Dense matrix descriptor
    type(TDenseDescr), intent(in) :: denseDesc

    !> Force type
    integer, intent(in) :: forceType

    !> Occupations of single particle states in the ground state
    real(dp), intent(in) :: filling(:,:,:)

    !> Eigenvalues
    real(dp), intent(in) :: eigen(:,:,:)

    !> K-points
    real(dp), intent(in) :: kPoint(:,:)

    !> Weights for k-points
    real(dp), intent(in) :: kWeight(:)

    !> list of neighbours for each atom
    type(TNeighborList), intent(in) :: neighborList

    !> Number of neighbours for each of the atoms
    integer, intent(in) :: nNeighbor(:)

    !> Atomic orbital information
    type(TOrbitals), intent(in) :: orb

    !> Index array for the start of atomic blocks in sparse arrays
    integer, intent(in) :: iSparseStart(:,:)

    !> map from image atoms to the original unique atom
    integer, intent(in) :: img2CentCell(:)

    !> Index for which unit cell atoms are associated with
    integer, intent(in) :: iCellVec(:)

    !> Vectors (in units of the lattice constants) to cells of the lattice
    real(dp), intent(in) :: cellVec(:,:)

    !> Is the hamitonian real (no k-points/molecule/gamma point)?
    logical, intent(in) :: tRealHS

    !> Sparse Hamiltonian
    real(dp), intent(in) :: ham(:,:)

    !> Sparse overlap
    real(dp), intent(in) :: over(:)

    !> K-points and spins to process
    type(TParallelKS), intent(in) :: parallelKS

    real(dp), intent(out) :: ERhoPrim(:)

    !> Storage for dense hamiltonian matrix
    real(dp), intent(inout), optional :: HSqrReal(:,:,:)

    !> Storage for dense overlap matrix
    real(dp), intent(inout), optional :: SSqrReal(:,:)

    !> Storage for dense hamitonian matrix (complex case)
    complex(dp), intent(inout), optional :: HSqrCplx(:,:,:)

    !> Storage for dense overlap matrix (complex case)
    complex(dp), intent(inout), optional :: SSqrCplx(:,:)

    integer :: nSpin

    nSpin = size(ham, dim=2)

    if (nSpin == 4) then
      call getEDensityMtxFromPauliEigvecs(env, denseDesc, filling, eigen, kPoint, kWeight,&
          & neighborList, nNeighbor, orb, iSparseStart, img2CentCell, iCellVec, cellVec, tRealHS,&
          & parallelKS, HSqrCplx, SSqrCplx, ERhoPrim)
    else if (tRealHS) then
      call getEDensityMtxFromRealEigvecs(env, denseDesc, forceType, filling, eigen, neighborList,&
          & nNeighbor, orb, iSparseStart, img2CentCell, ham, over, parallelKS, HSqrReal, SSqrReal,&
          & ERhoPrim)
    else
      call getEDensityMtxFromComplexEigvecs(env, denseDesc, forceType, filling, eigen, kPoint,&
          & kWeight, neighborList, nNeighbor, orb, iSparseStart, img2CentCell, iCellVec, cellVec,&
          & ham, over, parallelKS, HSqrCplx, SSqrCplx, ERhoPrim)
    end if

  end subroutine getEnergyWeightedDensity


  !> Calculates density matrix from real eigenvectors.
  subroutine getEDensityMtxFromRealEigvecs(env, denseDesc, forceType, filling, eigen, neighborList,&
      & nNeighbor, orb, iSparseStart, img2CentCell, ham, over, parallelKS, eigvecsReal, work,&
      & ERhoPrim)

    !> Environment settings
    type(TEnvironment), intent(in) :: env

    !> Dense matrix descriptor
    type(TDenseDescr), intent(in) :: denseDesc

    !> How to calculate the force
    integer, intent(in) :: forceType

    !> Occupations of single particle states in the ground state
    real(dp), intent(in) :: filling(:,:,:)

    !> Eigenvalues
    real(dp), intent(in) :: eigen(:,:,:)

    !> list of neighbours for each atom
    type(TNeighborList), intent(in) :: neighborList

    !> Number of neighbours for each of the atoms
    integer, intent(in) :: nNeighbor(:)

    !> Atomic orbital information
    type(TOrbitals), intent(in) :: orb

    !> Index array for the start of atomic blocks in sparse arrays
    integer, intent(in) :: iSparseStart(:,:)

    !> map from image atoms to the original unique atom
    integer, intent(in) :: img2CentCell(:)

    !> Sparse Hamiltonian
    real(dp), intent(in) :: ham(:,:)

    !> Sparse overlap
    real(dp), intent(in) :: over(:)

    !> K-points and spins to process
    type(TParallelKS), intent(in) :: parallelKS

    !> Eigenvectors (NOTE: they will be rewritten with work data on exit!)
    real(dp), intent(inout) :: eigvecsReal(:,:,:)

    !> Work array for storing temporary data
    real(dp), intent(out) :: work(:,:)

    !> Energy weighted density matrix
    real(dp), intent(out) :: ERhoPrim(:)

    real(dp), allocatable :: work2(:,:)
    integer :: nSpin, nLocalRows, nLocalCols, nOrb
    integer :: iKS, iS

    nSpin = size(eigen, dim=3)
    nLocalRows = size(eigvecsReal, dim=1)
    nLocalCols = size(eigvecsReal, dim=2)
    nOrb = denseDesc%iAtomStart(size(denseDesc%iAtomStart)) - 1
    if (forceType == 2 .or. forceType == 3) then
      allocate(work2(nLocalRows, nLocalCols))
    end if

    ERhoPrim(:) = 0.0_dp
    do iKS = 1, parallelKS%nLocalKS
      iS = parallelKS%localKS(2, iKS)

      select case (forceType)

      case(0)
        ! Original (non-consistent) scheme
      #:if WITH_SCALAPACK
        call makeDensityMtxRealBlacs(env%blacs%orbitalGrid, denseDesc%blacsOrbSqr, filling(:,1,iS),&
            & eigvecsReal(:,:,iKS), work, eigen(:,1,iS))
      #:else
        if (tDensON2) then
          call makeDensityMatrix(work, eigvecsReal(:,:,iKS), filling(:,1,iS), eigen(:,1,iS),&
              & neighborlist%iNeighbor, nNeighbor, orb, denseDesc%iAtomStart, img2CentCell)
        else
          call makeDensityMatrix(work, eigvecsReal(:,:,iKS), filling(:,1,iS), eigen(:,1,iS))
        end if
      #:endif

      case(2)
        ! Correct force for XLBOMD for T=0K (DHD)
      #:if WITH_SCALAPACK
        call unpackHSRealBlacs(env%blacs, ham(:,iS), neighborList%iNeighbor, nNeighbor,&
            & iSparseStart, img2CentCell, denseDesc, work)
        call makeDensityMtxRealBlacs(env%blacs%orbitalGrid, denseDesc%blacsOrbSqr, filling(:,1,iS),&
            & eigVecsReal(:,:,iKS), work2)
        call pblasfx_psymm(work2, denseDesc%blacsOrbSqr, work, denseDesc%blacsOrbSqr,&
            & eigvecsReal(:,:,iKS), denseDesc%blacsOrbSqr, side="L")
        call pblasfx_psymm(work2, denseDesc%blacsOrbSqr, eigvecsReal(:,:,iKS),&
            & denseDesc%blacsOrbSqr, work, denseDesc%blacsOrbSqr, side="R", alpha=0.5_dp)
      #:else
        call unpackHS(work, ham(:,iS), neighborlist%iNeighbor, nNeighbor, denseDesc%iAtomStart,&
            & iSparseStart, img2CentCell)
        call blockSymmetrizeHS(work, denseDesc%iAtomStart)
        call makeDensityMatrix(work2, eigvecsReal(:,:,iKS), filling(:,1,iS))
        ! D H
        call symm(eigvecsReal(:,:,iKS), "L", work2, work)
        ! (D H) D
        call symm(work, "R", work2, eigvecsReal(:,:,iKS), alpha=0.5_dp)
      #:endif

      case(3)
        ! Correct force for XLBOMD for T <> 0K (DHS^-1 + S^-1HD)
      #:if WITH_SCALAPACK
        call makeDensityMtxRealBlacs(env%blacs%orbitalGrid, denseDesc%blacsOrbSqr, filling(:,1,iS),&
            & eigVecsReal(:,:,iKS), work)
        call unpackHSRealBlacs(env%blacs, ham(:,iS), neighborlist%iNeighbor, nNeighbor,&
            & iSparseStart, img2CentCell, denseDesc, work2)
        call pblasfx_psymm(work, denseDesc%blacsOrbSqr, work2, denseDesc%blacsOrbSqr,&
            & eigvecsReal(:,:,iKS), denseDesc%blacsOrbSqr, side="L")
        call unpackHSRealBlacs(env%blacs, over, neighborlist%iNeighbor, nNeighbor, iSparseStart,&
            & img2CentCell, denseDesc, work)
        call psymmatinv(denseDesc%blacsOrbSqr, work)
        call pblasfx_psymm(work, denseDesc%blacsOrbSqr, eigvecsReal(:,:,iKS),&
            & denseDesc%blacsOrbSqr, work2, denseDesc%blacsOrbSqr, side="R", alpha=0.5_dp)
        work(:,:) = work2
        call pblasfx_ptran(work2, denseDesc%blacsOrbSqr, work, denseDesc%blacsOrbSqr, alpha=1.0_dp,&
            & beta=1.0_dp)
      #:else
        call makeDensityMatrix(work, eigvecsReal(:,:,iKS), filling(:,1,iS))
        call unpackHS(work2, ham(:,iS), neighborlist%iNeighbor, nNeighbor, denseDesc%iAtomStart,&
            & iSparseStart, img2CentCell)
        call blocksymmetrizeHS(work2, denseDesc%iAtomStart)
        call symm(eigvecsReal(:,:,iKS), "L", work, work2)
        call unpackHS(work, over, neighborlist%iNeighbor, nNeighbor, denseDesc%iAtomStart,&
            & iSparseStart, img2CentCell)
        call symmatinv(work)
        call symm(work2, "R", work, eigvecsReal(:,:,iKS), alpha=0.5_dp)
        work(:,:) = work2 + transpose(work2)
      #:endif
      end select

    #:if WITH_SCALAPACK
      call packRhoRealBlacs(env%blacs, denseDesc, work, neighborList%iNeighbor, nNeighbor,&
          & orb%mOrb, iSparseStart, img2CentCell, ERhoPrim)
    #:else
      call packHS(ERhoPrim, work, neighborList%iNeighbor, nNeighbor, orb%mOrb,&
          & denseDesc%iAtomStart, iSparseStart, img2CentCell)
    #:endif
    end do

  #:if WITH_SCALAPACK
    ! Add up and distribute energy weighted density matrix contribution from each group
    call mpifx_allreduceip(env%mpi%globalComm, ERhoPrim, MPI_SUM)
  #:endif

  end subroutine getEDensityMtxFromRealEigvecs


  !> Calculates density matrix from complex eigenvectors.
  subroutine getEDensityMtxFromComplexEigvecs(env, denseDesc, forceType, filling, eigen, kPoint,&
      & kWeight, neighborList, nNeighbor, orb, iSparseStart, img2CentCell, iCellVec, cellVec,&
      & ham, over, parallelKS, eigvecsCplx, work, ERhoPrim)

    !> Environment settings
    type(TEnvironment), intent(in) :: env

    !> Dense matrix descriptor
    type(TDenseDescr), intent(in) :: denseDesc

    integer, intent(in) :: forceType

    !> Occupations of single particle states in the ground state
    real(dp), intent(in) :: filling(:,:,:)
    real(dp), intent(in) :: eigen(:,:,:)
    real(dp), intent(in) :: kPoint(:,:)

    !> Weights for k-points
    real(dp), intent(in) :: kWeight(:)

    !> list of neighbours for each atom
    type(TNeighborList), intent(in) :: neighborList

    !> Number of neighbours for each of the atoms
    integer, intent(in) :: nNeighbor(:)

    !> Atomic orbital information
    type(TOrbitals), intent(in) :: orb

    !> Index array for the start of atomic blocks in sparse arrays
    integer, intent(in) :: iSparseStart(:,:)

    !> map from image atoms to the original unique atom
    integer, intent(in) :: img2CentCell(:)

    !> Index for which unit cell atoms are associated with
    integer, intent(in) :: iCellVec(:)

    !> Vectors (in units of the lattice constants) to cells of the lattice
    real(dp), intent(in) :: cellVec(:,:)

    !> Sparse Hamiltonian
    real(dp), intent(in) :: ham(:,:)

    !> Sparse overlap
    real(dp), intent(in) :: over(:)

    !> K-points and spins to process
    type(TParallelKS), intent(in) :: parallelKS

    complex(dp), intent(inout) :: eigvecsCplx(:,:,:)
    complex(dp), intent(inout) :: work(:,:)
    real(dp), intent(out) :: ERhoPrim(:)

    complex(dp), allocatable :: work2(:,:)
    integer :: nLocalRows, nLocalCols, nOrb
    integer :: iKS, iS, iK

    nLocalRows = size(eigvecsCplx, dim=1)
    nLocalCols = size(eigvecsCplx, dim=2)
    nOrb = denseDesc%iAtomStart(size(denseDesc%iAtomStart)) - 1

    if (forceType == 2 .or. forceType == 3) then
      allocate(work2(nLocalRows, nLocalCols))
    end if

    ERhoPrim(:) = 0.0_dp
    do iKS = 1, parallelKS%nLocalKS
      iK = parallelKS%localKS(1, iKS)
      iS = parallelKS%localKS(2, iKS)

      select case (forceType)

      case(0)
        ! Original (non-consistent) scheme
      #:if WITH_SCALAPACK
        call makeDensityMtxCplxBlacs(env%blacs%orbitalGrid, denseDesc%blacsOrbSqr, filling(:,iK,iS),&
            & eigvecsCplx(:,:,iKS), work, eigen(:,iK,iS))
      #:else
        if (tDensON2) then
          call makeDensityMatrix(work, eigvecsCplx(:,:,iKS), filling(:,iK,iS),&
              & eigen(:,iK, iS), neighborlist%iNeighbor, nNeighbor, orb, denseDesc%iAtomStart,&
              & img2CentCell)
        else
          call makeDensityMatrix(work, eigvecsCplx(:,:,iKS), filling(:,iK,iS), eigen(:,iK, iS))
        end if
      #:endif

      case(2)
        ! Correct force for XLBOMD for T=0K (DHD)
      #:if WITH_SCALAPACK
        call unpackHSCplxBlacs(env%blacs, ham(:,iS), kPoint(:,iK), neighborList%iNeighbor,&
            & nNeighbor, iCellVec, cellVec, iSparseStart, img2CentCell, denseDesc, work)
        call makeDensityMtxCplxBlacs(env%blacs%orbitalGrid, denseDesc%blacsOrbSqr, filling(:,1,iS),&
            & eigvecsCplx(:,:,iKS), work2)
        call pblasfx_phemm(work2, denseDesc%blacsOrbSqr, work, denseDesc%blacsOrbSqr,&
            & eigvecsCplx(:,:,iKS), denseDesc%blacsOrbSqr, side="L")
        call pblasfx_phemm(work2, denseDesc%blacsOrbSqr, eigvecsCplx(:,:,iKS),&
            & denseDesc%blacsOrbSqr, work, denseDesc%blacsOrbSqr, side="R", alpha=(0.5_dp, 0.0_dp))
      #:else
        call makeDensityMatrix(work2, eigvecsCplx(:,:,iKS), filling(:,iK,iS))
        call unpackHS(work, ham(:,iS), kPoint(:,iK), neighborlist%iNeighbor, nNeighbor,&
            & iCellVec, cellVec, denseDesc%iAtomStart, iSparseStart, img2CentCell)
        call blockHermitianHS(work, denseDesc%iAtomStart)
        call hemm(eigvecsCplx(:,:,iKS), "L", work2, work)
        call hemm(work, "R", work2, eigvecsCplx(:,:,iKS), alpha=(0.5_dp, 0.0_dp))
      #:endif

      case(3)
        ! Correct force for XLBOMD for T <> 0K (DHS^-1 + S^-1HD)
      #:if WITH_SCALAPACK
        call makeDensityMtxCplxBlacs(env%blacs%orbitalGrid, denseDesc%blacsOrbSqr, filling(:,iK,iS),&
            & eigVecsCplx(:,:,iKS), work)
        call unpackHSCplxBlacs(env%blacs, ham(:,iS), kPoint(:,iK), neighborlist%iNeighbor,&
            & nNeighbor, iCellVec, cellVec, iSparseStart, img2CentCell, denseDesc, work2)
        call pblasfx_phemm(work, denseDesc%blacsOrbSqr, work2, denseDesc%blacsOrbSqr,&
            & eigvecsCplx(:,:,iKS), denseDesc%blacsOrbSqr, side="L")
        call unpackHSCplxBlacs(env%blacs, over, kPoint(:,iK), neighborlist%iNeighbor,&
            & nNeighbor, iCellVec, cellVec, iSparseStart, img2CentCell, denseDesc, work)
        call phermatinv(denseDesc%blacsOrbSqr, work)
        call pblasfx_phemm(work, denseDesc%blacsOrbSqr, eigvecsCplx(:,:,iKS),&
            & denseDesc%blacsOrbSqr, work2, denseDesc%blacsOrbSqr, side="R", alpha=(0.5_dp, 0.0_dp))
        work(:,:) = work2
        call pblasfx_ptranc(work2, denseDesc%blacsOrbSqr, work, denseDesc%blacsOrbSqr,&
            & alpha=(1.0_dp, 0.0_dp), beta=(1.0_dp, 0.0_dp))
      #:else
        call makeDensityMatrix(work, eigvecsCplx(:,:,iKS), filling(:,iK,iS))
        call unpackHS(work2, ham(:,iS), kPoint(:,iK), neighborlist%iNeighbor, nNeighbor,&
            & iCellVec, cellVec, denseDesc%iAtomStart, iSparseStart, img2CentCell)
        call blockHermitianHS(work2, denseDesc%iAtomStart)
        call hemm(eigvecsCplx(:,:,iKS), "L", work, work2)
        call unpackHS(work, over, kPoint(:,iK), neighborlist%iNeighbor, nNeighbor, iCellVec,&
            & cellVec, denseDesc%iAtomStart, iSparseStart, img2CentCell)
        call hermatinv(work)
        call hemm(work2, "R", work, eigvecsCplx(:,:,iKS), alpha=(0.5_dp, 0.0_dp))
        work(:,:) = work2 + transpose(conjg(work2))
      #:endif
      end select

    #:if WITH_SCALAPACK
      call packRhoCplxBlacs(env%blacs, denseDesc, work, kPoint(:,iK), kWeight(iK),&
          &neighborList%iNeighbor, nNeighbor, orb%mOrb, iCellVec, cellVec, iSparseStart,&
          & img2CentCell, ERhoPrim)
    #:else
      call packHS(ERhoPrim, work, kPoint(:,iK), kWeight(iK), neighborList%iNeighbor,&
          & nNeighbor, orb%mOrb, iCellVec, cellVec, denseDesc%iAtomStart, iSparseStart,&
          & img2CentCell)
    #:endif
    end do

  #:if WITH_SCALAPACK
    ! Add up and distribute energy weighted density matrix contribution from each group
    call mpifx_allreduceip(env%mpi%globalComm, ERhoPrim, MPI_SUM)
  #:endif

  end subroutine getEDensityMtxFromComplexEigvecs


  !> Calculates density matrix from Pauli-type two component eigenvectors.
  subroutine getEDensityMtxFromPauliEigvecs(env, denseDesc, filling, eigen, kPoint, kWeight,&
      & neighborList, nNeighbor, orb, iSparseStart, img2CentCell, iCellVec, cellVec, tRealHS,&
      & parallelKS, eigvecsCplx, work, ERhoPrim)

    !> Environment settings
    type(TEnvironment), intent(in) :: env

    !> Dense matrix descriptor
    type(TDenseDescr), intent(in) :: denseDesc

    !> Occupations of single particle states in the ground state
    real(dp), intent(in) :: filling(:,:,:)

    !> Eigenvalues
    real(dp), intent(in) :: eigen(:,:,:)

    !> K-points
    real(dp), intent(in) :: kPoint(:,:)

    !> Weights for k-points
    real(dp), intent(in) :: kWeight(:)

    !> list of neighbours for each atom
    type(TNeighborList), intent(in) :: neighborList

    !> Number of neighbours for each of the atoms
    integer, intent(in) :: nNeighbor(:)

    !> Atomic orbital information
    type(TOrbitals), intent(in) :: orb

    !> Index array for the start of atomic blocks in sparse arrays
    integer, intent(in) :: iSparseStart(:,:)

    !> map from image atoms to the original unique atom
    integer, intent(in) :: img2CentCell(:)

    !> Index for which unit cell atoms are associated with
    integer, intent(in) :: iCellVec(:)

    !> Vectors (in units of the lattice constants) to cells of the lattice
    real(dp), intent(in) :: cellVec(:,:)

    !> Is the hamitonian real (no k-points/molecule/gamma point)?
    logical, intent(in) :: tRealHS

    !> K-points and spins to process
    type(TParallelKS), intent(in) :: parallelKS

    !> Eigenvectors
    complex(dp), intent(inout) :: eigvecsCplx(:,:,:)

    !> Work array
    complex(dp), intent(out) :: work(:,:)

    !> Sparse energy weighted density matrix
    real(dp), intent(out) :: ERhoPrim(:)

    integer :: iKS, iK

    ERhoPrim(:) = 0.0_dp
    do iKS = 1, parallelKS%nLocalKS
      iK = parallelKS%localKS(1, iKS)
    #:if WITH_SCALAPACK
      call makeDensityMtxCplxBlacs(env%blacs%orbitalGrid, denseDesc%blacsOrbSqr, filling(:,iK,1),&
          & eigvecsCplx(:,:,iKS), work, eigen(:,iK,1))
      call packERhoPauliBlacs(env%blacs, denseDesc, work, kPoint(:,iK), kWeight(iK),&
          & neighborList%iNeighbor, nNeighbor, orb%mOrb, iCellVec, cellVec, iSparseStart,&
          & img2CentCell, ERhoPrim)
    #:else
      call makeDensityMatrix(work, eigvecsCplx(:,:,iKS), filling(:,iK,1), eigen(:,iK,1))
      if (tRealHS) then
        call packERho(ERhoPrim, work, neighborList%iNeighbor, nNeighbor, orb%mOrb,&
            & denseDesc%iAtomStart, iSparseStart, img2CentCell)
      else
        call packERho(ERhoPrim, work, kPoint(:,iK), kWeight(iK), neighborList%iNeighbor,&
            & nNeighbor, orb%mOrb, iCellVec, cellVec, denseDesc%iAtomStart, iSparseStart,&
            & img2CentCell)
      end if
    #:endif
    end do

  #:if WITH_SCALAPACK
    ! Add up and distribute energy weighted density matrix contribution from each group
    call mpifx_allreduceip(env%mpi%globalComm, ERhoPrim, MPI_SUM)
  #:endif

  end subroutine getEDensityMtxFromPauliEigvecs


  !> Calculates the gradients
<<<<<<< HEAD
  subroutine getGradients(env, tScc, tEField, tXlbomd, nonSccDeriv, Efield, rhoPrim, ERhoPrim,&
      & qOutput, q0, skHamCont, skOverCont, pRepCont, neighborList, nNeighbor, species,&
      & img2CentCell, iSparseStart, orb, potential, coord, dispersion, derivs, iRhoPrim, thirdOrd,&
      & chrgForces)

    !> Environment settings
    type(TEnvironment), intent(in) :: env
=======
  subroutine getGradients(sccCalc, tEField, tXlbomd, nonSccDeriv, Efield, rhoPrim,&
      & ERhoPrim, qOutput, q0, skHamCont, skOverCont, pRepCont, neighborList, nNeighbor, species, &
      & img2CentCell, iSparseStart, orb, potential, coord, dispersion, derivs, iRhoPrim, thirdOrd, &
      & chrgForces)
>>>>>>> 3598138e

    !> SCC module internal variables
    type(TScc), allocatable, intent(in) :: sccCalc

    !> external electric field
    logical, intent(in) :: tEField

    !> extended Lagrangian active?
    logical, intent(in) :: tXlbomd

    !> method for calculating derivatives of S and H0
    type(NonSccDiff), intent(in) :: nonSccDeriv

    !> Any applied electric field
    real(dp), intent(in) :: Efield(:)

    !> sparse density matrix
    real(dp), intent(in) :: rhoPrim(:,:)

    !> energy  weighted density matrix
    real(dp), intent(in) :: ERhoPrim(:)

    !> electron populations (may be unallocated for non-scc case)
    real(dp), allocatable, intent(in) :: qOutput(:,:,:)

    !> reference atomic charges (may be unallocated for non-scc case)
    real(dp), allocatable, intent(in) :: q0(:,:,:)

    !> non-SCC hamiltonian information
    type(OSlakoCont), intent(in) :: skHamCont

    !> overlap information
    type(OSlakoCont), intent(in) :: skOverCont

    !> repulsive information
    type(ORepCont), intent(in) :: pRepCont

    !> list of neighbours for each atom
    type(TNeighborList), intent(in) :: neighborList

    !> Number of neighbours for each of the atoms
    integer, intent(in) :: nNeighbor(:)

    !> species of all atoms in the system
    integer, intent(in) :: species(:)

    !> map from image atoms to the original unique atom
    integer, intent(in) :: img2CentCell(:)

    !> Index array for the start of atomic blocks in sparse arrays
    integer, intent(in) :: iSparseStart(:,:)

    !> Atomic orbital information
    type(TOrbitals), intent(in) :: orb

    !>  potential acting on the system
    type(TPotentials), intent(in) :: potential

    !> atomic coordinates
    real(dp), intent(in) :: coord(:,:)

    ! Workaround:ifort 17.0: Pass as allocatable instead of optional to prevent segfault
    !> dispersion interactions
    class(DispersionIface), intent(inout), allocatable :: dispersion

    !> derivatives of energy wrt to atomic positions
    real(dp), intent(out) :: derivs(:,:)

    !> imaginary part of density matrix
    real(dp), intent(in), optional :: iRhoPrim(:,:)

    !> Is 3rd order SCC being used
    type(ThirdOrder), intent(inout), optional :: thirdOrd

    !> forces on external charges
    real(dp), intent(out), optional :: chrgForces(:,:)

    real(dp), allocatable :: tmpDerivs(:,:)
    logical :: tImHam, tExtChrg, tSccCalc
    integer :: nAtom
    integer :: ii

    tSccCalc = allocated(sccCalc)
    tImHam = present(iRhoPrim)
    tExtChrg = present(chrgForces)
    nAtom = size(derivs, dim=2)

    derivs(:,:) = 0.0_dp

    if (.not. (tSccCalc .or. tEField)) then
      ! No external or internal potentials
      if (tImHam) then
        call derivative_shift(derivs, nonSccDeriv, rhoPrim, iRhoPrim, ERhoPrim, skHamCont,&
            & skOverCont, coord, species, neighborList%iNeighbor, nNeighbor, img2CentCell,&
            & iSparseStart, orb, potential%intBlock, potential%iorbitalBlock)
      else
        call derivative_shift(derivs, nonSccDeriv, rhoPrim(:,1), ERhoPrim, skHamCont, skOverCont,&
            & coord, species, neighborList%iNeighbor, nNeighbor, img2CentCell, iSparseStart, orb)
      end if
    else
      if (tImHam) then
        call derivative_shift(derivs, nonSccDeriv, rhoPrim, iRhoPrim, ERhoPrim, skHamCont,&
            & skOverCont, coord, species, neighborList%iNeighbor, nNeighbor, img2CentCell,&
            & iSparseStart, orb, potential%intBlock, potential%iorbitalBlock)
      else
        call derivative_shift(derivs, nonSccDeriv, rhoPrim, ERhoPrim, skHamCont, skOverCont, coord,&
            & species, neighborList%iNeighbor, nNeighbor, img2CentCell, iSparseStart, orb,&
            & potential%intBlock)
      end if

      if (tExtChrg) then
        chrgForces(:,:) = 0.0_dp
        if (tXlbomd) then
          call error("XLBOMD does not work with external charges yet!")
        else
<<<<<<< HEAD
          call addForceDCSCC(env, derivs, species, neighborList%iNeighbor, img2CentCell, coord,&
=======
          call sccCalc%addForceDc(derivs, species, neighborList%iNeighbor, img2CentCell, coord,&
>>>>>>> 3598138e
              & chrgForces)
        end if
      elseif (tSccCalc) then
        if (tXlbomd) then
<<<<<<< HEAD
          call addForceDCSCC_Xlbomd(env, species, orb, neighborList%iNeighbor, img2CentCell, coord,&
              & qOutput, q0, derivs)
        else
          call addForceDCSCC(env, derivs, species, neighborList%iNeighbor, img2CentCell, coord)
=======
          call sccCalc%addForceDcXlbomd(species, orb, neighborList%iNeighbor, img2CentCell, coord,&
              & qOutput, q0, derivs)
        else
          call sccCalc%addForceDc(derivs, species, neighborList%iNeighbor, img2CentCell, coord)
>>>>>>> 3598138e
        end if
      end if

      if (present(thirdOrd)) then
        if (tXlbomd) then
          call thirdOrd%addGradientDcXlbomd(neighborList, species, coord, img2CentCell, qOutput,&
              & q0, orb, derivs)
        else
          call thirdOrd%addGradientDc(neighborList, species, coord, img2CentCell, derivs)
        end if
      end if

      if (tEField) then
        do ii = 1, 3
          derivs(ii,:) = derivs(ii,:) - sum(q0(:,:,1) - qOutput(:,:,1), dim=1) * EField(ii)
        end do
      end if
    end if

    if (allocated(dispersion)) then
      call dispersion%addGradients(derivs)
    end if

    allocate(tmpDerivs(3, nAtom))
    call getERepDeriv(tmpDerivs, coord, nNeighbor, neighborList%iNeighbor, species, pRepCont,&
        & img2CentCell)
    derivs(:,:) = derivs + tmpDerivs

  end subroutine getGradients


  !> Calculates stress tensor and lattice derivatives.
  subroutine getStress(sccCalc, tEField, nonSccDeriv, EField, rhoPrim, ERhoPrim, qOutput,&
      & q0, skHamCont, skOverCont, pRepCont, neighborList, nNeighbor, species, img2CentCell,&
      & iSparseStart, orb, potential, coord, latVec, invLatVec, cellVol, coord0, dispersion,&
      & totalStress, totalLatDeriv, intPressure, iRhoPrim)

    !> SCC module internal variables
    type(TScc), allocatable, intent(in) :: sccCalc

    !> External electric field
    logical, intent(in) :: tEField

    !> method for calculating derivatives of S and H0
    type(NonSccDiff), intent(in) :: nonSccDeriv

    !> external electric field
    real(dp), intent(in) :: Efield(:)

    !> density matrix
    real(dp), intent(in) :: rhoPrim(:,:)

    !> energy weighted density matrix
    real(dp), intent(in) :: ERhoPrim(:)

    !> electrons in orbitals
    real(dp), intent(in) :: qOutput(:,:,:)

    !> refernce charges
    real(dp), intent(in) :: q0(:,:,:)

    !> non-SCC hamitonian information
    type(OSlakoCont), intent(in) :: skHamCont

    !> overlap information
    type(OSlakoCont), intent(in) :: skOverCont

    !> repulsive information
    type(ORepCont), intent(in) :: pRepCont

    !> list of neighbours for each atom
    type(TNeighborList), intent(in) :: neighborList

    !> Number of neighbours for each of the atoms
    integer, intent(in) :: nNeighbor(:)

    !> species of all atoms in the system
    integer, intent(in) :: species(:)

    !> map from image atoms to the original unique atom
    integer, intent(in) :: img2CentCell(:)

    !> Index array for the start of atomic blocks in sparse arrays
    integer, intent(in) :: iSparseStart(:,:)

    !> Atomic orbital information
    type(TOrbitals), intent(in) :: orb

    !> potentials acting
    type(TPotentials), intent(in) :: potential

    !> coordinates of all atoms
    real(dp), intent(in) :: coord(:,:)

    !> lattice vectors
    real(dp), intent(in) :: latVec(:,:)

    !> inverse of the lattice vectors
    real(dp), intent(in) :: invLatVec(:,:)

    !> unit cell volume
    real(dp), intent(in) :: cellVol

    !> central cell coordinates of atoms
    real(dp), intent(inout) :: coord0(:,:)

    ! Workaround:ifort 17.0: Pass as allocatable instead of optional to prevent segfault
    !> dispersion interactions
    class(DispersionIface), allocatable, intent(inout) :: dispersion

    !> stress tensor
    real(dp), intent(out) :: totalStress(:,:)

    !> energy derivatives with respect to lattice vectors
    real(dp), intent(out) :: totalLatDeriv(:,:)

    !> internal pressure in cell
    real(dp), intent(out) :: intPressure

    !> imaginary part of the density matrix (if present)
    real(dp), intent(in), optional :: iRhoPrim(:,:)

    real(dp) :: tmpStress(3, 3)
    logical :: tImHam

    tImHam = present(iRhoPrim)

    if (allocated(sccCalc)) then
      if (tImHam) then
        call getBlockiStress(totalStress, nonSccDeriv, rhoPrim, iRhoPrim, ERhoPrim, skHamCont,&
            & skOverCont, coord, species, neighborList%iNeighbor, nNeighbor, img2CentCell,&
            & iSparseStart, orb, potential%intBlock, potential%iorbitalBlock, cellVol)
      else
        call getBlockStress(totalStress, nonSccDeriv, rhoPrim, ERhoPrim, skHamCont, skOverCont,&
            & coord, species, neighborList%iNeighbor, nNeighbor, img2CentCell, iSparseStart, orb,&
            & potential%intBlock, cellVol)
      end if
      call sccCalc%addStressDc(totalStress, species, neighborList%iNeighbor, img2CentCell,coord)
    else
      if (tImHam) then
        call getBlockiStress(totalStress, nonSccDeriv, rhoPrim, iRhoPrim, ERhoPrim, skHamCont,&
            & skOverCont, coord, species, neighborList%iNeighbor, nNeighbor, img2CentCell,&
            & iSparseStart, orb, potential%intBlock, potential%iorbitalBlock, cellVol)
      else
        call getNonSCCStress(totalStress, nonSccDeriv, rhoPrim(:,1), ERhoPrim, skHamCont,&
            & skOverCont, coord, species, neighborList%iNeighbor, nNeighbor, img2CentCell,&
            & iSparseStart, orb, cellVol)
      end if
    end if

    if (allocated(dispersion)) then
      call dispersion%getStress(tmpStress)
      totalStress(:,:) = totalStress + tmpStress
    end if

    if (tEField) then
      call getEFieldStress(latVec, cellVol, q0, qOutput, Efield, coord0, tmpStress)
      totalStress(:,:) = totalStress + tmpStress
    end if

    call getRepulsiveStress(tmpStress, coord, nNeighbor, neighborList%iNeighbor, species,&
        & img2CentCell, pRepCont, cellVol)
    totalStress(:,:) = totalStress + tmpStress

    intPressure = (totalStress(1,1) + totalStress(2,2) + totalStress(3,3)) / 3.0_dp
    totalLatDeriv(:,:) = -cellVol * matmul(totalStress, invLatVec)

  end subroutine getStress


  !> Calculates stress from external electric field.
  subroutine getEFieldStress(latVec, cellVol, q0, qOutput, Efield, coord0, stress)

    !> lattice vectors
    real(dp), intent(in) :: latVec(:,:)

    !> unit cell volume
    real(dp), intent(in) :: cellVol

    !> reference atomic charges
    real(dp), intent(in) :: q0(:,:,:)

    !> number of electrons in each orbital
    real(dp), intent(in) :: qOutput(:,:,:)

    !> external electric field
    real(dp), intent(in) :: Efield(:)

    !> central cell coordinates of atoms
    real(dp), intent(inout) :: coord0(:,:)

    !> Stress tensor
    real(dp), intent(out) :: stress(:,:)

    real(dp) :: latDerivs(3,3)
    integer :: nAtom
    integer :: iAtom, ii, jj

    nAtom = size(coord0, dim=2)

    latDerivs(:,:) = 0.0_dp
    call cart2frac(coord0, latVec)
    do iAtom = 1, nAtom
      do ii = 1, 3
        do jj = 1, 3
          latDerivs(jj,ii) =  latDerivs(jj,ii)&
              & - sum(q0(:,iAtom,1) - qOutput(:,iAtom,1), dim=1) * EField(ii) * coord0(jj,iAtom)
        end do
      end do
    end do
    call frac2cart(coord0, latVec)
    stress(:,:) = -matmul(latDerivs, transpose(latVec)) / cellVol

  end subroutine getEFieldStress


  !> Removes forces components along constraint directions
  subroutine constrainForces(conAtom, conVec, derivss)

    !> atoms being constrained
    integer, intent(in) :: conAtom(:)

    !> vector to project out forces
    real(dp), intent(in) :: conVec(:,:)

    !> on input energy derivatives, on exit resulting projected derivatives
    real(dp), intent(inout) :: derivss(:,:)

    integer :: ii, iAtom

    ! Set force components along constraint vectors zero
    do ii = 1, size(conAtom)
      iAtom = conAtom(ii)
      derivss(:,iAtom) = derivss(:,iAtom)&
          & - conVec(:,ii) * dot_product(conVec(:,ii), derivss(:,iAtom))
    end do

  end subroutine constrainForces


  !> Flattens lattice components and applies lattice optimisation constraints.
  subroutine constrainLatticeDerivs(totalLatDerivs, normLatVecs, tLatOptFixAng,&
      & tLatOptFixLen, tLatOptIsotropic, constrLatDerivs)

    !> energy derivative with respect to lattice vectors
    real(dp), intent(in) :: totalLatDerivs(:,:)

    !> unit normals parallel to lattice vectors
    real(dp), intent(in) :: normLatVecs(:,:)

    !> Are the angles of the lattice being fixed during optimisation?
    logical, intent(in) :: tLatOptFixAng

    !> Are the magnitude of the lattice vectors fixed
    logical, intent(in) :: tLatOptFixLen(:)

    !> is the optimisation isotropic
    logical, intent(in) :: tLatOptIsotropic

    !> lattice vectors returned by the optimizer
    real(dp), intent(out) :: constrLatDerivs(:)

    real(dp) :: tmpLatDerivs(3, 3)
    integer :: ii

    tmpLatDerivs(:,:) = totalLatDerivs
    constrLatDerivs = reshape(tmpLatDerivs, [9])
    if (tLatOptFixAng) then
      ! project forces to be along original lattice
      tmpLatDerivs(:,:) = tmpLatDerivs * normLatVecs
      constrLatDerivs(:) = 0.0_dp
      if (any(tLatOptFixLen)) then
        do ii = 1, 3
          if (.not. tLatOptFixLen(ii)) then
            constrLatDerivs(ii) = sum(tmpLatDerivs(:,ii))
          end if
        end do
      else
        constrLatDerivs(1:3) = sum(tmpLatDerivs, dim=1)
      end if
    elseif (tLatOptIsotropic) then
      tmpLatDerivs(:,:) = tmpLatDerivs * normLatVecs
      constrLatDerivs(:) = 0.0_dp
      constrLatDerivs(1) = sum(tmpLatDerivs)
    end if

  end subroutine constrainLatticeDerivs


  !> Unfold contrained lattice vectors to full one.
  subroutine unconstrainLatticeVectors(constrLatVecs, origLatVecs, tLatOptFixAng, tLatOptFixLen,&
      & tLatOptIsotropic, newLatVecs)

    !> packaged up lattice vectors (depending on optimisation mode)
    real(dp), intent(in) :: constrLatVecs(:)

    !> original vectors at start
    real(dp), intent(in) :: origLatVecs(:,:)

    !> Are the angles of the lattice vectors fixed
    logical, intent(in) :: tLatOptFixAng

    !> are the magnitudes of the lattice vectors fixed
    logical, intent(in) :: tLatOptFixLen(:)

    !> is the optimisation isotropic
    logical, intent(in) :: tLatOptIsotropic

    !> resulting lattice vectors
    real(dp), intent(out) :: newLatVecs(:,:)

    real(dp) :: tmpLatVecs(9)
    integer :: ii

    tmpLatVecs(:) = constrLatVecs
    if (tLatOptFixAng) then
      ! Optimization uses scaling factor of lattice vectors
      if (any(tLatOptFixLen)) then
        do ii = 3, 1, -1
          if (.not. tLatOptFixLen(ii)) then
            tmpLatVecs(3 * ii - 2 : 3 * ii) =  tmpLatVecs(ii) * origLatVecs(:,ii)
          else
            tmpLatVecs(3 * ii - 2 : 3 * ii) =  origLatVecs(:,ii)
          end if
        end do
      else
        tmpLatVecs(7:9) =  tmpLatVecs(3) * origLatVecs(:,3)
        tmpLatVecs(4:6) =  tmpLatVecs(2) * origLatVecs(:,2)
        tmpLatVecs(1:3) =  tmpLatVecs(1) * origLatVecs(:,1)
      end if
    else if (tLatOptIsotropic) then
      ! Optimization uses scaling factor unit cell
      do ii = 3, 1, -1
        tmpLatVecs(3 * ii - 2 : 3 * ii) =  tmpLatVecs(1) * origLatVecs(:,ii)
      end do
    end if
    newLatVecs(:,:) = reshape(tmpLatVecs, [3, 3])

  end subroutine unconstrainLatticeVectors


  !> Returns the coordinates for the next Hessian calculation step.
  subroutine getNextDerivStep(derivDriver, derivs, indMovedAtoms, coords, tGeomEnd)

    !> Driver for the finite difference second derivatives
    type(OnumDerivs), intent(inout) :: derivDriver

    !> first derivatives of energy at the current coordinates
    real(dp), intent(in) :: derivs(:,:)

    !> moving atoms
    integer, intent(in) :: indMovedAtoms(:)

    !> atomic coordinates
    real(dp), intent(out) :: coords(:,:)

    !> has the process terminated
    logical, intent(out) :: tGeomEnd

    real(dp) :: newCoords(3, size(indMovedAtoms))

    call next(derivDriver, newCoords, derivs(:, indMovedAtoms), tGeomEnd)
    coords(:, indMovedAtoms) = newCoords

  end subroutine getNextDerivStep


  !> Returns the coordinates for the next coordinate optimisation step.
  subroutine getNextCoordinateOptStep(pGeoCoordOpt, EMermin, derivss, indMovedAtom, coords0,&
      & diffGeo, tCoordEnd)

    !> optimiser for atomic coordinates
    type(OGeoOpt), intent(inout) :: pGeoCoordOpt

    !> electronic free energy U -TS
    real(dp), intent(in) :: EMermin

    !> Derivative of energy with respect to atomic coordinates
    real(dp), intent(in) :: derivss(:,:)

    !> numbers of the moving atoms
    integer, intent(in) :: indMovedAtom(:)

    !> central cell atomic coordinates
    real(dp), intent(inout) :: coords0(:,:)

    !> largest change in atomic coordinates
    real(dp), intent(out) :: diffGeo

    !> has the geometry optimisation finished
    logical, intent(out) :: tCoordEnd

    real(dp) :: derivssMoved(3 * size(indMovedAtom))
    real(dp), target :: newCoordsMoved(3 * size(indMovedAtom))
    real(dp), pointer :: pNewCoordsMoved(:,:)

    derivssMoved(:) = reshape(derivss(:, indMovedAtom), [3 * size(indMovedAtom)])
    call next(pGeoCoordOpt, EMermin, derivssMoved, newCoordsMoved, tCoordEnd)
    pNewCoordsMoved(1:3, 1:size(indMovedAtom)) => newCoordsMoved(1 : 3 * size(indMovedAtom))
    diffGeo = maxval(abs(pNewCoordsMoved - coords0(:, indMovedAtom)))
    coords0(:, indMovedAtom) = pNewCoordsMoved

  end subroutine getNextCoordinateOptStep


  !> Returns the coordinates and lattice vectors for the next lattice optimisation step.
  subroutine getNextLatticeOptStep(pGeoLatOpt, EGibbs, constrLatDerivs, origLatVec, tLatOptFixAng,&
      & tLatOptFixLen, tLatOptIsotropic, indMovedAtom, latVec, coord0, diffGeo, tGeomEnd)

    !> lattice vector optimising object
    type(OGeoOpt), intent(inout) :: pGeoLatOpt

    !> Gibbs free energy (U -TS_elec + pV)
    real(dp), intent(in) :: EGibbs

    !> lattice vectors returned by the optimizer
    real(dp), intent(in) :: constrLatDerivs(:)

    !> Starting lattice vectors
    real(dp), intent(in) :: origLatVec(:,:)

    !> Fix angles between lattice vectors
    logical, intent(in) :: tLatOptFixAng

    !> Fix the magnitudes of lattice vectors
    logical, intent(in) :: tLatOptFixLen(:)

    !> Optimise isotropically
    logical, intent(in) :: tLatOptIsotropic

    !> numbers of the moving atoms
    integer, intent(in) :: indMovedAtom(:)

    !> lattice vectors
    real(dp), intent(inout) :: latVec(:,:)

    !> central cell coordinates of atoms
    real(dp), intent(inout) :: coord0(:,:)

    !> Maximum change in geometry at this step
    real(dp), intent(out) :: diffGeo

    !> has the geometry optimisation finished
    logical, intent(out) :: tGeomEnd

    real(dp) :: newLatVecsFlat(9), newLatVecs(3, 3), oldMovedCoords(3, size(indMovedAtom))

    call next(pGeoLatOpt, EGibbs, constrLatDerivs, newLatVecsFlat,tGeomEnd)
    call unconstrainLatticeVectors(newLatVecsFlat, origLatVec, tLatOptFixAng, tLatOptFixLen,&
        & tLatOptIsotropic, newLatVecs)
    oldMovedCoords(:,:) = coord0(:, indMovedAtom)
    call cart2frac(coord0, latVec)
    latVec(:,:) = newLatVecs
    call frac2cart(coord0, latVec)
    diffGeo = max(maxval(abs(newLatVecs - latVec)),&
        & maxval(abs(oldMovedCoords - coord0(:, indMovedAtom))))

  end subroutine getNextLatticeOptStep


  !> Delivers data for next MD step (and updates data depending on velocities of current step)
  subroutine getNextMdStep(pMdIntegrator, pMdFrame, temperatureProfile, derivs, movedMass,&
      & mass, cellVol, invLatVec, species0, indMovedAtom, tStress, tBarostat, energy, coord0,&
      & latVec, intPressure, totalStress, totalLatDeriv, velocities, tempIon)

    !> Molecular dynamics integrator
    type(OMdIntegrator), intent(inout) :: pMdIntegrator

    !> Molecular dynamics reference frame information
    type(OMdCommon), intent(in) :: pMdFrame

    !> Temperature profile in MD
    type(OTempProfile), allocatable, intent(inout) :: temperatureProfile

    !> Energy derivative wrt to atom positions
    real(dp), intent(in) :: derivs(:,:)

    !> Masses of moving atoms
    real(dp), intent(in) :: movedMass(:,:)

    !> Masses of each chemical species
    real(dp), intent(in) :: mass(:)

    !> unit cell volume
    real(dp), intent(in) :: cellVol

    !> inverse of the lattice vectors
    real(dp), intent(in) :: invLatVec(:,:)

    !> species of atoms in the central cell
    integer, intent(in) :: species0(:)

    !> numbers of the moving atoms
    integer, intent(in) :: indMovedAtom(:)

    !> Is stress being evaluated?
    logical, intent(in) :: tStress

    !> Is there a barostat
    logical, intent(in) :: tBarostat

    !> Energy contributions and total
    type(TEnergies), intent(inout) :: energy

    !> central cell coordinates of atoms
    real(dp), intent(inout) :: coord0(:,:)

    !> lattice vectors
    real(dp), intent(inout) :: latVec(:,:)

    !> Internal pressure in the unit cell
    real(dp), intent(inout) :: intPressure

    !> Stress tensor
    real(dp), intent(inout) :: totalStress(:,:)

    !> Derivative of energy with respect to lattice vectors
    real(dp), intent(inout) :: totalLatDeriv(:,:)

    !> Atomic velocities
    real(dp), intent(out) :: velocities(:,:)

    !> Atomic kinetic energy
    real(dp), intent(out) :: tempIon

    real(dp) :: movedAccel(3, size(indMovedAtom)), movedVelo(3, size(indMovedAtom))
    real(dp) :: movedCoords(3, size(indMovedAtom))
    real(dp) :: kineticStress(3, 3)

    movedAccel(:,:) = -derivs(:, indMovedAtom) / movedMass
    call next(pMdIntegrator, movedAccel, movedCoords, movedVelo)
    coord0(:, indMovedAtom) = movedCoords
    velocities(:,:) = 0.0_dp
    velocities(:, indMovedAtom) = movedVelo(:,:)

    if (allocated(temperatureProfile)) then
      call next(temperatureProfile)
    end if
    call evalKE(energy%Ekin, movedVelo, movedMass(1,:))
    call evalkT(pMdFrame, tempIon, movedVelo, movedMass(1,:))
    energy%EMerminKin = energy%EMermin + energy%Ekin
    energy%EGibbsKin = energy%EGibbs + energy%Ekin

    if (tStress) then
      ! contribution from kinetic energy in MD, now that velocities for this geometry step are
      ! available
      call getKineticStress(kineticStress, mass, species0, velocities, cellVol)
      totalStress = totalStress + kineticStress
      intPressure = (totalStress(1,1) + totalStress(2,2) + totalStress(3,3)) / 3.0_dp
      totalLatDeriv = -cellVol * matmul(totalStress, invLatVec)
    end if

    if (tBarostat) then
      call rescale(pMDIntegrator, coord0, latVec, totalStress)
    end if

  end subroutine getNextMdStep


  !> Calculates and prints Pipek-Mezey localisation
  subroutine calcPipekMezeyLocalisation(env, pipekMezey, tPrintEigvecsTxt, nEl, filling, over,&
      & kPoint, neighborList, nNeighbor, denseDesc,  iSparseStart, img2CentCell, iCellVec,&
      & cellVec, fdEigvec, runId, orb, species, speciesName, parallelKS, localisation, eigvecsReal,&
      & SSqrReal, eigvecsCplx, SSqrCplx)

    !> Environment settings
    type(TEnvironment), intent(in) :: env

    !> Localisation methods for single electron states (if used)
    type(TPipekMezey), intent(in) :: pipekMezey

    !> Store eigenvectors as a text file
    logical, intent(in) :: tPrintEigVecsTxt

    !> Number of electrons
    real(dp), intent(in) :: nEl(:)

    !> Occupations of single particle states in the ground state
    real(dp), intent(in) :: filling(:,:,:)

    !> sparse overlap matrix
    real(dp), intent(in) :: over(:)

    !> k-points in the system (0,0,0) if molecular
    real(dp), intent(in) :: kPoint(:,:)

    !> list of neighbours for each atom
    type(TNeighborList), intent(in) :: neighborList

    !> Number of neighbours for each of the atoms
    integer, intent(in) :: nNeighbor(:)

    !> Dense matrix descriptor
    type(TDenseDescr), intent(in) :: denseDesc

    !> Index array for the start of atomic blocks in sparse arrays
    integer, intent(in) :: iSparseStart(:,:)

    !> map from image atoms to the original unique atom
    integer, intent(in) :: img2CentCell(:)

    !> Index for which unit cell atoms are associated with
    integer, intent(in) :: iCellVec(:)

    !> Vectors (in units of the lattice constants) to cells of the lattice
    real(dp), intent(in) :: cellVec(:,:)

    !> File ID for ground state eigenvectors
    integer, intent(in) :: fdEigvec

    !> Job ID for future identification
    integer, intent(in) :: runId

    !> Atomic orbital information
    type(TOrbitals), intent(in) :: orb

    !> species of all atoms in the system
    integer, intent(in) :: species(:)

    !> label for each atomic chemical species
    character(*), intent(in) :: speciesName(:)

    !> K-points and spins to process
    type(TParallelKS), intent(in) :: parallelKS

    !> Localisation measure of single particle states
    real(dp), intent(out) :: localisation

    !> Storage for dense hamiltonian matrix
    real(dp), intent(inout), optional :: eigvecsReal(:,:,:)

    !> Storage for dense overlap matrix
    real(dp), intent(inout), optional :: SSqrReal(:,:)

    !> Storage for dense hamitonian matrix (complex case)
    complex(dp), intent(inout), optional :: eigvecsCplx(:,:,:)

    !> Storage for dense overlap matrix (complex case)
    complex(dp), intent(inout), optional :: SSqrCplx(:,:)

    integer :: nFilledLev, nAtom, nSpin
    integer :: iSpin, iKS, iK

    nAtom = size(orb%nOrbAtom)
    nSpin = size(nEl)

    if (any(abs(mod(filling, real(3 - nSpin, dp))) > elecTolMax)) then
      call warning("Fractional occupations present for electron localisation")
    end if

    if (present(eigvecsReal)) then
      call unpackHS(SSqrReal,over,neighborList%iNeighbor, nNeighbor, denseDesc%iAtomStart,&
          & iSparseStart, img2CentCell)
      do iKS = 1, parallelKS%nLocalKS
        iSpin = parallelKS%localKS(2, iKS)
        nFilledLev = floor(nEl(iSpin) / real(3 - nSpin, dp))
        localisation = pipekMezey%getLocalisation(eigvecsReal(:, 1:nFilledLev, iKS), SSqrReal,&
            & denseDesc%iAtomStart)
        write(stdOut, "(A, E15.8)") 'Original localisation', localisation
        call pipekMezey%calcCoeffs(eigvecsReal(:, 1:nFilledLev, iKS), SSqrReal,&
            & denseDesc%iAtomStart)
        localisation = pipekMezey%getLocalisation(eigvecsReal(:,1:nFilledLev,iKS), SSqrReal,&
            & denseDesc%iAtomStart)
        write(stdOut, "(A, E20.12)") 'Final localisation ', localisation
      end do

      call writeRealEigvecs(env, fdEigvec, runId, neighborList, nNeighbor, denseDesc, iSparseStart,&
          & img2CentCell, species(:nAtom), speciesName, orb, over, parallelKS, tPrintEigvecsTxt,&
          & eigvecsReal, SSqrReal, fileName="localOrbs")
    else

      localisation = 0.0_dp
      do iKS = 1, parallelKS%nLocalKS
        iK = parallelKS%localKS(1, iKS)
        iSpin = parallelKS%localKS(2, iKS)
        nFilledLev = floor(nEl(iSpin) / real( 3 - nSpin, dp))
        localisation = localisation + pipekMezey%getLocalisation( &
            & eigvecsCplx(:,:nFilledLev,iKS), SSqrCplx, over, kpoint(:,iK), neighborList,&
            & nNeighbor, iCellVec, cellVec, denseDesc%iAtomStart, iSparseStart, img2CentCell)
      end do
      write(stdOut, "(A, E20.12)") 'Original localisation', localisation

      ! actual localisation calls
      do iKS = 1, parallelKS%nLocalKS
        iK = parallelKS%localKS(1, iKS)
        iSpin = parallelKS%localKS(2, iKS)
        nFilledLev = floor(nEl(iSpin) / real( 3 - nSpin, dp))
        call pipekMezey%calcCoeffs(eigvecsCplx(:,:nFilledLev,iKS), SSqrCplx, over, kpoint(:,iK),&
            & neighborList, nNeighbor, iCellVec, cellVec, denseDesc%iAtomStart, iSparseStart,&
            & img2CentCell)
      end do

      localisation = 0.0_dp
      do iKS = 1, parallelKS%nLocalKS
        iK = parallelKS%localKS(1, iKS)
        iSpin = parallelKS%localKS(2, iKS)
        nFilledLev = floor(nEl(iSpin) / real( 3 - nSpin, dp))
        localisation = localisation + pipekMezey%getLocalisation( &
            & eigvecsCplx(:,:nFilledLev,iKS), SSqrCplx, over, kpoint(:,iK), neighborList,&
            & nNeighbor, iCellVec, cellVec, denseDesc%iAtomStart, iSparseStart, img2CentCell)
      end do
      write(stdOut, "(A, E20.12)") 'Final localisation', localisation

      call writeCplxEigvecs(env, fdEigvec, runId, neighborList, nNeighbor, cellVec, iCellVec,&
          & denseDesc, iSparseStart, img2CentCell, species, speciesName, orb, kPoint, over,&
          & parallelKS, tPrintEigvecsTxt, eigvecsCplx, SSqrCplx, fileName="localOrbs")

    end if

  end subroutine calcPipekMezeyLocalisation


end module main<|MERGE_RESOLUTION|>--- conflicted
+++ resolved
@@ -206,15 +206,10 @@
       end if
 
       if (tCoordsChanged) then
-<<<<<<< HEAD
         call handleCoordinateChange(env, coord0, latVec, invLatVec, species0, mCutoff, skRepCutoff,&
-            & orb, tPeriodic, tScc, tDispersion, dispersion, thirdOrd, img2CentCell, iCellVec,&
-=======
-        call handleCoordinateChange(coord0, latVec, invLatVec, species0, mCutoff, skRepCutoff, orb,&
-            & tPeriodic, sccCalc, dispersion, thirdOrd, img2CentCell, iCellVec,&
->>>>>>> 3598138e
-            & neighborList, nAllAtom, coord0Fold, coord, species, rCellVec, nAllOrb, nNeighbor,&
-            & ham, over, H0, rhoPrim, iRhoPrim, iHam, ERhoPrim, iSparseStart)
+            & orb, tPeriodic, sccCalc, dispersion, thirdOrd, img2CentCell, iCellVec, neighborList,&
+            & nAllAtom, coord0Fold, coord, species, rCellVec, nAllOrb, nNeighbor, ham, over, H0,&
+            & rhoPrim, iRhoPrim, iHam, ERhoPrim, iSparseStart)
       end if
 
       if (tSccCalc) then
@@ -253,17 +248,10 @@
       call env%globalTimer%startTimer(globalTimers%scc)
       lpSCC: do iSccIter = 1, maxSccIter
         call resetInternalPotentials(tDualSpinOrbit, xi, orb, species, potential)
-<<<<<<< HEAD
-        if (tScc) then
-          call getChargePerShell(qInput, orb, species, chargePerShell)
-          call addChargePotentials(env, qInput, q0, chargePerShell, orb, species, neighborList,&
-=======
-
         if (tSccCalc) then
           call getChargePerShell(qInput, orb, species, chargePerShell)
-          call addChargePotentials(sccCalc, qInput, q0, chargePerShell, orb, species, neighborList,&
->>>>>>> 3598138e
-              & img2CentCell, spinW, thirdOrd, potential)
+          call addChargePotentials(env, sccCalc, qInput, q0, chargePerShell, orb, species,&
+              & neighborList, img2CentCell, spinW, thirdOrd, potential)
           call addBlockChargePotentials(qBlockIn, qiBlockIn, tDftbU, tImHam, species, orb,&
               & nDftbUFunc, UJ, nUJ, iUJ, niUJ, potential)
         end if
@@ -308,13 +296,8 @@
         if (tSccCalc .and. .not. tXlbomd) then
           call resetInternalPotentials(tDualSpinOrbit, xi, orb, species, potential)
           call getChargePerShell(qOutput, orb, species, chargePerShell)
-<<<<<<< HEAD
-          call addChargePotentials(env, qOutput, q0, chargePerShell, orb, species, neighborList,&
-              & img2CentCell, spinW, thirdOrd, potential)
-=======
-          call addChargePotentials(sccCalc, qOutput, q0, chargePerShell, orb, species,&
+          call addChargePotentials(env, sccCalc, qOutput, q0, chargePerShell, orb, species,&
               & neighborList, img2CentCell, spinW, thirdOrd, potential)
->>>>>>> 3598138e
           call addBlockChargePotentials(qBlockOut, qiBlockOut, tDftbU, tImHam, species, orb,&
               & nDftbUFunc, UJ, nUJ, iUJ, niUJ, potential)
           potential%intBlock = potential%intBlock + potential%extBlock
@@ -364,20 +347,12 @@
           call error("Linear response calc. does not work with MPI yet")
         end if
         call ensureLinRespConditions(t3rd, tRealHS, tPeriodic, tForces)
-<<<<<<< HEAD
-        call calculateLinRespExcitations(env, lresp, parallelKS, qOutput, q0, over, eigvecsReal,&
-            & eigen(:,1,:), filling(:,1,:), coord0, species, speciesName, orb, skHamCont,&
-            & skOverCont, fdAutotest, autotestTag, fdEigvec, runId, neighborList, nNeighbor,&
-            & denseDesc, iSparseStart, img2CentCell, tWriteAutotest, tForces, tLinRespZVect,&
-            & tPrintExcitedEigvecs, tPrintEigvecsTxt, nonSccDeriv, energy, SSqrReal,&
+        call calculateLinRespExcitations(env, lresp, parallelKS, sccCalc, qOutput, q0, over,&
+            & eigvecsReal, eigen(:,1,:), filling(:,1,:), coord0, species, speciesName, orb,&
+            & skHamCont, skOverCont, fdAutotest, autotestTag, fdEigvec, runId, neighborList,&
+            & nNeighbor, denseDesc, iSparseStart, img2CentCell, tWriteAutotest, tForces,&
+            & tLinRespZVect, tPrintExcitedEigvecs, tPrintEigvecsTxt, nonSccDeriv, energy, SSqrReal,&
             & rhoSqrReal, excitedDerivs, occNatural)
-=======
-        call calculateLinRespExcitations(lresp, sccCalc, qOutput, q0, over, HSqrReal, eigen(:,1,:),&
-            & filling(:,1,:), coord0, species, speciesName, orb, skHamCont, skOverCont, fdAutotest,&
-            & fdEigvec, runId, neighborList, nNeighbor, iDenseStart, iSparseStart, img2CentCell,&
-            & tWriteAutotest, tForces, tLinRespZVect, tPrintExcitedEigvecs, nonSccDeriv, energy,&
-            & SSqrReal, rhoSqrReal, excitedDerivs, occNatural)
->>>>>>> 3598138e
       end if
 
       if (tXlbomd) then
@@ -419,26 +394,15 @@
       call printEnergies(energy)
 
       if (tForces) then
-<<<<<<< HEAD
         call env%globalTimer%startTimer(globalTimers%forceCalc)
         call getEnergyWeightedDensity(env, denseDesc, forceType, filling, eigen, kPoint, kWeight,&
-            & neighborList, nNeighbor, orb, iSparseStart, img2CentCell, iCellVEc, cellVec,&
+            & neighborList, nNeighbor, orb, iSparseStart, img2CentCell, iCellVec, cellVec,&
             & tRealHS, ham, over, parallelKS, ERhoPrim, eigvecsReal, SSqrReal, eigvecsCplx,&
             & SSqrCplx)
-        call getGradients(env, tScc, tEField, tXlbomd, nonSccDeriv, Efield, rhoPrim, ERhoPrim,&
+        call getGradients(env, sccCalc, tEField, tXlbomd, nonSccDeriv, Efield, rhoPrim, ERhoPrim,&
             & qOutput, q0, skHamCont, skOverCont, pRepCont, neighborList, nNeighbor, species,&
             & img2CentCell, iSparseStart, orb, potential, coord, dispersion, derivs, iRhoPrim,&
             & thirdOrd, chrgForces)
-=======
-        call getEnergyWeightedDensityMtx(forceType, filling, eigen, kPoint, kWeight, neighborList,&
-            & nNeighbor, orb, iDenseStart, iSparseStart, img2CentCell, iCellVEc, cellVec, tRealHS,&
-            & ham, over, solver, ERhoPrim, HSqrReal, SSqrReal, HSqrCplx, SSqrCplx,&
-            & storeEigvecsReal, storeEigvecsCplx)
-        call getGradients(sccCalc, tEField, tXlbomd, nonSccDeriv, Efield, rhoPrim,&
-            & ERhoPrim, qOutput, q0, skHamCont, skOverCont, pRepCont, neighborList, nNeighbor,&
-            & species, img2CentCell, iSparseStart, orb, potential, coord, dispersion, derivs,&
-            & iRhoPrim, thirdOrd, chrgForces)
->>>>>>> 3598138e
         if (tLinResp) then
           derivs(:,:) = derivs + excitedDerivs
         end if
@@ -580,16 +544,12 @@
           end if
         else if (tSocket .and. iGeoStep < nGeoSteps) then
           ! Only receive geometry from socket, if there are still geometry iterations left
-<<<<<<< HEAD
+        #:if WITH_SOCKETS
           call receiveGeometryFromSocket(env, socket, tPeriodic, coord0, latVec, tCoordsChanged,&
-=======
-#:if WITH_SOCKETS
-          call receiveGeometryFromSocket(socket, tPeriodic, coord0, latVec, tCoordsChanged,&
->>>>>>> 3598138e
               & tLatticeChanged, tStopDriver)
-#:else
-          call error("Should not be here - compiled without socket support")
-#:endif
+        #:else
+          call error("Internal error: code compiled without socket support")
+        #:endif
         end if
       end if
 
@@ -607,19 +567,13 @@
 
     end do lpGeomOpt
 
-<<<<<<< HEAD
     call env%globalTimer%startTimer(globalTimers%postGeoOpt)
 
+  #:if WITH_SOCKETS
     if (tSocket .and. env%tGlobalMaster) then
-=======
-#:if WITH_SOCKETS
-    if (tSocket) then
-
->>>>>>> 3598138e
       call socket%shutdown()
-
-    end if
-#:endif
+    end if
+  #:endif
 
     tGeomEnd = tMD .or. tGeomEnd .or. tDerivs
 
@@ -684,362 +638,6 @@
   end subroutine runDftbPlus
 
 
-<<<<<<< HEAD
-=======
-!!!!!!!!!!!!!!!!!!!!!!!!!!!!!!!!!!!!!!!!!!!!!!!!!!!!!!!!!!!!!!!!!!!!!!!!!!!!!!!!!!!!!!!!!!!!!!!!!!!!
-!!! Privat routines
-!!!!!!!!!!!!!!!!!!!!!!!!!!!!!!!!!!!!!!!!!!!!!!!!!!!!!!!!!!!!!!!!!!!!!!!!!!!!!!!!!!!!!!!!!!!!!!!!!!!!
-
-
-  !> Initialises (clears) output files.
-  subroutine initOutputFiles(tWriteAutotest, tWriteResultsTag, tWriteBandDat, tDerivs,&
-      & tWriteDetailedOut, tMd, tGeoOpt, geoOutFile, fdAutotest, fdResultsTag, fdBand, fdEigvec,&
-      & fdHessian, fdDetailedOut, fdMd, fdChargeBin)
-
-    !> Should tagged regression test data be printed
-    logical, intent(in) :: tWriteAutotest
-
-    !> Write tagged output for machine readable results
-    logical, intent(in) :: tWriteResultsTag
-
-    !> Band structure and fillings
-    logical, intent(in) :: tWriteBandDat
-
-    !> Finite different second derivatives
-    logical, intent(in) :: tDerivs
-
-    !> Write detail on the calculation to file
-    logical, intent(in) :: tWriteDetailedOut
-
-    !> Is this a molecular dynamics calculation
-    logical, intent(in) :: tMd
-
-    !> Are atomic coodinates being optimised
-    logical, intent(in) :: tGeoOpt
-
-    !> Filename for geometry output
-    character(*), intent(in) :: geoOutFile
-
-    !> File unit for autotest data
-    integer, intent(out) :: fdAutotest
-
-    !> File unit for tagged results data
-    integer, intent(out) :: fdResultsTag
-
-    !> File unit for band structure
-    integer, intent(out) :: fdBand
-
-    !> File unit for eigenvectors
-    integer, intent(out) :: fdEigvec
-
-    !> File unit for second derivatives information
-    integer, intent(out) :: fdHessian
-
-    !> File unit for detailed.out
-    integer, intent(out) :: fdDetailedOut
-
-    !> File unit for information during molecular dynamics
-    integer, intent(out) :: fdMd
-
-    !> File descriptor for charge restart file
-    integer, intent(out) :: fdChargeBin
-
-
-    call initTaggedWriter()
-    if (tWriteAutotest) then
-      call initOutputFile(autotestTag, fdAutotest)
-    end if
-    if (tWriteResultsTag) then
-      call initOutputFile(resultsTag, fdResultsTag)
-    end if
-    if (tWriteBandDat) then
-      call initOutputFile(bandOut, fdBand)
-    end if
-    fdEigvec = getFileId()
-    if (tDerivs) then
-      call initOutputFile(hessianOut, fdHessian)
-    end if
-    if (tWriteDetailedOut) then
-      call initOutputFile(userOut, fdDetailedOut)
-    end if
-    if (tMD) then
-      call initOutputFile(mdOut, fdMD)
-    end if
-    if (tGeoOpt .or. tMD) then
-      call clearFile(trim(geoOutFile) // ".gen")
-      call clearFile(trim(geoOutFile) // ".xyz")
-    end if
-    fdChargeBin = getFileId()
-
-  end subroutine initOutputFiles
-
-
-  !> Allocates most of the large arrays needed during the DFTB run.
-  subroutine initArrays(tForces, tExtChrg, tLinResp, tLinRespZVect, tMd, tMulliken, tSpinOrbit,&
-      & tImHam, tStoreEigvecs, tWriteRealHS, tWriteHS, t2Component, tRealHS, tPrintExcitedEigvecs,&
-      & tDipole, orb, nAtom, nMovedAtom, nKPoint, nSpin, nExtChrg, indMovedAtom, mass, rhoPrim, h0,&
-      & iRhoPrim, excitedDerivs, ERhoPrim, derivs, chrgForces, energy, potential, TS, E0,&
-      & Eband, eigen, filling, coord0Fold, newCoords, orbitalL, HSqrCplx, SSqrCplx, HSqrReal,&
-      & SSqrReal, rhoSqrReal, chargePerShell, occNatural, velocities, movedVelo, movedAccel,&
-      & movedMass, dipoleMoment)
-
-    !> Are forces required
-    logical, intent(in) :: tForces
-
-    !> Are the external charges
-    logical, intent(in) :: tExtChrg
-
-    !> Are excitation energies being calculated
-    logical, intent(in) :: tLinResp
-
-    !> Are excited state properties being calculated
-    logical, intent(in) :: tLinRespZVect
-
-    !> Is this a molecular dynamics calculation
-    logical, intent(in) :: tMd
-
-    !> Is Mulliken analysis being performed
-    logical, intent(in) :: tMulliken
-
-    !> Are there spin orbit interactions
-    logical, intent(in) :: tSpinOrbit
-
-    !> Are there imaginary parts to the hamiltonian
-    logical, intent(in) :: tImHam
-
-    !> Should eigenvectors be stored on disc
-    logical, intent(in) :: tStoreEigvecs
-
-    !> Should the sparse hamiltonian and overlap be writen to disc?
-    logical, intent(in) :: tWriteRealHS
-
-    !> Should the hamiltonian and overlap be written out as dense matrices
-    logical, intent(in) :: tWriteHS
-
-    !> Is the hamiltonian for a two component (Pauli) system
-    logical, intent(in) :: t2Component
-
-    !> Is the hamiltonian real?
-    logical, intent(in) :: tRealHS
-
-    !> Print the excited state eigenvectors
-    logical, intent(in) :: tPrintExcitedEigvecs
-
-    !> Print the dipole moment
-    logical, intent(in) :: tDipole
-
-    !> data structure with atomic orbital information
-    type(TOrbitals), intent(in) :: orb
-
-    !> Number of atoms
-    integer, intent(in) :: nAtom
-
-    !> Number of atoms moved about during the calculation
-    integer, intent(in) :: nMovedAtom
-
-    !> Number of k-points
-    integer, intent(in) :: nKPoint
-
-    !> Number of spin channels
-    integer, intent(in) :: nSpin
-
-    !> Number of external charges
-    integer, intent(in) :: nExtChrg
-
-    !> Indices for any moving atoms
-    integer, intent(in) :: indMovedAtom(:)
-
-    !> Masses of each species of atom
-    real(dp), intent(in) :: mass(:)
-
-    !> Sparse storage density matrix
-    real(dp), intent(out), allocatable :: rhoPrim(:,:)
-
-    !> Non-scc part of the hamiltonian
-    real(dp), intent(out), allocatable :: h0(:)
-
-    !> Imaginary part of the sparse density matrix
-    real(dp), intent(out), allocatable :: iRhoPrim(:,:)
-
-    !> Excitation energy derivatives with respect to atomic coordinates
-    real(dp), intent(out), allocatable :: excitedDerivs(:,:)
-
-    !> Energy weighted density matrix
-    real(dp), intent(out), allocatable :: ERhoPrim(:)
-
-    !> Derivatives of total energy with respect to atomic coordinates
-    real(dp), intent(out), allocatable :: derivs(:,:)
-
-    !> Forces on (any) external charges
-    real(dp), intent(out), allocatable :: chrgForces(:,:)
-
-    !> Energy terms
-    type(TEnergies), intent(out) :: energy
-
-    !> Potentials acting on the system
-    type(TPotentials), intent(out) :: potential
-
-    !> Electron entropy contribution at T
-    real(dp), intent(out), allocatable :: TS(:)
-
-    !> zero temperature extrapolated electronic energy
-    real(dp), intent(out), allocatable :: E0(:)
-
-    !> band  energy
-    real(dp), intent(out), allocatable :: Eband(:)
-
-    !> single particle energies (band structure)
-    real(dp), intent(out), allocatable :: eigen(:,:,:)
-
-    !> Occupations of single particle states
-    real(dp), intent(out), allocatable :: filling(:,:,:)
-
-    !> Coordinates in central cell
-    real(dp), intent(out), allocatable :: coord0Fold(:,:)
-
-    !> Updated coordinates
-    real(dp), intent(out), allocatable :: newCoords(:,:)
-
-    !> Orbital angular momentum
-    real(dp), intent(out), allocatable :: orbitalL(:,:,:)
-
-    !> Complex dense hamiltonian
-    complex(dp), intent(out), allocatable :: HSqrCplx(:,:,:,:)
-
-    !> overlap matrix dense storage
-    complex(dp), intent(out), allocatable :: SSqrCplx(:,:)
-
-    !> real dense hamiltonian
-    real(dp), intent(out), allocatable :: HSqrReal(:,:,:)
-
-    !> overlap matrix dense storage
-    real(dp), intent(out), allocatable :: SSqrReal(:,:)
-
-    !> density matrix dense storage
-    real(dp), intent(out), allocatable :: rhoSqrReal(:,:,:)
-
-    !> Number of electron in each atomic shell
-    real(dp), intent(out), allocatable :: chargePerShell(:,:,:)
-
-    !> Occupations for natural orbitals
-    real(dp), intent(out), allocatable :: occNatural(:)
-
-    !> Atomic velocities
-    real(dp), intent(out), allocatable :: velocities(:,:)
-
-    !> Array for moving atom velocities
-    real(dp), intent(out), allocatable :: movedVelo(:,:)
-
-    !> moving atom accelerations
-    real(dp), intent(out), allocatable :: movedAccel(:,:)
-
-    !> moving atoms masses
-    real(dp), intent(out), allocatable :: movedMass(:,:)
-
-    !> system dipole moment
-    real(dp), intent(out), allocatable :: dipoleMoment(:)
-
-    integer :: nSpinHams, sqrHamSize
-    integer :: nSpinStored, nKPointStored
-
-    allocate(rhoPrim(0, nSpin))
-    allocate(h0(0))
-    if (tImHam) then
-      allocate(iRhoPrim(0, nSpin))
-    end if
-
-    if (tForces) then
-      allocate(ERhoPrim(0))
-      allocate(derivs(3, nAtom))
-      if (tExtChrg) then
-        allocate(chrgForces(3, nExtChrg))
-      end if
-    end if
-    if (tLinRespZVect) then
-      allocate(excitedDerivs(3, nAtom))
-    end if
-
-    call init(energy, nAtom)
-    call init(potential, orb, nAtom, nSpin)
-
-    ! Nr. of independent spin Hamiltonians
-    select case (nSpin)
-    case (1)
-      nSpinHams = 1
-      sqrHamSize = orb%nOrb
-    case (2)
-      nSpinHams = 2
-      sqrHamSize = orb%nOrb
-    case (4)
-      nSpinHams = 1
-      sqrHamSize = 2 * orb%nOrb
-    end select
-
-    allocate(TS(nSpinHams))
-    allocate(E0(nSpinHams))
-    allocate(Eband(nSpinHams))
-    allocate(eigen(sqrHamSize, nKPoint, nSpinHams))
-    allocate(filling(sqrHamSize, nKpoint, nSpinHams))
-
-    allocate(coord0Fold(3, nAtom))
-
-    if (tMD) then
-      allocate(newCoords(3, nAtom))
-    end if
-
-    if ((tMulliken .and. tSpinOrbit) .or. tImHam) then
-      allocate(orbitalL(3, orb%mShell, nAtom))
-    end if
-
-    if (tStoreEigvecs) then
-      nSpinStored = 1
-      nKPointStored = 1
-    else
-      nSpinStored = nSpin
-      nKPointStored = nKPoint
-    end if
-
-    ! If only H/S should be printed, no allocation for square HS is needed
-    if (.not. (tWriteRealHS .or. tWriteHS)) then
-      if (t2Component) then
-        allocate(HSqrCplx(sqrHamSize, sqrHamSize, nKPointStored, 1))
-        allocate(SSqrCplx(sqrHamSize, sqrHamSize))
-      elseif (tRealHS) then
-        allocate(HSqrReal(sqrHamSize, sqrHamSize, nSpinStored))
-        allocate(SSqrReal(sqrHamSize, sqrHamSize))
-      else
-        allocate(HSqrCplx(sqrHamSize, sqrHamSize, nKPointStored, nSpinStored))
-        allocate(SSqrCplx(sqrHamSize, sqrHamSize))
-      end if
-    end if
-
-    if (tLinResp) then
-      if (tLinRespZVect) then
-        allocate(rhoSqrReal(sqrHamSize, sqrHamSize, nSpin))
-      end if
-    end if
-    allocate(chargePerShell(orb%mShell, nAtom, nSpin))
-
-    if (tLinResp .and. tPrintExcitedEigVecs) then
-      allocate(occNatural(orb%nOrb))
-    end if
-
-    if (tMD) then
-      allocate(velocities(3, nAtom))
-      allocate(movedVelo(3, nMovedAtom))
-      allocate(movedAccel(3, nMovedAtom))
-      allocate(movedMass(3, nMovedAtom))
-      movedMass(:,:) = spread(mass(indMovedAtom),1,3)
-    end if
-
-    if (tDipole) then
-      allocate(dipoleMoment(3))
-    end if
-
-  end subroutine initArrays
-
-
->>>>>>> 3598138e
   !> Initialises some parameters before geometry loop starts.
   subroutine initGeoOptParameters(tCoordOpt, nGeoSteps, tGeomEnd, tCoordStep, tStopDriver,&
       & iGeoStep, iLatGeoStep)
@@ -1178,20 +776,13 @@
 
 
   !> Does the operations that are necessary after atomic coordinates change
-<<<<<<< HEAD
   subroutine handleCoordinateChange(env, coord0, latVec, invLatVec, species0, mCutoff,&
-      & skRepCutoff, orb, tPeriodic, tScc, tDispersion, dispersion, thirdOrd, img2CentCell,&
-      & iCellVec, neighborList, nAllAtom, coord0Fold, coord, species, rCellVec, nAllOrb, nNeighbor,&
-      & ham, over, H0, rhoPrim, iRhoPrim, iHam, ERhoPrim, iSparseStart)
+      & skRepCutoff, orb, tPeriodic, sccCalc, dispersion, thirdOrd, img2CentCell, iCellVec,&
+      & neighborList, nAllAtom, coord0Fold, coord, species, rCellVec, nAllOrb, nNeighbor, ham,&
+      & over, H0, rhoPrim, iRhoPrim, iHam, ERhoPrim, iSparseStart)
 
     !> Environment settings
     type(TEnvironment), intent(in) :: env
-=======
-  subroutine handleCoordinateChange(coord0, latVec, invLatVec, species0, mCutoff, skRepCutoff, &
-      & orb, tPeriodic, sccCalc, dispersion, thirdOrd, img2CentCell, iCellVec, neighborList,&
-      & nAllAtom, coord0Fold, coord, species, rCellVec, nAllOrb, nNeighbor, ham, over, H0, rhoPrim,&
-      & iRhoPrim, iHam, ERhoPrim, iSparseStart)
->>>>>>> 3598138e
 
     !> Central cell coordinates
     real(dp), intent(in) :: coord0(:,:)
@@ -1298,13 +889,8 @@
     call reallocateSparseArrays(sparseSize, ham, over, H0, rhoPrim, iHam, iRhoPrim, ERhoPrim)
 
     ! Notify various modules about coordinate changes
-<<<<<<< HEAD
-    if (tSCC) then
-      call updateCoords_SCC(env, coord, species, neighborList, img2CentCell)
-=======
     if (allocated(sccCalc)) then
-      call sccCalc%updateCoords(coord, species, neighborList, img2CentCell)
->>>>>>> 3598138e
+      call sccCalc%updateCoords(env, coord, species, neighborList, img2CentCell)
     end if
     if (allocated(dispersion)) then
       call dispersion%updateCoords(neighborList, img2CentCell, coord, &
@@ -1669,19 +1255,14 @@
 
 
   !> Add potentials comming from point charges.
-<<<<<<< HEAD
-  subroutine addChargePotentials(env, qInput, q0, chargePerShell, orb, species, neighborList,&
-      & img2CentCell, spinW, thirdOrd, potential)
+  subroutine addChargePotentials(env, sccCalc, qInput, q0, chargePerShell, orb, species,&
+      & neighborList, img2CentCell, spinW, thirdOrd, potential)
 
     !> Environment settings
     type(TEnvironment), intent(in) :: env
-=======
-  subroutine addChargePotentials(sccCalc, qInput, q0, chargePerShell, orb, species, neighborList,&
-      & img2CentCell, spinW, thirdOrd, potential)
 
     !> SCC module internal variables
     type(TScc), intent(inout) :: sccCalc
->>>>>>> 3598138e
 
     !> Input atomic populations
     real(dp), intent(in) :: qInput(:,:,:)
@@ -1725,15 +1306,9 @@
     allocate(atomPot(nAtom, nSpin))
     allocate(shellPot(orb%mShell, nAtom, nSpin))
 
-<<<<<<< HEAD
-    call updateCharges_SCC(env, qInput, q0, orb, species, neighborList%iNeighbor, img2CentCell)
-    call getShiftPerAtom(atomPot(:,1))
-    call getShiftPerL(shellPot(:,:,1))
-=======
-    call sccCalc%updateCharges(qInput, q0, orb, species, neighborList%iNeighbor, img2CentCell)
+    call sccCalc%updateCharges(env, qInput, q0, orb, species, neighborList%iNeighbor, img2CentCell)
     call sccCalc%getShiftPerAtom(atomPot(:,1))
     call sccCalc%getShiftPerL(shellPot(:,:,1))
->>>>>>> 3598138e
     potential%intAtom(:,1) = potential%intAtom(:,1) + atomPot(:,1)
     potential%intShell(:,:,1) = potential%intShell(:,:,1) + shellPot(:,:,1)
 
@@ -2191,94 +1766,8 @@
     !> Eigensolver choice
     integer, intent(in) :: solver
 
-<<<<<<< HEAD
     !> K-points and spins to be handled
     type(TParallelKS), intent(in) :: parallelKS
-=======
-    !> dense hamitonian matrix
-    complex(dp), intent(out) :: HSqrCplx(:,:,:,:)
-
-    !> dense overlap matrix
-    complex(dp), intent(out) :: SSqrCplx(:,:)
-
-    !> eigenvalues
-    real(dp), intent(out) :: eigen(:,:,:)
-
-    !> first in first out queue for eigenvector storage
-    type(OFifoCplxR2), intent(inout), optional :: storeEigvecsCplx(:)
-
-    integer :: nSpin, nKPoint
-    integer :: iK, iK2, iSpin, iSpin2
-    logical :: tStoreEigvecs
-
-    nSpin = size(ham, dim=2)
-    nKPoint = size(kPoint, dim=2)
-    tStoreEigvecs = present(storeEigvecsCplx)
-
-    #:call ASSERT_CODE
-      @:ASSERT((size(HSqrCplx, dim=3) == nKPoint .and. size(HSqrCplx, dim=4) == nSpin)&
-          & .or. (tStoreEigvecs .and. size(HSqrCplx, dim=3) == 1 .and. size(HSqrCplx, dim=4) == 1))
-      if (tStoreEigvecs) then
-        @:ASSERT(size(storeEigvecsCplx) == nSpin)
-      end if
-    #:endcall ASSERT_CODE
-
-    do iSpin = 1, nSpin
-      do iK = 1, nKPoint
-        if (tStoreEigvecs) then
-          iSpin2 = 1
-          iK2 = 1
-        else
-          iSpin2 = iSpin
-          iK2 = iK
-        end if
-        call unpackHS(HSqrCplx(:,:,iK2,iSpin2), ham(:,iSpin), kPoint(:,iK), neighborList%iNeighbor,&
-            & nNeighbor, iCellVec, cellVec, iDenseStart, iSparseStart, img2CentCell)
-        call unpackHS(SSqrCplx, over, kPoint(:,iK), neighborList%iNeighbor, nNeighbor, iCellVec,&
-            & cellVec, iDenseStart, iSparseStart, img2CentCell)
-        call diagonalizeDenseMtx(solver, 'V', HSqrCplx(:,:,iK2,iSpin2), SSqrCplx, eigen(:,iK,iSpin))
-        if (tStoreEigvecs) then
-          call reset(storeEigvecsCplx(iSpin), [size(HSqrCplx, dim=1), size(HSqrCplx, dim=2)])
-          call push(storeEigvecsCplx(iSpin), HSqrCplx(:,:,iK2,iSpin2))
-        end if
-      end do
-    end do
-
-  end subroutine buildAndDiagDenseKDepHam
-
-
-  !> Builds and diagonalizes Pauli two-component Hamiltonians.
-  subroutine buildAndDiagDensePauliHam(ham, over, neighborList, nNeighbor, iDenseStart,&
-      & iSparseStart, img2CentCell, solver, eigen, HSqrCplx, SSqrCplx, iHam, xi, species, orb,&
-      & storeEigvecsCplx)
-
-    !> hamiltonian in sparse storage
-    real(dp), intent(in) :: ham(:,:)
-
-    !> sparse overlap matrix
-    real(dp), intent(in) :: over(:)
-
-    !> list of neighbours for each atom
-    type(TNeighborList), intent(in) :: neighborList
-
-    !> Number of neighbours for each of the atoms
-    integer, intent(in) :: nNeighbor(:)
-
-    !> Index of start of atom blocks in dense matrices
-    integer, intent(in) :: iDenseStart(:)
-
-    !> Index array for the start of atomic blocks in sparse arrays
-    integer, intent(in) :: iSparseStart(:,:)
-
-    !> map from image atoms to the original unique atom
-    integer, intent(in) :: img2CentCell(:)
-
-    !> Eigensolver choice
-    integer, intent(in) :: solver
-
-    !> eigenvalues
-    real(dp), intent(out) :: eigen(:)
->>>>>>> 3598138e
 
     !> dense hamitonian matrix
     complex(dp), intent(out) :: HSqrCplx(:,:)
@@ -2391,8 +1880,6 @@
     integer, intent(in), optional :: species(:)
 
     integer :: iKS, iK
-
-    @:ASSERT(.not. present(xi) .or. (present(species) .and. present(orb)))
 
     eigen(:,:) = 0.0_dp
     do iKS = 1, parallelKS%nLocalKS
@@ -3466,35 +2953,24 @@
   end subroutine ensureLinRespConditions
 
 
-<<<<<<< HEAD
  !> Do the linear response excitation calculation.
-  subroutine calculateLinRespExcitations(env, lresp, parallelKS, qOutput, q0, over, eigvecsReal,&
-      & eigen, filling, coord0, species, speciesName, orb, skHamCont, skOverCont, fdAutotest,&
-      & autotestTag, fdEigvec, runId, neighborList, nNeighbor, denseDesc, iSparseStart,&
+  subroutine calculateLinRespExcitations(env, lresp, parallelKS, sccCalc, qOutput, q0, over,&
+      & eigvecsReal, eigen, filling, coord0, species, speciesName, orb, skHamCont, skOverCont,&
+      & fdAutotest, autotestTag, fdEigvec, runId, neighborList, nNeighbor, denseDesc, iSparseStart,&
       & img2CentCell, tWriteAutotest, tForces, tLinRespZVect, tPrintExcEigvecs,&
       & tPrintExcEigvecsTxt, nonSccDeriv, energy, work, rhoSqrReal, excitedDerivs, occNatural)
 
     !> Environment settings
     type(TEnvironment), intent(in) :: env
-=======
-  !> Do the linear response excitation calculation.
-  subroutine calculateLinRespExcitations(lresp, sccCalc, qOutput, q0, over, HSqrReal, eigen,&
-      & filling, coord0, species, speciesName, orb, skHamCont, skOverCont, fdAutotest, fdEigvec,&
-      & runId, neighborList, nNeighbor, iDenseStart, iSparseStart, img2CentCell, tWriteAutotest,&
-      & tForces, tLinRespZVect, tPrintExcitedEigvecs, nonSccDeriv, energy, SSqrReal, rhoSqrReal,&
-      & excitedDerivs, occNatural)
->>>>>>> 3598138e
 
     !> excited state settings
     type(LinResp), intent(inout) :: lresp
 
-<<<<<<< HEAD
     !> K-points and spins to process
     type(TParallelKS), intent(in) :: parallelKS
-=======
+
     !> SCC module internal variables
     type(TScc), intent(in) :: sccCalc
->>>>>>> 3598138e
 
     !> electrons in atomic orbitals
     real(dp), intent(in) :: qOutput(:,:,:)
@@ -3622,11 +3098,10 @@
       if (tPrintExcEigVecs) then
         allocate(naturalOrbs(orb%nOrb, orb%nOrb, 1))
       end if
-<<<<<<< HEAD
       call addGradients(tSpin, lresp, denseDesc%iAtomStart, eigvecsReal, eigen, work, filling,&
-          & coord0, dQAtom, pSpecies0, neighborList%iNeighbor, img2CentCell, orb, skHamCont,&
-          & skOverCont, tWriteAutotest, fdAutotest, energy%Eexcited, excitedDerivs, nonSccDeriv,&
-          & rhoSqrReal, occNatural=occNatural, naturalOrbs=naturalOrbs)
+          & coord0, sccCalc, dQAtom, pSpecies0, neighborList%iNeighbor, img2CentCell, orb,&
+          & skHamCont, skOverCont, tWriteAutotest, fdAutotest, energy%Eexcited, excitedDerivs,&
+          & nonSccDeriv, rhoSqrReal, occNatural=occNatural, naturalOrbs=naturalOrbs)
       if (tPrintExcEigvecs) then
         call writeRealEigvecs(env, fdEigvec, runId, neighborList, nNeighbor, denseDesc,&
             & iSparseStart, img2CentCell, pSpecies0, speciesName, orb, over, parallelKS,&
@@ -3634,21 +3109,7 @@
       end if
     else
       call calcExcitations(lresp, tSpin, denseDesc, eigvecsReal, eigen, work, filling, coord0,&
-          & dQAtom, pSpecies0, neighborList%iNeighbor, img2CentCell, orb, tWriteAutotest,&
-=======
-      call addGradients(tSpin, lresp, iDenseStart, HSqrReal, eigen, SSqrReal,&
-          & filling, coord0, sccCalc, dQAtom, pSpecies0, neighborList%iNeighbor, img2CentCell, orb,&
-          & skHamCont, skOverCont, tWriteAutotest, fdAutotest, energy%Eexcited, excitedDerivs, &
-          & nonSccDeriv, rhoSqrReal, occNatural=occNatural, naturalOrbs=naturalOrbs)
-      if (tPrintExcitedEigvecs) then
-        call writeEigvecs(fdEigvec, runId, nAtom, nSpin, neighborList, nNeighbor, iDenseStart,&
-            & iSparseStart, img2CentCell, orb, pSpecies0, speciesName, over, naturalOrbs,&
-            & SSqrReal, fileName="excitedOrbs")
-      end if
-    else
-      call calcExcitations(tSpin, lresp, iDenseStart, HSqrReal, eigen, SSqrReal, filling, coord0,&
           & sccCalc, dQAtom, pSpecies0, neighborList%iNeighbor, img2CentCell, orb, tWriteAutotest,&
->>>>>>> 3598138e
           & fdAutotest, energy%Eexcited)
     end if
     energy%Etotal = energy%Etotal + energy%Eexcited
@@ -4183,8 +3644,8 @@
       case(3)
         ! Correct force for XLBOMD for T <> 0K (DHS^-1 + S^-1HD)
       #:if WITH_SCALAPACK
-        call makeDensityMtxCplxBlacs(env%blacs%orbitalGrid, denseDesc%blacsOrbSqr, filling(:,iK,iS),&
-            & eigVecsCplx(:,:,iKS), work)
+        call makeDensityMtxCplxBlacs(env%blacs%orbitalGrid, denseDesc%blacsOrbSqr,&
+            & filling(:,iK,iS), eigVecsCplx(:,:,iKS), work)
         call unpackHSCplxBlacs(env%blacs, ham(:,iS), kPoint(:,iK), neighborlist%iNeighbor,&
             & nNeighbor, iCellVec, cellVec, iSparseStart, img2CentCell, denseDesc, work2)
         call pblasfx_phemm(work, denseDesc%blacsOrbSqr, work2, denseDesc%blacsOrbSqr,&
@@ -4322,20 +3783,13 @@
 
 
   !> Calculates the gradients
-<<<<<<< HEAD
-  subroutine getGradients(env, tScc, tEField, tXlbomd, nonSccDeriv, Efield, rhoPrim, ERhoPrim,&
+  subroutine getGradients(env, sccCalc, tEField, tXlbomd, nonSccDeriv, Efield, rhoPrim, ERhoPrim,&
       & qOutput, q0, skHamCont, skOverCont, pRepCont, neighborList, nNeighbor, species,&
       & img2CentCell, iSparseStart, orb, potential, coord, dispersion, derivs, iRhoPrim, thirdOrd,&
       & chrgForces)
 
     !> Environment settings
     type(TEnvironment), intent(in) :: env
-=======
-  subroutine getGradients(sccCalc, tEField, tXlbomd, nonSccDeriv, Efield, rhoPrim,&
-      & ERhoPrim, qOutput, q0, skHamCont, skOverCont, pRepCont, neighborList, nNeighbor, species, &
-      & img2CentCell, iSparseStart, orb, potential, coord, dispersion, derivs, iRhoPrim, thirdOrd, &
-      & chrgForces)
->>>>>>> 3598138e
 
     !> SCC module internal variables
     type(TScc), allocatable, intent(in) :: sccCalc
@@ -4451,26 +3905,15 @@
         if (tXlbomd) then
           call error("XLBOMD does not work with external charges yet!")
         else
-<<<<<<< HEAD
-          call addForceDCSCC(env, derivs, species, neighborList%iNeighbor, img2CentCell, coord,&
-=======
-          call sccCalc%addForceDc(derivs, species, neighborList%iNeighbor, img2CentCell, coord,&
->>>>>>> 3598138e
-              & chrgForces)
+          call sccCalc%addForceDc(env, derivs, species, neighborList%iNeighbor, img2CentCell,&
+              & coord, chrgForces)
         end if
       elseif (tSccCalc) then
         if (tXlbomd) then
-<<<<<<< HEAD
-          call addForceDCSCC_Xlbomd(env, species, orb, neighborList%iNeighbor, img2CentCell, coord,&
-              & qOutput, q0, derivs)
+          call sccCalc%addForceDcXlbomd(env, species, orb, neighborList%iNeighbor, img2CentCell,&
+              & coord, qOutput, q0, derivs)
         else
-          call addForceDCSCC(env, derivs, species, neighborList%iNeighbor, img2CentCell, coord)
-=======
-          call sccCalc%addForceDcXlbomd(species, orb, neighborList%iNeighbor, img2CentCell, coord,&
-              & qOutput, q0, derivs)
-        else
-          call sccCalc%addForceDc(derivs, species, neighborList%iNeighbor, img2CentCell, coord)
->>>>>>> 3598138e
+          call sccCalc%addForceDc(env, derivs, species, neighborList%iNeighbor, img2CentCell, coord)
         end if
       end if
 
