--- conflicted
+++ resolved
@@ -2275,20 +2275,12 @@
   end subroutine openDetailedOut
 
   !> First group of data to go to detailed.out
-<<<<<<< HEAD
-  subroutine writeDetailedOut1(fd, iDistribFn, nGeoSteps, iGeoStep,&
-      & tMD, tDerivs, tCoordOpt, tLatOpt, iLatGeoStep, iSccIter, energy, diffElec, sccErrorQ,&
-      & indMovedAtom, coord0Out, q0, qInput, qOutput, eigen, filling, orb, species,&
-      & tDFTBU, tImHam, tPrintMulliken, orbitalL, qBlockOut, Ef, Eband, TS, E0, pressure, cellVol,&
-      & tAtomicEnergy, tDispersion, tEField, tPeriodic, nSpin, tSpinOrbit, tScc, tOnSite, tNegf, &
-      & invLatVec, kPoints, iAtInCentralRegion)
-=======
   subroutine writeDetailedOut1(fd, iDistribFn, nGeoSteps, iGeoStep, tMD, tDerivs, tCoordOpt,&
       & tLatOpt, iLatGeoStep, iSccIter, energy, diffElec, sccErrorQ, indMovedAtom, coord0Out, q0,&
       & qInput, qOutput, eigen, filling, orb, species, tDFTBU, tImHam, tPrintMulliken, orbitalL,&
       & qBlockOut, Ef, Eband, TS, E0, pressure, cellVol, tAtomicEnergy, tDispersion, tEField,&
-      & tPeriodic, nSpin, tSpin, tSpinOrbit, tScc, tNegf, invLatVec, kPoints, iAtInCentralRegion)
->>>>>>> 555c960b
+      & tPeriodic, nSpin, tSpin, tSpinOrbit, tScc, tOnSite, tNegf, invLatVec, kPoints,&
+      & iAtInCentralRegion)
 
     !> File ID
     integer, intent(in) :: fd
