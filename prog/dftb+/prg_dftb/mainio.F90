!--------------------------------------------------------------------------------------------------!
!  DFTB+: general package for performing fast atomistic simulations                                !
!  Copyright (C) 2018  DFTB+ developers group                                                      !
!                                                                                                  !
!  See the LICENSE file for terms of usage and distribution.                                       !
!--------------------------------------------------------------------------------------------------!

#! Note: This module contains preprocessor variable substitutions in subroutine names (${NAME}$)
#! which may break the documentation system. Make sure you preprocess this file before passing it
#! to a source code documentation tool.

#:include 'common.fypp'

!> Various I/O routines for the main program.
module mainio
#:if WITH_MPI
  use mpifx
#:endif
#:if WITH_SCALAPACK
  use scalapackfx
#:endif
  use globalenv
  use environment
  use densedescr
  use assert
  use accuracy
  use constants
  use periodic
  use commontypes
  use sparse2dense
  use blasroutines
  use charmanip, only : i2c
  use linkedlist
  use taggedoutput
  use fileid
  use spin, only : qm2ud
  use energies
  use xmlf90
  use hsdutils, only : writeChildValue
  use mdintegrator, only : OMdIntegrator, state
  use formatout
  use sccinit, only : writeQToFile
  use elstatpot, only : TElStatPotentials
  use message
#:if WITH_SOCKETS
  use ipisocket
#:endif
  implicit none
  private

  public :: writeEigenvectors, writeRealEigvecs, writeCplxEigvecs
#:if WITH_SCALAPACK
  public :: writeRealEigvecsBinBlacs, writeRealEigvecsTxtBlacs
  public :: writeCplxEigvecsBinBlacs, writeCplxEigvecsTxtBlacs
#:else
  public :: writeRealEigvecsBinSerial, writeRealEigvecsTxtSerial
  public :: writeCplxEigvecsBinSerial, writeCplxEigvecsTxtSerial
#:endif
  public :: writeProjectedEigenvectors
  public :: initOutputFile, writeAutotestTag, writeResultsTag, writeDetailedXml, writeBandOut
  public :: writeHessianOut
  public :: writeDetailedOut1, writeDetailedOut2, writeDetailedOut3, writeDetailedOut4
  public :: writeDetailedOut5
  public :: writeMdOut1, writeMdOut2, writeMdOut3
  public :: writeCharges
  public :: writeEsp
  public :: writeCurrentGeometry, writeFinalDriverStatus
  public :: writeHSAndStop, writeHS
  public :: printGeoStepInfo, printSccHeader, printSccInfo, printEnergies, printVolume
  public :: printPressureAndFreeEnergy, printMaxForce, printMaxLatticeForce
  public :: printMdInfo
#:if WITH_SOCKETS
  public :: receiveGeometryFromSocket
#:endif

  !> Ground state eigenvectors in text format
  character(*), parameter :: eigvecOut = "eigenvec.out"

  !> Ground state eigenvectors in binary format
  character(*), parameter :: eigvecBin = "eigenvec.bin"

  !> Format string for energy second derivative matrix
  character(len=*), parameter :: formatHessian = '(4f16.10)'

  !> Atomic geometries format
  character(len=*), parameter :: formatGeoOut = "(I5, F16.8, F16.8, F16.8)"

  !> Format for a single value with units
  character(len=*), parameter :: format1U = "(A, ':', T32, F18.10, T51, A)"

  !> Format for two values with units
  character(len=*), parameter :: format2U = "(A, ':', T32, F18.10, T51, A, T54, F16.4, T71, A)"

  !> Format for a single value using exponential notation with units
  character(len=*), parameter :: format1Ue = "(A, ':', T37, E13.6, T51, A)"

  !> Format for two using exponential notation values with units
  character(len=*), parameter :: format2Ue = "(A, ':', T37, E13.6, T51, A, T57, E13.6, T71, A)"

  !> Format for mixed decimal and exponential values with units
  character(len=*), parameter :: format1U1e =&
      & "(' ', A, ':', T32, F18.10, T51, A, T57, E13.6, T71, A)"


contains

  !> Writes the eigenvectors to disc.
<<<<<<< HEAD
  subroutine writeEigenvectors(env, runId, neighborList, nNeighbor, cellVec, iCellVec,&
=======
  subroutine writeEigenvectors(env, runId, neighbourList, nNeighbourSK, cellVec, iCellVec,&
>>>>>>> 1a46e0e3
      & denseDesc, iPair, img2CentCell, species, speciesName, orb, kPoint, over, parallelKS,&
      & tPrintEigvecsTxt, eigvecsReal, SSqrReal, eigvecsCplx, SSqrCplx)

    !> Environment settings
    type(TEnvironment), intent(in) :: env

    !> Job ID for future identification
    integer, intent(in) :: runId

    !> list of neighbours for each atom
    type(TNeighbourList), intent(in) :: neighbourList

    !> Number of neighbours for each of the atoms
    integer, intent(in) :: nNeighbourSK(:)

    !> Index for which unit cell atoms are associated with
    integer, intent(in) :: iCellVec(:)

    !> map from image atoms to the original unique atom
    integer, intent(in) :: img2CentCell(:)

    !> Index of start of atom blocks in dense matrices
    type(TDenseDescr), intent(in) :: denseDesc

    !> Index array for the start of atomic blocks in sparse arrays
    integer, intent(in) :: iPair(:,:)

    !> Vectors (in units of the lattice constants) to cells of the lattice
    real(dp), intent(in) :: cellVec(:,:)

    !> species of all atoms in the system
    integer, intent(in) :: species(:)

    !> label for each atomic chemical species
    character(*), intent(in) :: speciesName(:)

    !> Atomic orbital information
    type(TOrbitals), intent(in) :: orb

    !> k-points
    real(dp), intent(in) :: kPoint(:,:)

    !> sparse overlap matrix
    real(dp), intent(in) :: over(:)

    !> K-points and spins to process
    type(TParallelKS), intent(in) :: parallelKS

    !> Whether eigenvectors should be also written in text form
    logical, intent(in) :: tPrintEigvecsTxt

    !> Real eigenvectors (will be overwritten)
    real(dp), intent(inout), allocatable :: eigvecsReal(:,:,:)

    !> Storage for dense real overlap matrix
    real(dp), intent(inout), allocatable :: SSqrReal(:,:)

    !> Complex eigenvectors (will be overwritten)
    complex(dp), intent(inout), allocatable :: eigvecsCplx(:,:,:)

    !> Storage for dense complex overlap matrix
    complex(dp), intent(inout), allocatable :: SSqrCplx(:,:)

    @:ASSERT(allocated(eigvecsReal) .neqv. allocated(eigvecsCplx))
    @:ASSERT(allocated(SSqrReal) .neqv. allocated(SSqrCplx))

    if (allocated(eigvecsCplx)) then
<<<<<<< HEAD
      call writeCplxEigvecs(env, runId, neighborList, nNeighbor, cellVec, iCellVec, denseDesc,&
          & iPair, img2CentCell, species, speciesName, orb, kPoint, over, parallelKS,&
          & tPrintEigvecsTxt, eigvecsCplx, SSqrCplx)
    else
      call writeRealEigvecs(env, runId, neighborList, nNeighbor, denseDesc, iPair,&
=======
      call writeCplxEigvecs(env, runId, neighbourList, nNeighbourSK, cellVec, iCellVec, denseDesc,&
          & iPair, img2CentCell, species, speciesName, orb, kPoint, over, parallelKS,&
          & tPrintEigvecsTxt, eigvecsCplx, SSqrCplx)
    else
      call writeRealEigvecs(env, runId, neighbourList, nNeighbourSK, denseDesc, iPair,&
>>>>>>> 1a46e0e3
          & img2CentCell, species, speciesName, orb, over, parallelKS, tPrintEigvecsTxt,&
          & eigvecsReal, SSqrReal)
    end if

  end subroutine writeEigenvectors


  !> Writes real eigenvectors
<<<<<<< HEAD
  subroutine writeRealEigvecs(env, runId, neighborList, nNeighbor, denseDesc, iPair,&
=======
  subroutine writeRealEigvecs(env, runId, neighbourList, nNeighbourSK, denseDesc, iPair,&
>>>>>>> 1a46e0e3
      & img2CentCell, species, speciesName, orb, over, parallelKS, tPrintEigvecsTxt, eigvecsReal,&
      & SSqrReal, fileName)

    !> Environment settings
    type(TEnvironment), intent(in) :: env

    !> Job ID for future identification
    integer, intent(in) :: runId

    !> list of neighbours for each atom
    type(TNeighbourList), intent(in) :: neighbourList

    !> Number of neighbours for each of the atoms
    integer, intent(in) :: nNeighbourSK(:)

    !> Index of start of atom blocks in dense matrices
    type(TDenseDescr), intent(in) :: denseDesc

    !> Index array for the start of atomic blocks in sparse arrays
    integer, intent(in) :: iPair(:,:)

    !> map from image atoms to the original unique atom
    integer, intent(in) :: img2CentCell(:)

    !> species of all atoms in the system
    integer, intent(in) :: species(:)

    !> label for each atomic chemical species
    character(*), intent(in) :: speciesName(:)

    !> Atomic orbital information
    type(TOrbitals), intent(in) :: orb

    !> sparse overlap matrix
    real(dp), intent(in) :: over(:)

    !> K-points and spins to process
    type(TParallelKS), intent(in) :: parallelKS

    !> Whether eigenvectors should be also written in text form
    logical, intent(in) :: tPrintEigvecsTxt

    !> Real eigenvectors (will be overwritten)
    real(dp), intent(inout) :: eigvecsReal(:,:,:)

    !> Storage for dense real overlap matrix
    real(dp), intent(out) :: SSqrReal(:,:)

    !> optional alternative file prefix, to appear as "fileName".bin or "fileName".out
    character(len=*), intent(in), optional :: fileName

  #:if WITH_SCALAPACK
    call writeRealEigvecsBinBlacs(env, denseDesc, eigvecsReal, runId, parallelKS, fileName=fileName)
    if (tPrintEigvecsTxt) then
      call writeRealEigvecsTxtBlacs(env, denseDesc, eigvecsReal, parallelKS, orb, over,&
<<<<<<< HEAD
          & neighborList%iNeighbor, nNeighbor, iPair, img2CentCell, species, speciesName,&
=======
          & neighbourList%iNeighbour, nNeighbourSK, iPair, img2CentCell, species, speciesName,&
>>>>>>> 1a46e0e3
          & fileName=fileName)
    end if
  #:else
    call writeRealEigvecsBinSerial(eigvecsReal, runId, parallelKS, fileName=fileName)
    if (tPrintEigvecsTxt) then
<<<<<<< HEAD
      call writeRealEigvecsTxtSerial(neighborList, nNeighbor, denseDesc, iPair, img2CentCell,&
=======
      call writeRealEigvecsTxtSerial(neighbourList, nNeighbourSK, denseDesc, iPair, img2CentCell,&
>>>>>>> 1a46e0e3
          & orb, species, speciesName, over, parallelKS, eigvecsReal, SSqrReal, fileName=fileName)
    end if
  #:endif

  end subroutine writeRealEigvecs


  !> Writes complex eigenvectors.
<<<<<<< HEAD
  subroutine writeCplxEigvecs(env, runId, neighborList, nNeighbor, cellVec, iCellVec, denseDesc,&
      & iPair, img2CentCell, species, speciesName, orb, kPoint, over, parallelKS, tPrintEigvecsTxt,&
      & eigvecsCplx, SSqrCplx, fileName)
=======
  subroutine writeCplxEigvecs(env, runId, neighbourList, nNeighbourSK, cellVec, iCellVec,&
      & denseDesc, iPair, img2CentCell, species, speciesName, orb, kPoint, over, parallelKS,&
      & tPrintEigvecsTxt, eigvecsCplx, SSqrCplx, fileName)
>>>>>>> 1a46e0e3

    !> Environment settings
    type(TEnvironment), intent(in) :: env

    !> Job ID for future identification
    integer, intent(in) :: runId

    !> list of neighbours for each atom
    type(TNeighbourList), intent(in) :: neighbourList

    !> Number of neighbours for each of the atoms
    integer, intent(in) :: nNeighbourSK(:)

    !> Vectors (in units of the lattice constants) to cells of the lattice
    real(dp), intent(in) :: cellVec(:,:)

    !> Index for which unit cell atoms are associated with
    integer, intent(in) :: iCellVec(:)

    !> Index of start of atom blocks in dense matrices
    type(TDenseDescr), intent(in) :: denseDesc

    !> Index array for the start of atomic blocks in sparse arrays
    integer, intent(in) :: iPair(:,:)

    !> map from image atoms to the original unique atom
    integer, intent(in) :: img2CentCell(:)

    !> species of all atoms in the system
    integer, intent(in) :: species(:)

    !> label for each atomic chemical species
    character(*), intent(in) :: speciesName(:)

    !> Atomic orbital information
    type(TOrbitals), intent(in) :: orb

    !> k-points
    real(dp), intent(in) :: kPoint(:,:)

    !> sparse overlap matrix
    real(dp), intent(in) :: over(:)

    !> K-points and spins to process
    type(TParallelKS), intent(in) :: parallelKS

    !> Whether eigenvectors should be also written in text form
    logical, intent(in) :: tPrintEigvecsTxt

    !> Complex eigenvectors (will be overwritten)
    complex(dp), intent(inout) :: eigvecsCplx(:,:,:)

    !> Storage for dense complex overlap matrix
    complex(dp), intent(out) :: SSqrCplx(:,:)

    !> optional alternative file prefix, to appear as "fileName".bin or "fileName".out
    character(len=*), intent(in), optional :: fileName

  #:if WITH_SCALAPACK
    call writeCplxEigvecsBinBlacs(env, denseDesc, eigvecsCplx, runId, parallelKS, fileName=fileName)
    if (tPrintEigvecsTxt) then
      if (denseDesc%t2Component) then
        call writePauliEigvecsTxtBlacs(env, denseDesc, eigvecsCplx, parallelKS, orb, over, kPoint,&
<<<<<<< HEAD
            & neighborList%iNeighbor, nNeighbor, iCellVec, cellVec, iPair, img2CentCell, species,&
            & speciesName, fileName=fileName)
      else
        call writeCplxEigvecsTxtBlacs(env, denseDesc, eigvecsCplx, parallelKS, orb, over, kPoint,&
            & neighborList%iNeighbor, nNeighbor, iCellVec, cellVec, iPair, img2CentCell, species,&
            & speciesName, fileName=fileName)
=======
            & neighbourList%iNeighbour, nNeighbourSK, iCellVec, cellVec, iPair, img2CentCell,&
            & species, speciesName, fileName=fileName)
      else
        call writeCplxEigvecsTxtBlacs(env, denseDesc, eigvecsCplx, parallelKS, orb, over, kPoint,&
            & neighbourList%iNeighbour, nNeighbourSK, iCellVec, cellVec, iPair, img2CentCell,&
            & species, speciesName, fileName=fileName)
>>>>>>> 1a46e0e3
      end if
    end if
  #:else
    call writeCplxEigvecsBinSerial(eigvecsCplx, runId, parallelKS, fileName=fileName)
    if (tPrintEigvecsTxt) then
      if (denseDesc%t2Component) then
<<<<<<< HEAD
        call writePauliEigvecsTxtSerial(neighborList, nNeighbor, denseDesc, iPair, img2CentCell,&
            & iCellVec, cellVec, orb, species, speciesName, over, parallelKS, kPoint, eigvecsCplx,&
            & SSqrCplx, fileName=fileName)
      else
        call writeCplxEigvecsTxtSerial(neighborList, nNeighbor, denseDesc, iPair, img2CentCell,&
=======
        call writePauliEigvecsTxtSerial(neighbourList, nNeighbourSK, denseDesc, iPair,&
            & img2CentCell, iCellVec, cellVec, orb, species, speciesName, over, parallelKS, kPoint,&
            & eigvecsCplx, SSqrCplx, fileName=fileName)
      else
        call writeCplxEigvecsTxtSerial(neighbourList, nNeighbourSK, denseDesc, iPair, img2CentCell,&
>>>>>>> 1a46e0e3
            & iCellVec, cellVec, orb, species, speciesName, over, parallelKS, kPoint, eigvecsCplx,&
            & SSqrCplx, fileName=fileName)
      end if
    end if
  #:endif

  end subroutine writeCplxEigvecs


#:for DTYPE, NAME in [('complex', 'Cplx'), ('real', 'Real')]

#:if WITH_SCALAPACK

  !> Write the real eigvectors into binary output file (BLACS version).
  subroutine write${NAME}$EigvecsBinBlacs(env, denseDesc, eigvecs, runId, parallelKS, fileName)

    !> Environment settings
    type(TEnvironment), intent(in) :: env

    !> Dense matrix descriptor
    type(TDenseDescr), intent(in) :: denseDesc

    !> Square Hamiltonian (or work array)
    ${DTYPE}$(dp), intent(in) :: eigvecs(:,:,:)

    !> Id of the current program run.
    integer, intent(in) :: runId

    !> K-points and spins to process
    type(TParallelKS), intent(in) :: parallelKS

    !> optional alternative file prefix, to appear as "fileName".bin
    character(len=*), intent(in), optional :: fileName

    type(linecomm) :: collector
    ${DTYPE}$(dp), allocatable :: localEigvec(:)
    integer :: nOrb
    integer :: iKS, iGroup, iEig, fd

    nOrb = denseDesc%fullSize
    allocate(localEigvec(nOrb))

    if (env%mpi%tGlobalMaster) then
      call prepareEigvecFileBin(fd, runId, fileName)
    end if
    call collector%init(env%blacs%orbitalGrid, denseDesc%blacsOrbSqr, "c")

    ! Master process collects in the first run (iGroup = 0) the columns of the matrix in its own
    ! process group (as process group master) via the collector. In the subsequent runs it just
    ! receives the columns collected by the respective group masters. The number of available
    ! matrices (possible k and s indices) may differ for various process groups. Also note, that
    ! the (k, s) pairs are round-robin distributed between the process groups.

    masterOrSlave: if (env%mpi%tGlobalMaster) then
      do iKS = 1, parallelKS%maxGroupKS
        group: do iGroup = 0, env%mpi%nGroup - 1
          if (iKS > parallelKS%nGroupKS(iGroup)) then
            cycle group
          end if
          do iEig = 1, nOrb
            if (iGroup == 0) then
              call collector%getline_master(env%blacs%orbitalGrid, iEig, eigvecs(:,:,iKS),&
                  & localEigvec)
            else
              call mpifx_recv(env%mpi%interGroupComm, localEigvec, iGroup)
            end if
            write(fd) localEigvec
          end do
        end do group
      end do
    else
      do iKS = 1, parallelKS%nLocalKS
        do iEig = 1, nOrb
          if (env%mpi%tGroupMaster) then
            call collector%getline_master(env%blacs%orbitalGrid, iEig, eigvecs(:,:,iKS),&
                & localEigvec)
            call mpifx_send(env%mpi%interGroupComm, localEigvec, env%mpi%interGroupComm%masterrank)
          else
            call collector%getline_slave(env%blacs%orbitalGrid, iEig, eigvecs(:,:,iKS))
          end if
        end do
      end do
    end if masterOrSlave

    if (env%mpi%tGlobalMaster) then
      close(fd)
    end if

  end subroutine write${NAME}$EigvecsBinBlacs

#:else

  !> Writes ${DTYPE}$ eigenvectors in binary format.
  subroutine write${NAME}$EigvecsBinSerial(eigvecs, runId, parallelKS, fileName)

    !> Square Hamiltonian (or work array)
    ${DTYPE}$(dp), intent(in) :: eigvecs(:,:,:)

    !> Id of the current program run.
    integer, intent(in) :: runId

    !> K-points and spins to process
    type(TParallelKS), intent(in) :: parallelKS

    !> optional alternative file prefix, to appear as "fileName".bin
    character(len=*), intent(in), optional :: fileName

    integer :: iKS, iSpin
    integer :: ii, fd

    call prepareEigvecFileBin(fd, runId, fileName)
    do iKS = 1, parallelKS%nLocalKS
      iSpin = parallelKS%localKS(2, iKS)
      do ii = 1, size(eigvecs, dim=2)
        write(fd) eigvecs(:,ii,iSpin)
      end do
    end do
    close(fd)

  end subroutine write${NAME}$EigvecsBinSerial

#:endif

#:endfor


#:if WITH_SCALAPACK

  !> Write the real eigvectors into human readible output file (BLACS version).
<<<<<<< HEAD
  subroutine writeRealEigvecsTxtBlacs(env, denseDesc, eigvecs, parallelKS, orb, over,&
      & iNeighbor, nNeighbor, iSparseStart, img2CentCell, species, speciesName, fileName)
=======
  subroutine writeRealEigvecsTxtBlacs(env, denseDesc, eigvecs, parallelKS, orb, over, iNeighbour,&
      & nNeighbourSK, iSparseStart, img2CentCell, species, speciesName, fileName)
>>>>>>> 1a46e0e3

    !> Environment settings
    type(TEnvironment), intent(in) :: env

    !> Dense matrix descriptor
    type(TDenseDescr), intent(in) :: denseDesc

    !> Square Hamiltonian (or work array)
    real(dp), intent(in) :: eigvecs(:,:,:)

    !> K-points and spins to process
    type(TParallelKS), intent(in) :: parallelKS

    !> Orbital information
    type(TOrbitals), intent(in) :: orb

    !> Sparse overlap
    real(dp), intent(in) :: over(:)

    !> Neighbours of each atom
    integer, intent(in) :: iNeighbour(0:,:)

    !> Nr. of neighbours for each atom
    integer, intent(in) :: nNeighbourSK(:)

    !> Index array for sparse matrices
    integer, intent(in) :: iSparseStart(:,:)

    !> Mapping of atoms into the central cell.
    integer, intent(in) :: img2CentCell(:)

    !> Species of each atom
    integer, intent(in) :: species(:)

    !> Name of each species
    character(*), intent(in) :: speciesName(:)

    !> optional alternative file prefix, to appear as "fileName".bin
    character(len=*), intent(in), optional :: fileName

    type(linecomm) :: collector
    real(dp), allocatable :: localEigvec(:), localFrac(:)
    real(dp), allocatable :: globalS(:,:), globalFrac(:,:)
    integer :: nOrb, nAtom
    integer :: iKS, iS, iGroup, iEig, fd

    nOrb = denseDesc%fullSize
    nAtom = size(nNeighbourSK)
    allocate(globalS(size(eigvecs, dim=1), size(eigvecs, dim=2)))
    allocate(globalFrac(size(eigvecs, dim=1), size(eigvecs, dim=2)))
    if (env%mpi%tGroupMaster) then
      allocate(localEigvec(nOrb))
      allocate(localFrac(nOrb))
    end if

    call collector%init(env%blacs%orbitalGrid, denseDesc%blacsOrbSqr, "c")
    if (env%mpi%tGlobalMaster) then
      call prepareEigvecFileTxt(fd, .false., fileName)
    end if

    ! See comment about algorithm in routine write${NAME}$EigvecsBinBlacs

    masterOrSlave: if (env%mpi%tGlobalMaster) then
      ! Global master process
      do iKS = 1, parallelKS%maxGroupKS
        group: do iGroup = 0, env%mpi%nGroup - 1
          if (iKS > parallelKS%nGroupKS(iGroup)) then
            cycle group
          end if
          iS = parallelKS%groupKS(2, iKS, iGroup)
          if (iGroup == 0) then
            call unpackHSRealBlacs(env%blacs, over, iNeighbour, nNeighbourSK, iSparseStart,&
                & img2CentCell, denseDesc, globalS)
            call pblasfx_psymm(globalS, denseDesc%blacsOrbSqr, eigvecs(:,:,iKS),&
                & denseDesc%blacsOrbSqr, globalFrac, denseDesc%blacsOrbSqr)
            globalFrac(:,:) = globalFrac * eigvecs(:,:,iKS)
          end if
          do iEig = 1, nOrb
            if (iGroup == 0) then
              call collector%getline_master(env%blacs%orbitalGrid, iEig, eigvecs(:,:,iKS),&
                  & localEigvec)
              call collector%getline_master(env%blacs%orbitalGrid, iEig, globalFrac, localFrac)
            else
              call mpifx_recv(env%mpi%interGroupComm, localEigvec, iGroup)
              call mpifx_recv(env%mpi%interGroupComm, localFrac, iGroup)
            end if
            call writeSingleRealEigvecTxt(fd, localEigvec, localFrac, iS, iEig, orb, species,&
                & speciesName, nAtom)
          end do
        end do group
      end do
    else
      ! All processes except the global master process
      do iKS = 1, parallelKS%nLocalKS
        call unpackHSRealBlacs(env%blacs, over, iNeighbour, nNeighbourSK, iSparseStart,&
            & img2CentCell, denseDesc, globalS)
        call pblasfx_psymm(globalS, denseDesc%blacsOrbSqr, eigvecs(:,:,iKS), denseDesc%blacsOrbSqr,&
            & globalFrac, denseDesc%blacsOrbSqr)
        globalFrac(:,:) = globalFrac * eigvecs(:,:,iKS)
        do iEig = 1, nOrb
          if (env%mpi%tGroupMaster) then
            call collector%getline_master(env%blacs%orbitalGrid, iEig, eigvecs(:,:,iKS),&
                & localEigvec)
            call collector%getline_master(env%blacs%orbitalGrid, iEig, globalFrac, localFrac)
            call mpifx_send(env%mpi%interGroupComm, localEigvec, env%mpi%interGroupComm%masterrank)
            call mpifx_send(env%mpi%interGroupComm, localFrac, env%mpi%interGroupComm%masterrank)
          else
            call collector%getline_slave(env%blacs%orbitalGrid, iEig, eigvecs(:,:,iKS))
            call collector%getline_slave(env%blacs%orbitalGrid, iEig, globalFrac)
          end if
        end do
      end do
    end if masterOrSlave

    if (env%mpi%tGlobalMaster) then
      close(fd)
    end if

  end subroutine writeRealEigvecsTxtBlacs

#:else

    !> Writes real eigenvectors in text form.
<<<<<<< HEAD
  subroutine writeRealEigvecsTxtSerial(neighlist, nNeighbor, denseDesc, iPair, img2CentCell,&
      & orb, species, speciesName, over, parallelKS, eigvecs, SSqr, fileName)

    !> Neighbor list.
    type(TNeighborList), intent(in) :: neighlist
=======
  subroutine writeRealEigvecsTxtSerial(neighlist, nNeighbourSK, denseDesc, iPair, img2CentCell,&
      & orb, species, speciesName, over, parallelKS, eigvecs, SSqr, fileName)

    !> Neighbour list.
    type(TNeighbourList), intent(in) :: neighlist
>>>>>>> 1a46e0e3

    !> Nr. of neighbours for SK-interaction.
    integer, intent(in) :: nNeighbourSK(:)

    !> Dense descriptor for H and S
    type(TDenseDescr), intent(in) :: denseDesc

    !> Positions of interactions in the sparse matrices.
    integer, intent(in) :: iPair(:,:)

    !> Mapping of atoms into the central cell.
    integer, intent(in) :: img2CentCell(:)

    !> Orbital information.
    type(TOrbitals), intent(in) :: orb

    !> Species.
    integer, intent(in) :: species(:)

    !> Name of the species.
    character(mc), intent(in) :: speciesName(:)

    !> Sparse overlap matrix.
    real(dp), intent(in) :: over(:)

    !> K-points and spins to process
    type(TParallelKS), intent(in) :: parallelKS

    !> Square Hamiltonian (or work array)
    real(dp), intent(inout) :: eigvecs(:,:,:)

    !> Work array.
    real(dp), intent(out) :: SSqr(:,:)

    !> optional alternative file pre-fix
    character(len=*), intent(in), optional :: fileName

    real(dp), allocatable :: rVecTemp(:)
    integer :: nAtom
    integer :: iKS, iS, iEig, fd

    nAtom = size(nNeighbourSK)
    call prepareEigvecFileTxt(fd, .false., fileName)
    allocate(rVecTemp(size(eigvecs, dim=1)))
    call unpackHS(SSqr, over, neighlist%iNeighbour, nNeighbourSK, denseDesc%iAtomStart, iPair,&
        & img2CentCell)
    do iKS = 1, parallelKS%nLocalKS
      iS = parallelKS%localKS(2, iKS)
      do iEig = 1, denseDesc%nOrb
        call hemv(rVecTemp, SSqr, eigvecs(:,iEig,iS))
        rVecTemp = rVecTemp * eigvecs(:,iEig,iS)
        call writeSingleRealEigvecTxt(fd, eigvecs(:,iEig,iS), rVecTemp, iS, iEig, orb, species,&
            & speciesName, nAtom)
      end do
    end do
    close(fd)

  end subroutine writeRealEigvecsTxtSerial

#:endif


#:if WITH_SCALAPACK

  !> Write the complex eigvectors into human readible output file (BLACS version).
  subroutine writeCplxEigvecsTxtBlacs(env, denseDesc, eigvecs, parallelKS, orb, over, kPoints,&
<<<<<<< HEAD
      & iNeighbor, nNeighbor, iCellVec, cellVec, iSparseStart, img2CentCell, species, speciesName,&
      & fileName)
=======
      & iNeighbour, nNeighbourSK, iCellVec, cellVec, iSparseStart, img2CentCell, species,&
      & speciesName, fileName)
>>>>>>> 1a46e0e3

    !> Environment settings
    type(TEnvironment), intent(in) :: env

    !> Dense matrix descriptor
    type(TDenseDescr), intent(in) :: denseDesc

    !> Square Hamiltonian (or work array)
    complex(dp), intent(in) :: eigvecs(:,:,:)

    !> K-points and spins to process
    type(TParallelKS), intent(in) :: parallelKS

    !> Orbital information
    type(TOrbitals), intent(in) :: orb

    !> Sparse overlap
    real(dp), intent(in) :: over(:)

    !> Kpoints
    real(dp), intent(in) :: kPoints(:,:)

    !> Neighbours of each atom
    integer, intent(in) :: iNeighbour(0:,:)

    !> Nr. of neighbours for each atom
    integer, intent(in) :: nNeighbourSK(:)

    !> Cell vector index for each atom
    integer, intent(in) :: iCellVec(:)

    !> Cell vectors
    real(dp), intent(in) :: cellVec(:,:)

    !> Index array for sparse matrices
    integer, intent(in) :: iSparseStart(:,:)

    !> Mapping of atoms into the central cell.
    integer, intent(in) :: img2CentCell(:)

    !> Species of each atom
    integer, intent(in) :: species(:)

    !> Name of each species
    character(*), intent(in) :: speciesName(:)

    !> optional alternative file prefix, to appear as "fileName".bin
    character(len=*), intent(in), optional :: fileName

    type(linecomm) :: collector
    complex(dp), allocatable :: localEigvec(:)
    complex(dp), allocatable :: globalS(:,:), globalSDotC(:,:)
    real(dp), allocatable :: localFrac(:), globalFrac(:,:)
    integer :: nEigvec, nAtom
    integer :: iKS, iK, iS, iGroup, iEig, fd

    nEigvec = denseDesc%nOrb
    nAtom = size(nNeighbourSK)
    allocate(globalS(size(eigvecs, dim=1), size(eigvecs, dim=2)))
    allocate(globalSDotC(size(eigvecs, dim=1), size(eigvecs, dim=2)))
    allocate(globalFrac(size(eigvecs, dim=1), size(eigvecs, dim=2)))
    if (env%mpi%tGroupMaster) then
      allocate(localEigvec(denseDesc%nOrb))
      allocate(localFrac(denseDesc%nOrb))
    end if

    call collector%init(env%blacs%orbitalGrid, denseDesc%blacsOrbSqr, "c")
    if (env%mpi%tGlobalMaster) then
      call prepareEigvecFileTxt(fd, .false., fileName)
    end if

    if (env%mpi%tGlobalMaster) then
      do iKS = 1, parallelKS%maxGroupKS
        group: do iGroup = 0, env%mpi%nGroup - 1
          if (iKS > parallelKS%nGroupKS(iGroup)) then
            cycle group
          end if
          iK = parallelKS%groupKS(1, iKS, iGroup)
          iS = parallelKS%groupKS(2, iKS, iGroup)
          if (iGroup == 0) then
            call unpackHSCplxBlacs(env%blacs, over, kPoints(:,iK), iNeighbour, nNeighbourSK,&
                & iCellVec, cellVec, iSparseStart, img2CentCell, denseDesc, globalS)
            call pblasfx_phemm(globalS, denseDesc%blacsOrbSqr, eigvecs(:,:,iKS),&
                & denseDesc%blacsOrbSqr, globalSDotC, denseDesc%blacsOrbSqr)
            globalFrac(:,:) = real(conjg(eigvecs(:,:,iKS)) * globalSDotC)
          end if
          do iEig = 1, nEigvec
            if (iGroup == 0) then
              call collector%getline_master(env%blacs%orbitalGrid, iEig, eigvecs(:,:,iKS),&
                  & localEigvec)
              call collector%getline_master(env%blacs%orbitalGrid, iEig, globalFrac, localFrac)
            else
              call mpifx_recv(env%mpi%interGroupComm, localEigvec, iGroup)
              call mpifx_recv(env%mpi%interGroupComm, localFrac, iGroup)
            end if
            call writeSingleCplxEigvecTxt(fd, localEigvec, localFrac, iS, iK, iEig, orb, species,&
                & speciesName, nAtom)
          end do
        end do group
      end do
    else
      do iKS = 1, parallelKS%nLocalKS
        iK = parallelKS%localKS(1, iKS)
        call unpackHSCplxBlacs(env%blacs, over, kPoints(:,iK), iNeighbour, nNeighbourSK, iCellVec,&
            & cellVec, iSparseStart, img2CentCell, denseDesc, globalS)
        call pblasfx_phemm(globalS, denseDesc%blacsOrbSqr, eigvecs(:,:,iKS),&
            & denseDesc%blacsOrbSqr, globalSDotC, denseDesc%blacsOrbSqr)
        globalFrac(:,:) = real(conjg(eigvecs(:,:,iKS)) * globalSDotC)
        do iEig = 1, nEigvec
          if (env%mpi%tGroupMaster) then
            call collector%getline_master(env%blacs%orbitalGrid, iEig, eigvecs(:,:,iKS),&
                & localEigvec)
            call collector%getline_master(env%blacs%orbitalGrid, iEig, globalFrac, localFrac)
            call mpifx_send(env%mpi%interGroupComm, localEigvec, env%mpi%interGroupComm%masterrank)
            call mpifx_send(env%mpi%interGroupComm, localFrac, env%mpi%interGroupComm%masterrank)
          else
            call collector%getline_slave(env%blacs%orbitalGrid, iEig, eigvecs(:,:,iKS))
            call collector%getline_slave(env%blacs%orbitalGrid, iEig, globalFrac)
          end if
        end do
      end do
    end if

    if (env%mpi%tGlobalMaster) then
      close(fd)
    end if

  end subroutine writeCplxEigvecsTxtBlacs

#:else

    !> Writes complex eigenvectors in text form.
<<<<<<< HEAD
  subroutine writeCplxEigvecsTxtSerial(neighlist, nNeighbor, denseDesc, iPair, img2CentCell,&
      & iCellVec, cellVec, orb, species, speciesName, over, parallelKS, kPoints, eigvecs, SSqr,&
      & fileName)

    !> Neighbor list.
    type(TNeighborList), intent(in) :: neighlist
=======
  subroutine writeCplxEigvecsTxtSerial(neighlist, nNeighbourSK, denseDesc, iPair, img2CentCell,&
      & iCellVec, cellVec, orb, species, speciesName, over, parallelKS, kPoints, eigvecs, SSqr,&
      & fileName)

    !> Neighbour list.
    type(TNeighbourList), intent(in) :: neighlist
>>>>>>> 1a46e0e3

    !> Nr. of neighbours for SK-interaction.
    integer, intent(in) :: nNeighbourSK(:)

    !> Dense matrix descriptor for H and S
    type(TDenseDescr), intent(in) :: denseDesc

    !> Positions of interactions in the sparse matrices.
    integer, intent(in) :: iPair(:,:)

    !> Mapping of atoms into the central cell.
    integer, intent(in) :: img2CentCell(:)

    !> Index of cell vector mapping the atom to the central cell
    integer, intent(in) :: iCellVec(:)

    !> Cell vector coordinates
    real(dp), intent(in) :: cellVec(:,:)

    !> Orbital information.
    type(TOrbitals), intent(in) :: orb

    !> Species.
    integer, intent(in) :: species(:)

    !> Name of the species.
    character(mc), intent(in) :: speciesName(:)

    !> Sparse overlap matrix.
    real(dp), intent(in) :: over(:)

    !> K-points and spins to process
    type(TParallelKS), intent(in) :: parallelKS

    !> K point coordinates
    real(dp), intent(in) :: kPoints(:,:)

    !> Square Hamiltonian (or work array)
    complex(dp), intent(inout) :: eigvecs(:,:,:)

    !> Work array.
    complex(dp), intent(inout) :: SSqr(:,:)

    !> optional alternative file pre-fix
    character(len=*), intent(in), optional :: fileName

    complex(dp), allocatable :: cVecTemp(:)
    real(dp), allocatable :: fracs(:)
    integer :: nEigvecs, nAtom
    integer :: iKS, iK, iS, iEig, fd

    nAtom = size(nNeighbourSK)
    call prepareEigvecFileTxt(fd, denseDesc%t2Component, fileName)
    allocate(cVecTemp(size(eigvecs, dim=1)))
    nEigvecs = size(eigvecs, dim=2)
    allocate(fracs(nEigvecs))

    do iKS = 1, parallelKS%nLocalKS
      iK = parallelKS%localKS(1, iKS)
      iS = parallelKS%localKS(2, iKS)
      call unpackHS(SSqr, over, kPoints(:,iK), neighlist%iNeighbour, nNeighbourSK, iCellVec,&
          & cellVec, denseDesc%iAtomStart, iPair, img2CentCell)
      do iEig = 1, nEigvecs
        call hemv(cVecTemp, SSqr, eigvecs(:,iEig,iKS))
        fracs(:) = real(conjg(eigvecs(:,iEig,iKS)) * cVecTemp)
        call writeSingleCplxEigvecTxt(fd, eigvecs(:,iEig,iKS), fracs, iS, iK, iEig, orb, species,&
            & speciesName, nAtom)
      end do
    end do
    close(fd)

  end subroutine writeCplxEigvecsTxtSerial

#:endif


#:if WITH_SCALAPACK

  !> Write the complex eigvectors into human readible output file (BLACS version).
  subroutine writePauliEigvecsTxtBlacs(env, denseDesc, eigvecs, parallelKS, orb, over, kPoints,&
<<<<<<< HEAD
      & iNeighbor, nNeighbor, iCellVec, cellVec, iSparseStart, img2CentCell, species, speciesName,&
      & fileName)
=======
      & iNeighbour, nNeighbourSK, iCellVec, cellVec, iSparseStart, img2CentCell, species,&
      & speciesName, fileName)
>>>>>>> 1a46e0e3

    !> Environment settings
    type(TEnvironment), intent(in) :: env

    !> Dense matrix descriptor
    type(TDenseDescr), intent(in) :: denseDesc

    !> Square Hamiltonian (or work array)
    complex(dp), intent(in) :: eigvecs(:,:,:)

    !> K-points and spins to process
    type(TParallelKS), intent(in) :: parallelKS

    !> Orbital information
    type(TOrbitals), intent(in) :: orb

    !> Sparse overlap
    real(dp), intent(in) :: over(:)

    !> Kpoints
    real(dp), intent(in) :: kPoints(:,:)

    !> Neighbours of each atom
    integer, intent(in) :: iNeighbour(0:,:)

    !> Nr. of neighbours for each atom
    integer, intent(in) :: nNeighbourSK(:)

    !> Cell vector index for each atom
    integer, intent(in) :: iCellVec(:)

    !> Cell vectors
    real(dp), intent(in) :: cellVec(:,:)

    !> Index array for sparse matrices
    integer, intent(in) :: iSparseStart(:,:)

    !> Mapping of atoms into the central cell.
    integer, intent(in) :: img2CentCell(:)

    !> Species of each atom
    integer, intent(in) :: species(:)

    !> Name of each species
    character(*), intent(in) :: speciesName(:)

    !> optional alternative file prefix, to appear as "fileName".bin
    character(len=*), intent(in), optional :: fileName

    type(linecomm) :: collector
    real(dp), allocatable :: fracs(:,:)
    complex(dp), allocatable :: localEigvec(:), localSDotC(:)
    complex(dp), allocatable :: globalS(:,:), globalSDotC(:,:)
    integer :: nAtom, nOrb
    integer :: iKS, iK, iGroup, iEig, fd

    nOrb = denseDesc%fullSize
    nAtom = size(nNeighbourSK)
    allocate(globalS(size(eigvecs, dim=1), size(eigvecs, dim=2)))
    allocate(globalSDotC(size(eigvecs, dim=1), size(eigvecs, dim=2)))
    if (env%mpi%tGroupMaster) then
      allocate(localEigvec(denseDesc%fullSize))
      allocate(localSDotC(denseDesc%fullSize))
      if (env%mpi%tGlobalMaster) then
        allocate(fracs(4, denseDesc%nOrb))
      end if
    end if

    call collector%init(env%blacs%orbitalGrid, denseDesc%blacsOrbSqr, "c")
    if (env%mpi%tGlobalMaster) then
      call prepareEigvecFileTxt(fd, .true., fileName)
    end if

    ! See comment about algorithm in routine write${NAME}$EigvecsBinBlacs

    masterOrSlave: if (env%mpi%tGlobalMaster) then
      ! Global master process
      do iKS = 1, parallelKS%maxGroupKS
        group: do iGroup = 0, env%mpi%nGroup - 1
          if (iKS > parallelKS%nGroupKS(iGroup)) then
            cycle group
          end if
          iK = parallelKS%groupKS(1, iKS, iGroup)
          if (iGroup == 0) then
            call unpackSPauliBlacs(env%blacs, over, kPoints(:,iK), iNeighbour, nNeighbourSK,&
                & iCellVec, cellVec, iSparseStart, img2CentCell, orb%mOrb, denseDesc, globalS)
            call pblasfx_phemm(globalS, denseDesc%blacsOrbSqr, eigvecs(:,:,iKS),&
                & denseDesc%blacsOrbSqr, globalSDotC, denseDesc%blacsOrbSqr)
          end if
          do iEig = 1, nOrb
            if (iGroup == 0) then
              call collector%getline_master(env%blacs%orbitalGrid, iEig, eigvecs(:,:,iKS),&
                  & localEigvec)
              call collector%getline_master(env%blacs%orbitalGrid, iEig, globalSDotC, localSDotC)
            else
              call mpifx_recv(env%mpi%interGroupComm, localEigvec, iGroup)
              call mpifx_recv(env%mpi%interGroupComm, localSDotC, iGroup)
            end if
            call getPauliFractions(localEigvec, localSDotC, fracs)
            call writeSinglePauliEigvecTxt(fd, localEigvec, fracs, iK, iEig, orb, species,&
                & speciesName, nAtom, denseDesc%nOrb)
          end do
        end do group
      end do
    else
      ! All processes except the global master process
      do iKS = 1, parallelKS%nLocalKS
        iK = parallelKS%localKS(1, iKS)
        call unpackSPauliBlacs(env%blacs, over, kPoints(:,iK), iNeighbour, nNeighbourSK, iCellVec,&
            & cellVec, iSparseStart, img2CentCell, orb%mOrb, denseDesc, globalS)
        call pblasfx_phemm(globalS, denseDesc%blacsOrbSqr, eigvecs(:,:,iKS),&
            & denseDesc%blacsOrbSqr, globalSDotC, denseDesc%blacsOrbSqr)
        do iEig = 1, nOrb
          if (env%mpi%tGroupMaster) then
            call collector%getline_master(env%blacs%orbitalGrid, iEig, eigvecs(:,:,iKS),&
                & localEigvec)
            call collector%getline_master(env%blacs%orbitalGrid, iEig, globalSDotC, localSDotC)
            call mpifx_send(env%mpi%interGroupComm, localEigvec, env%mpi%interGroupComm%masterrank)
            call mpifx_send(env%mpi%interGroupComm, localSDotC, env%mpi%interGroupComm%masterrank)
          else
            call collector%getline_slave(env%blacs%orbitalGrid, iEig, eigvecs(:,:,iKS))
            call collector%getline_slave(env%blacs%orbitalGrid, iEig, globalSDotC)
          end if
        end do
      end do
    end if masterOrSlave

    if (env%mpi%tGlobalMaster) then
      close(fd)
    end if

  end subroutine writePauliEigvecsTxtBlacs

#:else

    !> Writes complex eigenvectors in text form.
<<<<<<< HEAD
  subroutine writePauliEigvecsTxtSerial(neighlist, nNeighbor, denseDesc, iPair, img2CentCell,&
      & iCellVec, cellVec, orb, species, speciesName, over, parallelKS, kPoints, eigvecs, SSqr,&
      & fileName)

    !> Neighbor list.
    type(TNeighborList), intent(in) :: neighlist

    !> Nr. of neighbors for SK-interaction.
    integer, intent(in) :: nNeighbor(:)
=======
  subroutine writePauliEigvecsTxtSerial(neighlist, nNeighbourSK, denseDesc, iPair, img2CentCell,&
      & iCellVec, cellVec, orb, species, speciesName, over, parallelKS, kPoints, eigvecs, SSqr,&
      & fileName)

    !> Neighbour list.
    type(TNeighbourList), intent(in) :: neighlist

    !> Nr. of neighbours for SK-interaction.
    integer, intent(in) :: nNeighbourSK(:)
>>>>>>> 1a46e0e3

    !> Dense matrix descriptor for H and S
    type(TDenseDescr), intent(in) :: denseDesc

    !> Positions of interactions in the sparse matrices.
    integer, intent(in) :: iPair(:,:)

    !> Mapping of atoms into the central cell.
    integer, intent(in) :: img2CentCell(:)

    !> Index of cell vector mapping the atom to the central cell
    integer, intent(in) :: iCellVec(:)

    !> Cell vector coordinates
    real(dp), intent(in) :: cellVec(:,:)

    !> Orbital information.
    type(TOrbitals), intent(in) :: orb

    !> Species.
    integer, intent(in) :: species(:)

    !> Name of the species.
    character(mc), intent(in) :: speciesName(:)

    !> Sparse overlap matrix.
    real(dp), intent(in) :: over(:)

    !> K-points and spins to process
    type(TParallelKS), intent(in) :: parallelKS

    !> K point coordinates
    real(dp), intent(in) :: kPoints(:,:)

    !> Square Hamiltonian (or work array)
    complex(dp), intent(inout) :: eigvecs(:,:,:)

    !> Work array.
    complex(dp), intent(inout) :: SSqr(:,:)

    !> optional alternative file pre-fix
    character(len=*), intent(in), optional :: fileName

    complex(dp), allocatable :: cVecTemp(:)
    real(dp), allocatable :: fracs(:,:)
    integer :: nEigvecs, nAtom
    integer :: iKS, iK, iEig, fd

    nAtom = size(nNeighbourSK)
    call prepareEigvecFileTxt(fd, denseDesc%t2Component, fileName)
    allocate(cVecTemp(size(eigvecs, dim=1)))
    nEigvecs = size(eigvecs, dim=2)
    allocate(fracs(4, nEigvecs / 2))

    do iKS = 1, parallelKS%nLocalKS
      iK = parallelKS%localKS(1, iKS)
      call unpackSPauli(over, kPoints(:,iK), neighlist%iNeighbour, nNeighbourSK,&
          & denseDesc%iAtomStart, iPair, img2CentCell, iCellVec, cellVec, SSqr)
      do iEig = 1, nEigvecs
        call hemv(cVecTemp, SSqr, eigvecs(:,iEig,iKS))
        call getPauliFractions(eigvecs(:,iEig,iKS), cVecTemp, fracs)
        call writeSinglePauliEigvecTxt(fd, eigvecs(:,iEig,iKS), fracs, iK, iEig, orb,&
            & species, speciesName, nAtom, denseDesc%nOrb)
      end do
    end do
    close(fd)

  end subroutine writePauliEigvecsTxtSerial

#:endif


  !> Write projected eigenvectors.
<<<<<<< HEAD
  subroutine writeProjectedEigenvectors(env, regionLabels, eigen, neighborList, nNeighbor,&
=======
  subroutine writeProjectedEigenvectors(env, regionLabels, eigen, neighbourList, nNeighbourSK,&
>>>>>>> 1a46e0e3
      & cellVec, iCellVec, denseDesc, iPair, img2CentCell, orb, over, kPoint, kWeight, iOrbRegion,&
      & parallelKS, eigvecsReal, workReal, eigvecsCplx, workCplx)

    !> Environment settings
    type(TEnvironment), intent(in) :: env

    !> File name prefix for each region
    type(ListCharLc), intent(inout) :: regionLabels

    !> Eigenvalues
    real(dp), intent(in) :: eigen(:,:,:)

    !> list of neighbours for each atom
    type(TNeighbourList), intent(in) :: neighbourList

    !> Number of neighbours for each of the atoms
    integer, intent(in) :: nNeighbourSK(:)

    !> Vectors (in units of the lattice constants) to cells of the lattice
    real(dp), intent(in) :: cellVec(:,:)

    !> Index for which unit cell atoms are associated with
    integer, intent(in) :: iCellVec(:)

    !> Dense matrix descriptor for H and S
    type(TDenseDescr), intent(in) :: denseDesc

    !> Index array for the start of atomic blocks in sparse arrays
    integer, intent(in) :: iPair(:,:)

    !> map from image atoms to the original unique atom
    integer, intent(in) :: img2CentCell(:)

    !> Orbital information
    type(TOrbitals), intent(in) :: orb

    !> sparse overlap matrix
    real(dp), intent(in) :: over(:)

    !> k-points
    real(dp), intent(in) :: kPoint(:,:)

    !> Weights for k-points
    real(dp), intent(in) :: kWeight(:)

    !> Orbital regions to project
    type(ListIntR1), intent(inout) :: iOrbRegion

    !> K-points and spins to process
    type(TParallelKS), intent(in) :: parallelKS

    !> Storage for eigenvectors (real)
    real(dp), intent(inout), allocatable :: eigvecsReal(:,:,:)

    !> Work space (real)
    real(dp), intent(inout), allocatable :: workReal(:,:)

    !> Storage for eigenvectors (complex)
    complex(dp), intent(inout), allocatable :: eigvecsCplx(:,:,:)

    !> Work space (complex)
    complex(dp), intent(inout), allocatable :: workCplx(:,:)

    @:ASSERT(allocated(eigvecsReal) .neqv. allocated(eigvecsCplx))
    @:ASSERT(allocated(workReal) .neqv. allocated(workCplx))

  #:if WITH_SCALAPACK
    if (allocated(eigvecsCplx)) then
      if (denseDesc%t2Component) then
        call writeProjPauliEigvecsBlacs(env, denseDesc, regionLabels, iOrbRegion, eigen,&
<<<<<<< HEAD
            & eigvecsCplx, orb, parallelKS, kPoint, kWeight, over, neighborList, nNeighbor, iPair,&
            & img2CentCell, iCellVec, cellVec)
      else
        call writeProjCplxEigvecsBlacs(env, denseDesc, regionLabels, iOrbRegion, eigen&
            &,eigvecsCplx, parallelKS, kPoint, kWeight, over, neighborList, nNeighbor, iPair,&
            & img2CentCell, iCellVec, cellVec)
      end if
    else
      call writeProjRealEigvecsBlacs(env, denseDesc, regionLabels, iOrbRegion, eigen,&
          & eigvecsReal, parallelKS, over, neighborList, nNeighbor, iPair, img2CentCell)
=======
            & eigvecsCplx, orb, parallelKS, kPoint, kWeight, over, neighbourList, nNeighbourSK,&
            & iPair, img2CentCell, iCellVec, cellVec)
      else
        call writeProjCplxEigvecsBlacs(env, denseDesc, regionLabels, iOrbRegion, eigen,&
            & eigvecsCplx, parallelKS, kPoint, kWeight, over, neighbourList, nNeighbourSK, iPair,&
            & img2CentCell, iCellVec, cellVec)
      end if
    else
      call writeProjRealEigvecsBlacs(env, denseDesc, regionLabels, iOrbRegion, eigen, eigvecsReal,&
          & parallelKS, over, neighbourList, nNeighbourSK, iPair, img2CentCell)
>>>>>>> 1a46e0e3
    end if
  #:else
    if (allocated(eigvecsCplx)) then
      if (denseDesc%t2Component) then
<<<<<<< HEAD
        call writeProjPauliEigvecsSerial(regionLabels, eigen, neighborList, nNeighbor, cellVec,&
            & iCellVec, denseDesc, iPair, img2CentCell, over, kpoint, kWeight, parallelKS,&
            & eigvecsCplx, workCplx, iOrbRegion)
      else
        call writeProjCplxEigvecsSerial(regionLabels, eigen, neighborList, nNeighbor, cellVec,&
=======
        call writeProjPauliEigvecsSerial(regionLabels, eigen, neighbourList, nNeighbourSK, cellVec,&
            & iCellVec, denseDesc, iPair, img2CentCell, over, kpoint, kWeight, parallelKS,&
            & eigvecsCplx, workCplx, iOrbRegion)
      else
        call writeProjCplxEigvecsSerial(regionLabels, eigen, neighbourList, nNeighbourSK, cellVec,&
>>>>>>> 1a46e0e3
            & iCellVec, denseDesc, iPair, img2CentCell, over, kpoint, kWeight, parallelKS,&
            & eigvecsCplx, workCplx, iOrbRegion)
      end if
    else
<<<<<<< HEAD
      call writeProjRealEigvecsSerial(regionLabels, eigen, neighborList, nNeighbor, denseDesc,&
=======
      call writeProjRealEigvecsSerial(regionLabels, eigen, neighbourList, nNeighbourSK, denseDesc,&
>>>>>>> 1a46e0e3
          & iPair, img2CentCell, over, parallelKS, eigvecsReal, workReal, iOrbRegion)
    end if
  #:endif

  end subroutine writeProjectedEigenvectors


#:if WITH_SCALAPACK

  !> Write the real eigvectors into human readible output file (BLACS version).
<<<<<<< HEAD
  subroutine writeProjRealEigvecsBlacs(env, denseDesc, fileNames, iOrbRegion, eigvals,&
      & eigvecs, parallelKS, over, neighborList, nNeighbor, iSparseStart, img2CentCell)
=======
  subroutine writeProjRealEigvecsBlacs(env, denseDesc, fileNames, iOrbRegion, eigvals, eigvecs,&
      & parallelKS, over, neighbourList, nNeighbourSK, iSparseStart, img2CentCell)
>>>>>>> 1a46e0e3

    !> Environment settings
    type(TEnvironment), intent(in) :: env

    !> Dense matrix descriptor
    type(TDenseDescr), intent(in) :: denseDesc

    !> List of region file names
    type(ListCharLc), intent(inout) :: fileNames

    !> orbital number in each region
    type(listIntR1), intent(inout) :: iOrbRegion

    !> Eigenvalues
    real(dp), intent(in) :: eigvals(:,:,:)

    !> Eigenvectors
    real(dp), intent(in) :: eigvecs(:,:,:)

    !> K-points and spins to process
    type(TParallelKS), intent(in) :: parallelKS

    !> Sparse overlap
    real(dp), intent(in) :: over(:)

    !> Neighbours of each atom
    type(TNeighbourList), intent(in) :: neighbourList

    !> Nr. of neighbours for each atom
    integer, intent(in) :: nNeighbourSK(:)

    !> Index array for sparse matrices
    integer, intent(in) :: iSparseStart(:,:)

    !> Mapping of atoms into the central cell.
    integer, intent(in) :: img2CentCell(:)

    type(linecomm) :: collector
    real(dp), allocatable :: globalS(:,:), globalFrac(:,:), localFrac(:)
    integer :: nOrb, nReg
    integer :: iKS, iS, iGroup, iEig
    integer, allocatable :: fd(:)

    nReg = len(iOrbRegion)
    allocate(fd(nReg))
    nOrb = denseDesc%fullSize
    allocate(globalS(size(eigvecs, dim=1), size(eigvecs, dim=2)))
    allocate(globalFrac(size(eigvecs, dim=1), size(eigvecs, dim=2)))
    if (env%mpi%tGroupMaster) then
      allocate(localFrac(nOrb))
    end if

    if (env%mpi%tGlobalMaster) then
      call prepareProjEigvecFiles(fd, fileNames)
    end if
    call collector%init(env%blacs%orbitalGrid, denseDesc%blacsOrbSqr, "c")

    ! See comment about algorithm in routine write${NAME}$EigvecsBinBlacs

    masterOrSlave: if (env%mpi%tGlobalMaster) then
      ! Global master process
      do iKS = 1, parallelKS%maxGroupKS
        group: do iGroup = 0, env%mpi%nGroup - 1
          if (iKS > parallelKS%nGroupKS(iGroup)) then
            cycle group
          end if
          iS = parallelKS%groupKS(2, iKS, iGroup)
          if (iGroup == 0) then
            call unpackHSRealBlacs(env%blacs, over, neighbourList%iNeighbour, nNeighbourSK,&
                & iSparseStart, img2CentCell, denseDesc, globalS)
            call pblasfx_psymm(globalS, denseDesc%blacsOrbSqr, eigvecs(:,:,iKS),&
                & denseDesc%blacsOrbSqr, globalFrac, denseDesc%blacsOrbSqr)
            globalFrac(:,:) = eigvecs(:,:,iKS) * globalFrac
          end if
          call writeProjEigvecHeader(fd, iS)
          do iEig = 1, nOrb
            if (iGroup == 0) then
              call collector%getline_master(env%blacs%orbitalGrid, iEig, globalFrac, localFrac)
            else
              call mpifx_recv(env%mpi%interGroupComm, localFrac, iGroup)
            end if
            call writeProjEigvecData(fd, iOrbRegion, eigvals(iEig, 1, iS), localFrac)
          end do
          call writeProjEigvecFooter(fd)
        end do group
      end do
    else
      ! All processes except the global master process
      do iKS = 1, parallelKS%nLocalKS
        call unpackHSRealBlacs(env%blacs, over, neighbourList%iNeighbour, nNeighbourSK,&
            & iSparseStart, img2CentCell, denseDesc, globalS)
        call pblasfx_psymm(globalS, denseDesc%blacsOrbSqr, eigvecs(:,:,iKS), denseDesc%blacsOrbSqr,&
            & globalFrac, denseDesc%blacsOrbSqr)
        globalFrac(:,:) = eigvecs(:,:,iKS) * globalFrac
        do iEig = 1, nOrb
          if (env%mpi%tGroupMaster) then
            call collector%getline_master(env%blacs%orbitalGrid, iEig, globalFrac, localFrac)
            call mpifx_send(env%mpi%interGroupComm, localFrac, env%mpi%interGroupComm%masterrank)
          else
            call collector%getline_slave(env%blacs%orbitalGrid, iEig, globalFrac)
          end if
        end do
      end do
    end if masterOrSlave

    if (env%mpi%tGlobalMaster) then
      call finishProjEigvecFiles(fd)
    end if

  end subroutine writeProjRealEigvecsBlacs

#:else

    !> Write the projected eigenstates into text files
<<<<<<< HEAD
  subroutine writeProjRealEigvecsSerial(fileNames, eigvals, neighlist, nNeighbor, denseDesc,&
=======
  subroutine writeProjRealEigvecsSerial(fileNames, eigvals, neighlist, nNeighbourSK, denseDesc,&
>>>>>>> 1a46e0e3
      & iPair, img2CentCell, over, parallelKS, eigvecs, work, iOrbRegion)

    !> List with fileNames for each region
    type(listCharLc), intent(inout) :: fileNames

    !> eigenvalues
    real(dp), intent(in) :: eigvals(:,:,:)

    !> Neighbour list
    type(TNeighbourList), intent(in) :: neighlist

    !> Nr. of neighbours for SK-interaction
    integer, intent(in) :: nNeighbourSK(:)

    !> Dense matrix descriptor for H and S
    type(TDenseDescr), intent(in) :: denseDesc

    !> Positions of interactions in the sparse matrices
    integer, intent(in) :: iPair(:,:)

    !> Mapping of atoms into the central cell
    integer, intent(in) :: img2CentCell(:)

    !> Sparse overlap matrix
    real(dp), intent(in) :: over(:)

    !> K-points and spins to process
    type(TParallelKS), intent(in) :: parallelKS

    !> Square Hamiltonian (or work array)
    real(dp), intent(inout) :: eigvecs(:,:,:)

    !> Work array
    real(dp), intent(out) :: work(:,:)

    !> orbital number in each region
    type(listIntR1), intent(inout) :: iOrbRegion

    integer :: iKS, iS, iEig
    real(dp), allocatable :: rVecTemp(:)
    integer, allocatable :: fd(:)

    allocate(fd(len(iOrbRegion)))

    call prepareProjEigvecFiles(fd, fileNames)

    allocate(rVecTemp(size(eigvecs, dim=1)))
    call unpackHS(work, over, neighlist%iNeighbour, nNeighbourSK, denseDesc%iAtomStart, iPair,&
        & img2CentCell)
    do iKS = 1, parallelKS%nLocalKS
      iS = parallelKS%localKS(2, iKS)
      call writeProjEigvecHeader(fd, iS)
      do iEig = 1, denseDesc%nOrb
        call hemv(rVecTemp, work, eigvecs(:,iEig,iKS))
        rVecTemp(:) = rVecTemp * eigvecs(:,iEig,iKS)
        call writeProjEigvecData(fd, iOrbRegion, eigvals(iEig, 1, iS), rVecTemp)
      end do
      call writeProjEigvecFooter(fd)
    end do

    call finishProjEigvecFiles(fd)

  end subroutine writeProjRealEigvecsSerial

#:endif


#:if WITH_SCALAPACK

  !> Write the complex eigvectors into human readible output file (BLACS version).
<<<<<<< HEAD
  subroutine writeProjCplxEigvecsBlacs(env, denseDesc, fileNames, iOrbRegion, eigvals,&
      & eigvecs, parallelKS, kPoints, kWeights, over, neighborList, nNeighbor, iSparseStart,&
=======
  subroutine writeProjCplxEigvecsBlacs(env, denseDesc, fileNames, iOrbRegion, eigvals, eigvecs,&
      & parallelKS, kPoints, kWeights, over, neighbourList, nNeighbourSK, iSparseStart,&
>>>>>>> 1a46e0e3
      & img2CentCell, iCellVec, cellVec)

    !> Environment settings
    type(TEnvironment), intent(in) :: env

    !> Dense matrix descriptor
    type(TDenseDescr), intent(in) :: denseDesc

    !> List of region file names
    type(ListCharLc), intent(inout) :: fileNames

    !> orbital number in each region
    type(listIntR1), intent(inout) :: iOrbRegion

    !> Eigenvalues
    real(dp), intent(in) :: eigvals(:,:,:)

    !> Eigenvectors
    complex(dp), intent(in) :: eigvecs(:,:,:)

    !> K-points and spins to process
    type(TParallelKS), intent(in) :: parallelKS

    !> K-points
    real(dp), intent(in) :: kPoints(:,:)

    !> Weights of the k-points
    real(dp), intent(in) :: kWeights(:)

    !> Sparse overlap
    real(dp), intent(in) :: over(:)

    !> Neighbours of each atom
    type(TNeighbourList), intent(in) :: neighbourList

    !> Nr. of neighbours for each atom
    integer, intent(in) :: nNeighbourSK(:)

    !> Index array for sparse matrices
    integer, intent(in) :: iSparseStart(:,:)

    !> Mapping of atoms into the central cell.
    integer, intent(in) :: img2CentCell(:)

    !> Cell vector index for each atom
    integer, intent(in) :: iCellVec(:)

    !> Cell vectors
    real(dp), intent(in) :: cellVec(:,:)

    type(linecomm) :: collector
    real(dp), allocatable :: globalFrac(:,:), localFrac(:)
    complex(dp), allocatable :: globalS(:,:), globalSDotC(:,:)
    integer :: nOrb, nReg
    integer :: iKS, iK, iS, iGroup, iEig
    integer, allocatable :: fd(:)

    nReg = len(iOrbRegion)
    allocate(fd(nReg))
    nOrb = denseDesc%fullSize
    allocate(globalS(size(eigvecs, dim=1), size(eigvecs, dim=2)))
    allocate(globalSDotC(size(eigvecs, dim=1), size(eigvecs, dim=2)))
    allocate(globalFrac(size(eigvecs, dim=1), size(eigvecs, dim=2)))
    if (env%mpi%tGroupMaster) then
      allocate(localFrac(nOrb))
    end if

    if (env%mpi%tGlobalMaster) then
      call prepareProjEigvecFiles(fd, fileNames)
    end if
    call collector%init(env%blacs%orbitalGrid, denseDesc%blacsOrbSqr, "c")

    ! See comment about algorithm in routine write${NAME}$EigvecsBinBlacs

    masterOrSlave: if (env%mpi%tGlobalMaster) then
      ! Global master process
      do iKS = 1, parallelKS%maxGroupKS
        group: do iGroup = 0, env%mpi%nGroup - 1
          if (iKS > parallelKS%nGroupKS(iGroup)) then
            cycle group
          end if
          iK = parallelKS%groupKS(1, iKS, iGroup)
          iS = parallelKS%groupKS(2, iKS, iGroup)
          if (iGroup == 0) then
            call unpackHSCplxBlacs(env%blacs, over, kPoints(:,iK), neighbourList%iNeighbour,&
                & nNeighbourSK, iCellVec, cellVec, iSparseStart, img2CentCell, denseDesc, globalS)
            call pblasfx_phemm(globalS, denseDesc%blacsOrbSqr, eigvecs(:,:,iKS),&
                & denseDesc%blacsOrbSqr, globalSDotC, denseDesc%blacsOrbSqr)
            globalFrac(:,:) = real(globalSDotC * conjg(eigvecs(:,:,iKS)))
          end if
          call writeProjEigvecHeader(fd, iS, iK, kWeights(iK))
          do iEig = 1, nOrb
            if (iGroup == 0) then
              call collector%getline_master(env%blacs%orbitalGrid, iEig, globalFrac, localFrac)
            else
              call mpifx_recv(env%mpi%interGroupComm, localFrac, iGroup)
            end if
            call writeProjEigvecData(fd, iOrbRegion, eigvals(iEig, iK, iS), localFrac)
          end do
        end do group
        call writeProjEigvecFooter(fd)
      end do
    else
      ! All processes except the global master process
      do iKS = 1, parallelKS%nLocalKS
        iK = parallelKS%localKS(1, iKS)
        call unpackHSCplxBlacs(env%blacs, over, kPoints(:,iK), neighbourList%iNeighbour,&
            & nNeighbourSK, iCellVec, cellVec, iSparseStart, img2CentCell, denseDesc, globalS)
        call pblasfx_phemm(globalS, denseDesc%blacsOrbSqr, eigvecs(:,:,iKS),&
            & denseDesc%blacsOrbSqr, globalSDotC, denseDesc%blacsOrbSqr)
        globalFrac(:,:) = real(conjg(eigvecs(:,:,iKS)) * globalSDotC)
        do iEig = 1, nOrb
          if (env%mpi%tGroupMaster) then
            call collector%getline_master(env%blacs%orbitalGrid, iEig, globalFrac, localFrac)
            call mpifx_send(env%mpi%interGroupComm, localFrac, env%mpi%interGroupComm%masterrank)
          else
            call collector%getline_slave(env%blacs%orbitalGrid, iEig, globalFrac)
          end if
        end do
      end do
    end if masterOrSlave

    if (env%mpi%tGlobalMaster) then
      call finishProjEigvecFiles(fd)
    end if

  end subroutine writeProjCplxEigvecsBlacs

#:else

  !> Write the projected complex eigenstates into text files.
<<<<<<< HEAD
  subroutine writeProjCplxEigvecsSerial(fileNames, eigvals, neighlist, nNeighbor, cellVec,&
=======
  subroutine writeProjCplxEigvecsSerial(fileNames, eigvals, neighlist, nNeighbourSK, cellVec,&
>>>>>>> 1a46e0e3
      & iCellVec, denseDesc, iPair, img2CentCell, over, kPoints, kWeights, parallelKS, eigvecs,&
      & work, iOrbRegion)

    !> list of region names
    type(ListCharLc), intent(inout) :: fileNames

    !> eigenvalues
    real(dp), intent(in) :: eigvals(:,:,:)

    !> Neighbour list.
    type(TNeighbourList), intent(in) :: neighlist

    !> Nr. of neighbours for SK-interaction.
    integer, intent(in) :: nNeighbourSK(:)

    !> Cell vectors of shifted cells.
    real(dp), intent(in) :: cellVec(:,:)

    !> Cell vector index of every atom.
    integer, intent(in) :: iCellVec(:)

    !> Dense matrix descriptor
    type(TDenseDescr), intent(in) :: denseDesc

    !> Positions of interactions in the sparse matrices.
    integer, intent(in) :: iPair(:,:)

    !> Mapping of atoms into the central cell.
    integer, intent(in) :: img2CentCell(:)

    !> Sparse overlap matrix.
    real(dp), intent(in) :: over(:)

    !> KPoints.
    real(dp), intent(in) :: kPoints(:,:)

    !> KPoints weights
    real(dp), intent(in) :: kWeights(:)

    !> K-points and spins to process
    type(TParallelKS), intent(in) :: parallelKS

    !> Eigen vectors
    complex(dp), intent(inout) :: eigvecs(:,:,:)

    !> Work array to unpack the overlap matrix
    complex(dp), intent(out) :: work(:,:)

    !> orbital number in each region
    type(listIntR1), intent(inout) :: iOrbRegion

    integer :: iKS, iS, iK, iEig, nOrb
    complex(dp), allocatable :: cVecTemp(:)
    integer, allocatable :: fd(:)

    nOrb = denseDesc%fullSize
    allocate(fd(len(iOrbRegion)))

    call prepareProjEigvecFiles(fd, fileNames)

    allocate(cVecTemp(size(eigvecs, dim=1)))
    do iKS = 1, parallelKS%nLocalKS
      iK = parallelKS%localKS(1, iKS)
      iS = parallelKS%localKS(2, iKS)
      call writeProjEigvecHeader(fd, iS, iK, kWeights(iK))
      call unpackHS(work, over, kPoints(:,iK), neighlist%iNeighbour, nNeighbourSK, iCellVec,&
          & cellVec, denseDesc%iAtomStart, iPair, img2CentCell)
      do iEig = 1, nOrb
        call hemv(cVecTemp, work, eigvecs(:,iEig,iKS))
        cVecTemp(:) = cVecTemp * conjg(eigvecs(:,iEig,iKS))
        call writeProjEigvecData(fd, iOrbRegion, eigvals(iEig, iK, iS), real(cVecTemp))
      end do
      call writeProjEigvecFooter(fd)
    end do

    call finishProjEigvecFiles(fd)

  end subroutine writeProjCplxEigvecsSerial

#:endif


#:if WITH_SCALAPACK

  !> Write the complex eigvectors into human readible output file (BLACS version).
<<<<<<< HEAD
  subroutine writeProjPauliEigvecsBlacs(env, denseDesc, fileNames, iOrbRegion, eigvals,&
      & eigvecs, orb, parallelKS, kPoints, kWeights, over, neighborList, nNeighbor, iSparseStart,&
=======
  subroutine writeProjPauliEigvecsBlacs(env, denseDesc, fileNames, iOrbRegion, eigvals, eigvecs,&
      & orb, parallelKS, kPoints, kWeights, over, neighbourList, nNeighbourSK, iSparseStart,&
>>>>>>> 1a46e0e3
      & img2CentCell, iCellVec, cellVec)

    !> Environment settings
    type(TEnvironment), intent(in) :: env

    !> Dense matrix descriptor
    type(TDenseDescr), intent(in) :: denseDesc

    !> List of region file names
    type(ListCharLc), intent(inout) :: fileNames

    !> orbital number in each region
    type(listIntR1), intent(inout) :: iOrbRegion

    !> Eigenvalues
    real(dp), intent(in) :: eigvals(:,:,:)

    !> Eigenvectors
    complex(dp), intent(in) :: eigvecs(:,:,:)

    !> Basis orbital information
    type(TOrbitals), intent(in) :: orb

    !> K-points and spins to process
    type(TParallelKS), intent(in) :: parallelKS

    !> K-points
    real(dp), intent(in) :: kPoints(:,:)

    !> Weights of the k-points
    real(dp), intent(in) :: kWeights(:)

    !> Sparse overlap
    real(dp), intent(in) :: over(:)

    !> Neighbours of each atom
    type(TNeighbourList), intent(in) :: neighbourList

    !> Nr. of neighbours for each atom
    integer, intent(in) :: nNeighbourSK(:)

    !> Index array for sparse matrices
    integer, intent(in) :: iSparseStart(:,:)

    !> Mapping of atoms into the central cell.
    integer, intent(in) :: img2CentCell(:)

    !> Cell vector index for each atom
    integer, intent(in) :: iCellVec(:)

    !> Cell vectors
    real(dp), intent(in) :: cellVec(:,:)

    type(linecomm) :: collector
    complex(dp), allocatable :: localSDotC(:), localEigvec(:)
    complex(dp), allocatable :: globalS(:,:), globalSDotC(:,:)
    real(dp), allocatable :: fracs(:,:)
    integer :: nOrb
    integer :: iKS, iK, iGroup, iEig
    integer, allocatable :: fd(:)

    allocate(fd(len(iOrbRegion)))
    nOrb = denseDesc%fullSize
    allocate(globalS(size(eigvecs, dim=1), size(eigvecs, dim=2)))
    allocate(globalSDotC(size(eigvecs, dim=1), size(eigvecs, dim=2)))
    if (env%mpi%tGroupMaster) then
      allocate(localEigvec(nOrb))
      allocate(localSDotC(nOrb))
      if (env%mpi%tGlobalMaster) then
        allocate(fracs(4, nOrb / 2))
      end if
    end if

    if (env%mpi%tGlobalMaster) then
      call prepareProjEigvecFiles(fd, fileNames)
    end if
    call collector%init(env%blacs%orbitalGrid, denseDesc%blacsOrbSqr, "c")

    ! See comment about algorithm in routine write${NAME}$EigvecsBinBlacs

    masterOrSlave: if (env%mpi%tGlobalMaster) then
      ! Global master process
      do iKS = 1, parallelKS%maxGroupKS
        group: do iGroup = 0, env%mpi%nGroup - 1
          if (iKS > parallelKS%nGroupKS(iGroup)) then
            cycle group
          end if
          iK = parallelKS%groupKS(1, iKS, iGroup)
          if (iGroup == 0) then
            call unpackSPauliBlacs(env%blacs, over, kPoints(:,iK), neighbourList%iNeighbour,&
                & nNeighbourSK, iCellVec, cellVec, iSparseStart, img2CentCell, orb%mOrb, denseDesc,&
                & globalS)
            call pblasfx_phemm(globalS, denseDesc%blacsOrbSqr, eigvecs(:,:,iKS),&
                & denseDesc%blacsOrbSqr, globalSDotC, denseDesc%blacsOrbSqr)
          end if
          call writeProjEigvecHeader(fd, 1, iK, kWeights(iK))
          do iEig = 1, nOrb
            if (iGroup == 0) then
              call collector%getline_master(env%blacs%orbitalGrid, iEig, eigvecs(:,:,iKS),&
                  & localEigvec)
              call collector%getline_master(env%blacs%orbitalGrid, iEig, globalSDotC, localSDotC)
            else
              call mpifx_recv(env%mpi%interGroupComm, localEigvec, iGroup)
              call mpifx_recv(env%mpi%interGroupComm, localSDotC, iGroup)
            end if
            call getPauliFractions(localEigvec, localSDotC, fracs)
            call writeProjPauliEigvecData(fd, iOrbRegion, eigvals(iEig, iK, 1), fracs)
          end do
          call writeProjEigvecFooter(fd)
        end do group
      end do
    else
      ! All processes except the global master process
      do iKS = 1, parallelKS%nLocalKS
        iK = parallelKS%localKS(1, iKS)
        call unpackSPauliBlacs(env%blacs, over, kPoints(:,iK), neighbourList%iNeighbour,&
            & nNeighbourSK, iCellVec, cellVec, iSparseStart, img2CentCell, orb%mOrb, denseDesc,&
            & globalS)
        call pblasfx_phemm(globalS, denseDesc%blacsOrbSqr, eigvecs(:,:,iKS),&
            & denseDesc%blacsOrbSqr, globalSDotC, denseDesc%blacsOrbSqr)
        do iEig = 1, nOrb
          if (env%blacs%orbitalGrid%master) then
            call collector%getline_master(env%blacs%orbitalGrid, iEig, eigvecs(:,:,iKS),&
                & localEigvec)
            call collector%getline_master(env%blacs%orbitalGrid, iEig, globalSDotC, localSDotC)
            call mpifx_send(env%mpi%interGroupComm, localEigvec, env%mpi%interGroupComm%masterrank)
            call mpifx_send(env%mpi%interGroupComm, localSDotC, env%mpi%interGroupComm%masterrank)
          else
            call collector%getline_slave(env%blacs%orbitalGrid, iEig, eigvecs(:,:,iKS))
            call collector%getline_slave(env%blacs%orbitalGrid, iEig, globalSDotC)
          end if
        end do
      end do
    end if masterOrSlave

    if (env%mpi%tGlobalMaster) then
      call finishProjEigvecFiles(fd)
    end if

  end subroutine writeProjPauliEigvecsBlacs

#:else

  !> Write the projected complex eigenstates into text files.
<<<<<<< HEAD
  subroutine writeProjPauliEigvecsSerial(fileNames, eigvals, neighlist, nNeighbor, cellVec,&
=======
  subroutine writeProjPauliEigvecsSerial(fileNames, eigvals, neighlist, nNeighbourSK, cellVec,&
>>>>>>> 1a46e0e3
      & iCellVec, denseDesc, iPair, img2CentCell, over, kPoints, kWeights, parallelKS, eigvecs,&
      & work, iOrbRegion)

    !> list of region names
    type(ListCharLc), intent(inout) :: fileNames

    !> eigenvalues
    real(dp), intent(in) :: eigvals(:,:,:)

    !> Neighbour list.
    type(TNeighbourList), intent(in) :: neighlist

    !> Nr. of neighbours for SK-interaction.
    integer, intent(in) :: nNeighbourSK(:)

    !> Cell vectors of shifted cells.
    real(dp), intent(in) :: cellVec(:,:)

    !> Cell vector index of every atom.
    integer, intent(in) :: iCellVec(:)

    !> Dense matrix descriptor
    type(TDenseDescr), intent(in) :: denseDesc

    !> Positions of interactions in the sparse matrices.
    integer, intent(in) :: iPair(:,:)

    !> Mapping of atoms into the central cell.
    integer, intent(in) :: img2CentCell(:)

    !> Sparse overlap matrix.
    real(dp), intent(in) :: over(:)

    !> KPoints.
    real(dp), intent(in) :: kPoints(:,:)

    !> KPoints weights
    real(dp), intent(in) :: kWeights(:)

    !> K-points and spins to process
    type(TParallelKS), intent(in) :: parallelKS

    !> Eigenvectors
    complex(dp), intent(inout) :: eigvecs(:,:,:)

    !> Work array to unpack S.
    complex(dp), intent(out) :: work(:,:)

    !> orbital number in each region
    type(listIntR1), intent(inout) :: iOrbRegion

    complex(dp), allocatable :: cVecTemp(:)
    real(dp), allocatable :: fracs(:,:)
    integer :: nOrb
    integer :: iKS, iK, iEig
    integer, allocatable :: fd(:)

    allocate(fd(len(iOrbRegion)))
    nOrb = denseDesc%fullSize

    call prepareProjEigvecFiles(fd, fileNames)

    allocate(cVecTemp(size(eigvecs, dim=1)))
    allocate(fracs(4, nOrb / 2))

    do iKS = 1, parallelKS%nLocalKS
      iK = parallelKS%localKS(1, iKS)
      call writeProjEigvecHeader(fd, 1, iK, kWeights(iK))
      call unpackSPauli(over, kPoints(:,iK), neighlist%iNeighbour, nNeighbourSK,&
          & denseDesc%iAtomStart, iPair, img2CentCell, iCellVec, cellVec, work)
      do iEig = 1, nOrb
        call hemv(cVecTemp, work, eigvecs(:,iEig,iKS))
        call getPauliFractions(eigvecs(:,iEig,iKS), cVecTemp, fracs)
        call writeProjPauliEigvecData(fd, iOrbRegion, eigvals(iEig, iK, 1), fracs)
      end do
      call writeProjEigvecFooter(fd)
    end do

    call finishProjEigvecFiles(fd)

  end subroutine writeProjPauliEigvecsSerial

#:endif


  !> Open an output file and return its unit number
  subroutine initOutputFile(fileName, fd)

    !> File name
    character(*), intent(in) :: fileName

    !> Associated file ID
    integer, intent(out), optional :: fd

    integer :: fdTmp

    if (present(fd)) then
      fd = getFileId()
      open(fd, file=fileName, action="write", status="replace")
      close(fd)
    else
      open(newUnit=fdTmp, file=fileName, action="write", status="replace")
      close(fdTmp)
    end if

  end subroutine initOutputFile


  !> Write tagged output of data from the code at the end of the DFTB+ run, data being then used for
  !> regression testing
  subroutine writeAutotestTag(fileName, tPeriodic, cellVol, tMulliken, qOutput, derivs,&
      & chrgForces, excitedDerivs, tStress, totalStress, pDynMatrix, freeEnergy, pressure,&
      & gibbsFree, endCoords, tLocalise, localisation, esp)

    !> Name of output file
    character(*), intent(in) :: fileName

    !> Is the geometry periodic
    logical, intent(in) :: tPeriodic

    !> Unit cell volume if periodic (unreferenced otherwise)
    real(dp), intent(in) :: cellVol

    !> Are Mulliken charges to be output
    logical, intent(in) :: tMulliken

    !> Output Mulliken charges
    real(dp), intent(in) :: qOutput(:,:,:)

    !> Atomic derivatives (allocation status used as a flag)
    real(dp), allocatable, intent(in) :: derivs(:,:)

    !> Forces on external charges (allocation status used as a flag)
    real(dp), allocatable, intent(in) :: chrgForces(:,:)

    !> Excited state forces on atoms (allocation status used as a flag)
    real(dp), allocatable, intent(in) :: excitedDerivs(:,:)

    !> Should stresses be printed (assumes periodic)
    logical, intent(in) :: tStress

    !> Stress tensor
    real(dp), intent(in) :: totalStress(:,:)

    !> Hessian (dynamical) matrix
    real(dp), pointer, intent(in) ::  pDynMatrix(:,:)

    !> Mermin electronic free energy
    real(dp), intent(in) :: freeEnergy

    !> External pressure
    real(dp), intent(in) :: pressure

    !> Gibbs free energy (includes pV term)
    real(dp), intent(in) :: gibbsFree

    !> Final atomic coordinates
    real(dp), intent(in) :: endCoords(:,:)

    !> Has localisation of single particle states been applied
    logical, intent(in) :: tLocalise

    !> Localisation measure, if relevant
    real(dp), intent(in) :: localisation

    !> Object holding the potentials and their locations
    type(TElStatPotentials), allocatable, intent(in) :: esp

    real(dp), allocatable :: qOutputUpDown(:,:,:)
    integer :: fd

    open(newunit=fd, file=fileName, action="write", status="old", position="append")
    if (tPeriodic) then
      call writeTagged(fd, tag_volume, cellVol)
    end if
    if (tMulliken) then
      qOutputUpDown = qOutput
      call qm2ud(qOutputUpDown)
      call writeTagged(fd, tag_qOutput, qOutputUpDown(:,:,1))
    end if
    if (allocated(derivs)) then
      call writeTagged(fd, tag_forceTot, -derivs)
    end if
    if (allocated(chrgForces)) then
      call writeTagged(fd, tag_chrgForces, -chrgForces)
    end if
    if (allocated(excitedDerivs)) then
      if (size(excitedDerivs) > 0) then
        call writeTagged(fd, tag_excForce, -excitedDerivs)
      end if
    end if
    if (tStress) then
      call writeTagged(fd, tag_stressTot, totalStress)
    end if
    if (associated(pDynMatrix)) then
      call writeTagged(fd, tag_HessianNum, pDynMatrix)
    end if
    call writeTagged(fd, tag_freeEgy, freeEnergy)
    if (pressure /= 0.0_dp) then
      call writeTagged(fd, tag_Gibbsfree, gibbsFree)
    end if
    call writeTagged(fd, tag_endCoord, endCoords)
    if (tLocalise) then
      call writeTagged(fd, tag_pmlocalise, localisation)
    end if
    if (allocated(esp)) then
      call writeTagged(fd, tag_internfield, -esp%intPotential)
      if (allocated(esp%extPotential)) then
        call writeTagged(fd, tag_externfield, -esp%extPotential)
      end if
    end if
    close(fd)

  end subroutine writeAutotestTag


  !> Writes out machine readable data
  subroutine writeResultsTag(fileName, energy, derivs, chrgForces, tStress, totalStress,&
      & pDynMatrix, tPeriodic, cellVol, tMulliken, qOutput, q0)

    !> Name of output file
    character(*), intent(in) :: fileName

    !> Energy contributions and total
    type(TEnergies), intent(in) :: energy

    !> Atomic derivatives (allocation status used as a flag)
    real(dp), allocatable, intent(in) :: derivs(:,:)

    !> Forces on external charges
    real(dp), allocatable, intent(in) :: chrgForces(:,:)

    !> Should stresses be printed (assumes periodic)
    logical, intent(in) :: tStress

    !> Stress tensor
    real(dp), intent(in) :: totalStress(:,:)

    !> Hessian (dynamical) matrix
    real(dp), pointer, intent(in) :: pDynMatrix(:,:)

    !> Is the geometry periodic
    logical, intent(in) :: tPeriodic

    !> Unit cell volume if periodic (unreferenced otherwise)
    real(dp), intent(in) :: cellVol

    !> Are Mulliken charges to be output
    logical, intent(in) :: tMulliken

    !> Output Mulliken charges
    real(dp), intent(in) :: qOutput(:,:,:)

    !> Reference atomic charges
    real(dp), intent(in) :: q0(:,:,:)

    real(dp), allocatable :: qOutputUpDown(:,:,:)
    integer :: fd

    @:ASSERT(tPeriodic .eqv. tStress)

    open(newunit=fd, file=fileName, action="write", status="replace")

    call writeTagged(fd, tag_freeEgy, energy%EMermin)
    call writeTagged(fd, tag_egyTotal, energy%ETotal)

    if (allocated(derivs)) then
      call writeTagged(fd, tag_forceTot, -derivs)
    end if
    if (allocated(chrgForces)) then
      call writeTagged(fd, tag_chrgForces, -chrgForces)
    end if
    if (tStress) then
      call writeTagged(fd, tag_stressTot, totalStress)
    end if
    if (associated(pDynMatrix)) then
      call writeTagged(fd, tag_HessianNum, pDynMatrix)
    end if
    if (tPeriodic) then
      call writeTagged(fd, tag_volume, cellVol)
    end if

    if (tMulliken) then
      qOutputUpDown = qOutput
      call qm2ud(qOutputUpDown)
      call writeTagged(fd, tag_qOutput, qOutputUpDown(:,:,1))
      call writeTagged(fd, tag_qOutAtGross, sum(q0(:,:,1) - qOutputUpDown(:,:,1), dim=1))
    end if

    close(fd)

  end subroutine writeResultsTag


  !> Write XML format of derived results
  subroutine writeDetailedXml(runId, speciesName, species0, coord0Out, tPeriodic, latVec, tRealHS,&
      & nKPoint, nSpin, nStates, nOrb, kPoint, kWeight, filling, occNatural)

    !> Identifier for the run
    integer, intent(in) :: runId

    !> Labels for the atomic species
    character(*), intent(in) :: speciesName(:)

    !> Species numbers for central cell atoms
    integer, intent(in) :: species0(:)

    !> coordinates of atoms
    real(dp), intent(in) :: coord0Out(:,:)

    !> Periodic boundary conditions
    logical, intent(in) :: tPeriodic

    !> Lattice vectors if periodic
    real(dp), intent(in) :: latVec(:,:)

    !> Real Hamiltonian
    logical, intent(in) :: tRealHS

    !> Number of k-points present
    integer, intent(in) :: nKPoint

    !> Number of spin channels present
    integer, intent(in) :: nSpin

    !> Number of eigen states in the system / dimension of the Hamiltonian
    integer, intent(in) :: nStates

    !> Number of atomic orbitals (may not match nStates if non-collinear)
    integer, intent(in) :: nOrb

    !> k-points in the system
    real(dp), intent(in) :: kPoint(:,:)

    !> Weights of the k-points
    real(dp), intent(in) :: kWeight(:)

    !> Filling of the eigenstates
    real(dp), intent(in) :: filling(:,:,:)

    !> Occupation numbers for natural orbitals
    real(dp), allocatable, target, intent(in) :: occNatural(:)

    type(xmlf_t) :: xf
    real(dp), allocatable :: bufferRealR2(:,:)
    integer :: ii, jj
    real(dp), pointer :: pOccNatural(:,:)

    call xml_OpenFile("detailed.xml", xf, indent=.true.)
    call xml_ADDXMLDeclaration(xf)
    call xml_NewElement(xf, "detailedout")
    call writeChildValue(xf, "identity", runId)
    call xml_NewElement(xf, "geometry")
    call writeChildValue(xf, "typenames", speciesName)
    call writeChildValue(xf, "typesandcoordinates", reshape(species0, [ 1, size(species0) ]),&
        & coord0Out)
    call writeChildValue(xf, "periodic", tPeriodic)
    if (tPeriodic) then
      call writeChildValue(xf, "latticevectors", latVec)
    end if
    call xml_EndElement(xf, "geometry")
    call writeChildValue(xf, "real", tRealHS)
    call writeChildValue(xf, "nrofkpoints", nKPoint)
    call writeChildValue(xf, "nrofspins", nSpin)
    call writeChildValue(xf, "nrofstates", nStates)
    call writeChildValue(xf, "nroforbitals", nOrb)
    allocate(bufferRealR2(4, nKPoint))
    bufferRealR2(1:3, :) = kPoint
    bufferRealR2(4,:) = kWeight
    call writeChildValue(xf, "kpointsandweights", bufferRealR2)
    call xml_NewElement(xf, "occupations")
    do ii = 1, nSpin
      call xml_NewElement(xf, "spin" // i2c(ii))
      do jj = 1, nKpoint
        call writeChildValue(xf, "k" // i2c(jj), filling(:, jj, mod(ii,3)))
      end do
      call xml_EndElement(xf, "spin" // i2c(ii))
    end do
    call xml_EndElement(xf, "occupations")
    if (allocated(occNatural)) then
      call xml_NewElement(xf, "excitedoccupations")
      call xml_NewElement(xf, "spin" // i2c(1))
      pOccNatural(1:size(occNatural), 1:1) => occNatural
      call writeChildValue(xf, "k" // i2c(1), pOccNatural)
      call xml_EndElement(xf, "spin" // i2c(1))
      call xml_EndElement(xf, "excitedoccupations")
    end if

    call xml_EndElement(xf, "detailedout")
    call xml_Close(xf)

  end subroutine writeDetailedXml


  !> Write the band structure data out
  subroutine writeBandOut(fileName, eigen, filling, kWeight)

    !> Name of file to write to
    character(*), intent(in) :: fileName

    !> Eigenvalues for states, k-points and spin indices
    real(dp), intent(in) :: eigen(:,:,:)

    !> Fillings of the states
    real(dp), intent(in) :: filling(:,:,:)

    !> Weights of the k-points
    real(dp), intent(in) :: kWeight(:)

    integer :: iSpin, iK, iEgy, fd

    open(newunit=fd, file=fileName, action="write", status="replace")
    do iSpin = 1, size(eigen, dim=3)
      do iK = 1, size(eigen, dim=2)
        write(fd, *) 'KPT ', iK, ' SPIN ', iSpin, ' KWEIGHT ', kWeight(iK)
        do iEgy = 1, size(eigen, dim=1)
          ! meV accuracy for eigenvalues
          write(fd, "(I6, F10.3, F9.5)") iEgy, Hartree__eV * eigen(iEgy, iK, iSpin),&
              & filling(iEgy, iK, iSpin)
        end do
        write(fd,*)
      end do
    end do
    close(fd)

  end subroutine writeBandOut


  !> Write the second derivative matrix
  subroutine writeHessianOut(fileName, pDynMatrix)

    !> File name
    character(*), intent(in) :: fileName

    !> Dynamical (Hessian) matrix
    real(dp), intent(in) :: pDynMatrix(:,:)

    integer :: ii, fd

    open(newunit=fd, file=fileName, action="write", status="replace")
    do ii = 1, size(pDynMatrix, dim=2)
      write(fd, formatHessian) pDynMatrix(:, ii)
    end do
    close(fd)
    write(stdOut, "(2A)") 'Hessian matrix written to ', fileName

  end subroutine writeHessianOut

  !> First group of data to go to detailed.out
  subroutine writeDetailedOut1(fd, fileName, tAppendDetailedOut, iDistribFn, nGeoSteps, iGeoStep,&
      & tMD, tDerivs, tCoordOpt, tLatOpt, iLatGeoStep, iSccIter, energy, diffElec, sccErrorQ,&
      & indMovedAtom, coord0Out, q0, qInput, qOutput, eigen, filling, orb, species,&
      & tDFTBU, tImHam, tPrintMulliken, orbitalL, qBlockOut, Ef, Eband, TS, E0, pressure, cellVol,&
      & tAtomicEnergy, tDispersion, tEField, tPeriodic, nSpin, tSpinOrbit, tScc,&
      & invLatVec, kPoints)

    !> File ID
    integer, intent(in) :: fd

    !> Name of file to write to
    character(*), intent(in) :: fileName

    !> Append to the end of the file or overwrite
    logical, intent(in) :: tAppendDetailedOut

    !> Electron distribution choice
    integer, intent(in) :: iDistribFn

    !> Total number of geometry steps
    integer, intent(in) :: nGeoSteps

    !> Current geometry step
    integer, intent(in) :: iGeoStep

    !> Is this a molecular dynamics run
    logical, intent(in) :: tMD

    !> Is this a finite difference derivative calculation
    logical, intent(in) :: tDerivs

    !> Are atomic coordinates being optimised?
    logical, intent(in) :: tCoordOpt

    !> Is the lattice being optimised?
    logical, intent(in) :: tLatOpt

    !> Which step of lattice optimisation is occuring
    integer, intent(in) :: iLatGeoStep

    !> Whic scc step is occuring
    integer, intent(in) :: iSccIter

    !> Energy terms in the system
    type(TEnergies), intent(in) :: energy

    !> Change in energy from previous SCC iteration
    real(dp), intent(in) :: diffElec

    !> Input/output charge error for SCC
    real(dp), intent(in) :: sccErrorQ

    !> Moving atoms
    integer, intent(in) :: indMovedAtom(:)

    !> Output atomic coordinates
    real(dp), intent(in) :: coord0Out(:,:)

    !> Reference atomic charges
    real(dp), intent(in) :: q0(:,:,:)

    !> Input atomic charges (if SCC)
    real(dp), intent(in) :: qInput(:,:,:)

    !> Output atomic charges (if SCC)
    real(dp), intent(in) :: qOutput(:,:,:)

    !> Eigenvalues/single particle states
    real(dp), intent(in) :: eigen(:,:,:)

    !> Occupation numbers
    real(dp), intent(in) :: filling(:,:,:)

    !> Type containing atomic orbital information
    type(TOrbitals), intent(in) :: orb

    !> Chemical species of atoms
    integer, intent(in) :: species(:)

    !> Are orbital potentials being used
    logical, intent(in) :: tDFTBU

    !> Does the Hamiltonian have an imaginary component (spin-orbit, magnetic field, ...)
    logical, intent(in) :: tImHam

    !> Should Mulliken populations be printed
    logical, intent(in) :: tPrintMulliken

    !> Orbital angular momentum (if available)
    real(dp), allocatable, intent(in) :: orbitalL(:,:,:)

    !> Output block (dual) Mulliken charges
    real(dp), allocatable, intent(in) :: qBlockOut(:,:,:,:)

    !> Fermi level
    real(dp), intent(in) :: Ef(:)

    !> Band energy
    real(dp), intent(in) :: EBand(:)

    !> Electron entropy times temperature
    real(dp), intent(in) :: TS(:)

    !> Zero temperature extrapolated electron energy
    real(dp), intent(in) :: E0(:)

    !> External pressure
    real(dp), intent(in) :: pressure

    !> Unit cell volume
    real(dp), intent(in) :: cellVol

    !> Are atom resolved energies required
    logical, intent(in) :: tAtomicEnergy

    !> Are dispersion interactions included
    logical, intent(in) :: tDispersion

    !> Is there an external electric field
    logical, intent(in) :: tEfield

    !> Is the system periodic
    logical, intent(in) :: tPeriodic

    !> Number of spin channels
    integer, intent(in) :: nSpin

    !> Are spin orbit interactions present
    logical, intent(in) :: tSpinOrbit

    !> Is this a self consistent charge calculation
    logical, intent(in) :: tScc

    !> Reciprocal lattice vectors if periodic
    real(dp), intent(in) :: invLatVec(:,:)

    !> K-points if periodic
    real(dp), intent(in) :: kPoints(:,:)

    real(dp), allocatable :: qInputUpDown(:,:,:), qOutputUpDown(:,:,:), qBlockOutUpDown(:,:,:,:)
    real(dp) :: angularMomentum(3)
    integer :: ang
    integer :: nAtom, nLevel, nKPoint, nSpinHams, nMovedAtom
    integer :: iAt, iSpin, iK, iSp, iSh, iOrb, kk
    logical :: tSpin

    character(lc) :: strTmp

    nAtom = size(q0, dim=2)
    nLevel = size(eigen, dim=1)
    nKPoint = size(eigen, dim=2)
    nSpinHams = size(eigen, dim=3)
    nMovedAtom = size(indMovedAtom)
    tSpin = (nSpin == 2 .or. nSpin == 4)

    qInputUpDown = qInput
    call qm2ud(qInputUpDown)
    qOutputUpDown = qOutput
    call qm2ud(qOutputUpDown)
    if (allocated(qBlockOut)) then
      qBlockOutUpDown = qBlockOut
      call qm2ud(qBlockOutUpDown)
    end if

    if (iGeoStep == 0 .and. iSccIter == 1) then
      open(fd, file=fileName, status="replace", action="write")
    elseif (.not. tAppendDetailedOut) then
      close(fd)
      open(fd, file=fileName, status="replace", action="write")
    end if

    select case(iDistribFn)
    case(0)
      write(fd,*) 'Fermi distribution function'
    case(1)
      write(fd,*) 'Gaussian distribution function'
    case default
      write(fd,*) 'Methfessel-Paxton distribution function order', iDistribFn
    end select
    write(fd,*)

    if (nGeoSteps > 0) then
      if (tMD) then
        write(fd, "(A, I0)") "MD step: ", iGeoStep
      elseif (tDerivs) then
        write(fd, "(A, I0)") 'Difference derivative step: ', iGeoStep
      else
        if (tCoordOpt .and. tLatOpt) then
          write(fd, "(A, I0, A, I0)") "Geometry optimization step: ", iGeoStep,&
              & ", Lattice step: ", iLatGeoStep
        else
          write(fd, "(A, I0)") "Geometry optimization step: ", iGeoStep
        end if
      end if
    elseif (tScc) then
      ! Only written if scc is on, to be compatible with old output
      write(fd, "(A)") "Calculation with static geometry"
    end if
    write(fd, *)

    if (tSCC) then
      write(fd, "(/, A)") repeat("*", 80)
      write(fd, "(A5, A18, A18, A18)") "iSCC", " Total electronic ", "  Diff electronic ",&
          & "     SCC error    "
      write(fd, "(I5, E18.8, E18.8, E18.8, E18.8)") iSCCIter, energy%Eelec, diffElec, sccErrorQ
      write(fd, "(A)") repeat("*", 80)
      write(fd, *)
    end if

    if (tPeriodic .and. tLatOpt) then
      do iK = 1, nKPoint
        if (iK == 1) then
          write(strTmp, "(A,':')") "K-points in absolute space"
        else
          write(strTmp, "(A)") ""
        end if
        write(fd, "(A,T28,I6,':',3F10.6)") trim(strTmp), iK, matmul(invLatVec,kPoints(:,iK))
      end do
      write(fd, *)
    end if

    if (nMovedAtom > 0 .and. .not. tDerivs) then
      write(fd, "(A)") "Coordinates of moved atoms (au):"
      do iAt = 1, nMovedAtom
        write(fd, formatGeoOut) indMovedAtom(iAt), coord0Out(:, indMovedAtom(iAt))
      end do
      write(fd, *)
    end if

    ! Write out atomic charges
    if (tPrintMulliken) then
      write(fd, "(A, F14.8)") " Total charge: ", sum(q0(:, :, 1) - qOutput(:, :, 1))
      write(fd, "(/,A)") " Atomic gross charges (e)"
      write(fd, "(A5, 1X, A16)")" Atom", " Charge"
      do iAt = 1, nAtom
        write(fd, "(I5, 1X, F16.8)") iAt, sum(q0(:, iAt, 1) - qOutput(:, iAt, 1))
      end do
      write(fd, *)
    end if

    call writeDetailedOutEigenvalues(fd, eigen, filling)

    if (nSpin == 4) then
      if (tPrintMulliken) then
        do iSpin = 1, 4
          write(fd,"(3A, F16.8)") 'Nr. of electrons (', quaternionName(iSpin), '):',&
              & sum(qOutput(:,:, iSpin))
          write(fd, *)
          write(fd, "(/, 3A)") 'Atom populations (', quaternionName(iSpin), ')'
          write(fd, "(A5, 1X, A16)") " Atom", " Population"
          do iAt = 1, nAtom
            write(fd, "(1X, I5, 1X, F16.8)") iAt, sum(qOutput(:, iAt, iSpin))
          end do
          write(fd, "(/, 3A)") 'l-shell populations (', quaternionName(iSpin), ')'
          write(fd, "(A5, 1X, A3, 1X, A3, 1X, A16)") " Atom", "Sh.", "  l", " Population"
          do iAt = 1, nAtom
            iSp = species(iAt)
            do iSh = 1, orb%nShell(iSp)
              write(fd, "(I5, 1X, I3, 1X, I3, 1X, F16.8)") iAt, iSh, orb%angShell(iSh, iSp),&
                  & sum(qOutput(orb%posShell(iSh,iSp):orb%posShell(iSh+1, iSp) - 1, iAt, iSpin))
            end do
          end do
          write(fd,*)
          write(fd, "(/, 3A)") 'Orbital populations (', quaternionName(iSpin) ,')'
          write(fd, "(A5, 1X, A3, 1X, A3, 1X, A3, 1X, A16)") " Atom", "Sh.","  l","  m",&
              & " Population"
          do iAt = 1, nAtom
            iSp = species(iAt)
            do iSh = 1, orb%nShell(iSp)
              ang = orb%angShell(iSh, iSp)
              do kk = 0, 2 * ang
                write(fd, "(I5, 1X, I3, 1X, I3, 1X, I3, 1X, F16.8)") iAt, iSh, ang, kk - ang,&
                    & qOutput(orb%posShell(iSh, iSp) + kk, iAt, iSpin)
              end do
            end do
          end do
          write(fd, *)
        end do
      end if

      if (tDFTBU) then
        do iSpin = 1, 4
          write(fd, "(3A)") 'Block populations (', quaternionName(iSpin), ')'
          do iAt = 1, nAtom
            iSp = species(iAt)
            write(fd, "(A, 1X, I0)") 'Atom', iAt
            do iOrb = 1, orb%nOrbSpecies(iSp)
              write(fd, "(16F8.4)") qBlockOut(1:orb%nOrbSpecies(iSp), iOrb, iAt, iSpin)
            end do
            write(fd, *)
          end do
        end do
      end if

      if (tImHam .and. tPrintMulliken) then
        write(fd, "(/, A)") 'Electron angular momentum (mu_B/hbar)'
        write(fd, "(2X, A5, T10, A3, T14, A1, T20, A1, T35, A9)")&
            & "Atom", "Sh.", "l", "S", "Momentum"
        do iAt = 1, nAtom
          iSp = species(iAt)
          do iSh = 1, orb%nShell(iSp)
            write(fd, "(I5, 1X, I3, 1X, I3, 1X, F14.8, ' :', 3F14.8)") iAt, iSh,&
                & orb%angShell(iSh, iSp), 0.5_dp * sqrt(sum(sum(qOutput(orb%posShell(iSh, iSp)&
                & :orb%posShell(iSh + 1, iSp) - 1, iAt, 2:4), dim=1)**2)),&
                & -gfac * 0.25_dp * sum(qOutput(orb%posShell(iSh, iSp)&
                & :orb%posShell(iSh + 1, iSp) - 1, iAt, 2:4), dim=1)
          end do
        end do
        write(fd, "(/, A)") 'Orbital angular momentum (mu_B/hbar)'
        write(fd, "(2X, A5, T10, A3, T14, A1, T20, A1, T35, A9)")&
            & "Atom", "Sh.", "l", "L", "Momentum"
        do iAt = 1, nAtom
          iSp = species(iAt)
          do iSh = 1, orb%nShell(iSp)
            write(fd, "(I5, 1X, I3, 1X, I3, 1X, F14.8, ' :', 3F14.8)") iAt, iSh,&
                & orb%angShell(iSh, iSp), sqrt(sum(orbitalL(1:3, iSh, iAt)**2)),&
                & -orbitalL(1:3, iSh, iAt)
          end do
        end do

        write(fd, *)
        write(fd, "(A)") 'Total angular momentum (mu_B/hbar)'
        write(fd, "(2X, A5, T10, A3, T14, A1, T20, A1, T35, A9)")&
            & "Atom", "Sh.", "l", "J", "Momentum"
        angularMomentum(:) = 0.0_dp
        do iAt = 1, nAtom
          iSp = species(iAt)
          do iSh = 1, orb%nShell(iSp)
            write(fd, "(I5, 1X, I3, 1X, I3, 1X, F14.8, ' :', 3F14.8)") iAt, iSh,&
                & orb%angShell(iSh, iSp), sqrt(sum((orbitalL(1:3, iSh, iAt)&
                & + sum(0.5_dp * qOutput(orb%posShell(iSh, iSp)&
                & :orb%posShell(iSh + 1, iSp) - 1, iAt, 2:4), dim=1))**2)),&
                & -orbitalL(1:3, iSh, iAt)&
                & -gfac * 0.25_dp * sum(qOutput(orb%posShell(iSh, iSp)&
                & :orb%posShell(iSh + 1, iSp) - 1, iAt, 2:4), dim=1)
            angularMomentum(1:3) = angularMomentum(1:3) -orbitalL(1:3, iSh, iAt)&
                & -gfac * 0.25_dp * sum(qOutput(orb%posShell(iSh, iSp)&
                & :orb%posShell(iSh + 1, iSp) - 1, iAt, 2:4), dim=1)
          end do
        end do
        write(fd, *)
      end if
    else
      lpSpinPrint2: do iSpin = 1, nSpin
        if (tPrintMulliken) then
          write(fd, "(3A, F16.8)") 'Nr. of electrons (', trim(spinName(iSpin)), '):',&
              & sum(qOutputUpDown(:, :, iSpin))
          write(fd, "(3A)") 'Atom populations (', trim(spinName(iSpin)), ')'
          write(fd, "(A5, 1X, A16)") " Atom", " Population"
          do iAt = 1, nAtom
            write(fd, "(I5, 1X, F16.8)") iAt, sum(qOutputUpDown(:, iAt, iSpin))
          end do
          write(fd, *)
          write(fd, "(3A)") 'l-shell populations (', trim(spinName(iSpin)), ')'
          write(fd, "(A5, 1X, A3, 1X, A3, 1X, A16)")&
              & " Atom", "Sh.", "  l", " Population"
          do iAt = 1, nAtom
            iSp = species(iAt)
            do iSh = 1, orb%nShell(iSp)
              write(fd, "(I5, 1X, I3, 1X, I3, 1X, F16.8)") iAt, iSh, orb%angShell(iSh, iSp),&
                  & sum(qOutputUpDown(orb%posShell(iSh, iSp):orb%posShell(iSh + 1, iSp)-1, iAt,&
                  & iSpin))
            end do
          end do
          write(fd, *)
          write(fd, "(3A)") 'Orbital populations (', trim(spinName(iSpin)), ')'
          write(fd, "(A5, 1X, A3, 1X, A3, 1X, A3, 1X, A16)")&
              & " Atom", "Sh.", "  l", "  m", " Population"
          do iAt = 1, nAtom
            iSp = species(iAt)
            do iSh = 1, orb%nShell(iSp)
              ang = orb%angShell(iSh, iSp)
              do kk = 0, 2 * ang
                write(fd, "(I5, 1X, I3, 1X, I3, 1X, I3, 1X, F16.8)") iAt, iSh, ang, kk - ang,&
                    & qOutputUpDown(orb%posShell(iSh, iSp) + kk, iAt, iSpin)
              end do
            end do
          end do
          write(fd, *)
        end if
        if (tDFTBU) then
          write(fd, "(3A)") 'Block populations (', trim(spinName(iSpin)), ')'
          do iAt = 1, nAtom
            iSp = species(iAt)
            write(fd, "(A, 1X, I0)") 'Atom', iAt
            do iOrb = 1, orb%nOrbSpecies(iSp)
              write(fd, "(16F8.4)") qBlockOutUpDown(1:orb%nOrbSpecies(iSp), iOrb, iAt, iSpin)
            end do
          end do
          write(fd, *)
        end if
      end do lpSpinPrint2
    end if

    lpSpinPrint3: do iSpin = 1, nSpinHams
      if (nSpin == 2) then
        write(fd, "(A, 1X, A)") 'Spin ', trim(spinName(iSpin))
      end if
      write(fd, format2U) 'Fermi level', Ef(iSpin), "H", Hartree__eV * Ef(iSpin), 'eV'
      write(fd, format2U) 'Band energy', Eband(iSpin), "H", Hartree__eV * Eband(iSpin), 'eV'
      write(fd, format2U)'TS', TS(iSpin), "H", Hartree__eV * TS(iSpin), 'eV'
      write(fd, format2U) 'Band free energy (E-TS)', Eband(iSpin) - TS(iSpin), "H",&
          & Hartree__eV * (Eband(iSpin) - TS(iSpin)), 'eV'
      write(fd, format2U) 'Extrapolated E(0K)', E0(iSpin), "H", Hartree__eV * (E0(iSpin)), 'eV'
      if (tPrintMulliken) then
        if (nSpin == 2) then
          write(fd, "(3A, 2F16.8)") 'Input / Output electrons (', trim(spinName(iSpin)), '):',&
              & sum(qInputUpDown(:, :, iSpin)), sum(qOutputUpDown(:, :, iSpin))
        else
          write(fd, "(3A, 2F16.8)") 'Input / Output electrons (', quaternionName(iSpin), '):',&
              & sum(qInputUpDown(:, :, iSpin)), sum(qOutputUpDown(:, :, iSpin))
        end if
      end if
      write(fd, *)
    end do lpSpinPrint3

    write(fd, format2U) 'Energy H0', energy%EnonSCC, 'H', energy%EnonSCC * Hartree__eV, 'eV'

    if (tSCC) then
      write(fd, format2U) 'Energy SCC', energy%ESCC, 'H', energy%ESCC * Hartree__eV, 'eV'
      if (tSpin) then
        write(fd, format2U) 'Energy SPIN', energy%Espin, 'H', energy%Espin * Hartree__eV, 'eV'
      end if
      if (tDFTBU) then
        write(fd, format2U) 'Energy DFTB+U', energy%Edftbu, 'H',&
            & energy%Edftbu * Hartree__eV, 'eV'
      end if
    end if

    if (tSpinOrbit) then
      write(fd, format2U) 'Energy L.S', energy%ELS, 'H', energy%ELS * Hartree__eV, 'eV'
    end if

    if (tEfield) then
      write(fd, format2U) 'Energy ext. field', energy%Eext, 'H', energy%Eext * Hartree__eV, 'eV'
    end if

    write(fd, format2U) 'Total Electronic energy', energy%Eelec, 'H', energy%Eelec * Hartree__eV,&
        & 'eV'
    write(fd, format2U) 'Repulsive energy', energy%Erep, 'H', energy%Erep * Hartree__eV, 'eV'

    if (tDispersion) then
      write(fd, format2U) 'Dispersion energy', energy%eDisp, 'H',&
          & energy%eDisp * Hartree__eV, 'eV'
    end if

    write(fd, format2U) 'Total energy', energy%Etotal, 'H', energy%Etotal * Hartree__eV, 'eV'
    write(fd, format2U) 'Total Mermin free energy', energy%Etotal - sum(TS), 'H',&
        & (energy%Etotal - sum(TS)) * Hartree__eV, 'eV'
    if (tPeriodic .and. pressure /= 0.0_dp) then
      write(fd, format2U) 'Gibbs free energy', energy%Etotal - sum(TS) + cellVol * pressure,&
          & 'H', Hartree__eV * (energy%Etotal - sum(TS) + cellVol * pressure), 'eV'
    end if
    write(fd, *)

    if (tAtomicEnergy) then
      write(fd, "(A)") 'Atom resolved electronic energies '
      do iAt = 1, nAtom
        write(fd, "(I5, F16.8, A, F16.6, A)") iAt, energy%atomElec(iAt), ' H',&
            & Hartree__eV * energy%atomElec(iAt), ' eV'
      end do
      write(fd, *)

      write(fd, "(A)") 'Atom resolved repulsive energies '
      do iAt = 1, nAtom
        write(fd, "(I5, F16.8, A, F16.6, A)") iAt, energy%atomRep(iAt), ' H',&
            & Hartree__eV * energy%atomRep(iAt), ' eV'
      end do
      write(fd, *)
      write(fd, "(A)") 'Atom resolved total energies '
      do iAt = 1, nAtom
        write(fd, "(I5, F16.8, A, F16.6, A)") iAt, energy%atomTotal(iAt), ' H',&
            & Hartree__eV * energy%atomTotal(iAt), ' eV'
      end do
      write(fd, *)
    end if

  end subroutine writeDetailedOut1


  !> Helper routine to write formatted eigenvalues and fillings
  subroutine writeDetailedOutEigenvalues(fd, eigen, filling)

    !> File ID
    integer, intent(in) :: fd

    !> Eigenvalues/single particle states
    real(dp), intent(in) :: eigen(:,:,:)

    !> Occupation numbers
    real(dp), intent(in) :: filling(:,:,:)

    integer :: iSpin, nSpin, iK, kk, nKPoint, iEgy, nEgy, ii
    real(dp) :: scaleFactor

    ! meV level accuracy format for eigenvalues
    character(*), parameter :: formatEigen(2) = [&
        & character(21) :: "(4X, F10.5, 2X, F8.5)", "(4X, F10.3, 2X, F8.5)"]

    ! K-points per group
    integer, parameter :: nKPointPerGroup = 3

    nEgy = size(filling, dim=1)
    nKPoint = size(filling, dim=2)
    nSpin = size(filling, dim=3)

    lpSpinPrint: do iSpin = 1, nSpin

      if (nSpin == 2) then
        write(fd, "(2A)") 'COMPONENT = ', trim(spinName(iSpin))
      else
        write(fd, "(2A)") 'COMPONENT = ', trim(quaternionName(iSpin))
      end if

      do ii = 1, 2
        if (ii == 1) then
          write(fd, "(/, A)") 'Eigenvalues (H) and fillings (e)'
          scaleFactor = 1.0_dp
        else
          write(fd, "(/, A)") 'Eigenvalues (eV) and fillings (e)'
          scaleFactor = Hartree__eV
        end if
        do iK = 1, nKPoint, nKPointPerGroup
          if (nKPoint > 1) then
            if (nKPoint - iK > 0) then
              write(fd, "(A, I0, ':', I0)") 'K-points ', iK, min(iK + nKPointPerGroup - 1, nKPoint)
            else
              write(fd, "(A, I0)") 'K-point ', iK
            end if
          end if
          do iEgy = 1, nEgy
            write(fd, "(I8)", advance='no') iEgy
            do kk = 0, nKPointPerGroup - 1
              if (iK + kk > nKPoint) then
                exit
              end if
              write(fd, formatEigen(ii), advance='no') scaleFactor * eigen(iEgy, iK + kk, iSpin),&
                  & filling(iEgy, iK + kk, iSpin)
            end do
            write(fd, *)
          end do
        end do
      end do
      write(fd, *)

    end do lpSpinPrint

  end subroutine writeDetailedOutEigenvalues


  !> Second group of data for detailed.out
  subroutine writeDetailedOut2(fd, tScc, tConverged, tXlbomd, tLinResp, tGeoOpt, tMd, tPrintForces,&
      & tStress, tPeriodic, energy, totalStress, totalLatDeriv, derivs, chrgForces,&
      & indMovedAtom, cellVol, cellPressure, geoOutFile)

    !> File ID
    integer, intent(in) :: fd

    !> Charge self consistent?
    logical, intent(in) :: tScc

    !> Has the SCC cycle converged?
    logical, intent(in) :: tConverged

    !> Is the extended Lagrangian in use for MD
    logical, intent(in) :: tXlbomd

    !> Is the Casida excited state in use?
    logical, intent(in) :: tLinResp

    !> Is the geometry being optimised
    logical, intent(in) :: tGeoOpt

    !> Is this a molcular dynamics run
    logical, intent(in) :: tMd

    !> Should forces be printed out?
    logical, intent(in) :: tPrintForces

    !> Is the stress tensor to be printed?
    logical, intent(in) :: tStress

    !> Is the geometry periodic
    logical, intent(in) :: tPeriodic

    !> Structure containing energy contributions
    type(TEnergies), intent(in) :: energy

    !> Stress tensor
    real(dp), intent(in) :: totalStress(:,:)

    !> Derivative with respect to lattice vectors
    real(dp), intent(in) :: totalLatDeriv(:,:)

    !> Energy derivative with respect to atomic coordinates
    real(dp), intent(in), allocatable :: derivs(:,:)

    !> Forces on external charges
    real(dp), intent(in), allocatable :: chrgForces(:,:)

    !> Index of moving atoms
    integer, intent(in) :: indMovedAtom(:)

    !> Unit cell volume
    real(dp), intent(in) :: cellVol

    !> Internal pressure in the unit cell
    real(dp), intent(in) :: cellPressure

    !> File for geometry output
    character(*), intent(in) :: geoOutFile

    integer :: iAt, ii

    if (tScc) then
      if (tConverged) then
        write(fd, "(A)") "SCC converged"
        write(fd, *)
      else
        if (.not. tXlbomd) then
          write(fd, "(A)") "SCC is NOT converged, maximal SCC iterations exceeded"
          write(fd, *)
        end if
      end if
    else
      write(fd, "(A)") "Non-SCC calculation"
      write(fd, *)
    end if

    ! only print excitation energy if 1) its been calculated and 2) its avaialable for a single
    ! state
    if (tLinResp .and. energy%Eexcited /= 0.0_dp) then
      write(fd, format2U) "Excitation Energy", energy%Eexcited, "H", Hartree__eV * energy%Eexcited,&
          & "eV"
      write(fd, *)
    end if

    if (tGeoOpt .or. tMd) then
      write(fd, "(3A)") "Full geometry written in ", trim(geoOutFile), ".{xyz|gen}"
      write(fd, *)
    end if

    if (tPrintForces) then
      write(fd, "(A)") 'Total Forces'
      do iAt = 1, size(derivs, dim=2)
        write(fd, "(3F20.12)") -derivs(:, iAt)
      end do
      write(fd, *)
      if (tStress .and. .not. tMd) then
        write(fd, "(A)") 'Total stress tensor'
        do ii = 1, 3
          write(fd, "(3F20.12)") totalStress(:, ii)
        end do
        write(fd, *)
        write(fd, "(A)") 'Total lattice derivs'
        do ii = 1, 3
          write(fd, "(3F20.12)") totalLatDeriv(:, ii)
        end do
        write(fd, *)
      end if

      write(fd, format1Ue) "Maximal derivative component", maxval(abs(derivs)), 'au'
      if (size(indMovedAtom) > 0) then
        write(fd, format1Ue) "Max force for moved atoms:",&
            & maxval(abs(derivs(:, indMovedAtom))), 'au'
      end if
      write(fd, *)

      if (allocated(chrgForces)) then
        write(fd, "(A)") "Forces on external charges"
        do ii = 1, size(chrgForces, dim=2)
          write(fd, "(3F20.12)") -chrgForces(:, ii)
        end do
        write(fd, *)
      end if

      if (tPeriodic .and. .not. tMd) then
        write(fd, format1Ue) 'Volume', cellVol, 'au^3'
        if (tStress) then
          write(fd, format2Ue)'Pressure', cellPressure, 'au', cellPressure * au__pascal, 'Pa'
        end if
        write(fd, *)
      end if
    end if

  end subroutine writeDetailedOut2


  !> Third group of data for detailed.out
  subroutine writeDetailedOut3(fd, tPrintForces, tSetFillingTemp, tPeriodic, tStress, totalStress,&
      & totalLatDeriv, energy, tempElec, pressure, cellPressure, tempIon)

    !> File ID
    integer, intent(in) :: fd

    !> Print forces on atoms
    logical, intent(in) :: tPrintForces

    !> If the electronic temperature is being set during the run
    logical, intent(in) :: tSetFillingTemp

    !> Is this a periodic geometry
    logical, intent(in) :: tPeriodic

    !> Should the stress tensor/lattice derivatives be printed?
    logical, intent(in) :: tStress

    !> Stress tensor
    real(dp), intent(in) :: totalStress(:,:)

    !> Energy derivatives with respect to lattice vectors
    real(dp), intent(in) :: totalLatDeriv(:,:)

    !> Data structure for energy components
    type(TEnergies), intent(in) :: energy

    !> electron temperature
    real(dp), intent(in) :: tempElec

    !> External pressure
    real(dp), intent(in) :: pressure

    !> Internal pressure in the unit cell
    real(dp), intent(in) :: cellPressure

    !> Atomic kinetic temperature
    real(dp), intent(in) :: tempIon

    integer :: ii

    if (tStress .and. tPrintForces) then
      write(fd, "(A)") 'Total stress tensor'
      do ii = 1, 3
        write(fd, "(3F20.12)") totalStress(:, ii)
      end do
      write(fd, *)
      write(fd, "(A)") 'Total lattice derivs'
      do ii = 1, 3
        write(fd, "(3F20.12)") totalLatDeriv(:, ii)
      end do
      write(fd, *)
    end if

    if (tSetFillingTemp) then
      write(fd, format2U) "Electronic Temperature", tempElec, 'au', tempElec * Hartree__eV,&
          & 'eV'
    end if
    write(fd, format1U) "MD Kinetic Energy", energy%EKin, "H"
    write(fd, format1U) "Total MD Energy", energy%EKin + energy%EMermin, "H"
    if (tPeriodic) then
      write(fd, format2Ue) 'Pressure', cellPressure, 'au', cellPressure * au__pascal, 'Pa'
      if (pressure /= 0.0_dp) then
        write(fd, format2U) 'Gibbs free energy including KE', energy%EGibbsKin, 'H',&
            & Hartree__eV * energy%EGibbsKin, 'eV'
      end if
    end if
    write(fd, format2U) "MD Temperature", tempIon, "H", tempIon / Boltzmann, "K"

  end subroutine writeDetailedOut3

  !> Fourth group of data for detailed.out
  subroutine writeDetailedOut4(fd, tMd, energy, tempIon)

    !> File ID
    integer, intent(in) :: fd

    !> Is this an MD calculation
    logical, intent(in) :: tMd

    !> Energy contributions
    type(TEnergies), intent(in) :: energy

    !> Atomic kinetic energy
    real(dp), intent(in) :: tempIon

    if (tMd) then
      write(fd, format1U) "MD Kinetic Energy", energy%Ekin, "H"
      write(fd, format2U) "Total MD Energy", energy%EMerminKin, "H",&
          & Hartree__eV * energy%EMerminKin, "eV"
      write(fd, format2U) "MD Temperature", tempIon, "H", tempIon / Boltzmann, "K"
      write(fd, *)
    end if

  end subroutine writeDetailedOut4

  !> Fifth group of data for detailed.out
  subroutine writeDetailedOut5(fd, tGeoOpt, tGeomEnd, tMd, tDerivs, tEField, absEField,&
      & dipoleMoment)

    !> File ID
    integer, intent(in) :: fd

    !> Is the geometry changing during the run
    logical, intent(in) :: tGeoOpt

    !> Did the geometry changes sucessfully complete
    logical, intent(in) :: tGeomEnd

    !> Is this a molecular dynamics run
    logical, intent(in) :: tMd

    !> Are finite difference derivatives being computed
    logical, intent(in) :: tDerivs

    !> Is there an external electric field
    logical, intent(in) :: tEField

    !> What is the external E field magnitude
    real(dp), intent(in) :: absEField

    !> What is the dipole moment (if available)
    real(dp), intent(in), allocatable :: dipoleMoment(:)

    if (tEfield) then
      write(fd, format1U1e) 'External E field', absEField, 'au', absEField * au__V_m, 'V/m'
    end if

    if (allocated(dipoleMoment)) then
      write(fd, "(A, 3F14.8, A)") 'Dipole moment:', dipoleMoment, ' au'
      write(fd, "(A, 3F14.8, A)") 'Dipole moment:', dipoleMoment * au__Debye, ' Debye'
      write(fd, *)
    end if

    if (tGeoOpt) then
      if (tGeomEnd) then
        write(fd, "(A)") "Geometry converged"
      else
        write(fd, "(A)") "!!! Geometry did NOT converge!"
      end if
    elseif (tMD) then
      if (tGeomEnd) then
        write(fd, "(A)") "Molecular dynamics completed"
      else
        write(fd, "(A)") "!!! Molecular dynamics terminated abnormally!"
      end if
    elseif (tDerivs) then
      if (tGeomEnd) then
        write(fd, "(A)") "Second derivatives completed"
      else
        write(fd, "(A)") "!!! Second derivatives terminated abnormally!"
      end if
    end if
    write(fd,*)
    close(fd)

  end subroutine writeDetailedOut5

  !> First group of output data during molecular dynamics
  subroutine writeMdOut1(fd, fileName, iGeoStep, pMdIntegrator)

    !> File ID
    integer, intent(in) :: fd

    !> File name
    character(*), intent(in) :: fileName

    !> Number of the current geometry step
    integer, intent(in) :: iGeoStep

    !> Molecular dynamics integrator
    type(OMdIntegrator), intent(in) :: pMdIntegrator

    if (iGeoStep == 0) then
      open(fd, file=fileName, status="replace", action="write")
    end if
    write(fd, "(A, 1X, I0)") "MD step:", iGeoStep
    call state(pMdIntegrator, fd)

  end subroutine writeMdOut1

  !> Second group of output data during molecular dynamics
  subroutine writeMdOut2(fd, tStress, tBarostat, tLinResp, tEField, tFixEf, tPrintMulliken,&
      & energy, latVec, cellVol, cellPressure, pressure, tempIon, absEField, qOutput, q0,&
      & dipoleMoment)

    !> File ID
    integer, intent(in) :: fd

    !> Is the stress tensor to be printed?
    logical, intent(in) :: tStress

    !> Is a barostat in use
    logical, intent(in) :: tBarostat

    !> Is linear response excitation being used
    logical, intent(in) :: tLinResp

    !> External electric field
    logical, intent(in) :: tEField

    !> Is the  Fermi level fixed
    logical, intent(in) :: tFixEf

    !> Should Mulliken charges be printed, hence total charge here
    logical, intent(in) :: tPrintMulliken

    !> energy contributions
    type(TEnergies), intent(in) :: energy

    !> Lattice vectors if periodic
    real(dp), intent(in) :: latVec(:,:)

    !> Unit cell volume
    real(dp), intent(in) :: cellVol

    !> Internal cell pressure
    real(dp), intent(in) :: cellPressure

    !> External applied pressure
    real(dp), intent(in) :: pressure

    !> Atomic kinetic energy
    real(dp), intent(in) :: tempIon

    !> magnitude of any applied electric field
    real(dp), intent(in) :: absEField

    !> Output atomic charges (if SCC)
    real(dp), intent(in) :: qOutput(:,:,:)

    !> Reference atomic charges
    real(dp), intent(in) :: q0(:,:,:)

    !> dipole moment if available
    real(dp), intent(inout), allocatable :: dipoleMoment(:)

    integer :: ii

    if (tStress) then
      if (tBarostat) then
        write(fd, "(A)") 'Lattice vectors (A)'
        do ii = 1, 3
          write(fd, "(3E24.8)") latVec(:,ii) * Bohr__AA
        end do
        write(fd, format2Ue) 'Volume', cellVol, 'au^3', (Bohr__AA**3) * cellVol, 'A^3'
      end if
      write(fd, format2Ue) 'Pressure', cellPressure, 'au', cellPressure * au__pascal, 'Pa'
      if (pressure /= 0.0_dp) then
        write(fd, format2U) 'Gibbs free energy', energy%EGibbs, 'H',&
            & Hartree__eV * energy%EGibbs,'eV'
        write(fd, format2U) 'Gibbs free energy including KE', energy%EGibbsKin, 'H',&
            & Hartree__eV * energy%EGibbsKin, 'eV'
      end if
    end if
    if (tLinResp .and. energy%Eexcited /= 0.0_dp) then
      write(fd, format2U) "Excitation Energy", energy%Eexcited, "H",&
          & Hartree__eV * energy%Eexcited, "eV"
    end if
    write(fd, format2U) 'Potential Energy', energy%EMermin,'H', energy%EMermin * Hartree__eV, 'eV'
    write(fd, format2U) 'MD Kinetic Energy', energy%Ekin, 'H', energy%Ekin * Hartree__eV, 'eV'
    write(fd, format2U) 'Total MD Energy', energy%EMerminKin, 'H',&
        & energy%EMerminKin * Hartree__eV, 'eV'
    write(fd, format2U) 'MD Temperature', tempIon, 'au', tempIon / Boltzmann, 'K'
    if (tEfield) then
      write(fd, format1U1e) 'External E field', absEField, 'au', absEField * au__V_m, 'V/m'
    end if
    if (tFixEf .and. tPrintMulliken) then
      write(fd, "(A, F14.8)") 'Net charge: ', sum(q0(:, :, 1) - qOutput(:, :, 1))
    end if
    if (allocated(dipoleMoment)) then
      write(fd, "(A, 3F14.8, A)") 'Dipole moment:', dipoleMoment,  'au'
      write(fd, "(A, 3F14.8, A)") 'Dipole moment:', dipoleMoment * au__Debye,  'Debye'
    end if

  end subroutine writeMdOut2

  !> Third and final group of output data during molecular dynamics
  subroutine writeMdOut3(fd, fileName)

    !> File ID
    integer, intent(in) :: fd

    !> Output file name
    character(*), intent(in) :: fileName

    close(fd)
    write(stdOut, "(2A)") 'MD information accumulated in ', fileName

  end subroutine writeMdOut3


  !> Write out charges.
  subroutine writeCharges(fCharges, tWriteBinary, orb, qInput, qBlockIn, qiBlockIn)

    !> File name for charges to be written to
    character(*), intent(in) :: fCharges

    !> Charges should be output in binary (T) or ascii (F)
    logical, intent(in) :: tWriteBinary

    !> Atomic orbital information
    type(TOrbitals), intent(in) :: orb

    !> input charges
    real(dp), intent(in) :: qInput(:,:,:)

    !> Block populations if present
    real(dp), intent(in), allocatable :: qBlockIn(:,:,:,:)

    !> Imaginary part of block populations if present
    real(dp), intent(in), allocatable :: qiBlockIn(:,:,:,:)

    if (allocated(qBlockIn)) then
      if (allocated(qiBlockIn)) then
        call writeQToFile(qInput, fCharges, tWriteBinary, orb, qBlockIn, qiBlockIn)
      else
        call writeQToFile(qInput, fCharges, tWriteBinary, orb, qBlockIn)
      end if
    else
      call writeQToFile(qInput, fCharges, tWriteBinary, orb)
    end if
    write(stdOut, "(A,A)") '>> Charges saved for restart in ', trim(fCharges)

  end subroutine writeCharges


  !> Writes Hamiltonian and overlap matrices and stops program execution.
<<<<<<< HEAD
  subroutine writeHSAndStop(env, tWriteHS, tWriteRealHS, tRealHS, over, neighborList, nNeighbor,&
=======
  subroutine writeHSAndStop(env, tWriteHS, tWriteRealHS, tRealHS, over, neighbourList, nNeighbourSK,&
>>>>>>> 1a46e0e3
      & iAtomStart, iPair, img2CentCell, kPoint, iCellVec, cellVec, ham, iHam)

    !> Environment settings
    type(TEnvironment), intent(inout) :: env

    !> Write dense hamiltonian and overlap matrices
    logical, intent(in) :: tWriteHS

    !> write sparse hamitonian and overlap matrices
    logical, intent(in) :: tWriteRealHS

    !> Is the hamitonian real?
    logical, intent(in) :: tRealHS

    !> overlap in sparse storage
    real(dp), intent(in) :: over(:)

    !> atomic neighbours
    type(TNeighbourList), intent(in) :: neighbourList

    !> number of neighbours for each central cell atom
    integer, intent(in) :: nNeighbourSK(:)

    !> Dense matrix indexing for atomic blocks
    integer, intent(in) :: iAtomStart(:)

    !> sparse matrix indexing for atomic blocks
    integer, intent(in) :: iPair(:,:)

    !> Image atoms to central cell
    integer, intent(in) :: img2CentCell(:)

    !> k-points
    real(dp), intent(in) :: kPoint(:,:)

    !> index  for which unit cell an atom is in
    integer, intent(in) :: iCellVec(:)

    !> vectors to unit cells, in lattice constant units
    real(dp), intent(in) :: cellVec(:,:)

    !> sparse hamitonian
    real(dp), intent(in) :: ham(:,:)

    !> imaginary part of hamitonian (used if allocated)
    real(dp), allocatable, intent(in) :: iHam(:,:)

    real(dp), allocatable :: hamUpDown(:,:)
    integer :: nSpin

    nSpin = size(ham, dim=2)

    ! Sanity check, although this should have been caught in initprogram already.
    if (nSpin == 4) then
      call error('Internal error: Hamiltonian writing for Pauli-Hamiltoninan not implemented')
    end if

    hamUpDown = ham
    call qm2ud(hamUpDown)

    ! Write out matrices if necessary and quit.
<<<<<<< HEAD
    call writeHS(env, tWriteHS, tWriteRealHS, tRealHS, hamUpDown, over, neighborList%iNeighbor,&
        & nNeighbor, iAtomStart, iPair, img2CentCell, kPoint, iCellVec, cellVec, iHam)
=======
    call writeHS(env, tWriteHS, tWriteRealHS, tRealHS, hamUpDown, over, neighbourList%iNeighbour,&
        & nNeighbourSK, iAtomStart, iPair, img2CentCell, kPoint, iCellVec, cellVec, iHam)
>>>>>>> 1a46e0e3
    write(stdOut, "(A)") "Hamilton/Overlap written, exiting program."
    call env%destruct()
    call destructGlobalEnv()
    stop

  end subroutine writeHSAndStop


  !> Invokes the writing routines for the Hamiltonian and overlap matrices.
<<<<<<< HEAD
  subroutine writeHS(env, tWriteHS, tWriteRealHS, tRealHS, ham, over, iNeighbor, nNeighbor,&
=======
  subroutine writeHS(env, tWriteHS, tWriteRealHS, tRealHS, ham, over, iNeighbour, nNeighbourSK,&
>>>>>>> 1a46e0e3
      & iAtomStart, iPair, img2CentCell, kPoint, iCellVec, cellVec, iHam)

    !> Environment settings
    type(TEnvironment), intent(in) :: env

    !> Should the hamiltonian and overlap be written out as dense matrices
    logical, intent(in) :: tWriteHS

    !> Should the (sparse) real space storage hamiltonian and overlap
    logical, intent(in) :: tWriteRealHS

    !> Is the hamiltonian real?
    logical, intent(in) :: tRealHS

    !> sparse hamitonian matrix
    real(dp), intent(in) :: ham(:,:)

    !> sparse overlap matrix
    real(dp), intent(in) :: over(:)

    !> Atomic neighbour data
    integer, intent(in) :: iNeighbour(0:,:)

    !> number of atomic neighbours for each atom
    integer, intent(in) :: nNeighbourSK(:)

    !> Index array for start of atomic block in dense matrices
    integer, intent(in) :: iAtomStart(:)

    !> Index array for start of atomic block in sparse matrices
    integer, intent(in) :: iPair(0:,:)

    !> Index array for images of atoms
    integer, intent(in) :: img2CentCell(:)

    !> The kpoints in the system
    real(dp), intent(in) :: kPoint(:,:)

    !> Index from atom to which unit cell it belongs
    integer, intent(in) :: iCellVec(:)

    !> Vectors to specific unit cells
    real(dp), intent(in) :: cellVec(:,:)

    !> Imaginary part of the hamiltonian if present
    real(dp), intent(in), allocatable :: iHam(:,:)

    integer :: iS, nSpin

    nSpin = size(ham, dim=2)

    if (tWriteRealHS) then
      do iS = 1, nSpin
        call writeSparse("hamreal" // i2c(iS) // ".dat", ham(:,iS), iNeighbour, nNeighbourSK,&
            & iAtomStart, iPair, img2CentCell, iCellVec, cellVec)
        if (allocated(iHam)) then
          call writeSparse("hamimag" // i2c(iS) // ".dat", iHam(:,iS), iNeighbour, nNeighbourSK,&
              & iAtomStart, iPair, img2CentCell, iCellVec, cellVec)
        end if
      end do
      call writeSparse("overreal.dat", over, iNeighbour, nNeighbourSK, iAtomStart, iPair,&
          & img2CentCell, iCellVec, cellVec)
    end if
    if (tWriteHS) then
      if (tRealHS) then
        do iS = 1, nSpin
<<<<<<< HEAD
          call writeSparseAsSquare(env, "hamsqr" // i2c(iS) // ".dat", ham(:,iS), &
              &iNeighbor, nNeighbor, iAtomStart, iPair, img2CentCell)
        end do
        call writeSparseAsSquare(env, "oversqr.dat", over, iNeighbor, nNeighbor, &
            &iAtomStart, iPair, img2CentCell)
      else
        do iS = 1, nSpin
          call writeSparseAsSquare(env, "hamsqr" // i2c(iS) // ".dat", ham(:,iS), &
              &kPoint, iNeighbor, nNeighbor, iAtomStart, iPair, img2CentCell, &
              &iCellVec, cellVec)
        end do
        call writeSparseAsSquare(env, "oversqr.dat", over, kPoint, iNeighbor, &
            &nNeighbor, iAtomStart, iPair, img2CentCell, iCellVec, cellVec)
=======
          call writeSparseAsSquare(env, "hamsqr" // i2c(iS) // ".dat", ham(:,iS), iNeighbour,&
              & nNeighbourSK, iAtomStart, iPair, img2CentCell)
        end do
        call writeSparseAsSquare(env, "oversqr.dat", over, iNeighbour, nNeighbourSK, iAtomStart,&
            & iPair, img2CentCell)
      else
        do iS = 1, nSpin
          call writeSparseAsSquare(env, "hamsqr" // i2c(iS) // ".dat", ham(:,iS), kPoint,&
              & iNeighbour, nNeighbourSK, iAtomStart, iPair, img2CentCell, iCellVec, cellVec)
        end do
        call writeSparseAsSquare(env, "oversqr.dat", over, kPoint, iNeighbour, nNeighbourSK,&
            & iAtomStart, iPair, img2CentCell, iCellVec, cellVec)
>>>>>>> 1a46e0e3
      end if
    end if

  end subroutine writeHS


  !> Write current geometry to disc
  subroutine writeCurrentGeometry(geoOutFile, pCoord0Out, tLatOpt, tMd, tAppendGeo, tFracCoord,&
      & tPeriodic, tPrintMulliken, species0, speciesName, latVec, iGeoStep, iLatGeoStep, nSpin,&
      & qOutput, velocities)

    !>  file for geometry output
    character(*), intent(in) :: geoOutFile

    !> How central cell atoms are represented
    real(dp), intent(in) :: pCoord0Out(:,:)

    !> is the lattice being optimised?
    logical, intent(in) :: tLatOpt

    !> Is this a molecular dynamics calculation?
    logical, intent(in) :: tMd

    !> should the geometry be added to the end, or the file cleared first
    logical, intent(in) :: tAppendGeo

    !> are fractional GEN files expected
    logical, intent(in) :: tFracCoord

    !> Is the geometry periodic?
    logical, intent(in) :: tPeriodic

    !> should Mulliken charges be printed
    logical, intent(in) :: tPrintMulliken

    !> species of atoms in the central cell
    integer, intent(in) :: species0(:)

    !> label for each atomic chemical species
    character(*), intent(in) :: speciesName(:)

    !> lattice vectors
    real(dp), intent(in) :: latVec(:,:)

    !> current geometry step
    integer, intent(in) :: iGeoStep

    !> current lattice step
    integer, intent(in) :: iLatGeoStep

    !> Number of spin channels
    integer, intent(in) :: nSpin

    !> charges
    real(dp), intent(in), allocatable :: qOutput(:,:,:)

    !> atomic velocities
    real(dp), intent(in), allocatable :: velocities(:,:)

    real(dp), allocatable :: tmpMatrix(:,:)
    integer :: nAtom
    integer :: ii, jj
    character(lc) :: comment, fname

    nAtom = size(pCoord0Out, dim=2)

    fname = trim(geoOutFile) // ".gen"
    if (tPeriodic) then
      call writeGenFormat(fname, pCoord0Out, species0, speciesName, latVec, tFracCoord)
    else
      call writeGenFormat(fname, pCoord0Out, species0, speciesName)
    end if

    fname = trim(geoOutFile) // ".xyz"
    if (tLatOpt) then
      write(comment, "(A, I0, A, I0)") '** Geometry step: ', iGeoStep, ', Lattice step: ',&
          & iLatGeoStep
    elseif (tMD) then
      write(comment, "(A, I0)") 'MD iter: ', iGeoStep
    else
      write(comment,"(A, I0)") 'Geometry Step: ', iGeoStep
    end if

    if (tPrintMulliken) then
      ! For non-colinear spin without velocities write magnetisation into the velocity field
      if (nSpin == 4 .and. .not. allocated(velocities)) then
        allocate(tmpMatrix(3, nAtom))
        do jj = 1, nAtom
          do ii = 1, 3
            tmpMatrix(ii,jj) = sum(qOutput(:, jj, ii + 1))
          end do
        end do
        ! convert by the inverse of the scaling used in writeXYZFormat
        tmpMatrix(:,:) = tmpMatrix * au__fs / (1000_dp * Bohr__AA)
        call writeXYZFormat(fname, pCoord0Out, species0, speciesName,&
            & charges=sum(qOutput(:,:,1), dim=1), velocities=tmpMatrix, comment=comment,&
            & append=tAppendGeo)
      else if (allocated(velocities)) then
        call writeXYZFormat(fname, pCoord0Out, species0, speciesName,&
            & charges=sum(qOutput(:,:,1),dim=1), velocities=velocities, comment=comment,&
            & append=tAppendGeo)
      else
        call writeXYZFormat(fname, pCoord0Out, species0, speciesName,&
            & charges=sum(qOutput(:,:,1),dim=1), comment=comment, append=tAppendGeo)
      end if
    else if (allocated(velocities)) then
      call writeXYZFormat(fname, pCoord0Out, species0, speciesName, velocities=velocities,&
          & comment=comment, append=tAppendGeo)
    else
      call writeXYZFormat(fname, pCoord0Out, species0, speciesName, comment=comment,&
          & append=tAppendGeo)
    end if

  end subroutine writeCurrentGeometry


  !> Write out final status of the geometry driver.
  subroutine writeFinalDriverStatus(tGeoOpt, tGeomEnd, tMd, tDerivs)

    !> Is the geometry being optimised?
    logical, intent(in) :: tGeoOpt

    !> Has the optimisation terminated?
    logical, intent(in) :: tGeomEnd

    !> Is this a molecular dynamics calculation?
    logical, intent(in) :: tMd

    !> Are finite difference derivatives being calculated?
    logical, intent(in) :: tDerivs

    if (tGeoOpt) then
      if (tGeomEnd) then
        write(stdOut, "(/, A)") "Geometry converged"
      else
        call warning("!!! Geometry did NOT converge!")
      end if
    elseif (tMD) then
      if (tGeomEnd) then
        write(stdOut, "(/, A)") "Molecular dynamics completed"
      else
        call warning("!!! Molecular dynamics terminated abnormally!")
      end if
    elseif (tDerivs) then
      if (tGeomEnd) then
        write(stdOut, "(/, A)") "Second derivatives completed"
      else
        call warning("!!! Second derivatives terminated abnormally!")
      end if
    end if

  end subroutine writeFinalDriverStatus


  !> Prints geometry step information to standard out
  subroutine printGeoStepInfo(tCoordOpt, tLatOpt, iLatGeoStep, iGeoStep)

    !> Are coordinates being optimised
    logical, intent(in) :: tCoordOpt

    !> Is the lattice being optimised
    logical, intent(in) :: tLatOpt

    !> Which geometry step is this
    integer, intent(in) :: iGeoStep

    !> How many lattice optimisation steps have occurred
    integer, intent(in) :: iLatGeoStep

    write(stdOut, '(/, A)') repeat('-', 80)
    if (tCoordOpt .and. tLatOpt) then
      write(stdOut, "(/, A, I0, A, I0,/)") '***  Geometry step: ', iGeoStep, ', Lattice step: ',&
          & iLatGeoStep
    else
      write(stdOut, "(/, A, I0, /)") '***  Geometry step: ', iGeoStep
    end if

  end subroutine printGeoStepInfo


  !> Prints the line above the start of the SCC cycle data
  subroutine printSccHeader()

    write(stdOut, "(A5, A18, A18, A18)") "iSCC", " Total electronic ", "  Diff electronic ",&
        & "     SCC error    "

  end subroutine printSccHeader


  !> Prints info about scc convergence.
  subroutine printSccInfo(tDftbU, iSccIter, Eelec, diffElec, sccErrorQ)

    !> Are orbital potentials being used
    logical, intent(in) :: tDftbU

    !> Iteration count
    integer, intent(in) :: iSccIter

    !> electronic energy
    real(dp), intent(in) :: Eelec

    !> Difference in electronic energy between this iteration and the last
    real(dp), intent(in) :: diffElec

    !> Maximum charge difference between input and output
    real(dp), intent(in) :: sccErrorQ

    if (tDFTBU) then
      write(stdOut, "(I5,E18.8,E18.8,E18.8)") iSCCIter, Eelec, diffElec, sccErrorQ
    else
      write(stdOut, "(I5,E18.8,E18.8,E18.8)") iSCCIter, Eelec, diffElec, sccErrorQ
    end if

  end subroutine printSccInfo


  !> Prints current total energies
  subroutine printEnergies(energy)

    !> energy components
    type(TEnergies), intent(in) :: energy

    write(stdOut, *)
    write(stdOut, format2U) "Total Energy", energy%Etotal,"H", Hartree__eV * energy%Etotal,"eV"
    write(stdOut, format2U) "Total Mermin free energy", energy%EMermin, "H",&
        & Hartree__eV * energy%EMermin," eV"

  end subroutine printEnergies


  !> Prints cell volume.
  subroutine printVolume(cellVol)

    !> unit cell volume
    real(dp), intent(in) :: cellVol

    write(stdOut, format2Ue) 'Volume', cellVol, 'au^3', (Bohr__AA**3) * cellVol, 'A^3'

  end subroutine printVolume


  !> Prints pressure and free energy.
  subroutine printPressureAndFreeEnergy(pressure, cellPressure, EGibbs)

    !> applied external pressure
    real(dp), intent(in) :: pressure

    !> internal cell pressure
    real(dp), intent(in) :: cellPressure

    !> Gibbs free energy (E -TS_elec +pV)
    real(dp), intent(in) :: EGibbs

    write(stdOut, format2Ue) 'Pressure', cellPressure, 'au', cellPressure * au__pascal, 'Pa'
    if (abs(pressure) > epsilon(1.0_dp)) then
      write(stdOut, format2U) "Gibbs free energy", EGibbs, 'H', Hartree__eV * EGibbs, 'eV'
    end if

  end subroutine printPressureAndFreeEnergy


  !> Writes maximal force component.
  subroutine printMaxForce(maxForce)

    !> maximum of the atomic forces
    real(dp), intent(in) :: maxForce

    write(stdOut, "(A, ':', T30, E20.6)") "Maximal force component", maxForce

  end subroutine printMaxForce


  !> Print maximal lattice force component
  subroutine printMaxLatticeForce(maxLattForce)

    !> Maximum energy derivative with respect to lattice vectors
    real(dp), intent(in) :: maxLattForce

    write(stdOut, format1Ue) "Maximal Lattice force component", maxLattForce, 'au'

  end subroutine printMaxLatticeForce


  !> Prints out info about current MD step.
  subroutine printMdInfo(tSetFillingTemp, tEField, tPeriodic, tempElec, absEField, tempIon,&
      & cellPressure, pressure, energy)

    !> Is the electronic temperature set by the thermostat method?
    logical, intent(in) :: tSetFillingTemp

    !> Is an electric field being applied?
    logical, intent(in) :: tEFIeld

    !> Is the geometry periodic?
    logical, intent(in) :: tPeriodic

    !> Electronic temperature
    real(dp), intent(in) :: tempElec

    !> magnitude of applied electric field
    real(dp), intent(in) :: absEField

    !> Atomic kinetic energy
    real(dp), intent(in) :: tempIon

    !> Internal pressure
    real(dp), intent(in) :: cellPressure

    !> External pressure (applied)
    real(dp), intent(in) :: pressure

    !> data type for energy components and total
    type(TEnergies), intent(in) :: energy

    if (tSetFillingTemp) then
      write(stdOut, format2U) 'Electronic Temperature:', tempElec, 'H', tempElec / Boltzmann, 'K'
    end if
    if (tEfield) then
      write(stdOut, format1U1e) 'External E field', absEField, 'au', absEField * au__V_m, 'V/m'
    end if
    write(stdOut, format2U) "MD Temperature:", tempIon, "H", tempIon / Boltzmann, "K"
    write(stdOut, format2U) "MD Kinetic Energy", energy%Ekin, "H", Hartree__eV * energy%Ekin, "eV"
    write(stdOut, format2U) "Total MD Energy", energy%EMerminKin, "H",&
        & Hartree__eV * energy%EMerminKin, "eV"
    if (tPeriodic) then
      write(stdOut, format2Ue) 'Pressure', cellPressure, 'au', cellPressure * au__pascal, 'Pa'
      if (abs(pressure) < epsilon(1.0_dp)) then
        write(stdOut, format2U) 'Gibbs free energy including KE', energy%EGibbsKin, 'H',&
            & Hartree__eV * energy%EGibbsKin, 'eV'
      end if
    end if

  end subroutine printMdInfo


#:if WITH_SOCKETS

  !> Receives the geometry from socket communication.
  subroutine receiveGeometryFromSocket(env, socket, tPeriodic, coord0, latVecs, tCoordsChanged,&
      & tLatticeChanged, tStopDriver)

    !> Environment settings
    type(TEnvironment), intent(in) :: env

    !> Socket communication object
    type(IpiSocketComm), allocatable, intent(in) :: socket

    !> Is the system periodic
    logical, intent(in) :: tPeriodic

    !> Coordinates for atoms
    real(dp), intent(inout) :: coord0(:,:)

    !> Lattice vectors for the unit cell (not referenced if not periodic)
    real(dp), intent(inout) :: latVecs(:,:)

    !> Have the atomic coordinates changed
    logical, intent(out) :: tCoordsChanged

    !> Have the lattice vectors changed
    logical, intent(out) :: tLatticeChanged

    !> Stop the geometry driver if true
    logical, intent(out) :: tStopDriver

    real(dp) :: tmpLatVecs(3, 3)

    @:ASSERT(env%tGlobalMaster .eqv. allocated(socket))

    if (env%tGlobalMaster) then
      call socket%receive(coord0, tmpLatVecs, tStopDriver)
    end if
    tCoordsChanged = .true.
    if (tPeriodic .and. .not. tStopDriver) then
      latVecs(:,:) = tmpLatVecs
    end if
    tLatticeChanged = tPeriodic
  #:if WITH_MPI
    ! update all nodes with the received information
    call mpifx_bcast(env%mpi%globalComm, coord0)
    call mpifx_bcast(env%mpi%globalComm, latVecs)
    call mpifx_bcast(env%mpi%globalComm, tCoordsChanged)
    call mpifx_bcast(env%mpi%globalComm, tLatticeChanged)
    call mpifx_bcast(env%mpi%globalComm, tStopDriver)
  #:endif

  end subroutine receiveGeometryFromSocket

#:endif


  !> Prepares binary eigenvector file for writing.
  subroutine prepareEigvecFileBin(fd, runId, fileName)

    !> New file ID for the results
    integer, intent(out) :: fd

    !> Run id to write into the file header
    integer, intent(in) :: runId

    !> Name of the file
    character(*), intent(in), optional :: fileName

    character(lc) :: tmpStr

    if (present(fileName)) then
      write(tmpStr, "(A,A)") trim(fileName), ".bin"
      open(newunit=fd, file=tmpStr, action="write", status="replace", form="unformatted")
    else
      open(newunit=fd, file=eigvecBin, action="write", status="replace", form="unformatted")
    end if
    write(fd) runId

  end subroutine prepareEigvecFileBin


  !> Prepares text eigenvector file for writing.
  subroutine prepareEigvecFileTxt(fd, t2Component, fileName)

    !> New file ID for the results
    integer, intent(out) :: fd

    !> Whether eigenvectors present 2-component Pauli vectors
    logical, intent(in) :: t2Component

    !> Name of the file
    character(*), intent(in), optional :: fileName

    character(lc) :: tmpStr

    if (present(fileName)) then
      write(tmpStr, "(A,A)") trim(fileName), ".out"
      open(newunit=fd, file=tmpStr, action="write", status="replace", position="rewind")
    else
      open(newunit=fd, file=eigvecOut, action="write", status="replace", position="rewind")
    end if
    write(fd, "(A/)") "Coefficients and Mulliken populations of the atomic orbitals"
    if (t2Component) then
      write(fd,"(A/)")"   Atom   Orb  up spin coefficients        down spin coefficients        &
          & charge      x           y           z"
    end if

  end subroutine prepareEigvecFileTxt


  !> Writes a single real eigenvector into a file
  subroutine writeSingleRealEigvecTxt(fd, eigvec, fracs, iS, iEigvec, orb, species, speciesName,&
      & nAtom)

    !> File descriptor of open file
    integer, intent(in) :: fd

    !> Eigenvector to write
    real(dp), intent(in) :: eigvec(:)

    !> Fraction of each component in the eigenvector (c.S.c)
    real(dp), intent(in) :: fracs(:)

    !> Spin index of the eigenvector
    integer, intent(in) :: iS

    !> Index of the eigenvector
    integer, intent(in) :: iEigvec

    !> Orbital information
    type(TOrbitals), intent(in) :: orb

    !> Species for each atom
    integer, intent(in) :: species(:)

    !> Name of each species
    character(*), intent(in) :: speciesName(:)

    !> Number of atoms
    integer, intent(in) :: nAtom

    character(lc) :: tmpStr
    integer :: ind, ang
    integer :: iAt, iSp, iSh, iOrb

    write(fd, "('Eigenvector:',I4,4X,'(',A,')'/)") iEigvec, trim(spinName(iS))
    ind = 0
    do iAt = 1, nAtom
      iSp = species(iAt)
      do iSh = 1, orb%nShell(iSp)
        ang = orb%angShell(iSh, iSp)
        if (iSh == 1) then
          write(tmpStr, "(I5,1X,A2,2X,A1)") iAt, speciesName(iSp), orbitalNames(ang + 1)
        else
          write(tmpStr, "(10X,A1)") orbitalNames(ang + 1)
        end if
        do iOrb = 1, 2 * ang + 1
          ind = ind + 1
          write(fd, "(A,I1,T15,F12.6,3X,F12.6)") trim(tmpStr), iOrb, eigvec(ind), fracs(ind)
        end do
      end do
      write(fd,*)
    end do

  end subroutine writeSingleRealEigvecTxt


  !> Writes a single complex eigenvector into a file
  subroutine writeSingleCplxEigvecTxt(fd, eigvec, fracs, iS, iK, iEigvec, orb, species,&
      & speciesName, nAtom)

    !> File descriptor of open file
    integer, intent(in) :: fd

    !> Eigenvector to write
    complex(dp), intent(in) :: eigvec(:)

    !> Fraction of each basis function in the eigenvector (c.S.c)
    real(dp), intent(in) :: fracs(:)

    !> Spin index of the eigenvector
    integer, intent(in) :: iS

    !> K-point index of the eigenvector
    integer, intent(in) :: iK

    !> Index of the eigenvector
    integer, intent(in) :: iEigvec

    !> Orbital information
    type(TOrbitals), intent(in) :: orb

    !> Species for each atom
    integer, intent(in) :: species(:)

    !> Name of each species
    character(*), intent(in) :: speciesName(:)

    !> Number of atoms
    integer, intent(in) :: nAtom

    character(lc) :: tmpStr
    integer :: ind, ang
    integer :: iAt, iSp, iSh, iOrb

    write(fd, "(A,I4,4X,A,I4,4X,'(',A,')'/)") "K-point: ", iK, "Eigenvector: ", iEigvec,&
        & trim(spinName(iS))
    ind = 0
    do iAt = 1, nAtom
      iSp = species(iAt)
      do iSh = 1, orb%nShell(iSp)
        ang = orb%angShell(iSh, iSp)
        if (iSh == 1) then
          write(tmpStr, "(I5,1X,A2,2X,A1)") iAt, speciesName(iSp), orbitalNames(ang + 1)
        else
          write(tmpStr, "(10X,A1)") orbitalNames(ang + 1)
        end if
        do iOrb = 1, 2 * ang + 1
          ind = ind + 1
          write(fd, "(A,I1,T15,'(',F12.6,',',F12.6,')',3X,F12.6)") trim(tmpStr), iOrb,&
              & real(eigvec(ind)), aimag(eigvec(ind)), fracs(ind)
        end do
      end do
      write(fd,*)
    end do

  end subroutine writeSingleCplxEigvecTxt


  !> Writes a single Pauli two-component eigenvector into a file
  subroutine writeSinglePauliEigvecTxt(fd, eigvec, fracs, iK, iEigvec, orb, species, speciesName,&
      & nAtom, nOrb)

    !> File descriptor of open file
    integer, intent(in) :: fd

    !> Eigenvector to write
    complex(dp), intent(in) :: eigvec(:)

    !> Fraction of each orbital in the eigenvector, decomposed into 4 components.
    real(dp), intent(in) :: fracs(:,:)

    !> K-point index of the eigenvector
    integer, intent(in) :: iK

    !> Index of the eigenvector
    integer, intent(in) :: iEigvec

    !> Orbital information
    type(TOrbitals), intent(in) :: orb

    !> Species for each atom
    integer, intent(in) :: species(:)

    !> Name of each species
    character(*), intent(in) :: speciesName(:)

    !> Number of atoms
    integer, intent(in) :: nAtom

    !> Number of orbitals
    integer, intent(in) :: nOrb

    character(lc) :: tmpStr
    integer :: ind, ang
    integer :: iAt, iSp, iSh, iOrb

    write(fd, "(A,I4,4X,A,I4)") "K-point: ", ik, "Eigenvector: ", iEigvec
    ind = 0
    do iAt = 1, nAtom
      iSp = species(iAt)
      do iSh = 1, orb%nShell(iSp)
        ang = orb%angShell(iSh,iSp)
        if (iSh == 1) then
          write(tmpStr, "(I5,1X,A2,2X,A1)") iAt, speciesName(iSp), orbitalNames(ang + 1)
        else
          write(tmpStr, "(10X,A1)") orbitalNames(ang + 1)
        end if
        do iOrb = 1, 2 * ang + 1
          ind = ind + 1
          write(fd, "(A,I1,T15,'(',F12.6,',',F12.6,')','(',F12.6,',',F12.6,')',3X,4F12.6)")&
              & trim(tmpStr), iOrb, real(eigvec(ind)), aimag(eigvec(ind)),&
              & real(eigvec(ind + nOrb)), aimag(eigvec(ind + nOrb)),&
              & fracs(:, ind)
        end do
      end do
      write(fd,*)
    end do

  end subroutine writeSinglePauliEigvecTxt


  !> Write projected real eigenvector data to disc
  subroutine writeProjEigvecData(fd, iOrbRegion, eigval, fracs)

    !> File descriptor for each region
    integer, intent(in) :: fd(:)

    !> List of orbital for each region
    type(listIntR1), intent(inout) :: iOrbRegion

    !> Eigenvalue for current eigenvector
    real(dp), intent(in) :: eigval

    !> Fraction of each orbital in the current eigenvector (c.S.c)
    real(dp), intent(in) :: fracs(:)

    integer, allocatable :: iOrbs(:)
    integer :: valShape(1)
    integer :: iReg, dummy

    do iReg = 1, size(fd)
      call elemShape(iOrbRegion, valshape, iReg)
      allocate(iOrbs(valshape(1)))
      call intoArray(iOrbRegion, iOrbs, dummy, iReg)
      write(fd(iReg), "(f13.6,f10.6)") Hartree__eV * eigval, sum(fracs(iOrbs))
      deallocate(iOrbs)
    end do

  end subroutine writeProjEigvecData


  !> Write projected real eigenvector data to disc (complex)
  subroutine writeProjPauliEigvecData(fd, iOrbRegion, eigval, fracs)

    !> File descriptor for each region
    integer, intent(in) :: fd(:)

    !> List of orbital for each region
    type(listIntR1), intent(inout) :: iOrbRegion

    !> Eigenvalue for current eigenvector
    real(dp), intent(in) :: eigval

    !> Fraction of each orbital in the eigenvector for the four Pauli components
    real(dp), intent(in) :: fracs(:,:)

    integer, allocatable :: iOrbs(:)
    integer :: valShape(1)
    integer :: iReg, dummy

    do iReg = 1, size(fd)
      call elemShape(iOrbRegion, valshape, iReg)
      allocate(iOrbs(valshape(1)))
      call intoArray(iOrbRegion, iOrbs, dummy, iReg)
      write(fd(iReg), "(f13.6,4f10.6)") Hartree__eV * eigval, sum(fracs(:,iOrbs), dim=2)
      deallocate(iOrbs)
    end do

  end subroutine writeProjPauliEigvecData


  !> Writes header for projected eigenvectors
  subroutine writeProjEigvecHeader(fd, iS, iK, kWeight)

    !> File descriptor for each region
    integer, intent(in) :: fd(:)

    !> Index fo current spin
    integer, intent(in) :: iS

    !> Index of current k-point
    integer, intent(in), optional :: iK

    !> Weight of current k-point
    real(dp), intent(in), optional :: kWeight

    integer :: iReg

    @:ASSERT(present(iK) .eqv. present(kWeight))

    do iReg = 1, size(fd)
      if (present(iK)) then
        write(fd(iReg), "(2(A,1X,I0,1X),A,1X,F12.8)") 'KPT', iK, 'SPIN', iS, 'KWEIGHT', kWeight
      else
        write(fd(iReg), "(A,1X,I0)") 'SPIN', iS
      end if
    end do

  end subroutine writeProjEigvecHeader


  !> Writes footer for projected eigenvectors
  subroutine writeProjEigvecFooter(fd)

    !> File descriptor for each region
    integer, intent(in) :: fd(:)

    integer :: iReg

    do iReg = 1, size(fd)
      write(fd(iReg), "(A)") ""
    end do

  end subroutine writeProjEigvecFooter


  !> Returns the fraction of each orbital in a 2-component Pauli-vector.
  subroutine getPauliFractions(eigvec, overDotEigvec, fracs)

    !> Pauli eigenvector
    complex(dp), intent(in) :: eigvec(:)

    !> Overlap times eigenvector
    complex(dp), intent(in) :: overDotEigvec(:)

    !> Fractions along the 4 (total, x, y and z) component. Shape (4, size(eigvec) / 2)
    real(dp), intent(out) :: fracs(:,:)

    integer :: nOrb
    integer :: iOrb

    nOrb = size(eigvec) / 2
    do iOrb = 1, nOrb
      fracs(1, iOrb) =  real(conjg(eigvec(iOrb)) * overDotEigvec(iOrb)&
          & + conjg(eigvec(iOrb + nOrb)) * overDotEigvec(iOrb + nOrb))
      fracs(2, iOrb) = real(conjg(eigvec(iOrb + nOrb)) * overDotEigvec(iOrb)&
          & + conjg(eigvec(iOrb)) * overDotEigvec(iOrb + nOrb))
      fracs(3, iOrb) = aimag(conjg(eigvec(iOrb)) * overDotEigvec(iOrb + nOrb)&
          & - conjg(eigvec(iOrb + nOrb)) * overDotEigvec(iOrb))
      fracs(4, iOrb) = real(conjg(eigvec(iOrb)) * overDotEigvec(iOrb)&
          & - conjg(eigvec(iOrb + nOrb)) * overDotEigvec(iOrb + nOrb))
    end do

  end subroutine getPauliFractions


  !> Prepare projected eigenvector file for each region
  subroutine prepareProjEigvecFiles(fd, fileNames)

    !> File descriptor for a not yet opened file for each region
    integer, intent(out) :: fd(:)

    !> List of region file names
    type(ListCharLc), intent(inout) :: fileNames

    integer :: iReg
    character(lc) :: tmpStr

    do iReg = 1, size(fd)
      call get(fileNames, tmpStr, iReg)
      open(newunit=fd(iReg), file=tmpStr, action="write", status="replace", form="formatted")
    end do

  end subroutine prepareProjEigvecFiles


  !> Finish projected eigenvector file for each region
  subroutine finishProjEigvecFiles(fd)

    !> File descriptor for opened file for each region
    integer, intent(in) :: fd(:)

    integer :: iReg

    do iReg = 1, size(fd)
      close(fd(iReg))
    end do

  end subroutine finishProjEigvecFiles


  !> Electrostatic potential at specified points
  subroutine writeEsp(esp, env, iGeoStep, nGeoSteps)

    !> Object holding the potentials and their locations
    type(TElStatPotentials), intent(in) :: esp

    !> Environment settings
    type(TEnvironment), intent(in) :: env

    !> Step of the geometry driver
    integer, intent(in) :: iGeoStep

    !> Number of geometry steps
    integer, intent(in) :: nGeoSteps

    integer :: ii, fdEsp
    character(lc) :: tmpStr

    if (env%tGlobalMaster) then
      if (esp%tAppendEsp) then
        open(newunit=fdEsp, file=trim(esp%EspOutFile), position="append")
      else
        open(newunit=fdEsp, file=trim(esp%EspOutFile), action="write", status="replace")
      end if
      ! Header with presence of external field and regular grid size
      write(tmpStr, "('# ', L2, 3I6, 1x, I0)")allocated(esp%extPotential),&
          & esp%gridDimensioning, size(esp%intPotential)
      if (.not.esp%tAppendEsp .or. iGeoStep == 0) then
        write(fdEsp,"(A)")trim(tmpStr)
        if (all(esp%gridDimensioning > 0)) then
          write(fdEsp,"(A,3E20.12)")'#',esp%origin* Bohr__AA
          do ii = 1, 3
            write(fdEsp,"(A,3E20.12)")'#',esp%axes(:,ii)* Bohr__AA
          end do
        end if
      end if

      if (nGeoSteps > 0) then
        write(tmpStr, "(' Geo ', I0)")iGeoStep
      else
        write(tmpStr,*)
      end if

      ! actually print the potentials, note the sign changes, as inside DFTB+ potentials are defined
      ! as though the charge on electrons is positive.
      if (all(esp%gridDimensioning > 0)) then
        ! Regular point distribution, do not print positions
        if (allocated(esp%extPotential)) then
          write(fdEsp,"(A,A)")'# Internal (V)        External (V)', trim(tmpStr)
          do ii = 1, size(esp%espGrid,dim=2)
            write(fdEsp,"(2E20.12)")-esp%intPotential(ii) * Hartree__eV,&
                & -esp%extPotential(ii) * Hartree__eV
          end do
        else
          write(fdEsp,"(A,A)")'# Internal (V)', trim(tmpStr)
          do ii = 1, size(esp%espGrid,dim=2)
            write(fdEsp,"(E20.12)")-esp%intPotential(ii) * Hartree__eV
          end do
        end if
      else
        ! Scattered points, print locations
        if (allocated(esp%extPotential)) then
<<<<<<< HEAD
          write(fdEsp,"(A,A)")'#           Location (AA)             Internal (V)       &
              & External (V)', trim(tmpStr)
=======
          write(fdEsp,"(A,A)")'#           Location (AA)             Internal (V)        External&
              & (V)', trim(tmpStr)
>>>>>>> 1a46e0e3
          do ii = 1, size(esp%espGrid,dim=2)
            write(fdEsp,"(3E12.4,2E20.12)")esp%espGrid(:,ii) * Bohr__AA,&
                & -esp%intPotential(ii) * Hartree__eV, -esp%extPotential(ii) * Hartree__eV
          end do
        else
          write(fdEsp,"(A,A)")'#           Location (AA)             Internal (V)',&
              & trim(tmpStr)
          do ii = 1, size(esp%espGrid,dim=2)
            write(fdEsp,"(3E12.4,E20.12)")esp%espGrid(:,ii) * Bohr__AA,&
                & -esp%intPotential(ii) * Hartree__eV
          end do
        end if
      end if
      close(fdEsp)
    end if

  end subroutine writeEsp


end module mainio<|MERGE_RESOLUTION|>--- conflicted
+++ resolved
@@ -105,11 +105,7 @@
 contains
 
   !> Writes the eigenvectors to disc.
-<<<<<<< HEAD
-  subroutine writeEigenvectors(env, runId, neighborList, nNeighbor, cellVec, iCellVec,&
-=======
   subroutine writeEigenvectors(env, runId, neighbourList, nNeighbourSK, cellVec, iCellVec,&
->>>>>>> 1a46e0e3
       & denseDesc, iPair, img2CentCell, species, speciesName, orb, kPoint, over, parallelKS,&
       & tPrintEigvecsTxt, eigvecsReal, SSqrReal, eigvecsCplx, SSqrCplx)
 
@@ -177,19 +173,11 @@
     @:ASSERT(allocated(SSqrReal) .neqv. allocated(SSqrCplx))
 
     if (allocated(eigvecsCplx)) then
-<<<<<<< HEAD
-      call writeCplxEigvecs(env, runId, neighborList, nNeighbor, cellVec, iCellVec, denseDesc,&
-          & iPair, img2CentCell, species, speciesName, orb, kPoint, over, parallelKS,&
-          & tPrintEigvecsTxt, eigvecsCplx, SSqrCplx)
-    else
-      call writeRealEigvecs(env, runId, neighborList, nNeighbor, denseDesc, iPair,&
-=======
       call writeCplxEigvecs(env, runId, neighbourList, nNeighbourSK, cellVec, iCellVec, denseDesc,&
           & iPair, img2CentCell, species, speciesName, orb, kPoint, over, parallelKS,&
           & tPrintEigvecsTxt, eigvecsCplx, SSqrCplx)
     else
       call writeRealEigvecs(env, runId, neighbourList, nNeighbourSK, denseDesc, iPair,&
->>>>>>> 1a46e0e3
           & img2CentCell, species, speciesName, orb, over, parallelKS, tPrintEigvecsTxt,&
           & eigvecsReal, SSqrReal)
     end if
@@ -198,11 +186,7 @@
 
 
   !> Writes real eigenvectors
-<<<<<<< HEAD
-  subroutine writeRealEigvecs(env, runId, neighborList, nNeighbor, denseDesc, iPair,&
-=======
   subroutine writeRealEigvecs(env, runId, neighbourList, nNeighbourSK, denseDesc, iPair,&
->>>>>>> 1a46e0e3
       & img2CentCell, species, speciesName, orb, over, parallelKS, tPrintEigvecsTxt, eigvecsReal,&
       & SSqrReal, fileName)
 
@@ -258,21 +242,13 @@
     call writeRealEigvecsBinBlacs(env, denseDesc, eigvecsReal, runId, parallelKS, fileName=fileName)
     if (tPrintEigvecsTxt) then
       call writeRealEigvecsTxtBlacs(env, denseDesc, eigvecsReal, parallelKS, orb, over,&
-<<<<<<< HEAD
-          & neighborList%iNeighbor, nNeighbor, iPair, img2CentCell, species, speciesName,&
-=======
           & neighbourList%iNeighbour, nNeighbourSK, iPair, img2CentCell, species, speciesName,&
->>>>>>> 1a46e0e3
           & fileName=fileName)
     end if
   #:else
     call writeRealEigvecsBinSerial(eigvecsReal, runId, parallelKS, fileName=fileName)
     if (tPrintEigvecsTxt) then
-<<<<<<< HEAD
-      call writeRealEigvecsTxtSerial(neighborList, nNeighbor, denseDesc, iPair, img2CentCell,&
-=======
       call writeRealEigvecsTxtSerial(neighbourList, nNeighbourSK, denseDesc, iPair, img2CentCell,&
->>>>>>> 1a46e0e3
           & orb, species, speciesName, over, parallelKS, eigvecsReal, SSqrReal, fileName=fileName)
     end if
   #:endif
@@ -281,15 +257,9 @@
 
 
   !> Writes complex eigenvectors.
-<<<<<<< HEAD
-  subroutine writeCplxEigvecs(env, runId, neighborList, nNeighbor, cellVec, iCellVec, denseDesc,&
-      & iPair, img2CentCell, species, speciesName, orb, kPoint, over, parallelKS, tPrintEigvecsTxt,&
-      & eigvecsCplx, SSqrCplx, fileName)
-=======
   subroutine writeCplxEigvecs(env, runId, neighbourList, nNeighbourSK, cellVec, iCellVec,&
       & denseDesc, iPair, img2CentCell, species, speciesName, orb, kPoint, over, parallelKS,&
       & tPrintEigvecsTxt, eigvecsCplx, SSqrCplx, fileName)
->>>>>>> 1a46e0e3
 
     !> Environment settings
     type(TEnvironment), intent(in) :: env
@@ -353,40 +323,23 @@
     if (tPrintEigvecsTxt) then
       if (denseDesc%t2Component) then
         call writePauliEigvecsTxtBlacs(env, denseDesc, eigvecsCplx, parallelKS, orb, over, kPoint,&
-<<<<<<< HEAD
-            & neighborList%iNeighbor, nNeighbor, iCellVec, cellVec, iPair, img2CentCell, species,&
-            & speciesName, fileName=fileName)
-      else
-        call writeCplxEigvecsTxtBlacs(env, denseDesc, eigvecsCplx, parallelKS, orb, over, kPoint,&
-            & neighborList%iNeighbor, nNeighbor, iCellVec, cellVec, iPair, img2CentCell, species,&
-            & speciesName, fileName=fileName)
-=======
             & neighbourList%iNeighbour, nNeighbourSK, iCellVec, cellVec, iPair, img2CentCell,&
             & species, speciesName, fileName=fileName)
       else
         call writeCplxEigvecsTxtBlacs(env, denseDesc, eigvecsCplx, parallelKS, orb, over, kPoint,&
             & neighbourList%iNeighbour, nNeighbourSK, iCellVec, cellVec, iPair, img2CentCell,&
             & species, speciesName, fileName=fileName)
->>>>>>> 1a46e0e3
       end if
     end if
   #:else
     call writeCplxEigvecsBinSerial(eigvecsCplx, runId, parallelKS, fileName=fileName)
     if (tPrintEigvecsTxt) then
       if (denseDesc%t2Component) then
-<<<<<<< HEAD
-        call writePauliEigvecsTxtSerial(neighborList, nNeighbor, denseDesc, iPair, img2CentCell,&
-            & iCellVec, cellVec, orb, species, speciesName, over, parallelKS, kPoint, eigvecsCplx,&
-            & SSqrCplx, fileName=fileName)
-      else
-        call writeCplxEigvecsTxtSerial(neighborList, nNeighbor, denseDesc, iPair, img2CentCell,&
-=======
         call writePauliEigvecsTxtSerial(neighbourList, nNeighbourSK, denseDesc, iPair,&
             & img2CentCell, iCellVec, cellVec, orb, species, speciesName, over, parallelKS, kPoint,&
             & eigvecsCplx, SSqrCplx, fileName=fileName)
       else
         call writeCplxEigvecsTxtSerial(neighbourList, nNeighbourSK, denseDesc, iPair, img2CentCell,&
->>>>>>> 1a46e0e3
             & iCellVec, cellVec, orb, species, speciesName, over, parallelKS, kPoint, eigvecsCplx,&
             & SSqrCplx, fileName=fileName)
       end if
@@ -516,13 +469,8 @@
 #:if WITH_SCALAPACK
 
   !> Write the real eigvectors into human readible output file (BLACS version).
-<<<<<<< HEAD
-  subroutine writeRealEigvecsTxtBlacs(env, denseDesc, eigvecs, parallelKS, orb, over,&
-      & iNeighbor, nNeighbor, iSparseStart, img2CentCell, species, speciesName, fileName)
-=======
   subroutine writeRealEigvecsTxtBlacs(env, denseDesc, eigvecs, parallelKS, orb, over, iNeighbour,&
       & nNeighbourSK, iSparseStart, img2CentCell, species, speciesName, fileName)
->>>>>>> 1a46e0e3
 
     !> Environment settings
     type(TEnvironment), intent(in) :: env
@@ -646,19 +594,11 @@
 #:else
 
     !> Writes real eigenvectors in text form.
-<<<<<<< HEAD
-  subroutine writeRealEigvecsTxtSerial(neighlist, nNeighbor, denseDesc, iPair, img2CentCell,&
-      & orb, species, speciesName, over, parallelKS, eigvecs, SSqr, fileName)
-
-    !> Neighbor list.
-    type(TNeighborList), intent(in) :: neighlist
-=======
   subroutine writeRealEigvecsTxtSerial(neighlist, nNeighbourSK, denseDesc, iPair, img2CentCell,&
       & orb, species, speciesName, over, parallelKS, eigvecs, SSqr, fileName)
 
     !> Neighbour list.
     type(TNeighbourList), intent(in) :: neighlist
->>>>>>> 1a46e0e3
 
     !> Nr. of neighbours for SK-interaction.
     integer, intent(in) :: nNeighbourSK(:)
@@ -725,13 +665,8 @@
 
   !> Write the complex eigvectors into human readible output file (BLACS version).
   subroutine writeCplxEigvecsTxtBlacs(env, denseDesc, eigvecs, parallelKS, orb, over, kPoints,&
-<<<<<<< HEAD
-      & iNeighbor, nNeighbor, iCellVec, cellVec, iSparseStart, img2CentCell, species, speciesName,&
-      & fileName)
-=======
       & iNeighbour, nNeighbourSK, iCellVec, cellVec, iSparseStart, img2CentCell, species,&
       & speciesName, fileName)
->>>>>>> 1a46e0e3
 
     !> Environment settings
     type(TEnvironment), intent(in) :: env
@@ -864,21 +799,12 @@
 #:else
 
     !> Writes complex eigenvectors in text form.
-<<<<<<< HEAD
-  subroutine writeCplxEigvecsTxtSerial(neighlist, nNeighbor, denseDesc, iPair, img2CentCell,&
-      & iCellVec, cellVec, orb, species, speciesName, over, parallelKS, kPoints, eigvecs, SSqr,&
-      & fileName)
-
-    !> Neighbor list.
-    type(TNeighborList), intent(in) :: neighlist
-=======
   subroutine writeCplxEigvecsTxtSerial(neighlist, nNeighbourSK, denseDesc, iPair, img2CentCell,&
       & iCellVec, cellVec, orb, species, speciesName, over, parallelKS, kPoints, eigvecs, SSqr,&
       & fileName)
 
     !> Neighbour list.
     type(TNeighbourList), intent(in) :: neighlist
->>>>>>> 1a46e0e3
 
     !> Nr. of neighbours for SK-interaction.
     integer, intent(in) :: nNeighbourSK(:)
@@ -959,13 +885,8 @@
 
   !> Write the complex eigvectors into human readible output file (BLACS version).
   subroutine writePauliEigvecsTxtBlacs(env, denseDesc, eigvecs, parallelKS, orb, over, kPoints,&
-<<<<<<< HEAD
-      & iNeighbor, nNeighbor, iCellVec, cellVec, iSparseStart, img2CentCell, species, speciesName,&
-      & fileName)
-=======
       & iNeighbour, nNeighbourSK, iCellVec, cellVec, iSparseStart, img2CentCell, species,&
       & speciesName, fileName)
->>>>>>> 1a46e0e3
 
     !> Environment settings
     type(TEnvironment), intent(in) :: env
@@ -1102,17 +1023,6 @@
 #:else
 
     !> Writes complex eigenvectors in text form.
-<<<<<<< HEAD
-  subroutine writePauliEigvecsTxtSerial(neighlist, nNeighbor, denseDesc, iPair, img2CentCell,&
-      & iCellVec, cellVec, orb, species, speciesName, over, parallelKS, kPoints, eigvecs, SSqr,&
-      & fileName)
-
-    !> Neighbor list.
-    type(TNeighborList), intent(in) :: neighlist
-
-    !> Nr. of neighbors for SK-interaction.
-    integer, intent(in) :: nNeighbor(:)
-=======
   subroutine writePauliEigvecsTxtSerial(neighlist, nNeighbourSK, denseDesc, iPair, img2CentCell,&
       & iCellVec, cellVec, orb, species, speciesName, over, parallelKS, kPoints, eigvecs, SSqr,&
       & fileName)
@@ -1122,7 +1032,6 @@
 
     !> Nr. of neighbours for SK-interaction.
     integer, intent(in) :: nNeighbourSK(:)
->>>>>>> 1a46e0e3
 
     !> Dense matrix descriptor for H and S
     type(TDenseDescr), intent(in) :: denseDesc
@@ -1196,11 +1105,7 @@
 
 
   !> Write projected eigenvectors.
-<<<<<<< HEAD
-  subroutine writeProjectedEigenvectors(env, regionLabels, eigen, neighborList, nNeighbor,&
-=======
   subroutine writeProjectedEigenvectors(env, regionLabels, eigen, neighbourList, nNeighbourSK,&
->>>>>>> 1a46e0e3
       & cellVec, iCellVec, denseDesc, iPair, img2CentCell, orb, over, kPoint, kWeight, iOrbRegion,&
       & parallelKS, eigvecsReal, workReal, eigvecsCplx, workCplx)
 
@@ -1271,18 +1176,6 @@
     if (allocated(eigvecsCplx)) then
       if (denseDesc%t2Component) then
         call writeProjPauliEigvecsBlacs(env, denseDesc, regionLabels, iOrbRegion, eigen,&
-<<<<<<< HEAD
-            & eigvecsCplx, orb, parallelKS, kPoint, kWeight, over, neighborList, nNeighbor, iPair,&
-            & img2CentCell, iCellVec, cellVec)
-      else
-        call writeProjCplxEigvecsBlacs(env, denseDesc, regionLabels, iOrbRegion, eigen&
-            &,eigvecsCplx, parallelKS, kPoint, kWeight, over, neighborList, nNeighbor, iPair,&
-            & img2CentCell, iCellVec, cellVec)
-      end if
-    else
-      call writeProjRealEigvecsBlacs(env, denseDesc, regionLabels, iOrbRegion, eigen,&
-          & eigvecsReal, parallelKS, over, neighborList, nNeighbor, iPair, img2CentCell)
-=======
             & eigvecsCplx, orb, parallelKS, kPoint, kWeight, over, neighbourList, nNeighbourSK,&
             & iPair, img2CentCell, iCellVec, cellVec)
       else
@@ -1293,33 +1186,20 @@
     else
       call writeProjRealEigvecsBlacs(env, denseDesc, regionLabels, iOrbRegion, eigen, eigvecsReal,&
           & parallelKS, over, neighbourList, nNeighbourSK, iPair, img2CentCell)
->>>>>>> 1a46e0e3
     end if
   #:else
     if (allocated(eigvecsCplx)) then
       if (denseDesc%t2Component) then
-<<<<<<< HEAD
-        call writeProjPauliEigvecsSerial(regionLabels, eigen, neighborList, nNeighbor, cellVec,&
-            & iCellVec, denseDesc, iPair, img2CentCell, over, kpoint, kWeight, parallelKS,&
-            & eigvecsCplx, workCplx, iOrbRegion)
-      else
-        call writeProjCplxEigvecsSerial(regionLabels, eigen, neighborList, nNeighbor, cellVec,&
-=======
         call writeProjPauliEigvecsSerial(regionLabels, eigen, neighbourList, nNeighbourSK, cellVec,&
             & iCellVec, denseDesc, iPair, img2CentCell, over, kpoint, kWeight, parallelKS,&
             & eigvecsCplx, workCplx, iOrbRegion)
       else
         call writeProjCplxEigvecsSerial(regionLabels, eigen, neighbourList, nNeighbourSK, cellVec,&
->>>>>>> 1a46e0e3
             & iCellVec, denseDesc, iPair, img2CentCell, over, kpoint, kWeight, parallelKS,&
             & eigvecsCplx, workCplx, iOrbRegion)
       end if
     else
-<<<<<<< HEAD
-      call writeProjRealEigvecsSerial(regionLabels, eigen, neighborList, nNeighbor, denseDesc,&
-=======
       call writeProjRealEigvecsSerial(regionLabels, eigen, neighbourList, nNeighbourSK, denseDesc,&
->>>>>>> 1a46e0e3
           & iPair, img2CentCell, over, parallelKS, eigvecsReal, workReal, iOrbRegion)
     end if
   #:endif
@@ -1330,13 +1210,8 @@
 #:if WITH_SCALAPACK
 
   !> Write the real eigvectors into human readible output file (BLACS version).
-<<<<<<< HEAD
-  subroutine writeProjRealEigvecsBlacs(env, denseDesc, fileNames, iOrbRegion, eigvals,&
-      & eigvecs, parallelKS, over, neighborList, nNeighbor, iSparseStart, img2CentCell)
-=======
   subroutine writeProjRealEigvecsBlacs(env, denseDesc, fileNames, iOrbRegion, eigvals, eigvecs,&
       & parallelKS, over, neighbourList, nNeighbourSK, iSparseStart, img2CentCell)
->>>>>>> 1a46e0e3
 
     !> Environment settings
     type(TEnvironment), intent(in) :: env
@@ -1451,11 +1326,7 @@
 #:else
 
     !> Write the projected eigenstates into text files
-<<<<<<< HEAD
-  subroutine writeProjRealEigvecsSerial(fileNames, eigvals, neighlist, nNeighbor, denseDesc,&
-=======
   subroutine writeProjRealEigvecsSerial(fileNames, eigvals, neighlist, nNeighbourSK, denseDesc,&
->>>>>>> 1a46e0e3
       & iPair, img2CentCell, over, parallelKS, eigvecs, work, iOrbRegion)
 
     !> List with fileNames for each region
@@ -1526,13 +1397,8 @@
 #:if WITH_SCALAPACK
 
   !> Write the complex eigvectors into human readible output file (BLACS version).
-<<<<<<< HEAD
-  subroutine writeProjCplxEigvecsBlacs(env, denseDesc, fileNames, iOrbRegion, eigvals,&
-      & eigvecs, parallelKS, kPoints, kWeights, over, neighborList, nNeighbor, iSparseStart,&
-=======
   subroutine writeProjCplxEigvecsBlacs(env, denseDesc, fileNames, iOrbRegion, eigvals, eigvecs,&
       & parallelKS, kPoints, kWeights, over, neighbourList, nNeighbourSK, iSparseStart,&
->>>>>>> 1a46e0e3
       & img2CentCell, iCellVec, cellVec)
 
     !> Environment settings
@@ -1664,11 +1530,7 @@
 #:else
 
   !> Write the projected complex eigenstates into text files.
-<<<<<<< HEAD
-  subroutine writeProjCplxEigvecsSerial(fileNames, eigvals, neighlist, nNeighbor, cellVec,&
-=======
   subroutine writeProjCplxEigvecsSerial(fileNames, eigvals, neighlist, nNeighbourSK, cellVec,&
->>>>>>> 1a46e0e3
       & iCellVec, denseDesc, iPair, img2CentCell, over, kPoints, kWeights, parallelKS, eigvecs,&
       & work, iOrbRegion)
 
@@ -1754,13 +1616,8 @@
 #:if WITH_SCALAPACK
 
   !> Write the complex eigvectors into human readible output file (BLACS version).
-<<<<<<< HEAD
-  subroutine writeProjPauliEigvecsBlacs(env, denseDesc, fileNames, iOrbRegion, eigvals,&
-      & eigvecs, orb, parallelKS, kPoints, kWeights, over, neighborList, nNeighbor, iSparseStart,&
-=======
   subroutine writeProjPauliEigvecsBlacs(env, denseDesc, fileNames, iOrbRegion, eigvals, eigvecs,&
       & orb, parallelKS, kPoints, kWeights, over, neighbourList, nNeighbourSK, iSparseStart,&
->>>>>>> 1a46e0e3
       & img2CentCell, iCellVec, cellVec)
 
     !> Environment settings
@@ -1905,11 +1762,7 @@
 #:else
 
   !> Write the projected complex eigenstates into text files.
-<<<<<<< HEAD
-  subroutine writeProjPauliEigvecsSerial(fileNames, eigvals, neighlist, nNeighbor, cellVec,&
-=======
   subroutine writeProjPauliEigvecsSerial(fileNames, eigvals, neighlist, nNeighbourSK, cellVec,&
->>>>>>> 1a46e0e3
       & iCellVec, denseDesc, iPair, img2CentCell, over, kPoints, kWeights, parallelKS, eigvecs,&
       & work, iOrbRegion)
 
@@ -3376,11 +3229,7 @@
 
 
   !> Writes Hamiltonian and overlap matrices and stops program execution.
-<<<<<<< HEAD
-  subroutine writeHSAndStop(env, tWriteHS, tWriteRealHS, tRealHS, over, neighborList, nNeighbor,&
-=======
   subroutine writeHSAndStop(env, tWriteHS, tWriteRealHS, tRealHS, over, neighbourList, nNeighbourSK,&
->>>>>>> 1a46e0e3
       & iAtomStart, iPair, img2CentCell, kPoint, iCellVec, cellVec, ham, iHam)
 
     !> Environment settings
@@ -3442,13 +3291,8 @@
     call qm2ud(hamUpDown)
 
     ! Write out matrices if necessary and quit.
-<<<<<<< HEAD
-    call writeHS(env, tWriteHS, tWriteRealHS, tRealHS, hamUpDown, over, neighborList%iNeighbor,&
-        & nNeighbor, iAtomStart, iPair, img2CentCell, kPoint, iCellVec, cellVec, iHam)
-=======
     call writeHS(env, tWriteHS, tWriteRealHS, tRealHS, hamUpDown, over, neighbourList%iNeighbour,&
         & nNeighbourSK, iAtomStart, iPair, img2CentCell, kPoint, iCellVec, cellVec, iHam)
->>>>>>> 1a46e0e3
     write(stdOut, "(A)") "Hamilton/Overlap written, exiting program."
     call env%destruct()
     call destructGlobalEnv()
@@ -3458,11 +3302,7 @@
 
 
   !> Invokes the writing routines for the Hamiltonian and overlap matrices.
-<<<<<<< HEAD
-  subroutine writeHS(env, tWriteHS, tWriteRealHS, tRealHS, ham, over, iNeighbor, nNeighbor,&
-=======
   subroutine writeHS(env, tWriteHS, tWriteRealHS, tRealHS, ham, over, iNeighbour, nNeighbourSK,&
->>>>>>> 1a46e0e3
       & iAtomStart, iPair, img2CentCell, kPoint, iCellVec, cellVec, iHam)
 
     !> Environment settings
@@ -3529,21 +3369,6 @@
     if (tWriteHS) then
       if (tRealHS) then
         do iS = 1, nSpin
-<<<<<<< HEAD
-          call writeSparseAsSquare(env, "hamsqr" // i2c(iS) // ".dat", ham(:,iS), &
-              &iNeighbor, nNeighbor, iAtomStart, iPair, img2CentCell)
-        end do
-        call writeSparseAsSquare(env, "oversqr.dat", over, iNeighbor, nNeighbor, &
-            &iAtomStart, iPair, img2CentCell)
-      else
-        do iS = 1, nSpin
-          call writeSparseAsSquare(env, "hamsqr" // i2c(iS) // ".dat", ham(:,iS), &
-              &kPoint, iNeighbor, nNeighbor, iAtomStart, iPair, img2CentCell, &
-              &iCellVec, cellVec)
-        end do
-        call writeSparseAsSquare(env, "oversqr.dat", over, kPoint, iNeighbor, &
-            &nNeighbor, iAtomStart, iPair, img2CentCell, iCellVec, cellVec)
-=======
           call writeSparseAsSquare(env, "hamsqr" // i2c(iS) // ".dat", ham(:,iS), iNeighbour,&
               & nNeighbourSK, iAtomStart, iPair, img2CentCell)
         end do
@@ -3556,7 +3381,6 @@
         end do
         call writeSparseAsSquare(env, "oversqr.dat", over, kPoint, iNeighbour, nNeighbourSK,&
             & iAtomStart, iPair, img2CentCell, iCellVec, cellVec)
->>>>>>> 1a46e0e3
       end if
     end if
 
@@ -4416,13 +4240,8 @@
       else
         ! Scattered points, print locations
         if (allocated(esp%extPotential)) then
-<<<<<<< HEAD
-          write(fdEsp,"(A,A)")'#           Location (AA)             Internal (V)       &
-              & External (V)', trim(tmpStr)
-=======
           write(fdEsp,"(A,A)")'#           Location (AA)             Internal (V)        External&
               & (V)', trim(tmpStr)
->>>>>>> 1a46e0e3
           do ii = 1, size(esp%espGrid,dim=2)
             write(fdEsp,"(3E12.4,2E20.12)")esp%espGrid(:,ii) * Bohr__AA,&
                 & -esp%intPotential(ii) * Hartree__eV, -esp%extPotential(ii) * Hartree__eV
