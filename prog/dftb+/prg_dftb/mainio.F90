--- conflicted
+++ resolved
@@ -3850,15 +3850,11 @@
     write(stdOut, format2U) "Extrapolated to 0", energy%Ezero, "H", Hartree__eV * energy%Ezero,&
         & "eV"
     write(stdOut, format2U) "Total Mermin free energy", energy%EMermin, "H",&
-<<<<<<< HEAD
-        & Hartree__eV * energy%EMermin," eV"
+        & Hartree__eV * energy%EMermin, "eV"
     if (energy%EForceRelated /= 0.0_dp) then
       write(stdOut, format2U) 'Force related energy', energy%EForceRelated, 'H',&
           & energy%EForceRelated * Hartree__eV, 'eV'
     end if
-=======
-        & Hartree__eV * energy%EMermin,"eV"
->>>>>>> 8883be87
 
   end subroutine printEnergies
 
