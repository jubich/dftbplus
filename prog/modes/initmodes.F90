!--------------------------------------------------------------------------------------------------!
!  DFTB+: general package for performing fast atomistic simulations                                !
!  Copyright (C) 2018  DFTB+ developers group                                                      !
!                                                                                                  !
!  See the LICENSE file for terms of usage and distribution.                                       !
!--------------------------------------------------------------------------------------------------!

#:include 'common.fypp'

!> Contains the routines for initialising modes.
<<<<<<< HEAD
module dftbp_initmodes
  use dftbp_assert
  use dftbp_io
  use dftbp_hsdparser, only : parseHSD, dumpHSD, dumpHSDAsXML
  use dftbp_xmlutils
  use dftbp_hsdutils
  use dftbp_hsdutils2
  use xmlf90_flib_dom
  use dftbp_linkedlist
  use dftbp_charmanip
  use dftbp_accuracy
  use dftbp_constants
  use dftbp_typegeometryhsd
  use dftbp_message
  use dftbp_fileid
  use dftbp_unitconversion
  use dftbp_oldskdata
=======
module initmodes
  use assert
  use io
  use hsdparser, only : parseHSD, dumpHSD, dumpHSDAsXML
  use xmlutils
  use hsdutils
  use hsdutils2
  use flib_dom
  use linkedlist
  use charmanip
  use accuracy
  use constants
  use typegeometryhsd
  use message
  use fileid
  use unitconversion
  use oldskdata
>>>>>>> ea956589
  implicit none
  private


  !> program version
  character(len=*), parameter :: version =  "0.02"

  !> root node name of the input tree
  character(len=*), parameter :: rootTag = "modes"

  !> input file name
  character(len=*), parameter :: hsdInput = "modes_in.hsd"

  !> parsed output name
  character(len=*), parameter :: hsdParsedInput = "modes_pin.hsd"

  !> xml input file name
  character(len=*), parameter :: xmlInput = "modes_in.xml"

  !> parsed xml name
  character(len=*), parameter :: xmlParsedInput = "modes_pin.xml"

  !> version of the input document
  integer, parameter :: parserVersion = 3

  public :: initProgramVariables

  !! Variables from detailed.xml


  !> Unique identifier of the run
  integer, public :: identity

  !> Geometry
  type(TGeometry), public :: geo

  !! Variables from the Option block


  !> If program should be verbose
  logical, public :: tVerbose


  !> atomic masses to build dynamical matrix
  real(dp), allocatable, public :: atomicMasses(:)

  !> dynamical matrix
  real(dp), allocatable, public :: dynMatrix(:,:)


  !> produce plots of modes, orjust eigenvalues
  logical, public :: tPlotModes

  !> animate mode  or as vectors
  logical, public :: tAnimateModes

  !> use xmakemol dialect xyz
  logical, public :: tXmakeMol

  !> Remove translation modes
  logical, public :: tRemoveTranslate

  !> Remove rotation modes
  logical, public :: tRemoveRotate

  !> modes to produce xyz file for
  integer, allocatable, public :: modesToPlot(:)

  !> number of modes being plotted
  integer, public :: nModesToPlot

  !> if animating, number of cycles to show in an animation
  integer, public :: nCycles

  !> steps in an animation cycle
  integer, public, parameter :: nSteps = 10

  !> Number of atoms which should be moved.
  integer, public :: nMovedAtom

  !> list of atoms in dynamical matrix
  integer, allocatable, public :: iMovedAtoms(:)

  !> Number of derivatives
  integer, public :: nDerivs

  !! Locally created variables

contains


  !> Initialise program variables
  subroutine initProgramVariables()

    type(TOldSKData) :: skData
    type(fnode), pointer :: input, root, node, tmp
    type(fnode), pointer :: value, child, child2
    type(listRealR1) :: realBuffer
    type(string) :: buffer, buffer2
    type(listString) :: lStr
    integer :: inputVersion
    integer :: ii, iSp1, iAt
    logical :: tHSD
    real(dp), allocatable :: speciesMass(:)
    type(listCharLc), allocatable :: skFiles(:)
    character(lc) :: prefix, suffix, separator, elem1, strTmp, filename
    logical :: tLower, tExist
    logical :: tWriteXML, tWriteHSD ! XML or HSD output?

    !! Write header
    write(stdout, "(A)") repeat("=", 80)
    write(stdout, "(A)") "     MODES  " // version
    write(stdout, "(A,/)") repeat("=", 80)

    !! Read in input file as HSD or XML.
    call readHSDOrXML(hsdInput, xmlInput, rootTag, input, tHSD)
    if (tHSD) then
      write(stdout, "(A)") "Interpreting input file '" // hsdInput // "'"
    else
      write(stdout, "(A)") "Interpreting input file '" // xmlInput //  "'"
    end if
    write(stdout, "(A)") repeat("-", 80)
    call getChild(input, rootTag, root)

    !! Check if input version is the one, which we can handle
    call getChildValue(root, "InputVersion", inputVersion, parserVersion)
    if (inputVersion /= parserVersion) then
      call error("Version of input (" // i2c(inputVersion) // ") and parser (" &
          &// i2c(parserVersion) // ") do not match")
    end if

    call getChild(root, "Geometry", tmp)
    call readGeometry(tmp, geo)

    call getChildValue(root, "RemoveTranslation", tRemoveTranslate, .false.)
    call getChildValue(root, "RemoveRotation", tRemoveRotate, .false.)

    call getChildValue(root, "Atoms", buffer2, "1:-1", child=child, multiple=.true.)
    call convAtomRangeToInt(char(buffer2), geo%speciesNames, geo%species, &
        &child, iMovedAtoms)
    nMovedAtom = size(iMovedAtoms)
    nDerivs = 3 * nMovedAtom

    call getChild(root, "DisplayModes",child=node,requested=.false.)
    if (associated(node)) then
      tPlotModes = .true.
      call getChildValue(node, "PlotModes", buffer2, "1:-1", child=child, &
          &multiple=.true.)
      call convRangeToInt(char(buffer2), child, modesToPlot, 3 * nMovedAtom)
      nModesToPlot = size(modesToPlot)
      call getChildValue(node, "Animate", tAnimateModes, .true.)
      call getChildValue(node, "XMakeMol", tXmakeMol, .true.)
    else
      nModesToPlot = 0
      tPlotModes = .false.
      tAnimateModes = .false.
      tXmakeMol = .false.
    end if

    if (tAnimateModes.and.tXmakeMol) then
      nCycles = 1
    else
      nCycles = 3
    end if

    !! Slater-Koster files
    allocate(skFiles(geo%nSpecies))
    do iSp1 = 1, geo%nSpecies
        call init(skFiles(iSp1))
    end do

    call getChildValue(root, "SlaterKosterFiles", value, child=child)
    call getNodeName(value, buffer)
    select case(char(buffer))
    case ("type2filenames")
      call getChildValue(value, "Prefix", buffer2, "")
      prefix = unquote(char(buffer2))
      call getChildValue(value, "Suffix", buffer2, "")
      suffix = unquote(char(buffer2))
      call getChildValue(value, "Separator", buffer2, "")
      separator = unquote(char(buffer2))
      call getChildValue(value, "LowerCaseTypeName", tLower, .false.)
      do iSp1 = 1, geo%nSpecies
        if (tLower) then
          elem1 = tolower(geo%speciesNames(iSp1))
        else
          elem1 = geo%speciesNames(iSp1)
        end if
        strTmp = trim(prefix) // trim(elem1) // trim(separator) &
            &// trim(elem1) // trim(suffix)
        call append(skFiles(iSp1), strTmp)
        inquire(file=strTmp, exist=tExist)
        if (.not. tExist) then
          call detailedError(value, "SK file with generated name '" &
              &// trim(strTmp) // "' does not exist.")
        end if
      end do
    case default
      call setUnprocessed(value)
      do iSp1 = 1, geo%nSpecies
        strTmp = trim(geo%speciesNames(iSp1)) // "-" &
            &// trim(geo%speciesNames(iSp1))
        call init(lStr)
        call getChildValue(child, trim(strTmp), lStr, child=child2)
        ! We can't handle selected shells here (also not needed I guess)
        if (len(lStr) /= 1) then
          call detailedError(child2, "Incorrect number of Slater-Koster &
              &files")
        end if
        do ii = 1, len(lStr)
          call get(lStr, strTmp, ii)
          inquire(file=strTmp, exist=tExist)
          if (.not. tExist) then
            call detailedError(child2, "SK file '" // trim(strTmp) &
                &// "' does not exist'")
          end if
          call append(skFiles(iSp1), strTmp)
        end do
        call destruct(lStr)
      end do
    end select

    allocate(speciesMass(geo%nSpecies))
    do iSp1 = 1, geo%nSpecies
      call get(skFiles(iSp1), fileName, 1)
      call readFromFile(skData, fileName, .true.)
      speciesMass(iSp1) = skData%mass
      call destruct(skFiles(iSp1))
    end do

    allocate(dynMatrix(nDerivs,nDerivs))
    call getChildValue(root, "Hessian", value, "", child=child, &
        & allowEmptyValue=.true.)
    call getNodeName2(value, buffer)
    if (char(buffer) == "") then
      call error("No derivative matrix supplied!")
    else
      call init(realBuffer)
      call getChildValue(child, "", nDerivs, realBuffer)
      if (len(realBuffer)/=nDerivs) then
        call detailedError(root,"wrong number of derivatives supplied:" &
            & // i2c(len(realBuffer)) // " supplied, " &
            & // i2c(nDerivs) // " required.")
      end if
      call asArray(realBuffer, dynMatrix)
      call destruct(realBuffer)
    end if

    call getChildValue(root, "WriteHSDInput", tWriteHSD, .false.)
    call getChildValue(root, "WriteXMLInput", tWriteXML, .false.)

    !! Issue warning about unprocessed nodes
    call warnUnprocessedNodes(root,.true.)

    !! Finish parsing, dump parsed and processed input
    if (tWriteHSD) then
      call dumpHSD(input, hsdParsedInput)

      write(stdout, "(A)") "Processed input written as HSD to '" // hsdParsedInput &
          &//"'"
    end if
    if (tWriteXML) then
      call dumpHSDAsXML(input, xmlParsedInput)
      write(stdout, "(A)") "Processed input written as XML to '" // xmlParsedInput &
          &//"'"
    end if
    write(stdout, "(A)") repeat("-", 80)
    write(stdout, *)
    call destroyNode(input)

    allocate(atomicMasses(nMovedAtom))
    do iAt = 1, nMovedAtom
      atomicMasses(iAt) = speciesMass(geo%species(iMovedAtoms(iAt)))
    end do

  end subroutine initProgramVariables


  !> Read in the geometry stored as xml in internal or gen format.
  subroutine readGeometry(geonode, geo)

    !> Node containing the geometry
    type(fnode), pointer :: geonode

    !> Contains the geometry information on exit
    type(TGeometry), intent(out) :: geo

    type(fnode), pointer :: child
    type(string) :: buffer

    call getChildValue(geonode, "", child)
    call getNodeName(child, buffer)
    select case (char(buffer))
    case ("genformat")
      call readTGeometryGen(child, geo)
      call removeChildNodes(geonode)
      call writeTGeometryHSD(geonode, geo)
    case default
      call readTGeometryHSD(geonode, geo)
    end select

  end subroutine readGeometry

<<<<<<< HEAD
end module dftbp_initmodes
=======
end module initmodes
>>>>>>> ea956589
<|MERGE_RESOLUTION|>--- conflicted
+++ resolved
@@ -8,7 +8,6 @@
 #:include 'common.fypp'
 
 !> Contains the routines for initialising modes.
-<<<<<<< HEAD
 module dftbp_initmodes
   use dftbp_assert
   use dftbp_io
@@ -26,25 +25,6 @@
   use dftbp_fileid
   use dftbp_unitconversion
   use dftbp_oldskdata
-=======
-module initmodes
-  use assert
-  use io
-  use hsdparser, only : parseHSD, dumpHSD, dumpHSDAsXML
-  use xmlutils
-  use hsdutils
-  use hsdutils2
-  use flib_dom
-  use linkedlist
-  use charmanip
-  use accuracy
-  use constants
-  use typegeometryhsd
-  use message
-  use fileid
-  use unitconversion
-  use oldskdata
->>>>>>> ea956589
   implicit none
   private
 
@@ -130,8 +110,6 @@
 
   !> Number of derivatives
   integer, public :: nDerivs
-
-  !! Locally created variables
 
 contains
 
@@ -348,8 +326,4 @@
 
   end subroutine readGeometry
 
-<<<<<<< HEAD
-end module dftbp_initmodes
-=======
-end module initmodes
->>>>>>> ea956589
+end module dftbp_initmodes