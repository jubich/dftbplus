!--------------------------------------------------------------------------------------------------!
!  DFTB+: general package for performing fast atomistic simulations                                !
!  Copyright (C) 2017  DFTB+ developers group                                                      !
!                                                                                                  !
!  See the LICENSE file for terms of usage and distribution.                                       !
!--------------------------------------------------------------------------------------------------!

#:include 'common.fypp'

!> Program for calculating system normal modes from a Hessian
program modes
  use assert
<<<<<<< HEAD
  use io
  use InitProgram
=======
  use InitModes
>>>>>>> 683b562e
  use accuracy, only : dp, lc
  use constants, only : Hartree__cm, Bohr__AA, pi
  use TypeGeometry
  use eigensolver, only : heev
  use TaggedOutput
  implicit none

  integer :: ii, jj, kk, ll, iMode, iAt, iAtMoved, nAtom
  integer :: iCount, jCount
  real(dp), allocatable :: eigenValues(:)
  real(dp), allocatable :: displ(:,:,:)

  character(lc) :: lcTmp, lcTmp2

  ! Allocate resources
  call initProgramVariables()
  write(stdout, "(/,A,/)") "Starting main program"

  allocate(eigenValues(3 * nMovedAtom))

  ! mass weight the Hessian matrix to get the dynamical matrix
  iCount = 0
  do ii = 1, nMovedAtom
    do kk = 1, 3
      iCount = iCount + 1
      jCount = 0
      do jj = 1, nMovedAtom
        do ll = 1, 3
          jCount = jCount + 1
          dynMatrix(jCount,iCount) = dynMatrix(jCount,iCount) &
              & / (sqrt(atomicMasses(ii)) * sqrt(atomicMasses(jj)))
        end do
      end do
    end do
  end do

  ! solve the eigenproblem
  if (tPlotModes) then
    call heev(dynMatrix,eigenValues,'U','V')
  else
    call heev(dynMatrix,eigenValues,'U','N')
  end if

  ! take square root of modes (allowing for imaginary modes) and print
  eigenValues =  sign(sqrt(abs(eigenValues)),eigenValues)
  write(stdout, *)'Vibrational modes (cm-1):'
  do ii = 1, 3 * nMovedAtom
    write(stdout, '(i5,f8.2)')ii,eigenValues(ii)*Hartree__cm
  end do
  write(stdout, *)

  call initTaggedWriter()
  open(12, file="vibrations.tag", form="formatted", status="replace")
  call writeTagged(12, "frequencies", eigenValues)

  if (tPlotModes) then
    call writeTagged(12, "saved_modes", modesToPlot)
    write(stdout, *) "Writing eigenmodes to vibrations.tag"
    call writeTagged(12, "eigenmodes", dynMatrix(:,ModesToPlot))

    write(stdout, *)'Plotting eigenmodes:'
    write(stdout, *)ModesToPlot(:)
    ! scale mode components on each atom by mass and then normalise total mode
    do ii = 1, nModesToPlot
      iMode = ModesToPlot(ii)
      jCount = 0
      do jj = 1, nMovedAtom
        do ll = 1, 3
          jCount = jCount + 1
          dynMatrix(jCount,iMode) = dynMatrix(jCount,iMode) &
              & /sqrt(atomicMasses(jj))
        end do
      end do
      dynMatrix(:,iMode) = dynMatrix(:,iMode) &
          & / sqrt(sum(dynMatrix(:,iMode)**2))
    end do
    call writeTagged(12, "eigenmodes_scaled", dynMatrix(:,ModesToPlot))
    close(12)

    ! Create displacment vectors for every atom in every mode.
    nAtom = geo%nAtom
    allocate(displ(3, nAtom, nModesToPlot))
    displ(:,:,:) = 0.0_dp
    do iAt = 1, nAtom
      if (any(iMovedAtoms == iAt)) then
        ! Index of atom in the list of moved atoms
        iAtMoved = minloc(abs(iMovedAtoms - iAt), 1)
        do ii = 1, nModesToPlot
          iMode = ModesToPlot(ii)
          displ(:,iAt, ii) =  dynMatrix(3*iAtMoved-2:3*iAtMoved, iMode)
        end do
      end if
    end do

    if (tAnimateModes) then
      do ii = 1, nModesToPlot
        iMode = ModesToPlot(ii)
        write(lcTmp,"('mode_',I0)")iMode
        write(lcTmp2, "(A,A)") trim(lcTmp), ".xyz"
        open(123, file=trim(lcTmp2), position="rewind", status="replace")
        do kk = 1, nCycles
          do ll = 1, nSteps
            write(123,*)nAtom
            write(123,*)'Eigenmode',iMode,eigenValues(iMode)*Hartree__cm,'cm-1'
            do iAt = 1, nAtom
              write(123,'(A3,T4,3F10.6)') &
                  & geo%speciesNames(geo%species(iAt)), &
                  & (geo%coords(:,iAt)&
                  & + cos(2.0_dp * pi * real(ll) / real(nSteps))&
                  & * displ(:,iAt,ii)) * Bohr__AA
            end do
          end do
        end do
        close(123)
      end do
    else
      open(123, file="modes.xyz", position="rewind", status="replace")
      do ii = 1, nModesToPlot
        iMode = ModesToPlot(ii)
        write(123,*)nAtom
        write(123,*)'Eigenmode',iMode,eigenValues(iMode)*Hartree__cm,'cm-1'
        if (tXmakeMol) then
          ! need to account for its non-standard xyz vector format:
          do iAt = 1, nAtom
            write(123,'(A3,T4,3F10.6,A,3F10.6)') &
                & geo%speciesNames(geo%species(iAt)), &
                & geo%coords(:,iAt)* Bohr__AA, ' atom_vector ',&
                & displ(:,iAt,ii)
          end do
        else
          ! genuine xyz format
          do iAt = 1, nAtom
            write(123,'(A3,T4,6F10.6)') &
                & geo%speciesNames(geo%species(iAt)), &
                & geo%coords(:,iAt)* Bohr__AA, &
                & displ(:,iAt,ii)
          end do
        end if
      end do
      close(123)
    end if

  end if

end program modes<|MERGE_RESOLUTION|>--- conflicted
+++ resolved
@@ -10,12 +10,8 @@
 !> Program for calculating system normal modes from a Hessian
 program modes
   use assert
-<<<<<<< HEAD
   use io
-  use InitProgram
-=======
   use InitModes
->>>>>>> 683b562e
   use accuracy, only : dp, lc
   use constants, only : Hartree__cm, Bohr__AA, pi
   use TypeGeometry
