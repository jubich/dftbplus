################################################################################
# Basic settings
################################################################################

# Build directory (default: _build within the source tree)
BUILDDIR := $(ROOT)/_build

# Installation directory
INSTALLDIR := $(ROOT)/_install

################################################################################
# Configuration of optional components
################################################################################

# Whether DFTB+ should support MPI-parallelism
WITH_MPI := 0

# Whether the socket library (external control) should be linked.
WITH_SOCKETS := 0

# Whether the ARPACK library (needed by TD-DFTB) should be linked with DFTB+
# Only affects serial build (MPI-version is built without ARPACK/TD-DFTB).
WITH_ARPACK := 1

# Whether transport via libNEGF should be included.
# Only affects parallel build (serial version is built without libNEGF/transport)
WITH_TRANSPORT := 0

# Whether the DFTD3 library (dispersion) should be linked.
# NOTE: Due to the license of the DFTD3 library, the combined code must be
# distributed under the GPLv3 license (as opposed to the LGPLv3 license of the
# DFTB+ package)
WITH_DFTD3 := 0

################################################################################
# General building/testing options
################################################################################

# DEBUG levels:
# 0 -- production code
# 1 -- internal runtime checks and reduced compiler optimization
# 2 -- level 1 checks plus extra runtime compiler checks
DEBUG := 0

# Nr. of MPI processes used for testing
TEST_MPI_PROCS := 1

# Nr. of OpenMP shared memory threads used for testing
TEST_OMP_THREADS := 1

################################################################################
# Architecture dependent settings
################################################################################

<<<<<<< HEAD
# Whether DFTD3 should be compiled during the build process. If set to 1 (yes),
# you will have to download the dftd3 library before starting the build using
# the utils/get_opt_externals tool.
# (Only active, if WITH_DFTB3 was set to 1 above.)
COMPILE_DFTD3 := 0

# Set the compile time include and the link time library options for
# dftd3-lib. Ignored if WITH_DFTD3 has been disabled or COMPILE_DFTD3 enabled.
DFTD3_INCS := -I/usr/local/include/dftd3-lib
DFTD3_LIBS := -L/usr/local/lib -ldftd3

# Link time library options for linking ARPACK. Ignored if WITH_ARPACK was
# disabled.
ARPACK_LIBS := -larpack

# Whether ARPACK depends on the external LAPACK and BLAS libraries
ARPACK_NEEDS_LAPACK := 0

# Include further architecture dependent settings from make.arch (make sure to
# adapt those in make.arch for your system)
=======
# Include architecture dependent settings from make.arch (make sure to adapt
# those in make.arch for your system)
>>>>>>> a2f1e0a8
include $(ROOT)/make.arch<|MERGE_RESOLUTION|>--- conflicted
+++ resolved
@@ -13,10 +13,10 @@
 ################################################################################
 
 # Whether DFTB+ should support MPI-parallelism
-WITH_MPI := 0
+WITH_MPI := 1
 
 # Whether the socket library (external control) should be linked.
-WITH_SOCKETS := 0
+WITH_SOCKETS := 1
 
 # Whether the ARPACK library (needed by TD-DFTB) should be linked with DFTB+
 # Only affects serial build (MPI-version is built without ARPACK/TD-DFTB).
@@ -24,13 +24,13 @@
 
 # Whether transport via libNEGF should be included.
 # Only affects parallel build (serial version is built without libNEGF/transport)
-WITH_TRANSPORT := 0
+WITH_TRANSPORT := 1
 
 # Whether the DFTD3 library (dispersion) should be linked.
 # NOTE: Due to the license of the DFTD3 library, the combined code must be
 # distributed under the GPLv3 license (as opposed to the LGPLv3 license of the
 # DFTB+ package)
-WITH_DFTD3 := 0
+WITH_DFTD3 := 1
 
 ################################################################################
 # General building/testing options
@@ -43,7 +43,7 @@
 DEBUG := 0
 
 # Nr. of MPI processes used for testing
-TEST_MPI_PROCS := 1
+TEST_MPI_PROCS := 2
 
 # Nr. of OpenMP shared memory threads used for testing
 TEST_OMP_THREADS := 1
@@ -52,29 +52,6 @@
 # Architecture dependent settings
 ################################################################################
 
-<<<<<<< HEAD
-# Whether DFTD3 should be compiled during the build process. If set to 1 (yes),
-# you will have to download the dftd3 library before starting the build using
-# the utils/get_opt_externals tool.
-# (Only active, if WITH_DFTB3 was set to 1 above.)
-COMPILE_DFTD3 := 0
-
-# Set the compile time include and the link time library options for
-# dftd3-lib. Ignored if WITH_DFTD3 has been disabled or COMPILE_DFTD3 enabled.
-DFTD3_INCS := -I/usr/local/include/dftd3-lib
-DFTD3_LIBS := -L/usr/local/lib -ldftd3
-
-# Link time library options for linking ARPACK. Ignored if WITH_ARPACK was
-# disabled.
-ARPACK_LIBS := -larpack
-
-# Whether ARPACK depends on the external LAPACK and BLAS libraries
-ARPACK_NEEDS_LAPACK := 0
-
-# Include further architecture dependent settings from make.arch (make sure to
-# adapt those in make.arch for your system)
-=======
 # Include architecture dependent settings from make.arch (make sure to adapt
 # those in make.arch for your system)
->>>>>>> a2f1e0a8
 include $(ROOT)/make.arch