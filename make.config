--- conflicted
+++ resolved
@@ -13,7 +13,7 @@
 ################################################################################
 
 # Whether DFTB+ should support GPU-acceleration
-WITH_GPU := 1
+WITH_GPU := 0
 
 # Whether DFTB+ should support MPI-parallelism
 WITH_MPI := 0
@@ -24,13 +24,10 @@
 # Whether the ARPACK library (needed by TD-DFTB) should be linked with DFTB+
 # Only affects serial build (MPI-version is built without ARPACK/TD-DFTB).
 WITH_ARPACK := 0
-<<<<<<< HEAD
-=======
 
 # Whether transport via libNEGF should be included.
 # Only affects parallel build (serial version is built without libNEGF/transport)
 WITH_TRANSPORT := 0
->>>>>>> 8c6d1ad1
 
 # Whether the DFTD3 library (dispersion) should be linked.
 # NOTE: Due to the license of the DFTD3 library, the combined code must be
