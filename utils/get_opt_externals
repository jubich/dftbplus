#!/usr/bin/env python
#------------------------------------------------------------------------------#
#  DFTB+: general package for performing fast atomistic simulations            #
#  Copyright (C) 2018  DFTB+ developers group                                  #
#                                                                              #
#  See the LICENSE file for terms of usage and distribution.                   #
#------------------------------------------------------------------------------#
#
'''
Downloads optional external components
'''
from __future__ import print_function
import sys
import os
import optparse
import subprocess as sub
import shutil

USAGE = '''usage: %prog [options] [OPTEXT [OPTEXT ...]]

Downloads optional external components.

Possible choices for OPTEXT:

  UNRESTRICTED (default) -- download only components which are less or equally
      restrictive than the LGPLv3 license of DFTB+ and do not restrict the
      distribution of the compiled code beyond its LGPL-license.

  RESTRICTED -- download optional components with stricter license than the
      LGPLv3 license of DFTB+ (typically GPL). The distribution of the compiled
      code will be restricted beyond the LGPL license and governed by the
      strictest license of the included optional components (typically GPLv3).

  ALL -- download all optional external components.

      NOTE: this will also download components which may restrict the license of
      the combined code beyond the LGPLv3 license of DFTB+.

  slakos -- Parametrisations for testing DFTB+ [license: CC-BY-SA, UNRESTRICTED]

  dftd3 -- Library for calculating D3 dispersion [license: GPL, RESTRICTED]
'''

RESTRICTED_WARNING = """WARNING:
    This optional external component has a more restrictive license than the
    DFTB+ license. Restrictions on distribution of the compiled code may apply.
"""

SCRIPT_DIR = os.path.dirname(sys.argv[0])
EXTERNAL_DIR = os.path.abspath(os.path.join(SCRIPT_DIR, '..', 'external'))
STATUS_FILE = 'status'

STATUS_MISSING = 'missing'
STATUS_OK = 'ok'

UNRESTRICTED_EXTERNAL = 0
RESTRICTED_EXTERNAL = 1


class ScriptError(Exception):
    '''Exception raised by the script.'''
    pass


def main():
    '''Main routine.'''

    opts, args = parse_cmdline_args()
    excluded = set(opts.excluded) if opts.excluded is not None else set()

    externals = []
    for external in args:
        if external == 'UNRESTRICTED':
            externals += EXTERNALS_UNRESTRICTED
        elif external == 'RESTRICTED':
            externals += EXTERNALS_RESTRICTED
        elif external == 'ALL':
            externals += EXTERNALS
        else:
            externals.append(external)

    done = set()
    for external in externals:
        if external in done or external in excluded:
            continue
        getter, destdir, restriction = GETTERS[external]
        destdir = os.path.join(EXTERNAL_DIR, destdir)
        if not os.path.isdir(destdir):
            msg = "Directory '{}' does not exist".format(destdir)
            raise ScriptError(msg)
        print('\n*** Getting external:', external, '\n    into', destdir, '\n')
        if restriction == RESTRICTED_EXTERNAL:
            print(RESTRICTED_WARNING)
        set_status(destdir, STATUS_MISSING)
        getter(destdir)
        set_status(destdir, STATUS_OK)
        print()
        done.add(external)


def parse_cmdline_args():
    '''Parses and returns command line arguments.'''
    parser = optparse.OptionParser(usage=USAGE)
    msg = 'Exclude certain externals (mostly useful when downloading all '\
          'optional externals except a few)'
    parser.add_option(
        '-e', '--exclude', dest='excluded', metavar='EXCLUDED',
        choices=EXTERNALS, default=None, action='append', help=msg)
    opts, args = parser.parse_args()

    argchoices = ['UNRESTRICTED', 'RESTRICTED', 'ALL'] + EXTERNALS
    if not args:
        args = ['UNRESTRICTED']
    for arg in args:
        if arg not in argchoices:
            msg = "Invalid optional external '{}'".format(arg)
            parser.error(msg)
    return opts, args


def set_status(destdir, status):
    '''Update status file.'''
    statusfile = os.path.join(destdir, STATUS_FILE)
    with open(statusfile, 'w') as fp:
        fp.write(status)


def get_slakos(destdir):
    '''Downloads and extracts parametrizations for the tests.'''

<<<<<<< HEAD
    url = 'https://github.com/dftbplus/testparams/archive/160160987b84bd9e15fc3cc89d71aeb8e69793d3.tar.gz'
    fname = os.path.join(destdir, 'testparams.tar.gz')
    unpackname = os.path.join(destdir, 'testparams-160160987b84bd9e15fc3cc89d71aeb8e69793d3')
=======
    url = 'https://github.com/dftbplus/testparams/archive/dftbplus-18.2.tar.gz'
    fname = os.path.join(destdir, 'testparams.tar.gz')
    unpackname = os.path.join(destdir, 'testparams-dftbplus-18.2')
>>>>>>> 1539adbf
    targetname = os.path.join(destdir, 'origin')
    if os.path.exists(unpackname):
        shutil.rmtree(unpackname)
    if os.path.exists(targetname):
        shutil.rmtree(targetname)
    download_file(url, fname)
    unpack_file(fname)
    os.remove(fname)
    os.rename(unpackname, targetname)


def get_dftd3(destdir):
    '''Downloads the dftd3 library.'''

    url = 'https://github.com/dftbplus/dftd3-lib/archive/dftbplus-18.2.tar.gz'
    fname = os.path.join(destdir, 'dftd3-lib.tar.gz')
    unpackname = os.path.join(destdir, 'dftd3-lib-dftbplus-18.2')
    targetname = os.path.join(destdir, 'origin')
    if os.path.exists(unpackname):
        shutil.rmtree(unpackname)
    if os.path.exists(targetname):
        shutil.rmtree(targetname)
    if query_download_confirmation('dftd3', False):
        download_file(url, fname)
        unpack_file(fname)
        os.remove(fname)
        os.rename(unpackname, targetname)
    else:
        sys.stdout.write("    Skipping dftd3 download")


def download_file(url, fname):
    '''Download file (currently via wget)'''
    print('Download:\n    {0}\n    from {1}'.format(fname, url))
    sub.check_call(['wget', '-q', '-O', fname, url])


def unpack_file(fname):
    '''Unpack file (currently via tar)'''
    fdir = os.path.dirname(fname)
    if fname.endswith('.tar.xz'):
        sub.check_call(['tar', '-x', '-J', '-C', fdir, '-f', fname])
    elif fname.endswith('.tar.bz2'):
        sub.check_call(['tar', '-x', '-j', '-C', fdir, '-f', fname])
    elif fname.endswith('.tar.gz'):
        sub.check_call(['tar', '-x', '-z', '-C', fdir, '-f', fname])
    elif fname.endswith('.tar'):
        sub.check_call(['tar', '-x', '-C', fdir, '-f', fname])
    else:
        msg = "File '{}' has unknown archive suffix".format(fname)
        raise ScriptError(msg)


def query_yes_no(question, default=True):
    """Ask a yes/no question via raw_input() and return True/False.

    Args:
        question: string presented to the user.
        default: is the presumed answer if the user just hits <Enter>.
            It must be "yes" (the default), "no" or None (meaning
            an answer is required of the user).

    Returns:
        The "answer" return value is True for "yes" or False for "no".
    """
    valid = {"yes": True, "y": True, "no": False, "n": False}
    if default is None:
        prompt = " [y/n] "
    elif default:
        prompt = " [Y/n] "
        defaultstr = "y"
    else:
        prompt = " [y/N] "
        defaultstr = "n"

    while True:
        sys.stdout.write(question + prompt)
        choice = read_input().lower()
        if default is not None and choice == '':
            return valid[defaultstr]
        elif choice in valid:
            return valid[choice]
        else:
            sys.stdout.write("Please respond with 'yes' or 'no' "
                             "(or 'y' or 'n').\n")


def query_download_confirmation(component, default=False):
    '''Confirmation query for downloading a component.'''
    question = '    Download {0}?'.format(component)
    answer = query_yes_no(question, default)
    print()
    return answer


def read_input():
    '''Input method working with both Python 2 and 3.'''
    if sys.version_info[0] >= 3:
        return input()
    else:
        return raw_input()


# Methods to obtain externals.
# Contains (function, targetfolder, restriction) tuples
GETTERS = {
    'slakos': (get_slakos, 'slakos', UNRESTRICTED_EXTERNAL),
    'dftd3': (get_dftd3, 'dftd3', RESTRICTED_EXTERNAL)
}

# All externals
EXTERNALS = list(GETTERS.keys())

# LGPL-compatible externals without restriction on distribution
EXTERNALS_UNRESTRICTED = [ext for ext in GETTERS.keys()
                          if GETTERS[ext][2] == UNRESTRICTED_EXTERNAL]

# LGPL-compatible externals with restriction on distribution
EXTERNALS_RESTRICTED = [ext for ext in GETTERS.keys()
                        if GETTERS[ext][2] == RESTRICTED_EXTERNAL]


if __name__ == '__main__':
    main()<|MERGE_RESOLUTION|>--- conflicted
+++ resolved
@@ -128,15 +128,9 @@
 def get_slakos(destdir):
     '''Downloads and extracts parametrizations for the tests.'''
 
-<<<<<<< HEAD
-    url = 'https://github.com/dftbplus/testparams/archive/160160987b84bd9e15fc3cc89d71aeb8e69793d3.tar.gz'
-    fname = os.path.join(destdir, 'testparams.tar.gz')
-    unpackname = os.path.join(destdir, 'testparams-160160987b84bd9e15fc3cc89d71aeb8e69793d3')
-=======
     url = 'https://github.com/dftbplus/testparams/archive/dftbplus-18.2.tar.gz'
     fname = os.path.join(destdir, 'testparams.tar.gz')
     unpackname = os.path.join(destdir, 'testparams-dftbplus-18.2')
->>>>>>> 1539adbf
     targetname = os.path.join(destdir, 'origin')
     if os.path.exists(unpackname):
         shutil.rmtree(unpackname)
