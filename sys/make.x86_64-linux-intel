# -*- makefile -*-
############################################################################
# ifort/icc 17.0
############################################################################

# Directory where standard packages are installed in the system
PREFIX = /usr


ifeq ($(strip $(WITH_MPI)),1)
############################################################################
# MPI settings
############################################################################

# Compilers
# Note that mpif90 or mpiifort may be more suitable depending on your
# system configuration
FXX = mpifort
CC = icc

# Compiler options
FXXOPT = -O2 -qopenmp -ip -standard-semantics -heap-arrays 10
CCOPT = -O2 -ip

# Linker
LN = $(FXX)
LNOPT =

# How to link specific libraries

# ScaLAPACK
# Make sure you link the correct flavour of mkl_blacs for your MPI-environment
MKL_LIBDIR = $(MKLROOT)/lib/intel64
LIB_SCALAPACK = -L$(MKL_LIBDIR) -lmkl_scalapack_lp64 -lmkl_blacs_intelmpi_lp64

# LAPACK/BLAS
LIB_LAPACK = -L$(MKL_LIBDIR) -lmkl_intel_lp64 -lmkl_intel_thread -lmkl_core

# ELSI
ifeq ($(strip $(WITH_ELSI)),1)

# Include directory for ELSI
ELSIINCDIR =

# Library path and files for libOMM and ELPA parts of ELSI
ELSIDIR =
LIB_ELSI = -L$(ELSIDIR) -lelsi -lOMM -lMatrixSwitch -lelpa -lNTPoly -lfortjson

ifeq ($(strip $(WITH_PEXSI)),1)

# Scotch and PEXSI libraries
SCOTCHDIR =
LIB_PEXSI = -lpexsi -lsuperlu_dist -L$(SCOTCHDIR) -lptscotchparmetis    \
-lptscotch -lptscotcherr -lscotchmetis -lscotch -lscotcherr -lstdc++

endif
endif

# Any other libraries to be linked
OTHERLIBS = -liomp5

# M4 preprocessor settings
M4 = m4
M4OPT =

# Command to run the test binary
TESTRUNNER = env OMP_NUM_THREADS=$(TEST_OMP_THREADS) mpiexec -n $(TEST_MPI_PROCS)

else
############################################################################
# NON-MPI settings
############################################################################

# Compilers
FXX = ifort
CC = icc

# Compile options
FXXOPT = -O2 -ip -standard-semantics -heap-arrays 10
CCOPT = -O2 -ip

# Linker
LN = $(FXX)
LNOPT =

# How to link specific libraries

# LAPACK/BLAS
MKL_LIBDIR = $(MKLROOT)/lib/intel64
LIB_LAPACK   = -L$(MKL_LIBDIR) -lmkl_intel_lp64 -lmkl_intel_thread -lmkl_core

# Any other libraries to be linked
OTHERLIBS = -liomp5

# Command to run a binary
TESTRUNNER = env OMP_NUM_THREADS=$(TEST_OMP_THREADS)

endif

############################################################################
# General settings
############################################################################

# Linker for c executables
LN_C = $(LN)
LNOPT_C = -nofor_main

# Preprocessor
FYPP = $(ROOT)/external/fypp/bin/fypp
FYPPOPT =

# Library options in general
LIBOPT =

# Whether DFTD3 should be compiled during the build process. If set to 1 (yes),
# you will have to download the dftd3 library before starting the build using
# the utils/get_opt_externals tool.
# (Only active, if WITH_DFTB3 was set in make.config.)
COMPILE_DFTD3 = 1

# Set the compile time include and the link time library options for
# dftd3-lib. Ignored if WITH_DFTD3 has been disabled or COMPILE_DFTD3 enabled.
DFTD3_INCS = -I$(PREFIX)/include/dftd3-lib
DFTD3_LIBS = -L$(PREFIX)/lib -ldftd3

# Link time library options for linking ARPACK. Ignored if WITH_ARPACK was
# disabled.
ARPACK_LIBS = -larpack

# Whether ARPACK depends on the external LAPACK and BLAS libraries
ARPACK_NEEDS_LAPACK = 0


# Additional libraries needed to be linked when linking C-executables
OTHERLIBS_C =

############################################################################
# Developer settings
############################################################################

# Override options for different DEBUG modes
ifeq ($(strip $(DEBUG)),1)
    FXXOPT = -qopenmp -g -warn all -stand f08 -standard-semantics -diag-error-limit 1 -traceback
<<<<<<< HEAD
    CCOPT = -g
endif
ifeq ($(strip $(DEBUG)),2)
    FXXOPT = -qopenmp -g -warn all -stand f08 -standard-semantics -check -diag-error-limit 1 -traceback
    CCOPT = -g
=======
    CCOPT = -g -Wall
endif
ifeq ($(strip $(DEBUG)),2)
    FXXOPT = -qopenmp -g -warn all -stand f08 -standard-semantics -check -diag-error-limit 1 -traceback
    CCOPT = -g -Wall -check
>>>>>>> ea956589
endif<|MERGE_RESOLUTION|>--- conflicted
+++ resolved
@@ -112,6 +112,9 @@
 # Library options in general
 LIBOPT =
 
+# Additional libraries needed to be linked when linking C-executables
+OTHERLIBS_C =
+
 # Whether DFTD3 should be compiled during the build process. If set to 1 (yes),
 # you will have to download the dftd3 library before starting the build using
 # the utils/get_opt_externals tool.
@@ -131,9 +134,6 @@
 ARPACK_NEEDS_LAPACK = 0
 
 
-# Additional libraries needed to be linked when linking C-executables
-OTHERLIBS_C =
-
 ############################################################################
 # Developer settings
 ############################################################################
@@ -141,17 +141,9 @@
 # Override options for different DEBUG modes
 ifeq ($(strip $(DEBUG)),1)
     FXXOPT = -qopenmp -g -warn all -stand f08 -standard-semantics -diag-error-limit 1 -traceback
-<<<<<<< HEAD
-    CCOPT = -g
-endif
-ifeq ($(strip $(DEBUG)),2)
-    FXXOPT = -qopenmp -g -warn all -stand f08 -standard-semantics -check -diag-error-limit 1 -traceback
-    CCOPT = -g
-=======
     CCOPT = -g -Wall
 endif
 ifeq ($(strip $(DEBUG)),2)
     FXXOPT = -qopenmp -g -warn all -stand f08 -standard-semantics -check -diag-error-limit 1 -traceback
     CCOPT = -g -Wall -check
->>>>>>> ea956589
 endif