!--------------------------------------------------------------------------------------------------!
!  DFTB+: general package for performing fast atomistic simulations                                !
!  Copyright (C) 2018  DFTB+ developers group                                                      !
!                                                                                                  !
!  See the LICENSE file for terms of usage and distribution.                                       !
!--------------------------------------------------------------------------------------------------!

!> Contains the C-API of DFTB+.
module dftbp_capi
  use, intrinsic :: iso_c_binding
  use, intrinsic :: iso_fortran_env
  use dftbp_accuracy, only : dp
  use dftbp_mmapi, only : TDftbPlus, TDftbPlus_init, TDftbPlus_destruct, TDftbPlusInput
  use dftbp_qdepextpotgenc, only :&
      & getExtPotIfaceC, getExtPotGradIfaceC, TQDepExtPotGenC, TQDepExtPotGenC_init
  implicit none
  private

  !> DFTB+ input tree
  type, bind(C) :: c_DftbPlusInput
    type(c_ptr) :: pDftbPlusInput
  end type c_DftbPlusInput

  !> DFTB+ calculation
  type, bind(C) :: c_DftbPlus
    type(c_ptr) :: instance
  end type c_DftbPlus


  !> Simple extension around the TDftbPlus with some additional variables for the C-API.
  type, extends(TDftbPlus) :: TDftbPlusC
    private
    integer :: outputUnit
    logical :: tOutputOpened
  end type TDftbPlusC


contains

  !> Initialises a DFTB+ calculation with output sent to to some location
  subroutine c_DftbPlus_init(handler, outputFileName) bind(C, name='dftbp_init')

    !> DFTB+ handler
    type(c_DftbPlus), intent(out) :: handler

    !> output location
    type(c_ptr), value, intent(in) :: outputFileName

    type(TDftbPlusC), pointer :: instance
    character(c_char), pointer :: pOutputFileName
    character(:), allocatable :: fortranFileName

    allocate(instance)
    if (c_associated(outputFileName)) then
      call c_f_pointer(outputFileName, pOutputFileName)
      fortranFileName = fortranChar(pOutputFileName)
      open(newunit=instance%outputUnit, file=fortranFileName, action="write")
      instance%tOutputOpened = .true.
    else
      instance%outputUnit = output_unit
      instance%tOutputOpened = .false.
    end if
    call TDftbPlus_init(instance%TDftbPlus, outputUnit=instance%outputUnit)
    handler%instance = c_loc(instance)

  end subroutine c_DftbPlus_init


  !> finalises a DFTB+ instance
  subroutine c_DftbPlus_final(handler) bind(C, name='dftbp_final')

    !> DFTB+ handler
    type(c_DftbPlus), intent(inout) :: handler

    !> the specific instance to be finalised
    type(TDftbPlusC), pointer :: instance

    call c_f_pointer(handler%instance, instance)
    call TDftbPlus_destruct(instance%TDftbPlus)
    if (instance%tOutputOpened) then
      close(instance%outputUnit)
    end if
    deallocate(instance)
    handler%instance = c_null_ptr

  end subroutine c_DftbPlus_final


  !> Read input for DFTB+ from a specified file
  subroutine c_DftbPlus_getInputFromFile(handler, fileName, inputHandler)&
      & bind(C, name='dftbp_get_input_from_file')

    !> handler for the input
    type(c_DftbPlus), intent(inout) :: handler

    !> file to read
    character(c_char), intent(in) :: fileName(*)

    !> handler for the resulting input
    type(c_DftbPlusInput), intent(out) :: inputHandler

    type(TDftbPlusC), pointer :: instance
    type(TDftbPlusInput), pointer :: pDftbPlusInput
    character(:), allocatable :: fortranFileName

    allocate(pDftbPlusInput)
    fortranFileName = fortranChar(fileName)
    call c_f_pointer(handler%instance, instance)
    call instance%getInputFromFile(fortranFileName, pDftbPlusInput)
    inputHandler%pDftbPlusInput = c_loc(pDftbPlusInput)

  end subroutine c_DftbPlus_getInputFromFile


  !> process a document tree to get settings for the calculation
  subroutine c_DftbPlus_processInput(handler, inputHandler)&
      & bind(C, name='dftbp_process_input')

    !> handler for the calculation instance
    type(c_DftbPlus), intent(inout) :: handler

    !> input tree handler
    type(c_DftbPlusInput), intent(inout) :: inputHandler

    type(TDftbPlusC), pointer :: instance
    type(TDftbPlusInput), pointer :: pDftbPlusInput

    call c_f_pointer(handler%instance, instance)
    call c_f_pointer(inputHandler%pDftbPlusInput, pDftbPlusInput)
    call instance%setupCalculator(pDftbPlusInput)

  end subroutine c_DftbPlus_processInput


  !> set an external potential on the DFTB+ calculation
  subroutine c_DftbPlus_setExternalPotential(handler, extPot, extPotGrad)&
      & bind(C, name='dftbp_set_external_potential')

    !> handler for the calculation
    type(c_DftbPlus), intent(inout) :: handler

    !> externally set potential
    real(c_double), intent(in) :: extPot(*)

    !> gradient of the potential wrt to atom positions
    type(c_ptr), value, intent(in) :: extPotGrad

    type(TDftbPlusC), pointer :: instance
    real(c_double), pointer :: pExtPotGrad(:,:)
    integer :: nAtom

    call c_f_pointer(handler%instance, instance)
    nAtom = instance%nrOfAtoms()

    if (c_associated(extPotGrad)) then
      call c_f_pointer(extPotGrad, pExtPotGrad, [3, nAtom])
    else
      pExtPotGrad => null()
    end if
    call instance%setExternalPotential(extPot(1:nAtom), pExtPotGrad)

  end subroutine c_DftbPlus_setExternalPotential


  !> register a generator for an external potential
  subroutine c_DftbPlus_registerExtPotGenerator(handler, refPtr, extPotFunc, extPotGradFunc)&
      & bind(C, name='dftbp_register_ext_pot_generator')

    !> handler for the potential
    type(c_DftbPlus), intent(inout) :: handler

    !> pointer to the C routine for the external potential
    type(c_ptr), value, intent(in) :: refPtr

    !> function for the external potential
    type(c_funptr), value, intent(in) :: extPotFunc

    !> function for the gradient of the potential
    type(c_funptr), value, intent(in) :: extPotGradFunc

    type(TDftbPlusC), pointer :: instance
    type(TQDepExtPotGenC) :: extPotGenC
    procedure(getExtPotIfaceC), pointer :: pExtPotFunc
    procedure(getExtPotGradIfaceC), pointer :: pExtPotGradFunc

    call c_f_procpointer(extPotFunc, pExtPotFunc)
    call c_f_procpointer(extPotGradFunc, pExtPotGradFunc)
    call c_f_pointer(handler%instance, instance)
    call TQDepExtPotGenC_init(extPotGenC, refPtr, pExtPotFunc, pExtPotGradFunc)
    call instance%setQDepExtPotGen(extPotGenC)

  end subroutine c_DftbPlus_registerExtPotGenerator


  !> set/replace the coordinates in a DFTB+ calculation instance
  subroutine c_DftbPlus_setCoords(handler, coords) bind(C, name='dftbp_set_coords')

    !> handler for the calculation
    type(c_DftbPlus), intent(inout) :: handler

    !> coordinates, (xyz, :nAtom)
    real(c_double), intent(in) :: coords(3,*)

    type(TDftbPlusC), pointer :: instance
    integer :: nAtom

    call c_f_pointer(handler%instance, instance)
    nAtom = instance%nrOfAtoms()
    call instance%setGeometry(coords(:, 1:nAtom))

  end subroutine c_DftbPlus_setCoords


  !> Set both the coordinates and lattice vectors
  subroutine c_DftbPlus_setCoordsAndLatticeVecs(handler, coords, latVecs)&
      & bind(C, name='dftbp_set_coords_and_lattice_vecs')

    !> handler for the calculation
    type(c_DftbPlus), intent(inout) :: handler

    !> coordinates, row major format (xyz, :nAtom)
    real(c_double), intent(in) :: coords(3,*)

    !> lattice vectors, row major format
    real(c_double), intent(in) :: latvecs(3, *)

    type(TDftbPlusC), pointer :: instance
    integer :: nAtom

    call c_f_pointer(handler%instance, instance)
    nAtom = instance%nrOfAtoms()
    call instance%setGeometry(coords(:, 1:nAtom), latVecs(:, 1:3))

  end subroutine c_DftbPlus_setCoordsAndLatticeVecs


<<<<<<< HEAD
  function c_DftbPlus_nrOfAtoms(handler) result(nAtom) bind(C, name='dftbp_get_nr_atoms')
    type(c_DftbPlus), intent(inout) :: handler
    integer(c_int) :: nAtom

    type(TDftbPlusC), pointer :: instance

    call c_f_pointer(handler%instance, instance)
    nAtom = instance%nrOfAtoms()

  end function c_DftbPlus_nrOfAtoms


=======
  !> Obtain the DFTB+ energy
>>>>>>> eda4997b
  subroutine c_DftbPlus_getEnergy(handler, merminEnergy) bind(C, name='dftbp_get_energy')

    !> handler for the calculation
    type(c_DftbPlus), intent(inout) :: handler

    !> resulting energy
    real(c_double), intent(out) :: merminEnergy

    type(TDftbPlusC), pointer :: instance

    call c_f_pointer(handler%instance, instance)
    call instance%getEnergy(merminEnergy)

  end subroutine c_DftbPlus_getEnergy


  !> Obtain the gradients wrt DFTB atom positions
  subroutine c_DftbPlus_getGradients(handler, gradients) bind(C, name='dftbp_get_gradients')

    !> handler for the calculation
    type(c_DftbPlus), intent(inout) :: handler

    !> gradients, row major format
    real(c_double), intent(out) :: gradients(3, *)

    type(TDftbPlusC), pointer :: instance
    integer :: nAtom

    call c_f_pointer(handler%instance, instance)
    nAtom = instance%nrOfAtoms()
    call instance%getGradients(gradients(:, 1:nAtom))

  end subroutine c_DftbPlus_getGradients


  !> Obtain gross (Mulliken) charges for atoms wrt to neutral references
  subroutine c_DftbPlus_getGrossCharges(handler, atomCharges)&
      & bind(C, name='dftbp_get_gross_charges')

    !> handler for the calculation
    type(c_DftbPlus), intent(inout) :: handler

    !> resulting atomic charges
    real(c_double), intent(out) :: atomCharges(*)

    type(TDftbPlusC), pointer :: instance
    integer :: nAtom

    call c_f_pointer(handler%instance, instance)
    nAtom = instance%nrOfAtoms()
    call instance%getGrossCharges(atomCharges(1:nAtom))

  end subroutine c_DftbPlus_getGrossCharges


  !> Converts a 0-char terminated C-type string into a Fortran string.
  function fortranChar(cstring, maxlen)

    !> C-type string as array
    character(kind=c_char), intent(in) :: cstring(*)

    !> Maximal string lenght. If C-string is longer, it will be chopped.
    integer, intent(in), optional  :: maxlen

    !> Resulting Fortran string
    character(:, kind=c_char), allocatable :: fortranChar

    integer :: ii, maxlen0

    if (present(maxlen)) then
      maxlen0 = maxlen
    else
      maxlen0 = huge(maxlen0) - 1
    end if

    do ii = 1, maxlen0
      if (cstring(ii) == c_null_char) then
        exit
      end if
    end do
    allocate(character(ii - 1) :: fortranChar)
    fortranChar = transfer(cstring(1 : ii - 1), fortranChar)

  end function fortranChar


end module dftbp_capi<|MERGE_RESOLUTION|>--- conflicted
+++ resolved
@@ -234,7 +234,7 @@
   end subroutine c_DftbPlus_setCoordsAndLatticeVecs
 
 
-<<<<<<< HEAD
+  !> Obtain nr. of atoms.
   function c_DftbPlus_nrOfAtoms(handler) result(nAtom) bind(C, name='dftbp_get_nr_atoms')
     type(c_DftbPlus), intent(inout) :: handler
     integer(c_int) :: nAtom
@@ -247,9 +247,7 @@
   end function c_DftbPlus_nrOfAtoms
 
 
-=======
   !> Obtain the DFTB+ energy
->>>>>>> eda4997b
   subroutine c_DftbPlus_getEnergy(handler, merminEnergy) bind(C, name='dftbp_get_energy')
 
     !> handler for the calculation
