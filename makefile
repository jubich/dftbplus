#------------------------------------------------------------------------------#
#  DFTB+: general package for performing fast atomistic simulations            #
#  Copyright (C) 2018  DFTB+ developers group                                  #
#                                                                              #
#  See the LICENSE file for terms of usage and distribution.                   #
#------------------------------------------------------------------------------#

ROOT := $(PWD)

.PHONY: default misc all
default: dftb+ modes waveplot
misc: misc_skderivs misc_slakovalue
all: default misc

.PHONY: install install_misc install_all
install: install_dftb+ install_modes install_waveplot install_dptools
install_misc: install_misc_skderivs install_misc_slakovalue

.PHONY: test
test: test_dftb+ test_dptools

.PHONY: check
check: check_dptools

include make.config

################################################################################
# Sanity checks
################################################################################

# Check whether DEBUG level is correct
ifeq ($(filter 0 1 2,$(strip $(DEBUG))),)
  $(error 'Invalid value $(DEBUG) for DEBUG (must be 0, 1 or 2)')
endif

ifeq ($(strip $(WITH_TRANSPORT)),1)
  ifneq ($(strip $(WITH_MPI)),1)
    $(error 'Transport can only be included when code is built with MPI')
  endif
endif

################################################################################
# Build targets
################################################################################

# You can disable automatic release determination by setting the release
# explicitely in the RELEASE file in the source root directory.
.PHONY: update_release
update_release:
	mkdir -p $(BUILDDIR)
	[ -r $(ROOT)/RELEASE ] && cp -a $(ROOT)/RELEASE $(BUILDDIR)/RELEASE \
        || $(ROOT)/utils/build/update_release $(BUILDDIR)/RELEASE \
        || echo "(UNKNOWN RELEASE)" > $(BUILDDIR)/RELEASE

.PHONY: dftb+ modes waveplot
dftb+ modes waveplot:
	mkdir -p $(BUILDDIR)/prog/$@
	$(MAKE) -C $(BUILDDIR)/prog/$@ -f $(ROOT)/prog/$@/make.build \
	    ROOT=$(ROOT) BUILDROOT=$(BUILDDIR)

dftb+: update_release external_xmlf90
ifeq ($(strip $(WITH_SOCKETS)),1)
  dftb+: external_fsockets
endif
ifeq ($(strip $(WITH_GPU)),1)
dftb+: external_magmahelper
endif
ifeq ($(strip $(WITH_DFTD3))$(strip $(COMPILE_DFTD3)),11)
  dftb+: external_dftd3
endif
ifeq ($(strip $(WITH_MPI)),1)
  dftb+: external_mpifx external_scalapackfx
endif
ifeq ($(strip $(WITH_TRANSPORT)),1)
  dftb+: external_libnegf external_poisson
  external_libnegf: external_mpifx
  external_poisson: external_mpifx external_libnegf
endif

modes: external_xmlf90
waveplot: external_xmlf90


.PHONY: misc_skderivs misc_slakovalue
misc_skderivs misc_slakovalue:
	mkdir -p $(BUILDDIR)/prog/misc/$(subst misc_,,$@)
	$(MAKE) -C $(BUILDDIR)/prog/misc/$(subst misc_,,$@) \
	    -f $(ROOT)/prog/misc/$(subst misc_,,$@)/make.build \
	    ROOT=$(ROOT) BUILDROOT=$(BUILDDIR)

misc_skderivs: external_xmlf90


EXTERNAL_NAME = $(subst external_,,$@)

EXTERNALS = external_xmlf90 external_fsockets external_dftd3 external_mpifx\
<<<<<<< HEAD
    external_scalapackfx external_magmahelper
=======
    external_scalapackfx external_poisson external_libnegf
>>>>>>> 8c6d1ad1
.PHONY: $(EXTERNALS)
$(EXTERNALS):
	mkdir -p $(BUILDDIR)/external/$(EXTERNAL_NAME)
	$(MAKE) -C $(BUILDDIR)/external/$(EXTERNAL_NAME) \
          -f $(ROOT)/external/$(EXTERNAL_NAME)/make.dpbuild \
          ROOT=$(ROOT) BUILDROOT=$(BUILDDIR)


################################################################################
# Test targets
################################################################################

.PHONY: test_dftb+
test_dftb+:
	$(MAKE) -C $(BUILDDIR)/prog/$(subst test_,,$@) \
	    -f $(ROOT)/prog/$(subst test_,,$@)/make.build \
	    ROOT=$(ROOT) BUILDROOT=$(BUILDDIR) test

test_dftb+: dftb+


test_dptools:
	mkdir -p $(BUILDDIR)/test/tools/dptools
	cd $< && $(ROOT)/test/tools/dptools/runtests.sh $(PYTHONS)


################################################################################
# Install targets
################################################################################

.PHONY: install_dftb+ install_modes install_waveplot
install_dftb+ install_modes install_waveplot:
	$(MAKE) -C $(BUILDDIR)/prog/$(subst install_,,$@) \
	    -f $(ROOT)/prog/$(subst install_,,$@)/make.build \
	    ROOT=$(ROOT) BUILDROOT=$(BUILDDIR) install

install_dftb+: dftb+
install_modes: modes
install_waveplot: waveplot


.PHONY: install_misc_skderivs install_misc_slakovalue
install_misc_skderivs install_misc_slakovalue:
	$(MAKE) -C $(BUILDDIR)/prog/misc/$(subst install_misc_,,$@) \
	    -f $(ROOT)/prog/misc/$(subst install_misc_,,$@)/make.build \
	    ROOT=$(ROOT) BUILDROOT=$(BUILDDIR) install


PYTHON := python
.PHONY: install_dptools
install_dptools:
	cd $(ROOT)/tools/dptools \
            && $(PYTHON) setup.py install --prefix $(INSTALLDIR)

################################################################################
# Check targets
################################################################################
PYLINT2 := pylint
PYLINT3 := pylint3

.PHONY: check_dptools check_dptools_py2 check_dptools_py3
check_dptools: check_dptools_py2 check_dptools_py3
check_dptools_py2:
	$(PYLINT2) --rcfile utils/srccheck/pylint/pylintrc-2.ini\
            tools/dptools/src/dptools/ tools/dptools/bin/*[!~]
check_dptools_py3:
	$(PYLINT3) --rcfile utils/srccheck/pylint/pylintrc-3.ini\
            tools/dptools/src/dptools/ tools/dptools/bin/*[!~]

################################################################################
# Various targets
################################################################################

.PHONY: distclean
distclean:
	rm -rf $(BUILDDIR)

# Create a source distribution from current git check-out
# Note: check-out must contain all submodules
ARCHIVE_NAME := dftbplus
.PHONY: sourcedist
sourcedist:
	rm -rf $(BUILDDIR)/_sourcedist
	mkdir -p $(BUILDDIR)/_sourcedist
	$(ROOT)/utils/build/make_archive.sh $(ARCHIVE_NAME) \
            $(BUILDDIR)/_sourcedist<|MERGE_RESOLUTION|>--- conflicted
+++ resolved
@@ -93,12 +93,10 @@
 
 EXTERNAL_NAME = $(subst external_,,$@)
 
-EXTERNALS = external_xmlf90 external_fsockets external_dftd3 external_mpifx\
-<<<<<<< HEAD
-    external_scalapackfx external_magmahelper
-=======
-    external_scalapackfx external_poisson external_libnegf
->>>>>>> 8c6d1ad1
+EXTERNALS = external_xmlf90 external_fsockets external_dftd3	\
+    external_mpifx external_scalapackfx external_magmahelper	\
+    external_poisson external_libnegf
+
 .PHONY: $(EXTERNALS)
 $(EXTERNALS):
 	mkdir -p $(BUILDDIR)/external/$(EXTERNAL_NAME)
