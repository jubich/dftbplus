--- conflicted
+++ resolved
@@ -18,11 +18,8 @@
 DFTB+U & \cite{hourahine07}\\
 3rd order corrections & \cite{yang-JPCA-111-10861} \\
 linear-response TD-DFTB  & \cite{niehaus-prb-63-085108}\\
-<<<<<<< HEAD
 real-time TD-DFTB  & \cite{realtime1},\cite{realtime2}\\
-=======
 REKS calculations & \cite{Lee_JCTC_2019} \\
->>>>>>> 8b4e5123
 \end{tabular}
 
 
