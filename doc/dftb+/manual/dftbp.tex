\chapter{Input for {\dftbp}}


{\dftbp} can read the Human-friendly Structured Data format (HSD).  If you are
not familiar with the HSD format, a detailed description is given in appendix
\ref{sec:hsd}. The input file for {\dftbp} must be named \verb|dftb_in.hsd| and
must be present in the working directory. After processing the input, {\dftbp}
creates a file of the parsed input called \verb|dftb_pin.hsd|. This contains the
user input as well as default values for unspecified options.  The file also
contains the version number of the current input parser.  You should always keep
this file, since if you want to exactly repeat your calculation with a later
version of \dftbp{}, it is recommended to use this file instead of the original
input. (You must of course rename \verb|dftb_pin.hsd| into \verb|dftb_in.hsd|.)
This guarantees that you will obtain the same results, even if the defaults for
some non specified options have been changed in the meanwhile (as
\verb|dftb_pin.hsd| stores the original choice).

The following sections list properties and options that can be set in
{\dftbp} input. The first column of each of the tables of options
specifies the name of a property. The second column indicates the type
of the expected value for that property.  The letters ``l'', ``i'',
``r'', ``s'', ``p'', ``m'' stand for logical, integer, real, string,
property list and method type, respectively. An optional prefixing
number specifies how often (if more than once) this type must occur.
An appended ``+'' indicates arbitrary occurrence greater than zero,
while ``*'' allows also for zero occurrence.  Alternative types are
separated by ``|''.  Parentheses serve only to delimit groups of
settings.

Sometimes a property is only interpreted on meeting some condition(s).  If this
is the case, the the third column gives details of the requirement(s). The
fourth column contains the default value for the property.  If no default value
is specified (``-''), the user is required to assign a value to that property.
The description of the properties immediately follows the table.  If there is
also a more detailed description available for a given keyword somewhere else,
the appropriate page number appears in the last column.

Some properties are allowed to carry a modifier to alter the provided
value (e.g. converting between units). The possible modifiers are
listed between brackets ([]) in the detailed description of the
property. If the modifier is a conversion factor for a physical unit,
only the unit type is indicated (length, energy, force, time, etc.). A
list of the allowed physical units can be found in
appendix~\ref{app:units}.

\section{Main input}


The input file for {\dftbp} (\verb|dftb_in.hsd|)
must contain the following property definitions:
\begin{ptableh}
  \kw{Geometry} & p|m &  & - & \pref{sec:dftbp.Geometry} \\
  \kw{Hamiltonian} & m &  & - & \pref{sec:dftbp.Hamiltonian} \\
\end{ptableh}

Additionally optional blocks of definitions may be present:
\begin{ptableh}
  \kw{Driver} & m &  & \cb & \pref{sec:dftbp.Driver} \\
  \kw{Options} & p & & \cb & \pref{sec:dftbp.Options} \\
  \kw{Analysis} & p & & \cb & \pref{sec:dftbp.Analysis} \\
  \kw{ExcitedState} & p & & \cb & \pref{sec:dftbp.ExcitedState} \\
  \kw{REKS} & p & & \cb & \pref{sec:dftbp.REKS} \\
  \kw{ParserOptions} & p & & \cb & \pref{sec:dftbp.ParserOptions} \\
  \kw{Parallel} & p & & \cb & \pref{sec:dftbp.Parallel} \\
\end{ptableh}

\begin{description}
\item[\is{Geometry}] Specifies the geometry for the system to be
  calculated.  See p.~\pref{sec:dftbp.Geometry}.
\item[\is{Hamiltonian}] Configures the Hamiltonian and its options. See
  p.~\pref{sec:dftbp.Hamiltonian}.
\item[\is{Driver}] Specifies a geometry driver for your system.  See
  p.~\pref{sec:dftbp.Driver}.
\item[\is{Options}]  Various global options for the run. See
  p.~\pref{sec:dftbp.Options}.
\item[\is{Analysis}]  Post-run analysis and properties options. See
  p.~\pref{sec:dftbp.Analysis}.
\item[\is{ExcitedState}] Calculations in excited state of the system.
  See p.~\pref{sec:dftbp.ExcitedState}.
\item[\is{REKS}] Calculations in ensemble DFT for a strongly correlated system.
  See p.~\pref{sec:dftbp.REKS}.
\item[\is{ParserOptions}] Various options affecting the parser only.
  See p.~\pref{sec:dftbp.ParserOptions}.
\item[\is{Parallel}] Options affecting the MPI-parallel execution. See
  p.~\pref{sec:dftbp.Parallel}.
\end{description}


\section{Geometry}
\label{sec:dftbp.Geometry}

The geometry can be specified either directly by passing the
appropriate list of properties or by using the \is{GenFormat\cb}
method.
For molecular input the \is{xyzFormat\cb} is supported as well.
For periodic input the \is{VaspFormat\cb} supports reading POSCAR and CONTCAR files.

\subsection{Explicit geometry specification}

If the geometry is being specified explicitly, the following
properties can be set:

\begin{ptable}
  \kw{Periodic} & l & & No &  \\
  \kw{LatticeVectors} & 9r  & Periodic = Yes & - & \\
  \kw{TypeNames} & s+ &  & - &  \\
  \kw{TypesAndCoordinates}  & (1i3r)+  &  & - & \\
\end{ptable}
\begin{description}
\item[\is{Periodic}] Specifies if the system is periodic in all 3
  dimensions or is to be treated as a cluster. If set to \is{Yes},
  property \iscb{LatticeVectors} must be also specified.
\item[\is{LatticeVectors}]\modif{\modtype{length}} The $x$, $y$ and
  $z$ components of the three lattice vectors if the system is
  periodic.
\item[\is{TypeNames}] List of strings with the names of the elements,
  which appear in your geometry.
\item[\is{TypesAndCoordinates}] \modif{relative|\modtype{length}} For
  every atom the index of its type in the \is{TypeNames} list and its
  coordinates. If for a periodic system (\is{Periodic = Yes}) the
  modifier \is{relative} is specified, the coordinates are interpreted
  in the coordinate system of the lattice vectors.
\end{description}

Example: Geometry of GaAs:
\begin{verbatim}
Geometry = {
  TypeNames = { "Ga" "As" }
  TypesAndCoordinates [Angstrom] = {
    1  0.000000     0.000000     0.000000
    2  1.356773     1.356773     1.356773
  }
  Periodic = Yes
  LatticeVectors [Angstrom] = {
     2.713546     2.713546     0.
     0.           2.713546     2.713546
     2.713546     0.           2.713546
  }
}
\end{verbatim}

\subsection{GenFormat\{\}}
\label{sec:dftbp.GenFormat}

You can use the generic format to specify the geometry (see
appendix~\ref{app:gen}). The geometry specification for GaAs would be
the following:
\begin{verbatim}
Geometry = GenFormat {
  2  S
  Ga As
  1 1     0.000000     0.000000     0.000000
  2 2     1.356773     1.356773     1.356773
  0.000000     0.000000     0.000000
  2.713546     2.713546     0.
  0.           2.713546     2.713546
  2.713546     0.           2.713546
}
\end{verbatim}
It is also possible to include the gen-formatted geometry from a file:
\begin{verbatim}
Geometry = GenFormat {
  <<< "geometry.gen"
}
\end{verbatim}

\subsection{xyzFormat\{\}}
\label{sec:dftbp.xyzFormat}

You can also use the xyz format to specify molecular geometries.
The geometry specification for a caffeine molecule would be the following:
\begin{verbatim}
Geometry = xyzFormat {
24
caffeine C8H10N4O2
C          1.07317        0.04885       -0.07573
N          2.51365        0.01256       -0.07580
C          3.35199        1.09592       -0.07533
N          4.61898        0.73028       -0.07549
C          4.57907       -0.63144       -0.07531
C          3.30131       -1.10256       -0.07524
C          2.98068       -2.48687       -0.07377
O          1.82530       -2.90038       -0.07577
N          4.11440       -3.30433       -0.06936
C          5.45174       -2.85618       -0.07235
O          6.38934       -3.65965       -0.07232
N          5.66240       -1.47682       -0.07487
C          7.00947       -0.93648       -0.07524
C          3.92063       -4.74093       -0.06158
H          0.73398        1.08786       -0.07503
H          0.71239       -0.45698        0.82335
H          0.71240       -0.45580       -0.97549
H          2.99301        2.11762       -0.07478
H          7.76531       -1.72634       -0.07591
H          7.14864       -0.32182        0.81969
H          7.14802       -0.32076       -0.96953
H          2.86501       -5.02316       -0.05833
H          4.40233       -5.15920        0.82837
H          4.40017       -5.16929       -0.94780
}
\end{verbatim}
It is also possible to include the xyz-formatted geometry from a file:
\begin{verbatim}
Geometry = xyzFormat {
  <<< "geometry.xyz"
}
\end{verbatim}

\subsection{VaspFormat\{\}}
\label{sec:dftbp.VaspFormat}

You can also use Vasp's \href{https://www.vasp.at/wiki/index.php/POSCAR}{POSCAR} or
\href{https://www.vasp.at/wiki/index.php/CONTCAR}{CONTCAR} format to specify periodic geometries.
The geometry specification for a molecular ammonia crystal would be the following:
\begin{verbatim}
Geometry = VaspFormat {
 H  N
    1.00000000000000
    5.01336000000000    0.00000000000000    0.00000000000000
    0.00000000000000    5.01336000000000    0.00000000000000
    0.00000000000000    0.00000000000000    5.01336000000000
 12 4
Cartesian
    2.19855889440000    1.76390058240000    0.88014548160000
    1.76390058240000    0.88014548160000    2.19855889440000
    0.88014548160000    2.19855889440000    1.76390058240000
    4.84115108400000    1.61941554720000    4.93981400880000
    4.35630903840000    2.49981169680000    3.63248012160000
    3.51957925440000    1.15357413600000    4.08403345680000
    4.08403345680000    3.51957925440000    1.15357413600000
    4.93981400880000    4.84115108400000    1.61941554720000
    3.63248012160000    4.35630903840000    2.49981169680000
    2.49981169680000    3.63248012160000    4.35630903840000
    1.15357413600000    4.08403345680000    3.51957925440000
    1.61941554720000    4.93981400880000    4.84115108400000
    1.37461317840000    1.37461317840000    1.37461317840000
    3.99815460000000    1.99105592400000    4.46364507600000
    4.46364507600000    3.99815460000000    1.99105592400000
    1.99105592400000    4.46364507600000    3.99815460000000
}
\end{verbatim}
It is also possible to include the POSCAR/CONTCAR formatted geometry from a file:
\begin{verbatim}
Geometry = VaspFormat {
  <<< "POSCAR"
}
\end{verbatim}


%%%%%%%%%%%%%%%%%%%%%%%%%%%%%%%%%%%%%%%%%%%%%%%%%%%%%%%%%%%%%%%%%%%%%%%%%%%%
%%%  Driver
%%%%%%%%%%%%%%%%%%%%%%%%%%%%%%%%%%%%%%%%%%%%%%%%%%%%%%%%%%%%%%%%%%%%%%%%%%%%
\section{Driver}
\label{sec:dftbp.Driver}

The driver is responsible for changing the geometry of the input
structure during the calculation.\\ \bigskip Currently the following
methods are available:
\begin{description}
\item[\iscb{}] Static calculation with the input geometry.
\item[\iscb{SteepestDescent}] Geometry optimisation by moving atoms
  along the acting forces. See p.~\pref{sec:dftbp.SteepestDescent}.
\item[\iscb{ConjugateGradient}] Geometry optimisation using the
  conjugate gradient algorithm. See p.~\pref{sec:dftbp.ConjugateGradient}.
\item[\iscb{gDIIS}] Geometry optimisation using the modified gDIIS
  method. See p.~\pref{sec:dftbp.gDIIS}.
\item[\iscb{LBFGS}] Geometry optimisation using the LBFGS
  algorithm. See p.~\pref{sec:dftbp.LBFGS}.
\item[\iscb{SecondDerivatives}] Calculation of the second derivatives of the
  energy (the \index{Hessian}Hessian). See p.~\pref{sec:dftbp.SecondDerivatives}.
\item[\iscb{VelocityVerlet}] Molecular dynamics with the velocity
  Verlet algorithm. See p.~\pref{sec:dftbp.VelocityVerlet}.
\item[\iscb{Socket}] Hands over control to an external program via a socket
  interface. See p.~\pref{sec:dftbp.Socket}.
\end{description}


\subsection{SteepestDescent\{\}}
\label{sec:dftbp.SteepestDescent}

\begin{ptable}
  \kw{MovedAtoms} & (i|s)+ &  & 1:-1 & \\
  \kw{MaxForceComponent} & r &  & 1e-4 & \\
  \kw{MaxSteps} &i &  & 200 & \\
  \kw{StepSize} &r &  & 100.0 & \\
  \kw{OutputPrefix} &s &  & "geo\_end" & \\
  \kw{AppendGeometries} & l & & \is{No} & \\
  \kw{Constraints} & (1i3r)* & LatticeOpt = No & \cb            & \\
  \kw{LatticeOpt}        & l & Periodic = Yes  & \is{No}        & \\
  \kw{FixAngles}         & l & Periodic = Yes, LatticeOpt = Yes & \is{No} & \\
  \kw{FixLengths}        & 3l & FixAngles = Yes & \is{No No No} & \\
  \kw{Isotropic}         & l & Periodic = Yes, LatticeOpt = Yes & \is{No} & \\
  \kw{Pressure}          & r & Periodic = Yes, LatticeOpt = Yes & 0.0
  & \\
  \kw{MaxAtomStep}       & r & MovedAtoms $\neq$ None\{\}~ & 0.2 & \\
  \kw{MaxLatticeStep}    & r & Periodic = Yes, LatticeOpt = Yes & 0.2 & \\
  \kw{ConvergentForcesOnly} & l & SCC = Yes & \is{Yes} & \\
\end{ptable}
\begin{description}
\item[\is{MovedAtoms}] Indices of the atoms which should be moved. The
  atoms can be specified as a mixture of a list of atoms, ranges of
  atoms and/or the species of atoms. Index ranges are specified as
  \verb|start:end| (without white space as one word!), which
  inclusively selects all atoms between \verb|start| and \verb|end|.
  \index{Atom list}\index{List of atoms}
\begin{verbatim}
  MovedAtoms = 1:6
  # equivalent to MovedAtoms = { 1 2 3 4 5 6 }
\end{verbatim}
  Negative indices can be used to count backwards from the last atom
  (-1 = last atom, -2 = penultimate atom, etc.):
\begin{verbatim}
  MovedAtoms = 1:-1   # Move all atoms including the last
\end{verbatim}
  Species names can be used to select all atoms belonging to a given
  species:
\begin{verbatim}
  MovedAtoms = Ga  # select all Ga atoms
\end{verbatim}
  Various specifiers can be combined together:
\begin{verbatim}
  # Move atoms 1, 2, 3, all Ga atoms, and the last two atoms.
  MovedAtoms = 1:3 Ga -2:-1
\end{verbatim}

\item[\is{MaxForceComponent}]\modif{\modtype{force}} Optimisation is
  stopped, if the force component with the maximal absolute value goes
  below this threshold.

\item[\is{MaxSteps}] Maximum number of steps after which the optimisation should
  stop (unless already stopped by achieving convergence). Setting this value as
  -1 runs a huge() number of iterations.

\item[\is{StepSize}]\modif{\modtype{time}} Step size ($\delta t$)
  along the forces. The displacement $\delta x_i$ along the
  $i^\mathrm{th}$ coordinate is given for each atom as $\delta x_i =
  \frac{f_i}{2m}\delta t^2$, where $f_i$ is the appropriate force
  component and $m$ is the mass of the atom.

\item[\is{OutputPrefix}] Prefix of the geometry files containing the
  final structure.

\item[\is{AppendGeometries}] If set to \is{Yes}, the geometry file in
  the XYZ-format will contain all the geometries obtained during the
  optimisation (instead of containing only the last geometry).

\item[\is{Constraints}] Specifies geometry constraints. For every
  constraint the serial number of the atom is expected followed by the
  $x$, $y$, $z$ components of a constraint vector. The specified atom
  is not allowed to move along the constraint vector. If two
  constraints are defined for the same atom, the atom will only by
  able to move normal to the the plane containing the two constraining
  vectors.

  Example:
  \invparskip
\begin{verbatim}
  Constraints = {
    # Atom one can only move along the z-axis
    1  1.0  0.0  0.0
    1  0.0  1.0  0.0
  }
\end{verbatim}

\item[\is{LatticeOpt}] Allow the lattice vectors to change during
  optimisation. \is{MovedAtoms} can be optionally used with lattice
  optimisation if the atomic coordinates are to be co-optimised with
  the lattice.\footnote{This is functional but not very efficient at
    the moment.}

\item[\is{FixAngles}] If optimising the lattice, allow only the
  lengths of lattice vectors to vary, not the angles between them. For
  example if your lattice is orthorhombic, this option will maintain
  that symmetry during optimisation.

\item[\is{FixLengths}] If optimising the lattice with \is{FixAngles} =
  \is{Yes}, allow only the lengths of the specified lattice vectors to
  vary.

  Example:
  \invparskip
\begin{verbatim}
  Driver = ConjugateGradient {
    LatticeOpt = Yes
    FixAngles = Yes # Fix angles between lattice vectors
    FixLengths = {Yes Yes No} # Allow only lat. vector 3 to change length
  }
\end{verbatim}

\item[\is{Isotropic}] If optimising the lattice, allow only uniform
  scaling of the unit cell. This option is incompatible with
  \is{FixAngles}.

\item[\is{Pressure}]\modif{\modtype{pressure}} If optimising the lattice, set
  the external pressure, leading to a Gibbs free energy of the form $G = E + PV
  - TS$ being printed as well (the included entropy term is only the
  contribution from the electrons, therefore this is not the full free energy).

\item[\is{MaxAtomStep}] Sets the maximum possible line search step size
  for atomic relaxation.

\item[\is{MaxLatticeStep}] Sets the maximum possible line search step
  size for lattice optimisation. For \is{FixAngles} or \is{Isotropic}
  calculations this is as a fraction of the lattice vectors or the
  volume respectively.

\item[\is{ConvergentForcesOnly}] If using an SCC calculation, this
  option controls whether the geometry optimisation will prematurely
  stop (= \is{Yes}) if the SCC cycle does not converge at any
  geometric step.

\end{description}


\subsection{ConjugateGradient\{\}}
\label{sec:dftbp.ConjugateGradient}

\begin{ptable}
  \kw{MovedAtoms} & (i|s)+ &  & 1:-1 & \\
  \kw{MaxForceComponent} & r & & 1e-4 & \\
  \kw{MaxSteps}          & i & & 200 & \\
  \kw{OutputPrefix}      & s & & "geo\_end" & \\
  \kw{AppendGeometries}  & l & & \is{No} & \\
  \kw{Constraints}       & (1i3r)* & & \cb & \\
  \kw{LatticeOpt}        & l & Periodic = Yes & \is{No} & \\
  \kw{FixAngles}         & l & Periodic = Yes, LatticeOpt = Yes & \is{No} & \\
  \kw{Isotropic}         & l & Periodic = Yes, LatticeOpt = Yes & \is{No} & \\
  \kw{Pressure}          & r & Periodic = Yes & 0.0 & \\
  \kw{MaxAtomStep}       & r & MovedAtoms $\neq$ None\{\}~ & 0.2 & \\
  \kw{MaxLatticeStep}    & r & Periodic = Yes, LatticeOpt = Yes & 0.2 & \\
  \kw{ConvergentForcesOnly} & l & SCC = Yes & \is{Yes} & \\
\end{ptable}

See previous subsection for the description of the properties.

\subsection{gDIIS\{\}}
\label{sec:dftbp.gDIIS}

\begin{ptable}
  \kw{Alpha} & r & & 0.1 & \\
  \kw{Generations} &i & & 8 & \\
  \kw{MovedAtoms} & (i|s)+ &  & 1:-1 & \\
  \kw{MaxForceComponent} & r & & 1e-4 & \\
  \kw{MaxSteps}          & i & & 200 & \\
  \kw{OutputPrefix}      & s & & "geo\_end" & \\
  \kw{AppendGeometries}  & l & & \is{No} & \\
  \kw{Constraints}       & (1i3r)* & & \cb & \\
  \kw{LatticeOpt}        & l & Periodic = Yes & \is{No} & \\
  \kw{FixAngles}         & l & Periodic = Yes, LatticeOpt = Yes & \is{No} & \\
  \kw{Isotropic}         & l & Periodic = Yes, LatticeOpt = Yes & \is{No} & \\
  \kw{Pressure}          & r & Periodic = Yes & 0.0 & \\
  \kw{MaxLatticeStep}    & r & Periodic = Yes, LatticeOpt = Yes & 0.2 & \\
  \kw{ConvergentForcesOnly} & l & SCC = Yes & \is{Yes} & \\
\end{ptable}

Specific properties for this method are:
\begin{description}
\item[\is{Alpha}] Initial scaling parameter to prevent the iterative
  space becoming exhausted (this is dynamically adjusted during the run).
\item[\is{Generations}] Number of generations to consider for the mixing.
\end{description}
See previous subsection for the description of the other
properties.\footnote{This approach is distinct from
  section~\ref{sec:dftbp.DIIS}, but uses a related algorithm based on
  Ref.~\cite{kovalenko-JCC-20-928} and comments from P.R.Briddon.}

\htcbsubsection{LBFGS}
\label{sec:dftbp.LBFGS}

\begin{ptable}
  \kw{Memory} &i & & 20 & \\
  \kw{MovedAtoms} & (i|s)+ &  & 1:-1 & \\
  \kw{MaxForceComponent} & r & & 1e-4 & \\
  \kw{MaxSteps}          & i & & 200 & \\
  \kw{OutputPrefix}      & s & & "geo\_end" & \\
  \kw{AppendGeometries}  & l & & \is{No} & \\
  \kw{Constraints}       & (1i3r)* & & \cb & \\
  \kw{LatticeOpt}        & l & Periodic = Yes & \is{No} & \\
  \kw{FixAngles}         & l & Periodic = Yes, LatticeOpt = Yes & \is{No} & \\
  \kw{Isotropic}         & l & Periodic = Yes, LatticeOpt = Yes & \is{No} & \\
  \kw{Pressure}          & r & Periodic = Yes & 0.0 & \\
  \kw{MaxLatticeStep}    & r & Periodic = Yes, LatticeOpt = Yes & 0.2 & \\
  \kw{ConvergentForcesOnly} & l & SCC = Yes & \is{Yes} & \\
\end{ptable}

Specific properties for this method are:
\begin{description}  
\item[\is{Memory}] Number of last steps which are saved and used to calculate
  the next step via the LBFGS algorithm. The literature recommends that
  \is{Memory} should between 3 and 20~\cite{NoceWrig06}.
\end{description}

\subsection{SecondDerivatives\{\}}
\label{sec:dftbp.SecondDerivatives}

Calculates the second derivatives\index{Hessian} of the energy
(currently only using a numerical differentiation of the forces). The
derivatives matrix is written out for the $i$, $j$ and $k$ directions
of atoms $1 \ldots n$ as $$\frac{\partial^2 E}{\partial x_{i1}
\partial x_{i1}} \frac{\partial^2 E}{\partial x_{j1} \partial x_{i1}}
\frac{\partial^2 E}{\partial x_{k1} \partial x_{i1}} \frac{\partial^2
E}{\partial x_{i2} \partial x_{i1}} \frac{\partial^2 E}{\partial
x_{j2} \partial x_{i1}} \frac{\partial^2 E}{\partial x_{k2} \partial
x_{i1}} \ldots \frac{\partial^2 E}{\partial x_{kn} \partial x_{kn}}$$
into {\it hessian.out}

\textbf{Note}: for supercell calculations, the derivatives are obtained at the $\mathbf{q}=0$ point,
irrespective of the k-point sampling used.

\textbf{Important:} In order to get accurate results for the second derivatives
(and the resulting frequencies) you must set a smaller self-consistent
tolerance than the default value in the
\islcb{Hamiltonian}{sec:dftbp.Hamiltonian} section. We suggest \is{SCCTolerance
  = 1e-7} or better. A less accurate tolerance can yield nonphysical vibrational
frequencies.

\begin{ptable}
  \kw{Atoms} & i+|m &  & 1:-1 & \\
  \kw{Delta} & r & & 1e-4 & \\
\end{ptable}

\begin{description}
\item[\is{Atoms}] Index of the atoms for which to calculate the second
  derivatives. The atoms can be specified via indices, index ranges
  and species. (See \is{MovedAtoms} in section \ref{sec:dftbp.SteepestDescent}.)
\item[\is{Delta}] Step size for numerical differentiation of forces to
  get the second derivatives of the energy with respect to atomic
  coordinates.
\end{description}


\subsection{VelocityVerlet\{\}}
\label{sec:dftbp.VelocityVerlet}

The code propagates atomic motion using velocity Verlet dynamics with optional
thermostats or barostats to control the temperature and/or pressure. Information
is printed out during the simulation every
\kwl{MDRestartFrequency}{kw:dftbp.MDRestartFrequency} steps, and logged in the
file \verb|md.out| (see appendix \ref{sec:md.out}).

\begin{ptable}
  \kw{MovedAtoms} & (i|s)+ &  & 1:-1 & \\
  \kw{Steps} &i &  & - & \\
  \kw{TimeStep} & r & & - & \\
  \kw{KeepStationary} & l & & Yes & \\
  \kw{Thermostat} & m &  & - & \pref{sec:dftbp.Thermostat} \\
  \kw{OutputPrefix} &s & & "geo\_end" & \\
  \kw{MDRestartFrequency} & i & & 1 & \\
  \kw{Velocities} & (3r)* & & - & \\
  \kw{Barostat} & m & Periodic = Yes & - & \pref{sec:dftbp.Barostat}\\
  \kw{ConvergentForcesOnly} & l & SCC = Yes & \is{Yes} & \\
  \kw{Xlbomd} & p & XlbomdFast \textrm{not set} & & \pref{sec:dftbp.xlbomd} \\
  \kw{XlbomdFast} & p & Xlbomd \textrm{not set} & & \pref{sec:dftbp.xlbomd} \\
  \kw{Masses} & p & & & \pref{sec:dftbp.Masses} \\
  \kw{Plumed} & l & No & & \\
\end{ptable}

\begin{description}
\item[\is{MovedAtoms}] List of atoms to move during the MD. (See more
  detailed description on page \pref{sec:dftbp.SteepestDescent}.)

\item[\is{Steps}] Number of MD steps to perform. In the case of a
  thermostat using a \kwcb{TemperatureProfile} the number of steps is
  calculated from the profile.

\item[\is{KeepStationary}] Remove translational motion from the system.


\item[\is{TimeStep}]\modif{\modtype{time}} Time interval between two
  MD steps.

\item[\is{Thermostat}] Thermostating method for the MD simulation. See
  p.~\pref{sec:dftbp.Thermostat}.

\item[\is{OutputPrefix}] Prefix of the geometry files containing the
  final structure.

\item[\is{MDRestartFrequency}] Interval that the current geometry and
  velocities are written to the XYZ format geometry file and md.out
  (see section~\ref{sec:md.out}). In the case of \kw{SCC} MD runs, the
  charge restart information is also written at this interval
  overriding \is{RestartFrequency} (see
  section~\ref{kw:dftbp.RestartFrequency}).

\item[\is{Velocities}]\modif{\modtype{velocity}} Specified atomic velocities for
  all the atoms of the given structure (including ``velocities'' for any
  stationary atoms, which are silently ignored). This option can be used to
  restart an MD run, but make sure the geometry is consistent with the specified
  velocities. The easiest way to do this is to copy both from the same iteration
  of the XYZ file produced in the previous run (\textbf{Note:} the velocities
  printed in the XYZ files are specified in {\AA}/ps, so this should be set in
  the input). If restarting an \kw{SCC} MD run, we \textbf{strongly suggest} you
  use \is{ReadInitialCharges}, and in particular read charges for the geometry
  which you use to restart (iterations at which charges are written to disc are
  marked in the XYZ file, with the most recent being present in
  \verb|charges.bin| or \verb|charges.dat| depending on the option
  \is{WriteChargesAsText}).

\item[\is{Barostat}] Berendsen method barostat for the MD simulation. See
  p.~\pref{sec:dftbp.Barostat}.

\item[\is{ConvergentForcesOnly}] If using an SCC calculation, this option
  controls whether the molecular dynamics will prematurely stop (= \is{Yes}) if
  the SCC cycle does not converge at any geometric step. If the option is set to
  \is{False}, forces will be calculated using the non-converged charges and the
  molecular dynamics continues. In this case you should consider using
  \is{ForceEvaluation = 'Dynamics'} (or \is{ForceEvaluation = 'DynamicsT0'}) in
  the \is{DFTB} block as it gives more accurate forces for non-converged
  charges.

\item[\is{Xlbomd}] If present, extended Lagrangian type molecular dynamics
  is applied to speed up the simulation. For further options within the
  \is{Xlbomd} block see p.~\pref{sec:dftbp.xlbomd}.

\item[\is{Masses}] If present, over-ride the atomic masses from the Slater-Koster files. See
  p.~\pref{sec:dftbp.Masses}

\item[\is{Plumed}] Whether Plumed should be invoked in order to modify the
  forces and to drive a meta-dynamics.  The parameters of the meta-dynamics must
  be stored in the file \verb|plumed.dat| in the current directory. The file
  must be formatted according to Plumed's own format. (Note: This option
  requires a {\dftbp} binary built with Plumed support.)
  
\end{description}


\subsubsection{Thermostat}
\label{sec:dftbp.Thermostat}

\paragraph{\iscb{None}}

No thermostating during the run, only the initial velocities are set
according to either a given temperature or velocities, hence an
NVE\index{NVE ensemble} ensemble should be achieved for a reasonable
time step.
\begin{ptable}
  \kw{InitialTemperature} & r & & - & \\
\end{ptable}
\begin{description}
\item[\is{InitialTemperature}]\modif{\modtype{energy}} Starting
  velocities for the MD will be created according the
  Max\-well-Boltz\-mann distribution at the specified temperature.
  This is redundant in the case of specified initial velocities.
\end{description}

\paragraph{Andersen\{\}}
\label{sec:dftbp.Andersen}

Andersen thermostat~\cite{andersen-JCP-72-2384} sampling an NVT\index{NVT ensemble} ensemble.

\textbf{Note:} Andersen thermostating has a reputation for suppressing diffusion and also prevents
accumulation of data for dynamical properties.

\begin{ptable}
  \kw{Temperature} & r|m & & - & \\
  \kw{ReselectProbability} &r & & - & \\
  \kw{ReselectIndividually} &l & & - & \\
  \kw{AdaptFillingTemp} & l & & No & \\
\end{ptable}
\begin{description}
\item[\is{Temperature}]\modif{\modtype{energy}} Target temperature of
  the thermostat.  It can be either a real value, specifying a
  constant temperature through the entire run or the
  \kwcb{TemperatureProfile} method specifying a changing temperature.
  (See p.~\pref{sec:dftbp.TemperatureProfile}.)
\item[\is{ReselectProbability}] Probability for re-selecting
  velocities from the Maxwell-Boltzmann distribution.
\item[\is{ReselectIndividually}] If \is{Yes}, each atomic velocity is
  re-selected individually with the specified probability. Otherwise
  all velocities are re-selected simultaneously with the specified
  probability.
\item[\is{AdaptFillingTemp}] If \is{Yes}, the temperature of the
  electron filling is always set to the current temperature of the
  thermostat. (The appropriate tag for the temperature of the electron
  filling is ignored.)

\end{description}

\paragraph{Berendsen\{\}}
\label{sec:dftbp.Berendsen}

Berendsen thermostat~\cite{berendsen-JCP-81-3684} samples something
like an NVT\index{NVT ensemble} ensemble (but without the correct
canonical fluctuations, be aware of the ``flying ice cube'' problem
before using this thermostat~\cite{harvey-JCC-19-726}).

\begin{ptable}
  \kw{Temperature}      & r|m &                               & - & \\
  \kw{CouplingStrength} & r   & \is{Timescale} not set        & - & \\
  \kw{Timescale}        & r   & \is{CouplingStrength} not set & - & \\
  \kw{AdaptFillingTemp} & l   &                               & No & \\
\end{ptable}
\begin{description}
\item[\is{Temperature}]\modif{\modtype{energy}} Target temperature of
  the thermostat.  It can be either a real value specifying a constant
  temperature through the entire run or the \kwcb{TemperatureProfile}
  method specifying a changing temperature.  (See
  p.~\pref{sec:dftbp.TemperatureProfile}.)
\item[\is{CouplingStrength}] Dimensionless coupling strength for the
  thermostat (given as $\Delta t / \tau_t$ in the original paper where
  $\Delta t$ is the MD time step). Alternatively
  \is{Timescale}\modif{\modtype{time}} can be set directly as the
  characteristic length of time to damp the temperature towards the
  target temperature.  The \is{CouplingStrength} and \is{Timescale}
  options are mutually exclusive.

\item[\is{AdaptFillingTemp}] If \is{Yes}, the temperature of the
  electron filling is always set to the current temperature of the
  thermostat. (The appropriate tag for the temperature of the electron
  filling is ignored.)

\end{description}

\paragraph{NoseHoover\{\}}
\label{sec:dftbp.NoseHoover}

Nos\'e-Hoover chain thermostat~\cite{martyna-mp-87-1117} sampling an
NVT\index{NVT ensemble} ensemble, currently with the chain coupled to
all of the atoms in the system.

\begin{ptable}
  \kw{Temperature} & r|m & & - & \\
  \kw{CouplingStrength} &r & & - & \\
  \kw{ChainLength} & i & & 3 & \\
  \kw{Order} & i & & 3 & \\
  \kw{IntegratorSteps} & i & & 1 & \\
  \kw{Restart} & m & & & \\
  \kw{AdaptFillingTemp} & l & & No & \\
\end{ptable}
\begin{description}
\item[\is{Temperature}]\modif{\modtype{energy}} Target temperature of
  the thermostat.  It can be either a real value, specifying a
  constant temperature through the entire run or the
  \kwcb{TemperatureProfile} method specifying a changing temperature.
  (See p.~\pref{sec:dftbp.TemperatureProfile}, but note that profiles are not
  well tested with this thermostat yet.)
\item[\is{CouplingStrength}]\modif{\modtype{Frequency}} Frequency of
  oscillation of the thermostating particles (see section~2.5 of
  Ref.~\cite{martyna-mp-87-1117}). This is typically related to the
  highest vibrational mode frequency of the system.
\item[\is{ChainLength}] Number of particles in the thermostat chain.
\item[\is{Order}] and \textbf{\is{IntegratorSteps}} See section~4.3 of
  Ref.~\cite{martyna-mp-87-1117}).
\item[\is{Restart}] Specifies the internal state of the thermostat
  chain, using three keywords (all three must be present): \kwcb{x},
  \kwcb{v} and \kwcb{g} containing the internal chain positions,
  velocities and forces respectively (these are provided in md.out).
  See also section~\ref{kw:dftbp.MDRestartFrequency}.
\item[\is{AdaptFillingTemp}] If \is{Yes}, the temperature of the
  electron filling is always set to the current temperature of the
  thermostat. (The appropriate tag for the temperature of the electron
  filling is ignored.)

\end{description}

\paragraph{TemperatureProfile\{\}}
\label{sec:dftbp.TemperatureProfile}

Specifies a temperature profile during molecular dynamics. It takes as
argument one or more lines containing the type of the annealing
(string), its duration (integer), and the target temperature (real),
which should be achieved at the end of the given period. For example:
\begin{verbatim}
  Temperature [Kelvin] = TemperatureProfile {   # Temperatures in K
    constant        1    10.0   # Setting T=10 K for the 0th MD-step
    linear        500   600.0   # Linearly rising T in 500 steps up to T=600 K
    constant     2000   600.0   # Constant T through 2000 steps
    exponential   500    10.0   # Exponential decreasing in 500 steps to T=10 K
  }
\end{verbatim}
The annealing method can be \is{constant}, \is{linear} or
\is{exponential}, with the duration of each stage of the anneal
specified in steps of the driver containing the thermostat. The
starting temperature for each annealing period is the final target
temperature of the previous period, with the last step of each stage
being at the target temperature. Since the initial stage in the
temperature profile has no previous step, the default starting
temperature is set to 0.  In order to start the calculation from a finite
temperature for the first annealing period, a constant profile
temperature stage with a duration of one (or more) step(s) should be
specified as the first step (see the example).  The temperatures of
the stages are specified in atomic units, unless the \is{Temperature}
keyword carries a modifier, as in the example above.

\subsubsection{Barostat}
\label{sec:dftbp.Barostat}

Berendsen barostat~\cite{berendsen-JCP-81-3684} samples something like an
NPH\index{NPH ensemble} ensemble for MD (but without the correct
fluctuations). Options are provided for either isotropic or cell shape changing
pressure control. This can also be used in tandem with a thermostat
(p.~\pref{sec:dftbp.Thermostat}) for the NPT\index{NPT ensemble} ensemble. If the barostat
is used, a partial Gibbs free energy is reported in code output, of the form
$$G = E + PV - TS_\mathrm{electronic}.$$ This does not include structural
entropy, only any electronic entropy. For barostated constant energy simulations
(no thermostat in use), the conserved quantity is the sum of the kinetic and
Gibbs partial energies.

\begin{ptable}
  \kw{Pressure}   & r & & - & \\
  \kw{Coupling}   & r & \is{Timescale} not set & - & \\
  \kw{Timescale}  & r & \is{Coupling} not set & - & \\
  \kw{Isotropic}  & l & & \is{Yes} & \\
\end{ptable}
\begin{description}
\item[\is{Pressure}]\modif{\modtype{pressure}} Sets the external
  target pressure.
\item[\is{Coupling}] Coupling strength for the barostat (given as
  $\beta \Delta t / \tau_p$ in the original paper where $\Delta t$ is
  the MD time step and $\beta$ the compressibility, so the coupling is
  technically dimensioned as reciprocal pressure, but this is usually
  ignored). Alternatively \is{Timescale}\modif{\modtype{time}} can be
  set directly ($\beta / \tau_p$) as the characteristic length of time
  to damp the pressure. Typically, $\beta$ is assumed to be either the
  experimental value or $\sim 1$, and
  Ref.~\cite{berendsen-JCP-81-3684} chooses the time scale to be
  around 10--100~fs. The \is{Coupling} and \is{Timescale} options are
  mutually exclusive.

\item[\is{Isotropic}] Should isotropic scaling of the unit cell be
  used, or can the cell shape vary? There is a slight inconsistency
  between the standard forms of these scalings in the literature,
  which is reproduced here, in brief the isotropic case scales the
  cell volume by a factor proportional to the differences in the
  instantaneous and expected pressures (i.e., the cube of the cell
  vectors), while the anisotropic case changes the cell vectors
  proportional to the difference instead.
\end{description}


\subsubsection{Extended Lagrangian Born-Oppenheimer dynamics}
\label{sec:dftbp.Extended Lagrangian Born-Oppenheimer dynamics}
\label{sec:dftbp.xlbomd}

For several systems Born-Oppenheimer molecular dynamics simulations can be
significantly sped up by using the extended Lagrangian formalism described in
Ref.~\cite{aradi-jctc-11-3357}. The XLBOMD integrator can be used in two
different modes:
\begin{itemize}
\item Conventional XLBOMD scheme (\is{Xlbomd}): The extended Lagrangian is used
  to predict the input charge distribution for the next time step, instead of
  taking charges that were converged for the geometry in the previous time
  step. The predicted starting charges should then require fewer SCC iterations
  to converge.

\item Fast XLBOMD scheme, \is{XlbomdFast} (one diagonalisation per time step):
  The extended Lagrangian is used to predict the population for each time
  step. This predicted population is then used to build the Hamiltonian, but in
  contrast to the conventional XLBOMD scheme, there is no self consistent cycle
  -- the forces are calculated immediately after the diagonalisation of the
  first Hamiltonian. The fast XLBOMD method usually only works for systems
  without SCC instabilities (e.g.\ wider gap insulators or molecules without
  degenerate states). See Ref.~\cite{aradi-jctc-11-3357} for details.
\end{itemize}

The extended Lagrangian dynamics can be activated by specifying either the
\is{Xlbomd} or the\\ \is{XlbomdFast} option block. Both methods offer the
following options:

\begin{ptable}
  \kw{IntegrationSteps} & i &  & 5 & \\
  \kw{PreSteps} & i &  & 0 & \\
\end{ptable}

\begin{description}
\item[\is{IntegrationSteps}] Number of time steps used for determining the
  population for the next time step. Currently, only integration schemes for 5,
  6 or 7 steps are implemented.
\item[\is{PreSteps}] Number of molecular dynamics time steps before the XLBOMD
  integration becomes activated.

  \textbf{Note:} At the step where the XLBOMD integrator becomes active, it is initialised with
  results of several subsequent converged MD steps, so a further \is{IntegrationSteps} + 1 steps
  will be carried out before the extended Lagrangian dynamics starts to predict the charges and
  accelerate the calculation.
\end{description}

The conventional \is{Xlbomd} block has the following specific options in
addition to the common XLBOMD settings above:

\begin{ptable}
  \kw{MinSccIterations} & i &  & 1 &  \\
  \kw{MaxSccIterations} & i & & 200 & \\
  \kw{SccTolerance} & r & & 1e-5 & \\
\end{ptable}

\begin{description}
\item[\is{MinSccIterations}] Minimum number of SCC iterations to perform at each
  time step during the extended Lagrangian dynamics.

\item[\is{MaxSccIterations}] Maximum number of SCC iterations to perform at each step in the
  extended Lagrangian dynamics. If this number of SCC iterations have been reached the forces will
  be calculated and the MD advances to the next time step. See the note in section~\ref{sec:dftbp.KLines}
  regarding non-convergent k-point sampling.

\item[\is{SccTolerance}] SCC convergence tolerance during the extended
  Lagrangian dynamics. Once this tolerance has been achieved the SCC cycle will
  stop and the forces will be calculated. You can use this parameter to override
  the \is{SccTolerance} parameter in the \is{DFTB} block for time steps where
  the extended Lagrangian integrator is active (This way, you can calculate
  populations with tight SCC tolerance when initialising the XLBOMD integrator,
  then use a less strict SCC tolerance once the integrator is active).
\end{description}

The \is{XlbomdFast} block has the following specific options in addition to
the common XLBOMD settings above:

\begin{ptable}
  \kw{TransientSteps} & i & & 10 & \\
  \kw{Scale} & r & & 1.0 & \\
\end{ptable}

\begin{description}
\item[\is{TransientSteps}] Enables a smoother transition between
  Born-Oppenheimer and extended Lagrangian dynamics by carrying out intermediate
  additional steps with full SCC convergence, during which the converged
  population and the one predicted by the extended Lagrangian integrator are
  averaged.

\item[\is{Scale}] Scaling factor for the predicted charge densities
  $\in(0,1]$. The optimal value is system dependent. One should take the highest
  possible value that still produces stable dynamics (good conservation of
  energy).
\end{description}

Example for conventional XLBOMD:
\begin{verbatim}
Xlbomd {
  IntegrationSteps = 6
  MinSccIterations = 2
  MaxSccIterations = 200
  SccTolerance = 1e-6
}
\end{verbatim}

Fast (SCC-free) XLBOMD with one diagonalisation per time step:
\begin{verbatim}
XlbomdFast {
  PreSteps = 5
  TransientSteps = 10
  IntegrationSteps = 5
  Scale = 0.5
}
\end{verbatim}

\textbf{Points to be aware of:}
\begin{itemize}
\item The extended Lagrangian (especially in the fast mode) needs special force
  evaluation giving more accurate forces for non-convergent charges. Therefore
  you must set the \is{ForceEvaluation} option to \is{'Dynamics'} (for
  simulations with finite electronic temperature) or to \is{'DynamicsT0'} (for
  simulations at 0~K electronic temperature) in the \is{DFTB} block (see
  p.~\pref{sec:dftbp.ForceEvaluation}).
\item The extended Lagrangian implementation only works for the $(N,V,E)$
  ensemble so far, so neither thermostats nor barostats are allowed.
\item The extended Lagrangian implementation currently cannot be used for
  spin-polarised or spin-orbit systems, or when electron filling methods other
  than \iscb{Fermi} filling (see p.~\pref{sec:dftbp.Fermi}) are used.
\end{itemize}

\subsubsection{Masses}
\label{sec:dftbp.Masses}

Provides values of atomic masses for specified atoms, ranges of atoms or chemical species. This is
useful for example to set isotopes for specific atoms in the system.

\begin{ptable}
  \kw{Mass} & p & & & \\
\end{ptable}

Any atoms not given specified masses will use the default values from the appropriate homonuclear
Slater-Koster file. An example is given below
\begin{verbatim}
  Masses {
    Mass {
      Atoms = 1:2
      MassPerAtom [amu] = 2.0
    }
  }
\end{verbatim}
where \kw{Atoms} specifies the atom or atoms which each have a mass of \kw{MassPerAtom} assigned.

\subsection{Socket\{\}}
\label{sec:dftbp.Socket}

The code tries to connect to a socket interface to receive control instructions
from an external driver code.

\begin{ptable}
  \kw{File}  & s & \is{Host} not set & - & \\
  \kw{Prefix}& s & \is{Host} not set & ``/tmp/ipi\_'' for Protocol = \kwcb{i-PI}& \\
  \kw{Host}  & s & \is{File} not set & - & \\
  \kw{Port}  & i & \is{File} is set  & - & \\
  \kw{Verbosity} & i & & 0 & \\
  \kw{Protocol} & m & & \kwcb{i-PI} & \\
  \kw{MaxSteps} & i & & 200 & \\
\end{ptable}

\begin{description}
\item[\is{File}] Name of UNIX style file socket to connect to.
\item[\is{Prefix}] Prefix to the file name, in the case of i-PI dialogue, the
  defaults to the path and file start that i\_PI expects.
\item[\is{Host}] Name or ip address of internet host to connect to
  (``localhost'' also possible).
\item[\is{Port}] Port of host to connect to.
\item[\is{Verbosity}] Level of port traffic to document.
\item[\is{Protocol}] Choice of message protocol over the socket connection (only
  communication with \mbox{i-PI}~\cite{Ceriotti20141019} is currently
  supported).
\item[\is{MaxSteps}] Number of geometry steps before termination of the {\dftbp}
  instance.  Setting this value as -1 runs a huge() number of iterations.
\end{description}

Examples

First an ip address connection:
\invparskip
\begin{verbatim}
Driver = Socket {
    Host = localhost
    Port = 21012 # port number
    Verbosity = 0 # minimal verbosity
    Protocol = i-PI {} # i-PI interface
    MaxSteps = -1 # Run indefinitely
}
\end{verbatim}

Then a UNIX socket via the /tmp file system
\begin{verbatim}
Driver = Socket {
    File = "dftb" # The protocol defines a default path in this case
    Protocol = i-PI {} # i-PI interface
    MaxSteps = 1000 # Terminate this instance after 1000 steps
}
\end{verbatim}

Please note that this driver changes the default behaviour of some options to
remove (usually unneeded) file writing: \is{WriteDetailedOut} = \is{No} and
\is{WriteBandOut} = \is{No}.

%%%%%%%%%%%%%%%%%%%%%%%%%%%%%%%%%%%%%%%%%%%%%%%%%%%%%%%%%%%%%%%%%%%%%%%%%%%%
%%%  Hamiltonian
%%%%%%%%%%%%%%%%%%%%%%%%%%%%%%%%%%%%%%%%%%%%%%%%%%%%%%%%%%%%%%%%%%%%%%%%%%%%

\section{Hamiltonian}
\label{sec:dftbp.Hamiltonian}

Currently only a DFTB Hamiltonian is implemented, so you must set
\is{Hamiltonian = DFTB\{\}}. The \iscb{DFTB} method may contain the
following properties:

\begin{ptable}
  \kw{SCC} &l &  & No  & \\
  \kw{SCCTolerance} &r& SCC = Yes & 1e-5 &  \\
  \kw{MaxSCCIterations} &i& SCC = Yes & 100 & \\
  \kw{EwaldParameter} & r & Periodic = Yes SCC = Yes & 0.0 & \\
  \kw{EwaldTolerance} & r & Periodic = Yes SCC = Yes & 1e-9 & \\
  \kw{ShellResolvedSCC} & l & SCC = Yes & No & \\
  \kw{Mixer} &m& SCC = Yes  & Broyden\{\} & \pref{sec:dftbp.Mixer} \\
  \kw{MaxAngularMomentum} &p&  & -  & \\
  \kw{Charge} &r& & 0.0 & \\
  \kw{SpinPolarisation} &m& SCC = Yes & \cb & \pref{sec:dftbp.SpinPolarisation} \\
  \kw{SpinConstants} &p& SpinPolarisation $\neq$ \{\}~ & - &
  \pref{sec:dftbp.SpinConstants} \\
  \kw{ShellResolvedSpin} &l& ShellResolvedSCC = No & No & \\
  \kw{SpinOrbit} &m& SpinPolarisation $\neq$ Colinear\{\}~ & \cb &
  \pref{sec:dftbp.SpinOrbit} \\
  \kw{Solver} &m& & RelativelyRobust\cb  & \pref{sec:dftbp.Solver} \\
  \kw{Filling} &m&  & Fermi\cb & \pref{sec:dftbp.Filling} \\
  \kw{SlaterKosterFiles} &p|m&  & - & \pref{sec:dftbp.SlaterKosterFiles} \\
  \kw{OldSKInterpolation} & l & & No & \\
  \kw{PolynomialRepulsive} & p|m & & \cb & \\
  \kw{KPointsAndWeights} &(4r)+|m& Periodic = Yes & - &
  \pref{sec:dftbp.KPointsAndWeights} \\
  \kw{OrbitalPotential} &m & SpinPolarisation $\neq$ \{\}~ & \cb &
  \pref{sec:dftbp.OrbitalPotential} \\
  \kw{ReadInitialCharges} &l& SCC = Yes & No & \\
  \kw{InitialCharges} & p & SCC = Yes & \cb & \\
  \kw{ElectricField} & p & SCC = Yes & \cb & \pref{sec:dftbp.ElectricField} \\
  \kw{Dispersion} & m & & \cb & \pref{sec:dftbp.Dispersion} \\
  \kw{HCorrection} & m & SCC = Yes & None \{\} & \pref{sec:dftbp.hcorr}\\
  \kw{HalogenXCorr} & l & ThirdOrder(Full) = Yes, DftD3 & No & \pref{sec:dftbp.xcorr}\\
  \kw{ThirdOrder} & l & SCC = Yes & No & \\
  \kw{ThirdOrderFull} & l & SCC = Yes & No & \pref{sec:dftbp.DFTB3}\\
  \kw{RangeSeparated} & p &  & \is{None} & \pref{sec:dftbp.RangeSep} \\
  \kw{HubbardDerivs} & p & ThirdOrder(Full) = Yes  & - & \\
  \kw{OnSiteCorrection} & p & SCC = Yes & - & \pref{sec:dftbp.Onsites} \\
  \kw{Solvation} & m & & - & \pref{sec:dftbp.Solvation}\\
  \kw{Differentiation} &m&  & FiniteDiff & \pref{sec:dftbp.Differentiation} \\
  \kw{ForceEvaluation} &s& & "Legacy" & \\
  \kw{CustomisedHubbards} & p & SCC = Yes & & \\
  \kw{CustomisedOccupations} & p & SCC = Yes & & \\
  \kw{TruncateSKRange} & p & & & \\
  \hline
\end{ptable}

\begin{description}
\item[\is{SCC}] If set to \is{Yes}, a self consistent charge (SCC)
  calculation is made.

\item[\is{SCCTolerance}] Stopping criteria for the SCC.  Specifies the
  tolerance for the maximum difference in any charge between two SCC
  cycles.

\item[\is{MaxSCCIterations}] Maximal number of SCC cycles to reach
  convergence. If convergence is not reached after the specified
  number of steps, the program stops. However in cases where the
  calculation is not for a static structure (so \is{Driver} $\neq$
  \{\}), this behaviour can be overridden using
  \kw{ConvergentForcesOnly}.

\item[\is{EwaldParameter}] Sets the dimensionless parameter $\alpha$
  in the Ewald electrostatic summation for periodic calculations. This
  controls the fraction of the Ewald summation occurring in real and
  reciprocal space. Setting it to zero or negative activates an
  automatic determination of this parameter (default and recommended
  behaviour). Setting it positive forces the code to use the supplied
  value. This is useful for very asymmetrical unit cells
  (typically a slab or nanowire with a huge surrounding vacuum region)
  since the memory demand of \dftbp{} can increase dramatically in
  these cases (due to storage of a long range real space neighbour
  list). To determine a suitable value of $\alpha$ for such a cell,
  you should initially reduce the vacuum region and run a test
  calculation, looking for the value of the automatically chosen Ewald
  parameter in the standard output. This is then a suitable choice for
  the original cell with the large vacuum region.

\item[\is{EwaldTolerance}] Sets the tolerance for Ewald summation in periodic
  systems.

\item[\is{ShellResolvedSCC}] If set to \is{Yes}, all distinct
  Hubbard $U$ values for the different atomic angular momenta shells
  are used, when calculating the SCC contributions. Otherwise, the
  value supplied for the $s$-shell is used for all angular
  momenta. Please note, that the old standard DFTB code was \emph{not}
  orbitally resolved, so that only the Hubbard $U$ for the $s$-shell
  was used. Please check the documentation of the SK-files you intend
  to use as to whether they are compatible with an orbitally resolved
  SCC calculation (many of the biological files do not use orbitally
  resolved charges), before you switch this option to \is{Yes}. Even
  if the Hubbard $U$ values for different shells are the same in the
  SK-files, this flag would still effect your results, since when it
  is set to \is{Yes}, any charge transfer between atomic shells will
  change the energy of the system compared to when it is set to set to
  \is{No}.

\item[\is{Mixer}]  Mixer type for mixing the charges in an SCC
  calculation. See p.~\pref{sec:dftbp.Mixer}.

\item[\is{MaxAngularMomentum}] Specifies the highest angular momentum
  for each atom type. All orbitals up to that angular momentum will be
  included in the calculation. Several main-block elements require
  $d$-orbitals, check the documentation of the SK-files you are using
  to determine if this is necessary. Possible values for the angular
  momenta are \is{s}, \is{p}, \is{d}, \is{f}.

  Example:
\begin{verbatim}
  MaxAngularMomentum = {
    Ga = "p"     # You can omit the quotes around the
    As = "p"     # orbital name, if you want.
  }
\end{verbatim}

  By using the \kw{SelectedShells} method it is also possible to
  combine shells from different Slater-Koster files together to treat
  atoms containing multiple shells with the same angular momentum. The
  shells to be picked from a particular atom type should be listed
  without any separating characters.  The list of shells of different
  atom types should be separated by white spaces.

  Example:
\begin{verbatim}
  # Defining sps* basis for Si and C by combining sp and s shells from
  # Si and Si2, and C and C2, resp.
  MaxAngularMomentum = {
    Si = SelectedShells { "sp" "s" }     # Si atom with sps* basis
    C = SelectedShells { "sp" "s" }      # C atom with sps* basis
  }

  # Note, that you have to modify the Slater-Koster file definition accordingly
  SlaterKosterFiles = {
    Si-Si = "Si-Si.skf" "Si-Si2.skf" "Si2-Si.skf" "Si2-Si2.skf"
    Si-C = "Si-C.skf" "Si-C2.skf" "Si2-C.skf" "Si2-C2.skf"
    C-Si = "C-Si.skf" "C-Si2.skf" "C2-Si.skf" "C2-Si2.skf"
    C-C = "C-C.skf" "C-C2.skf" "C2-C.skf" "C2-C2.skf"
  }
\end{verbatim}

  If for a given atomic type you pick orbitals from more than one species, you
  must specify an appropriate combinations of file names for the Slater-Koster
  tables in \islcb{SlaterKosterFiles}{sec:dftbp.SlaterKosterFiles}. For every
  atom type combination $n_{\text{SK1}}\times n_{\text{Sk2}}$ Slater-Koster
  files must be defined, where $n_{\text{SK1}}$ and $n_{\text{SK2}}$ are the
  number species combined to build up the shells of the two interacting
  atoms. The file names must be ordered with respect to the interacting species,
  so that the name for the second interacting species is changed first. Above
  you see an example, where an extended basis with an $s^*$-orbital was
  generated by introducing the new species "Si2" and "C2", containing the
  appropriate $s^*$-orbital for Si and C, resp., as only orbitals.

  In the case of multiple Slater-Koster files for a certain
  interaction, the repulsive data is read from the first specified
  file (e.g. \verb|Si-Si.skf|, \verb|Si-C.skf|, \verb|C-Si.skf| and
  \verb|C-C.skf| in the example above). The repulsive interactions in
  the other files are ignored. The mass for a certain species is read
  from the first SK-file for its homo-nuclear interaction.

  Non-minimal basis Slater-Koster data may be directly defined in the
  SK-files in future.

\item[\is{Charge}] Total charge of the system in units of the electron
  charge. Negative values mean an excess of electrons. If the keyword
  \is{FixedFermiLevel} is present (see section \ref{sec:dftbp.Filling}), then value
  specified here will be ignored.

\item[\is{SpinPolarisation}] Specifies if and how the system is spin
  polarised. See p.~\pref{sec:dftbp.SpinPolarisation}.

\item[\is{SpinConstants}] Specifies the atom type specific constants needed for
  the spin polarised calculations, in units of Hartree.  See
  p.~\pref{sec:dftbp.SpinConstants}.

\item[\is{SpinOrbit}] Specifies if the system includes Russel-Saunders
  coupling. See p.~\pref{sec:dftbp.SpinOrbit}

\item[\is{Solver}] Specifies which solver (eigensolver, Green's function, etc.)
  to use with the hamiltonian. See p.~\pref{sec:dftbp.Solver}.

\item[\is{Filling}] Method for occupying the one electron levels with
  electrons. See p.~\pref{sec:dftbp.Filling}.

\item[\is{SlaterKosterFiles}] Name of the Slater-Koster files for every atom
  type pair combination. See~\pref{sec:dftbp.SlaterKosterFiles}.

\item[\is{OldSKInterpolation}] If set to \is{Yes} (strongly
  discouraged), the look-up tables for the overlap and non-scc
  Hamiltonian contribution are interpolated with the same algorithm as
  in the \emph{old} {\dftb} code. Please note, that the new method
  uses a smoother function, is more systematic, and yields better
  derivatives than the old one.  This option is present only for
  compatibility purposes, and may be removed in the future.

\item[\is{PolynomialRepulsive}] Specifies for each interaction, if the
  polynomial repulsive function should be used. for every pairwise
  combination of atoms it should contain a logical value, where
  \is{Yes} stands for the use of a polynomial repulsive function and
  \is{No} for a spline. If a specific pair of species is not
  specified, the default value \is{No} is used.

  Example:
\begin{verbatim}
  # Use the polynomial repulsive function for Ga-Ga and As-As interactions
  # in GaAs
  PolynomialRepulsive = {
    Ga-Ga = Yes
    Ga-As = No
    # As-Ga unspecifed, therefore per default set to No
    As-As = Yes
  }
\end{verbatim}

  If you want to apply the same setting for all species pairs, you can
  specify the appropriate logical value as argument of the
  \is{SetForAll} keyword:

\begin{verbatim}
  # Using polynomial repulsive functions for all interactions in GaAs
  PolynomialRepulsive = SetForAll { Yes }
\end{verbatim}

\item[\is{KPointsAndWeights}]\modif{relative|absolute} Contains the
  special $k$-points to be used for the Bril\-louin-zone integration.
  See p.~\pref{sec:dftbp.KPointsAndWeights}. For automatically generated
  $k$-point grids the modifier should not be set.

\item[\is{OrbitalPotential}] Specifies which (if any) orbitally
  dependant contributions should be added to the DFTB energy and
  band structure. See p.~\pref{sec:dftbp.OrbitalPotential}.


\item[\is{ReadInitialCharges}] If set to \is{Yes} the first Hamiltonian is
  constructed by using the charge information read from the file
  \verb|charges.bin| or \verb|charges.dat| (depending on the option
  \is{WriteChargesAsText}, see section\ref{sec:dftbp.Options}).

\item[\is{InitialCharges}] Specifies initial charges, either for all atoms or
  for only selected ones. In order to specify it for all atoms, use the keyword
  \kw{AllAtomCharges} and supply the charge for every atom as a list of real
  values:
\begin{verbatim}
  InitialCharges = {
    AllAtomCharges = { # Specifies charge for each atom in an H2O molecule
       -0.88081627     # charge for atom 1 (O)
        0.44040813     # charge for atom 2 (H1)
        0.44040813     # charge for atom 3 (H2)
    }
  }
\end{verbatim}
  Alternatively you can specify charges individually on atoms or
  species using the \kw{AtomCharge} keyword. For every \is{AtomCharge}
  declaration you must provide a charge and the list of atoms,
  which should be initialised to that charge. (You can use the
  same format for the list of atoms, as described at the
  \is{MovedAtoms} keyword in the section for \isl{SteepestDescent}{sec:dftbp.SteepestDescent}):
\begin{verbatim}
  InitialCharges = { # Specifying charge for various species
    AtomCharge = {
      Atoms = H
      ChargePerAtom = 0.44040813
    }
    AtomCharge {
      Atoms = O
      ChargePerAtom = -0.88081627
    }
  }
\end{verbatim}
  Charge on atoms not appearing in any \is{AtomCharge}
  specification is set to be zero.


\item[\is{ElectricField}] Specifies an external electric field,
  arising currently from either an applied field or a distribution of
  electrostatic charges. See p.~\pref{sec:dftbp.ElectricField}.

\item[\is{Dispersion}] Specifies which kind of dispersion correction
  to apply. See p.~\pref{sec:dftbp.Dispersion}.

\item[\is{OnSiteCorrection}] Used to include the on-site matrix elements of
  Dom\'inguez {\it et al.}~\cite{dominguez15}. See p.~\pref{sec:dftbp.Onsites}.
  
\item[\is{Differentiation}] Specifies how to calculate finite difference
  derivatives in the force routines. See p.~\pref{sec:dftbp.Differentiation}.

\item[\is{ForceEvaluation}] Decides which expressions are used to calculate the ground state
  electronic forces.  See p.~\pref{sec:dftbp.ForceEvaluation}. \textbf{Note:} all methods give the same final
  forces when the charges are well converged. For non-converged charges however the resulting forces
  can differ considerably between methods.

\item[\is{CustomisedHubbards}] Enables overriding of the Hubbard U values for given species. If the
  option \is{OrbitalResolvedScc} has been set to \is{Yes}, you need to specify one Hubbard U value
  for each atomic shell in the basis of the given atom type, otherwise only one atomic value is
  required. For all species not specified in this block, the value(s) found in their respective
  Slater-Koster files will be used.

  \textbf{Warning:} This option is for experts only! Overriding values stored in the SK-files may
  result in \textbf{inconsistent results}. Make sure you understand the consequences when using this
  option.

  Example:
  \begin{verbatim}
  CustomisedHubbards {
    Si = 0.32 0.24
  }
  \end{verbatim}

\item[\kw{CustomisedOccupations}] Enables overriding the reference neutral atom
  electronic occupations of the shells. Note that the atom remains neutral since
  a corresponding ionic counter charge is implicitly added to its core. This
  option can be used, for example, to simulate effective doping by setting a
  slightly larger or smaller number of electrons on certain atoms.

  Example:
  \begin{verbatim}
  CustomisedOccupations{
    ReferenceOccupation{
      Atoms={1:30}
      p=2.01
    }
    ReferenceOccupation{
      Atoms={31:60}
      p=1.99
    }
  }
  \end{verbatim}
  
  The example above sets a filling population of +0.01e or -0.01e in the p shell
  of the corresponding atom indices. When the states are filled up, the electron
  excess or depletion results in a shift of the Fermi level in the bands.

  \textbf{Warning:} This option is for experts only! Overriding values stored in
  the SK-files may result in \textbf{inconsistent results}. Please look at the
  transport section of the
  \href{https://dftbplus-recipes.readthedocs.io/en/latest/}{dftb+ recipes} to
  see an example of the correct use of this option.

\item[\is{TruncateSKRange}] Enables overriding of the number of elements to be
  read from the Slater-Koster parameters, shortening the interaction range of
  atoms. 

  \textbf{Warning:} This option is for experts only! Overriding values stored in
  the SK-files may result in \textbf{inconsistent results}. Make sure you
  understand the consequences when using this option.
  
  \begin{ptable}
    \kw{SKMaxDistance} & r &  & -- & \\
    \kw{HardCutOff} & l &  & No & \\
  \end{ptable}
  \begin{description}
    \item[\is{SKMaxDistance}]\modif{\modtype{length}} Length at which to cut the
      overlap and non-SCC interactions for all atoms in the system. If this
      length is longer than the distances in the Slater-Koster files it will
      have no effect.
    \item[\is{HardCutOff}] The Slater-Koster interpolation \dftbp{} produces
      will smoothly tail off to zero at a short distance beyond the table, which
      is controlled by \kw{OldSKInterpolation}. If \kw{HardCutOff} is set to
      \is{Yes}, then the distance set by \kw{SKMaxDistance} includes this tail,
      i.e., no interactions occur beyond that distance. In the case of \is{No}
      this zeroing tail extends slightly beyond the \kw{HardCutOff} distance.
  \end{description}
  
  Example:
  \begin{verbatim}
  TruncateSKRange = {
    SKMaxDistance [AA] = 4.0
    HardCutOff = Yes
  }
  \end{verbatim}

\end{description}


\subsection{Mixer}
\label{sec:dftbp.Mixer}

{\dftbp} currently offers the charge mixing methods \iscb{Broyden},
\iscb{Anderson}, \iscb{DIIS} (DIIS accel\-er\-ated simple mixer) and
\iscb{Simple} (simple mixer).

\subsubsection{Broyden\{\}}
\label{sec:dftbp.Broyden}

Minimises the error function
\begin{equation*}
  E = \omega_0^2 \left| G^{(m+1)} - G^{(m)}\right| + \sum_{n=1}^m
  \omega_n^2 \left|
    \frac{n^{(n+1)} - n^{(n)}}{|F^{(n+1)}  - F^{(n)}|}
    + G^{(m+1)}
    \frac{F^{(n+1)}  - F^{(n)}}{|F^{(n+1)}  - F^{(n)}|} \right|^2
  \text,
\end{equation*}
where $G^{(m)}$ is the inverse Jacobian, $n^{(m)}$ and $F^{(m)}$ are
the charge and charge difference vector in iteration $m$. The weights
are given by $\omega_0$ and $\omega_m$, respectively. The latter is
calculated as
\begin{equation}
  \label{eq:omega_m}
  \omega_m = \frac{c}{\sqrt{F^{(m)}\cdot F^{(m)}}}
  \text,
\end{equation}
$c$ being a constant coefficient \cite{johnson-PRB-38-12807}.

The \iscb{Broyden} method can be configured using following properties:
\begin{ptable}
  \kw{MixingParameter} & r& & 0.2 & \\
  \kw{InverseJacobiWeight} & r & & 0.01 & \\
  \kw{MinimalWeight} & r & & 1.0 & \\
  \kw{MaximalWeight} & r & & 1e5 & \\
  \kw{WeightFactor} & r & & 1e-2 & \\
\end{ptable}
\begin{description}
\item[\is{MixingParameter}] Mixing parameter.
\item[\is{InverseJacobiWeight}] Weight for the difference of the
  inverse Jacobians ($\omega_0$).
\item[\is{MinimalWeight}] Minimal allowed value for the weighting
  factors $\omega_m$.
\item[\is{MaximalWeight}] Maximal allowed value for $\omega_m$.
\item[\is{WeightFactor}] Weighting factor $c$ for the calculation of
  the weighting factors $\omega_m$ in \eqref{eq:omega_m}.
\end{description}

Note: As the Broyden-mixer stores a copy of the mixed quantity for each SCC
iteration at a given geometry, you may consider to choose a different mixer with
lower memory requirements, if your system needs density matrix mixing (e.g.\
DFTB+U), is large and needs a high number of SCC-iterations
(\is{MaxSCCIteration}).


\subsubsection{Anderson\{\}}
\label{sec:dftbp.Anderson}

Modified Anderson mixer \cite{eyert-JCP-124-271}.

\begin{ptable}
  \kw{MixingParameter} &r &  & 0.05 & \\
  \kw{Generations} &i &  & 4 & \\
  \kw{InitMixingParameter} & r & & 0.01 & \\
  \kw{DynMixingParameters} & (2r)* & & \cb  & \\
  \kw{DiagonalRescaling} & r & & 0.01 & \\
\end{ptable}
\begin{description}
\item[\is{MixingParameter}] Mixing parameter.
\item[\is{Generations}] Number of generations to consider for the
  mixing. Setting it too high can lead to linearly dependent sets of
  equation.
\item[\is{InitMixingParameter}] Simple mixing parameter used until the
  number of iterations is greater or equal to the number of
  generations.
\item[\is{DynMixingParameters}] Allows specification of different
  mixing parameters for different levels of convergence during the
  calculation. These are given as a list of tolerances and the mixing
  factor to be used below this level of convergence. If the loosest
  specified tolerance is reached, the appropriate mixing parameter
  supersedes that specified in \is{MixingParameter}.
\item[\is{DiagonalRescaling}] Used to increase the diagonal elements
  in the system of equations solved by the mixer. This can help to
  prevent linear dependencies occurring during the mixing
  process. Setting it to too large a value can prevent
  convergence. (This factor is defined in a slightly different way
  from Ref.~\cite{eyert-JCP-124-271}. See the source code for more
  details.)
\end{description}

Example:
\invparskip
\begin{verbatim}
  Mixer = Anderson {
    MixingParameter = 0.05
    Generations = 4
    # Now the over-ride the (previously hidden) default old settings
    InitMixingParameter = 0.01
    DynMixingParameters = {
      1.0e-2  0.1 # use 0.1 as mixing if more converged that 1.0e-2
      1.0e-3  0.3 # again, but 1.0e-3
      1.0e-4  0.5 # and the same
    }
    DiagonalRescaling = 0.01
  }
\end{verbatim}


\subsubsection{DIIS\{\}}
\label{sec:dftbp.DIIS}

Direct inversion of the iterative space is a general method to
acceleration iterative sequences. The current implementation
accelerates the simple mix process.
\begin{ptable}
  \kw{InitMixingParameter} &r & & 0.2 & \\
  \kw{Generations} &i & & 6 & \\
  \kw{UseFromStart} &l & & \is{Yes} & \\
\end{ptable}
\begin{description}
\item[\is{MixingParameter}] Mixing parameter.
\item[\is{Generations}] Number of generations to consider for the mixing.
\item[\is{UseFromStart}] Specifies if DIIS mixing should be done right
  from the start, or only after the number of SCC-cycles is greater or
  equal to the number of generations.
\end{description}



\subsubsection{Simple\{\}}
\label{sec:dftbp.Simple}

Constructs a linear combination of the current input and output
charges as $(1-x) q_{\text{in}}+ x q_{\text{out}}$.
\begin{ptable}
  MixingParameter & r & & 0.05 & \\
\end{ptable}
\begin{description}
\item[\is{MixingParameter}] Coefficient used in the linear
  combination.
\end{description}

\subsection{SpinPolarisation}
\label{sec:dftbp.SpinPolarisation}

In an SCC calculation, the code currently supports three different
choices for spin polarisation; non-SCC calculations are not spin
polarised.

\subsubsection{No spin polarisation (\is{\cb})}


No spin polarisation contributions to the energy or band-structure.

\subsubsection{Colinear\{\}}
\label{sec:dftbp.Colinear}

Colinear spin polarisation in the $z$ direction.
%The initialisation of the calculation is spin restricted.
The following options can be
specified:
\begin{ptable}
  \kw{UnpairedElectrons} & r &  & 0  & \\
  \kw{RelaxTotalSpin} & l & & No & \\
  \kw{InitialSpins}      & p &  & \{\} & \\
\end{ptable}
\begin{description}

\item[\is{UnpairedElectrons}] Number of unpaired electrons. This is kept
  constant during the run, unless the \is{RelaxTotalSpin} keywords says
  otherwise.

\item[\is{RelaxTotalSpin}] If set to \is{Yes}, a common Fermi-level is used for
  both spin channels, so that the total spin polarisation can change during
  run. In this case, the spin polarisation specified using the
  \is{UnpairedElectrons} keyword is only applied at initialisation. If set to
  \is{No} (default), the initial spin polarisation is kept constant during the
  entire run.

\item[\is{InitialSpins}] Optional initialisation for spin patterns. If
  this keyword is present, the default code behaviour is that the
  initial input charge distribution has a magnetisation of
  0. Otherwise if it is not present, the initial input charge
  distribution has a magnetisation matching the number of
  \is{UnpairedElectrons} keyword.

  The initial spin distribution for the input charges can be set by
  specifying the spin polarisation of atoms. For atoms without an
  explicit specification, a spin polarisation of zero is assumed. The
  \is{InitialSpins} property block must contain either the
  \kw{AllAtomSpins} keyword with a list of spin polarisation values
  for every atom, or one or more \kw{AtomSpin} blocks giving the spin
  for a specific group of atoms using the following keywords:
  \begin{ptable}
    \kw{Atoms} & (i|s)+ &  & -  & \\
    \kw{SpinPerAtom} & r &  & -  & \\
  \end{ptable}
  \begin{description}
  \item[\is{Atoms}] Atoms to specify an initial spin value. The atoms
    can be specified via indices, index ranges and species. (See
    \is{MovedAtoms} in section \ref{sec:dftbp.SteepestDescent}.)
  \item[\is{SpinPerAtom}] Initial spin polarisation for each atom in
  this \is{InitialSpins} block.
  \end{description}
  For atoms not appearing in any of the \is{SpinPerAtom} block, an
  initial spin polarisation of 0 is set.

Example (individual spin setting):
\invparskip
\begin{verbatim}
  SpinPolarisation = Colinear {
    UnpairedElectrons = 0.0
    InitialSpins = {
      AtomSpin = {
        Atoms = 1:2
        SpinPerAtom = -1.0
      }
      AtomSpin = {
        Atoms = 3:4
        SpinPerAtom = +1.0
      }
    }
  }
\end{verbatim}

Example (setting all spins together):
\invparskip
\begin{verbatim}
  SpinPolarisation = Colinear {
    UnpairedElectrons = 0.0
    InitialSpins = {
      AllAtomSpins = { -1.0 -1.0 1.0 1.0 } # Atoms 1,2: -1.0, atoms 3,4: 1.0
    }
  }
\end{verbatim}
\end{description}

\subsubsection{NonColinear\{\}}
\label{sec:dftbp.NonColinear}

Non-collinear spin polarisation with arbitrary spin polarisation vector
on every atom. The only option allowed is to set the initial spin
distribution:
\begin{ptable}
  \kw{InitialSpins}       & p &  & \{\} & \\
\end{ptable}
\begin{description}
\item[\is{InitialSpins}] Initialisation of the $x$, $y$ and $z$
  components of the initial spins for atoms. The default code
  behaviour is an initial spin polarisation of (0 0 0) for every atom.

  The initial spin distribution can be set by specifying the spin
  polarisation vector on all atoms using the \kw{AllAtomSpins}
  keyword or by using one or more \kw{AtomSpin} blocks with the
  following options:
  \begin{ptable}
    \kw{Atoms} & (i|s)+ &  & -  & \\
    \kw{SpinPerAtom} & (3r)+ &  & -  & \\
  \end{ptable}
  \begin{description}
  \item[\is{Atoms}] Atoms to specify an initial spin vector. The atoms
    can be specified via indices, index ranges and species. (See
    \is{MovedAtoms} in section \ref{sec:dftbp.SteepestDescent}.)
  \item[\is{SpinPerAtom}] Initial spin polarisation for each atom in
    this \is{InitialSpins} block.
  \end{description}
  For atoms not appearing in any of the \is{SpinPerAtom} block, the
  vector (0 0 0) is set.

  Please note, that in contrast to the collinear case, in the
  non-collinear case you must specify the spin vector (3 components!)
  for the atoms.

  Example:
  \invparskip
\begin{verbatim}
  SpinPolarisation = NonColinear {
    InitialSpins = {
      # Setting the spin for all atoms in the system
      AllAtomSpins = {
        0.408 -0.408  0.816
        0.408 -0.408  0.816
       -0.408  0.408 -0.816
       -0.408  0.408 -0.816
      }
    }
  }
\end{verbatim}

  Example:
\invparskip
\begin{verbatim}
  SpinPolarisation = NonColinear {
    InitialSpins = {
      AtomSpin = {
        Atoms = 1:2
        SpinPerAtom = 0.408 -0.408 0.816
      }
      AtomSpin = {
        Atoms = 3:4
        SpinPerAtom = -0.408  0.408 -0.816
      }
    }
  }
\end{verbatim}
\end{description}

\subsubsection{SpinConstants}
\label{sec:dftbp.SpinConstants}

This environment suplies the atomic constants required for either spin polarised
calculations or when evaluating properties which depend on spin interactions
(triplet excitations for example).  In these cases, for each atomic species in
the calculation the spin coupling constants for that atom must be specified.

When \is{ShellResolvedSCC} = \is{No}, an extra keyword in this block controls
whether the spin constants are resolved by shell or are identical for all
shells: \kw{ShellResolvedSpin}, defaulting to the same value as
\is{ShellResolvedSCC}.

When shell resolved spin constants are specified, they must be ordered with
respect to the pairs of shells they couple, such that the index for the second
shell increases faster. For an $spd$-basis, that gives the following ordering:
\begin{equation*}
  w_{ss}, w_{sp}, w_{sd}, \dots,
  w_{ps}, w_{pp}, w_{pd}, \dots,
  w_{ds}, w_{dp}, w_{dd}, \dots
\end{equation*}

Example (GGA parameters for H$_2$O):
\begin{verbatim}
  SpinConstants = {
    O = {
      # Wss  Wsp    Wps    Wpp
      -0.035 -0.030 -0.030 -0.028
    }
    H = {
      # Wss
      -0.072
    }
  }
\end{verbatim}

Several standard values of atomic spin constants are given in
appendix~\ref{app:spinconst}. Constants calculated with the same
density functional as the SK-files should be used. This input block
may be moved to the SK-data definition files in the future.

When using the \is{SelectedShells} method for the keyword
\is{MaxAngularMomentum}, the spin constants are listed as an array of
values running over $\text{SK1}\text{SK2}\ldots$ in the same order as
listed for SlaterKosterFiles.

\begin{verbatim}
  SpinConstants = { # not real values, only an example
    Si = {
      # Wss  Wsp    Wss*
      -0.035 -0.030 -0.01
      # Wps  Wpp    Wps*
      -0.030 -0.037 -0.02
      # Ws*s Ws*p   Ws*s*
      -0.01  -0.02  -0.01
    }
\end{verbatim}

For cases where \is{ShellResolvedSpin} = \is{No}, the spin constant for the the
highest occupied orbital of each atom should be supplied: Example (GGA parameters
for H$_2$O):
\begin{verbatim}
  SpinConstants = {
    O = {
      #Wpp
      -0.028
    }
    H = {
      # Wss
      -0.072
    }
  }
\end{verbatim}

\subsection{SpinOrbit}
\label{sec:dftbp.SpinOrbit}

If present, specifies that $L \cdot S$ coupling should be included for
a calculation. Currently spin unpolarised and non-collinear spin
polarisation are supported, but not collinear spin polarisation. For
every atomic species present in the calculation the spin-orbit
coupling constants, $\xi$, for that atom must be specified for all
shells present.  The constants must be ordered with respect to the
list of shells for the given atom.

In the case that the spin-orbit constant for an $s$ orbital has been
set to be a non-zero value the code prints a warning. For periodic
systems, use of this keyword automatically prevents the folding by
inversion normally used in \islcb{SupercellFolding}{sec:dftbp.SupercellFolding}, but manually
specified \is{KPointsAndWeights} should {\em not} be reduced by
inversion.

Example (GaAs):
\begin{verbatim}
  SpinOrbit = {
    Ga [eV] = {0.0 0.12 0.0} # s p d shells
    As [eV] = {0.0 0.32703} # s p shells
  }
\end{verbatim}

The additional option in this block, \is{Dual}, sets whether to use a block
population for the local spin matrices consistent with the dual populations of
Han~{\it et al.}~\cite{han-PRB-73-045110} or the conventional on-site part of
the single particle density matrix. The default value of this option is
\is{Yes}, also giving extra information regarding atomic orbital moments in the
detailed output.

\subsection{Solver}
\label{sec:dftbp.Solver}

Currently the following LAPACK~3.0~\cite{lapack3} eigensolver methods are always
available:
\begin{itemize}
\item \iscb{QR}\\ (QR decomposition based solver)
\item \iscb{DivideAndConquer}\\ (this requires about twice the memory of the
  other solvers)
\item \iscb{RelativelyRobust}\\ (using the subspace form but calculating all
  states)
\item \iscb{MAGMA}\\ (Only available for \dftbp{} binaries compiled with
  MAGMA~\cite{tdb10, tnld10, dghklty14} GPU support. \textbf{WARNING:} this is
  currently an experimental feature, so should be used with care.)
\end{itemize}
None of these solvers need any parameters or properties to be specified.

Example:\invparskip
\begin{verbatim}
  Solver = DivideAndConquer {}
\end{verbatim}

For ScaLAPACK enabled compilation, all three solvers are also available for MPI
parallel use.

If {\dftbp} is compiled with the ELSI library also included~\cite{YU2018267},
the additional \kw{ELPA}, \kw{OMM}, \kw{PEXSI} and \kw{NTPoly} solvers also
become available.

Note: The ELSI-solvers are not tested with multiple OpenMP-threads. Therefore,
{\dftbp} will stop with an error, if an ELSI-solver has been selected and the
maximal number of allowed threads is greater than one. (You can control the
number of allowed OpenMP-threads via the \verb|OMP_NUM_THREADS| environment
variable.)

\subsubsection{ELPA}

This is available with either single or two stage solution methods (the second
of these should be more efficiently parallel for large problems).

Example:\invparskip
\begin{verbatim}
  Solver = ELPA {
    Mode = 2
  }
\end{verbatim}

One caveat for this solver is that the number of parallel groups (see
p.~\pref{sec:dftbp.Parallel}) must match the number of k-points (times 2 in the
case of collinear spin polarisation). Calculations without k-points can use
either one or two groups in the case of collinear spin polarisation.

This solver can optionally use the ELSI internal sparse interface (\kw{Sparse} =
\is{Yes}), but this does not reduce memory usage and is mainly for testing
purposes.

\subsubsection{OMM}

This method minimises the single particle density matrix, so does not make band
structure information available. It is only stable for insulating grounds
states, i.e., systems with a HOMO-LUMO (band) gap.

The orbital minimisation method has four options:

\begin{ptable}
  \kw{nInterationsELPA} & i& & 5 & \\
  \kw{Tolerance} & r& & 1E-10 & \\
  \kw{Choleskii} & l& & Yes & \\
  \kw{Sparse}    & l& & No & \\
\end{ptable}
\begin{description}
\item[\is{nInterationsELPA}] Number of initial iterations to be performed with
  ELPA before the OMM method starts.
\item[\is{Tolerance}] Minimisation tolerance for this solver, larger values are
  faster by may be less stable.
\item[\is{Choleskii}] Whether the overlap is Choleskii factorised before
  applying OMM. This may increase stability of this method.
\item[\is{Sparse}] Whether the code should use the sparse matrix interface to
  ELSI solvers. This does not substantially improve memory usage in this case as
  internally the dense problem is solved with libOMM.
\end{description}

\subsubsection{PEXSI}

The PEXSI solver directly calculates the density matrix, so does not make band
structure information or Mermi free energy available. The scaling with system
size is better than the other solvers available in \dftbp{}, increasing as
$O(N_\mathrm{atom}^{d/2 + 1/2})$ where $d$ is the effective dimensionality of
the system. Hence for three dimensional structures it will scale as $O(N^2)$ for
general systems.
\begin{ptable}
  \kw{Poles}        & i & & 20 & \\
  \kw{ProcsPerPole} & i & & 1  & \\
  \kw{muPoints}     & i & & 2  & \\
  \kw{SymbolicFactorProcs} & i & & 1  & \\
  \kw{SpectralRadius} & r & & 10 & \\
  \kw{Sparse} & l& & No & \\
  \kw{Threshold} & l& Sparse = No & 1E-15 & \\
\end{ptable}
\begin{description}
\item[\is{Poles}] number of poles for the complex plane calculation.
\item[\is{ProcsPerPole}] processors used to calculate the inversion at each pole.
\item[\is{muPoints}] number of processors used to search for the Fermi level.
\item[\is{SymbolicFactorProcs}] number of processors to use in evaluating the
  factorisation pattern of matrices.
\item[\is{SpectralRadius}]\modif{\modtype{Energy}} extension of the complex
  contour.
\item[\is{Sparse}] Whether the code should use the sparse ELSI matrix interface.
\item[\is{Threshold}] Sets the threshold to convert dense matrices to the
  internal sparse representation that ELSI uses. This may be useful in the case
  of matrix factorisation issues inside the solver.
\end{description}

\subsubsection{NTPoly}

This method constructs the single particle density matrix via a purification
method based on matrix polynomials (hence requires insulating systems). The
solver does not make band structure information available, but can be linear
scaling in both time and memory depending on settings and system. Currently the
solver does not support spin polarisation or k-points.

This solver has several options:
\begin{ptable}
  \kw{PurificationMethod} & i& & 2 & \\
  \kw{Tolerance} & r& & 1E-5 & \\
  \kw{Truncation} & r& & 1E-10 & \\
  \kw{Sparse} & l& & No & \\
  \kw{Threshold} & l& Sparse = No & 1E-15 & \\
\end{ptable}
\begin{description}
\item[\is{PurificationMethod}] Allowed choices are 0 for canonical purification,
  1 for trace correcting purification, 2 for 4$^\mathrm{th}$ order trace
  resetting purification, and 3 for generalised hole-particle canonical
  purification.
\item[\is{Tolerance}] Iterative convergence tolerance for this solver, larger
  values are faster by may be less stable.
\item[\is{Truncation}] Tolerance below which matrix elements in the density
  matrix are dropped to enforce sparsity.
\item[\is{Sparse}] Whether the code should use the sparse matrix ELSI interface.
\item[\is{Threshold}] Sets the threshold to convert dense matrices to the
  internal sparse representation that NTPoly uses.
\end{description}

The default choices of \is{Tolerance} and \is{Truncation} lead to an accurate,
but slow, solutions. Alternatively linear scaling can be achieved at smaller
system sizes with a larger choice of these values. Values in the range of 1E-3
and 1E-6 for \is{Tolerance} and \is{Truncation} may be suitable (but test the
quality of the solutions).

\subsection{Filling}
\label{sec:dftbp.Filling}

There are currently two types of filling supported (see below). Both have common
options:

\begin{ptable}
  \kw{Temperature} & r & AdaptFillingTemp = No & 0.0 & \\
  \kw{IndependentKFilling} & l& Periodic = Yes & No & \\
  \kw{FixedFermiLevel} & (1|2)r & & - & \\
\end{ptable}
\begin{description}
\item[\is{Temperature}]\modif{\modtype{energy}} Electron temperature in energy
  units. This property is ignored for thermostated MD runs, if the
  \is{AdaptFillingTemp} property of the thermostat has been set to \is{Yes} (See
  p.~\pref{sec:dftbp.Thermostat}).
\item[\is{IndependentKFilling}] Causes the occupation of the eigenstates to be independently
  determined for each $k$-point, thus preventing electron transfer between the $k$-points. Please
  note that the value for the Fermi level printed out by the code is meaningless in that case, since
  there is no common Fermi level for all $k$-points. This option is incompatible with use of the
  \is{FixedFermiLevel} keyword.
\item[\is{FixedFermiLevel}]\modif{\modtype{energy}} Can be used to fix the
  Fermi-level (total chemical potential, $\mu$) of the electrons in the
  system. For collinear spin polarisation, values for up and down spin channels
  are required. Otherwise only a single global chemical potential is
  required. If this option is present, the total charge and the total spin of
  the system are not conserved (settings in the options \is{Charge} and
  \is{UnpairedElectrons} will be ignored). If a fixed chemical potential is
  used, the output {\em force related energy} includes the contribution to the
  free energy, $- N \mu$, hence if differentiated will give the forces and
  stresses (if periodic).
\end{description}

\subsubsection{Fermi\{\}}
\label{sec:dftbp.Fermi}

Fills the single particle levels according to a Fermi distribution. When using a
finite temperature, the Mermin free energy (which the code prints) should be
used instead of the total energy. This is given by $E - TS$, where the electron
entropy $S$ is used.

Example:
\invparskip
\begin{verbatim}
  Filling = Fermi {
    Temperature [K] = 300
  }
\end{verbatim}

\subsubsection{MethfesselPaxton\{\}}
\label{sec:dftbp.MethfesselPaxton}

Produces a Fermi-like distribution but with much lower electron
entropy~\cite{methfessel-PRB-40-3616}. This is useful for systems that require
high electron temperatures (for example when calculating metallic systems). There
is an additional option for this type of filling:

\begin{ptable}
  \kw{Order} &i &  & 2 & \\
\end{ptable}
\begin{description}
\item[\is{Order}] Order of the Methessel-Paxton scheme, the order must be
  greater than zero, and the 1st order scheme is equivalent to Gaussian filling.
\end{description}

\textbf{Note:} Due to the non-monotonic behaviour of the Methfessel-Paxton filling function, the
position of the Fermi-level is not necessary unique for a given number of electrons. Therefore,
different fillings, band entropies, and Mermin free energies may result, depending which one has
been found by the Fermi-level search algorithm. The differences, however, are usually not physically
significant.

\subsection{SlaterKosterFiles}
\label{sec:dftbp.SlaterKosterFiles}

There are two different ways to specify the Slater-Koster files for
the atom type pairs, explicit specification and using the
\iscb{Type2FileNames} method.

\subsubsection{Explicit specification}

Every pairwise permutation atomic types, connected by a dash, must
occur as a property with the name of the corresponding file as an
assigned value.

Example (GaAs):
  \invparskip
\begin{verbatim}
  SlaterKosterFiles = {
    Ga-Ga = "./Ga-Ga.skf"
    Ga-As = "./Ga-As.skf"
    As-Ga = "./As-Ga.skf"
    As-As = "./As-As.skf"
  }
\end{verbatim}

If you treat shells from different species as shells of one atom by
using the \iscb{SelectedShells} keyword in the
\iscb{MaxAngularMomentum} block, you have to specify more than one
file name for certain species pairs. (For details see the description
about the \iscb{MaxAngularMomentum} keyword.)

\subsubsection{Type2FileNames\{\}}
\label{sec:dftbp.Type2FileNames}

You can use this method to generate the name of the Slater-Koster
files automatically using the element names from the input
geometry. You have to specify the following properties:
\begin{ptable}
  \kw{Prefix} & s &  & "" & \\
  \kw{Separator} &s &  & "" & \\
  \kw{Suffix} & s & & "" & \\
  \kw{LowerCaseTypeName} & l & & No & \\
\end{ptable}
\begin{description}
\item[\is{Prefix}] Prefix before the first type name, usually the path.
\item[\is{Separator}] Separator between the type names.
\item[\is{Suffix}] Suffix after the name of the second type, usually
  extension.
\item[\is{LowerCaseTypeName}] If the name of the types should be
  converted to lower case. Otherwise they are used in the same way, as
  they were specified in the geometry input.
\end{description}

Example (for producing the same file names as in the previous section):
\invparskip
\begin{verbatim}
  SlaterKosterFiles = Type2FileNames {
    Prefix = "./"
    Separator = "-"
    Suffix = ".skf"
    LowerCaseTypeName = No
  }
\end{verbatim}

The \is{Type2FileNames} method can not be used if an extended basis
was defined with the \is{SelectedShells} method.


\subsection{KPointsAndWeights}
\label{sec:dftbp.KPointsAndWeights}
\index{Brillouin-zone sampling}

The $k$-points for the Brillouin-zone integration can either be specified
explicitly, or automatically for supercells by using the \iscb{SupercellFolding}
or \iscb{KLines} methods for supercells or either \iscb{HelicalUniform} or
\iscb{HelicalSampled} for helical boundary conditions.

\textbf{ Note:} For the automatic grid methods, the \is{KPointsAndWeights}
keyword is not allowed to have a modifier.

\subsubsection{Explicit specification}

Each $k$-point and its weight in the integral should be specified, for
supercells this requires that four real numbers must be specified for
each point: The coordinates of the given $k$-point followed by its
weight, while for helical coordinates there are two coordinates (along
the helical axis and with respect to the rotation around the axis) and
the weight of the point. By default, coordinates are specified in
fractions of the reciprocal lattice vectors. If the modifier
\is{absolute} is set for the \is{KPointsAndWeights} keyword, absolute
$k$-point coordinates in atomic units are instead expected.  The sum
of the k-point weights is automatically normalised by the program.
\begin{verbatim}
  KPointsAndWeights = {   # 2x2x2 MP-scheme
    0.25  0.25  0.25    1.0
    0.25  0.25 -0.25    1.0
    0.25 -0.25  0.25    1.0
    0.25 -0.25 -0.25    1.0
  }
\end{verbatim}

\subsubsection{SupercellFolding\{\}}
\label{sec:dftbp.SupercellFolding}

This method generates a sampling set containing all the special
k-points in the Brillouin zone related to points that would occur in
an enlarged supercell repeating of the current unit cell.  If two
$k$-points in the BZ are related by inversion, only one (with double
weight) is used (in the absence of spin-orbit coupling this is
permitted by time reversal symmetry). The \iscb{SupercellFolding}
method expects 9 integers and 3 real values as parameters:
\begin{equation*}
  \begin{array}{ccc}
    n_{11} & n_{12} & n_{13} \\
    n_{21} & n_{22} & n_{23} \\
    n_{31} & n_{32} & n_{33} \\
    s_{1} & s_{2}   & s_{3} \\
  \end{array}
\end{equation*}
The integers $n_{ij}$ specify the coefficients used to build the
supercell vectors $\mathbf{A}_i$ from the original lattice vectors
$\mathbf{a}_j$:
\begin{equation*}
  \mathbf{A}_i = \sum_{j=1}^3 n_{ij}\, \mathbf{a}_j
  \text.
\end{equation*}
The real values, $s_i$, specify the point in the Brillouin-zone of the
super lattice, in which the folding should occur. The coordinates must
be given in relative coordinates, in the units of the reciprocal
lattice vectors of the super lattice.

The original $l_1\times l_2\times l_3$ Monkhorst-Pack
sampling\index{Monkhorst-Pack scheme} \cite{monkhorst-prb-13-5188} for
cubic lattices corresponds to a uniform extension of the lattice:
\begin{equation*}
  \begin{array}{ccc}
    l_1 & 0 & 0\\
    0 & l_2 & 0 \\
    0 & 0& l_3 \\
    s_1 & s_2 & s_3
  \end{array}
\end{equation*}
where $s_i$ is $0.0$, if $l_i$ is odd, and $s_i$ is $0.5$ if $l_i$ is
even. For the $2\times2\times3$ scheme, you would write for example
\begin{verbatim}
  # 2x2x3 MP-scheme according original paper
  KPointsAndWeights = SupercellFolding {
     2    0    0
     0    2    0
     0    0    3
     0.5  0.5  0.0
  }
\end{verbatim}

To use k-points for hexagonal lattices which are consistent with the
erratum to the original paper \cite{monkhorst-prb-16-1748}, you should
set the shift for the unique ``$c$'' direction, $s_3$, in the same way
as in the original scheme. The $s_1$ and $s_2$ shifts should be set to
be $0.0$ independent of whether $l_1$ and $l_2$ are even or odd.  So,
for a $2\times3\times4$ sampling you would have to set
\begin{verbatim}
  # 2x3x4 MP-scheme according modified MP scheme
  KPointsAndWeights = SupercellFolding {
     2    0    0
     0    3    0
     0    0    4
     0.0  0.0  0.5
  }
\end{verbatim}

It is important to note that \dftbp{} does not take the symmetry of
your system explicitly into account. For small high symmetric systems
with a low number of $k$-points in the sampling this could eventually
lead to unphysical results. (Components of tensor
properties--e.g.\ forces--could be finite, even if they must vanish
due to symmetry reasons.) For those cases, you should explicitly
specify $k$-points with the correct symmetry.


\subsubsection{KLines\{\}}
\label{sec:dftbp.KLines}

This method specifies $k$-points lying along arbitrary lines in the
Brillouin zone. This is useful when calculating the \index{band
  structure calculation}{band structure} for a periodic system. (In
that case, the charges should be initialised from the saved charges of
a previous calculation with a proper $k$-sampling. Additionally for
SCC calculations the number of SCC cycles should be set to 1, so that
only one diagonalisation is done using the initial charges.)

The \iscb{KLines} method accepts for each line an integer specifying
the number of points along the line segment, and 3 real values
specifying the end point of the line segment. The line segments do not
include their starting points but their end points. The starting point
for the first line segment can be set by specifying a (zeroth) segment
with only one point and with the desired starting point as end point.
The unit of the $k$-points is determined by any modifier of the
\is{KPointsAndWeights} property. (Default is relative coordinates.)

Example:
\invparskip
\begin{verbatim}
  KPointsAndWeights [relative] = KLines {
    1   0.5  0.0  0.0    # Setting (and calculating) starting point 0.5 0.0 0.0
   10   0.0  0.0  0.0    # 10 points from 0.5 0.0 0.0  to  0.0 0.0 0.0
   10   0.5  0.5  0.5    # 10 points from 0.0 0.0 0.0 to 0.5 0.5 0.5
    1   0.0  0.0  0.0    # Setting (and calculating) a new starting point
   10   0.5  0.5  0.0    # 10 points from 0.0 0.0 0.0 to 0.5 0.5 0.0
  }
\end{verbatim}

\textbf{Note:} Since this set of k-points probably does not correctly integrate the Brillouin zone,
the default value of \kw{MaxSccIterations} is set to be 1 in this case.

\htcbsubsubsection{HelicalUniform}

This method specifies $k$-points lying along the generalized reciprocal vector
of the Brillouin zone of a helical cell and around the order-$n$ rotational axis
(currently the $k$-points that exactly represent the $C_n$ rotation are
used). The \iscb{HelicalUniform} method expects 1 integer and 1 real value as
parameters, where the first value specifies the number of sampling points along
the helical axis, while the second gives the shift (analogous to the three
dimensional case of \iscb{SupercellFolding}) in this direction. A shift of $0.5$
appears to give more rapid convergence of the grid.

Example:
\invparskip
\begin{verbatim}
  KPointsAndWeights = HelicalUniform {80 0.5}
\end{verbatim}

\htcbsubsubsection{HelicalSampled}

Instead of exactly integrating around the $C_n$ rotation in $k$-space, the
\iscb{HelicalSampled} method allows for a sampled integration. It expects 4
values: the first two are the number of sample points along the helix and around
the rotation respectively, while the second two are shifts in the grid.

Example:
\invparskip
\begin{verbatim}
  KPointsAndWeights = HelicalSampled {20 4 0.5 0.25}
\end{verbatim}

There are several things to note here: firstly, the second grid (values 4 and
0.25 in the example above) approximates the integration around the $C_n$
symmetry, so should only be used where the order of this rotation axis is
large. Secondly, non-zero shifts in the grid, particularly for small numbers of
sampling points, are likely to be unphysical as are shifts for the grids at the
exact order of the rotation operation.

\subsection{OrbitalPotential}
\label{sec:dftbp.OrbitalPotential}

\index{DFTB+U}
\label{sec:DFTB+U}

Currently the \is{FLL} (fully localised limit) and
\is{pSIC}~\cite{hourahine07} (pseudo self interaction correction )
forms of the LDA+U corrections~\cite{petukhov-PRB-67-153106} are
implemented. These potentials effect the energy of states on
designated shells of particular atoms, usually increasing the
localisation of states at these sites. The \is{FLL} potential lowers
the energy of occupied states localised on the specified atomic shells
while raising the energy of unoccupied states. The the \is{pSIC}
potential corrects the local part of the self-interaction error and so
lowers the energy of occupied states (see Ref.~\cite{hourahine07} for
a discussion of the relation between these two potentials, and
possible choices for the UJ constant).  These particular corrections
are most useful for lanthanide/actinide $f$ states and some localised
$d$ states of transition metals (Ni$3d$ for example).

The \is{Functional} option chooses which correction to apply, followed
by a list of the specific corrections, listed as an atomic species and
the shells on that atom followed by the $U-J$ constant for that block
of shells.

\begin{verbatim}
  OrbitalPotential = {
   Functional = {FLL}
   Si = {
     Shells = {1 2} # sp block on the atom
     UJ = 0.124
   }
  }
\end{verbatim}

\subsection{ElectricField}
\label{sec:dftbp.ElectricField}

This tag contains the specification for an external electric
field. Electric fields can only be specified for SCC calculations. You
can apply the electric field of point charges\footnote{Only in
  calculations with fixed lattice constants.} and/or a homogeneous
external field (which may change harmonically in time). The
\is{ElectricField} block can currently contain either one or more
\kw{PointCharges} blocks and potentially an \kw{External} block.

\subsubsection{PointCharges}
\label{sec:dftbp.PointCharges}
The specification for \kw{PointCharges} has the following properties:
\begin{ptable}
  \kw{CoordsAndCharges} & (4r)+ & & - & \\
  \kw{GaussianBlurWidth} & r & Periodic = No & 0.0 & \\
\end{ptable}
\begin{description}
\item[\is{CoordsAndCharges}]\modif{\modtype{length}} Contains the
  coordinates and the charge for each point charge (four real values
  per point charge). A length modifier can be used to alter the units
  of the coordinates. The charge must be specified in proton
  charges. (The charge of an electron is -1.)

  If you read in a huge number of external charges the parsing time to
  process this data could be unreasonably long. You can avoid this by
  including the coordinates and the charges directly from an external
  file via the \kwcb{DirectRead} method (see the example in the next
  paragraph). Please note that when using this method the program will
  only read the specified number of records from the external file,
  and ignores any additional data (so do not leave comments in the
  external file for example). The external file should contain only
  one record (3 coordinates and 1 charge) per line.

\item[\is{GaussianBlurWidth}]\modif{\modtype{length}} Specifies the
  half width $\sigma$ of the Gaussian charge distribution, which is
  used to delocalise the point charges.  The energy of the coulombic
  interaction $E_{\text{C}}$ between the delocalised point charge $M$
  with charge $Q_M$ and the atom $A$ with charge $q_A$ is weighted by
  the error function as
  \begin{equation*}
    E_{\text{C}}(A,M) = \frac{q_A Q_M}{r_{AM}}\,
    \operatorname{erf}\left[\frac{r_{AM}}{\sigma}\right]
    \text,
  \end{equation*}
  where $r_{AM}$ is the distance between the point charge and the
  atom.

  A length modifier can be used to specify the unit for $\sigma$.

  Example:\invparskip
\begin{verbatim}
  ElectricField = {
    # 1st group of charges, with Gaussian delocalisation
    # We have 100000 charges, therefore we choose the fast reading method.
    PointCharges = {
      GaussianBlurWidth [Angstrom] = 3.0
      CoordsAndCharges [Angstrom] = DirectRead {
        Records = 100000
        File = "charges.dat"
      }
    }
    # 2nd group of charges, no delocalisation (sigma = 0.0)
    PointCharges = {
      CoordsAndCharges [Angstrom] = {
        3.3  -1.2  0.9      9.2
        1.2  -3.4  5.6     -3.3
      }
    }
  }
\end{verbatim}
\end{description}

\subsubsection{External}
\label{sec:dftbp.External}

Specifies a homogeneous external electric field. In the case of {\em
  periodic} calculations, a saw-tooth potential is currently used,
hence it is up to the user to guarantee that there is a vacuum region
isolating periodic copies of the system along the applied field
direction.  We suggest that you place the structure in the `middle' of
the unit cell if possible, to reduce the chances of atoms approaching
cell boundaries along the direction of the applied electric field. The
code will halt if atoms interact with periodic images of the unit cell
along the direction of the electric field.

The \kw{External} field keyword has the following options
\begin{ptable}
  \kw{Strength}  & r  &                                  & -   & \\
  \kw{Direction} & 3r &                                  &     & \\
  \kw{Frequency} & r  & \textrm{molecular dynamics used} & 0.0 & \\
  \kw{Phase}     & i  & Geometry step offset             & 0   & \\
\end{ptable}
\begin{description}
\item[\is{Strength}]\modif{\modtype{Electric field strength}}
  Specified strength of the applied field.
\item[\is{Direction}] Vector direction of the applied field (the code
  normalises this vector). In the case of periodic calculations,
  currently the system {\em must not} be continuous in this
  direction (see above).
\item[\is{Frequency}]\modif{\modtype{Frequency}} If using molecular
  dynamics, the field can be time varying with this frequency.
\item[\is{Phase}] Initial field phase in units of geometry steps, this
  is needed if restarting an MD run in an external field to give the
  offset in phase of the field after the specified number of steps
  from the old calculation. The applied field is of the
  form $$\mathbf{E}_0 \sin( \omega \Delta t (step + phase) ) $$ where
  $\mathbf{E}_0$ is the field vector specified by \kw{Strength} and
  \kw{Direction}, $\omega$ is the angular \kw{Frequency} and $step$ is
  the current MD-step in the simulation, using the MD \kw{TimeStep} of
  $\Delta t$ (see section \ref{sec:dftbp.VelocityVerlet}).
\end{description}

\subsection{Dispersion}
\label{sec:dftbp.Dispersion}

The \is{Dispersion} block controls whether DFTB interactions should be
empirically corrected for van der Waals interactions, since DFTB (and
SCC-DFTB) does not include these effects. Currently, four different
dispersion correction schemes are implemented (for the detailed
description of the methods see the following subsections):
\begin{itemize}
\item \is{LennardJones}: Dispersion is included via a Lennard-Jones
  potential between each pair of atoms. The parameters for the
  potential can either be entered by the user or the program can
  automatically take the parameters from the Universal Force Field
  (UFF)~\cite{rappe-JACS-114-10024}.
\item \is{SlaterKirkwood}: The dispersion interaction between atoms is
  taken from a Slater-Kirkwood polarisable atomic
  model~\cite{elstner-jcp-114-5149}.
\item \is{DftD3}: Dispersion is calculated as in the dftd3
  code~\cite{grimme-jcp-132-154104,grimme-jcp-32-1456-1465} (see
  section~\ref{sec:dftbp.DftD3}). Modification hydrogen bond interaction
  strengths (see section \ref{sec:dftbp.hcorr}).
\item \is{DftD4}: Dispersion is calculated using the D4
  model~\cite{caldweyher-jcp-147-034112,caldeweyher-jcp-150-154122} (see
  section~\ref{sec:dftbp.DftD4}).
\end{itemize}

\subsubsection{LennardJones}
\label{sec:dftbp.LennardJones}

The Lennard-Jones dispersion model in \dftbp{} follows the method of
Ref.~\cite{zhechkov-JCTC-1-841}, using the following potential:
\begin{eqnarray*}
U_{ij}(r)&=&d_{ij}\left[-2\left(\frac{r_{ij}}{r}\right)^6 +
  \left(\frac{r_{ij}}{r}\right)^{12}\right]\qquad r >= r_0\\
U_{ij}(r)&=&U_0 + U_1 r^5 + U_2 r^{10}\qquad r < r_0\\
\end{eqnarray*}
where $r_0$ is the distance at which the potential turns from
repulsive to attractive. The parameters $d_{ij}$ and $r_{ij}$ are
built from atomic parameters $d_i$, $d_j$ and $r_i$, $r_j$ via the
geometrical mean ($d_{ij} = \sqrt{d_id_j}$,
$r_{ij}=\sqrt{r_ir_j}$). The parameters $U_0$, $U_1$, $U_2$ ensure a
smooth functional form at $r_0$.

The parameters $r_i$ and $d_i$ can either be taken from the parameters
of the UFF~\cite{rappe-JACS-114-10024} (as in
Ref.~\cite{zhechkov-JCTC-1-841}) or can be specified manually for each
species.

Example using UFF parameters:\invparskip
\begin{verbatim}
  Dispersion = LennardJones {
    Parameters = UFFParameters {}
  }
\end{verbatim}

Example using manually specified parameters:\invparskip
\begin{verbatim}
  Dispersion = LennardJones {
    Parameters {
     H {
       Distance [AA] = 2.886
       Energy [kcal/mol] = 0.044
     }
     O {
       Distance [AA] = 3.500
       Energy [kcal/mol] = 0.060
     }
    }
  }
\end{verbatim}

The UFF provides dispersion parameters for nearly every element of the
periodic table, therefore it can be used for almost all systems
``out of the box''. The parameters are also independent of the atomic
coordination number, allowing straight forward geometry relaxation or
molecular dynamics (unlike the current implementation of
Slater-Kirkwood type dispersion).


\subsubsection{SlaterKirkwood}
\label{sec:dftbp.SlaterKirkwood}
\label{sec:SlaterKirkwood}

A Slater-Kirkwood type dispersion model is also implemented in
\dftbp{} as described in
Ref.~\cite{elstner-jcp-114-5149}.\footnote{Please note, that
  Ref.~\cite{elstner-jcp-114-5149} contains two typos: equation (7)
  should read $C_6^{\alpha\beta} = \frac{2 C_6^\alpha C_6^\beta
    p_\alpha p_\beta}{p_\alpha^2 C_6^\beta + p_\beta^2 C_6^\alpha}$,
  in equation (9) the contribution from the dispersion should be
  $E_{\text{dis}} = -\frac{1}{2} \sum_{\alpha\beta}
  f(R_{\alpha\beta})C_6^{\alpha\beta}(R_{\alpha\beta})^{-6}$. This
  option is also currently incompatible with lattice optimisation and
  the use of barostats.}  This model requires atomic polarisation
values, van der Waals radii and effective charges for every atom in
your system. These parameters are dependent on the coordination of
each atom, hence values for different atoms of the same species may
vary depending on local environment.  You can supply these parameters
for the atoms in either of two ways, both using the
\is{PolarRadiusCharge} tag.

The first option is to specify the values within the
\is{PolarRadiusCharge} environment by providing three real values
(polarisability, van der Waals radius, effective charge) for each atom
separately.

Example:\invparskip
\begin{verbatim}
  Dispersion = SlaterKirkwood {
    # Using Angstrom^3 for volume, Angstrom for length and default
    # unit for charge (note the two separating commas between the units)
    PolarRadiusCharge [Angstrom^3,Angstrom,] = {
      # Polar      Radius     Chrg
      0.560000    3.800000    3.150000      # Atom 1: O
      0.386000    3.500000    0.800000      # Atom 2: H
      0.386000    3.500000    0.800000      # Atom 3: H
    }
  }
\end{verbatim}

Alternatively you can provide values for each atomic species in your
system, but must supply different values for different coordination
numbers using the \kwcb{HybridDependentPol} keyword. The code needs
specific parameters for each type of atom in environments with 0, 1,
2, 3, 4 or $\geqslant$5 neighbours. \dftbp{} then picks the
appropriate values for each atom based on their coordination in the
\emph{starting} geometry.  Two atoms are considered to be neighbours
if their distance is less than the sum of their covalent radii, hence
you need to supply the covalent radii for each atomic species using
the \kw{CovalentRadius} keyword. This is then followed by a
\kw{HybridPolarisations} block containing a list of six values for
atomic polarisabilities then six van der Waals radii and finally a
single hybridisation independent effective charge for that atomic
species.

Example:\invparskip
\begin{verbatim}
  Dispersion = SlaterKirkwood {
    PolarRadiusCharge = HybridDependentPol {
      O = {
        CovalentRadius [Angstrom] = 0.8
        HybridPolarisations [Angstrom^3,Angstrom,] = {
          # Atomic polarisabilities 0-5        van der Waals radii 0-5  chrg
          0.560 0.560 0.560 0.560 0.560 0.560  3.8 3.8 3.8 3.8 3.8 3.8  3.15
        }
      }
      H = {
        CovalentRadius [Angstrom] = 0.4
        HybridPolarisations [Angstrom^3,Angstrom,] = {
          # Atomic polarisabilities 0-5        van der Waals radii 0-5  chrg
          0.386 0.396 0.400 0.410 0.410 0.410   3.5 3.5 3.5 3.5 3.5 3.5   0.8
        }
      }
    }
  }
\end{verbatim}

\textbf{Warning:} For both methods of specifying the Slater-Kirkwood dispersion model the code keeps
the dispersion parameters fixed for each atom during the entire calculation. Even if the geometry
(and therefore the hybridisation) of atoms changes significantly during the calculation, the
parameters are unchanged. Therefore if atoms are able to move during your calculation (geometry
relaxation or molecular dynamics) you should \emph{always} check whether the coordination of your
atoms has changed during the run.

Furthermore, when using the \iscb{HybridDependentPol} method we
suggest that you first set the \is{StopAfterParsing} keyword in the
\is{ParserOptions} block to \is{Yes} (see p.~\pref{sec:dftbp.ParserOptions}) and
inspect the generated polarisabilities, radii and charges for every
atom in the \verb|dftb_pin.hsd| file. If fine tuning of the generated
values turns out to be necessary, you should replace the hybrid
dependent specification in the input file with corrected atom
specific values based on \verb|dftb_pin.hsd|.

In order to find suitable parameters for the Slater-Kirkwood model,
you should consult Ref.~\cite{elstner-jcp-114-5149} and further
references therein. Appendix \ref{app:dispconsts} contains values
which have already been used by some DFTB-users for a few elements.

\subsubsection{DftD3}
\label{sec:dftbp.DftD3}

The DFT-D3 dispersion correction in \dftbp{} is an implementation of the method
used in the code 'dftd3' by Stefan Grimme and coworkers.  It is based on the
{\it ansatz} described in Refs.~\cite{grimme-jcp-132-154104} and
\cite{grimme-jcp-32-1456-1465}.

\textbf{Note:} the \dftbp{} binary must be compiled with the DFT-D3 library
enabled to use this feature.

This dispersion correction for DFTB adds a contribution to the general
Kohn-Sham-like energy
\begin{equation*}
  E_{\text{DFTB-D3}} = E_{\text{DFTB}} + E_{\text{disp}}
\end{equation*}
with $E_{\text{DFTB}}$ being the DFTB total energy and $E_{\text{disp}}$ the
dispersion energy. The latter contains two-body and optional three-body
contributions:
\begin{equation*}
  E_{\text{disp}} = E_{\text{disp}}^{(2)} + E_{\text{disp}}^{(3)}.
\end{equation*}

The form of the two-body contribution can change depending on the chosen damping
factor:
\begin{itemize}
\item Becke-Johnson damping function:
  \begin{equation*}
    E_{\text{disp}}^{(2)} = -\frac{1}{2} \sum_{A\neq B} \sum_{n=6,8} s_n
    \frac{C_n^{AB}}{r_{AB}^n + f(R_0^{AB})}
  \end{equation*}
  with
  \begin{equation*}
    f(R_0^{AB}) = a_1 R_0^{AB} + a_2 \text.
  \end{equation*}

\item Zero-damping (dispersion at short distances is damped to zero):
  \begin{equation*}
    E_{\text{disp}}^{(2)} = -\frac{1}{2} \sum_{A \neq B} s_n
    \frac{C_n^{AB}}{r_{AB}^n} f_{d,n}(r_{AB})
  \end{equation*}
  with
  \begin{equation*}
    f_{d,n} = \frac{1}{1 + 6(r_{AB}/(s_{\text{r},n} R_0^{AB}))^{-\alpha_n}}
  \end{equation*}
\end{itemize}

In order to adjust the dispersion for various energy functionals, the choice of
$s_6$, $s_8$ and the damping parameters $a_1$ and $a_2$ (for
Becke-Johnson-damping) or $s_{\text{r},6}$ and $\alpha_6$ (for zero damping) are
treated as functional-dependent values. All other parameters are fixed based on
these parameters.

As the DFTB energy functional is largely determined by the underlying
parameterisation (the Slater-Koster-files) and the chosen DFTB model (e.g.\
non-scc, scc, 3rd order, etc.), there are no universal parameter choices which
can be used with all settings, but some relevant choices for various
parameterisation are given in Appendix \ref{app:dftd3const}.

\textbf{Note:} for the version 6 or earlier of the \dftbp{} input parser (see
section~\ref{sec:dftbp.ParserOptions}) the default values of these parameters
are set to be appropriate for DFTB3. But from parser version 7 onwards, no
default values are set.

Example using adjusted parameters with Becke-Johnson damping:
\begin{verbatim}
  Dispersion = DftD3 {
    Damping = BeckeJohnson {
      a1 = 0.5719
      a2 = 3.6017
    }
    s6 = 1.0
    s8 = 0.5883
  }
\end{verbatim}

Example using zero-damping:
\begin{verbatim}
  Dispersion = DftD3 {
    Damping = ZeroDamping {
      sr6 = 0.7461
      alpha6 = 14.0
    }
    s6 = 1.0
    s8 = 3.209
  }
\end{verbatim}

\subsubsection{DftD3 optional settings}
Apart from the functional dependent dispersion parameters, you can also adjust
the additional parameters as shown below. The default values for these
parameters are taken to be the same as in the dftd3 code.

\begin{ptable}
  \kw{Cutoff} & r & & $\sqrt{9000}$ & \\
  \kw{CutoffCN} & r & & $40$ & \\
  \kw{Threebody} & l & & No & \\
  \kw{HHRepulsion} & l & & No & \\
\end{ptable}
\begin{description}
\item[\is{Cutoff}] \modif{\modtype{length}} Cutoff distance when calculating
  two-body interactions.

\item[\is{CutoffCN}] \modif{\modtype{length}} Cutoff distance when calculating
  three-body interactions.

\item[\is{Threebody}] Whether three-body contributions should be included in the
  dispersion interactions.

\item[\is{HHRepulsion}] Required when calculating the
  DFTB3-D3H5~\cite{rezac-jctc-13-2017} modification to D3 dispersion (see
  section~\ref{sec:dftbp.hcorr} for details and parameter values). This keyword
  enables an additional short range repulsion term in all hydrogen--hydrogen
  pairs~\cite{rezac-jctc-8-2012} which prevents them from approaching too
  closely together.
\end{description}

\subsubsection{DftD4}
\label{sec:dftbp.DftD4}

The DFT-D4 dispersion correction in \dftbp{} is an implementation of the D4
model by Stefan Grimme and coworkers. It is based on the method described in
Ref.~\cite{caldeweyher-jcp-150-154122}.

This dispersion correction for DFTB adds a contribution to the general
Kohn--Sham-like energy,
\begin{equation*}
  E_{\text{DFTB-D4}} = E_{\text{DFTB}} + E_{\text{disp}},
\end{equation*}
with $E_{\text{DFTB}}$ being the DFTB total energy and $E_{\text{disp}}$ the
dispersion energy. The latter contains two-body and optional three-body
contributions:
\begin{equation*}
  E_{\text{disp}} = E_{\text{disp}}^{(2)} + E_{\text{disp}}^{(3)}.
\end{equation*}

The D4 model uses the Becke--Johnson damping function for two-body contributions:
\begin{equation*}
   E_{\text{disp}}^{(2)} = -\frac{1}{2} \sum_{A\neq B} \sum_{n=6,8,10} s_n
   \frac{C_n^{AB}}{r_{AB}^n + f(R_0^{AB})}
\end{equation*}
with
\begin{equation*}
   f(R_0^{AB}) = a_1 R_0^{AB} + a_2.
\end{equation*}

The zero-damping function for three-body contributions is:
\begin{equation*}
   E_{\text{disp}}^{(3)} = -\sum_{A}\sum_{\substack{B \\B < A}}\sum_{\substack{C\\ C < B}} s_9
   \frac{  \left(3\cos\theta_A\cos\theta_B\cos\theta_C+1\right)\sqrt{C_6^{AB}C_6^{BC}C_6^{CA}}}{(r_{AB}r_{BC}r_{CA})^3} f^{(3)}(r_{AB})
\end{equation*}
with
\begin{equation*}
   f^{(3)} = \frac{1}{1 + 6\left(\frac{f(R_0^{AB})f(R_0^{BC})f(R_0^{CA})}{r_{AB}r_{BC}r_{CA}}\right)^{\alpha/3}}.
\end{equation*}

In order to adjust the dispersion for various energy functionals, the choice of
$s_8$ and the damping parameters $a_1$ and $a_2$ are
treated as functional-dependent values. All other parameters are fixed based on
these parameters.
Depending on the choice of the $s_9$ parameter non-additive triple-dipole
contributions will be evaluated. Including non-additive effects usually improves
the description of dispersion interactions, but is also more expensive.

As the DFTB energy functional is largely determined by the underlying
parameterisation (the Slater--Koster-files) and the chosen DFTB model (e.g.\
non-scc, scc, 3rd order, etc.), there are no universal parameter choices which
can be used with all settings, but some relevant choices for various
parameterisation are given in Appendix \ref{app:dftd4const}.

\subsubsection{DftD4 settings}
Beside the functional dependent dispersion parameters, the options shown below
can be adjusted in the input.

\begin{ptable}
  \kw{s6} & r & & 1.0 & \\
  \kw{s8} & r & & & \\
  \kw{s10} & r & & 0.0 & \\
  \kw{s9} & r & & & \\
  \kw{a1} & r & & & \\
  \kw{a2} & r & & & \\
  \kw{alpha} & r & & 16.0 & \\
  \kw{WeightingFactor} & r & & 6.0 & \\
  \kw{ChargeSteepness} & r & & 2.0 & \\
  \kw{ChargeScale} & r & & 3.0 & \\
  \kw{CutoffInter} & r & & 64 & \\
  \kw{CutoffThree} & r & & 40 & \\
  \kw{CoordinationNumber} & m & & \is{Cov} & \pref{sec:dftbp.CoordinationNumber} \\
  \kw{ChargeModel} & m & & \is{EEQ} & \pref{sec:dftbp.ChargeModel} \\
\end{ptable}

\begin{description}
\item[\is{s8}, \is{s9}, \is{a1}, \is{a2}] Functional dependent dispersion
  parameters, see equations above.
  
\item[\is{s6}] Parameter for scaling pairwise dipole--dipole dispersion
  interaction, should always be set to 1.0.

\item[\is{s10}] Parameter for pairwise quadrupole--quadrupole dispersion
  interactions, should be kept set to 0.0.

\item[\is{alpha}] Zero damping exponent for three-body damping function, default
  is 16 as in DFT-D3.

\item[\is{WeightingFactor}] Coordination number based interpolation, 4.0 used in
  DFT-D3, default for D4 is 6.0.

\item[\is{ChargeScale}] Maximum possible charge scaling, used as exponential
  value, should be kept set to 3.0.

\item[\is{ChargeSteepness}] Steepness of the charge scaling function, should be
  kept set to 2.0.

\item[\is{CutoffInter}] \modif{\modtype{length}} Cutoff distance when
  calculating two-body interactions.

\item[\is{CutoffThree}] \modif{\modtype{length}} Cutoff distance when
  calculating three-body interactions.

\end{description}

\subsubsection{DftD4 ChargeModel}
\label{sec:dftbp.ChargeModel}

This implementation of DFT-D4 supports only the \is{EEQ\cb} method to initialize
the charge model with an electronegativity equilibration~(EEQ) model.\cite{rappe1991}
For each species four parameters (\kw{Chi}, \kw{Gam}, \kw{Kcn}, and \kw{Rad})
have to be supplied in a \is{Values\cb} method, since the model
is instanciated inside the \is{DftD4\cb} method, \is{Defaults\cb} for all elements
up to 86 can be supplied automatically.\cite{caldeweyher-jcp-150-154122}

\begin{ptable}
  \kw{Chi} & m & & \is{Defaults} & \\
  \kw{Gam} & m & & \is{Defaults} & \\
  \kw{Kcn} & m & & \is{Defaults} & \\
  \kw{Rad} & m & & \is{Defaults} & \\
  \kw{Cutoff} & r & & 40 & \\
  \kw{EwaldParameter} & r & & 0.0 & \\
  \kw{EwaldTolerance} & r & & 1.0e-9 & \\
  \kw{CoordinationNumber} & m & & \is{Erf} & \pref{sec:dftbp.CoordinationNumber} \\
\end{ptable}

\begin{description}

\item[\is{Chi}] Electronegativities of all species.

\item[\is{Gam}] Chemical hardnesses of all species.

\item[\is{Kcn}] CN scaling factor of all species.

\item[\is{Rad}] Charge width of all species in Bohr.

\item[\is{Cutoff}] \modif{\modtype{length}} Cutoff distance when
  calculating electrostatics interactions under PBC.

\item[\is{EwaldParameter}] Sets the splitting parameter in the Ewald
  electrostatic summation for periodic calculations. This controls the fraction
  of the Ewald summation occurring in real and reciprocal space. Setting it to
  zero or negative activates an automatic determination of this parameter
  (default and recommended behaviour).

\item[\is{EwaldTolerance}] Sets the tolerance for Ewald summation in periodic
  systems.

\end{description}

\begin{verbatim}
ChargeModel = EEQ {
  EwaldParameter = 0.25165824
  EwaldTolerance = 1.0E-9
  Chi = Values {
    Ga = 1.15018618
    As = 1.36313743
  }
  Gam = Values {
    Ga = 8.299615E-2
    As = 0.19005278
  }
  Kcn = Values {
    Ga = -1.05627E-002
    As = 7.657769E-002
  }
  Rad = Values {
    Ga = 1.76901636
    As = 2.41244711
  }
}
\end{verbatim}

\subsubsection{DftD4 CoordinationNumber}
\label{sec:dftbp.CoordinationNumber}

The \kw{CoordinationNumber} determines how the local coordination environment
for its parent method is calculated. Currently four different counting functions
are available: \is{Erf\cb}, \is{Cov\cb}, \is{Gfn\cb}, and \is{Exp\cb}.
\is{Erf\cb} is the default coordination number for the EEQ charge model,
while \is{Cov\cb} is the default coordination number for DFTD4.

\begin{ptable}
  \kw{Electronegativities} & m & & \is{PaulingEN} & \\
  \kw{Radii} & m & & \is{CovalentRadiiD3} & \\
  \kw{Cutoff} & r & & 40 & \\
  \kw{CutCN} & r & & 0 / 8 & \\
\end{ptable}

\begin{description}

\item[\is{Radii}] Covalent radii of all species in Bohr.
  Default values taken are the DFTD3 covalent radii.\cite{grimme-jcp-132-154104}

\item[\is{Electronegativities}] Electronegativities of all species.
  Default values taken are Pauling ENs.

\item[\is{Cutoff}] \modif{\modtype{length}} Cutoff distance when
  evaluating counting function.

\item[\is{CutCN}] Maximum value for coordination number, coordination numbers
  higher than this value will be smoothly cut away. Deactivated for values
  smaller or equal to zero. Default depends on parent method.

\end{description}

\begin{verbatim}
CoordinationNumber = Cov {
  CutCN = 0
  Electronegativities = PaulingEN {}
  Radii = CovalentRadiiD3 {}
}
\end{verbatim}

\subsection{DFTB3}
\label{sec:dftbp.DFTB3}
\index{DFTB3}

If you would like to use what is called ``DFTB3'' in some publication(s)
\cite{gauss-jctc-7-931}, this group of options include the relevant
modifications to the SCC Hamiltonian and energy. \emph{To enable the DFTB3
  model} you will need to set \is{{ThirdOrderFull} = Yes} and damp H--X the
interactions (see Section \ref{sec:dftbp.hcorr}).

\begin{description}

\item[\is{ThirdOrder}] If set to \is{Yes} the \textit{on-site} 3rd order
  correction \cite{yang-JPCA-111-10861} is switched on. This corrects the
  SCC-Hamiltonian with the derivatives of the Hubbard U parameters, which you
  have to specify for every element in \is{HubbardDerivs}. This correction only
  alters the on-site elements and is only maintained for backward
  compatibility. \emph{You should use the full version \is{ThirdOrderFull}
    instead.}

\item[\is{ThirdOrderFull}] If set to \is{Yes} the \textit{full} 3rd order
  correction \cite{gauss-jctc-7-931} is switched on. This corrects the
  SCC-Hamiltonian with the derivatives of the Hubbard U parameters, which you
  have to specify for every element in \is{HubbardDerivs}.

\item[\is{HubbardDerivs}] Derivatives of the Hubbard U for the 3rd order
  correction (on-site or full). For every element the appropriate parameter (in
  atomic units) must be specified. If you use shell resolved SCC (with full
  3rd order), you must specify a list of derivatives for every element, with one
  Hubbard U derivative for each shell of the given element.
\begin{verbatim}
Hamiltonian = DFTB {
  :
  ThirdOrder = Yes
  HubbardDerivs {
    O = -0.14
    H = -0.07
  }
  :
}
\end{verbatim}
\end{description}

\subsection{Implicit Solvation Model}
\label{sec:dftbp.Solvation}

\subsubsection{Generalized Born Model}
\label{sec:dftbp.GeneralizedBorn}

In generalized Born (GB) theory,\cite{onufriev2019} a molecule is considered as
continuous region with a dielectric constant~$\epsilon_\text{in}$ surrounded by
infinite solvent with a dielectric constant~$\epsilon_\text{out}$.
Charges~$q_\text{A}$ are located at the atomic sites~$\vec R_\text{A}$
and their interaction in the presence of a polarized solvent can be
expressed as the solvation energy
%
\begin{equation}
  \Delta G_\text{GB} =
  -\frac12 \left(\frac1{\epsilon_\text{in}}-\frac1{\epsilon_\text{out}}\right)
  \sum_{\text{A}=1}^N\sum_{\text{B}=1}^N\frac{q_\text{A}q_\text{B}}
  {\left(R^2_\text{AB} + a_\text{A}a_\text{B}\exp\left[-\frac{R^2_\text{AB}}
  {4a_\text{A}a_\text{B}}\right]\right)^{\frac12}}.
\end{equation}

where $a_\text{A/B}$ are the effective Born radii of the atoms A/B.
The GB model is added to the Hamiltonian as second order fluctuation
in the charge density, similar to the coulombic interactions.

The Born radii are evaluated by an Onufriev--Bashford--Case~(OBC) corrected
pairwise approximation to the molecular volume given as
%
\begin{equation}
  \frac1{a_\text{A}} = \frac1a_\text{scale}\left(
  \frac1{R^\text{cov}_\text{A} - R_\text{offset}}
  - \frac1{R^\text{cov}_\text{A}}
  \cdot \tanh\left[b_\text{OBC}\Psi_\text{A}
  - c_\text{OBC}\Psi_\text{A}^2 + d_\text{OBC}\Psi_\text{A}^3\right]
  \right)
\end{equation}

where $a_\text{scale}$ is a scaling factor for the Born radii,
$R_\text{offset}$ is a global shift parameter for the covalent radii and
$a/b/c_\text{OBC}$ are the coefficients for the volume polynomial in
the OBC correction to the Born radii.
$\Psi_\text{A}$ is the pairwise approximation to the volume integral
given by
%
\begin{equation}
  \Psi_\text{A} = \frac{R^\text{cov}_\text{A} - R_\text{offset}}2
  \sum_\text{B} \Omega(R_\text{AB}, R^\text{cov}_\text{A}, s_\text{B}R^\text{cov}_\text{B})
\end{equation}

with $\Omega$ being the pairwise function used to approximate the
volume integral, which is only dependent on the distance and the
covalent radii. Note that, the covalent radius of the second atom
is scaled by the element-specific descreening value~$s_\text{B}$
to compensate the systematic overestimation of the volume by this
approach.

To use the generalized Born model in the SCC procedure use the
\is{GeneralizedBorn\cb} method in the input to \kw{Solvation}.
The non-polar solvent area model can be combinded with the GB model
enabling to additionally correct for hydrogen bonding, the resulting
model is called GBSA.
The parameters for the GBSA model are currently available at
\url{https://github.com/grimme-lab/gbsa-parameters} and can be read in with
\kw{ParamFile} and will setup the complete \kw{GeneralizedBorn\cb} input.

Note that the GB(SA) model implemented is only available for finite
systems.

\begin{ptable}
  \kw{ParamFile} & s & & & \\
  \kw{Solvent} & m & not has \kw{ParamFile} & & \\
  \kw{FreeEnergyShift} & r & & & \\
  \kw{Temperature} & r & & 298.15 K & \\
  \kw{State} & s & & gsolv & \\
  \kw{Kernel} & s & & Still & \\
  \kw{BornScale} & r & & & \\
  \kw{BornOffset} & r & & & \\
  \kw{OBCCorrection} & 3r & & 1.00, 0.80, 4.85 & \\
  \kw{CM5} & m & & & \pref{sec:dftbp.CM5} \\
  \kw{Radii} & m & & \kw{vanDerWaalsRadiiD3} & \\
  \kw{Descreening} & m & & & \\
  \kw{Cutoff} & r & & 35 AA & \\
  \kw{SASA} & m & & & \pref{sec:dftbp.SolventAreaModel} \\
  \kw{HBondCorr} & l & has \kw{SASA} & & \\
  \kw{HBondStrength} & m & HBondCorr = Yes & & \\
  \kw{ALPB} & l & & No & \\
  \kw{Alpha} & r & ALPB = Yes & 0.571412 & \\
\end{ptable}

\begin{description}
  \item[\is{ParamFile}] Reads in a parameter file for GBSA, specifying this
    keyword automatically provides the \is{Solvent} information, and defaults
    values for \is{FreeEnergyShift}, \is{BornOffset}, \is{BornScale}, \is{SASA\cb}
    \is{Descreening}, \is{HBondCorr} and \is{HBondStrength}.
    Usually no other keywords need to be specified when \is{ParamFile} is present.

  \item[\is{Solvent}] Descriptors of the solvent, can be load from a database
    by providing the solvent name as string in the \is{FromName\cb} method or
    by specifying the necessary values with the \is{FromConstants\cb} method.
    \is{FromConstants\cb} requires the dielectric constant as real for \kw{Epsilon},
    the molecular mass in \kw{MolecularMass} \modif{\modtype{mass}} and the
    solvent density in \kw{Density} \modif{\modtype{massdensity}}.
    \kw{MolecularMass} and \kw{Density} only affect the calculation if
    ``reference'' is chosen as state of the solution.

  \item[\is{FreeEnergyShift}] \modif{\modtype{energy}} Shift for free energy
    calculations.

  \item[\is{Temperature}] Temperature for free energy calculations. Default is
    ambient temperature: 298.15 K.
    Only affects the calculation for if ``reference'' or ``mol1bar'' is chosen
    as state of the solution.

  \item[\is{State}] \modif{\modtype{energy}}
    Reference state of the solution for free energy calculations.
    The calculated state shift is added to the free energy shift.
    Takes ``gsolv'' (default), ``reference'' or ``mol1bar''.
    The reference state ``gsolv'' corresponds to 1\;l of ideal gas and 1\;l of
    liquid  solution,
    ``reference'' corresponds to 1\;bar of ideal gas and 1\;mol/L of liquid
    solution at infinite dilution,
    ``mol1bar'' corresponds to 1\;bar ideal gas and 1\;mol/L of liquid solution.

  \item[\is{Kernel}]
    Interaction kernel for the screened Coulomb operator.
    Possible options are the canonical ``Still'' kernel\cite{still1990} and the
    ``P16'' kernel.\cite{lange2012}

  \item[\is{BornScale}] Value for scaling of Born radii.

  \item[\is{BornOffset}] \modif{\modtype{length}}
    Offset value for Born radii calculation.

  \item[\is{OBCCorrection}] Parameters for Onufriev--Bashfold--Case volume
    polynomial to correct Born radii calculation.
    The default values 1.0, 0.8, 4.85 correspond to GB\textsuperscript{OBC}II,
    alternatively 0.8, 0.0, 2.91 can be used for GB\textsuperscript{OBC}I.\cite{onufriev2004}

  \item[\is{CM5}] Use the charge model 5 to correct the atomic partial charges
    before evaluating the Born energy.

  \item[\is{Radii}] Atomic radii for each element in Bohr, either takes
    \is{VanDerWaalsRadiiD3\cb} for DFT-D3 van-der-Waals radii (can be overwritten)
    or requires to provide \is{Values\cb} for all species.
    Both methods accept \modif{\modtype{length}} units.

  \item[\is{Descreening}] Descreening values for each species.
    Disabled by \is{Unity\cb} method or enabled by providing \is{Values\cb}
    for each species.

  \item[\is{Cutoff}] \modif{\modtype{length}}
    Real space cutoff for the calculation of the Born radii.

  \item[\is{HBondCorr}]
    Include an empirical hydrogen bond correction.
    Only available for GBSA models.

  \item[\is{HBondStrength}]
    Hydrogen bonding strength for each species used in the empirical hydrogen
    bond correction. To disable the correction for species not involved
    in hydrogen bonding, set the value to zero.

  \item[\is{ALPB}]
    Use analytical lineared Poisson Boltzmann (ALPB) model\cite{sigalov2006}
    instead of Generalized Born.
    The main difference is a molecular shape dependent contribution for charged
    systems.

  \item[\is{Alpha}]
    Alpha parameter in the ALPB model, should be kept to 0.571412 which was
    derived from first principles.\cite{sigalov2006}
\end{description}

Example for a GB model with CS2 as solvent:

\begin{verbatim}
Hamiltonian = DFTB {
  Solvation = GeneralizedBorn { # GFN2-xTB/GBSA(CS2)
    Solvent = fromName { "cs2" }
    FreeEnergyShift [kcal/mol] = 2.81072250
    Radii = vanDerWaalsRadiiD3 [Bohr] {}
    Descreening = Values {
       H = 0.93699367
       C = 0.83307834
       N = 1.02661619
       O = 0.96508008
    }
    BornScale = 1.40636177
    BornOffset [Bohr] = 1.653719965215E-03
    OBCCorrection = {1.00 0.80 4.85}
    Cutoff = 40
  }
}
\end{verbatim}

Example for a GBSA model for water

\begin{verbatim}
Hamiltonian = DFTB {
  Solvation = GeneralizedBorn { # GFN2-xTB/GBSA(water)
    Solvent = fromConstants {
      Epsilon = 80.2
      MolecularMass [amu] = 18.0
      Density [kg/l] = 1.0
    }
    FreeEnergyShift [kcal/mol] = 1.16556316
    BornScale = 1.55243817
    BornOffset = 2.462811043694508E-02
    Radii = vanDerWaalsRadiiD3 {}
    Descreening = Values {
      H = 0.71893869
      C = 0.74298311
      N = 0.90261230
      O = 0.75369019
    }
    SASA {
      ProbeRadius = 1.843075777670416
      Radii = vanDerWaalsRadiiD3 {}
      SurfaceTension = Values {
        H = -3.34983060E-01
        C = -7.47690650E-01
        N = -2.31291292E+00
        O =  9.17979110E-01
      }
    }
    HBondCorr = Yes
    HBondStrength = Values {
        H = -7.172800544988973E-02
        C = -2.548469535762511E-03
        N = -1.976849501504001E-02
        O = -8.462476828587280E-03
    }
  }
}
\end{verbatim}


\subsubsection{Charge Model 5}
\label{sec:dftbp.CM5}

The charge model 5 (CM5)\cite{marenich2012} can be used to correct partial charges by
%
\begin{equation}
   q^\text{CM5}_\text{A} = q_\text{A}
   + \sum_{B} D_\text{A--B} \exp[-\alpha(R_\text{AB} - R^\text{cov}_\text{A} - R^\text{cov}_\text{B}]
\end{equation}

The pairwise parameters $D_\text{A--B}$ are fixed to the original published ones,
while the exponent $\alpha$ and the covalent radii $R^\text{cov}_\text{A}$ default
to the published parameters but can be adjusted in the input.

\begin{ptable}
  \kw{alpha} & r & & 2.474 1/AA & \\
  \kw{Radii} & m & & \is{atomicRadii\cb} & \\
  \kw{Cutoff} & r & & 30.0 & \\
\end{ptable}

\begin{description}

  \item[\is{alpha}] \modif{\modtype{1/length}}
    Exponent of the CM5 correction.

  \item[\is{Radii}] Atomic covalent radii for each species, either takes
    \is{AtomicRadii\cb} for default atomic radii\cite{mantina2010}
    (can be overwritten) or requires to provide \is{Values\cb} for all species.
    Both methods accept \modif{\modtype{length}} units.

  \item[\is{Cutoff}] \modif{\modtype{length}}
    Real space cutoff for the calculation of the CM5 correction.
\end{description}

\begin{verbatim}
CM5 {
  Alpha = 1.30918451402600
  Radii = AtomicRad {}
}
\end{verbatim}


\subsubsection{Solvent area model}
\label{sec:dftbp.SolventAreaModel}

The non-polar solvation free energy can be estimated from the solvent accessible
surface area (SASA) by
%
\begin{equation}
  \Delta G_\text{non-polar} = \sum_\text{A} \gamma_\text{A} \sigma_\text{A}
\end{equation}
%
where $\gamma_\text{A}$ is the surface tension and $\sigma_\text{A}$
is the accessible surface area of each atom.
To calculate the latter, the molecule is assumed as a convolution of spheres
which is probed by a probe sphere rolled around the surface.
Here a smooth numerical integration approach is employed.\cite{im2003}

To use the non-polar surface area model in an calculation use the
\is{SASA\cb} method in the input to \kw{Solvation}.
This model is currently only available for finite systems.

\begin{ptable}
  \kw{ProbeRadius} & r & & & \\
  \kw{Smoothing} & r & & 0.3 AA & \\
  \kw{Offset} & r & & 2.0 AA & \\ 
  \kw{Tolerance} & r & & 1.0e-6 & \\ 
  \kw{AngularGrid} & i & & 230 & \\ 
  \kw{Radii} & m & & \kw{vanDerWaalsRadiiD3} & \\
  \kw{SurfaceTension} & m & & & \\
\end{ptable}

\begin{description}
  \item[\is{ProbeRadius}] \modif{\modtype{length}}
    Radius of the probe sphere used to determine the accessible surface area.

  \item[\is{Smoothing}] \modif{\modtype{length}}
    Smoothing parameter for numerical integration.

  \item[\is{Offset}] \modif{\modtype{length}}
    This offset value is added on the realspace cutoff radius for the
    neighbourlist generation.
    The realspace cutoff is determined automatically from the probe radius,
    the largest atomic radius and the smoothing parameter.

  \item[\is{Tolerance}]
    Minimal value of surface area contribution of a grid point to be accounted
    for as SASA.

  \item[\is{AngularGrid}]
    Size of the angular Lebedev--Laikov integration grid.\cite{lebedev1999}
    The grid size mainly determines the computational cost of evaluating the
    accessible surface area, too small grid sizes can lead to significant errors
    due to missing rotational invariance.
    A safe choice should be 230 grid points per atom.
    Possible values are
    6, 14, 26, 38, 50, 74, 86, 110, 146, 170, 194, \textit{230}, 266, 302, 350,
    434, 590, 770, 974, 1202, 1454, 1730, 2030, 2354, 2702, 3074, 3470, 3890,
    4334, 4802, 5294, 5810.

  \item[\is{Radii}] Atomic radii for each element, either takes
    \is{VanDerWaalsRadiiD3\cb} for DFT-D3 van-der-Waals radii (can be overwritten)
    or requires to provide \is{Values\cb} for all species.
    Both methods accept \modif{\modtype{length}} units.

  \item[\is{SurfaceTension}]
    Surface tension parameter for each species in dyn/cm.

\end{description}

\begin{verbatim}
Hamiltonian = DFTB {
  Solvation = SASA { # GFN1-xTB/GBSA(Toluene)
    ProbeRadius [AA] = 1.59772343
    Smoothing [AA] = 0.3
    Offset [AA] = 2
    AngularGrid = 230
    Radii = vanDerWaalsRadiiD3 {}
    SurfaceTension = Values {
      H = -1.52312760
      C = -2.92375089
      O = 0.79482640
    }
  }
}
\end{verbatim}


\subsection{Halogen corrections}
\label{sec:dftbp.xcorr}

The \kw{HalogenXCorr} keyword includes the halogen correction of
Ref.~\cite{kubillus-jctc-11-332}. This is fitted for the DFTB3-D3 model and the
{\tt 3ob-3-1} parameter set. The correction is only relevant for systems
including interactions between \{O,N\}--\{Cl,Br,I\} pairs of atoms.


\subsection{Hydrogen corrections}
\label{sec:dftbp.hcorr}

There are currently two available methods to correct hydrogen interactions
(mainly hydrogen bonds) in the \is{HCorrection} environment:

\subsubsection{Damping}
\index{sec:Damp X-H}

The \is{Damping} method modifies the short range contribution to the SCC
interaction between atoms $A$ and $B$ with the damping factor
\begin{equation*}
  e^{-\left(\frac{U_{Al} + U_{Bl}}{2}\right)^\zeta r_{AB}^2}
\end{equation*}
provided that at least one of the two atoms is
hydrogen~\cite{gauss-jctc-7-931,yang-JPCA-111-10861}. ($U_{Al}$ and $U_{Bl}$ are
the Hubbard U values of the two atoms for the $l$-shell, $r_{AB}$ is the
distance between the atoms.) An atom is considered to be a hydrogen-like atom,
if its mass (stored in the appropriate homonuclear SK-file) is less than 3.5
amu.  The \is{Exponent} keyword in this environment sets the parameter $\zeta$
for the short range damping:
\begin{verbatim}
HCorrection = Damping {
  Exponent = 4.05
}
\end{verbatim}
Table 2 of reference~\cite{gauss-jctc-7-931} gives suggested values of the
exponent for different DFTB2 and DFTB3 models applied to light atoms bonded to
hydrogen.

\subsubsection{DFTB3-D3H5}
\index{sec:DFTB3-D3H5}

DFTB3-D3H5~\cite{rezac-jctc-13-2017} is a variant of DFTB3 with additional
corrections for non-covalent interactions (dispersion and hydrogen bonds).  It
consists of a third-order DFTB calculation using the 3OB parameter set, but
where the gamma-function damping (\is{Damping} method above) is replaced by the
H5 correction and an additional D3 dispersion correction in included. This
method also includes a repulsive term which is added to prevent unphysically
close approach of pairs of hydrogen atoms~\cite{rezac-jctc-8-2012}.

Setting the \is{HCorrection} environment to \iscb{H5} activates this
correction for hydrogen bonds~\cite{rezac-jctc-13-2017}. If no additional
parameters are provided in the input, suitable values for H-\{O,N,S\} systems
are used (the correction was developed for the DFTB3/3OB model and parameters).
\begin{verbatim}
HCorrection = H5 {}
\end{verbatim}

\textbf{Note:} It was found that DFTB3 overestimates the strength of H-bonds
involving the terminal nitrogen of an azide group, and the published results in
Ref.~\cite{rezac-jctc-13-2017} were obtained with the H5 correction switched off
for these specific atoms. To reproduce this behavior in a system containing
nitrogen in several environments, a new atom type with a different name but the
same DFTB parameters can be used for specific N atoms to which the correction
should not be applied.

If you want to specify the parameters manually, \is{H5} accepts following
options, corresponding to terms in Ref.~\cite{rezac-jctc-13-2017}:
\begin{ptable}
  \kw{RScaling} & r & & 0.714 & \\
  \kw{WScaling} & r & & 0.25 & \\
  \kw{H5Scaling} & m & &  & \\
\end{ptable}
\begin{description}
\item[\is{RScaling}] Global scaling factor, $s_r$, when calculating the position
  of the correcting gaussian functions:
  \begin{equation*}
    r_0 = s_r \left(r_\text{vdW}(X) + r_\text{vdW}(H)\right) \text.
  \end{equation*}

\item[\is{WScaling}] Global scaling factor, $s_W$, when calculating the width of
  the correcting gaussian functions. The full-width at at half-maximum of the
  gaussian, $w$, is normalised to be 1 for a unit value of \is{WScaling}:
  \begin{equation*}
   w = \frac{s_w \left(r_\text{vdW}(X) + r_\text{vdW}(H)\right)}{2\sqrt{2 \ln
       2}} \text.
  \end{equation*}

\item[\is{H5Scaling}] Atom type specific scaling pre-factor, $k_{X\text{H}}$, of
  the correcting gaussian functions when calculating the SCC-interaction:
  \begin{equation*}
    \gamma_{X\text{H}}^{\text{H5}} = \gamma_{X\text{H}} \left( 1 + k_{X\text{H}}
    \exp\left(-\frac{\left(r_{X\text{H}} - r_0\right)^2}{2w^2}\right)\right)
    \text.
  \end{equation*}
  You will have to specify one value for each of the chemical species you would
  like to correct (see the example below). Explicitly setting a negative value
  (e.g. \is{-1.0}) for a given atom type switches off the correction for
  hydrogen bonds involving that type of atom. In the special cases of N, O or S,
  if you do not specify a value (and do not disable the contribution by using
  \is{-1.0}), the default value from the reference paper will be
  used~\cite{rezac-jctc-13-2017}. For any other omitted atom types, the code
  defaults to a choice of \is{-1.0} (no correction).
\end{description}

\begin{verbatim}
Hamiltonian = DFTB {
  :
  HCorrection = H5 {
    RScaling = 0.714
    WScaling = 0.25
    H5Scaling {
      O = 0.06
      N = 0.18
      S = 0.21
    }
  }
  :
}
\end{verbatim}

\textbf{Note:} \label{page:dftbp.H5} The van der Waals radii ($r_\text{vdW}$) of
atoms are also required. \dftbp{} stores these for most of the periodic table,
but for cases that are not available their contribution to this correction are
neglected.

For a DFTB3-D3H5 calculation, a specific parametrization of the D3 dispersion
has to be used. In addition to setting up appropriate values of the D3
parameters, as discussed in Ref.~\cite{rezac-jctc-13-2017}, the
hydrogen--hydrogen repulsion of Ref.~\cite{rezac-jctc-8-2012} has to also be
activated. The complete input is:
\begin{verbatim}
Hamiltonian = DFTB {
  :
  Dispersion = DftD3 {
    Damping = ZeroDamping {
      sr6 = 1.25
      alpha6 = 29.61
    }
    s6 = 1.0
    s8 = 0.49
    HHRepulsion = Yes
  }
  :
}
\end{verbatim}

\subsection{RangeSeparated}
\label{sec:dftbp.RangeSep}

The \kw{RangeSeparated} keyword specifies the use of a range separated hybrid
functional. Currently, only the long-range corrected hybrid functional (\is{LC})
\cite{niehaus-PSSB-249-237,lutsker-JCP-143-184107} is implemented. There, the
electrostatic interaction is split up into long and short ranged components
according to
\begin{equation*}
\frac{1}{r}=\frac{1-e^{-\omega r}}{r}+\frac{e^{-\omega r}}{r},
\end{equation*}
with the range-separation parameter $\omega$, which is set in the Slater-Koster
files. The option should only be used with corresponding parameter sets created
for use with long-range corrections.

The \kw{RangeSeparated} keyword expects either \is{None} (default -- no use of
range-separated hybrid functional) or the \is{LC}\cb\ block as value. The latter
has the following option:

\begin{ptable}
  \kw{Screening} & m & & Thresholded \cb & \\
\end{ptable}


\begin{description}
\item[\is{Screening}] Choice of the screening method. The following choices are
  possible:
  
  \begin{description}
  \item[\is{Thresholded \{\}}] Screening according to estimated magnitude of
    terms. This is faster than the \is{NeighbourBased} method below, but does
    not support all of the cases (restarting and spin polarisation).

    \begin{ptable}
      \kw{Threshold} & r & & 1e-6 & \\
      \kw{CutoffReduction} & r & & 0.0 & \\
    \end{ptable}

    \begin{description}
    \item[\is{Threshold}] Threshold, below which elements are considered to be
      zero.
    \item[\is{CutoffReduction}]\modif{\modtype{length}} Reduces the spatial
      cutoff, beyond which the overlap between atoms is considered to be zero.
      This can be used as an additional tweak to speed up the LC-calculation,
      but make sure first, that your results do not change
      considerably. Default: 0.0 -- no reduction, using the cutoff from the
      SK-files.
    \end{description}

  \item[\is{NeighbourBased}] Uses a purely neighbour-list based algorithm. This
    algorithm is usually considerably slower than the \is{Thresholded}.
    
    \begin{ptable}
      \kw{CutoffReduction} & r & & 0.0 & \\
    \end{ptable}

    \begin{description}
    \item[\is{CutoffReduction}]\modif{\modtype{length}} See description in the
      \is{Thresholded} block.
    \end{description}

  \item[\is{MatrixBased}] Uses a matrix-matrix multiplication based algorithm. This
    can be faster than other two algorithms.
    
  \end{description}
\end{description}

Example for thresholded screening with customised threshold value.
\begin{verbatim}
RangeSeparated = LC {
  Screening = Thresholded {
    Threshold = 1e-5
  }
}
\end{verbatim}

Example for neighbour list based screening with customised cutoff reduction:
\begin{verbatim}
RangeSeparated = LC {
  Screening = NeighbourBased {
    CutoffReduction [AA] = 2.0
  }
}
\end{verbatim}

Example for matrix-matrix multiplication based method:
\begin{verbatim}
RangeSeparated = LC {
  Screening = MatrixBased {}
}
\end{verbatim}


\subsection{On site corrections}
\label{sec:dftbp.Onsites}

This block enables corrections for on-site matrix elements which improve the
description of multi-centre integrals~\cite{garcia14Thesis} leading to, for
example, improved hydrogen-bond energies~\cite{dominguez15}. 

For each chemical species, the spin-same-spin and spin-different-spin constants
should be specified for all combinations of atomic shells. {\bf note:} the
matrix of constants is symmetric and the purely s-with-s entries are zero (the
code ignores their value due to symmetry).

Example:
\begin{verbatim}
OnSiteCorrection= {
    # same spin oxygen
    Ouu = {0.00000  0.08672
           0.08672 -0.00523}
    # hetero-spin oxygen
    Oud = {0.00000  0.14969
           0.14969  0.03834}
    # H all zero
    Huu = {0}
    Hud = {0}
}
\end{verbatim}

Some on-site constants are given in appendix~\ref{app:onsiteconst}.

\subsection{Differentiation}
\label{sec:dftbp.Differentiation}

Calculations of forces currently require the numerical derivatives of the
overlap and non-self-consistent Hamiltonian. This environment controls how these
derivatives are evaluated.

\textbf{Note:} In earlier DFTB+ versions (up to version 1.2), differentiation
was done using finite difference derivatives with a step size of 0.01 atomic
units. If you want to reproduce old results, choose the \is{FiniteDiff} method
and set the step size explicitly to this value.

\subsubsection{FiniteDiff\{\}}
\label{sec:dftbp.FiniteDiff}

Finite difference derivatives with a specified step size
\begin{ptable}
  \kw{Delta} & r & & epsilon$^{\sfrac{1}{4}}$ & \\
\end{ptable}
\begin{description}
\item[\is{Delta}]\modif{\modtype{length}} Step size
\end{description}


\subsubsection{Richardson\{\}}
\label{sec:dftbp.Richardson}

Extrapolation of finite difference via Richardson's deferred approach to the
limit (in principle the most accurate of the currently available choices).

\subsection{ForceEvaluation}
\label{sec:dftbp.ForceEvaluation}

Chooses the method for evaluating the electronic contribution to the
forces.

\begin{description}
\item[\is{'traditional'}] Uses the ``traditional'' DFTB-force expression, given
  for example, in Ref.~\cite{elstner-prb-58-7260}.
\item[\is{'dynamics'}] Force expression from
  Ref.~\cite{aradi-jctc-11-3357}. This choice should be used if forces are being
  calculated with non-converged charges (e.g.\ when doing XLBOMD
  dynamics). \textbf{Note:} this force expression is only compatible with the
  Fermi filling (see keyword \is{Filling}, p.~\pref{sec:dftbp.Filling}.)
\item [\is{'dynamicsT0'}] Simplified dynamic force expression valid for
  electronic temperature \mbox{$T=0$~K} \cite{aradi-jctc-11-3357}.  This choice
  should be used if forces are calculated with non-converged charges and the
  electronic temperature is zero (e.g.\ when doing XLBOMD dynamics at
  \mbox{$T=0$~K}).
\end{description}

\textbf{Note:} that XLBOMD calculations (Section \ref{sec:dftbp.xlbomd}) are not
able to use the \is{'traditional'} forces.

Example:
\begin{verbatim}
ForceEvaluation = 'dynamics'
\end{verbatim}


%%%%%%%%%%%%%%%%%%%%%%%%%%%%%%%%%%%%%%%%%%%%%%%%%%%%%%%%%%%%%%%%%%%%%%%%%%%%
%%%  Options
%%%%%%%%%%%%%%%%%%%%%%%%%%%%%%%%%%%%%%%%%%%%%%%%%%%%%%%%%%%%%%%%%%%%%%%%%%%%
\section{Options}
\label{sec:dftbp.Options}

This block collects some global options for the run.
\begin{ptable}
  \kw{WriteAutotestTag} &l & & No & \\
  \kw{WriteDetailedXML} & l & & No & \\
  \kw{WriteResultsTag} & l & & No & \\
  \kw{WriteDetailedOut} & l & & Yes & \\
  \kwl{RestartFrequency}{kw:dftbp.RestartFrequency} & i &Driver = \cb, SCC = Yes & 20 & \\
  \kw{RandomSeed} & i & & 0 & \\
  \kw{MinimiseMemoryUsage} & l & & No & \\
  \kw{TimingVerbosity} & i & & 0 & \\
  \kw{ShowFoldedCoords} & l & Periodic = Yes & No & \\
  \kwl{WriteHS}{kw:dftbp.WriteHS} & l & & No & \\
  \kwl{WriteRealHS}{kw:dftbp.WriteRealHS} & l & & No & \\
  \kwl{ReadChargesAsText}{kw:dftbp.ReadChargesAsText} & l &
  ReadInitialCharges = Yes & No & \\
  \kwl{WriteChargesAsText}{kw:dftbp.WriteChargesAsText} & l & & No & \\
  \kw{SkipChargeTest} & l & ReadInitialCharges = Yes & No & \\
\end{ptable}
\begin{description}

\item[\is{WriteAutotestTag}] Turns the creation of the
  \verb|autotest.tag| file on and off. (This file can get quite big
  and is only needed for the autotesting framework.)

\item[\is{WriteDetailedXML}] Turns the creation of the
  \verb|detailed.xml| file on and off. (The \verb|detailed.xml| file
  is needed among others by the \verb|waveplot| utility for
  visualising molecular orbitals.)

\item[\is{WriteResultsTag}] Turns the creation of the \verb|results.tag| file on
  and off. (That file is used by several utilities processing the results of
  \dftbp.) For a description of the file format see
  p.~\pref{sec:dftbp.results}.

\item[\is{WriteDetailedOut}] Controls the creation of the file
  \verb|detailed.out| (see p.~\pref{sec:dftbp.detailedout}). Since this contains
  the detailed information about the last step of your run, you shouldn't turn
  it off without good reasons.

\item[\is{RestartFrequency}] Specifies the interval at which charge
  restart information should be written to disc for static SCC
  calculations. Setting it to \is{0} prevents the storage of restart
  information. If running an MD calculation, see also
  section~\ref{kw:dftbp.MDRestartFrequency} regarding \is{MDRestartFrequency}.

\item[\is{RandomSeed}] Sets the seed for the random number
  generator. The value \is{0} causes random initialisation. (This
  value can be used to reproduce earlier MD calculations by setting
  the initial seed to the same value.)

\item[\is{MinimiseMemoryUsage}] Tries to minimise memory usage by
  storing various matrices on disc instead of keeping them in memory.
  Set it to \is{Yes} to reduce the memory requirement for calculations
  with many k-points or spin polarisation. Note: Currently this option has no
  effect and you will get a warning if setting it to be \is{Yes}.

\item[\is{TimingVerbosity}] Level of information regarding CPU and wall clock
  timings of sections of the code, higher values becoming more verbose. Setting
  this parameter to 0 or below supresses any information being printed
  (default). Setting it to -1 includes all measured timings.

\item[\is{ShowFoldedCoords}] Print coordinates folded back into the
  central cell, so if an atom moves outside the central cell it will
  reappear on the opposite side. The default behaviour is to use
  unfolded coordinates in the output. (Please note, that this option
  only influences how the coordinates are printed and written, it does
  not change the way, periodic systems are treated internally.)

\item[\is{WriteHS}] Instructs the program to build the square
  Hamiltonian and overlap matrices and write them to files. The output
  files are \verb|hamsqrN.dat| and \verb|oversqr.dat|, where \verb|N|
  enumerates the spin channels. For a detailed description of the file
  format see p.~\pref{sec:dftbp.hamsqr}.

  \textbf{Note:} If either of the options \is{WriteHS} or \is{WriteRealHS} are
  set to \is{Yes}, the program only builds the matrices, writes them to disc and
  then stops immediately. No diagonalisation, no SCC-cycles or geometry
  optimisation steps are carried out. You can use the \is{ReadInitialCharges}
  option to build the Hamiltonian with a previously converged charge
  distribution.

\item[\is{WriteRealHS}] Instructs the program to build the real space
  (sparse) Hamiltonian and overlap matrices and write them to
  files. The output files are \verb|hamreal.dat| and
  \verb|overreal.dat|. For a detailed description of the file format
  see p.~\pref{sec:dftbp.hamsqr}.

  \textbf{Note:} If either of the options \is{WriteHS} or \is{WriteRealHS} are
  set to \is{Yes}, the program only builds the matrices, writes them to disc and
  then stops immediately. No diagonalisation, no SCC-cycles or geometry
  optimisation steps are carried out. You can use the \is{ReadInitialCharges}
  option to build the Hamiltonian with a previously converged charge
  distribution.

\item[\is{ReadChargesAsText}] If \is{No}, the program expects the file
  \verb|charges.bin| to contain starting charges stored in binary. If \is{Yes},
  then \verb|charges.dat| should contain a text file of this data. See section
  \ref{sec:charges.bin}.

\item[\is{WriteChargesAsText}] If \is{No}, the program stores charges in the
  binary file \verb|charges.bin|, while if \is{Yes} then \verb|charges.dat|
  contains text of this data. See section \ref{sec:charges.bin}.

\item[\is{SkipChargeTest}] If \is{Yes}, testing of whether the charges read from
  file match the total charge (and magnetisation) specified in the {\dftbp}
  input (if relevant) is performed. Skipping this test (setting to \is{No}) may
  be useful if restarting from a charges generated for a similar system with
  slightly different total charge or magnetisation. Similarly, in the event of
  serious instabilities in the SCC cycle, the generated charge restart file may
  fall outside of the check-sum tolerances, hence this option allows a
  re-start. Finally, in the case of user edited \verb|charges.dat| file (see
  section~\ref{sec:charges.bin}), the check-sum this option removed the
  requirement that the checksum values in the file match the charges.

\end{description}


%%%%%%%%%%%%%%%%%%%%%%%%%%%%%%%%%%%%%%%%%%%%%%%%%%%%%%%%%%%%%%%%%%%%%%%%%%%%
%%%  Analysis
%%%%%%%%%%%%%%%%%%%%%%%%%%%%%%%%%%%%%%%%%%%%%%%%%%%%%%%%%%%%%%%%%%%%%%%%%%%%
\section{Analysis}
\label{sec:dftbp.Analysis}

This block collects some options to analyse the results of the
calculation and/or calculate properties.
\begin{ptable}
  \kw{AtomResolvedEnergies} & l & & No & \\
  \kw{MullikenAnalysis} & l & & Yes & \\
  \kw{CM5} & m & MullikenAnalysis = Yes & & \pref{sec:dftbp.CM5} \\
  \kw{ProjectStates} & m & & \cb & \\
  \kw{Localise} & m & & \cb & \\
  \kwl{WriteEigenvectors}{kw:dftbp.WriteEigenvectors} & l & & No & \\
  \kw{EigenvectorsAsText} & l & WriteEigenvectors = Yes & No & \\
  \kw{WriteBandOut} & l & & Yes & \\
  \kw{CalculateForces} & l & & No & \\
  \kw{ElectrostaticPotential} & m & SCC = Yes & \cb & \pref{sec:dftbp.esp} \\
\end{ptable}

\begin{description}

\item[\is{AtomResolvedEnergies}] Specifies whether the contribution of the
  individual atoms to the total energies should be displayed or not.

\item[\is{MullikenAnalysis}] If \is{Yes}, the results of a Mulliken analysis of
  the system is given.

\item[\is{CM5}] If present the charge model 5 (CM5)\cite{marenich2012} corrected
  atomic partial charges will be written.

\subsubsection{ProjectStates} \kw{ProjectStates}
\label{sec:dftbp.ProjectStates} evaluates the Mulliken
projection of electronic states onto specific regions of the system being
modelled (partial density of states -- PDOS). The format of the projected data
files is similar to \verb|band.out|, but the second column is the fraction of
the state within that region, instead of its occupation number (for
non-collinear and spin-orbit calculations, three additional columns for the
magnetisation of the state are also given).

Each region for projection is specified within a \iscb{Region} block,
with the following options
\begin{ptable}
  \kw{Atoms} & (i|s)+ &  & - & \\
  \kw{ShellResolved}  & l & & \is{No} & \\
  \kw{OrbitalResolved} & l & & \is{No} & \\
  \kw{Label} & s &  & "region{\it i}" & \\
\end{ptable}
\begin{description}
\item[\is{ShellResolved}] Project onto separate atomic shells of the
  region. These are taken in order of increasing shell number of the
  atoms. \is{ShellResolved = Yes} is only allowed, if all the selected atoms
  are of the same type.
\item[\is{OrbitalResolved}] Project onto separate atomic orbitals of the
  region. These are taken in order of increasing shell number of the atoms. As
  with \is{ShellResolved}, this only allowed, if all the selected atoms are of
  the same type.
\item[\is{Atoms}] Specification of the atoms over which to make the
  projection.. Atoms are specified in the same way as \is{MovedAtoms}
  in section \ref{sec:dftbp.SteepestDescent}.)
\item[\is{Label}] Prefix of the label for the resulting file of data for this region. The default is
  ``region\textit{i}.out'' where {\it i} is the number of the region in the input. In the case that
  \is{ShellResolved} = \is{Yes}, the shell index is appended, so that files with names
  ``Label.\textit{j}.out'' are written. For \is{OrbitalResolved = Yes}, the shell and then
  $m$-value is appended, so that files with names ``Label.\textit{j}.\textit{m}.out'' are written.
\end{description}
Examples:
\begin{verbatim}
  ProjectStates = {
    Region = {              # first region
      Atoms = 23:25 27      # atoms 23, 24, 25 and 27
    }
    Region = {
      Atoms = N             # All nitrogen atoms
      ShellResolved = Yes   # s and p shells separated instead of atomic PDOS
      Label = "N"           # files N.1.out and N.2.out for s and p states
    }
  }
\end{verbatim}

\subsubsection{Localise}
\label{sec:dftbp.Localise} Convert the single particle states of the calculation
to localised orbitals via a unitary transformation. Localised orbitals span the
same states as the occupied orbitals, so are equivalent to the usual valence
band states, but are more localised in space.  Currently only \kw{PipekMezey}
localisation is supported (but not for non-collinear or spin-orbit calculations).

Pipek-Mezey~\cite{pipek-JCP-90-4916} localisation transforms the occupied
orbitals such that the square of the Mulliken charges for each orbital is
maximised. The resulting localised states are output as
\verb|localOrbs.out|\index{localOrbs.out} and
\verb|localOrbs.bin|\index{localOrbs.bin} following the format given in
appendix~\ref{sec:dftbp.eigenvec} for \verb|eigenvec.out| and \verb|eigenvec.bin|.

\begin{ptable}
  \kw{Tolerance} & r &  & 1E-4 & \\
  \kw{MaxIterations} & i &  & 100 & \\
\end{ptable}
\begin{description}
\item[\is{Tolerance}] Cut off for rotations in the localisation process.
\item[\is{MaxIterations}] Maximum number of total sweeps to perform.
\end{description}

For systems with non-gamma-point $k$-points, no further options are available.
\begin{verbatim}
Analysis = {
  Localise = {
    PipekMezey = {
       # These are the default options, which are also set if the bracket is left empty.
       Tolerance = 1.0E-4
       MaxIterations = 100
    }  
  }
}
\end{verbatim}

For molecular and gamma point periodic calculations there are two
implementations available, \is{Dense} = \is{Yes} will use the $O(n^4)$ scaling
conventional algorithm, while \is{Dense} = \is{No}, uses the default sparse
method which {\em may} have better scaling properties.

\begin{ptable}
  \kw{Dense} & l & & \is{No} & \\
  \kw{SparseTolerances} & r+ & Dense = No & 1E-1 1E-2 1E-6 1E-12 & \\
\end{ptable}
\begin{description}
\item[\is{Dense}] Selects the conventional method (\is{Yes}) using Jacobi sweeps
  over all orbital pairs or (\is{No}) uses the default sparse method.
\item[\is{SparseTolerances}] The sparse method introduces support regions during
  evaluation to increase performance, and these requires a set of tolerances to
  determine the regions to be used (these are listed in decreasing order, i.e.,
  with tighter tolerances as the localisation proceeds).
\end{description}

\item[\is{WriteEigenvectors}] Specifies, if eigenvectors should be printed in
  \verb|eigenvec.bin|. For a description of the file format see
  p.~\pref{sec:dftbp.eigenvec}.

\item[\is{EigenvectorsAsText}] If eigenvectors are being written, specifies if a
  text version of the data should be printed in \verb|eigenvec.out|. For a
  description of the file format see p.~\pref{sec:dftbp.eigenvec}.

\item[\is{WriteBandOut}]  Controls the creation of the file \verb|band.out|
  which contains the band structure in a more or less human friendly format.

\item[\is{CalculateForces}] If \is{Yes}, forces are reported, even if not needed
  for the actual calculation (e.g.\ static geometry calculation).

\end{description}

\subsubsection{ElectrostaticPotential}
\label{sec:dftbp.esp}

Evaluates the electrostatic potential at specified points in space for SCC
calculations. This data is accumulated in a specified text file.

\begin{ptable}
  \kw{OutputFile} & s  &  & "ESP.dat" & \\
  \kw{AppendFile} & l  & MD or geometry optimisation & No & \\
  \kw{Softening}  & r     & & 1E-6 & \\
  \kw{Points}     & (3r)+ & \is{Grid} not set & \cb  & \\
  \kw{Grid}       & m     & \is{Points} not set & \cb  & \\
\end{ptable}
\begin{description}
\item[\is{OutputFile}] Text file to store the potential. If external electric
  fields are present, an additional column gives their values. See
  p.~\pref{sec:dftbp.espfile} for a description of the file.
\item[\is{AppendFile}] If running calculations with multiple geometries, should
  the \is{OutputFile} be appended or only contain the last potential
  information?
\item[\is{Softening}] \modif{\modtype{length}} Modifies the plotted potential to
  remove the $r=0$ divergence of $\sfrac{1}{r}$, by setting $\epsilon$ and
  instead plotting $\sfrac{1}{\sqrt{r^2 +\epsilon^2}}$. Internal potential
  calculations are unaffected, only the exported data.
\item[\is{Points}] \modif{\modtype{length}} List of cartesian points at which to
  evaluate the electrostatic field. In the case Periodic = Yes, the modifier "F"
  may instead be used to specify the points as fractions of the lattice vectors.
\item[\is{Grid}] \modif{\modtype{length}} Specification of a regular 1, 2 or 3
  dimensional grid of points. In the case Periodic = Yes, the modifier "F" may
  instead be used to specify the points as fractions of the lattice vectors.
  \begin{ptable}
    \kw{GridPoints} & 3i  &  & & \\
    \kw{Origin} & 3r  &  & & \\
    \kw{Spacing} & 3r  &  & & \\
    \kw{Directions} & 9r  & Modifier not F & 1 0 0\ \  0 1 0\ \  0 0 1& \\
  \end{ptable}
  \begin{description}
    \item[\is{Spacing}] Separation between points in each direction. This
      inherits the modifier for \is{Grid}.
  \item[\is{Origin}] Location of first point in the grid. This inherits the
    modifier for \is{Grid}.
  \item[\is{GridPoints}] Number of points in each of the three direction of the
    grid (a value of 1 places all points at the \is{Origin} of that direction).
  \item[\is{Directions}] Set of 3 cartesian vectors along which the grid will
    become aligned. This can rotate, skew, {\it etc.}\ the grid. The vectors are
    internally normalised, but must be independent.
  \end{description}
\end{description}


%%%%%%%%%%%%%%%%%%%%%%%%%%%%%%%%%%%%%%%%%%%%%%%%%%%%%%%%%%%%%%%%%%%%%%%%%%%%
%%%  Excited State
%%%%%%%%%%%%%%%%%%%%%%%%%%%%%%%%%%%%%%%%%%%%%%%%%%%%%%%%%%%%%%%%%%%%%%%%%%%%
\section{ExcitedState}
\label{sec:dftbp.ExcitedState}

This block collects some options to calculate excited states.
\begin{ptable}
  \kw{Casida} & p & SCC = Yes & \cb & \\
  \kw{PP-RPA} & p & SCC = Yes & \cb & \\
\end{ptable}

\subsection{Casida}
\label{sec:dftbp.Casida}

This tag contains the specifications for a time-dependent DFTB calculation,
based on linear response theory~\cite{niehaus-prb-63-085108}.

\textbf{Note:} the \dftbp{} binary must be compiled with linear response
calculations enabled to make use of these features (the
ARPACK~\cite{Lehoucq97arpackusers} library or ARPACK-ng~\cite{ARPACK-ng} is
required).

The calculation of vertical excitation energies and the corresponding oscillator
strengths as well as excited state geometry optimisation can be performed with
these options, details of the resulting output files are given in appendix
\ref{sec:tddftb_lr}. Linear response theory is currently implemented only for
the SCC-DFTB level of theory and molecular systems.\footnote{Excitation energies
  can also be calculated for gamma point periodic systems, but will be incorrect
  for delocalised excitations or for charge transfer-type excited states.}
Excitations can be calculated for fractional occupations and collinear
spin-polarisation, but forces (and hence geometry optimisation or MD) are only
available for spin-unpolarised systems with no fractional occupations. The
specifications for this block have the following properties:

\textbf{Note:} Excited state calculations with the \kw{RangeSeparated}
functionals (Section \ref{sec:dftbp.RangeSep}) can be performed for spin free
molecular (non-periodic) singlet systems that do not have fractional fillings.

  \begin{ptable}
    \kw{NrOfExcitations}        & i & & - & \\
    \kw{StateOfInterest}        & i & & 0 & \\
    \kw{Symmetry}               & s & SpinPolarisation $=$ \{\}~ & - & \\
    \kw{EnergyWindow}           & r & & FORTRAN HUGE() & \\
    \kw{OscillatorWindow}       & r & & -1 & \\
    \kw{WriteTransitions}       & l & & No & \\
    \kw{WriteSPTransitions}     & l & & No & \\
    \kw{WriteMulliken}          & l & & No & \\
    \kw{WriteCoefficients}      & l & & No & \\
    \kw{WriteEigenvectors}      & l & & No & \\
    \kw{TotalStateCoeffs}       & l & WriteCoefficients = Yes & No & \\
    \kw{WriteXplusY}            & l & & No & \\
    \kw{WriteTransitionDipole}  & l & & No & \\
    \kw{WriteStatusArnoldi}     & l & & No & \\
    \kw{TestArnoldi}            & l & & No & \\
    \kw{ExcitedStateForces}     & l & \is{CalculateForces} = Yes & Yes & \\
    \kw{CacheCharges}           & l & & Yes & \\
  \end{ptable}

  \begin{description}

  \item[\is{NrOfExcitations}] Specifies the number of vertical excitation
    energies to be computed for every symmetry (singlet or triplet). It is
    recommended that a value slightly greater than the actual number of the
    states of interest is specified (the eigenvalue solver may not converge to
    the right roots otherwise).

  \item[\is{StateOfInterest}] Specifies the target excited state or states that
    should be calculated. These are numbered from the first (lowest) excited
    state as 1, and so on. If the absorption spectrum at a given geometry is
    required (i.e., a single-point calculation), this parameter should be set to
    zero (default) and the \is{Driver} section (\ref{sec:dftbp.Driver}) should
    be left empty (forces will not be available). A value less than 0 requests
    that the state with the largest dipole transition moment be found (again a
    single-point calculation).

  \item[\is{Symmetry}] Specifies the spin symmetry of the excited states being
    computed: ``singlet'', ``triplet'' or ``both''. This tag is only applicable
    for spin restricted calculation. For calculations in the ``triplet'' or
    ``both'' cases, \kw{SpinConstants} must be supplied (see
    p.~\pref{sec:dftbp.SpinConstants}).

  \item[\is{EnergyWindow}]\modif{\modtype{energy}} Energy range above the last
    transition at \is{NrOfExcitations} to be included in excited state spectrum
    calculation.

  \item[\is{OscillatorWindow}]\modif{\modtype{Dipole moment}} Screening cut-off
    below which single particle transitions are neglected in excitation spectra
    calculations. This selects from states above the top of the
    \is{EnergyWindow} (if present). This keyword should not be used if
    calculating forces or other excited state properties.

  \item[\is{WriteTransitions}] If set to \is{Yes}, the file TRA.DAT is
    created. This file contains a description of each requested excited state in
    terms of its single-particle transitions.

  \item[\is{WriteSPTransitions}] If set to \is{Yes}, the file SPX.DAT is
    created, which contains the spectrum at the uncoupled DFTB level (i.e.\ the
    single-particle excitations).

  \item[\is{WriteMulliken}] If set to \is{Yes}, the files XCH.DAT and XREST.DAT
    are created. The former contains atom-resolved Mulliken (gross) charges for
    the excited state of interest, the latter the excited-state dipole moment of
    the state.

  \item[\is{WriteCoefficients}] If set to \is{Yes}, the file COEF.DAT is
    created. This file contains the complex eigenvectors (molecular orbital
    coefficient) for the excited state of interest. They are derived from the
    relaxed excited state density matrix.

  \item[\is{WriteEigenvectors}] If set to \is{Yes}, the file excitedOrbs.bin is
<<<<<<< HEAD
    created (and excitedOrbs.out depending on whether \is{EigenvectorsAsText} is
    true). This file contains the natural orbitals for the specified excited
=======
    created. This file contains the natural orbitals for the specified excited
>>>>>>> 8e2a506f
    state.

  \item[\is{TotalStateCoeffs}] Option to control data from
    \is{WriteCoefficients} or \is{WriteEigenvectors}. If set to \is{No} the
    total charge density of the output orbitals corresponds to the change in
    charge from the ground to excited state. If set to \is{Yes} instead it
    corresponds to the total charge density in the excited state.

  \item[\is{WriteXplusY}] If set to \is{Yes}, the file XplusY.DAT is
    created. This file contains the RPA vector $(X+Y)^{I\Sigma}_{ia}$ for all
    excited states (c.f., Eqn.~(18) in Ref.~\cite{heringer2007aes}).

  \item[\is{WriteTransitionDipole}] If set to \is{Yes}, the file TDP.DAT is
    created. This file contains the Mulliken transition dipole for each excited
    state.

  \item[\is{WriteStatusArnoldi}] If set to \is{Yes}, the file ARPACK.DAT is
    created, which allows the user to follow the progress of the Arnoldi
    diagonalisation.

  \item[\is{TestArnoldi}] If set to \is{Yes}, the file TEST\_ARPACK.DAT is
    created, which gives data on the quality of the resulting eigenstates.

  \item[\is{ExcitedStateForces}] If set to \is{Yes}, evaluated forces include
    the contributions from an excited state of interest. By default, it is set
    to \is{Yes} if forces are being calculated (for example in geometry
    optimisation) and to \is{No} otherwise. By setting it explicitly to \is{No},
    you can calculate the excitations during a molecular dynamics simulation
    that is being driven by the ground state forces only.

  \item[\is{CacheCharges}] If set to \is{No}, transition charges are calculated
    on the fly during the excited states calculation, instead of being
    cached. This makes the calculation considerably slower, but can help to
    decrease memory use substantially, if you are short on memory.
    
  \end{description}
  
\subsection{PP-RPA}
\label{sec:dftbp.pprpa}

This tag contains the specifications for the calculation of excitation energies
using the particle-particle random phase approximation
(pp-RPA)~\cite{Yang2017}. This approach, unlike time-dependent DFTB, allows the
computation of double and charge-transfer transitions. However it has the
limitation that the computed excitations have to involve, at least partially,
the highest occupied molecular orbital (HOMO) of the system.

For the computation of the excitation energies of a neutral $N$-electron system,
one needs to set up a ground state calculation for the two-electron deficient
($N-2$) system, i.e.\ a net \mbox{\kw{Charge} = +2.0} calculation. Please note
that if \kw{Charge} is set to 0.0 (the default value), the obtained transition
energies will correspond to a net negative $-2$ charged system (i.e.\ $N+2$
electrons). The system of interest must be closed-shell, therefore the
calculation must also be spin-restricted and performed for an even number of
electrons.

The pp-RPA method is currently implemented only for SCC-DFTB level excitations,
but can be performed on top of both SCC-DFTB or range-separated reference ground
state calculations. The SCC-DFTB calculations can be performed for molecular or
gamma point periodic systems, but the range-separated calculations can only use
molecular boundary conditions.

The specifications for this block have the following properties:

\begin{ptable}
  \kw{NrOfExcitations}   & i & & -  & \\
  \kw{Symmetry}          & s & & -  & \\
  \kw{NrOfVirtualStates} & i & & 0  & \\
  \kw{TammDancoff}       & l & & No & \\
  \kw{HHubbard}          & p & & -  & \\
\end{ptable}

\begin{description}

\item[\is{NrOfExcitations}] Specifies the number of vertical excitation energies
  to be computed for each symmetry (singlet or triplet).

\item[\is{Symmetry}] Specifies the spin symmetry of the excited states being
  computed: \is{singlet}, \is{triplet} or \is{both}. Please note that,
  \is{triplet} and \is{both} are effectively similar, as both singlet and
  triplet excitation energies will be printed out if either of these keywords
  are used.

\item[\is{NrOfVirtualStates}] Optional orbital constraint to speed up the
  calculation. It specifies the number of virtual states entering the pp-RPA
  equation. If set to zero or greater than the total number of virtual states of
  the system no constraint will be applied.

\item[\is{TammDancoff}] If set to \is{Yes}, the Tamm-Dancoff approximation will
  be employed. This will speed up the calculation.
    
\item[\is{HHubbard}] Hubbard-like parameters for each atom type including only
  the Hartree kernel. Values of some of these parameters are given in
  appendix~\ref{app:hhubbard}.

\end{description}
  
The output of the pp-RPA calculation are described in
section~\ref{sec:ppRPAout}.

%%%%%%%%%%%%%%%%%%%%%%%%%%%%%%%%%%%%%%%%%%%%%%%%%%%%%%%%%%%%%%%%%%%%%%%%%%%%
%%%  REKS
%%%%%%%%%%%%%%%%%%%%%%%%%%%%%%%%%%%%%%%%%%%%%%%%%%%%%%%%%%%%%%%%%%%%%%%%%%%%
\section{REKS}
\label{sec:dftbp.REKS}

This block collects some options to calculate REKS in the context of DFTB.
The \kw{Reks} keyword expects either \is{None} (default -- no use of REKS calculation)
or the \is {SSR22}\cb\ block as value.

\begin{ptable}
  \kw{SSR22} & p & SCC = Yes, SpinPolarisation $=$ \{\}, SpinConstants $\neq$ \{\} & None & \\
\end{ptable}

\subsection{SSR22}
\label{sec:dftbp.SSR22}

This tag contains the specifications for a DFTB/SSR(2,2) calculation~\cite{Lee_JCTC_2019}, based on ensemble DFT theory.

\textbf{Note:} the \dftbp{} binary can be compiled with OpenMP (not MPI) parallelization
and DFTB/SSR calculation is not compatible with time-dependent DFTB calculation.
In addition, it is not compatible with spin-polarisation, but it requires spin constants to treat open-shell microstates.

In general, REKS calculation can be classified as single-state REKS, SA-REKS and SI-SA-REKS.
In single-state REKS, only ground state is calculated and it can treat the state with multireference
character. SA-REKS and SI-SA-REKS can calculate the vertical excitation energies. The difference
is that the state-interaction term is considered in SI-SA-REKS so that more accurate states can
be generated. The corresponding oscillator strengths as well as excited state geometry optimisation
can be performed with these options, details of the resulting output files are given in appendix
\ref{sec:reks_files}.

In the context of DFTB, current REKS calculation is compatible with following functionalities.
The range-separated functional, external point charges and dispersion corrections can be
calculated with single-state REKS, SA-REKS or SI-SA-REKS. For the periodic system, only
gamma point sampling is supported with REKS. Especially, the stress evaluation and lattice
optimisation is possible with only single-state REKS.
The specifications for this block have the following properties:

\begin{ptable}
  \kw{Energy} & m & & \cb & \\
  \kw{TargetState} & i & & 1 & \\
  \kw{TargetMicrostate} & i & \parbox{0.3\textwidth}{Functional $\neq$ \{ "PPS" \}, StateInteractions = No} & 0 & \\
  \kw{ReadEigenvectors} & l & & No \\
  \kw{FonMaxIter} & i & & 20 & \\
  \kw{Shift} & r & & 0.3 & \\
  \kw{SpinTuning} & $(\text{r})^*$ & & \cb & \\
  \kw{TransitionDipole} & l & \parbox{0.3\textwidth}{Functional $\neq$ \{ "PPS" \}, TargetMicrostate = 0} & No & \\
  \kw{Gradient} & m & & ConjugateGradient \cb & \\
  \kw{RelaxedDensity} & l & & No & \\
  \kw{NonAdiabaticCoupling} & l & \parbox{0.3\textwidth}{Functional $\neq$ \{ "PPS" \}, StateInteractions = Yes} & No & \\
  \kw{VerbosityLevel} & i & & 1 & \\
\end{ptable}

\begin{description}
\item[\is{Energy}] Choice of energy evaluation in REKS method. This \is{Energy} block has following options:

  \begin{ptable}
    \kw{Functional} & $(\text{s})^*$ & & & \\
    \kw{IncludeAllStates} & l & & No & \\
    \kw{StateInteractions} & l & & No & \\
  \end{ptable}

  \begin{description}
  \item[\is{Functional}] Specifies the minimized energy functional in DFTB/SSR.
    This keyword reads a block consisted of the energy functionals that you want to include in the calculation.
    In DFTB/SSR(2,2), there are two possible choices for the minimzied energy functionals.
    One is PPS and the other is (PPS+OSS)/2. The former represents single-state REKS and the latter
    shows SA-REKS or SI-SA-REKS. The detailed form of the block is shown in below examples.
    The inclusion of state-interaction terms is determined by \is{StateInteractions}.

  \item[\is{IncludeAllStates}] If set to \is{Yes}, all computable energy states from current energy functionals
    are included for SA-REKS or SI-SA-REKS calculations. When you calculate single-state REKS, this option
    does not affect the result of calculation. The PPS and OSS states are calculated when this option sets to \is{No},
    while the additional DES state can be included if this sets to \is{Yes}. If you want to the doubly-excited
    configuration, please set to \is{Yes}. The detailed explanation about PPS, OSS and DES states
    is given in the Ref.~\cite{Lee_JCTC_2019}

  \item[\is{StateInteractions}] If set to \is{Yes}, the state-interaction terms between SA-REKS states is included,
    thus it generates SI-SA-REKS states. In general, SI-SA-REKS state can provide more reliable state
    when you want to compute the excited states.
  \end{description}

\item[\is{TargetState}] Specifies the target state that should be calculated. These are numbered
  from the ground state as 1, and so on. Note that the ordering of this option is different with the option
  \is{StateOfInterest} in time-dependent DFTB calculation.

\item[\is{TargetMicrostate}] Specifies the target microstate that should be calculated. The electronic
  configuration is given in the Ref.~\cite{Lee_JCTC_2019} or the source code of \dftbp{}. In SSR(2,2),
  fifth microstate is triplet configuration, thus this microstate can be roughly considered as triplet state.

\item[\is{ReadEigenvectors}] If set to \is{Yes}, the initial molecular orbitals are read from the
  eigenvec.bin file. If not, the initial orbitals are obtained from the diagonalization of non-SCC Hamiltonian.
  Note that this option is not completely implemented, so you should set this option to \is{No}.

\item[\is{FonMaxIter}] Specifies the maximum number of iterations used in the optimization of
  fractional occupation numbers. In general, the value of 20 is enough to converge the fractional
  occupation numbers in SCC cycle.

\item[\is{Shift}] Specifies the level shift value used in SCC cycle. The shift value should be increased
  to converge the SCC cycle when the orbital energies of the active orbitals are close to each other.

\item[\is{SpinTuning}] Specifies the scaling constants for atomic spin constants. DFTB/SSR sometimes
  shows wrong spin contribution for triplet microstate, thus the scaling of atomic spin constants are needed
  to generate correct spin contribution for each microstate. The standard to determine the scaling constants
  is provided in the Ref.~\cite{Lee_JCTC_2019}. The number of elements of \is{SpinTuning} block becomes the number of
  atomic species, and the ordering of the elements is same as the ordering of atomic species in input geometry file.

\item[\is{TransitionDipole}] If set to \is{Yes}, the file tdp.dat is created. This file contains a
  description of transition dipole moment between the electronic states in SA-REKS or SI-SA-REKS.

\item[\is{Gradient}] Choice of gradient solver used in CP-REKS equations. This \is{Gradient} block has the following choices:

  \begin{description} 
  \item[\is{ConjugateGradient}] Uses a congugate-gradient based algorithm. This
    algorithm is usually recommended since it is considerably faster than other algorithms.
    
    \begin{ptable}
      \kw{CGmaxIter} & i & & 20 & \\
      \kw{Tolerance} & r & & 1e-8 & \\
      \kw{Preconditioner} & l & & No & \\
      \kw{SaveMemory} & l & & No & \\
    \end{ptable}

    \begin{description}
    \item[\is{CGmaxIter}] Specifies the maximum number of iterations used in the conjugate-gradient
    based algorithm. In general, the value of 20 is enough to solve the CP-REKS equations.

    \item[\is{Tolerance}] Specifies the tolerance used in the conjugate-gradient based algorithm.

    \item[\is{Preconditioner}] If set to \is{Yes}, it uses a preconditiner in the conjugate-gradient based algorithm. In general,
      the convergence speed is increased when this option sets to \is{Yes}, thus this option is recommended.

    \item[\is{SaveMemory}] If set to \is{Yes}, some variables (an orbital hessian matrix and the H-xc kernel) which need large
      memory allocation are saved in the memory. If these variables are saved, then the computational
      speed also increases but it shows large memory allocation, increasing as $O(N_\mathrm{basis}^4)$.
      If set to \is{No}, the CP-REKS equations are solved without saving these variables, thus it is relatively
      slower than the case that you set to \is{Yes}. In general, \is{No} option is recommended for large systems.
    \end{description}

  \item[\is{Direct}] Uses a direct matrix-inversion multiplication algorithm. This algorithm is usually considerably slow.
  \end{description}

\item[\is{RelaxedDensity}] If set to \is{Yes}, the file relaxed\_charge.dat is created. This file contains
  a description of relaxed charges for \is{TargetState} or \is{TargetMicrostate}. The relaxed charges can
  be used with external point charges in QM/MM calculations.

\item[\is{NonAdiabaticCoupling}] If set to \is{Yes}, the nonadiabatic couplings between SI-SA-REKS
  states are calculated. This option cannot be used in single-state REKS or SA-REKS state.

\item[\is{VerbosityLevel}] Specifies the printing level in standard output. This option determines the output up to
  energy information (\is{VerbosityLevel} = 0), gradient information (\is{VerbosityLevel} = 1), detailed information about
  SCC cycle and timing in gradient calculation (\is{VerbosityLevel} = 2).
\end{description}

Example for 3state SI-SA-REKS calculation with nonadiabatic couplings and modified spin constants:
\begin{verbatim}
Reks = SSR22 {
  Energy = {
    Functional = { "PPS" "OSS" }
    IncludeAllStates = Yes
    StateInteractions = Yes
  }
  TargetState = 2
  TargetMicrostate = 0
  ReadEigenvectors = No
  FonMaxIter = 30
  Shift = 0.3
  SpinTuning = { 3.0 3.0 }
  Gradient = ConjugateGradient {
    CGmaxIter = 100
    Tolerance = 1.0E-8
    Preconditioner = Yes
    SaveMemory = Yes
  }
  RelaxedDensity = Yes
  NonAdiabaticCoupling = Yes
  VerbosityLevel = 1
}
\end{verbatim}

%%%%%%%%%%%%%%%%%%%%%%%%%%%%%%%%%%%%%%%%%%%%%%%%%%%%%%%%%%%%%%%%%%%%%%%%%%%%
%%%  ParserOptions
%%%%%%%%%%%%%%%%%%%%%%%%%%%%%%%%%%%%%%%%%%%%%%%%%%%%%%%%%%%%%%%%%%%%%%%%%%%%
\section{ParserOptions}
\label{sec:dftbp.ParserOptions}

This block contains the options, which are effecting only the
behaviour of the HSD parser and are not passed to the main
program.
\begin{ptable}
  \kw{ParserVersion} & i & & \textrm{current input version} & \\
  \kw{WriteHSDInput} & l & & Yes & \\
  \kw{IgnoreUnprocessedNodes} &l & & No & \\
  \kw{StopAfterParsing} &l & & No & \\
\end{ptable}
\begin{description}
\item[\is{ParserVersion}] Version number of the input parser, which the
  input file was written for. If you are using an input file, which
  was created for an older version of \dftbp{}, you should set it to
  the parser version number of that code version. (The parser version
  number is printed at the beginning of the program run to the
  standard output.) \dftbp{} internally converts the input to its
  current format. The processed input (written to \verb|dftb_pin.hsd|)
  is always in the current format, and the \is{ParserVersion} property
  in it is always set to be the current parser version.

\item[\is{WriteHSDInput}] Specifies, if the processed input should be
  written out in HSD format. (You shouldn't turn it off without
  really good reasons.)

\item[\is{IgnoreUnprocessedNodes}] By default the code stops if it
  detects unused or erroneous keywords in the input, which probably
  indicates error(s) in the input. This {\em dangerous} flag suspends
  these checks. Use only for debugging purposes.

\item[\is{StopAfterParsing}] If set to \is{Yes}, the parser stops
  after processing the input and written out the processed input to
  the disc. It can be used to make sanity checks on the input without
  starting an actual calculation.

\end{description}

%%%%%%%%%%%%%%%%%%%%%%%%%%%%%%%%%%%%%%%%%%%%%%%%%%%%%%%%%%%%%%%%%%%%%%%%%%%%
%%%  Parallel
%%%%%%%%%%%%%%%%%%%%%%%%%%%%%%%%%%%%%%%%%%%%%%%%%%%%%%%%%%%%%%%%%%%%%%%%%%%%
\section{Parallel}
\label{sec:dftbp.Parallel}

This block contains the options, which are effecting the parallel behaviour of
the code. They only take effect, if the code was compiled with MPI-support.

\begin{ptable}
  \kw{Groups} & i & 1 & & \\
  \kw{UseOmpThreads} & l & .false. & & \\
  \kw{Blacs} & p & \cb & & \\
\end{ptable}
\begin{description}
\item[\is{Groups}] Number of process groups. Specifying more than one process
  group enables parallelisation over k-points and spin, as processes in
  different process groups are working on different k-points and spins at the
  same time. The number of process groups must be a divisor of the total number
  of MPI-processes. Default: 1 (all processes work at the same k-point and spin
  at a given time). Note that transport calculations between contacts are
  currently incompatible with multiple process groups (see
  section~\ref{app:transp}).

\item[\is{UseOmpThreads}] Enables the usage of OpenMP-threads (hybrid
  MPI/OpenMP-parallelisation). In order to prevent you from accidently running
  more processes and threads than appropriate for your hardware, this feature is
  turned off by default. Consequently in this case the MPI-parallelised binary
  will stop if the maximal number of OpenMP-threads is greater than one when
  DFTB+ is started. (You can usually set the number of maximally allowed
  OpenMP-threads by setting the \is{OMP\_NUM\_THREADS} environment variable in
  your shell.)

  You can enable this option if you wish to run DFTB+ with hybrid
  parallelisation. You would then typically start fewer MPI-processes than
  physical cores on each node and also set the number of threads accordingly.
  This is currently an experimental feature in DFTB+ and is recommended for
  experienced users only.

\item[\is{Blacs}] Contain BLACS specific settings. Currently only supports
  \is{BlockSize}, which specifies the row and column block size for the
  block-cyclic distributions (with default size of 32).

  Example:
\begin{verbatim}
  Parallel {
    Groups = 2
    Blacs {
      BlockSize = 64
    }
  }
\end{verbatim}

\end{description}


\chapter{Output of \dftbp}
\label{sec:dftbp.output}

This chapter contains the description of some of the output files of
\dftbp{} where the output format is not self documenting. Unless
indicated otherwise, numbers in the output files are given in atomic
units (with Hartree as the energy unit).

\section{band.out}
\label{sec:dftbp.bandout}
\index{band.out}

This contains the band energies and occupation of levels in electron volts and
electron charge units as columns one and two. The file is printed if
\is{WriteBandOut} = \is{Yes} (see section \ref{sec:dftbp.Analysis}). Blocks of
numerical results start with a line which labels the k-point and spin channel
for the energies.

See the \dptools{} package for utilities for converting the data in this file
into band-structures and density of states information suitable for plotting.

\section{detailed.out}
\label{sec:dftbp.detailedout}
\index{detailed.out}

This file contains details of the total energy and its components, as well as
optional information on forces, atomic charges and other properties. It is
intended for quick viewing, while values given to more significant figures are
available in results.tag.

Some of the information available in the file will also depend on the method
being used in the calculation. For example, not all electronic solvers make the
ground state electronic entropy available, hence only the internal energy would
be quoted. Similarly, while the free energy of the system which when
differentiated by atomic coordinates or boundary conditions gives the forces or
stresses (printed as \textit{Force related energy}) this is not currently
available for some types of non-equilibrium transport calculations.

Some of the common energy results printed in this file are:\\

\begin{center}
  \begin{tabular}{|l|p{5.5cm}|}
    \hline
    TS& Product of the electron entropy and temperature\\
    Total Electronic energy& The non-SCC energy plus other contributions to the
    electronic energy (SCC, spin, $\ldots$)\\
    Repulsive energy& The pairwise contribution to the total energy\\
    Total energy& Sum of electronic energy\\
    Extrapolated to 0& Estimated zero temperature energy if at finite
    temperatures\\
    Total Mermin free energy& $U - T S$, relevant free energy at finite
    temperatures\\
    Force related energy& Free energy relevant to forces in the system\\
    Gibbs free energy& Energy corrected by $- p V$, i.e. the pressure and volume\\
    MD Kinetic Energy& Kinetic energy of atoms in molecular dynamics\\
    Total MD Energy& Sum of finite temperature electronic, repulsive and atomic
    kinetic energies\\
    \hline
  \end{tabular}
\end{center}

Where available the Fermi level $\mu$ (i.e. the chemical potential of the
electrons in the system) is also printed. For systems with an externally fixed
Fermi level (i.e. where the total charge can change), this contribution is
included in the Force related energy: $$\Delta E = + q_\mathrm{total} \mu,$$ but
for calculations with fixed numbers of electrons it is not included in this
energy. \textbf{Note:} The total energy reference may not match your required
case in some situations, for example a shift with respect to the average
electrostatic potential (in periodic cases) or whether the chemical potential
should be with respect to the valence band maximum may be needed (see for
example the discussion in Ref.~\cite{Lany_2009}).

\section{results.tag}
\label{sec:dftbp.results}
\index{results.tag}

This contains machine readable results labeled with the type and size of the
data blocks. The results are given in atomic units and are formatted as:
\begin{verbatim}
label               :type:shape:
\end{verbatim}

The variable type is real, complex, integer or logical. The shape information is
\newline :ndim: size$_1$,size$_2$,$\ldots$,size$_{ndim}$:\newline where ndim is
the number of dimensions, organised with the Fortran convention and of size
size$_1$ $\times$size$_2$ $\times$size$_2$ $\times \ldots$.

In the special case of scalar variables the shape is :0:.

A typical example of mixed scalar and both one and two dimensional results would
be similar to:
\begin{verbatim}
mermin_energy       :real:0:
 -0.672967201447815E+000
total_energy        :real:0:
 -0.672879398682698E+000
forces              :real:2:3,3
 -0.243590222274811E+000 -0.199780753617099E-001 -0.000000000000000E+000
  0.465478448963764E+000 -0.228550455811745E+000 -0.000000000000000E+000
 -0.221888226688953E+000  0.248528531173455E+000 -0.000000000000000E+000
gross_atomic_charges:real:1:3
  0.171448741143825E+000 -0.254714832621691E+000  0.832660914778645E-001
\end{verbatim}

\section{hamsqrN.dat, oversqr.dat}
\label{sec:dftbp.hamsqr}
\index{hamsqr.dat}\index{oversqr.dat}

The files \verb|hamsqrN.dat| and \verb|oversqr.dat| contain the square
(folded) Hamiltonian and overlap matrices. The number \verb|N| in the
filename \verb|hamrealN.dat| indicates the spin channel. For spin
unpolarised calculation it is 1, for spin polarised calculation it is
1 and 2 for spin-up and spin-down, respectively while for non-collinear
spin it is charge, $x$, $y$ and $z$ for 1, 2, 3 and 4. Spin orbit is
not currently supported for this option.

Only non-comment lines (lines not starting with "\#") are documented:
\begin{itemize}

\item Flag for signalling if matrix is real (\verb|REAL|), number of
  orbitals in the system (\verb|NALLORB|), number of kpoints
  (\verb|NKPOINT|). For non-periodic (cluster) calculations, the
  number of kpoints is set to 1.

\item For every $k$-point:
  \begin{itemize}
  \item Number of the $k$-point. For molecular (non-periodic)
    calculations only 1 $k$-point is printed.
  \item The folded matrix for the given $k$-point. It consists of
    \verb|NALLORB| lines $\times$ \verb|NALLORB| columns. If the
    matrix is not complex (\verb|REAL| is \verb|F|), every column
    contains two numbers (real and imaginary part).
  \end{itemize}
\end{itemize}

The files are produced if requested by \is{WriteHS} = \is{Yes} (see
section~\ref{kw:dftbp.WriteHS}).

\section{hamrealN.dat, overreal.dat}
\label{sec:hamreal}
\index{hamreal.dat}\index{overreal.dat} The files \verb|hamrealN.dat|
and \verb|overreal.dat| contain the real space Hamiltonian and overlap
matrices. The number \verb|N| in the filename \verb|hamrealN.dat|
indicates the spin channel. For spin unpolarised calculation it is 1,
for spin polarised calculation it is 1 and 2 for spin-up and
spin-down, respectively, while for non-collinear spin it is charge,
$x$, $y$ and $z$ for 1, 2, 3 and 4. Spin orbit is not currently
supported for this option.

Note: The sparse format contains only the "lower triangle" of the real
space matrix. For more details about the format and how to obtain the
upper triangle elements, see reference~\cite{dftbp-2007paper}. Also note,
that for periodic systems the sparse format is based on the
\emph{folded} coordinates of the atoms, resulting in translation
vectors (ICELL) which look surprising at first glance.

Only non-comment lines (lines not starting with "\#") are documented:
\begin{itemize}
\item Number of atoms in the system (\verb|NATOM|)
\item For every atom:
  \begin{itemize}
  \item Atom number (\verb|IATOM|), number of neighbours including the
    atom itself (\verb|NNEIGH|), number of orbitals on the atom
    (\verb|NORB|)
  \end{itemize}
\item For every neighbour of every atom:
  \begin{itemize}
  \item Atom number (\verb|IATOM1|), neighbour number (\verb|INEIGH|),
    corresponding image atom to the neighbour in the central cell
    (\verb|IATOM2F|), coefficients of the translation vector between
    the neighbour and its corresponding image (\verb|ICELL(1)|,
    \verb|ICELL(2)|, \verb|ICELL(3)|). Between the coordinates of the
    neighbour $\mathbf{r}_{\text{INEIGH}}$ and the image atom
    $\mathbf{r}_{\text{IATOM2F}}$ the relation
    \begin{equation*}
      \mathbf{r}_{\text{INEIGH}} = \mathbf{r}_{\text{IATOM2F}} + \sum_{i=1}^3
      \text{ICELL}(i)\, \mathbf{a}_i
    \end{equation*}
    holds, where $\mathbf{a}_i$ are the lattice vectors of the supercell.
  \item The corresponding part of the sparse matrix. The data block
    consists of \verb|NORB(IAT1)| lines and \verb|NORB(IAT2F)| columns.
  \end{itemize}
\end{itemize}

The files are produced if requested by \is{WriteRealHS} = \is{Yes}
(see section~\ref{kw:dftbp.WriteRealHS}).

\section{eigenvec.out, eigenvec.bin}
\label{sec:dftbp.eigenvec}
\index{eigenvec.out}\index{eigenvec.bin}

These files contain the eigenvectors from the Hamiltonian, stored
either as plain text (eigenvec.out) or in the native binary format of
your system (eigenvec.bin).

The plain text format file \verb|eigenvec.out| contains a list of the values of
the components of each eigenvector for the basis functions of each atom. The
atom number in the geometry, its chemical type and the particular basis function
are listed, followed by the relevant value from the current eigenvector and then
the Mulliken population for that basis function for that level\index{state
  resolved Mulliken population}. The particular eigenvector, $k$-point and spin
channel are listed at the start of each set of eigenvector data. In the case of
non-collinear spin, the format is generalised for spinor wavefunctions. Complex
coefficients for both the up and down parts of the spinors are given (instead of
single eigenvector coefficient) followed by four values -- total charge, then
$(x,y,z)$ magnetisation.

The binary format file \verb|eigenvec.bin| contains the (unique) runId of the
DFTB+ simulation which produced the output followed by the values of the
eigenvectors. The eigenvector data is ordered so that the individual components
of the current eigenvector are stored, with subsequent eigenvectors for that
$k$-point following sequentially. All $k$-points for the current spin channel
are printed in this order, followed by the data for a second channel if spin
polarised.

The files are produced if requested by setting \is{WriteEigenvectors} =
\is{Yes}, with \is{EigenvectorsAsText} being also required to produce the plain
text file (see section~\ref{kw:dftbp.WriteEigenvectors} for details).

\section{charges.bin / charges.dat}
\label{sec:charges.bin}
\index{charges.bin}

The file \verb|charges.bin| contains the orbitally-resolved charges for each
atom. In later versions of \dftbp{} this format includes a check sum for the
total charge and magnetisation. In the case of orbital potentials
(p.~\pref{sec:DFTB+U}) the file also contains extra population information for
the occupation matrices.

This file is produced as part of the mechanism to restart SCC calculations, see
sections~\ref{kw:dftbp.RestartFrequency} and~\ref{kw:dftbp.MDRestartFrequency}.

Equivalent data can also be present in the file \verb|charges.dat|, but stored
as plain text. The options \is{WriteChargesAsText} and \is{ReadChargesAsText}
control which cases are generated and read respectively.

Appendix \ref{app:restartfiles} contains details of the contents of the file.

\section{md.out}
\label{sec:md.out}
\index{md.out}

This file is only produced for \iscb{VelocityVerlet} calculations (See
p.~\pref{sec:dftbp.VelocityVerlet}). It contains a log of information generated during MD
calculations, and appended every \kw{MDRestartFrequency} steps. In the case of
small numbers of atoms and long MD simulations it may be useful to set
\is{WriteDetailedOut} to \is{No} and examine the information stored in this file
instead.

\section{Electrostatic potential data}
\label{sec:dftbp.espfile}
\index{ESP.dat}

The output from evaluating the electrostatic potential (see
page~\pref{sec:dftbp.esp}). The first line consists of a comment mark followed
by a logical variable as to whether there is an external electric field (or
not), followed by 3 values for any regular grid pattern present in the system
and the total number of points. If the data is gridded, the next four lines
contain the origin and grid separation vectors in {\AA}ngstroms.

The next line is a comment, then the locations and the potential experience for
a positive charge due to the internal field plus optionally the external field
(from point charges or homogeneous electric fields). Values are given in
Volts. In the case of gridded data, the location field is omitted.

For an example with a regular grid
\begin{verbatim}
#  T     1     1     1 1
#  0.000000000000E+00 -0.200000000000E+01 -0.200000000000E+01
#  0.200000000000E+01  0.000000000000E+00  0.000000000000E+00
#  0.000000000000E+00  0.200000000000E+01  0.000000000000E+00
#  0.000000000000E+00  0.000000000000E+00  0.200000000000E+01
# Internal (V)        External (V)
  0.173386318927E-10  0.314737193575E+00
\end{verbatim}

In the case where there is no regular grid:
\begin{verbatim}
#  T     0     0     0 1
#           Location (AA)             Internal (V)        External (V)
  0.0000E+00 -0.2000E+01 -0.2000E+01  0.173386318927E-10  0.314737193575E+00
\end{verbatim}

In the case where data is generated for multiple geometry steps, this is also
shown in the label:
\begin{verbatim}
#  F     1     5     5 25
#  0.000000000000E+00 -0.200000000000E+01 -0.200000000000E+01
#  0.100000000000E+01  0.000000000000E+00  0.000000000000E+00
#  0.000000000000E+00  0.100000000000E+01  0.000000000000E+00
#  0.000000000000E+00  0.000000000000E+00  0.100000000000E+01
# Internal (V) Geo 0
  0.215249473376E-01
  .
  .
# Internal (V) Geo 10
  0.215815549672E-01
  .
  .
\end{verbatim}

\section{Excited state results files}
\label{sec:tddftb_lr}
Several files are produced during excited state calculations depending on the
particular settings from section~\ref{sec:dftbp.ExcitedState}.

\textbf{Note:} in the case of degeneracies, the oscillator strengths depend on
arbitrary phase choices made by the ground state eigensolver. Only the sum over
the degenerate contributions is well defined for most single particle transition
properties, and label ordering of states may change if changing eigensolver or
platform. For the excited state, properties like the intensities for
individual excitations in degenerate manifolds again depend on phase choices
made by both the ground and excited eigensolvers.


\subsection{ARPACK.DAT}
\index{ARPACK.DAT}

Internal details of the ARPACK solution vectors, see the ARPACK
documentation~\cite{Lehoucq97arpackusers} for details.

\subsection{COEF.DAT}
\index{COEF.DAT}

Data on the projection of this specific excited state onto the ground state
orbitals. For the specific exited state, the (complex) decomposition of its
single particle states onto the ground state single particle levels, together
with its fractional contribution to the full excited state are given.

General format:

\begin{tabular}{|l|p{5.5cm}|}
\hline
{\small T F                                }&Legacy flags\\
{\small   1  1.9999926523  2.0000000000    }&level 1, fraction of total WF, 2.0\\
{\small-0.1944475716  0.0000000000 -0.1196876988  0.0000000000 ....    }&real then
imaginary projection of level 1\\
                                    &onto ground state 1, then ground state 2, etc.\\
{\small-0.1196876988  0.0000000000 -0.1944475703  0.0000000000 ....    }&\\
{\small.}&\\
{\small.}&\\
{\small.}&\\
{\small   2  1.9999866161  2.0000000000    }&level 2\\
{\small-0.2400145188  0.0000000000 -0.1767827333  0.0000000000 ....}& real then
imaginary projection of state 2\\
{\small.}&\\
{\small.}&\\
{\small.}&\\ \hline
\end{tabular}

\subsection{EXC.DAT}
\index{EXC.DAT}

Excitations data including the energies, oscillator strength, dominant Kohn-Sham
transitions and the symmetry.

Example first few transitions for C$_4$H$_4$:

\begin{verbatim}
     w [eV]       Osc.Str.         Transition         Weight      KS [eV]    Sym.

 =========================================

      5.551       0.5143882       11   ->    12        1.000       4.207      S
      5.592       0.0000000       10   ->    12        1.000       5.592      S
\end{verbatim}

Two examples of singlet transitions with energies of 5.551 and 5.592~eV. The
first is dipole allowed, the second not. In both cases they are transitions
primarily (weight of 1.000) to single particle state 12, and are of singlet
character (``S'').

In the case of spin-polarised calculations, an additional column of values are
given instead of the symmetry, showing the level of spin contamination in the
state (labelled as \verb|D<S*S>|), with typically states where a magnitude of
less than 0.5 is usually considered reliable~\cite{garcia14Thesis}.

\subsection{SPX.DAT}
\index{SPX.DAT}

Single particle excitations (SPX) for transitions between filled and empty single
particle states of the ground state. These are given in increasing single
particle energy and show the oscillator strength and index of the Kohn-Sham-like
states that are involved.

\begin{verbatim}
       #      w [eV]       Osc.Str.        Transition

 ============================

       1      5.403       0.2337689       15   ->    16
       2      5.403       0.2337689       14   ->    16
       3      5.403       0.2337689       15   ->    17
       4      5.403       0.2337689       14   ->    17
       5      6.531       0.0000000       13   ->    16
       6      6.531       0.0000000       12   ->    16
\end{verbatim}

\subsection{TDP.DAT}
\index{TDP.DAT}

Detail of the magnitude and direction of the transition dipole from the ground
to excited states.

\subsection{TRA.DAT}
\index{TRA.DAT}

Decomposition of the transition from the ground state to the excited states. The
energy and spin symmetry are given together with the contributions from each of
the single particle transitions.

\subsection{TEST\_ARPACK.DAT}
\index{TEST\_ARPACK.DAT}

Tests on the quality of the eigenvalues and vectors returned by ARPACK. For the
$i^\mathrm{th}$ eigen-pair, the eigenvalue deviation corresponds to the
deviation from $\left( \langle \mathbf{x}_i | H | \mathbf{x}_i\rangle -
\epsilon_i \right)$, The eigen-vector deviation is a measure of rotation of the
vector under the action of the matrix: $\left| \left( H | \mathbf{x}_i\rangle -
\epsilon_i | \mathbf{x}_i\rangle \right) \right|_2$, the normalisation deviation
is $\langle \mathbf{x}_i | \mathbf{x}_i\rangle - 1$ and finally largest failure
in orthogonality to other eigenvectors is given.

Example:\\
\begin{tabular}{lllll}
{\tt State} & {\tt Ei deviation} & {\tt Evec deviation} & {\tt Norm deviation} &
{\tt Max non-orthog}\\ {\tt 1} & {\tt -0.19428903E-15} & {\tt 0.80601119E-15} &
{\tt 0.19984014E-14} & {\tt 0.95562226E-15}\\ {\tt 2} & {\tt 0.27755576E-16} &
{\tt 0.85748374E-15} & {\tt 0.48849813E-14} & {\tt 0.36924443E-15}\\ {\tt 3} &
{\tt -0.12490009E-15} & {\tt 0.88607302E-15} & {\tt 0.88817842E-15} & {\tt
  0.60384195E-15}\\
\end{tabular}

\subsection{XCH.DAT}
\index{XCH.DAT}

Charges on atoms in the specified excited state. The top line contains the
symmetry (Singlet or Triplet) and the number of the excited state. The next line
is the number of atoms in the structure followed by some header text. Then on
subsequent lines the number of each atom in the structure and its charge are
printed.

\subsection{XplusY.DAT}
\index{XplusY.DAT}

Expert file with the RPA  $(X+Y)^{I\Sigma}_{ia}$ data for all the calculated
excited states.

Line 1: number of single particle excitations and the number of calculated
excited states\\
Line 2: Level number 1, nature of the state (S, T, U or D) then excitation
energy (in Hartree)\\
Line 3: expansion in the KS single particle transitions\\
.\\
.\\
.\\
Line 2: Level number 2, nature of the state (S, T, U or D) then excitation
energy (in Hartree)\\

\subsection{XREST.DAT}
\index{XREST.DAT}

Dipole moment of the specified excited state in units of Debye.

\section{ppRPA\_ener.DAT}
\index{ppRPA\_ener.DAT}
\label{sec:ppRPAout}

Excitation energies obtained within the pp-RPA formalism (see
section~\ref{sec:dftbp.pprpa}). This output file also includes the most dominant
Kohn-Sham transition, its weight and energy difference as well as the spin
multiplicity of the excited state.

Here are, for instance, the first three singlet-singlet transitions for furan:

\begin{verbatim}
     w [eV]        Transitions                         Weight            KS [eV]              Symm.

 =================================================  

      6.411        HOMO -> LUMO + 0            0.998            5.162                     S
      6.904        HOMO -> LUMO + 1            0.973            6.755                     S
     11.339        HOMO -> LUMO + 0, 0        0.959            5.162,  5.162            S
\end{verbatim}  

The first two excitations are single, whereas the third one is a double
transition with predominant HOMO-to-LUMO character.

\section{REKS results files}
\label{sec:reks_files}
Several files are produced during REKS calculations depending on the
particular settings from section~\ref{sec:dftbp.REKS}.


\subsection{tdp.dat}
\index{tdp-reks.dat}

Detail of the magnitude and direction of the transition dipole between all electronic states.

\subsection{relaxed\_charge.dat}
\index{relaxed\_charge.dat}

Charges on atoms in the specified state. The top line contains the total charge of the system.

%%% Local Variables:
%%% mode: latex
%%% TeX-master: "manual"
%%% End:<|MERGE_RESOLUTION|>--- conflicted
+++ resolved
@@ -4135,12 +4135,8 @@
     relaxed excited state density matrix.
 
   \item[\is{WriteEigenvectors}] If set to \is{Yes}, the file excitedOrbs.bin is
-<<<<<<< HEAD
     created (and excitedOrbs.out depending on whether \is{EigenvectorsAsText} is
     true). This file contains the natural orbitals for the specified excited
-=======
-    created. This file contains the natural orbitals for the specified excited
->>>>>>> 8e2a506f
     state.
 
   \item[\is{TotalStateCoeffs}] Option to control data from
