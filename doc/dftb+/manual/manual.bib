@Article{porezag-PRB-51-12947,
 author = {D. Porezag and T. Frauenheim and T. K\"ohler and G. Seifert and
 R. Kaschner},
 title = {Construction of tight-binding-like potentials on the basis of
 density-functional theory: Application to carbon},
 journal = prb,
 year = {1995},
 volume = {51},
 pages = {12947}
}

@Article{seifert-ijqc-58-185,
 author = {G. Seifert and D. Porezag and T. Frauenheim},
 title = {Calculations of molecules, clusters, and solids with a
                  simplified \mbox{LCAO-DFT-LDA} scheme},
 journal = ijqc,
 year = {1996},
 volume = {58},
 pages = {185}
}

@Article{elstner-prb-58-7260,
 author = {M. Elstner and D. Porezag and G. Jungnickel and J. Elsner and
 M. Haugk and T. Frauenheim and S. Suhai and G. Seifert},
 title = {Self-consistent-charge density-functional tight-binding method for
 simulations of complex materials properties},
 journal = prb,
 year = {1998},
 volume = {58},
 pages = {7260}
}

@Article{koehler-cp-309-23,
 author = {C. K\"ohler and G. Seifert and T. Frauenheim},
 title = {Density-Functional based calculations for {F}e(n), (n$\le$32)},
 journal = cp,
 year = {2005},
 volume = {309},
 pages = {23}
}

@Article{han-ijqc-78-459,
 author = {W. Han and M. Elstner and K. J. Jalkanen and T. Frauenheim and
 S. Suhai},
 title = {Hybrid \mbox{SCC-DFTB}/Molecular Mechanical Studies of
                  {H}-Bonded Systems and of
                  {N}-acetyl-({L}-{A}la)$_\mathrm{n}$-{N}'-{M}ethylamide
                  Helices in Water Solution},
 journal = ijqc,
 year = {2000},
 volume = {78},
 pages = {459}
}

@Article{cui-jpcb-105-569,
 author = {Q. Cui and M. Elstner and T. Frauenheim and E. Kaxiras and
 M. Karplus},
 title = {Combined self-consistent charge density functional
                  tight-binding (\mbox{SCC-DFTB}) and \mbox{CHARMM}},
 journal = jpcb,
 year = {2001},
 volume = {105},
 pages = {569}
}

@Article{elstner-jcp-114-5149,
 author = {M. Elstner and P. Hobza and T. Frauenheim and S. Suhai and
 E. Kaxiras},
 title = {Hydrogen bonding and stacking interactions of nucleic acid base
 pairs: a density-functional-theory based treatment},
 journal = jcp,
 year = {2001},
 volume = {114},
 pages = {5149}
}

@Article{frauenheim-JPCM-14-3015,
 author = {Frauenheim, T. and Seifert, G. and Elstner, M. and Niehaus, T. and
 Kohler, C. and Amkreutz, M. and Sternberg, M. and Hajnal, Z. and Di~Carlo, A.
 and Suhai, S.},
 title = {Atomistic simulations of complex materials: ground-state and
 excited-state properties},
 journal = jpcm,
 year = 2002,
 volume = 14,
 number = 11,
 pages = {3015-3047},
 month = {Mar}
}

@Article{petukhov-PRB-67-153106,
 author = {Petukhov, A. G. and Mazin, I. I. and Chioncel, L. and
 Lichtenstein, A. I.},
 title = {Correlated metals and the \mbox{LDA+U} method},
 journal = prb,
 year = 2003,
 volume = 67,
 pages = {153106-4}
}

@Article{han-PRB-73-045110,
 author = {Han, M. J. and Ozaki, T. and Yu, J.},
 title = {\mbox{O($N$) LDA+$U$} electronic structure calculation method based
 on the nonorthogonal pseudoatomic orbital basis},
 journal = prb,
 year = 2006,
 volume = 73,
 pages = {045110}
}

@Article{johnson-PRB-38-12807,
 author = {Johnson, D. D.},
 title = {Modified {B}royden's method for accelerating convergence in
                  self consistent calculations},
 journal = prb,
 year = {2003},
 volume = {38},
 pages = {12807}
}

@Article{eyert-JCP-124-271,
 author = {Eyert, V.},
 title = {A Comparative Study on Methods for Convergence Acceleration
of Iterative Vector Sequences},
 journal = jcop,
 year = {1996},
 volume = {124},
 pages = {271}
}

@Article{monkhorst-prb-13-5188,
 author = {Monkhorst, H. J. and Pack, J. D.},
 title = {Special points for {B}rillouin-zone integrations},
 journal = prb,
 year = {1976},
 volume = {13},
 pages = {5188},
 annote = {Monkhorst-Pack original paper}
}

@Article{monkhorst-prb-16-1748,
 author = {Monkhorst, H. J. and Pack, J. D.},
 title = {"Special points for {B}rillouin-zone integrations"--a reply},
 journal = prb,
 year = {1977},
 volume = {16},
 pages = {1748},
 annote = {Monkhorst-Pack erratum}
}


@PhdThesis{KoehlerThesis,
 author = {Christof K\"ohler},
 title = {Ber\"ucksichtigung von Spinpolarisationseffekten in einem
 dichtefunktionalbasierten Ansatz},
 school = {Department Physik der Fakult\"at fur Naturwissenschaften an der
 Universit\"at Paderborn},
 year = 2004,
 note = {http://ubdata.uni-paderborn.de/ediss/06/2004/koehler/}
}


@PhdThesis{garcia14Thesis,
  author = 	 {Adriel Dominguez Garcia},
  title = 	 {Density functional approaches for the interaction of
                  metal oxides with small molecules},
  school = 	 {Universit\"at Bremen},
  year = 	 2014,
  note = 	 {http://elib.suub.uni-bremen.de/edocs/00103868-1.pdf}
}

@Article{andersen-JCP-72-2384,
 author = {Andersen, H. C.},
 title = {Molecular dynamics at constant pressure and/or temperature},
 journal = jcp,
 year = 1980,
 volume = 72,
 pages = 2384
}

@BOOK{lapack3,
      AUTHOR = {Anderson, E. and Bai, Z. and Bischof, C. and
                Blackford, S. and Demmel, J. and Dongarra, J. and
                Du Croz, J. and Greenbaum, A. and Hammarling, S. and
                McKenney, A. and Sorensen, D.},
      TITLE = {{LAPACK} Users' Guide},
      EDITION = {Third},
      PUBLISHER = {Society for Industrial and Applied Mathematics},
      YEAR = {1999},
      ADDRESS = {Philadelphia, PA},
      ISBN = {0-89871-447-8 (paperback)} 
}

@MISC{Lehoucq97arpackusers,
    author = {R. B. Lehoucq and D. C. Sorensen and C. Yang},
    title = {ARPACK Users Guide: Solution of Large Scale Eigenvalue
                  Problems by Implicitly Restarted Arnoldi Methods.},
    year = {1997}
}

@MISC{ARPACK-ng,
 howpublished = {https://github.com/opencollab/arpack-ng}
}

@Article{methfessel-PRB-40-3616,
 author = {Methfessel, M. and Paxton, A. T.},
 title = {High-precision sampling for {B}rillouin-zone integration in metals},
 journal = prb,
 year = 1989,
 volume = 40,
 pages = 3616
}

@Article{miller-JAmChemSoc-112-8533,
 author = {K. J. Miller},
 title = {Additivity methods in molecular polarizability},
 journal = jacs,
 year = 1990,
 volume = 112,
 pages = 8533,
 annote = {Dispersion values (cited in Marcus paper)}
}

@Article{kang-TheorChimActa-61-41,
 author = {Y. K. Kang and M. S. Jhon},
 title = {Additivity of atomic static polarizabilities and dispersion
 coefficients},
 journal = tca,
 year = 1982,
 volume = 61,
 pages = 41,
 annote = {Dispersion values (cited in Marcus paper)}
}


@Article{dftbp-2007paper,
 author = {B. Aradi and B. Hourahine and Th. Frauenheim},
 title = {{DFTB+}, a Sparse Matrix-Based Implementation of the {DFTB} Method},
 journal = jpca,
 year = {2007},
 volume = {111},
 number = {26},
 pages = {5678}
}



@Article{hourahine07,
 author = {Hourahine, B. and Sanna, S. and Aradi, B. and K\"ohler, C.
 and Niehaus, T. and Frauenheim, Th.},
 title = {Self-Interaction and Strong Correlation in {DFTB}},
 journal = jpca,
 year = {2007},
 volume = {111},
 number = {26},
 pages = {5671}
}

@Article{koehler-JPCA-111-5622,
 author = {K\"ohler, C. and  Frauenheim, T. and Hourahine, B. and Seifert, G.
 and Sternberg, M.},
 title = {Treatment of Collinear and Noncollinear Electron Spin within an
 Approximate Density Functional Based Method},
 journal = jpca,
 year = 2007,
 volume = 111,
 number = 26,
 pages = 5622,
 doi = {10.1021/jp068802p}
}

@Article{harvey-JCC-19-726,
 author = {Harvey, S. C. and Tan, R. K. Z. and Cheatham, T. E.},
 title = {The flying ice cube: Velocity rescaling in molecular dynamics leads
 to violation of energy equipartition},
 journal = jcc,
 year = 1998,
 volume = 19,
 number = 7,
 pages = {726-740}
}

@Article{berendsen-JCP-81-3684,
 author = {Berendsen, H. J. C. and Postma, J. P. M. and Van~Gunsteren, W. F.
 and Dinola, A. and Haak, J. R.},
 title = {Molecular-Dynamics with Coupling to an External Bath},
 journal = jcp,
 year = 1984,
 volume = 81,
 number = 8,
 pages = {3684-3690}
}

@Article{yang-JPCA-111-10861,
  author = 	 {Yang, Y. and Yu, H. and York, D. and Cui, Q. and Elstner, M.},
  title = 	 {Extension of the Self-Consistent-Charge Density-Functional Tight-Binding Method: Third-Order Expansion of the Density Functional Theory Total Energy and Introduction of a Modified Effective Coulomb Interaction},
  journal = 	 jpca,
  year = 	 {2007},
  volume =	 {111},
  pages =        {10861},
  annote =	 {3rd order on-site paper}
}

@Article{zhechkov-JCTC-1-841,
  author = 	 {Zhechkov, L. and Heine, Th. and Patchkovskii, S. and
                  Seifert, G. and Duarte, H. A.},
  title = 	 {An Efficient a Posteriori Treatment for Dispersion
                  Interaction in Density-Functional-Based Tight
                  Binding},
  journal = 	 jctc,
  year = 	 2005,
  volume =	 1,
  pages =	 {841-847},
  annote =	 {Thomas Heines \mbox{UFF} dispersion paper.}
}

@Article{rappe-JACS-114-10024,
  author = 	 {Rappe, A. K. and Casewit, C. J. and Colwell, K. S. and {Goddard III}, W. A. and Skiff, W. M.},
  title = 	 {\mbox{UFF}, a full periodic table force field for
                  molecular mechanics and molecular dynamics
                  simulations},
  journal = 	 jacs,
  year = 	 1992,
  volume =	 {114},
  pages =	 {10024-10035},
  annote =	 {UFF paper}
}

@Article{gauss-jctc-7-931,
  author = 	 {Gaus, M. and Cui, Q. and Elstner, M.},
  title = 	 {\mbox{DFTB}3: {E}xtension of the {S}elf-{C}onsistent-{C}harge
     {D}ensity-{F}unctional {T}ight-{B}inding {M}ethod (\mbox{SCC-DFTB})},
  journal = 	 jctc,
  year = 	 {2011},
  volume =	 {7},
  pages =	 {931-948},
  annote =	 {DFTB3 paper}
}

@Article{martyna-mp-87-1117,
 author = {Martyna, G. J. and Tuckerman, M. E. and Tobias, D. J. and
 Klein, M. L.},
 title = {Explicit reversible integrators for extended systems dynamics},
 journal = mp,
 year = 1996,
 volume = 87,
 pages = {1117-1157}
}

@Article{pipek-JCP-90-4916,
  author = 	 {Pipek, J. and Mezey, P. G.},
  title = 	 {A fast intrinsic localization procedure applicable
                  for {\it ab initio} and semiempirical linear
                  combination of atomic orbital wave functions},
  journal = 	 jcp,
  year = 	 1989,
  volume = 	 90,
  pages = 	 4916
}

@Article{niehaus-prb-63-085108,
 author = {Niehaus, T. A. and Suhai, S. and Della Sala, F. and
 Lugli, P and Elstner, M. and Seifert, G. and Frauenheim, Th.},
 title = {Tight-binding approach to time-dependent density-functional
                  response theory},
 journal = prb,
 year = 2001,
 volume = 63,
 pages = {085108}
}

@Article{heringer2007aes,
  author = {Heringer, D. and Niehaus, T. A. and Wanko, M. and Frauenheim, T.},
  title = {Analytical excited state forces for the time-dependent
                  density-functional tight-binding method.},
  journal = jcc,
  year = {2007},
  volume = {28},
  pages = {2589},
  number = {16}
}

@article{Ceriotti20141019,
title = "i-PI: A Python interface for ab initio path integral
                  molecular dynamics simulations ",
journal = cpc,
volume = "185",
pages = "1019-1026",
year = "2014",
doi = "http://dx.doi.org/10.1016/j.cpc.2013.10.027",
author = "Ceriotti, M.  and More, J. and Manolopoulos, D. E."
}

@Article{grimme-jcp-132-154104,
 author = {Grimme, S. and Antony, J. and Ehrlich, S. and Krieg, H.},
 title = {A consistent and accurate ab initio parametrization of
                  density functional dispersion correction
                  (\mbox{DFT-D}) for the 94 elements {H}-{P}u},
 journal = jcp,
 year = 2010,
 volume = 132,
 pages = {154104}
}

@Article{grimme-jcp-32-1456-1465,
 author = {Grimme, S. and Ehrlich, S. and Goerigk, L.},
 title = {Effect of the Damping Function in Dispersion Corrected
Density Functional Theory},
 journal = jcp,
 year = 2011,
 volume = 32,
 pages = {1456-1465}
}

@article{caldweyher-jcp-147-034112,
author = {Eike Caldeweyher and Christoph Bannwarth and Stefan Grimme},
title = {Extension of the {D}3 dispersion coefficient model},
journal = jcp,
volume = {147},
number = {3},
pages = {034112},
year = {2017},
doi = {10.1063/1.4993215}
}

@article{caldeweyher-jcp-150-154122,
author = {Caldeweyher,Eike  and Ehlert,Sebastian  and Hansen,Andreas  and Neugebauer,Hagen  and Spicher,Sebastian  and Bannwarth,Christoph  and Grimme,Stefan },
title = {A generally applicable atomic-charge dependent {L}ondon dispersion correction},
journal = jcp,
volume = {150},
number = {15},
pages = {154122},
year = {2019},
doi = {10.1063/1.5090222}
}



@Misc{grimme-param,
 howpublished = {http://toc.uni-muenster.de/DFTD3/}
}

@Article{kovalenko-JCC-20-928,
 author = {Kovalenko, A. and Ten-no, S. and Hirata, F.},
 title = {Solution of three-dimensional reference interaction site
                  model and hypernetted chain equations for simple
                  point charge water by modified method of direct
                  inversion in iterative subspace },
 journal = jcc,
 year = 1999,
 volume = 20,
 pages = {928-936}
}

@Article{aradi-jctc-11-3357,
  author =       {Aradi, B. and Niklasson, A. M. N. and Frauenheim, T.},
  title =        {Extended Lagrangian Density Functional Tight-Binding
                  Molecular Dynamics for Molecules and Solids},
  journal =      jctc,
  year =         {2015},
  volume =       {11},
  pages =        {3357-3363},
}

@Book{NoceWrig06,
  Title                    = {Numerical Optimization},
  Author                   = {Jorge Nocedal and Stephen J. Wright},
  Publisher                = {Springer},
  Year                     = {2006},
  Address                  = {New York, NY, USA},
  Edition                  = {second}
}

@article{YU2018267,
  title = "\mbox{ELSI}: {A} unified software interface for
                  {K}ohn-{S}ham electronic structure solvers",
  journal = cpc,
  volume = "222",
  pages = "267-285",
  year = "2018",
  doi = "https://doi.org/10.1016/j.cpc.2017.09.007",
  author = "Yu, V. W.-z. and Corsetti, F. and Garc\'ia, A. and Huhn,
                  W. P. and Jacquelin, M. and Jia, W. and Lange,
                  B. and Lin, L. and Lu, J. and Mi, W. and
                  Seifitokaldani, A.  and V\'azquez-Mayagoitia, {\'A}
                  and Yang, C. and Yang, H. and Blum, V."
}

@Article{Pecchia_RPP,
 author = {Pecchia, A. and Di~Carlo, A.},
 title = {Atomistic theory of transport in organic and inorganic
                  nanostructures},
 journal = rpp,
 year = 2004,
 volume = 67,
 pages = 1497
}

@Article{Pecchia_NJP,
 author = {Pecchia, A. and G Penazzi, G. and Salvucci, L. and Di~Carlo, A.},
 title = {Non-equilibrium {G}reen's functions in density functional
                  tight binding: method and applications},
 journal = njp,
 year = 2008,
 volume = 10,
 number = 6,
 pages = 065022
}

@InBook{Pecchia_spring,
  ALTauthor = 	 {Di~Carlo, A. and Pecchia, A.  and Latessa, L. and
                  Frauenheim, Th.  and Seifert, G. },
  ALTeditor = 	 {Cuniberti, G. and Fagas, G. and Richter, K.},
  title = 	 {Introducing Molecular Electronics},
  chapter = 	 {Tight-Binding DFT for Molecular Electronics (\mbox{gDFTB})},
  publisher = 	 {Springer},
  year = 	 {2005},
  series = 	 {Lecture Notes in Physics},
  pages = 	 {153-184}
}

@article{rezac-jctc-13-2017,
  author = {{\v R}ez{\'a}{\v c}, Jan},
  title = {Empirical {Self}-{Consistent} {Correction} for the
                  {Description} of {Hydrogen} {Bonds} in {DFTB}3},
  journal = jctc,
  volume = {13},
  year = {2017},
  pages = {4804--4817},
  doi = {10.1021/acs.jctc.7b00629},
  number = {10}
}

@article{rezac-jctc-8-2012,
  author = {{\v R}ez{\'a}{\v c}, Jan and Hobza, Pavel},
  title = {Advanced Corrections of Hydrogen Bonding and Dispersion for
                  Semiempirical Quantum Mechanical Methods},
  journal = jctc,
  volume = {8},
  year = {2012},
  pages = {141--151},
  doi = {10.1021/ct200751e}
}

@Article{kubillus-jctc-11-332,
  author = 	 {Kubillus, M. and Kuba{\v r}, T. and Gaus, M. and {\v
                  R}ez{\'a}{\v c}, Jan and Elstner, M.},
  title = 	 {Parameterization of the \mbox{DFTB3} Method for
                  {B}r, {C}a, {C}l, {F}, {I}, {K}, and {N}a in Organic
                  and Biological Systems},
  journal = 	 jctc,
  year = 	 2014,
  volume = 	 11,
  pages = 	 {332-342},
  doi = {10.1021/ct5009137}
}

@article{tdb10,
    title     = {{Towards dense linear algebra for hybrid GPU accelerated manycore systems}},
    author    = {Stanimire Tomov and Jack Dongarra and Marc Baboulin},
    booktitle = {Parallel Matrix Algorithms and Applications},
    doi       = {10.1016/j.parco.2009.12.005},
    issn      = {0167-8191},
    journal   = {Parallel Computing},
    month     = jun,
    number    = {5-6},
    pages     = {232--240},
    posted-at = {2010-12-17 09:48:58},
    priority  = {2},
    volume    = {36},
    year      = {2010}
}

@inproceedings{tnld10,
    title     = {Dense Linear Algebra Solvers for Multicore with {GPU} Accelerators},
    author    = {Stanimire Tomov and Rajib Nath and Hatem Ltaief and Jack Dongarra},
    address   = {Atlanta, GA},
    booktitle = {Proc. of the IEEE IPDPS'10},
    month     = {April 19-23},
    note      = {{DOI:~10.1109/IPDPSW.2010.5470941}},
    pages     = {1-8},
    publisher = {IEEE Computer Society},
    year      = {2010}
}

@article{dghklty14,
    title     = {Accelerating Numerical Dense Linear Algebra Calculations with GPUs},
    author    = {Jack Dongarra and Mark Gates and Azzam Haidar and Jakub Kurzak and 
                 Piotr Luszczek and Stanimire Tomov and Ichitaro Yamazaki},
    journal   = {Numerical Computations with GPUs},
    pages     = {1-26},
    year      = {2014},
    publisher = {Springer}
}

@Article{niehaus-PSSB-249-237,
  author =       {Niehaus, T. A. and Della~Sala, F.},
  title =        {Range separated functionalsin the density functional
                  based tight-binding method: Formalism},
  journal =      pssb,
  year =         2012,
  volume =    249,
  number =    2,
  pages =     {237-244},
  DOI = {10.1002/pssb.201100694}
}

@Article{lutsker-JCP-143-184107,
  author =       {Lutsker, V. and Aradi, B. and Niehaus, T. A.},
  title =        {Implementation and benchmark of a long-range
                  corrected functional in the densityfunctional based
                  tight-binding method},
  journal =      jcp,
  year =         2015,
  volume =    143,
  pages =     184107,
  DOI = {10.1063/1.4935095}
}

@article{garcia13,
author = {Dom\'inguez, A. and Aradi, B. and Frauenheim, T. and
                  Lutsker, V. and Niehaus, T. A.},
title = {Extensions of the Time-Dependent Density Functional Based
                  Tight-Binding Approach},
journal = {Journal of Chemical Theory and Computation},
volume = 9,
number = 11,
pages = {4901-4914},
year = 2013,
doi = {10.1021/ct400123t}
}

@article{dominguez15,
author = {Dom\'inguez, A. and Niehaus, T. A. and Frauenheim, T.},
title = {Accurate Hydrogen Bond Energies within the Density Functional
                  Tight Binding Method},
journal = {The Journal of Physical Chemistry A},
volume = 119,
number = 14,
pages = {3535-3544},
year = 2015,
doi = {10.1021/acs.jpca.5b01732}
}

@article{onufriev2019,
author = {Onufriev, Alexey V. and Case, David A.},
title = {Generalized {B}orn Implicit Solvent Models for Biomolecules},
journal = arbp,
volume = {48},
number = {1},
pages = {275-296},
year = {2019}
}

@article{onufriev2004,
author = {Onufriev, Alexey and Bashford, Donald and Case, David A.},
title = {Exploring protein native states and large-scale conformational changes with a modified generalized born model},
journal = psfb,
volume = {55},
number = {2},
pages = {383-394},
keywords = {Generalized Born approximation, molecular dynamics, macromolecules},
doi = {10.1002/prot.20033},
url = {https://onlinelibrary.wiley.com/doi/abs/10.1002/prot.20033},
eprint = {https://onlinelibrary.wiley.com/doi/pdf/10.1002/prot.20033},
year = {2004}
}


@article{Lany_2009,
doi = {10.1088/0965-0393/17/8/084002},
url = {https://doi.org/10.1088%2F0965-0393%2F17%2F8%2F084002},
year = 2009,
month = {{N}ov},
publisher = {{IOP} Publishing},
volume = 17,
number = 8,
pages = 084002,
author = {Stephan Lany and Alex Zunger},
title = {Accurate prediction of defect properties in density functional supercell calculations},
journal = {Modelling and Simulation in Materials Science and Engineering}
}

<<<<<<< HEAD
@article{irle-JCTC-12-313,
  author = {Kowalczyk, T. and Le, K. and Irle, S.},
  title = {Self-consistent optimization of excited states within density-functional tight-binding},
  journal = JCTC,
  volume = {12},
  pages = {313--323},
  year = {2016}
}

@article{baerends-TCA-43-261,
author = {Ziegler, T. and Rauk, A. and Baerends, E.~J.},
journal= TCA,
volume = {43},
pages = {261--271},
year = {1977},
title = {Calculation of multiplet energies by the Hartree-Fock-Slater method}
}
=======
@article{Lee_JCTC_2019,
author = {Lee, I. S. and Filatov, M. and Min, S. K.},
title = {Formulation and Implementation of the Spin-Restricted Ensemble-Referenced
           Kohn-Sham Method in the Context of the Density Functional Tight Binding Approach},
journal = jctc,
volume = 15,
number = 5,
pages = {3021-3032},
year = 2019,
doi = {10.1021/acs.jctc.9b00132}
}

@article{im2003,
author = {Im, Wonpil and Lee, Michael S. and Brooks III, Charles L.},
title = {Generalized {B}orn model with a simple smoothing function},
journal = jcc,
volume = {24},
number = {14},
pages = {1691-1702},
doi = {10.1002/jcc.10321},
year = {2003}
}

@article{lebedev1999,
  author = {Lebedev, V. I. and Laikov, D. N.},
  title = {A quadrature formula for the sphere of the 131st algebraic order of accuracy},
  journal = {Doklady Mathematics},
  volume = {59},
  issue = {3},
  year = {1999},
  pages = {477-481}
}

@article{sigalov2006,
  author = {Sigalov,Grigori  and Fenley,Andrew  and Onufriev,Alexey },
  title = {Analytical electrostatics for biomolecules: Beyond the
                  generalized {B}orn approximation},
  journal = jcp,
  volume = {124},
  number = {12},
  pages = {124902},
  year = {2006},
  doi = {10.1063/1.2177251}
}

@article{still1990,
author = {Still, W. Clark and Tempczyk, Anna and Hawley, Ronald C. and Hendrickson, Thomas},
title = {Semianalytical treatment of solvation for molecular mechanics and dynamics},
journal = jacs,
volume = {112},
number = {16},
pages = {6127-6129},
year = {1990},
doi = {10.1021/ja00172a038},
}

@article{lange2012,
author = {Lange, Adrian W. and Herbert, John M.},
title = {Improving Generalized {B}orn Models by Exploiting Connections to Polarizable Continuum Models. I. An Improved Effective Coulomb Operator},
journal = jctc,
volume = {8},
number = {6},
pages = {1999-2011},
year = {2012},
doi = {10.1021/ct300111m},
    note ={PMID: 26593834},
}

@article{rappe1991,
   author={Rapp{\'e}, Anthony K. and Goddard III, William A.},
   title={Charge Equilibration for Molecular Dynamics Simulation},
   journal=jcp,
   volume={95},
   year={1991},
   pages={3358-3363}
}

@article{marenich2012,
author = {Marenich, Aleksandr V. and Jerome, Steven V. and Cramer, Christopher J. and Truhlar, Donald G.},
title = {Charge Model 5: An Extension of {H}irshfeld Population Analysis for the Accurate Description of Molecular Interactions in Gaseous and Condensed Phases},
journal = jctc,
volume = {8},
number = {2},
pages = {527-541},
year = {2012},
doi = {10.1021/ct200866d}
}

@book{mantina2010,
  title={CRC Handbook of Chemistry and Physics},
  author={Mantina, M and Valero, R and Cramer, CJ and Truhlar, DG},
  year={2010},
  publisher={CRC Press Boca Raton, FL}
}

@article{dftbp-2020paper,
author = {Hourahine,B.  and Aradi,B.  and Blum,V.  and Bonaf\'e,F.
                  and Buccheri,A.  and Camacho,C.  and Cevallos,C.
                  and Deshaye,M. Y.  and Dumitric\u{a},T.  and
                  Dominguez,A.  and Ehlert,S.  and Elstner,M.  and van
                  der Heide,T.  and Hermann,J.  and Irle,S.  and
                  Kranz,J. J.  and K{\"o}hler,C.  and Kowalczyk,T.
                  and Kuba\v{r},T.  and Lee,I. S.  and Lutsker,V.  and
                  Maurer,R. J.  and Min,S. K.  and Mitchell,I.  and
                  Negre,C.  and Niehaus,T. A.  and Niklasson,A. M. N.
                  and Page,A. J.  and Pecchia,A.  and Penazzi,G.  and
                  Persson,M. P.  and \v{R}ez\'a\v{c},J.  and
                  S\'anchez,C. G.  and Sternberg,M.  and St{\"o}hr,M.
                  and Stuckenberg,F.  and Tkatchenko,A.  and
                  Yu,V. W.-z.  and Frauenheim,T. },
title = {\mbox{DFTB}+, a software package for efficient approximate
                  density functional theory based atomistic
                  simulations},
journal = jcp,
volume = {152},
number = {12},
pages = {124101},
year = {2020},
doi = {10.1063/1.5143190}
}

@Article{Yang2017,
 author = {Y. Yang and A. Dominguez and D. Zhang and V. Lutsker and Thomas A. Niehaus and T. Frauenheim and W. Yang.},
 title = {Charge transfer excitations from particle-particle random phase approximation - Opportunities and challenges arising from two-electron deficient systems.},
 journal = jcp,
 year = {2017},
 volume = {146},
 number = {},
 pages = {124104}
}
>>>>>>> ca3e94e7
<|MERGE_RESOLUTION|>--- conflicted
+++ resolved
@@ -681,7 +681,6 @@
 journal = {Modelling and Simulation in Materials Science and Engineering}
 }
 
-<<<<<<< HEAD
 @article{irle-JCTC-12-313,
   author = {Kowalczyk, T. and Le, K. and Irle, S.},
   title = {Self-consistent optimization of excited states within density-functional tight-binding},
@@ -699,7 +698,7 @@
 year = {1977},
 title = {Calculation of multiplet energies by the Hartree-Fock-Slater method}
 }
-=======
+
 @article{Lee_JCTC_2019,
 author = {Lee, I. S. and Filatov, M. and Min, S. K.},
 title = {Formulation and Implementation of the Spin-Restricted Ensemble-Referenced
@@ -830,4 +829,3 @@
  number = {},
  pages = {124104}
 }
->>>>>>> ca3e94e7
