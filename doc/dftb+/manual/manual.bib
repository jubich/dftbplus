@Article{porezag-PRB-51-12947,
 author = {D. Porezag and T. Frauenheim and T. K\"ohler and G. Seifert and
 R. Kaschner},
 title = {Construction of tight-binding-like potentials on the basis of
 density-functional theory: Application to carbon},
 journal = prb,
 year = {1995},
 volume = {51},
 pages = {12947}
}

@Article{seifert-ijqc-58-185,
 author = {G. Seifert and D. Porezag and T. Frauenheim},
 title = {Calculations of molecules, clusters, and solids with a
                  simplified \mbox{LCAO-DFT-LDA} scheme},
 journal = ijqc,
 year = {1996},
 volume = {58},
 pages = {185}
}

@Article{elstner-prb-58-7260,
 author = {M. Elstner and D. Porezag and G. Jungnickel and J. Elsner and
 M. Haugk and T. Frauenheim and S. Suhai and G. Seifert},
 title = {Self-consistent-charge density-functional tight-binding method for
 simulations of complex materials properties},
 journal = prb,
 year = {1998},
 volume = {58},
 pages = {7260}
}

@Article{koehler-cp-309-23,
 author = {C. K\"ohler and G. Seifert and T. Frauenheim},
 title = {Density-Functional based calculations for {F}e(n), (n$\le$32)},
 journal = cp,
 year = {2005},
 volume = {309},
 pages = {23}
}

@Article{han-ijqc-78-459,
 author = {W. Han and M. Elstner and K. J. Jalkanen and T. Frauenheim and
 S. Suhai},
 title = {Hybrid \mbox{SCC-DFTB}/Molecular Mechanical Studies of
                  {H}-Bonded Systems and of
                  {N}-acetyl-({L}-{A}la)$_\mathrm{n}$-{N}'-{M}ethylamide
                  Helices in Water Solution},
 journal = ijqc,
 year = {2000},
 volume = {78},
 pages = {459}
}

@Article{cui-jpcb-105-569,
 author = {Q. Cui and M. Elstner and T. Frauenheim and E. Kaxiras and
 M. Karplus},
 title = {Combined self-consistent charge density functional
                  tight-binding (\mbox{SCC-DFTB}) and \mbox{CHARMM}},
 journal = jpcb,
 year = {2001},
 volume = {105},
 pages = {569}
}

@Article{elstner-jcp-114-5149,
 author = {M. Elstner and P. Hobza and T. Frauenheim and S. Suhai and
 E. Kaxiras},
 title = {Hydrogen bonding and stacking interactions of nucleic acid base
 pairs: a density-functional-theory based treatment},
 journal = jcp,
 year = {2001},
 volume = {114},
 pages = {5149}
}

@Article{frauenheim-JPCM-14-3015,
 author = {Frauenheim, T. and Seifert, G. and Elstner, M. and Niehaus, T. and
 Kohler, C. and Amkreutz, M. and Sternberg, M. and Hajnal, Z. and Di~Carlo, A.
 and Suhai, S.},
 title = {Atomistic simulations of complex materials: ground-state and
 excited-state properties},
 journal = jpcm,
 year = 2002,
 volume = 14,
 number = 11,
 pages = {3015-3047},
 month = {Mar}
}

@Article{petukhov-PRB-67-153106,
 author = {Petukhov, A. G. and Mazin, I. I. and Chioncel, L. and
 Lichtenstein, A. I.},
 title = {Correlated metals and the \mbox{LDA+U} method},
 journal = prb,
 year = 2003,
 volume = 67,
 pages = {153106-4}
}

@Article{han-PRB-73-045110,
 author = {Han, M. J. and Ozaki, T. and Yu, J.},
 title = {\mbox{O($N$) LDA+$U$} electronic structure calculation method based
 on the nonorthogonal pseudoatomic orbital basis},
 journal = prb,
 year = 2006,
 volume = 73,
 pages = {045110}
}

@Article{johnson-PRB-38-12807,
 author = {Johnson, D. D.},
 title = {Modified {B}royden's method for accelerating convergence in
                  self consistent calculations},
 journal = prb,
 year = {2003},
 volume = {38},
 pages = {12807}
}

@Article{eyert-JCP-124-271,
 author = {Eyert, V.},
 title = {A Comparative Study on Methods for Convergence Acceleration
of Iterative Vector Sequences},
 journal = jcop,
 year = {1996},
 volume = {124},
 pages = {271}
}

@Article{monkhorst-prb-13-5188,
 author = {Monkhorst, H. J. and Pack, J. D.},
 title = {Special points for {B}rillouin-zone integrations},
 journal = prb,
 year = {1976},
 volume = {13},
 pages = {5188},
 annote = {Monkhorst-Pack original paper}
}

@Article{monkhorst-prb-16-1748,
 author = {Monkhorst, H. J. and Pack, J. D.},
 title = {"Special points for {B}rillouin-zone integrations"--a reply},
 journal = prb,
 year = {1977},
 volume = {16},
 pages = {1748},
 annote = {Monkhorst-Pack erratum}
}


@PhdThesis{KoehlerThesis,
 author = {Christof K\"ohler},
 title = {Ber\"ucksichtigung von Spinpolarisationseffekten in einem
 dichtefunktionalbasierten Ansatz},
 school = {Department Physik der Fakult\"at fur Naturwissenschaften an der
 Universit\"at Paderborn},
 year = 2004,
 note = {http://ubdata.uni-paderborn.de/ediss/06/2004/koehler/}
}


@PhdThesis{garcia14Thesis,
  author = 	 {Adriel Dominguez Garcia},
  title = 	 {Density functional approaches for the interaction of
                  metal oxides with small molecules},
  school = 	 {Universit\"at Bremen},
  year = 	 2014,
  note = 	 {http://elib.suub.uni-bremen.de/edocs/00103868-1.pdf}
}

@Article{andersen-JCP-72-2384,
 author = {Andersen, H. C.},
 title = {Molecular dynamics at constant pressure and/or temperature},
 journal = jcp,
 year = 1980,
 volume = 72,
 pages = 2384
}

@BOOK{lapack3,
      AUTHOR = {Anderson, E. and Bai, Z. and Bischof, C. and
                Blackford, S. and Demmel, J. and Dongarra, J. and
                Du Croz, J. and Greenbaum, A. and Hammarling, S. and
                McKenney, A. and Sorensen, D.},
      TITLE = {{LAPACK} Users' Guide},
      EDITION = {Third},
      PUBLISHER = {Society for Industrial and Applied Mathematics},
      YEAR = {1999},
      ADDRESS = {Philadelphia, PA},
      ISBN = {0-89871-447-8 (paperback)} 
}

@MISC{Lehoucq97arpackusers,
    author = {R. B. Lehoucq and D. C. Sorensen and C. Yang},
    title = {ARPACK Users Guide: Solution of Large Scale Eigenvalue
                  Problems by Implicitly Restarted Arnoldi Methods.},
    year = {1997}
}

@MISC{ARPACK-ng,
 howpublished = {https://github.com/opencollab/arpack-ng}
}

@Article{methfessel-PRB-40-3616,
 author = {Methfessel, M. and Paxton, A. T.},
 title = {High-precision sampling for {B}rillouin-zone integration in metals},
 journal = prb,
 year = 1989,
 volume = 40,
 pages = 3616
}

@Article{miller-JAmChemSoc-112-8533,
 author = {K. J. Miller},
 title = {Additivity methods in molecular polarizability},
 journal = jacs,
 year = 1990,
 volume = 112,
 pages = 8533,
 annote = {Dispersion values (cited in Marcus paper)}
}

@Article{kang-TheorChimActa-61-41,
 author = {Y. K. Kang and M. S. Jhon},
 title = {Additivity of atomic static polarizabilities and dispersion
 coefficients},
 journal = tca,
 year = 1982,
 volume = 61,
 pages = 41,
 annote = {Dispersion values (cited in Marcus paper)}
}


@Article{dftbp-paper,
 author = {B. Aradi and B. Hourahine and Th. Frauenheim},
 title = {{DFTB+}, a Sparse Matrix-Based Implementation of the {DFTB} Method},
 journal = jpca,
 year = {2007},
 volume = {111},
 number = {26},
 pages = {5678}
}



@Article{hourahine07,
 author = {Hourahine, B. and Sanna, S. and Aradi, B. and K\"ohler, C.
 and Niehaus, T. and Frauenheim, Th.},
 title = {Self-Interaction and Strong Correlation in {DFTB}},
 journal = jpca,
 year = {2007},
 volume = {111},
 number = {26},
 pages = {5671}
}

@Article{koehler-JPCA-111-5622,
 author = {K\"ohler, C. and  Frauenheim, T. and Hourahine, B. and Seifert, G.
 and Sternberg, M.},
 title = {Treatment of Collinear and Noncollinear Electron Spin within an
 Approximate Density Functional Based Method},
 journal = jpca,
 year = 2007,
 volume = 111,
 number = 26,
 pages = 5622,
 doi = {10.1021/jp068802p}
}

@Article{harvey-JCC-19-726,
 author = {Harvey, S. C. and Tan, R. K. Z. and Cheatham, T. E.},
 title = {The flying ice cube: Velocity rescaling in molecular dynamics leads
 to violation of energy equipartition},
 journal = jcc,
 year = 1998,
 volume = 19,
 number = 7,
 pages = {726-740}
}

@Article{berendsen-JCP-81-3684,
 author = {Berendsen, H. J. C. and Postma, J. P. M. and Van~Gunsteren, W. F.
 and Dinola, A. and Haak, J. R.},
 title = {Molecular-Dynamics with Coupling to an External Bath},
 journal = jcp,
 year = 1984,
 volume = 81,
 number = 8,
 pages = {3684-3690}
}

@Article{yang-JPCA-111-10861,
  author = 	 {Yang, Y. and Yu, H. and York, D. and Cui, Q. and Elstner, M.},
  title = 	 {Extension of the Self-Consistent-Charge Density-Functional Tight-Binding Method: Third-Order Expansion of the Density Functional Theory Total Energy and Introduction of a Modified Effective Coulomb Interaction},
  journal = 	 jpca,
  year = 	 {2007},
  volume =	 {111},
  pages =        {10861},
  annote =	 {3rd order on-site paper}
}

@Article{zhechkov-JCTC-1-841,
  author = 	 {Zhechkov, L. and Heine, Th. and Patchkovskii, S. and
                  Seifert, G. and Duarte, H. A.},
  title = 	 {An Efficient a Posteriori Treatment for Dispersion
                  Interaction in Density-Functional-Based Tight
                  Binding},
  journal = 	 jctc,
  year = 	 2005,
  volume =	 1,
  pages =	 {841-847},
  annote =	 {Thomas Heines \mbox{UFF} dispersion paper.}
}

@Article{rappe-JACS-114-10024,
  author = 	 {Rappe, A. K. and Casewit, C. J. and Colwell, K. S. and {Goddard III}, W. A. and Skiff, W. M.},
  title = 	 {\mbox{UFF}, a full periodic table force field for
                  molecular mechanics and molecular dynamics
                  simulations},
  journal = 	 jacs,
  year = 	 1992,
  volume =	 {114},
  pages =	 {10024-10035},
  annote =	 {UFF paper}
}

@Article{gauss-jctc-7-931,
  author = 	 {Gaus, M. and Cui, Q. and Elstner, M.},
  title = 	 {\mbox{DFTB}3: {E}xtension of the {S}elf-{C}onsistent-{C}harge
     {D}ensity-{F}unctional {T}ight-{B}inding {M}ethod (\mbox{SCC-DFTB})},
  journal = 	 jctc,
  year = 	 {2011},
  volume =	 {7},
  pages =	 {931-948},
  annote =	 {DFTB3 paper}
}

@Article{martyna-mp-87-1117,
 author = {Martyna, G. J. and Tuckerman, M. E. and Tobias, D. J. and
 Klein, M. L.},
 title = {Explicit reversible integrators for extended systems dynamics},
 journal = mp,
 year = 1996,
 volume = 87,
 pages = {1117-1157}
}

@Article{pipek-JCP-90-4916,
  author = 	 {Pipek, J. and Mezey, P. G.},
  title = 	 {A fast intrinsic localization procedure applicable
                  for {\it ab initio} and semiempirical linear
                  combination of atomic orbital wave functions},
  journal = 	 jcp,
  year = 	 1989,
  volume = 	 90,
  pages = 	 4916
}

@Article{niehaus-prb-63-085108,
 author = {Niehaus, T. A. and Suhai, S. and Della Sala, F. and
 Lugli, P and Elstner, M. and Seifert, G. and Frauenheim, Th.},
 title = {Tight-binding approach to time-dependent density-functional
                  response theory},
 journal = prb,
 year = 2001,
 volume = 63,
 pages = {085108}
}

@Article{heringer2007aes,
  author = {Heringer, D. and Niehaus, T. A. and Wanko, M. and Frauenheim, T.},
  title = {Analytical excited state forces for the time-dependent
                  density-functional tight-binding method.},
  journal = jcc,
  year = {2007},
  volume = {28},
  pages = {2589},
  number = {16}
}

@article{Ceriotti20141019,
title = "i-PI: A Python interface for ab initio path integral
                  molecular dynamics simulations ",
journal = cpc,
volume = "185",
pages = "1019-1026",
year = "2014",
doi = "http://dx.doi.org/10.1016/j.cpc.2013.10.027",
author = "Ceriotti, M.  and More, J. and Manolopoulos, D. E."
}

@Article{grimme-jcp-132-154104,
 author = {Grimme, S. and Antony, J. and Ehrlich, S. and Krieg, H.},
 title = {A consistent and accurate ab initio parametrization of
                  density functional dispersion correction
                  (\mbox{DFT-D}) for the 94 elements {H}-{P}u},
 journal = jcp,
 year = 2010,
 volume = 132,
 pages = {154104}
}

@Article{grimme-jcp-32-1456-1465,
 author = {Grimme, S. and Ehrlich, S. and Goerigk, L.},
 title = {Effect of the Damping Function in Dispersion Corrected
Density Functional Theory},
 journal = jcp,
 year = 2011,
 volume = 32,
 pages = {1456-1465}
}

@Misc{grimme-param,
 howpublished = {http://toc.uni-muenster.de/DFTD3/}
}

@Article{kovalenko-JCC-20-928,
 author = {Kovalenko, A. and Ten-no, S. and Hirata, F.},
 title = {Solution of three-dimensional reference interaction site
                  model and hypernetted chain equations for simple
                  point charge water by modified method of direct
                  inversion in iterative subspace },
 journal = jcc,
 year = 1999,
 volume = 20,
 pages = {928-936}
}

@Article{aradi-jctc-11-3357,
  author =       {Aradi, B. and Niklasson, A. M. N. and Frauenheim, T.},
  title =        {Extended Lagrangian Density Functional Tight-Binding
                  Molecular Dynamics for Molecules and Solids},
  journal =      jctc,
  year =         {2015},
  volume =       {11},
  pages =        {3357-3363},
}

@Book{NoceWrig06,
  Title                    = {Numerical Optimization},
  Author                   = {Jorge Nocedal and Stephen J. Wright},
  Publisher                = {Springer},
  Year                     = {2006},
  Address                  = {New York, NY, USA},
  Edition                  = {second}
}

@article{YU2018267,
  title = "\mbox{ELSI}: {A} unified software interface for
                  {K}ohn-{S}ham electronic structure solvers",
  journal = cpc,
  volume = "222",
  pages = "267-285",
  year = "2018",
  doi = "https://doi.org/10.1016/j.cpc.2017.09.007",
  author = "Yu, V. W.-z. and Corsetti, F. and Garc\'ia, A. and Huhn,
                  W. P. and Jacquelin, M. and Jia, W. and Lange,
                  B. and Lin, L. and Lu, J. and Mi, W. and
                  Seifitokaldani, A.  and V\'azquez-Mayagoitia, {\'A}
                  and Yang, C. and Yang, H. and Blum, V."
}

@Article{Pecchia_RPP,
 author = {Pecchia, A. and Di~Carlo, A.},
 title = {Atomistic theory of transport in organic and inorganic
                  nanostructures},
 journal = rpp,
 year = 2004,
 volume = 67,
 pages = 1497
}

@Article{Pecchia_NJP,
 author = {Pecchia, A. and G Penazzi, G. and Salvucci, L. and Di~Carlo, A.},
 title = {Non-equilibrium {G}reen's functions in density functional
                  tight binding: method and applications},
 journal = njp,
 year = 2008,
 volume = 10,
 number = 6,
 pages = 065022
}

@InBook{Pecchia_spring,
  ALTauthor = 	 {Di~Carlo, A. and Pecchia, A.  and Latessa, L. and
                  Frauenheim, Th.  and Seifert, G. },
  ALTeditor = 	 {Cuniberti, G. and Fagas, G. and Richter, K.},
  title = 	 {Introducing Molecular Electronics},
  chapter = 	 {Tight-Binding DFT for Molecular Electronics (\mbox{gDFTB})},
  publisher = 	 {Springer},
  year = 	 {2005},
  series = 	 {Lecture Notes in Physics},
  pages = 	 {153-184}
}

@article{rezac-jctc-13-2017,
  author = {{\v R}ez{\'a}{\v c}, Jan},
  title = {Empirical {Self}-{Consistent} {Correction} for the
                  {Description} of {Hydrogen} {Bonds} in {DFTB}3},
  journal = jctc,
  volume = {13},
  year = {2017},
  pages = {4804--4817},
  doi = {10.1021/acs.jctc.7b00629},
  number = {10}
}

@article{rezac-jctc-8-2012,
  author = {{\v R}ez{\'a}{\v c}, Jan and Hobza, Pavel},
  title = {Advanced Corrections of Hydrogen Bonding and Dispersion for
                  Semiempirical Quantum Mechanical Methods},
  journal = jctc,
  volume = {8},
  year = {2012},
  pages = {141--151},
  doi = {10.1021/ct200751e}
}

<<<<<<< HEAD
@Article{kubillus-jctc-11-332,
  author = 	 {Kubillus, M. and Kuba{\v r}, T. and Gaus, M. and {\v
                  R}ez{\'a}{\v c}, Jan and Elstner, M.},
  title = 	 {Parameterization of the \mbox{DFTB3} Method for
                  {B}r, {C}a, {C}l, {F}, {I}, {K}, and {N}a in Organic
                  and Biological Systems},
  journal = 	 jctc,
  year = 	 2014,
  volume = 	 11,
  pages = 	 {332-342},
  doi = {10.1021/ct5009137}
=======
@article{tdb10,
    title     = {{Towards dense linear algebra for hybrid GPU accelerated manycore systems}},
    author    = {Stanimire Tomov and Jack Dongarra and Marc Baboulin},
    booktitle = {Parallel Matrix Algorithms and Applications},
    doi       = {10.1016/j.parco.2009.12.005},
    issn      = {0167-8191},
    journal   = {Parallel Computing},
    month     = jun,
    number    = {5-6},
    pages     = {232--240},
    posted-at = {2010-12-17 09:48:58},
    priority  = {2},
    volume    = {36},
    year      = {2010}
}

@inproceedings{tnld10,
    title     = {Dense Linear Algebra Solvers for Multicore with {GPU} Accelerators},
    author    = {Stanimire Tomov and Rajib Nath and Hatem Ltaief and Jack Dongarra},
    address   = {Atlanta, GA},
    booktitle = {Proc. of the IEEE IPDPS'10},
    month     = {April 19-23},
    note      = {{DOI:~10.1109/IPDPSW.2010.5470941}},
    pages     = {1-8},
    publisher = {IEEE Computer Society},
    year      = {2010}
}

@article{dghklty14,
    title     = {Accelerating Numerical Dense Linear Algebra Calculations with GPUs},
    author    = {Jack Dongarra and Mark Gates and Azzam Haidar and Jakub Kurzak and 
                 Piotr Luszczek and Stanimire Tomov and Ichitaro Yamazaki},
    journal   = {Numerical Computations with GPUs},
    pages     = {1-26},
    year      = {2014},
    publisher = {Springer}
}

@Article{niehaus-PSSB-249-237,
  author =       {Niehaus, T. A. and Della~Sala, F.},
  title =        {Range separated functionalsin the density functional
                  based tight-binding method: Formalism},
  journal =      pssb,
  year =         2012,
  volume =    249,
  number =    2,
  pages =     {237-244},
  DOI = {10.1002/pssb.201100694}
}

@Article{lutsker-JCP-143-184107,
  author =       {Lutsker, V. and Aradi, B. and Niehaus, T. A.},
  title =        {Implementation and benchmark of a long-range
                  corrected functional in the densityfunctional based
                  tight-binding method},
  journal =      jcp,
  year =         2015,
  volume =    143,
  pages =     184107,
  DOI = {10.1063/1.4935095}
>>>>>>> 5d5356c1
}

@article{garcia13,
author = {Dom\'inguez, A. and Aradi, B. and Frauenheim, T. and
                  Lutsker, V. and Niehaus, T. A.},
title = {Extensions of the Time-Dependent Density Functional Based
                  Tight-Binding Approach},
journal = {Journal of Chemical Theory and Computation},
volume = 9,
number = 11,
pages = {4901-4914},
year = 2013,
doi = {10.1021/ct400123t}
}

@article{dominguez15,
author = {Dom\'inguez, A. and Niehaus, T. A. and Frauenheim, T.},
title = {Accurate Hydrogen Bond Energies within the Density Functional
                  Tight Binding Method},
journal = {The Journal of Physical Chemistry A},
volume = 119,
number = 14,
pages = {3535-3544},
year = 2015,
doi = {10.1021/acs.jpca.5b01732}
}

@article{Lany_2009,
doi = {10.1088/0965-0393/17/8/084002},
url = {https://doi.org/10.1088%2F0965-0393%2F17%2F8%2F084002},
year = 2009,
month = {{N}ov},
publisher = {{IOP} Publishing},
volume = 17,
number = 8,
pages = 084002,
author = {Stephan Lany and Alex Zunger},
title = {Accurate prediction of defect properties in density functional supercell calculations},
journal = {Modelling and Simulation in Materials Science and Engineering}
}<|MERGE_RESOLUTION|>--- conflicted
+++ resolved
@@ -518,7 +518,6 @@
   doi = {10.1021/ct200751e}
 }
 
-<<<<<<< HEAD
 @Article{kubillus-jctc-11-332,
   author = 	 {Kubillus, M. and Kuba{\v r}, T. and Gaus, M. and {\v
                   R}ez{\'a}{\v c}, Jan and Elstner, M.},
@@ -530,7 +529,8 @@
   volume = 	 11,
   pages = 	 {332-342},
   doi = {10.1021/ct5009137}
-=======
+}
+
 @article{tdb10,
     title     = {{Towards dense linear algebra for hybrid GPU accelerated manycore systems}},
     author    = {Stanimire Tomov and Jack Dongarra and Marc Baboulin},
@@ -591,7 +591,6 @@
   volume =    143,
   pages =     184107,
   DOI = {10.1063/1.4935095}
->>>>>>> 5d5356c1
 }
 
 @article{garcia13,
