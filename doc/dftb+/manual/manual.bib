@Article{porezag-PRB-51-12947,
 author = {D. Porezag and T. Frauenheim and T. K\"ohler and G. Seifert and
 R. Kaschner},
 title = {Construction of tight-binding-like potentials on the basis of
 density-functional theory: Application to carbon},
 journal = prb,
 year = {1995},
 volume = {51},
 pages = {12947}
}

@Article{seifert-ijqc-58-185,
 author = {G. Seifert and D. Porezag and T. Frauenheim},
 title = {Calculations of molecules, clusters, and solids with a
                  simplified \mbox{LCAO-DFT-LDA} scheme},
 journal = ijqc,
 year = {1996},
 volume = {58},
 pages = {185}
}

@Article{elstner-prb-58-7260,
 author = {M. Elstner and D. Porezag and G. Jungnickel and J. Elsner and
 M. Haugk and T. Frauenheim and S. Suhai and G. Seifert},
 title = {Self-consistent-charge density-functional tight-binding method for
 simulations of complex materials properties},
 journal = prb,
 year = {1998},
 volume = {58},
 pages = {7260}
}

@Article{koehler-cp-309-23,
 author = {C. K\"ohler and G. Seifert and T. Frauenheim},
 title = {Density-Functional based calculations for {F}e(n), (n$\le$32)},
 journal = cp,
 year = {2005},
 volume = {309},
 pages = {23}
}

@Article{han-ijqc-78-459,
 author = {W. Han and M. Elstner and K. J. Jalkanen and T. Frauenheim and
 S. Suhai},
 title = {Hybrid \mbox{SCC-DFTB}/Molecular Mechanical Studies of
                  {H}-Bonded Systems and of
                  {N}-acetyl-({L}-{A}la)$_\mathrm{n}$-{N}'-{M}ethylamide
                  Helices in Water Solution},
 journal = ijqc,
 year = {2000},
 volume = {78},
 pages = {459}
}

@Article{cui-jpcb-105-569,
 author = {Q. Cui and M. Elstner and T. Frauenheim and E. Kaxiras and
 M. Karplus},
 title = {Combined self-consistent charge density functional
                  tight-binding (\mbox{SCC-DFTB}) and \mbox{CHARMM}},
 journal = jpcb,
 year = {2001},
 volume = {105},
 pages = {569}
}

@Article{elstner-jcp-114-5149,
 author = {M. Elstner and P. Hobza and T. Frauenheim and S. Suhai and
 E. Kaxiras},
 title = {Hydrogen bonding and stacking interactions of nucleic acid base
 pairs: a density-functional-theory based treatment},
 journal = jcp,
 year = {2001},
 volume = {114},
 pages = {5149}
}

@Article{frauenheim-JPCM-14-3015,
 author = {Frauenheim, T. and Seifert, G. and Elstner, M. and Niehaus, T. and
 Kohler, C. and Amkreutz, M. and Sternberg, M. and Hajnal, Z. and Di~Carlo, A.
 and Suhai, S.},
 title = {Atomistic simulations of complex materials: ground-state and
 excited-state properties},
 journal = jpcm,
 year = 2002,
 volume = 14,
 number = 11,
 pages = {3015-3047},
 month = {Mar}
}

@Article{petukhov-PRB-67-153106,
 author = {Petukhov, A. G. and Mazin, I. I. and Chioncel, L. and
 Lichtenstein, A. I.},
 title = {Correlated metals and the \mbox{LDA+U} method},
 journal = prb,
 year = 2003,
 volume = 67,
 pages = {153106-4}
}

@Article{han-PRB-73-045110,
 author = {Han, M. J. and Ozaki, T. and Yu, J.},
 title = {\mbox{O($N$) LDA+$U$} electronic structure calculation method based
 on the nonorthogonal pseudoatomic orbital basis},
 journal = prb,
 year = 2006,
 volume = 73,
 pages = {045110}
}

@Article{johnson-PRB-38-12807,
 author = {Johnson, D. D.},
 title = {Modified {B}royden's method for accelerating convergence in
                  self consistent calculations},
 journal = prb,
 year = {2003},
 volume = {38},
 pages = {12807}
}

@Article{eyert-JCP-124-271,
 author = {Eyert, V.},
 title = {A Comparative Study on Methods for Convergence Acceleration
of Iterative Vector Sequences},
 journal = jcop,
 year = {1996},
 volume = {124},
 pages = {271}
}

@Article{monkhorst-prb-13-5188,
 author = {Monkhorst, H. J. and Pack, J. D.},
 title = {Special points for {B}rillouin-zone integrations},
 journal = prb,
 year = {1976},
 volume = {13},
 pages = {5188},
 annote = {Monkhorst-Pack original paper}
}

@Article{monkhorst-prb-16-1748,
 author = {Monkhorst, H. J. and Pack, J. D.},
 title = {"Special points for {B}rillouin-zone integrations"--a reply},
 journal = prb,
 year = {1977},
 volume = {16},
 pages = {1748},
 annote = {Monkhorst-Pack erratum}
}


@PhdThesis{KoehlerThesis,
 author = {Christof K\"ohler},
 title = {Ber\"ucksichtigung von Spinpolarisationseffekten in einem
 dichtefunktionalbasierten Ansatz},
 school = {Department Physik der Fakult\"at fur Naturwissenschaften an der
 Universit\"at Paderborn},
 year = 2004,
 note = {http://ubdata.uni-paderborn.de/ediss/06/2004/koehler/}
}


@PhdThesis{garcia14Thesis,
  author = 	 {Adriel Dominguez Garcia},
  title = 	 {Density functional approaches for the interaction of
                  metal oxides with small molecules},
  school = 	 {Universit\"at Bremen},
  year = 	 2014,
  note = 	 {http://elib.suub.uni-bremen.de/edocs/00103868-1.pdf}
}

@Article{andersen-JCP-72-2384,
 author = {Andersen, H. C.},
 title = {Molecular dynamics at constant pressure and/or temperature},
 journal = jcp,
 year = 1980,
 volume = 72,
 pages = 2384
}

@BOOK{lapack3,
      AUTHOR = {Anderson, E. and Bai, Z. and Bischof, C. and
                Blackford, S. and Demmel, J. and Dongarra, J. and
                Du Croz, J. and Greenbaum, A. and Hammarling, S. and
                McKenney, A. and Sorensen, D.},
      TITLE = {{LAPACK} Users' Guide},
      EDITION = {Third},
      PUBLISHER = {Society for Industrial and Applied Mathematics},
      YEAR = {1999},
      ADDRESS = {Philadelphia, PA},
      ISBN = {0-89871-447-8 (paperback)} 
}

@MISC{Lehoucq97arpackusers,
    author = {R. B. Lehoucq and D. C. Sorensen and C. Yang},
    title = {ARPACK Users Guide: Solution of Large Scale Eigenvalue
                  Problems by Implicitly Restarted Arnoldi Methods.},
    year = {1997}
}

@MISC{ARPACK-ng,
 howpublished = {https://github.com/opencollab/arpack-ng}
}

@Article{methfessel-PRB-40-3616,
 author = {Methfessel, M. and Paxton, A. T.},
 title = {High-precision sampling for {B}rillouin-zone integration in metals},
 journal = prb,
 year = 1989,
 volume = 40,
 pages = 3616
}

@Article{miller-JAmChemSoc-112-8533,
 author = {K. J. Miller},
 title = {Additivity methods in molecular polarizability},
 journal = jacs,
 year = 1990,
 volume = 112,
 pages = 8533,
 annote = {Dispersion values (cited in Marcus paper)}
}

@Article{kang-TheorChimActa-61-41,
 author = {Y. K. Kang and M. S. Jhon},
 title = {Additivity of atomic static polarizabilities and dispersion
 coefficients},
 journal = tca,
 year = 1982,
 volume = 61,
 pages = 41,
 annote = {Dispersion values (cited in Marcus paper)}
}


@Article{dftbp-2007paper,
 author = {B. Aradi and B. Hourahine and Th. Frauenheim},
 title = {{DFTB+}, a Sparse Matrix-Based Implementation of the {DFTB} Method},
 journal = jpca,
 year = {2007},
 volume = {111},
 number = {26},
 pages = {5678}
}



@Article{hourahine07,
 author = {Hourahine, B. and Sanna, S. and Aradi, B. and K\"ohler, C.
 and Niehaus, T. and Frauenheim, Th.},
 title = {Self-Interaction and Strong Correlation in {DFTB}},
 journal = jpca,
 year = {2007},
 volume = {111},
 number = {26},
 pages = {5671}
}

@Article{koehler-JPCA-111-5622,
 author = {K\"ohler, C. and  Frauenheim, T. and Hourahine, B. and Seifert, G.
 and Sternberg, M.},
 title = {Treatment of Collinear and Noncollinear Electron Spin within an
 Approximate Density Functional Based Method},
 journal = jpca,
 year = 2007,
 volume = 111,
 number = 26,
 pages = 5622,
 doi = {10.1021/jp068802p}
}

@Article{harvey-JCC-19-726,
 author = {Harvey, S. C. and Tan, R. K. Z. and Cheatham, T. E.},
 title = {The flying ice cube: Velocity rescaling in molecular dynamics leads
 to violation of energy equipartition},
 journal = jcc,
 year = 1998,
 volume = 19,
 number = 7,
 pages = {726-740}
}

@Article{berendsen-JCP-81-3684,
 author = {Berendsen, H. J. C. and Postma, J. P. M. and Van~Gunsteren, W. F.
 and Dinola, A. and Haak, J. R.},
 title = {Molecular-Dynamics with Coupling to an External Bath},
 journal = jcp,
 year = 1984,
 volume = 81,
 number = 8,
 pages = {3684-3690}
}

@Article{yang-JPCA-111-10861,
  author = 	 {Yang, Y. and Yu, H. and York, D. and Cui, Q. and Elstner, M.},
  title = 	 {Extension of the Self-Consistent-Charge Density-Functional Tight-Binding Method: Third-Order Expansion of the Density Functional Theory Total Energy and Introduction of a Modified Effective Coulomb Interaction},
  journal = 	 jpca,
  year = 	 {2007},
  volume =	 {111},
  pages =        {10861},
  annote =	 {3rd order on-site paper}
}

@Article{zhechkov-JCTC-1-841,
  author = 	 {Zhechkov, L. and Heine, Th. and Patchkovskii, S. and
                  Seifert, G. and Duarte, H. A.},
  title = 	 {An Efficient a Posteriori Treatment for Dispersion
                  Interaction in Density-Functional-Based Tight
                  Binding},
  journal = 	 jctc,
  year = 	 2005,
  volume =	 1,
  pages =	 {841-847},
  annote =	 {Thomas Heines \mbox{UFF} dispersion paper.}
}

@Article{rappe-JACS-114-10024,
  author = 	 {Rappe, A. K. and Casewit, C. J. and Colwell, K. S. and {Goddard III}, W. A. and Skiff, W. M.},
  title = 	 {\mbox{UFF}, a full periodic table force field for
                  molecular mechanics and molecular dynamics
                  simulations},
  journal = 	 jacs,
  year = 	 1992,
  volume =	 {114},
  pages =	 {10024-10035},
  annote =	 {UFF paper}
}

@Article{gauss-jctc-7-931,
  author = 	 {Gaus, M. and Cui, Q. and Elstner, M.},
  title = 	 {\mbox{DFTB}3: {E}xtension of the {S}elf-{C}onsistent-{C}harge
     {D}ensity-{F}unctional {T}ight-{B}inding {M}ethod (\mbox{SCC-DFTB})},
  journal = 	 jctc,
  year = 	 {2011},
  volume =	 {7},
  pages =	 {931-948},
  annote =	 {DFTB3 paper}
}

@Article{martyna-mp-87-1117,
 author = {Martyna, G. J. and Tuckerman, M. E. and Tobias, D. J. and
 Klein, M. L.},
 title = {Explicit reversible integrators for extended systems dynamics},
 journal = mp,
 year = 1996,
 volume = 87,
 pages = {1117-1157}
}

@Article{pipek-JCP-90-4916,
  author = 	 {Pipek, J. and Mezey, P. G.},
  title = 	 {A fast intrinsic localization procedure applicable
                  for {\it ab initio} and semiempirical linear
                  combination of atomic orbital wave functions},
  journal = 	 jcp,
  year = 	 1989,
  volume = 	 90,
  pages = 	 4916
}

@Article{niehaus-prb-63-085108,
 author = {Niehaus, T. A. and Suhai, S. and Della Sala, F. and
 Lugli, P and Elstner, M. and Seifert, G. and Frauenheim, Th.},
 title = {Tight-binding approach to time-dependent density-functional
                  response theory},
 journal = prb,
 year = 2001,
 volume = 63,
 pages = {085108}
}

@Article{heringer2007aes,
  author = {Heringer, D. and Niehaus, T. A. and Wanko, M. and Frauenheim, T.},
  title = {Analytical excited state forces for the time-dependent
                  density-functional tight-binding method.},
  journal = jcc,
  year = {2007},
  volume = {28},
  pages = {2589},
  number = {16}
}

@article{Ceriotti20141019,
title = "i-PI: A Python interface for ab initio path integral
                  molecular dynamics simulations ",
journal = cpc,
volume = "185",
pages = "1019-1026",
year = "2014",
doi = "http://dx.doi.org/10.1016/j.cpc.2013.10.027",
author = "Ceriotti, M.  and More, J. and Manolopoulos, D. E."
}

@Article{grimme-jcp-132-154104,
 author = {Grimme, S. and Antony, J. and Ehrlich, S. and Krieg, H.},
 title = {A consistent and accurate ab initio parametrization of
                  density functional dispersion correction
                  (\mbox{DFT-D}) for the 94 elements {H}-{P}u},
 journal = jcp,
 year = 2010,
 volume = 132,
 pages = {154104}
}

@Article{grimme-jcp-32-1456-1465,
 author = {Grimme, S. and Ehrlich, S. and Goerigk, L.},
 title = {Effect of the Damping Function in Dispersion Corrected
Density Functional Theory},
 journal = jcp,
 year = 2011,
 volume = 32,
 pages = {1456-1465}
}

@article{caldweyher-jcp-147-034112,
author = {Eike Caldeweyher and Christoph Bannwarth and Stefan Grimme},
title = {Extension of the {D}3 dispersion coefficient model},
journal = jcp,
volume = {147},
number = {3},
pages = {034112},
year = {2017},
doi = {10.1063/1.4993215}
}

@article{caldeweyher-jcp-150-154122,
author = {Caldeweyher,Eike  and Ehlert,Sebastian  and Hansen,Andreas  and Neugebauer,Hagen  and Spicher,Sebastian  and Bannwarth,Christoph  and Grimme,Stefan },
title = {A generally applicable atomic-charge dependent {L}ondon dispersion correction},
journal = jcp,
volume = {150},
number = {15},
pages = {154122},
year = {2019},
doi = {10.1063/1.5090222}
}



@Misc{grimme-param,
 howpublished = {http://toc.uni-muenster.de/DFTD3/}
}

@Article{kovalenko-JCC-20-928,
 author = {Kovalenko, A. and Ten-no, S. and Hirata, F.},
 title = {Solution of three-dimensional reference interaction site
                  model and hypernetted chain equations for simple
                  point charge water by modified method of direct
                  inversion in iterative subspace },
 journal = jcc,
 year = 1999,
 volume = 20,
 pages = {928-936}
}

@Article{aradi-jctc-11-3357,
  author =       {Aradi, B. and Niklasson, A. M. N. and Frauenheim, T.},
  title =        {Extended Lagrangian Density Functional Tight-Binding
                  Molecular Dynamics for Molecules and Solids},
  journal =      jctc,
  year =         {2015},
  volume =       {11},
  pages =        {3357-3363},
}

@Book{NoceWrig06,
  Title                    = {Numerical Optimization},
  Author                   = {Jorge Nocedal and Stephen J. Wright},
  Publisher                = {Springer},
  Year                     = {2006},
  Address                  = {New York, NY, USA},
  Edition                  = {second}
}

@article{YU2018267,
  title = "\mbox{ELSI}: {A} unified software interface for
                  {K}ohn-{S}ham electronic structure solvers",
  journal = cpc,
  volume = "222",
  pages = "267-285",
  year = "2018",
  doi = "https://doi.org/10.1016/j.cpc.2017.09.007",
  author = "Yu, V. W.-z. and Corsetti, F. and Garc\'ia, A. and Huhn,
                  W. P. and Jacquelin, M. and Jia, W. and Lange,
                  B. and Lin, L. and Lu, J. and Mi, W. and
                  Seifitokaldani, A.  and V\'azquez-Mayagoitia, {\'A}
                  and Yang, C. and Yang, H. and Blum, V."
}

@Article{Pecchia_RPP,
 author = {Pecchia, A. and Di~Carlo, A.},
 title = {Atomistic theory of transport in organic and inorganic
                  nanostructures},
 journal = rpp,
 year = 2004,
 volume = 67,
 pages = 1497
}

@Article{Pecchia_NJP,
 author = {Pecchia, A. and G Penazzi, G. and Salvucci, L. and Di~Carlo, A.},
 title = {Non-equilibrium {G}reen's functions in density functional
                  tight binding: method and applications},
 journal = njp,
 year = 2008,
 volume = 10,
 number = 6,
 pages = 065022
}

@InBook{Pecchia_spring,
  ALTauthor = 	 {Di~Carlo, A. and Pecchia, A.  and Latessa, L. and
                  Frauenheim, Th.  and Seifert, G. },
  ALTeditor = 	 {Cuniberti, G. and Fagas, G. and Richter, K.},
  title = 	 {Introducing Molecular Electronics},
  chapter = 	 {Tight-Binding DFT for Molecular Electronics (\mbox{gDFTB})},
  publisher = 	 {Springer},
  year = 	 {2005},
  series = 	 {Lecture Notes in Physics},
  pages = 	 {153-184}
}

@article{rezac-jctc-13-2017,
  author = {{\v R}ez{\'a}{\v c}, Jan},
  title = {Empirical {Self}-{Consistent} {Correction} for the
                  {Description} of {Hydrogen} {Bonds} in {DFTB}3},
  journal = jctc,
  volume = {13},
  year = {2017},
  pages = {4804--4817},
  doi = {10.1021/acs.jctc.7b00629},
  number = {10}
}

@article{rezac-jctc-8-2012,
  author = {{\v R}ez{\'a}{\v c}, Jan and Hobza, Pavel},
  title = {Advanced Corrections of Hydrogen Bonding and Dispersion for
                  Semiempirical Quantum Mechanical Methods},
  journal = jctc,
  volume = {8},
  year = {2012},
  pages = {141--151},
  doi = {10.1021/ct200751e}
}

@Article{kubillus-jctc-11-332,
  author = 	 {Kubillus, M. and Kuba{\v r}, T. and Gaus, M. and {\v
                  R}ez{\'a}{\v c}, Jan and Elstner, M.},
  title = 	 {Parameterization of the \mbox{DFTB3} Method for
                  {B}r, {C}a, {C}l, {F}, {I}, {K}, and {N}a in Organic
                  and Biological Systems},
  journal = 	 jctc,
  year = 	 2014,
  volume = 	 11,
  pages = 	 {332-342},
  doi = {10.1021/ct5009137}
}

@article{tdb10,
    title     = {{Towards dense linear algebra for hybrid GPU accelerated manycore systems}},
    author    = {Stanimire Tomov and Jack Dongarra and Marc Baboulin},
    booktitle = {Parallel Matrix Algorithms and Applications},
    doi       = {10.1016/j.parco.2009.12.005},
    issn      = {0167-8191},
    journal   = {Parallel Computing},
    month     = jun,
    number    = {5-6},
    pages     = {232--240},
    posted-at = {2010-12-17 09:48:58},
    priority  = {2},
    volume    = {36},
    year      = {2010}
}

@inproceedings{tnld10,
    title     = {Dense Linear Algebra Solvers for Multicore with {GPU} Accelerators},
    author    = {Stanimire Tomov and Rajib Nath and Hatem Ltaief and Jack Dongarra},
    address   = {Atlanta, GA},
    booktitle = {Proc. of the IEEE IPDPS'10},
    month     = {April 19-23},
    note      = {{DOI:~10.1109/IPDPSW.2010.5470941}},
    pages     = {1-8},
    publisher = {IEEE Computer Society},
    year      = {2010}
}

@article{dghklty14,
    title     = {Accelerating Numerical Dense Linear Algebra Calculations with GPUs},
    author    = {Jack Dongarra and Mark Gates and Azzam Haidar and Jakub Kurzak and 
                 Piotr Luszczek and Stanimire Tomov and Ichitaro Yamazaki},
    journal   = {Numerical Computations with GPUs},
    pages     = {1-26},
    year      = {2014},
    publisher = {Springer}
}

@Article{niehaus-PSSB-249-237,
  author =       {Niehaus, T. A. and Della~Sala, F.},
  title =        {Range separated functionalsin the density functional
                  based tight-binding method: Formalism},
  journal =      pssb,
  year =         2012,
  volume =    249,
  number =    2,
  pages =     {237-244},
  DOI = {10.1002/pssb.201100694}
}

@Article{lutsker-JCP-143-184107,
  author =       {Lutsker, V. and Aradi, B. and Niehaus, T. A.},
  title =        {Implementation and benchmark of a long-range
                  corrected functional in the densityfunctional based
                  tight-binding method},
  journal =      jcp,
  year =         2015,
  volume =    143,
  pages =     184107,
  DOI = {10.1063/1.4935095}
}

@article{garcia13,
author = {Dom\'inguez, A. and Aradi, B. and Frauenheim, T. and
                  Lutsker, V. and Niehaus, T. A.},
title = {Extensions of the Time-Dependent Density Functional Based
                  Tight-Binding Approach},
journal = {Journal of Chemical Theory and Computation},
volume = 9,
number = 11,
pages = {4901-4914},
year = 2013,
doi = {10.1021/ct400123t}
}

@article{dominguez15,
author = {Dom\'inguez, A. and Niehaus, T. A. and Frauenheim, T.},
title = {Accurate Hydrogen Bond Energies within the Density Functional
                  Tight Binding Method},
journal = {The Journal of Physical Chemistry A},
volume = 119,
number = 14,
pages = {3535-3544},
year = 2015,
doi = {10.1021/acs.jpca.5b01732}
}

@article{Lany_2009,
doi = {10.1088/0965-0393/17/8/084002},
url = {https://doi.org/10.1088%2F0965-0393%2F17%2F8%2F084002},
year = 2009,
month = {{N}ov},
publisher = {{IOP} Publishing},
volume = 17,
number = 8,
pages = 084002,
author = {Stephan Lany and Alex Zunger},
title = {Accurate prediction of defect properties in density functional supercell calculations},
journal = {Modelling and Simulation in Materials Science and Engineering}
}

<<<<<<< HEAD

@article{Lee_JCTC_2019,
author = {Lee, I. S. and Filatov, M. and Min, S. K.},
title = {Formulation and Implementation of the Spin-Restricted Ensemble-Referenced
           Kohn-Sham Method in the Context of the Density Functional Tight Binding Approach},
journal = jctc,
volume = 15,
number = 5,
pages = {3021-3032},
year = 2019,
doi = {10.1021/acs.jctc.9b00132}
}
=======
@article{rappe1991,
   author={Rapp{\'e}, Anthony K. and Goddard III, William A.},
   title={Charge Equilibration for Molecular Dynamics Simulation},
   journal=jcp,
   volume={95},
   year={1991},
   pages={3358-3363}
}

@article{dftbp-2020paper,
author = {Hourahine,B.  and Aradi,B.  and Blum,V.  and Bonaf\'e,F.
                  and Buccheri,A.  and Camacho,C.  and Cevallos,C.
                  and Deshaye,M. Y.  and Dumitric\u{a},T.  and
                  Dominguez,A.  and Ehlert,S.  and Elstner,M.  and van
                  der Heide,T.  and Hermann,J.  and Irle,S.  and
                  Kranz,J. J.  and K{\"o}hler,C.  and Kowalczyk,T.
                  and Kuba\v{r},T.  and Lee,I. S.  and Lutsker,V.  and
                  Maurer,R. J.  and Min,S. K.  and Mitchell,I.  and
                  Negre,C.  and Niehaus,T. A.  and Niklasson,A. M. N.
                  and Page,A. J.  and Pecchia,A.  and Penazzi,G.  and
                  Persson,M. P.  and \v{R}ez\'a\v{c},J.  and
                  S\'anchez,C. G.  and Sternberg,M.  and St{\"o}hr,M.
                  and Stuckenberg,F.  and Tkatchenko,A.  and
                  Yu,V. W.-z.  and Frauenheim,T. },
title = {\mbox{DFTB}+, a software package for efficient approximate
                  density functional theory based atomistic
                  simulations},
journal = jcp,
volume = {152},
number = {12},
pages = {124101},
year = {2020},
doi = {10.1063/1.5143190}
}
>>>>>>> 92871ac0
<|MERGE_RESOLUTION|>--- conflicted
+++ resolved
@@ -656,8 +656,6 @@
 journal = {Modelling and Simulation in Materials Science and Engineering}
 }
 
-<<<<<<< HEAD
-
 @article{Lee_JCTC_2019,
 author = {Lee, I. S. and Filatov, M. and Min, S. K.},
 title = {Formulation and Implementation of the Spin-Restricted Ensemble-Referenced
@@ -669,7 +667,7 @@
 year = 2019,
 doi = {10.1021/acs.jctc.9b00132}
 }
-=======
+
 @article{rappe1991,
    author={Rapp{\'e}, Anthony K. and Goddard III, William A.},
    title={Charge Equilibration for Molecular Dynamics Simulation},
@@ -703,5 +701,4 @@
 pages = {124101},
 year = {2020},
 doi = {10.1063/1.5143190}
-}
->>>>>>> 92871ac0
+}