!--------------------------------------------------------------------------------------------------!
!  DFTB+: general package for performing fast atomistic simulations                                !
!  Copyright (C) 2006 - 2020  DFTB+ developers group                                               !
!                                                                                                  !
!  See the LICENSE file for terms of usage and distribution.                                       !
!--------------------------------------------------------------------------------------------------!

!> Module containing routines for the automatic testing of the API functionality

module testhelpers
  use, intrinsic :: iso_c_binding
  use dftbp_accuracy, only : dp
  use dftbp_taggedoutput, only : tagLabels, TTaggedWriter, TTaggedWriter_init
  implicit none
  private

  public :: writeAutotestTag, c_writeAutotestTag

contains

  !> Writes an autotest.tag file with the basic quantities
  subroutine writeAutotestTag(merminEnergy, gradients, stressTensor, &
<<<<<<< HEAD
      & grossCharges, extChargeGradients, tdDipole, tdEnergy, tdCharges, tdCoords, tdForces)
=======
      & grossCharges, extChargeGradients, atomMasses)
>>>>>>> 9f0cf916

    !> Mermin energy
    real(dp), optional, intent(in) :: merminEnergy

    !> Gradients
    real(dp), optional, intent(in) :: gradients(:,:)

    !> Stress tensor of the periodic system.
    real(dp), optional, intent(in) :: stressTensor(:,:)

    !> Gross mulliken charges
    real(dp), optional, intent(in) :: grossCharges(:)

    !> Gradients on external charges.
    real(dp), optional, intent(in) :: extChargeGradients(:,:)

<<<<<<< HEAD
    !> Time-dependent dipole moment
    real(dp), optional, intent(in) :: tdDipole(:,:)

    !> Time-dependent total energy
    real(dp), optional, intent(in) :: tdEnergy

    !> Time-dependent negative gross charge
    real(dp), optional, intent(in) :: tdCharges(:,:)

    !> Time-dependent coordinates in Ehrenfest dynamics
    real(dp), optional, intent(in) :: tdCoords(:,:)

    !> Time-dependent Ehrenfest forces
    real(dp), optional, intent(in) :: tdForces(:,:)
=======
    !> Atomic masses
    real(dp), optional, intent(in) :: atomMasses(:)
>>>>>>> 9f0cf916

    type(TTaggedWriter) :: taggedWriter
    integer :: autotestTag

    ! Write out quantities in tagged form for the internal testing system
    call TTaggedWriter_init(taggedWriter)
    open(newunit=autotestTag, file="autotest.tag", action="write")
    if (present(merminEnergy)) then
      call taggedWriter%write(autotestTag, tagLabels%freeEgy, merminEnergy)
    end if
    if (present(gradients)) then
      call taggedWriter%write(autotestTag, tagLabels%forceTot, -gradients)
    end if
    if (present(grossCharges)) then
      call taggedWriter%write(autotestTag, tagLabels%qOutAtGross, grossCharges)
    end if
    if (present(extChargeGradients)) then
      call taggedWriter%write(autotestTag, tagLabels%chrgForces, -extChargeGradients)
    end if
    if(present(stressTensor)) then
      call taggedWriter%write(autotestTag, tagLabels%stressTot, stressTensor)
    end if
<<<<<<< HEAD
    if (present(tdEnergy)) then
      call taggedWriter%write(autotestTag, tagLabels%tdenergy, tdEnergy)
    end if
    if (present(tdDipole)) then
      call taggedWriter%write(autotestTag, tagLabels%tddipole, tdDipole)
    end if
    if (present(tdCharges)) then
      call taggedWriter%write(autotestTag, tagLabels%tdcharges, tdCharges)
    end if
    if (present(tdCoords)) then
      call taggedWriter%write(autotestTag, tagLabels%ehrencoords, tdCoords)
    end if
    if (present(tdForces)) then
      call taggedWriter%write(autotestTag, tagLabels%ehrenforces, tdForces)
    end if

=======
    if(present(atomMasses)) then
      call taggedWriter%write(autotestTag, tagLabels%atomMass, atomMasses)
    end if
>>>>>>> 9f0cf916
    close(autotestTag)

  end subroutine writeAutotestTag


  !> C wrapper for the write autotest tag routine.
  subroutine c_writeAutotestTag(nAtom, nExtCharge, merminEnergy, gradients, stressTensor, &
      & grossCharges, extChargeGradients) bind(C, name='dftbp_write_autotest_tag')

    !> Number of atoms
    integer(c_int), intent(in), value :: nAtom

    !> Number of external charges (set it to zero, if none)
    integer(c_int), intent(in), value :: nExtCharge

    !> Mermin energy
    real(c_double), intent(in), value :: merminEnergy

    !> Gradients or null pointer, if not avaialable.
    type(c_ptr), intent(in), value :: gradients

    !> Stress tensor or null pointer, if not avaialable.
    type(c_ptr), intent(in), value :: stressTensor

    !> Gross Mulliken charges or null pointer, if not avaialable.
    type(c_ptr), intent(in), value :: grossCharges

    !> Gradients on the external charges or null pointer, if not avaialable.
    type(c_ptr), intent(in), value :: extChargeGradients

    real(dp), pointer :: pGradients(:,:), pGrossCharges(:), &
      & pExtChargeGradients(:,:), pStressTensor(:,:)

    if (c_associated(gradients)) then
      call c_f_pointer(gradients, pGradients, [3, nAtom])
    else
      pGradients => null()
    end if
    
    if (c_associated(stressTensor)) then
      call c_f_pointer(stressTensor, pStressTensor, [3, 3])
    else
      pStressTensor => null()
    end if

    if (c_associated(grossCharges)) then
      call c_f_pointer(grossCharges, pGrossCharges, [nAtom])
    else
      pGrossCharges => null()
    end if

    if (nExtCharge > 0 .and. c_associated(extChargeGradients)) then
      call c_f_pointer(extChargeGradients, pExtChargeGradients, [3, nExtCharge])
    else
      pExtChargeGradients => null()
    end if

    call writeAutotestTag(merminEnergy=merminEnergy, gradients=pGradients, &
        & stressTensor=pStressTensor, grossCharges=pGrossCharges, &
        & extChargeGradients=pExtChargeGradients)

  end subroutine c_writeAutotestTag


end module testhelpers<|MERGE_RESOLUTION|>--- conflicted
+++ resolved
@@ -20,11 +20,7 @@
 
   !> Writes an autotest.tag file with the basic quantities
   subroutine writeAutotestTag(merminEnergy, gradients, stressTensor, &
-<<<<<<< HEAD
-      & grossCharges, extChargeGradients, tdDipole, tdEnergy, tdCharges, tdCoords, tdForces)
-=======
-      & grossCharges, extChargeGradients, atomMasses)
->>>>>>> 9f0cf916
+      & grossCharges, extChargeGradients, tdDipole, tdEnergy, tdCharges, tdCoords, tdForces, atomMasses)
 
     !> Mermin energy
     real(dp), optional, intent(in) :: merminEnergy
@@ -41,7 +37,6 @@
     !> Gradients on external charges.
     real(dp), optional, intent(in) :: extChargeGradients(:,:)
 
-<<<<<<< HEAD
     !> Time-dependent dipole moment
     real(dp), optional, intent(in) :: tdDipole(:,:)
 
@@ -56,10 +51,9 @@
 
     !> Time-dependent Ehrenfest forces
     real(dp), optional, intent(in) :: tdForces(:,:)
-=======
+
     !> Atomic masses
     real(dp), optional, intent(in) :: atomMasses(:)
->>>>>>> 9f0cf916
 
     type(TTaggedWriter) :: taggedWriter
     integer :: autotestTag
@@ -82,7 +76,6 @@
     if(present(stressTensor)) then
       call taggedWriter%write(autotestTag, tagLabels%stressTot, stressTensor)
     end if
-<<<<<<< HEAD
     if (present(tdEnergy)) then
       call taggedWriter%write(autotestTag, tagLabels%tdenergy, tdEnergy)
     end if
@@ -98,12 +91,10 @@
     if (present(tdForces)) then
       call taggedWriter%write(autotestTag, tagLabels%ehrenforces, tdForces)
     end if
-
-=======
     if(present(atomMasses)) then
       call taggedWriter%write(autotestTag, tagLabels%atomMass, atomMasses)
     end if
->>>>>>> 9f0cf916
+
     close(autotestTag)
 
   end subroutine writeAutotestTag
