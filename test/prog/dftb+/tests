#! This file will be preprocessed using the same preprocessor options as used
#! for the compilation and additionally setting MPI_PROCS equal to the make variable
#! $(TEST_MPI_PROCS) and OMP_THREADS to $(TEST_OMP_THREADS).

#:include 'common.fypp'

solvers/GaAs_2_ELPA2                   #? WITH_ELSI and MPI_PROCS == 8
solvers/Si32C32_ELPA1                  #? WITH_ELSI and MPI_PROCS <= 4
solvers/Si32C32_ELPA2                  #? WITH_ELSI and MPI_PROCS <= 4
solvers/Fe4_ELPA_2group                #? WITH_ELSI and MPI_PROCS <= 4 and MPI_PROCS % 2 == 0 and OMP_THREADS == 1
solvers/Si384_ELPA1                    #? WITH_ELSI and MPI_PROCS <= 4
solvers/Si384_ELPA2                    #? WITH_ELSI and MPI_PROCS <= 4
solvers/SiC64+V_ELPA2                  #? WITH_ELSI and MPI_PROCS <= 16 and MPI_PROCS % 4 == 0

solvers/ice_OMM                        #? WITH_ELSI and MPI_PROCS <= 4
solvers/ice_NTPoly                     #? WITH_ELSI and MPI_PROCS <= 4 and OMP_THREADS == 1
solvers/Si32C32_OMM                    #? WITH_ELSI and MPI_PROCS <= 4
solvers/Si32C32_OMM_sparse             #? WITH_ELSI and MPI_PROCS <= 4
solvers/Si384_OMM                      #? WITH_ELSI and MPI_PROCS <= 4
solvers/Si32C32_OMM_kpoints            #? WITH_ELSI and MPI_PROCS % 4 == 0 and MPI_PROCS <= 20
solvers/Si32C32_OMM_ks                 #? WITH_ELSI and MPI_PROCS % 8 == 0 and MPI_PROCS <= 40
solvers/Si32C32_OMM_k_sparse           #? WITH_ELSI and MPI_PROCS % 4 == 0 and MPI_PROCS <= 20
solvers/Si32C32_OMM_ks_sparse          #? WITH_ELSI and MPI_PROCS % 8 == 0 and MPI_PROCS <= 40

solvers/SiC64+V_PEXSI                  #? WITH_PEXSI and MPI_PROCS % 2 == 0 and MPI_PROCS <= 40 and OMP_THREADS == 1
solvers/SiC64+V_spin_PEXSI             #? WITH_PEXSI and MPI_PROCS % 4 == 0 and MPI_PROCS <= 80 and OMP_THREADS == 1
solvers/10-10Ctube_PEXSI_sparse        #? WITH_PEXSI and MPI_PROCS % 2 == 0 and MPI_PROCS <= 20 and OMP_THREADS == 1
#!solvers/SiC64+V_spinkpts_PEXSI         #? WITH_PEXSI and MPI_PROCS % 2 == 0 and MPI_PROCS <= 40 and OMP_THREADS == 1
#!solvers/SiC64+V_PEXSI_kpts             #? WITH_PEXSI and MPI_PROCS % 4 == 0 and MPI_PROCS <= 80 and OMP_THREADS == 1

derivatives/Si_2_Delta                 #? MPI_PROCS <= 1
legacy/Si2_oldSKinterp                 #? MPI_PROCS <= 1
legacy/Si2_polyRep                     #? MPI_PROCS <= 1
non-scc/Si_2                           #? MPI_PROCS <= 1
non-scc/Si_2_independentk              #? MPI_PROCS <= 1
scc/H2O2_3rdfull-damp                  #? MPI_PROCS <= 1
scc/H3                                 #? MPI_PROCS <= 1
scc/H3_skipcheck                       #? MPI_PROCS <= 1
spin/H2                                #? MPI_PROCS <= 1

#! MPI implementation not available
analysis/C2H4_localise                 #? not WITH_MPI
analysis/graphene_localise             #? not WITH_MPI

onsite/H2O                             #? MPI_PROCS <= 1
dftb+u/CH3                             #? MPI_PROCS <= 1
dispersion/2H2O                        #? MPI_PROCS <= 1
dispersion/2H2O_uff                    #? MPI_PROCS <= 1
dispersion/2H2O_dftd3_zero             #? WITH_DFTD3 and MPI_PROCS <= 1
dispersion/2H2O_dftd3_bj               #? WITH_DFTD3 and MPI_PROCS <= 1
geoopt/H2O-nonscc                      #? MPI_PROCS <= 1
h-bonds/D3H5_water_dimer               #? WITH_DFTD3 and MPI_PROCS <= 1
non-scc/CH4                            #? MPI_PROCS <= 1
non-scc/decapentaene                   #? MPI_PROCS <= 2
scc/2H2O-3rdorder                      #? MPI_PROCS <= 1
scc/2H2O-3rdorder_read                 #? MPI_PROCS <= 1
scc/C2H6_3rdfull                       #? MPI_PROCS <= 1
scc/C2H6_3rdfull-damp                  #? MPI_PROCS <= 1
scc/H2O2_3rdfull                       #? MPI_PROCS <= 1
scc/H2O2-3rdfull-ldep                  #? MPI_PROCS <= 1
scc/H2O-extchrg                        #? MPI_PROCS <= 1
scc/H2O-extchrg-blur                   #? MPI_PROCS <= 1
scc/H2O-extchrg-direct                 #? MPI_PROCS <= 1
scc/H2O-extchrg-periodic               #? MPI_PROCS <= 1
scc/H2O-extfield                       #? MPI_PROCS <= 1
spin/H2O-periodic                      #? MPI_PROCS <= 1
spin/OH_commonFermi                    #? MPI_PROCS <= 1
derivatives/Si_2_Richardson            #? MPI_PROCS <= 1
geoopt/H2O-constr                      #? MPI_PROCS <= 1
legacy/SiC_polyRep                     #? MPI_PROCS <= 1
md/SiH-surface_restart                 #? MPI_PROCS <= 4
scc/C4H8_3rdfull                       #? MPI_PROCS <= 1
scc/C4H8_3rdfull-damp                  #? MPI_PROCS <= 1
scc/CH2_n_3rdfull                      #? MPI_PROCS <= 1
scc/CH2_n_3rdfull_damp                 #? MPI_PROCS <= 1
scc/GaAs_2_restart                     #? MPI_PROCS <= 1
spin/Fe4                               #? MPI_PROCS == 2
spin/Fe4_commonFermi                   #? MPI_PROCS <= 2

timedep/2CH3-Temp                      #? WITH_ARPACK and MPI_PROCS <= 1
timedep/2CH3-Triplet-Temp              #? WITH_ARPACK and MPI_PROCS <= 1
timedep/NO                             #? WITH_ARPACK and MPI_PROCS <= 1
timedep/NO_onsite                      #? WITH_ARPACK and MPI_PROCS <= 1
timedep/N2_onsite                      #? WITH_ARPACK and MPI_PROCS <= 1
timedep/propadiene_OscWindow           #? WITH_ARPACK and MPI_PROCS <= 1

analysis/H2O_ESP                       #? MPI_PROCS <= 1
analysis/H2O_mdESP                     #? MPI_PROCS <= 2
geoopt/H2O_lbfgs                       #? MPI_PROCS <= 1
geoopt/H2O                             #? MPI_PROCS <= 1
md/Si_8_NHC_restart                    #? MPI_PROCS <= 1
non-scc/GaAs_2                         #? MPI_PROCS <= 1
scc/GaAs_2                             #? MPI_PROCS <= 1
scc/GaAs_2_customU                     #? MPI_PROCS <= 1
spinorbit/Fe2_dual                     #? MPI_PROCS <= 2
spinorbit/Fe2_dual_field               #? MPI_PROCS <= 2
spinorbit/Fe2_dual_Fermi               #? MPI_PROCS <= 2
spinorbit/Si_2                         #? MPI_PROCS <= 1
dispersion/DNA_uff                     #? MPI_PROCS <= 4
<<<<<<< HEAD
onsite/Au13                            #? MPI_PROCS <= 4
onsite/Au13pSIC                        #? MPI_PROCS <= 4
=======
>>>>>>> 96022836

timedep/C4H6-S1-Force                  #? WITH_ARPACK and MPI_PROCS <= 1
timedep/C4H6-Singlet                   #? WITH_ARPACK and MPI_PROCS <= 1
timedep/C4H6-Singlet_wfn               #? WITH_ARPACK and MPI_PROCS <= 1
timedep/C4H6-T1-Force                  #? WITH_ARPACK and MPI_PROCS <= 1
timedep/C4H6-Triplet                   #? WITH_ARPACK and MPI_PROCS <= 1
timedep/C4H6-S1-Force_uncache          #? WITH_ARPACK and MPI_PROCS <= 1

dftb+u/Fe4                             #? MPI_PROCS <= 2
dftb+u/Fe4_read                        #? MPI_PROCS <= 2
geoopt/Cchain_lattice_lbfgs            #? MPI_PROCS <= 1
geoopt/Cchain_lattice                  #? MPI_PROCS <= 1
scc/H2O+CH3COOH-3rdorder               #? MPI_PROCS <= 1
spinorbit/Fe2                          #? MPI_PROCS <= 2
analysis/Fe2_antiferromagnetic         #? MPI_PROCS <= 2
non-scc/10-0Ctube_Efield               #? MPI_PROCS <= 4
non-scc/10-10Ctube                     #? MPI_PROCS <= 4
non-scc/Ctube_Fermi                    #? MPI_PROCS <= 4
analysis/10-0Ctube_ESP                 #? MPI_PROCS <= 4
md/H2O-extfield                        #? MPI_PROCS <= 1
non-scc/10-0Ctube                      #? MPI_PROCS <= 4
spin/Fe4_noncolinear                   #? MPI_PROCS <= 4
non-scc/HBDI-neutral                   #? MPI_PROCS <= 4
non-scc/HBDI-cationic                  #? MPI_PROCS <= 4
scc/C60                                #? MPI_PROCS <= 4
analysis/C60_ESP                       #? MPI_PROCS <= 4
spin/H2O                               #? MPI_PROCS <= 1

dangerous/C_SkCutoff_soft_default      #? MPI_PROCS <= 4
dangerous/C_SkCutoff_hard_default      #? MPI_PROCS <= 4
dangerous/C_SkCutoff_soft_old          #? MPI_PROCS <= 4
dangerous/C_SkCutoff_hard_old          #? MPI_PROCS <= 4

timedep/cyclopentadienyl               #? WITH_ARPACK and MPI_PROCS <= 1
timedep/C6H6-Sym                       #? WITH_ARPACK and MPI_PROCS <= 1
timedep/C6H6-Sym_Arnoldi               #? WITH_ARPACK and MPI_PROCS <= 1
timedep/OCH2-S1-Opt                    #? WITH_ARPACK and MPI_PROCS <= 1
timedep/OCH2-md                        #? WITH_ARPACK and MPI_PROCS <= 1

h-bonds/H5_defaults                    #? MPI_PROCS <= 2
h-bonds/H5_ONS_forces                  #? MPI_PROCS <= 2
h-bonds/H5_ONS_forces_eq               #? MPI_PROCS <= 2
h-bonds/D3H5_ice                       #? WITH_DFTD3 and MPI_PROCS <= 4

md/Si_8_restart                        #? MPI_PROCS <= 1
spin/GaAs_2                            #? MPI_PROCS <= 1
spin/GaAs-spin-ext                     #? MPI_PROCS <= 1
spinorbit/As4S4                        #? MPI_PROCS <= 8

dispersion/DNA-damped                  #? MPI_PROCS <= 4
md/ice_Ic                              #? MPI_PROCS <= 4
derivatives/C6H6_scc                   #? MPI_PROCS <= 1
dftb+u/GaAs_2                          #? MPI_PROCS <= 1
geoopt/diamond_presure                 #? MPI_PROCS <= 1
scc/C60_Fermi                          #? MPI_PROCS <= 4
scc/10-0Ctube-extfield                 #? MPI_PROCS <= 4
scc/SiC_64                             #? MPI_PROCS <= 4
scc/SiC_32-extchrg-blur                #? MPI_PROCS <= 2
md/H3                                  #? MPI_PROCS <= 1

dispersion/DNA_dftd3_zero              #? WITH_DFTD3 and MPI_PROCS <= 4

sockets/diamond                        #? WITH_SOCKETS and MPI_PROCS <= 1
sockets/diamond_exit                   #? WITH_SOCKETS and MPI_PROCS <= 1
sockets/H2O                            #? WITH_SOCKETS and MPI_PROCS <= 4
sockets/H2O_cluster                    #? WITH_SOCKETS and MPI_PROCS <= 1

spinorbit/GaAs_2                       #? MPI_PROCS <= 1

geoopt/Si_2_latconst                   #? MPI_PROCS <= 1
md/SiH-surface                         #? MPI_PROCS <= 4
geoopt/Si_2_lattice_lbfgs              #? MPI_PROCS <= 1
geoopt/Si_2_lattice                    #? MPI_PROCS <= 1
md/Si_8_NHC                            #? MPI_PROCS <= 1

timedep/C66O10N4H44_Ewindow            #? WITH_ARPACK and MPI_PROCS <= 1

spin/Fe4_Fermi                         #? MPI_PROCS <= 2
non-scc/Si41C23N35                     #? MPI_PROCS <= 4
geoopt/diamond_isotropic               #? MPI_PROCS <= 1
spinorbit/EuN                          #? MPI_PROCS <= 2
geoopt/Si_6                            #? MPI_PROCS <= 1
md/ptcda-xlbomdfast                    #? MPI_PROCS <= 4
spinorbit/EuN_customU                  #? MPI_PROCS <= 2
dispersion/DNA                         #? MPI_PROCS <= 4
spinorbit/Si2_dual                     #? MPI_PROCS <= 1
md/Si_8                                #? MPI_PROCS <= 1
md/Si_8-thermostat2                    #? MPI_PROCS <= 1
geoopt/GaAs_8_latconst_lbfgs           #? MPI_PROCS <= 2
geoopt/GaAs_8_latconst                 #? MPI_PROCS <= 2
analysis/Ga4As4_ESP                    #? MPI_PROCS <= 2
md/Si_8-thermostat                     #? MPI_PROCS <= 1
md/ptcda-xlbomdfast-ldep               #? MPI_PROCS <= 4
md/Si_8-tempprofile                    #? MPI_PROCS <= 1

dispersion/DNA_dftd3_bj                #? WITH_DFTD3 and MPI_PROCS <= 4

geoopt/Vsi+O-nonscc                    #? MPI_PROCS <= 4
non-scc/Si_384                         #? MPI_PROCS <= 4
md/DNA                                 #? MPI_PROCS <= 4
md/DNA_Berendsen2                      #? MPI_PROCS <= 4
md/ptcda-xlbomd                        #? MPI_PROCS <= 4
md/SiC64-xlbomdfast-T0                 #? MPI_PROCS <= 4
md/SiC64-xlbomdfast                    #? MPI_PROCS <= 4

timedep/C66O10N4H44_OscWindow          #? WITH_ARPACK and MPI_PROCS <= 1
timedep/C60_OscWindow                  #? WITH_ARPACK and MPI_PROCS <= 1
timedep/C60_EandOsc                    #? WITH_ARPACK and MPI_PROCS <= 1

non-scc/Si_216                         #? MPI_PROCS <= 4
md/ptcda-xlbomd-ldep                   #? MPI_PROCS <= 4
geoopt/Vsi+O_lbfgs                     #? MPI_PROCS <= 4
geoopt/Vsi+O                           #? MPI_PROCS <= 4
scc/SiC64+V_dynforce_groups            #? MPI_PROCS <= 8 and MPI_PROCS % 4 == 0
scc/SiC64+V_dynforce                   #? MPI_PROCS <= 4 and MPI_PROCS % 2 == 0

transport/CH4                          #? WITH_TRANSPORT and MPI_PROCS <= 4
transport/GaAs                         #? WITH_TRANSPORT and MPI_PROCS <= 4
transport/CH4-poisson                  #? WITH_TRANSPORT and MPI_PROCS <= 4
transport/CNT                          #? WITH_TRANSPORT and MPI_PROCS <= 4
transport/CNT_GF                       #? WITH_TRANSPORT and MPI_PROCS <= 4
transport/C-chain_allSteps             #? WITH_TRANSPORT and MPI_PROCS <= 2
transport/SiH-chain_allSteps           #? WITH_TRANSPORT and MPI_PROCS <= 2
transport/H-chain                      #? WITH_TRANSPORT and MPI_PROCS <= 4
transport/H-sheet                      #? WITH_TRANSPORT and MPI_PROCS <= 4
transport/H-3conts                     #? WITH_TRANSPORT and MPI_PROCS <= 4
transport/SiH-chain                    #? WITH_TRANSPORT and MPI_PROCS <= 4
transport/SiH-chain-cont               #? WITH_TRANSPORT and MPI_PROCS <= 4
transport/SiH-cont-poiss               #? WITH_TRANSPORT and MPI_PROCS <= 4
transport/graphene_x                   #? WITH_TRANSPORT and MPI_PROCS <= 4
transport/graphene3T                   #? WITH_TRANSPORT and MPI_PROCS <= 4
transport/Au-chain                     #? WITH_TRANSPORT and MPI_PROCS <= 4<|MERGE_RESOLUTION|>--- conflicted
+++ resolved
@@ -97,11 +97,8 @@
 spinorbit/Fe2_dual_Fermi               #? MPI_PROCS <= 2
 spinorbit/Si_2                         #? MPI_PROCS <= 1
 dispersion/DNA_uff                     #? MPI_PROCS <= 4
-<<<<<<< HEAD
 onsite/Au13                            #? MPI_PROCS <= 4
 onsite/Au13pSIC                        #? MPI_PROCS <= 4
-=======
->>>>>>> 96022836
 
 timedep/C4H6-S1-Force                  #? WITH_ARPACK and MPI_PROCS <= 1
 timedep/C4H6-Singlet                   #? WITH_ARPACK and MPI_PROCS <= 1
