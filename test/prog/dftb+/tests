#! This file will be preprocessed using the same preprocessor options as used
#! for the compilation and additionally setting MPI_PROCS equal to the make variable
#! $(TEST_MPI_PROCS) and OMP_THREADS to $(TEST_OMP_THREADS).

#:include 'common.fypp'

derivatives/Si_2_Delta                 #? MPI_PROCS <= 1
legacy/Si2_oldSKinterp                 #? MPI_PROCS <= 1
legacy/Si2_polyRep                     #? MPI_PROCS <= 1
non-scc/Si_2                           #? MPI_PROCS <= 1
non-scc/Si_2_independentk              #? MPI_PROCS <= 1
scc/H2O2_3rdfull-damp                  #? MPI_PROCS <= 1
scc/H3                                 #? MPI_PROCS <= 1
scc/H3_skipcheck                       #? MPI_PROCS <= 1
spin/H2                                #? MPI_PROCS <= 1

#! MPI implementation not available
analysis/C2H4_localise                 #? not WITH_MPI
analysis/graphene_localise             #? not WITH_MPI

dftb+u/CH3                             #? MPI_PROCS <= 1
dispersion/2H2O                        #? MPI_PROCS <= 1
dispersion/2H2O_uff                    #? MPI_PROCS <= 1
dispersion/2H2O_dftd3_zero             #? WITH_DFTD3 and MPI_PROCS <= 1
dispersion/2H2O_dftd3_bj               #? WITH_DFTD3 and MPI_PROCS <= 1
geoopt/H2O-nonscc                      #? MPI_PROCS <= 1
h-bonds/D3H5_water_dimer               #? WITH_DFTD3 and MPI_PROCS <= 1
non-scc/CH4                            #? MPI_PROCS <= 1
non-scc/decapentaene                   #? MPI_PROCS <= 2
scc/2H2O-3rdorder                      #? MPI_PROCS <= 1
scc/2H2O-3rdorder_read                 #? MPI_PROCS <= 1
scc/C2H6_3rdfull                       #? MPI_PROCS <= 1
scc/C2H6_3rdfull-damp                  #? MPI_PROCS <= 1
scc/H2O2_3rdfull                       #? MPI_PROCS <= 1
scc/H2O2-3rdfull-ldep                  #? MPI_PROCS <= 1
scc/H2O-extchrg                        #? MPI_PROCS <= 1
scc/H2O-extchrg-blur                   #? MPI_PROCS <= 1
scc/H2O-extchrg-direct                 #? MPI_PROCS <= 1
scc/H2O-extchrg-periodic               #? MPI_PROCS <= 1
scc/H2O-extfield                       #? MPI_PROCS <= 1
spin/H2O-periodic                      #? MPI_PROCS <= 1
spin/OH_commonFermi                    #? MPI_PROCS <= 1
derivatives/Si_2_Richardson            #? MPI_PROCS <= 1
geoopt/H2O-constr                      #? MPI_PROCS <= 1
legacy/SiC_polyRep                     #? MPI_PROCS <= 1
md/SiH-surface_restart                 #? MPI_PROCS <= 4
scc/C4H8_3rdfull                       #? MPI_PROCS <= 1
scc/C4H8_3rdfull-damp                  #? MPI_PROCS <= 1
scc/CH2_n_3rdfull                      #? MPI_PROCS <= 1
scc/CH2_n_3rdfull_damp                 #? MPI_PROCS <= 1
scc/GaAs_2_restart                     #? MPI_PROCS <= 1
spin/Fe4                               #? MPI_PROCS == 2
spin/Fe4_commonFermi                   #? MPI_PROCS <= 2

timedep/2CH3-Temp                      #? WITH_ARPACK and MPI_PROCS <= 1
timedep/2CH3-Triplet-Temp              #? WITH_ARPACK and MPI_PROCS <= 1
timedep/NO                             #? WITH_ARPACK and MPI_PROCS <= 1
timedep/propadiene_OscWindow           #? WITH_ARPACK and MPI_PROCS <= 1

analysis/H2O_ESP                       #? MPI_PROCS <= 1
analysis/H2O_mdESP                     #? MPI_PROCS <= 2
geoopt/H2O_lbfgs                       #? MPI_PROCS <= 1
geoopt/H2O                             #? MPI_PROCS <= 1
md/Si_8_NHC_restart                    #? MPI_PROCS <= 1
non-scc/GaAs_2                         #? MPI_PROCS <= 1
scc/GaAs_2                             #? MPI_PROCS <= 1
scc/GaAs_2_customU                     #? MPI_PROCS <= 1
spinorbit/Fe2_dual                     #? MPI_PROCS <= 2
spinorbit/Fe2_dual_field               #? MPI_PROCS <= 2
spinorbit/Fe2_dual_Fermi               #? MPI_PROCS <= 2
spinorbit/Si_2                         #? MPI_PROCS <= 1
dispersion/DNA_uff                     #? MPI_PROCS <= 4


timedep/C4H6-S1-Force                  #? WITH_ARPACK and MPI_PROCS <= 1
timedep/C4H6-Singlet                   #? WITH_ARPACK and MPI_PROCS <= 1
timedep/C4H6-Singlet_wfn               #? WITH_ARPACK and MPI_PROCS <= 1
timedep/C4H6-T1-Force                  #? WITH_ARPACK and MPI_PROCS <= 1
timedep/C4H6-Triplet                   #? WITH_ARPACK and MPI_PROCS <= 1

dftb+u/Fe4                             #? MPI_PROCS <= 2
dftb+u/Fe4_read                        #? MPI_PROCS <= 2
geoopt/Cchain_lattice_lbfgs            #? MPI_PROCS <= 1
geoopt/Cchain_lattice                  #? MPI_PROCS <= 1
scc/H2O+CH3COOH-3rdorder               #? MPI_PROCS <= 1
spinorbit/Fe2                          #? MPI_PROCS <= 2
analysis/Fe2_antiferromagnetic         #? MPI_PROCS <= 2
non-scc/10-0Ctube_Efield               #? MPI_PROCS <= 4
non-scc/10-10Ctube                     #? MPI_PROCS <= 4
non-scc/Ctube_Fermi                    #? MPI_PROCS <= 4
analysis/10-0Ctube_ESP                 #? MPI_PROCS <= 4
md/H2O-extfield                        #? MPI_PROCS <= 1
non-scc/10-0Ctube                      #? MPI_PROCS <= 4
spin/Fe4_noncolinear                   #? MPI_PROCS <= 4
non-scc/HBDI-neutral                   #? MPI_PROCS <= 4
non-scc/HBDI-cationic                  #? MPI_PROCS <= 4
scc/C60                                #? MPI_PROCS <= 4
analysis/C60_ESP                       #? MPI_PROCS <= 4
spin/H2O                               #? MPI_PROCS <= 1

dangerous/C_SkCutoff_soft_default      #? MPI_PROCS <= 4
dangerous/C_SkCutoff_hard_default      #? MPI_PROCS <= 4
dangerous/C_SkCutoff_soft_old          #? MPI_PROCS <= 4
dangerous/C_SkCutoff_hard_old          #? MPI_PROCS <= 4

timedep/cyclopentadienyl               #? WITH_ARPACK and MPI_PROCS <= 1
timedep/C6H6-Sym                       #? WITH_ARPACK and MPI_PROCS <= 1
timedep/C6H6-Sym_Arnoldi               #? WITH_ARPACK and MPI_PROCS <= 1
timedep/OCH2-S1-Opt                    #? WITH_ARPACK and MPI_PROCS <= 1
timedep/OCH2-md                        #? WITH_ARPACK and MPI_PROCS <= 1

h-bonds/H5_defaults                    #? MPI_PROCS <= 2
h-bonds/H5_ONS_forces                  #? MPI_PROCS <= 2
h-bonds/H5_ONS_forces_eq               #? MPI_PROCS <= 2
h-bonds/D3H5_ice                       #? WITH_DFTD3 and MPI_PROCS <= 4

md/Si_8_restart                        #? MPI_PROCS <= 1
spin/GaAs_2                            #? MPI_PROCS <= 1
spin/GaAs-spin-ext                     #? MPI_PROCS <= 1
spinorbit/As4S4                        #? MPI_PROCS <= 8

dispersion/DNA-damped                  #? MPI_PROCS <= 4
md/ice_Ic                              #? MPI_PROCS <= 4
derivatives/C6H6_scc                   #? MPI_PROCS <= 1
dftb+u/GaAs_2                          #? MPI_PROCS <= 1
geoopt/diamond_presure                 #? MPI_PROCS <= 1
scc/C60_Fermi                          #? MPI_PROCS <= 4
scc/10-0Ctube-extfield                 #? MPI_PROCS <= 4
scc/SiC_64                             #? MPI_PROCS <= 4
scc/SiC_32-extchrg-blur                #? MPI_PROCS <= 2
md/H3                                  #? MPI_PROCS <= 1

dispersion/DNA_dftd3_zero              #? WITH_DFTD3 and MPI_PROCS <= 4

sockets/diamond                        #? WITH_SOCKETS and MPI_PROCS <= 1
sockets/diamond_exit                   #? WITH_SOCKETS and MPI_PROCS <= 1
sockets/H2O                            #? WITH_SOCKETS and MPI_PROCS <= 4
sockets/H2O_cluster                    #? WITH_SOCKETS and MPI_PROCS <= 1

spinorbit/GaAs_2                       #? MPI_PROCS <= 1

geoopt/Si_2_latconst                   #? MPI_PROCS <= 1
md/SiH-surface                         #? MPI_PROCS <= 4
geoopt/Si_2_lattice_lbfgs              #? MPI_PROCS <= 1
geoopt/Si_2_lattice                    #? MPI_PROCS <= 1
md/Si_8_NHC                            #? MPI_PROCS <= 1

timedep/C66O10N4H44_Ewindow            #? WITH_ARPACK and MPI_PROCS <= 1

spin/Fe4_Fermi                         #? MPI_PROCS <= 2
non-scc/Si41C23N35                     #? MPI_PROCS <= 4
geoopt/diamond_isotropic               #? MPI_PROCS <= 1
spinorbit/EuN                          #? MPI_PROCS <= 2
geoopt/Si_6                            #? MPI_PROCS <= 1
md/ptcda-xlbomdfast                    #? MPI_PROCS <= 4
spinorbit/EuN_customU                  #? MPI_PROCS <= 2
dispersion/DNA                         #? MPI_PROCS <= 4
spinorbit/Si2_dual                     #? MPI_PROCS <= 1
md/Si_8                                #? MPI_PROCS <= 1
md/Si_8-thermostat2                    #? MPI_PROCS <= 1
geoopt/GaAs_8_latconst_lbfgs           #? MPI_PROCS <= 2
geoopt/GaAs_8_latconst                 #? MPI_PROCS <= 2
analysis/Ga4As4_ESP                    #? MPI_PROCS <= 2
md/Si_8-thermostat                     #? MPI_PROCS <= 1
md/ptcda-xlbomdfast-ldep               #? MPI_PROCS <= 4
md/Si_8-tempprofile                    #? MPI_PROCS <= 1

dispersion/DNA_dftd3_bj                #? WITH_DFTD3 and MPI_PROCS <= 4

geoopt/Vsi+O-nonscc                    #? MPI_PROCS <= 4
non-scc/Si_384                         #? MPI_PROCS <= 4
md/DNA                                 #? MPI_PROCS <= 4
md/DNA_Berendsen2                      #? MPI_PROCS <= 4
md/ptcda-xlbomd                        #? MPI_PROCS <= 4
md/SiC64-xlbomdfast-T0                 #? MPI_PROCS <= 4
md/SiC64-xlbomdfast                    #? MPI_PROCS <= 4

timedep/C66O10N4H44_OscWindow          #? WITH_ARPACK and MPI_PROCS <= 1
timedep/C60_OscWindow                  #? WITH_ARPACK and MPI_PROCS <= 1
timedep/C60_EandOsc                    #? WITH_ARPACK and MPI_PROCS <= 1

non-scc/Si_216                         #? MPI_PROCS <= 4
md/ptcda-xlbomd-ldep                   #? MPI_PROCS <= 4
geoopt/Vsi+O_lbfgs                     #? MPI_PROCS <= 4
geoopt/Vsi+O                           #? MPI_PROCS <= 4
scc/SiC64+V_dynforce_groups            #? MPI_PROCS <= 8 and MPI_PROCS % 4 == 0
scc/SiC64+V_dynforce                   #? MPI_PROCS <= 4 and MPI_PROCS % 2 == 0

<<<<<<< HEAD
timeprop/benzene_kick                  #? OMP_THREADS <= 4 and not WITH_MPI
timeprop/benzene_laser                 #? OMP_THREADS <= 4 and not WITH_MPI
timeprop/benzene_sin2                  #? OMP_THREADS <= 4 and not WITH_MPI
timeprop/benzene_gaussian              #? OMP_THREADS <= 4 and not WITH_MPI
timeprop/H2_singlet                    #? OMP_THREADS <= 1 and not WITH_MPI
timeprop/H2_triplet                    #? OMP_THREADS <= 1 and not WITH_MPI
timeprop/C60_kick                      #? OMP_THREADS <= 4 and not WITH_MPI
timeprop/C60_triplet                   #? OMP_THREADS <= 4 and not WITH_MPI
=======
transport/CH4                          #? WITH_TRANSPORT and MPI_PROCS <= 4
transport/GaAs                         #? WITH_TRANSPORT and MPI_PROCS <= 4
transport/CH4-poisson                  #? WITH_TRANSPORT and MPI_PROCS <= 4
transport/CNT                          #? WITH_TRANSPORT and MPI_PROCS <= 4
transport/C-chain_allSteps             #? WITH_TRANSPORT and MPI_PROCS <= 2
transport/SiH-chain_allSteps           #? WITH_TRANSPORT and MPI_PROCS <= 2
transport/H-chain                      #? WITH_TRANSPORT and MPI_PROCS <= 4
transport/H-sheet                      #? WITH_TRANSPORT and MPI_PROCS <= 4
transport/H-3conts                     #? WITH_TRANSPORT and MPI_PROCS <= 4
transport/SiH-chain                    #? WITH_TRANSPORT and MPI_PROCS <= 4
transport/SiH-chain-cont               #? WITH_TRANSPORT and MPI_PROCS <= 4
transport/SiH-cont-poiss               #? WITH_TRANSPORT and MPI_PROCS <= 4
transport/graphene_x                   #? WITH_TRANSPORT and MPI_PROCS <= 4
transport/graphene3T                   #? WITH_TRANSPORT and MPI_PROCS <= 4
transport/Au-chain                     #? WITH_TRANSPORT and MPI_PROCS <= 4
>>>>>>> a2f1e0a8
<|MERGE_RESOLUTION|>--- conflicted
+++ resolved
@@ -186,7 +186,6 @@
 scc/SiC64+V_dynforce_groups            #? MPI_PROCS <= 8 and MPI_PROCS % 4 == 0
 scc/SiC64+V_dynforce                   #? MPI_PROCS <= 4 and MPI_PROCS % 2 == 0
 
-<<<<<<< HEAD
 timeprop/benzene_kick                  #? OMP_THREADS <= 4 and not WITH_MPI
 timeprop/benzene_laser                 #? OMP_THREADS <= 4 and not WITH_MPI
 timeprop/benzene_sin2                  #? OMP_THREADS <= 4 and not WITH_MPI
@@ -195,7 +194,7 @@
 timeprop/H2_triplet                    #? OMP_THREADS <= 1 and not WITH_MPI
 timeprop/C60_kick                      #? OMP_THREADS <= 4 and not WITH_MPI
 timeprop/C60_triplet                   #? OMP_THREADS <= 4 and not WITH_MPI
-=======
+
 transport/CH4                          #? WITH_TRANSPORT and MPI_PROCS <= 4
 transport/GaAs                         #? WITH_TRANSPORT and MPI_PROCS <= 4
 transport/CH4-poisson                  #? WITH_TRANSPORT and MPI_PROCS <= 4
@@ -210,5 +209,4 @@
 transport/SiH-cont-poiss               #? WITH_TRANSPORT and MPI_PROCS <= 4
 transport/graphene_x                   #? WITH_TRANSPORT and MPI_PROCS <= 4
 transport/graphene3T                   #? WITH_TRANSPORT and MPI_PROCS <= 4
-transport/Au-chain                     #? WITH_TRANSPORT and MPI_PROCS <= 4
->>>>>>> a2f1e0a8
+transport/Au-chain                     #? WITH_TRANSPORT and MPI_PROCS <= 4