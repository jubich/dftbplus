#! This file will be preprocessed using the same preprocessor options as used
#! for the compilation and additionally setting MPI_PROCS equal to the make variable
#! $(TEST_MPI_PROCS) and OMP_THREADS to $(TEST_OMP_THREADS).

#:include 'common.fypp'

derivatives/Si_2_Delta                 #? MPI_PROCS <= 1
legacy/Si2_oldSKinterp                 #? MPI_PROCS <= 1
legacy/Si2_polyRep                     #? MPI_PROCS <= 1
non-scc/Si_2                           #? MPI_PROCS <= 1
non-scc/Si_2_independentk              #? MPI_PROCS <= 1
scc/H2O2_3rdfull-damp                  #? MPI_PROCS <= 1
scc/H3                                 #? MPI_PROCS <= 1
scc/H3_skipcheck                       #? MPI_PROCS <= 1
spin/H2                                #? MPI_PROCS <= 1

#! MPI implementation not available
analysis/C2H4_localise                 #? not WITH_MPI
analysis/graphene_localise             #? not WITH_MPI

dftb+u/CH3                             #? MPI_PROCS <= 1
dispersion/2H2O                        #? MPI_PROCS <= 1
dispersion/2H2O_uff                    #? MPI_PROCS <= 1
dispersion/2H2O_dftd3_zero             #? WITH_DFTD3 and MPI_PROCS <= 1
dispersion/2H2O_dftd3_bj               #? WITH_DFTD3 and MPI_PROCS <= 1
geoopt/H2O-nonscc                      #? MPI_PROCS <= 1
h-bonds/D3H5_water_dimer               #? WITH_DFTD3 and MPI_PROCS <= 1
non-scc/CH4                            #? MPI_PROCS <= 1
non-scc/decapentaene                   #? MPI_PROCS <= 2
scc/2H2O-3rdorder                      #? MPI_PROCS <= 1
scc/2H2O-3rdorder_read                 #? MPI_PROCS <= 1
scc/C2H6_3rdfull                       #? MPI_PROCS <= 1
scc/C2H6_3rdfull-damp                  #? MPI_PROCS <= 1
scc/H2O2_3rdfull                       #? MPI_PROCS <= 1
scc/H2O2-3rdfull-ldep                  #? MPI_PROCS <= 1
scc/H2O-extchrg                        #? MPI_PROCS <= 1
scc/H2O-extchrg-blur                   #? MPI_PROCS <= 1
scc/H2O-extchrg-direct                 #? MPI_PROCS <= 1
scc/H2O-extchrg-periodic               #? MPI_PROCS <= 1
scc/H2O-extfield                       #? MPI_PROCS <= 1
spin/H2O-periodic                      #? MPI_PROCS <= 1
spin/OH_commonFermi                    #? MPI_PROCS <= 1
derivatives/Si_2_Richardson            #? MPI_PROCS <= 1
geoopt/H2O-constr                      #? MPI_PROCS <= 1
legacy/SiC_polyRep                     #? MPI_PROCS <= 1
md/SiH-surface_restart                 #? MPI_PROCS <= 4
scc/C4H8_3rdfull                       #? MPI_PROCS <= 1
scc/C4H8_3rdfull-damp                  #? MPI_PROCS <= 1
scc/CH2_n_3rdfull                      #? MPI_PROCS <= 1
scc/CH2_n_3rdfull_damp                 #? MPI_PROCS <= 1
scc/GaAs_2_restart                     #? MPI_PROCS <= 1
spin/Fe4                               #? MPI_PROCS == 2
spin/Fe4_commonFermi                   #? MPI_PROCS <= 2

timedep/2CH3-Temp                      #? WITH_ARPACK and MPI_PROCS <= 1
timedep/2CH3-Triplet-Temp              #? WITH_ARPACK and MPI_PROCS <= 1
timedep/NO                             #? WITH_ARPACK and MPI_PROCS <= 1
timedep/propadiene_OscWindow           #? WITH_ARPACK and MPI_PROCS <= 1

analysis/H2O_ESP                       #? MPI_PROCS <= 1
analysis/H2O_mdESP                     #? MPI_PROCS <= 2
geoopt/H2O_lbfgs                       #? MPI_PROCS <= 1
geoopt/H2O                             #? MPI_PROCS <= 1
md/Si_8_NHC_restart                    #? MPI_PROCS <= 1
non-scc/GaAs_2                         #? MPI_PROCS <= 1
scc/GaAs_2                             #? MPI_PROCS <= 1
scc/GaAs_2_customU                     #? MPI_PROCS <= 1
spinorbit/Fe2_dual                     #? MPI_PROCS <= 2
spinorbit/Fe2_dual_field               #? MPI_PROCS <= 2
spinorbit/Si_2                         #? MPI_PROCS <= 1
dispersion/DNA_uff                     #? MPI_PROCS <= 4


timedep/C4H6-S1-Force                  #? WITH_ARPACK and MPI_PROCS <= 1
timedep/C4H6-Singlet                   #? WITH_ARPACK and MPI_PROCS <= 1
timedep/C4H6-Singlet_wfn               #? WITH_ARPACK and MPI_PROCS <= 1
timedep/C4H6-T1-Force                  #? WITH_ARPACK and MPI_PROCS <= 1
timedep/C4H6-Triplet                   #? WITH_ARPACK and MPI_PROCS <= 1

dftb+u/Fe4                             #? MPI_PROCS <= 2
dftb+u/Fe4_read                        #? MPI_PROCS <= 2
geoopt/Cchain_lattice_lbfgs            #? MPI_PROCS <= 1
geoopt/Cchain_lattice                  #? MPI_PROCS <= 1
scc/H2O+CH3COOH-3rdorder               #? MPI_PROCS <= 1
spinorbit/Fe2                          #? MPI_PROCS <= 2
analysis/Fe2_antiferromagnetic         #? MPI_PROCS <= 2
non-scc/10-0Ctube_Efield               #? MPI_PROCS <= 4
non-scc/10-10Ctube                     #? MPI_PROCS <= 4
analysis/10-0Ctube_ESP                 #? MPI_PROCS <= 4
md/H2O-extfield                        #? MPI_PROCS <= 1
non-scc/10-0Ctube                      #? MPI_PROCS <= 4
spin/Fe4_noncolinear                   #? MPI_PROCS <= 4
non-scc/HBDI-neutral                   #? MPI_PROCS <= 4
non-scc/HBDI-cationic                  #? MPI_PROCS <= 4
scc/C60                                #? MPI_PROCS <= 4
analysis/C60_ESP                       #? MPI_PROCS <= 4
spin/H2O                               #? MPI_PROCS <= 1

dangerous/C_SkCutoff_soft_default      #? MPI_PROCS <= 4
dangerous/C_SkCutoff_hard_default      #? MPI_PROCS <= 4
dangerous/C_SkCutoff_soft_old          #? MPI_PROCS <= 4
dangerous/C_SkCutoff_hard_old          #? MPI_PROCS <= 4

timedep/cyclopentadienyl               #? WITH_ARPACK and MPI_PROCS <= 1
timedep/C6H6-Sym                       #? WITH_ARPACK and MPI_PROCS <= 1
timedep/C6H6-Sym_Arnoldi               #? WITH_ARPACK and MPI_PROCS <= 1
timedep/OCH2-S1-Opt                    #? WITH_ARPACK and MPI_PROCS <= 1
timedep/OCH2-md                        #? WITH_ARPACK and MPI_PROCS <= 1

h-bonds/H5_defaults                    #? MPI_PROCS <= 2
h-bonds/H5_ONS_forces                  #? MPI_PROCS <= 2
h-bonds/H5_ONS_forces_eq               #? MPI_PROCS <= 2
h-bonds/D3H5_ice                       #? WITH_DFTD3 and MPI_PROCS <= 4

md/Si_8_restart                        #? MPI_PROCS <= 1
spin/GaAs_2                            #? MPI_PROCS <= 1
spin/GaAs-spin-ext                     #? MPI_PROCS <= 1
spinorbit/As4S4                        #? MPI_PROCS <= 8

dispersion/DNA-damped                  #? MPI_PROCS <= 4
md/ice_Ic                              #? MPI_PROCS <= 4
derivatives/C6H6_scc                   #? MPI_PROCS <= 1
dftb+u/GaAs_2                          #? MPI_PROCS <= 1
geoopt/diamond_presure                 #? MPI_PROCS <= 1
scc/C60_Fermi                          #? MPI_PROCS <= 4
scc/10-0Ctube-extfield                 #? MPI_PROCS <= 4
scc/SiC_64                             #? MPI_PROCS <= 4
scc/SiC_32-extchrg-blur                #? MPI_PROCS <= 2
md/H3                                  #? MPI_PROCS <= 1

dispersion/DNA_dftd3_zero              #? WITH_DFTD3 and MPI_PROCS <= 4

sockets/diamond                        #? WITH_SOCKETS and MPI_PROCS <= 1
sockets/diamond_exit                   #? WITH_SOCKETS and MPI_PROCS <= 1
sockets/H2O                            #? WITH_SOCKETS and MPI_PROCS <= 4
sockets/H2O_cluster                    #? WITH_SOCKETS and MPI_PROCS <= 1

spinorbit/GaAs_2                       #? MPI_PROCS <= 1

geoopt/Si_2_latconst                   #? MPI_PROCS <= 1
md/SiH-surface                         #? MPI_PROCS <= 4
geoopt/Si_2_lattice_lbfgs              #? MPI_PROCS <= 1
geoopt/Si_2_lattice                    #? MPI_PROCS <= 1
md/Si_8_NHC                            #? MPI_PROCS <= 1

timedep/C66O10N4H44_Ewindow            #? WITH_ARPACK and MPI_PROCS <= 1

spin/Fe4_Fermi                         #? MPI_PROCS <= 2
non-scc/Si41C23N35                     #? MPI_PROCS <= 4
geoopt/diamond_isotropic               #? MPI_PROCS <= 1
spinorbit/EuN                          #? MPI_PROCS <= 2
geoopt/Si_6                            #? MPI_PROCS <= 1
md/ptcda-xlbomdfast                    #? MPI_PROCS <= 4
spinorbit/EuN_customU                  #? MPI_PROCS <= 2
dispersion/DNA                         #? MPI_PROCS <= 4
spinorbit/Si2_dual                     #? MPI_PROCS <= 1
md/Si_8                                #? MPI_PROCS <= 1
md/Si_8-thermostat2                    #? MPI_PROCS <= 1
geoopt/GaAs_8_latconst_lbfgs           #? MPI_PROCS <= 2
geoopt/GaAs_8_latconst                 #? MPI_PROCS <= 2
analysis/Ga4As4_ESP                    #? MPI_PROCS <= 2
md/Si_8-thermostat                     #? MPI_PROCS <= 1
md/ptcda-xlbomdfast-ldep               #? MPI_PROCS <= 4
md/Si_8-tempprofile                    #? MPI_PROCS <= 1

dispersion/DNA_dftd3_bj                #? WITH_DFTD3 and MPI_PROCS <= 4

geoopt/Vsi+O-nonscc                    #? MPI_PROCS <= 4
non-scc/Si_384                         #? MPI_PROCS <= 4
md/DNA                                 #? MPI_PROCS <= 4
md/DNA_Berendsen2                      #? MPI_PROCS <= 4
md/ptcda-xlbomd                        #? MPI_PROCS <= 4
md/SiC64-xlbomdfast-T0                 #? MPI_PROCS <= 4
md/SiC64-xlbomdfast                    #? MPI_PROCS <= 4

timedep/C66O10N4H44_OscWindow          #? WITH_ARPACK and MPI_PROCS <= 1
timedep/C60_OscWindow                  #? WITH_ARPACK and MPI_PROCS <= 1
timedep/C60_EandOsc                    #? WITH_ARPACK and MPI_PROCS <= 1

non-scc/Si_216                         #? MPI_PROCS <= 4
md/ptcda-xlbomd-ldep                   #? MPI_PROCS <= 4
geoopt/Vsi+O_lbfgs                     #? MPI_PROCS <= 4
geoopt/Vsi+O                           #? MPI_PROCS <= 4
<<<<<<< HEAD
scc/SiC64+V_dynforce_groups            #? MPI_PROCS <= 8 and MPI_PROCS % 4 == 0 
scc/SiC64+V_dynforce                   #? MPI_PROCS <= 4 and MPI_PROCS % 2 == 0

transport/CH4                          #? WITH_TRANSPORT and MPI_PROCS <= 4
transport/GaAs                         #? WITH_TRANSPORT and MPI_PROCS <= 4
transport/CH4-poisson                  #? WITH_TRANSPORT and MPI_PROCS <= 4
transport/CNT                          #? WITH_TRANSPORT and MPI_PROCS <= 4
transport/H-chain                      #? WITH_TRANSPORT and MPI_PROCS <= 4
transport/H-sheet                      #? WITH_TRANSPORT and MPI_PROCS <= 4
transport/H-3conts                     #? WITH_TRANSPORT and MPI_PROCS <= 4
transport/SiH-chain                    #? WITH_TRANSPORT and MPI_PROCS <= 4
transport/SiH-chain-cont               #? WITH_TRANSPORT and MPI_PROCS <= 4
transport/SiH-cont-poiss               #? WITH_TRANSPORT and MPI_PROCS <= 4
transport/graphene_x                   #? WITH_TRANSPORT and MPI_PROCS <= 4
transport/graphene3T                   #? WITH_TRANSPORT and MPI_PROCS <= 4
transport/Au-chain                     #? WITH_TRANSPORT and MPI_PROCS <= 4
=======
scc/SiC64+V_dynforce_groups            #? MPI_PROCS <= 8 and MPI_PROCS % 4 == 0
scc/SiC64+V_dynforce                   #? MPI_PROCS <= 4 and MPI_PROCS % 2 == 0
>>>>>>> 1539adbf
<|MERGE_RESOLUTION|>--- conflicted
+++ resolved
@@ -181,8 +181,7 @@
 md/ptcda-xlbomd-ldep                   #? MPI_PROCS <= 4
 geoopt/Vsi+O_lbfgs                     #? MPI_PROCS <= 4
 geoopt/Vsi+O                           #? MPI_PROCS <= 4
-<<<<<<< HEAD
-scc/SiC64+V_dynforce_groups            #? MPI_PROCS <= 8 and MPI_PROCS % 4 == 0 
+scc/SiC64+V_dynforce_groups            #? MPI_PROCS <= 8 and MPI_PROCS % 4 == 0
 scc/SiC64+V_dynforce                   #? MPI_PROCS <= 4 and MPI_PROCS % 2 == 0
 
 transport/CH4                          #? WITH_TRANSPORT and MPI_PROCS <= 4
@@ -197,8 +196,4 @@
 transport/SiH-cont-poiss               #? WITH_TRANSPORT and MPI_PROCS <= 4
 transport/graphene_x                   #? WITH_TRANSPORT and MPI_PROCS <= 4
 transport/graphene3T                   #? WITH_TRANSPORT and MPI_PROCS <= 4
-transport/Au-chain                     #? WITH_TRANSPORT and MPI_PROCS <= 4
-=======
-scc/SiC64+V_dynforce_groups            #? MPI_PROCS <= 8 and MPI_PROCS % 4 == 0
-scc/SiC64+V_dynforce                   #? MPI_PROCS <= 4 and MPI_PROCS % 2 == 0
->>>>>>> 1539adbf
+transport/Au-chain                     #? WITH_TRANSPORT and MPI_PROCS <= 4