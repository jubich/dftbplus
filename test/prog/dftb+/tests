--- conflicted
+++ resolved
@@ -49,12 +49,9 @@
 timedep/NO                             #? WITH_ARPACK and NPROC <= 1
 timedep/propadiene_OscWindow           #? WITH_ARPACK and NPROC <= 1
 
-<<<<<<< HEAD
 analysis/H2O_ESP                       #? NPROC <= 1
 analysis/H2O_mdESP                     #? NPROC <= 2
-=======
 geoopt/H2O_lbfgs                       #? NPROC <= 1
->>>>>>> faa16d23
 geoopt/H2O                             #? NPROC <= 1
 md/Si_8_NHC_restart                    #? NPROC <= 1
 non-scc/GaAs_2                         #? NPROC <= 1
