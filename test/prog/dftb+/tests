#! This file will be preprocessed using the same preprocessor options as used
#! for the compilation and additionally setting MPI_PROCS equal to the make variable
#! $(TEST_MPI_PROCS) and OMP_THREADS to $(TEST_OMP_THREADS).

#:include 'common.fypp'
#:set LONG_TEST = not defined('TRAVIS')

<<<<<<< HEAD
timeprop/benzene_kick_restart          #? OMP_THREADS <= 4 and not WITH_MPI
timeprop/benzene_ions_restart          #? OMP_THREADS == 1 and not WITH_MPI 
timeprop/benzene_laser                 #? OMP_THREADS <= 4 and not WITH_MPI
timeprop/benzene_sin2                  #? OMP_THREADS <= 4 and not WITH_MPI
timeprop/benzene_gaussian              #? OMP_THREADS <= 4 and not WITH_MPI
timeprop/GNR_kpoint_kick               #? OMP_THREADS <= 4 and not WITH_MPI and LONG_TEST
timeprop/GNR_kpoint_laser_restart      #? OMP_THREADS <= 4 and not WITH_MPI and LONG_TEST
timeprop/H2_singlet                    #? OMP_THREADS <= 1 and not WITH_MPI
timeprop/H2_triplet                    #? OMP_THREADS <= 1 and not WITH_MPI
timeprop/H2_exc_atoms                  #? OMP_THREADS <= 1 and not WITH_MPI
timeprop/C60_kick                      #? OMP_THREADS <= 4 and not WITH_MPI and LONG_TEST
timeprop/C60_triplet                   #? OMP_THREADS <= 4 and not WITH_MPI and LONG_TEST
timeprop/NO_pSIC                       #? OMP_THREADS == 1 and not WITH_MPI
timeprop/NO_onsite                     #? OMP_THREADS == 1 and not WITH_MPI
timeprop/NO_ions_restart               #? OMP_THREADS == 1 and not WITH_MPI
timeprop/benzene_kick_periodic         #? OMP_THREADS <= 1 and not WITH_MPI
timeprop/GNR_periodic_kick             #? OMP_THREADS == 1 and not WITH_MPI
timeprop/CH3_dftbu_singlet             #? OMP_THREADS == 1 and not WITH_MPI
timeprop/GNR_periodic_laser            #? OMP_THREADS == 1 and not WITH_MPI
timeprop/benzene_ions_pulse            #? OMP_THREADS == 1 and not WITH_MPI
timeprop/GNR_periodic_ions             #? OMP_THREADS == 1 and not WITH_MPI and LONG_TEST
timeprop/graphite_dispersion_pulse     #? OMP_THREADS == 1 and not WITH_MPI and LONG_TEST
timeprop/PDI_charged                   #? OMP_THREADS == 1 and not WITH_MPI
timeprop/benzene_circpol               #? OMP_THREADS == 1 and not WITH_MPI
timeprop/benzene_rangesep              #? OMP_THREADS <= 1 and not WITH_MPI
=======
helical/10-0Ctube                      #? MPI_PROCS <= 2
helical/10-0CtubeC_10                  #? MPI_PROCS == 1
helical/10-0CtubeC_10_origins          #? MPI_PROCS == 1
helical/10-0CtubeC_10_sampled          #? MPI_PROCS == 1
helical/C6H6_stack                     #? MPI_PROCS == 1
helical/10-0Ctube_ELPA                 #? WITH_ELSI and MPI_PROCS <= 8 and MPI_PROCS % 2 == 0 and OMP_THREADS == 1
helical/C6H6_stack_ELPA                #? WITH_ELSI and MPI_PROCS == 1 and OMP_THREADS == 1
helical/10-0Ctube_PEXSI                #? WITH_ELSI and MPI_PROCS <= 8 and MPI_PROCS % 4 == 0 and OMP_THREADS == 1
>>>>>>> e20ccf24

non-scc/Si_384_GPU                     #? WITH_GPU and not WITH_MPI
scc/SiC_512_GPU                        #? WITH_GPU and not WITH_MPI

input/caffeine_xyz                     #? MPI_PROCS <= 1
input/ammonia_poscar                   #? MPI_PROCS <= 1
input/unsorted_contcar                 #? MPI_PROCS <= 1

rangesep/C18H12-force                  #? not WITH_MPI
rangesep/C18H12-nbscreening            #? not WITH_MPI
rangesep/C18H12-matrix                 #? not WITH_MPI
rangesep/CH3                           #? not WITH_MPI
rangesep/CH3-matrix                    #? not WITH_MPI
rangesep/C60-nb                        #? not WITH_MPI
rangesep/C60-nb-cutoff                 #? not WITH_MPI
rangesep/Thymine-T1-force              #? not WITH_MPI
rangesep/cyclopropene_nb_restart       #? not WITH_MPI
rangesep/C240_tn                       #? not WITH_MPI and LONG_TEST
rangesep/Thymine-T1_onsite             #? not WITH_MPI

reks/C2H4_3SSR_rangesep                #? not WITH_MPI
reks/C2H4_direct                       #? not WITH_MPI
reks/C2H4_nosave                       #? not WITH_MPI
reks/C6H8_extchrg_periodic_nosave      #? not WITH_MPI
reks/C6H8_rangesep_extchrg_nac         #? not WITH_MPI
reks/C6H8_rangesep_extchrg_nosave      #? not WITH_MPI
reks/HBI+H2O_periodic_stress           #? not WITH_MPI and LONG_TEST
reks/HBI+H2O_periodic_stress_disp      #? not WITH_MPI and LONG_TEST
reks/PSB3_2SSR                         #? not WITH_MPI
reks/PSB3_2SSR_extchrg_periodic        #? not WITH_MPI
reks/PSB3_2SSR_rangesep                #? not WITH_MPI
reks/PSB3_2SSR_rangesep_extchrg        #? not WITH_MPI
reks/PSB3_2SSR_rangesep_extchrg_blur   #? not WITH_MPI
reks/PSB3_2SSR_rangesep_tuning         #? not WITH_MPI
reks/PSB3_SA                           #? not WITH_MPI
reks/Thymine_3SSR                      #? not WITH_MPI
reks/Thymine_single                    #? not WITH_MPI
reks/Thymine_T1                        #? not WITH_MPI
reks/Thymine_T1_rangesep               #? not WITH_MPI

solvers/GaAs_2_ELPA2                   #? WITH_ELSI and MPI_PROCS == 8 and OMP_THREADS == 1
solvers/Si32C32_ELPA1                  #? WITH_ELSI and MPI_PROCS <= 4 and OMP_THREADS == 1
solvers/Si32C32_ELPA2                  #? WITH_ELSI and MPI_PROCS <= 4 and OMP_THREADS == 1
solvers/Fe4_ELPA_2group                #? WITH_ELSI and MPI_PROCS <= 4 and MPI_PROCS % 2 == 0 and OMP_THREADS == 1
solvers/Si384_ELPA1                    #? WITH_ELSI and MPI_PROCS <= 4 and OMP_THREADS == 1
solvers/Si384_ELPA2                    #? WITH_ELSI and MPI_PROCS <= 4 and OMP_THREADS == 1
solvers/SiC64+V_ELPA2                  #? WITH_ELSI and MPI_PROCS <= 16 and MPI_PROCS % 4 == 0 and OMP_THREADS == 1

solvers/ice_OMM                        #? WITH_ELSI and MPI_PROCS <= 4 and OMP_THREADS == 1
solvers/ice_NTPoly                     #? WITH_ELSI and MPI_PROCS <= 4 and OMP_THREADS == 1
solvers/Si32C32_OMM                    #? WITH_ELSI and MPI_PROCS <= 4 and OMP_THREADS == 1
solvers/Si32C32_OMM_sparse             #? WITH_ELSI and MPI_PROCS <= 4 and OMP_THREADS == 1
solvers/Si384_OMM                      #? WITH_ELSI and MPI_PROCS <= 4 and OMP_THREADS == 1
solvers/Si32C32_OMM_kpoints            #? WITH_ELSI and MPI_PROCS % 4 == 0 and MPI_PROCS <= 20 and OMP_THREADS == 1
solvers/Si32C32_OMM_ks                 #? WITH_ELSI and MPI_PROCS % 8 == 0 and MPI_PROCS <= 40 and OMP_THREADS == 1
solvers/Si32C32_OMM_k_sparse           #? WITH_ELSI and MPI_PROCS % 4 == 0 and MPI_PROCS <= 20 and OMP_THREADS == 1
solvers/Si32C32_OMM_ks_sparse          #? WITH_ELSI and MPI_PROCS % 8 == 0 and MPI_PROCS <= 40 and OMP_THREADS == 1
solvers/Si8_LSdual                     #? WITH_ELSI and MPI_PROCS % 8 == 0 and MPI_PROCS <= 16 and OMP_THREADS == 1

solvers/SiC64+V_PEXSI                  #? WITH_PEXSI and MPI_PROCS % 2 == 0 and MPI_PROCS <= 40 and OMP_THREADS == 1
solvers/SiC64+V_spin_PEXSI             #? WITH_PEXSI and MPI_PROCS % 4 == 0 and MPI_PROCS <= 80 and OMP_THREADS == 1
solvers/10-10Ctube_PEXSI_sparse        #? WITH_PEXSI and MPI_PROCS % 2 == 0 and MPI_PROCS <= 20 and OMP_THREADS == 1
solvers/SiC64+V_spinkpts_PEXSI         #? WITH_PEXSI and MPI_PROCS % 4 == 0 and MPI_PROCS <= 40 and OMP_THREADS == 1
solvers/SiC64+V_PEXSI_kpts             #? WITH_PEXSI and MPI_PROCS % 4 == 0 and MPI_PROCS <= 80 and OMP_THREADS == 1
solvers/SiC64+V_spinkpts_PEXSI_sparse  #? WITH_PEXSI and MPI_PROCS % 8 == 0 and MPI_PROCS <= 40 and OMP_THREADS == 1

solvers/Si32C32_k_elpaSparse           #? WITH_ELSI and MPI_PROCS % 4 == 0 and MPI_PROCS <= 20 and OMP_THREADS == 1
solvers/Si32C32_elpaSparse             #? WITH_ELSI and MPI_PROCS <= 4 and OMP_THREADS == 1

derivatives/Si_2_Delta                 #? MPI_PROCS <= 1
legacy/Si2_oldSKinterp                 #? MPI_PROCS <= 1
legacy/Si2_polyRep                     #? MPI_PROCS <= 1
non-scc/Si_2                           #? MPI_PROCS <= 1
non-scc/Si_2_origin                    #? MPI_PROCS <= 1
non-scc/Si_2_originF                   #? MPI_PROCS <= 1
non-scc/Si_2_independentk              #? MPI_PROCS <= 1
scc/H2O2_3rdfull-damp                  #? MPI_PROCS <= 1
scc/H3                                 #? MPI_PROCS <= 1
scc/H3_skipcheck                       #? MPI_PROCS <= 1
spin/H2                                #? MPI_PROCS <= 1

#! MPI implementation not available
analysis/C2H4_localise                 #? not WITH_MPI
analysis/graphene_localise             #? not WITH_MPI

onsite/H2O                             #? MPI_PROCS <= 1
dftb+u/CH3                             #? MPI_PROCS <= 1
dispersion/2H2O                        #? MPI_PROCS <= 1
dispersion/2H2O_uff                    #? MPI_PROCS <= 1
dispersion/2H2O_dftd3_zero             #? WITH_DFTD3 and MPI_PROCS <= 1
dispersion/2H2O_dftd3_bj               #? WITH_DFTD3 and MPI_PROCS <= 1
dispersion/2H2O_dftd4                  #? MPI_PROCS <= 1
dispersion/charged_dftd4               #? MPI_PROCS <= 1
dispersion/diamond_dftd4               #? MPI_PROCS <= 4
dispersion/GaAs_dftd4                  #? MPI_PROCS <= 2
geoopt/H2O-nonscc                      #? MPI_PROCS <= 1
h-bonds/D3H5_water_dimer               #? WITH_DFTD3 and MPI_PROCS <= 1
non-scc/CH4                            #? MPI_PROCS <= 1
non-scc/decapentaene                   #? MPI_PROCS <= 2
scc/2H2O-3rdorder                      #? MPI_PROCS <= 1
scc/2H2O-3rdorder_read                 #? MPI_PROCS <= 1
scc/C2H6_3rdfull                       #? MPI_PROCS <= 1
scc/C2H6_3rdfull-damp                  #? MPI_PROCS <= 1
scc/H2O2_3rdfull                       #? MPI_PROCS <= 1
scc/H2O2-3rdfull-ldep                  #? MPI_PROCS <= 1
scc/H2O-extchrg                        #? MPI_PROCS <= 1
scc/H2O-extchrg-blur                   #? MPI_PROCS <= 1
scc/H2O-extchrg-direct                 #? MPI_PROCS <= 1
scc/H2O-extchrg-periodic               #? MPI_PROCS <= 1
scc/H2O-extfield                       #? MPI_PROCS <= 1
spin/H2O-periodic                      #? MPI_PROCS <= 1
spin/OH_commonFermi                    #? MPI_PROCS <= 1
derivatives/Si_2_Richardson            #? MPI_PROCS <= 1
geoopt/H2O-constr                      #? MPI_PROCS <= 1
legacy/SiC_polyRep                     #? MPI_PROCS <= 1
md/SiH-surface_restart                 #? MPI_PROCS <= 4
scc/C4H8_3rdfull                       #? MPI_PROCS <= 1
scc/C4H8_3rdfull-damp                  #? MPI_PROCS <= 1
scc/CH2_n_3rdfull                      #? MPI_PROCS <= 1
scc/CH2_n_3rdfull_damp                 #? MPI_PROCS <= 1
scc/GaAs_2_restart                     #? MPI_PROCS <= 1
scc/SiH_custom-ref                     #? MPI_PROCS <= 1
scc/HH_custom-ref                      #? MPI_PROCS <= 1
spin/Fe4                               #? MPI_PROCS == 2 or not WITH_MPI
spin/Fe4_commonFermi                   #? MPI_PROCS <= 2

solvation/sasa_i10e                    #? MPI_PROCS <= 1
solvation/gb_ionpair                   #? MPI_PROCS <= 1
solvation/gb_reference                 #? MPI_PROCS <= 1
solvation/gb_mol1bar                   #? MPI_PROCS <= 1
solvation/gb_cm5                       #? MPI_PROCS <= 1
solvation/gb_specieslist               #? MPI_PROCS <= 1
solvation/gbsa_e35                     #? MPI_PROCS <= 1
solvation/gbsa_caffeine                #? MPI_PROCS <= 1
solvation/gbsa_param1                  #? MPI_PROCS <= 1
solvation/gbsa_param2                  #? not WITH_MPI
solvation/gbsa_param3                  #? MPI_PROCS <= 1

timedep/2CH3-Temp                      #? WITH_ARPACK and MPI_PROCS <= 1
timedep/2CH3-Triplet-Temp              #? WITH_ARPACK and MPI_PROCS <= 1
timedep/NO                             #? WITH_ARPACK and MPI_PROCS <= 1
timedep/NO_onsite                      #? WITH_ARPACK and MPI_PROCS <= 1
timedep/N2_onsite                      #? WITH_ARPACK and MPI_PROCS <= 1
timedep/propadiene_OscWindow           #? WITH_ARPACK and MPI_PROCS <= 1

analysis/H2O_ESP                       #? MPI_PROCS <= 1
analysis/H2O_mdESP                     #? MPI_PROCS <= 2
geoopt/H2O_lbfgs                       #? MPI_PROCS <= 1
geoopt/H2O                             #? MPI_PROCS <= 1
md/Si_8_NHC_restart                    #? MPI_PROCS <= 1
non-scc/GaAs_2                         #? MPI_PROCS <= 1
scc/GaAs_2                             #? MPI_PROCS <= 1
scc/GaAs_2_customU                     #? MPI_PROCS <= 1
spinorbit/Fe2_dual                     #? MPI_PROCS <= 2
spinorbit/Fe2_dual_field               #? MPI_PROCS <= 2
spinorbit/Fe2_dual_Fermi               #? MPI_PROCS <= 2
spinorbit/Si_2                         #? MPI_PROCS <= 1
dispersion/DNA_uff                     #? MPI_PROCS <= 4
onsite/Au13                            #? MPI_PROCS <= 4
onsite/Au13pSIC                        #? MPI_PROCS <= 4

timedep/C4H6-S1-Force                  #? WITH_ARPACK and MPI_PROCS <= 1
timedep/C4H6-Singlet                   #? WITH_ARPACK and MPI_PROCS <= 1
timedep/C4H6-Singlet_wfn               #? WITH_ARPACK and MPI_PROCS <= 1
timedep/C4H6-T1-Force                  #? WITH_ARPACK and MPI_PROCS <= 1
timedep/C4H6-Triplet                   #? WITH_ARPACK and MPI_PROCS <= 1
timedep/C4H6-S1-Force_uncache          #? WITH_ARPACK and MPI_PROCS <= 1

dftb+u/Fe4                             #? MPI_PROCS <= 2
dftb+u/Fe4_read                        #? MPI_PROCS <= 2
geoopt/Cchain_lattice_lbfgs            #? MPI_PROCS <= 1
geoopt/Cchain_lattice                  #? MPI_PROCS <= 1
scc/H2O+CH3COOH-3rdorder               #? MPI_PROCS <= 1
spinorbit/Fe2                          #? MPI_PROCS <= 2
analysis/Fe2_antiferromagnetic         #? MPI_PROCS <= 2
non-scc/10-0Ctube_Efield               #? MPI_PROCS <= 4
non-scc/10-10Ctube                     #? MPI_PROCS <= 4
non-scc/Ctube_Fermi                    #? MPI_PROCS <= 4
analysis/10-0Ctube_ESP                 #? MPI_PROCS <= 4
md/H2O-extfield                        #? MPI_PROCS <= 1
non-scc/10-0Ctube                      #? MPI_PROCS <= 4
spin/Fe4_noncolinear                   #? MPI_PROCS <= 4
non-scc/HBDI-neutral                   #? MPI_PROCS <= 4
non-scc/HBDI-cationic                  #? MPI_PROCS <= 4
scc/C60                                #? MPI_PROCS <= 4
analysis/C60_ESP                       #? MPI_PROCS <= 4
spin/H2O                               #? MPI_PROCS <= 1

dangerous/C_SkCutoff_soft_default      #? MPI_PROCS <= 4
dangerous/C_SkCutoff_hard_default      #? MPI_PROCS <= 4
dangerous/C_SkCutoff_soft_old          #? MPI_PROCS <= 4
dangerous/C_SkCutoff_hard_old          #? MPI_PROCS <= 4

halogen/3492                           #? WITH_DFTD3 and MPI_PROCS <= 1
halogen/3499                           #? WITH_DFTD3 and MPI_PROCS <= 1
halogen/3500                           #? WITH_DFTD3 and MPI_PROCS <= 1
halogen/3501                           #? WITH_DFTD3 and MPI_PROCS <= 1
halogen/3502                           #? WITH_DFTD3 and MPI_PROCS <= 1
halogen/3518                           #? WITH_DFTD3 and MPI_PROCS <= 1

timedep/cyclopentadienyl               #? WITH_ARPACK and MPI_PROCS <= 1
timedep/C6H6-Sym                       #? WITH_ARPACK and MPI_PROCS <= 1
timedep/C6H6-Sym_Arnoldi               #? WITH_ARPACK and MPI_PROCS <= 1
timedep/OCH2-S1-Opt                    #? WITH_ARPACK and MPI_PROCS <= 1
timedep/OCH2-md                        #? WITH_ARPACK and MPI_PROCS <= 1

h-bonds/H5_defaults                    #? MPI_PROCS <= 2
h-bonds/H5_ONS_forces                  #? MPI_PROCS <= 2
h-bonds/H5_ONS_forces_eq               #? MPI_PROCS <= 2
h-bonds/D3H5_ice                       #? WITH_DFTD3 and MPI_PROCS <= 4

md/Si_8_restart                        #? MPI_PROCS <= 1
spin/GaAs_2                            #? MPI_PROCS <= 1
spin/GaAs-spin-ext                     #? MPI_PROCS <= 1
spinorbit/As4S4                        #? MPI_PROCS <= 8

dispersion/DNA-damped                  #? MPI_PROCS <= 4
md/ice_Ic                              #? MPI_PROCS <= 4
derivatives/C6H6_scc                   #? MPI_PROCS <= 1
dftb+u/GaAs_2                          #? MPI_PROCS <= 1
geoopt/diamond_presure                 #? MPI_PROCS <= 1
scc/C60_Fermi                          #? MPI_PROCS <= 4
scc/10-0Ctube-extfield                 #? MPI_PROCS <= 4
scc/SiC_64                             #? MPI_PROCS <= 4
scc/SiC_32-extchrg-blur                #? MPI_PROCS <= 2
md/H3                                  #? MPI_PROCS <= 1
md/H3-plumed                           #? WITH_PLUMED and MPI_PROCS <= 1


dispersion/DNA_dftd3_zero              #? WITH_DFTD3 and MPI_PROCS <= 4

sockets/diamond                        #? WITH_SOCKETS and MPI_PROCS <= 1
sockets/diamond_exit                   #? WITH_SOCKETS and MPI_PROCS <= 1
sockets/H2O                            #? WITH_SOCKETS and MPI_PROCS <= 4
sockets/H2O_cluster                    #? WITH_SOCKETS and MPI_PROCS <= 1

spinorbit/GaAs_2                       #? MPI_PROCS <= 1

geoopt/Si_2_latconst                   #? MPI_PROCS <= 1
md/SiH-surface                         #? MPI_PROCS <= 4
geoopt/Si_2_lattice_lbfgs              #? MPI_PROCS <= 1
geoopt/Si_2_lattice                    #? MPI_PROCS <= 1
md/Si_8_NHC                            #? MPI_PROCS <= 1

timedep/C66O10N4H44_Ewindow            #? WITH_ARPACK and MPI_PROCS <= 1

spin/Fe4_Fermi                         #? MPI_PROCS <= 2
non-scc/Si41C23N35                     #? MPI_PROCS <= 4
geoopt/diamond_isotropic               #? MPI_PROCS <= 1
spinorbit/EuN                          #? MPI_PROCS <= 2
geoopt/Si_6                            #? MPI_PROCS <= 1
md/ptcda-xlbomdfast                    #? MPI_PROCS <= 4
spinorbit/EuN_customU                  #? MPI_PROCS <= 2
dispersion/DNA                         #? MPI_PROCS <= 4
spinorbit/Si2_dual                     #? MPI_PROCS <= 1
md/Si_8                                #? MPI_PROCS <= 1
md/Si_8-plumed                         #? WITH_PLUMED and MPI_PROCS <= 1
md/Si_8-thermostat2                    #? MPI_PROCS <= 1
geoopt/GaAs_8_latconst_lbfgs           #? MPI_PROCS <= 2
geoopt/GaAs_8_latconst                 #? MPI_PROCS <= 2
analysis/Ga4As4_ESP                    #? MPI_PROCS <= 2
md/Si_8-thermostat                     #? MPI_PROCS <= 1
md/ptcda-xlbomdfast-ldep               #? MPI_PROCS <= 4
md/Si_8-tempprofile                    #? MPI_PROCS <= 1
md/Si_8-tempprofile0                   #? MPI_PROCS <= 1
md/Vsi+O-plumed                        #? WITH_PLUMED and MPI_PROCS <= 4

dispersion/DNA_dftd3_bj                #? WITH_DFTD3 and MPI_PROCS <= 4

geoopt/Vsi+O-nonscc                    #? MPI_PROCS <= 4
non-scc/Si_384                         #? MPI_PROCS <= 4
md/DNA                                 #? MPI_PROCS <= 4
md/DNA_Berendsen2                      #? MPI_PROCS <= 4
md/ptcda-xlbomd                        #? MPI_PROCS <= 4
md/SiC64-xlbomdfast-T0                 #? MPI_PROCS <= 4 and LONG_TEST
md/SiC64-xlbomdfast                    #? MPI_PROCS <= 4 and LONG_TEST

timedep/C66O10N4H44_OscWindow          #? WITH_ARPACK and MPI_PROCS <= 1
timedep/C60_OscWindow                  #? WITH_ARPACK and MPI_PROCS <= 1
timedep/C60_EandOsc                    #? WITH_ARPACK and MPI_PROCS <= 1

non-scc/Si_216                         #? MPI_PROCS <= 4 and LONG_TEST
md/ptcda-xlbomd-ldep                   #? MPI_PROCS <= 4 and LONG_TEST
geoopt/Vsi+O_lbfgs                     #? MPI_PROCS <= 4 and LONG_TEST
geoopt/Vsi+O                           #? MPI_PROCS <= 4 and LONG_TEST
scc/SiC64+V_dynforce_groups            #? (MPI_PROCS <= 8 and MPI_PROCS % 4 == 0) or not WITH_MPI
scc/SiC64+V_dynforce                   #? (MPI_PROCS <= 4 and MPI_PROCS % 2 == 0) or not WITH_MPI

transport/CH4                          #? WITH_TRANSPORT and MPI_PROCS <= 4
transport/GaAs                         #? WITH_TRANSPORT and MPI_PROCS <= 4
transport/CH4-poisson                  #? WITH_TRANSPORT and MPI_PROCS <= 4
poisson/CH4-poisson                    #? MPI_PROCS <= 4
transport/CNT                          #? WITH_TRANSPORT and MPI_PROCS <= 4
transport/CNT_GF                       #? WITH_TRANSPORT and MPI_PROCS <= 4 and LONG_TEST
transport/C-chain_allSteps             #? WITH_TRANSPORT and MPI_PROCS <= 2
transport/C-chain+U                    #? WITH_TRANSPORT and MPI_PROCS <= 2 and LONG_TEST
transport/SiH-chain_allSteps           #? WITH_TRANSPORT and MPI_PROCS <= 2 and LONG_TEST
transport/SiH-chain_bin                #? WITH_TRANSPORT and MPI_PROCS <= 2 and LONG_TEST
transport/H-chain                      #? WITH_TRANSPORT and MPI_PROCS <= 4
transport/H-chain_Ef                   #? WITH_TRANSPORT and MPI_PROCS <= 4
transport/H-sheet                      #? WITH_TRANSPORT and MPI_PROCS <= 4
transport/H-sheet_grp2                 #? WITH_TRANSPORT and MPI_PROCS <= 8 and MPI_PROCS % 2 == 0
transport/H-sheet_grp4                 #? WITH_TRANSPORT and MPI_PROCS <= 16 and MPI_PROCS % 4 == 0
transport/H-sheet_grp8                 #? WITH_TRANSPORT and MPI_PROCS <= 32 and MPI_PROCS % 8 == 0
transport/H-3conts                     #? WITH_TRANSPORT and MPI_PROCS <= 4
transport/SiH-chain                    #? WITH_TRANSPORT and MPI_PROCS <= 4 and LONG_TEST
transport/SiH-chain-cont               #? WITH_TRANSPORT and MPI_PROCS <= 4
transport/SiH-cont-poiss               #? WITH_TRANSPORT and MPI_PROCS <= 4
transport/graphene_x                   #? WITH_TRANSPORT and MPI_PROCS <= 4 and LONG_TEST
transport/graphene3T                   #? WITH_TRANSPORT and MPI_PROCS <= 4 and LONG_TEST
transport/Au-chain                     #? WITH_TRANSPORT and MPI_PROCS <= 4
transport/SiH-chain_semiInf            #? WITH_TRANSPORT and MPI_PROCS <= 2 and LONG_TEST
transport/local-curr                   #? WITH_TRANSPORT and MPI_PROCS <= 4 and LONG_TEST
transport/polyacetylene_semiInf        #? WITH_TRANSPORT and MPI_PROCS <= 4
transport/H-sheet_end                  #? WITH_TRANSPORT and MPI_PROCS <= 4

pp-RPA/ethene                          #? not WITH_MPI
pp-RPA/benzene_TammDancoff             #? not WITH_MPI
pp-RPA/furan_OrbConst                  #? not WITH_MPI<|MERGE_RESOLUTION|>--- conflicted
+++ resolved
@@ -5,7 +5,6 @@
 #:include 'common.fypp'
 #:set LONG_TEST = not defined('TRAVIS')
 
-<<<<<<< HEAD
 timeprop/benzene_kick_restart          #? OMP_THREADS <= 4 and not WITH_MPI
 timeprop/benzene_ions_restart          #? OMP_THREADS == 1 and not WITH_MPI 
 timeprop/benzene_laser                 #? OMP_THREADS <= 4 and not WITH_MPI
@@ -31,7 +30,7 @@
 timeprop/PDI_charged                   #? OMP_THREADS == 1 and not WITH_MPI
 timeprop/benzene_circpol               #? OMP_THREADS == 1 and not WITH_MPI
 timeprop/benzene_rangesep              #? OMP_THREADS <= 1 and not WITH_MPI
-=======
+
 helical/10-0Ctube                      #? MPI_PROCS <= 2
 helical/10-0CtubeC_10                  #? MPI_PROCS == 1
 helical/10-0CtubeC_10_origins          #? MPI_PROCS == 1
@@ -40,7 +39,6 @@
 helical/10-0Ctube_ELPA                 #? WITH_ELSI and MPI_PROCS <= 8 and MPI_PROCS % 2 == 0 and OMP_THREADS == 1
 helical/C6H6_stack_ELPA                #? WITH_ELSI and MPI_PROCS == 1 and OMP_THREADS == 1
 helical/10-0Ctube_PEXSI                #? WITH_ELSI and MPI_PROCS <= 8 and MPI_PROCS % 4 == 0 and OMP_THREADS == 1
->>>>>>> e20ccf24
 
 non-scc/Si_384_GPU                     #? WITH_GPU and not WITH_MPI
 scc/SiC_512_GPU                        #? WITH_GPU and not WITH_MPI
