--- conflicted
+++ resolved
@@ -4,7 +4,6 @@
 
 #:include 'common.fypp'
 
-<<<<<<< HEAD
 rangesep/C18H12-force                  #? not WITH_MPI
 rangesep/C18H12-nbscreening            #? not WITH_MPI
 rangesep/CH3                           #? not WITH_MPI
@@ -12,14 +11,9 @@
 rangesep/C60-nb-cutoff                 #? not WITH_MPI
 rangesep/Thymine-T1-force              #? not WITH_MPI
 
-solvers/GaAs_2_ELPA2                   #? WITH_ELSI and MPI_PROCS == 8
-solvers/Si32C32_ELPA1                  #? WITH_ELSI and MPI_PROCS <= 4
-solvers/Si32C32_ELPA2                  #? WITH_ELSI and MPI_PROCS <= 4
-=======
 solvers/GaAs_2_ELPA2                   #? WITH_ELSI and MPI_PROCS == 8 and OMP_THREADS == 1
 solvers/Si32C32_ELPA1                  #? WITH_ELSI and MPI_PROCS <= 4 and OMP_THREADS == 1
 solvers/Si32C32_ELPA2                  #? WITH_ELSI and MPI_PROCS <= 4 and OMP_THREADS == 1
->>>>>>> 3c3b273c
 solvers/Fe4_ELPA_2group                #? WITH_ELSI and MPI_PROCS <= 4 and MPI_PROCS % 2 == 0 and OMP_THREADS == 1
 solvers/Si384_ELPA1                    #? WITH_ELSI and MPI_PROCS <= 4 and OMP_THREADS == 1
 solvers/Si384_ELPA2                    #? WITH_ELSI and MPI_PROCS <= 4 and OMP_THREADS == 1
