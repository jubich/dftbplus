#! This file will be preprocessed using the same preprocessor options as used
#! for the compilation and additionally setting MPI_PROCS equal to the make variable
#! $(TEST_MPI_PROCS) and OMP_THREADS to $(TEST_OMP_THREADS).

#:include 'common.fypp'

derivatives/Si_2_Delta                 #? MPI_PROCS <= 1
legacy/Si2_oldSKinterp                 #? MPI_PROCS <= 1
legacy/Si2_polyRep                     #? MPI_PROCS <= 1
non-scc/Si_2                           #? MPI_PROCS <= 1
non-scc/Si_2_independentk              #? MPI_PROCS <= 1
scc/H2O2_3rdfull-damp                  #? MPI_PROCS <= 1
scc/H3                                 #? MPI_PROCS <= 1
spin/H2                                #? MPI_PROCS <= 1

#! MPI implementation not available
analysis/C2H4_localise                 #? not WITH_MPI
analysis/graphene_localise             #? not WITH_MPI

<<<<<<< HEAD
dftb+u/CH3                             #? NPROC <= 1
dispersion/2H2O                        #? NPROC <= 1
dispersion/2H2O_uff                    #? NPROC <= 1
geoopt/H2O-nonscc                      #? NPROC <= 1
non-scc/CH4                            #? NPROC <= 1
non-scc/decapentaene                   #? NPROC <= 2
scc/2H2O-3rdorder                      #? NPROC <= 1
scc/C2H6_3rdfull                       #? NPROC <= 1
scc/C2H6_3rdfull-damp                  #? NPROC <= 1
scc/H2O2_3rdfull                       #? NPROC <= 1
scc/H2O2-3rdfull-ldep                  #? NPROC <= 1
scc/H2O-extchrg                        #? NPROC <= 1
scc/H2O-extchrg-blur                   #? NPROC <= 1
scc/H2O-extchrg-direct                 #? NPROC <= 1
scc/H2O-extchrg-periodic               #? NPROC <= 1
scc/H2O-extfield                       #? NPROC <= 1
spin/H2O-periodic                      #? NPROC <= 1
spin/OH_commonFermi                    #? NPROC <= 1
derivatives/Si_2_Richardson            #? NPROC <= 1
geoopt/H2O-constr                      #? NPROC <= 1
legacy/SiC_polyRep                     #? NPROC <= 1
scc/C4H8_3rdfull                       #? NPROC <= 1
scc/C4H8_3rdfull-damp                  #? NPROC <= 1
spin/Fe4                               #? NPROC == 2
spin/Fe4_commonFermi                   #? NPROC <= 2

timedep/2CH3-Temp                      #? WITH_ARPACK and NPROC <= 1
timedep/2CH3-Triplet-Temp              #? WITH_ARPACK and NPROC <= 1
timedep/NO                             #? WITH_ARPACK and NPROC <= 1
timedep/propadiene_OscWindow           #? WITH_ARPACK and NPROC <= 1

geoopt/H2O                             #? NPROC <= 1
md/Si_8_NHC_restart                    #? NPROC <= 1
non-scc/GaAs_2                         #? NPROC <= 1
scc/GaAs_2                             #? NPROC <= 1
scc/GaAs_2_customU                     #? NPROC <= 1
spinorbit/Fe2_dual                     #? NPROC <= 2
spinorbit/Si_2                         #? NPROC <= 1

timedep/C4H6-S1-Force                  #? WITH_ARPACK and NPROC <= 1
timedep/C4H6-Singlet                   #? WITH_ARPACK and NPROC <= 1
timedep/C4H6-Singlet_wfn               #? WITH_ARPACK and NPROC <= 1
timedep/C4H6-T1-Force                  #? WITH_ARPACK and NPROC <= 1
timedep/C4H6-Triplet                   #? WITH_ARPACK and NPROC <= 1

dftb+u/Fe4                             #? NPROC <= 2
geoopt/Cchain_lattice                  #? NPROC <= 1
scc/H2O+CH3COOH-3rdorder               #? NPROC <= 1
spinorbit/Fe2                          #? NPROC <= 4
non-scc/10-0Ctube_Efield               #? NPROC <= 4
non-scc/10-10Ctube                     #? NPROC <= 4
md/H2O-extfield                        #? NPROC <= 1
non-scc/10-0Ctube                      #? NPROC <= 4
spin/Fe4_noncolinear                   #? NPROC <= 4
non-scc/HBDI-neutral                   #? NPROC <= 4
non-scc/HBDI-cationic                  #? NPROC <= 4
scc/C60                                #? NPROC <= 4
spin/H2O                               #? NPROC <= 1

timedep/cyclopentadienyl               #? WITH_ARPACK and NPROC <= 1
timedep/C6H6-Sym                       #? WITH_ARPACK and NPROC <= 1
timedep/C6H6-Sym_Arnoldi               #? WITH_ARPACK and NPROC <= 1
timedep/OCH2-S1-Opt                    #? WITH_ARPACK and NPROC <= 1

md/Si_8_restart                        #? NPROC <= 1
spin/GaAs_2                            #? NPROC <= 1
spin/GaAs-spin-ext                     #? NPROC <= 1
spinorbit/As4S4                        #? NPROC <= 8

dispersion/DNA-damped                  #? NPROC <= 4
md/ice_Ic                              #? NPROC <= 4
derivatives/C6H6_scc                   #? NPROC <= 1
dftb+u/GaAs_2                          #? NPROC <= 1
geoopt/diamond_presure                 #? NPROC <= 1
scc/C60_Fermi                          #? NPROC <= 4
scc/10-0Ctube-extfield                 #? NPROC <= 4
scc/SiC_64                             #? NPROC <= 4
md/H3                                  #? NPROC <= 1

dispersion/DNA_dftd3_zero              #? WITH_DFTD3 and NPROC <= 4

sockets/diamond                        #? WITH_SOCKETS and NPROC <= 1
sockets/diamond_exit                   #? WITH_SOCKETS and NPROC <= 1
sockets/H2O                            #? WITH_SOCKETS and NPROC <= 4
sockets/H2O_cluster                    #? WITH_SOCKETS and NPROC <= 1

spinorbit/GaAs_2                       #? NPROC <= 1

geoopt/Si_2_latconst                   #? NPROC <= 1
md/SiH-surface                         #? NPROC <= 4
geoopt/Si_2_lattice                    #? NPROC <= 1
md/Si_8_NHC                            #? NPROC <= 1

timedep/C66O10N4H44_Ewindow            #? WITH_ARPACK and NPROC <= 1

spin/Fe4_Fermi                         #? NPROC <= 2
non-scc/Si41C23N35                     #? NPROC <= 4
geoopt/diamond_isotropic               #? NPROC <= 1
spinorbit/EuN                          #? NPROC <= 2
geoopt/Si_6                            #? NPROC <= 1
md/ptcda-xlbomdfast                    #? NPROC <= 4
spinorbit/EuN_customU                  #? NPROC <= 2
dispersion/DNA                         #? NPROC <= 4
spinorbit/Si2_dual                     #? NPROC <= 1
md/Si_8                                #? NPROC <= 1
md/Si_8-thermostat2                    #? NPROC <= 1
geoopt/GaAs_8_latconst                 #? NPROC <= 2
md/Si_8-thermostat                     #? NPROC <= 1
md/ptcda-xlbomdfast-ldep               #? NPROC <= 4
md/Si_8-tempprofile                    #? NPROC <= 1

dispersion/DNA_dftd3_bj                #? WITH_DFTD3 and NPROC <= 4

geoopt/Vsi+O-nonscc                    #? NPROC <= 4
non-scc/Si_384                         #? NPROC <= 4
md/DNA                                 #? NPROC <= 4
md/DNA_Berendsen2                      #? NPROC <= 4
md/ptcda-xlbomd                        #? NPROC <= 4
md/SiC64-xlbomdfast-T0                 #? NPROC <= 4
md/SiC64-xlbomdfast                    #? NPROC <= 4

timedep/C66O10N4H44_OscWindow          #? WITH_ARPACK and NPROC <= 1
timedep/C60_OscWindow                  #? WITH_ARPACK and NPROC <= 1
timedep/C60_EandOsc                    #? WITH_ARPACK and NPROC <= 1

non-scc/Si_216                         #? NPROC <= 4
md/ptcda-xlbomd-ldep                   #? NPROC <= 4
geoopt/Vsi+O                           #? NPROC <= 4
scc/SiC64+V_dynforce                   #? NPROC <= 4 and NPROC % 2 == 0

timeprop/benzene_kick                  #? NPROC <= 4
timeprop/benzene_laser                 #? NPROC <= 4
timeprop/benzene_sin2                  #? NPROC <= 4
timeprop/benzene_gaussian              #? NPROC <= 4
timeprop/H2_singlet                    #? NPROC <= 4
timeprop/H2_triplet                    #? NPROC <= 4
=======
dftb+u/CH3                             #? MPI_PROCS <= 1
dispersion/2H2O                        #? MPI_PROCS <= 1
dispersion/2H2O_uff                    #? MPI_PROCS <= 1
geoopt/H2O-nonscc                      #? MPI_PROCS <= 1
non-scc/CH4                            #? MPI_PROCS <= 1
non-scc/decapentaene                   #? MPI_PROCS <= 2
scc/2H2O-3rdorder                      #? MPI_PROCS <= 1
scc/2H2O-3rdorder_read                 #? MPI_PROCS <= 1
scc/C2H6_3rdfull                       #? MPI_PROCS <= 1
scc/C2H6_3rdfull-damp                  #? MPI_PROCS <= 1
scc/H2O2_3rdfull                       #? MPI_PROCS <= 1
scc/H2O2-3rdfull-ldep                  #? MPI_PROCS <= 1
scc/H2O-extchrg                        #? MPI_PROCS <= 1
scc/H2O-extchrg-blur                   #? MPI_PROCS <= 1
scc/H2O-extchrg-direct                 #? MPI_PROCS <= 1
scc/H2O-extchrg-periodic               #? MPI_PROCS <= 1
scc/H2O-extfield                       #? MPI_PROCS <= 1
spin/H2O-periodic                      #? MPI_PROCS <= 1
spin/OH_commonFermi                    #? MPI_PROCS <= 1
derivatives/Si_2_Richardson            #? MPI_PROCS <= 1
geoopt/H2O-constr                      #? MPI_PROCS <= 1
legacy/SiC_polyRep                     #? MPI_PROCS <= 1
scc/C4H8_3rdfull                       #? MPI_PROCS <= 1
scc/C4H8_3rdfull-damp                  #? MPI_PROCS <= 1
scc/CH2_n_3rdfull                      #? MPI_PROCS <= 1
scc/CH2_n_3rdfull_damp                 #? MPI_PROCS <= 1
spin/Fe4                               #? MPI_PROCS == 2
spin/Fe4_commonFermi                   #? MPI_PROCS <= 2

timedep/2CH3-Temp                      #? WITH_ARPACK and MPI_PROCS <= 1
timedep/2CH3-Triplet-Temp              #? WITH_ARPACK and MPI_PROCS <= 1
timedep/NO                             #? WITH_ARPACK and MPI_PROCS <= 1
timedep/propadiene_OscWindow           #? WITH_ARPACK and MPI_PROCS <= 1

analysis/H2O_ESP                       #? MPI_PROCS <= 1
analysis/H2O_mdESP                     #? MPI_PROCS <= 2
geoopt/H2O_lbfgs                       #? MPI_PROCS <= 1
geoopt/H2O                             #? MPI_PROCS <= 1
md/Si_8_NHC_restart                    #? MPI_PROCS <= 1
non-scc/GaAs_2                         #? MPI_PROCS <= 1
scc/GaAs_2                             #? MPI_PROCS <= 1
scc/GaAs_2_customU                     #? MPI_PROCS <= 1
spinorbit/Fe2_dual                     #? MPI_PROCS <= 2
spinorbit/Si_2                         #? MPI_PROCS <= 1

timedep/C4H6-S1-Force                  #? WITH_ARPACK and MPI_PROCS <= 1
timedep/C4H6-Singlet                   #? WITH_ARPACK and MPI_PROCS <= 1
timedep/C4H6-Singlet_wfn               #? WITH_ARPACK and MPI_PROCS <= 1
timedep/C4H6-T1-Force                  #? WITH_ARPACK and MPI_PROCS <= 1
timedep/C4H6-Triplet                   #? WITH_ARPACK and MPI_PROCS <= 1

dftb+u/Fe4                             #? MPI_PROCS <= 2
dftb+u/Fe4_read                        #? MPI_PROCS <= 2
geoopt/Cchain_lattice_lbfgs            #? MPI_PROCS <= 1
geoopt/Cchain_lattice                  #? MPI_PROCS <= 1
scc/H2O+CH3COOH-3rdorder               #? MPI_PROCS <= 1
spinorbit/Fe2                          #? MPI_PROCS <= 2
analysis/Fe2_antiferromagnetic         #? MPI_PROCS <= 2
non-scc/10-0Ctube_Efield               #? MPI_PROCS <= 4
non-scc/10-10Ctube                     #? MPI_PROCS <= 4
analysis/10-0Ctube_ESP                 #? MPI_PROCS <= 4
md/H2O-extfield                        #? MPI_PROCS <= 1
non-scc/10-0Ctube                      #? MPI_PROCS <= 4
spin/Fe4_noncolinear                   #? MPI_PROCS <= 4
non-scc/HBDI-neutral                   #? MPI_PROCS <= 4
non-scc/HBDI-cationic                  #? MPI_PROCS <= 4
scc/C60                                #? MPI_PROCS <= 4
analysis/C60_ESP                       #? MPI_PROCS <= 4
spin/H2O                               #? MPI_PROCS <= 1

timedep/cyclopentadienyl               #? WITH_ARPACK and MPI_PROCS <= 1
timedep/C6H6-Sym                       #? WITH_ARPACK and MPI_PROCS <= 1
timedep/C6H6-Sym_Arnoldi               #? WITH_ARPACK and MPI_PROCS <= 1
timedep/OCH2-S1-Opt                    #? WITH_ARPACK and MPI_PROCS <= 1

md/Si_8_restart                        #? MPI_PROCS <= 1
spin/GaAs_2                            #? MPI_PROCS <= 1
spin/GaAs-spin-ext                     #? MPI_PROCS <= 1
spinorbit/As4S4                        #? MPI_PROCS <= 8

dispersion/DNA-damped                  #? MPI_PROCS <= 4
md/ice_Ic                              #? MPI_PROCS <= 4
derivatives/C6H6_scc                   #? MPI_PROCS <= 1
dftb+u/GaAs_2                          #? MPI_PROCS <= 1
geoopt/diamond_presure                 #? MPI_PROCS <= 1
scc/C60_Fermi                          #? MPI_PROCS <= 4
scc/10-0Ctube-extfield                 #? MPI_PROCS <= 4
scc/SiC_64                             #? MPI_PROCS <= 4
scc/SiC_32-extchrg-blur                #? MPI_PROCS <= 2
md/H3                                  #? MPI_PROCS <= 1

dispersion/DNA_dftd3_zero              #? WITH_DFTD3 and MPI_PROCS <= 4

sockets/diamond                        #? WITH_SOCKETS and MPI_PROCS <= 1
sockets/diamond_exit                   #? WITH_SOCKETS and MPI_PROCS <= 1
sockets/H2O                            #? WITH_SOCKETS and MPI_PROCS <= 4
sockets/H2O_cluster                    #? WITH_SOCKETS and MPI_PROCS <= 1

spinorbit/GaAs_2                       #? MPI_PROCS <= 1

geoopt/Si_2_latconst                   #? MPI_PROCS <= 1
md/SiH-surface                         #? MPI_PROCS <= 4
geoopt/Si_2_lattice_lbfgs              #? MPI_PROCS <= 1
geoopt/Si_2_lattice                    #? MPI_PROCS <= 1
md/Si_8_NHC                            #? MPI_PROCS <= 1

timedep/C66O10N4H44_Ewindow            #? WITH_ARPACK and MPI_PROCS <= 1

spin/Fe4_Fermi                         #? MPI_PROCS <= 2
non-scc/Si41C23N35                     #? MPI_PROCS <= 4
geoopt/diamond_isotropic               #? MPI_PROCS <= 1
spinorbit/EuN                          #? MPI_PROCS <= 2
geoopt/Si_6                            #? MPI_PROCS <= 1
md/ptcda-xlbomdfast                    #? MPI_PROCS <= 4
spinorbit/EuN_customU                  #? MPI_PROCS <= 2
dispersion/DNA                         #? MPI_PROCS <= 4
spinorbit/Si2_dual                     #? MPI_PROCS <= 1
md/Si_8                                #? MPI_PROCS <= 1
md/Si_8-thermostat2                    #? MPI_PROCS <= 1
geoopt/GaAs_8_latconst_lbfgs           #? MPI_PROCS <= 2
geoopt/GaAs_8_latconst                 #? MPI_PROCS <= 2
analysis/Ga4As4_ESP                    #? MPI_PROCS <= 2
md/Si_8-thermostat                     #? MPI_PROCS <= 1
md/ptcda-xlbomdfast-ldep               #? MPI_PROCS <= 4
md/Si_8-tempprofile                    #? MPI_PROCS <= 1

dispersion/DNA_dftd3_bj                #? WITH_DFTD3 and MPI_PROCS <= 4

geoopt/Vsi+O-nonscc                    #? MPI_PROCS <= 4
non-scc/Si_384                         #? MPI_PROCS <= 4
md/DNA                                 #? MPI_PROCS <= 4
md/DNA_Berendsen2                      #? MPI_PROCS <= 4
md/ptcda-xlbomd                        #? MPI_PROCS <= 4
md/SiC64-xlbomdfast-T0                 #? MPI_PROCS <= 4
md/SiC64-xlbomdfast                    #? MPI_PROCS <= 4

timedep/C66O10N4H44_OscWindow          #? WITH_ARPACK and MPI_PROCS <= 1
timedep/C60_OscWindow                  #? WITH_ARPACK and MPI_PROCS <= 1
timedep/C60_EandOsc                    #? WITH_ARPACK and MPI_PROCS <= 1

non-scc/Si_216                         #? MPI_PROCS <= 4
md/ptcda-xlbomd-ldep                   #? MPI_PROCS <= 4
geoopt/Vsi+O_lbfgs                     #? MPI_PROCS <= 4
geoopt/Vsi+O                           #? MPI_PROCS <= 4
scc/SiC64+V_dynforce_groups            #? MPI_PROCS <= 8 and MPI_PROCS % 4 == 0 
scc/SiC64+V_dynforce                   #? MPI_PROCS <= 4 and MPI_PROCS % 2 == 0
>>>>>>> 4aaabb76
<|MERGE_RESOLUTION|>--- conflicted
+++ resolved
@@ -17,144 +17,6 @@
 analysis/C2H4_localise                 #? not WITH_MPI
 analysis/graphene_localise             #? not WITH_MPI
 
-<<<<<<< HEAD
-dftb+u/CH3                             #? NPROC <= 1
-dispersion/2H2O                        #? NPROC <= 1
-dispersion/2H2O_uff                    #? NPROC <= 1
-geoopt/H2O-nonscc                      #? NPROC <= 1
-non-scc/CH4                            #? NPROC <= 1
-non-scc/decapentaene                   #? NPROC <= 2
-scc/2H2O-3rdorder                      #? NPROC <= 1
-scc/C2H6_3rdfull                       #? NPROC <= 1
-scc/C2H6_3rdfull-damp                  #? NPROC <= 1
-scc/H2O2_3rdfull                       #? NPROC <= 1
-scc/H2O2-3rdfull-ldep                  #? NPROC <= 1
-scc/H2O-extchrg                        #? NPROC <= 1
-scc/H2O-extchrg-blur                   #? NPROC <= 1
-scc/H2O-extchrg-direct                 #? NPROC <= 1
-scc/H2O-extchrg-periodic               #? NPROC <= 1
-scc/H2O-extfield                       #? NPROC <= 1
-spin/H2O-periodic                      #? NPROC <= 1
-spin/OH_commonFermi                    #? NPROC <= 1
-derivatives/Si_2_Richardson            #? NPROC <= 1
-geoopt/H2O-constr                      #? NPROC <= 1
-legacy/SiC_polyRep                     #? NPROC <= 1
-scc/C4H8_3rdfull                       #? NPROC <= 1
-scc/C4H8_3rdfull-damp                  #? NPROC <= 1
-spin/Fe4                               #? NPROC == 2
-spin/Fe4_commonFermi                   #? NPROC <= 2
-
-timedep/2CH3-Temp                      #? WITH_ARPACK and NPROC <= 1
-timedep/2CH3-Triplet-Temp              #? WITH_ARPACK and NPROC <= 1
-timedep/NO                             #? WITH_ARPACK and NPROC <= 1
-timedep/propadiene_OscWindow           #? WITH_ARPACK and NPROC <= 1
-
-geoopt/H2O                             #? NPROC <= 1
-md/Si_8_NHC_restart                    #? NPROC <= 1
-non-scc/GaAs_2                         #? NPROC <= 1
-scc/GaAs_2                             #? NPROC <= 1
-scc/GaAs_2_customU                     #? NPROC <= 1
-spinorbit/Fe2_dual                     #? NPROC <= 2
-spinorbit/Si_2                         #? NPROC <= 1
-
-timedep/C4H6-S1-Force                  #? WITH_ARPACK and NPROC <= 1
-timedep/C4H6-Singlet                   #? WITH_ARPACK and NPROC <= 1
-timedep/C4H6-Singlet_wfn               #? WITH_ARPACK and NPROC <= 1
-timedep/C4H6-T1-Force                  #? WITH_ARPACK and NPROC <= 1
-timedep/C4H6-Triplet                   #? WITH_ARPACK and NPROC <= 1
-
-dftb+u/Fe4                             #? NPROC <= 2
-geoopt/Cchain_lattice                  #? NPROC <= 1
-scc/H2O+CH3COOH-3rdorder               #? NPROC <= 1
-spinorbit/Fe2                          #? NPROC <= 4
-non-scc/10-0Ctube_Efield               #? NPROC <= 4
-non-scc/10-10Ctube                     #? NPROC <= 4
-md/H2O-extfield                        #? NPROC <= 1
-non-scc/10-0Ctube                      #? NPROC <= 4
-spin/Fe4_noncolinear                   #? NPROC <= 4
-non-scc/HBDI-neutral                   #? NPROC <= 4
-non-scc/HBDI-cationic                  #? NPROC <= 4
-scc/C60                                #? NPROC <= 4
-spin/H2O                               #? NPROC <= 1
-
-timedep/cyclopentadienyl               #? WITH_ARPACK and NPROC <= 1
-timedep/C6H6-Sym                       #? WITH_ARPACK and NPROC <= 1
-timedep/C6H6-Sym_Arnoldi               #? WITH_ARPACK and NPROC <= 1
-timedep/OCH2-S1-Opt                    #? WITH_ARPACK and NPROC <= 1
-
-md/Si_8_restart                        #? NPROC <= 1
-spin/GaAs_2                            #? NPROC <= 1
-spin/GaAs-spin-ext                     #? NPROC <= 1
-spinorbit/As4S4                        #? NPROC <= 8
-
-dispersion/DNA-damped                  #? NPROC <= 4
-md/ice_Ic                              #? NPROC <= 4
-derivatives/C6H6_scc                   #? NPROC <= 1
-dftb+u/GaAs_2                          #? NPROC <= 1
-geoopt/diamond_presure                 #? NPROC <= 1
-scc/C60_Fermi                          #? NPROC <= 4
-scc/10-0Ctube-extfield                 #? NPROC <= 4
-scc/SiC_64                             #? NPROC <= 4
-md/H3                                  #? NPROC <= 1
-
-dispersion/DNA_dftd3_zero              #? WITH_DFTD3 and NPROC <= 4
-
-sockets/diamond                        #? WITH_SOCKETS and NPROC <= 1
-sockets/diamond_exit                   #? WITH_SOCKETS and NPROC <= 1
-sockets/H2O                            #? WITH_SOCKETS and NPROC <= 4
-sockets/H2O_cluster                    #? WITH_SOCKETS and NPROC <= 1
-
-spinorbit/GaAs_2                       #? NPROC <= 1
-
-geoopt/Si_2_latconst                   #? NPROC <= 1
-md/SiH-surface                         #? NPROC <= 4
-geoopt/Si_2_lattice                    #? NPROC <= 1
-md/Si_8_NHC                            #? NPROC <= 1
-
-timedep/C66O10N4H44_Ewindow            #? WITH_ARPACK and NPROC <= 1
-
-spin/Fe4_Fermi                         #? NPROC <= 2
-non-scc/Si41C23N35                     #? NPROC <= 4
-geoopt/diamond_isotropic               #? NPROC <= 1
-spinorbit/EuN                          #? NPROC <= 2
-geoopt/Si_6                            #? NPROC <= 1
-md/ptcda-xlbomdfast                    #? NPROC <= 4
-spinorbit/EuN_customU                  #? NPROC <= 2
-dispersion/DNA                         #? NPROC <= 4
-spinorbit/Si2_dual                     #? NPROC <= 1
-md/Si_8                                #? NPROC <= 1
-md/Si_8-thermostat2                    #? NPROC <= 1
-geoopt/GaAs_8_latconst                 #? NPROC <= 2
-md/Si_8-thermostat                     #? NPROC <= 1
-md/ptcda-xlbomdfast-ldep               #? NPROC <= 4
-md/Si_8-tempprofile                    #? NPROC <= 1
-
-dispersion/DNA_dftd3_bj                #? WITH_DFTD3 and NPROC <= 4
-
-geoopt/Vsi+O-nonscc                    #? NPROC <= 4
-non-scc/Si_384                         #? NPROC <= 4
-md/DNA                                 #? NPROC <= 4
-md/DNA_Berendsen2                      #? NPROC <= 4
-md/ptcda-xlbomd                        #? NPROC <= 4
-md/SiC64-xlbomdfast-T0                 #? NPROC <= 4
-md/SiC64-xlbomdfast                    #? NPROC <= 4
-
-timedep/C66O10N4H44_OscWindow          #? WITH_ARPACK and NPROC <= 1
-timedep/C60_OscWindow                  #? WITH_ARPACK and NPROC <= 1
-timedep/C60_EandOsc                    #? WITH_ARPACK and NPROC <= 1
-
-non-scc/Si_216                         #? NPROC <= 4
-md/ptcda-xlbomd-ldep                   #? NPROC <= 4
-geoopt/Vsi+O                           #? NPROC <= 4
-scc/SiC64+V_dynforce                   #? NPROC <= 4 and NPROC % 2 == 0
-
-timeprop/benzene_kick                  #? NPROC <= 4
-timeprop/benzene_laser                 #? NPROC <= 4
-timeprop/benzene_sin2                  #? NPROC <= 4
-timeprop/benzene_gaussian              #? NPROC <= 4
-timeprop/H2_singlet                    #? NPROC <= 4
-timeprop/H2_triplet                    #? NPROC <= 4
-=======
 dftb+u/CH3                             #? MPI_PROCS <= 1
 dispersion/2H2O                        #? MPI_PROCS <= 1
 dispersion/2H2O_uff                    #? MPI_PROCS <= 1
@@ -301,4 +163,10 @@
 geoopt/Vsi+O                           #? MPI_PROCS <= 4
 scc/SiC64+V_dynforce_groups            #? MPI_PROCS <= 8 and MPI_PROCS % 4 == 0 
 scc/SiC64+V_dynforce                   #? MPI_PROCS <= 4 and MPI_PROCS % 2 == 0
->>>>>>> 4aaabb76
+
+timeprop/benzene_kick                  #? NPROC <= 4
+timeprop/benzene_laser                 #? NPROC <= 4
+timeprop/benzene_sin2                  #? NPROC <= 4
+timeprop/benzene_gaussian              #? NPROC <= 4
+timeprop/H2_singlet                    #? NPROC <= 4
+timeprop/H2_triplet                    #? NPROC <= 4